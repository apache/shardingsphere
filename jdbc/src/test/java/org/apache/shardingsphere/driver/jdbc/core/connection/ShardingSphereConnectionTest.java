/*
 * Licensed to the Apache Software Foundation (ASF) under one or more
 * contributor license agreements.  See the NOTICE file distributed with
 * this work for additional information regarding copyright ownership.
 * The ASF licenses this file to You under the Apache License, Version 2.0
 * (the "License"); you may not use this file except in compliance with
 * the License.  You may obtain a copy of the License at
 *
 *     http://www.apache.org/licenses/LICENSE-2.0
 *
 * Unless required by applicable law or agreed to in writing, software
 * distributed under the License is distributed on an "AS IS" BASIS,
 * WITHOUT WARRANTIES OR CONDITIONS OF ANY KIND, either express or implied.
 * See the License for the specific language governing permissions and
 * limitations under the License.
 */

package org.apache.shardingsphere.driver.jdbc.core.connection;

import lombok.SneakyThrows;
import org.apache.shardingsphere.authority.rule.AuthorityRule;
import org.apache.shardingsphere.infra.database.core.DefaultDatabase;
import org.apache.shardingsphere.infra.executor.sql.execute.engine.ConnectionMode;
import org.apache.shardingsphere.infra.metadata.database.resource.unit.StorageUnit;
import org.apache.shardingsphere.infra.metadata.database.rule.RuleMetaData;
import org.apache.shardingsphere.infra.session.connection.ConnectionContext;
import org.apache.shardingsphere.mode.manager.ContextManager;
import org.apache.shardingsphere.test.fixture.jdbc.MockedDataSource;
import org.apache.shardingsphere.traffic.rule.TrafficRule;
import org.apache.shardingsphere.transaction.ConnectionTransaction;
import org.apache.shardingsphere.transaction.ConnectionTransaction.DistributedTransactionOperationType;
import org.apache.shardingsphere.transaction.api.TransactionType;
import org.apache.shardingsphere.transaction.config.TransactionRuleConfiguration;
import org.apache.shardingsphere.transaction.rule.TransactionRule;
import org.junit.jupiter.api.Test;
import org.mockito.internal.configuration.plugins.Plugins;

import javax.sql.DataSource;
import java.sql.Connection;
import java.sql.SQLException;
import java.util.Arrays;
import java.util.Collections;
import java.util.Properties;

import static org.hamcrest.CoreMatchers.is;
import static org.hamcrest.MatcherAssert.assertThat;
import static org.junit.jupiter.api.Assertions.assertFalse;
import static org.junit.jupiter.api.Assertions.assertTrue;
import static org.mockito.Mockito.RETURNS_DEEP_STUBS;
import static org.mockito.Mockito.mock;
import static org.mockito.Mockito.verify;
import static org.mockito.Mockito.when;

class ShardingSphereConnectionTest {
    
    @Test
    void assertSetAutoCommitWithLocalTransaction() throws SQLException {
        Connection physicalConnection = mock(Connection.class);
        try (ShardingSphereConnection connection = new ShardingSphereConnection(DefaultDatabase.LOGIC_NAME, mockContextManager(physicalConnection))) {
            connection.getDatabaseConnectionManager().getConnections(DefaultDatabase.LOGIC_NAME, "ds", 0, 1, ConnectionMode.MEMORY_STRICTLY);
            connection.setAutoCommit(true);
            assertTrue(connection.getAutoCommit());
        }
        verify(physicalConnection).setAutoCommit(true);
    }
    
    @Test
    void assertSetAutoCommitWithDistributedTransaction() throws SQLException {
        ConnectionTransaction connectionTransaction = mock(ConnectionTransaction.class);
        when(connectionTransaction.getDistributedTransactionOperationType(true)).thenReturn(DistributedTransactionOperationType.COMMIT);
        when(connectionTransaction.getTransactionType()).thenReturn(TransactionType.XA);
        try (ShardingSphereConnection connection = new ShardingSphereConnection(DefaultDatabase.LOGIC_NAME, mockContextManager())) {
            mockConnectionManager(connection, connectionTransaction);
            connection.setAutoCommit(true);
            assertTrue(connection.getAutoCommit());
        }
        verify(connectionTransaction).commit();
    }
    
    @Test
    void assertCommitWithLocalTransaction() throws SQLException {
        Connection physicalConnection = mock(Connection.class);
        try (ShardingSphereConnection connection = new ShardingSphereConnection(DefaultDatabase.LOGIC_NAME, mockContextManager(physicalConnection))) {
            connection.getDatabaseConnectionManager().getConnections(DefaultDatabase.LOGIC_NAME, "ds", 0, 1, ConnectionMode.MEMORY_STRICTLY);
            connection.setAutoCommit(false);
            assertFalse(connection.getAutoCommit());
            assertTrue(connection.getDatabaseConnectionManager().getConnectionContext().getTransactionContext().isInTransaction());
            verify(physicalConnection).setAutoCommit(false);
            connection.commit();
            assertFalse(connection.getDatabaseConnectionManager().getConnectionContext().getTransactionContext().isInTransaction());
            verify(physicalConnection).commit();
        }
    }
    
    @Test
    void assertCommitWithDistributedTransaction() throws SQLException {
        ConnectionTransaction connectionTransaction = mock(ConnectionTransaction.class);
        when(connectionTransaction.getDistributedTransactionOperationType(false)).thenReturn(DistributedTransactionOperationType.BEGIN);
        when(connectionTransaction.getTransactionType()).thenReturn(TransactionType.XA);
        try (ShardingSphereConnection connection = new ShardingSphereConnection(DefaultDatabase.LOGIC_NAME, mockContextManager())) {
            DriverDatabaseConnectionManager databaseConnectionManager = mockConnectionManager(connection, connectionTransaction);
            connection.setAutoCommit(false);
            assertTrue(databaseConnectionManager.getConnectionContext().getTransactionContext().isInTransaction());
            assertFalse(connection.getAutoCommit());
            assertTrue(connection.getDatabaseConnectionManager().getConnectionContext().getTransactionContext().isInTransaction());
            verify(connectionTransaction).begin();
            connection.commit();
            assertFalse(connection.getDatabaseConnectionManager().getConnectionContext().getTransactionContext().isInTransaction());
            verify(databaseConnectionManager).commit();
        }
    }
    
    @Test
    void assertRollbackWithLocalTransaction() throws SQLException {
        Connection physicalConnection = mock(Connection.class);
        try (ShardingSphereConnection connection = new ShardingSphereConnection(DefaultDatabase.LOGIC_NAME, mockContextManager(physicalConnection))) {
            connection.getDatabaseConnectionManager().getConnections(DefaultDatabase.LOGIC_NAME, "ds", 0, 1, ConnectionMode.MEMORY_STRICTLY);
            connection.setAutoCommit(false);
            assertFalse(connection.getAutoCommit());
            connection.rollback();
        }
        verify(physicalConnection).rollback();
    }
    
    @Test
    void assertRollbackWithDistributedTransaction() throws SQLException {
        ConnectionTransaction connectionTransaction = mock(ConnectionTransaction.class);
        when(connectionTransaction.getDistributedTransactionOperationType(false)).thenReturn(DistributedTransactionOperationType.BEGIN);
        when(connectionTransaction.getTransactionType()).thenReturn(TransactionType.XA);
        try (ShardingSphereConnection connection = new ShardingSphereConnection(DefaultDatabase.LOGIC_NAME, mockContextManager())) {
            final DriverDatabaseConnectionManager databaseConnectionManager = mockConnectionManager(connection, connectionTransaction);
            connection.setAutoCommit(false);
            assertFalse(connection.getAutoCommit());
            assertTrue(connection.getDatabaseConnectionManager().getConnectionContext().getTransactionContext().isInTransaction());
            verify(connectionTransaction).begin();
            connection.rollback();
            assertFalse(connection.getDatabaseConnectionManager().getConnectionContext().getTransactionContext().isInTransaction());
            verify(databaseConnectionManager).rollback();
        }
    }
    
    @SneakyThrows(ReflectiveOperationException.class)
    private DriverDatabaseConnectionManager mockConnectionManager(final ShardingSphereConnection connection, final ConnectionTransaction connectionTransaction) {
        DriverDatabaseConnectionManager result = mock(DriverDatabaseConnectionManager.class);
        when(result.getConnectionTransaction()).thenReturn(connectionTransaction);
        when(result.getConnectionContext()).thenReturn(new ConnectionContext(Collections::emptySet));
        Plugins.getMemberAccessor().set(connection.getClass().getDeclaredField("databaseConnectionManager"), connection, result);
        return result;
    }
    
    @Test
    void assertIsValidWhenEmptyConnection() throws SQLException {
        try (ShardingSphereConnection connection = new ShardingSphereConnection(DefaultDatabase.LOGIC_NAME, mockContextManager())) {
            assertTrue(connection.isValid(0));
        }
    }
    
    @Test
    void assertIsInvalid() throws SQLException {
        try (ShardingSphereConnection connection = new ShardingSphereConnection(DefaultDatabase.LOGIC_NAME, mockContextManager())) {
            connection.getDatabaseConnectionManager().getConnections(DefaultDatabase.LOGIC_NAME, "ds", 0, 1, ConnectionMode.MEMORY_STRICTLY);
            assertFalse(connection.isValid(0));
        }
    }
    
    @Test
    void assertSetReadOnly() throws SQLException {
        try (ShardingSphereConnection connection = new ShardingSphereConnection(DefaultDatabase.LOGIC_NAME, mockContextManager())) {
            assertFalse(connection.isReadOnly());
            Connection physicalConnection = connection.getDatabaseConnectionManager().getConnections(DefaultDatabase.LOGIC_NAME, "ds", 0, 1, ConnectionMode.MEMORY_STRICTLY).get(0);
            connection.setReadOnly(true);
            assertTrue(connection.isReadOnly());
            verify(physicalConnection).setReadOnly(true);
        }
    }
    
    @Test
    void assertGetTransactionIsolationWithoutCachedConnections() throws SQLException {
        try (ShardingSphereConnection connection = new ShardingSphereConnection(DefaultDatabase.LOGIC_NAME, mockContextManager())) {
            assertThat(connection.getTransactionIsolation(), is(Connection.TRANSACTION_READ_UNCOMMITTED));
        }
        
    }
    
    @Test
    void assertSetTransactionIsolation() throws SQLException {
        try (ShardingSphereConnection connection = new ShardingSphereConnection(DefaultDatabase.LOGIC_NAME, mockContextManager())) {
            Connection physicalConnection = connection.getDatabaseConnectionManager().getConnections(DefaultDatabase.LOGIC_NAME, "ds", 0, 1, ConnectionMode.MEMORY_STRICTLY).get(0);
            connection.setTransactionIsolation(Connection.TRANSACTION_SERIALIZABLE);
            verify(physicalConnection).setTransactionIsolation(Connection.TRANSACTION_SERIALIZABLE);
        }
    }
    
    @Test
<<<<<<< HEAD
    void assertCreateArrayOf() throws SQLException {
        Connection physicalConnection = mock(Connection.class);
        try (ShardingSphereConnection connection = new ShardingSphereConnection(DefaultDatabase.LOGIC_NAME, mockContextManager(physicalConnection))) {
            connection.getDatabaseConnectionManager().getConnections(DefaultDatabase.LOGIC_NAME, "ds", 0, 1, ConnectionMode.MEMORY_STRICTLY);
            assertNull(connection.createArrayOf("int", null));
        }
        verify(physicalConnection).createArrayOf("int", null);
    }
    
    @Test
    void assertPrepareCall() throws SQLException {
        CallableStatement expected = mock(CallableStatement.class);
        Connection physicalConnection = mock(Connection.class);
        when(physicalConnection.prepareCall("")).thenReturn(expected);
        try (ShardingSphereConnection connection = new ShardingSphereConnection(DefaultDatabase.LOGIC_NAME, mockContextManager(physicalConnection))) {
            assertThat(connection.prepareCall(""), is(expected));
        }
    }
    
    @Test
=======
>>>>>>> 9485f481
    void assertClose() throws SQLException {
        try (ShardingSphereConnection connection = new ShardingSphereConnection(DefaultDatabase.LOGIC_NAME, mockContextManager())) {
            connection.close();
            assertTrue(connection.isClosed());
        }
    }
    
    private ContextManager mockContextManager() {
        return mockContextManager(new MockedDataSource());
    }
    
    private ContextManager mockContextManager(final Connection connection) {
        return mockContextManager(new MockedDataSource(connection));
    }
    
    private ContextManager mockContextManager(final DataSource dataSource) {
        ContextManager result = mock(ContextManager.class, RETURNS_DEEP_STUBS);
        StorageUnit storageUnit = mock(StorageUnit.class);
        when(storageUnit.getDataSource()).thenReturn(dataSource);
        when(result.getStorageUnits(DefaultDatabase.LOGIC_NAME)).thenReturn(Collections.singletonMap("ds", storageUnit));
        when(result.getMetaDataContexts().getMetaData().getGlobalRuleMetaData()).thenReturn(
                new RuleMetaData(Arrays.asList(mockTransactionRule(), mock(TrafficRule.class), mock(AuthorityRule.class))));
        return result;
    }
    
    private TransactionRule mockTransactionRule() {
        return new TransactionRule(new TransactionRuleConfiguration(TransactionType.LOCAL.name(), "", new Properties()), Collections.emptyMap());
    }
}<|MERGE_RESOLUTION|>--- conflicted
+++ resolved
@@ -192,29 +192,6 @@
     }
     
     @Test
-<<<<<<< HEAD
-    void assertCreateArrayOf() throws SQLException {
-        Connection physicalConnection = mock(Connection.class);
-        try (ShardingSphereConnection connection = new ShardingSphereConnection(DefaultDatabase.LOGIC_NAME, mockContextManager(physicalConnection))) {
-            connection.getDatabaseConnectionManager().getConnections(DefaultDatabase.LOGIC_NAME, "ds", 0, 1, ConnectionMode.MEMORY_STRICTLY);
-            assertNull(connection.createArrayOf("int", null));
-        }
-        verify(physicalConnection).createArrayOf("int", null);
-    }
-    
-    @Test
-    void assertPrepareCall() throws SQLException {
-        CallableStatement expected = mock(CallableStatement.class);
-        Connection physicalConnection = mock(Connection.class);
-        when(physicalConnection.prepareCall("")).thenReturn(expected);
-        try (ShardingSphereConnection connection = new ShardingSphereConnection(DefaultDatabase.LOGIC_NAME, mockContextManager(physicalConnection))) {
-            assertThat(connection.prepareCall(""), is(expected));
-        }
-    }
-    
-    @Test
-=======
->>>>>>> 9485f481
     void assertClose() throws SQLException {
         try (ShardingSphereConnection connection = new ShardingSphereConnection(DefaultDatabase.LOGIC_NAME, mockContextManager())) {
             connection.close();
