--- conflicted
+++ resolved
@@ -100,33 +100,7 @@
         databaseConnectionManager.close();
         databaseConnectionManager.getConnectionTransaction().begin();
     }
-    
-<<<<<<< HEAD
-    /**
-     * Get traffic instance ID.
-     *
-     * @param trafficRule traffic rule
-     * @param queryContext query context
-     * @return traffic instance ID
-     */
-    public Optional<String> getTrafficInstanceId(final TrafficRule trafficRule, final QueryContext queryContext) {
-        if (null == trafficRule || trafficRule.getStrategyRules().isEmpty()) {
-            return Optional.empty();
-        }
-        Optional<String> existedTrafficInstanceId = databaseConnectionManager.getConnectionContext().getTrafficInstanceId();
-        if (existedTrafficInstanceId.isPresent()) {
-            return existedTrafficInstanceId;
-        }
-        boolean isHoldTransaction = databaseConnectionManager.getConnectionTransaction().isHoldTransaction(autoCommit);
-        Optional<String> result = new TrafficEngine(trafficRule, contextManager.getComputeNodeInstanceContext()).dispatch(queryContext, isHoldTransaction);
-        if (isHoldTransaction && result.isPresent()) {
-            databaseConnectionManager.getConnectionContext().setTrafficInstanceId(result.get());
-        }
-        return result;
-    }
-    
-=======
->>>>>>> ac73b9e1
+        
     @Override
     public DatabaseMetaData getMetaData() throws SQLException {
         return new ShardingSphereDatabaseMetaData(this);
