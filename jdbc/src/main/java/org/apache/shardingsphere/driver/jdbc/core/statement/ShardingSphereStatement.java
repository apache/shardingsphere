--- conflicted
+++ resolved
@@ -177,15 +177,9 @@
     }
     
     private List<QueryResult> executeQuery0(final ExecutionContext executionContext) throws SQLException {
-<<<<<<< HEAD
-        if (!metaDataContext.getMetaData().getDatabase(databaseName).getRuleMetaData().getAttributes(RawExecutionRuleAttribute.class).isEmpty()) {
-            return executor.getRawExecutor().execute(
-                    createRawExecutionContext(executionContext), executionContext.getQueryContext(), new RawSQLExecutorCallback()).stream().map(QueryResult.class::cast).collect(Collectors.toList());
-=======
         if (hasRawExecutionRule()) {
             return executor.getRawExecutor().execute(createRawExecutionGroupContext(executionContext),
                     executionContext.getQueryContext(), new RawSQLExecutorCallback()).stream().map(QueryResult.class::cast).collect(Collectors.toList());
->>>>>>> 1f9bf14f
         }
         ExecutionGroupContext<JDBCExecutionUnit> executionGroupContext = createExecutionGroupContext(executionContext);
         cacheStatements(executionGroupContext.getInputGroups());
@@ -285,13 +279,8 @@
             return updatedCount.get();
         }
         executionContext = createExecutionContext(queryContext);
-<<<<<<< HEAD
-        if (!metaDataContext.getMetaData().getDatabase(databaseName).getRuleMetaData().getAttributes(RawExecutionRuleAttribute.class).isEmpty()) {
-            Collection<ExecuteResult> results = executor.getRawExecutor().execute(createRawExecutionContext(executionContext), executionContext.getQueryContext(), new RawSQLExecutorCallback());
-=======
         if (!metaDataContexts.getMetaData().getDatabase(databaseName).getRuleMetaData().getAttributes(RawExecutionRuleAttribute.class).isEmpty()) {
             Collection<ExecuteResult> results = executor.getRawExecutor().execute(createRawExecutionGroupContext(executionContext), executionContext.getQueryContext(), new RawSQLExecutorCallback());
->>>>>>> 1f9bf14f
             return accumulate(results);
         }
         return executeUpdate(updateCallback, queryContext.getSqlStatementContext(), executionContext);
@@ -396,13 +385,8 @@
             return advancedResult.get();
         }
         executionContext = createExecutionContext(queryContext);
-<<<<<<< HEAD
-        if (!metaDataContext.getMetaData().getDatabase(databaseName).getRuleMetaData().getAttributes(RawExecutionRuleAttribute.class).isEmpty()) {
-            Collection<ExecuteResult> results = executor.getRawExecutor().execute(createRawExecutionContext(executionContext), executionContext.getQueryContext(), new RawSQLExecutorCallback());
-=======
         if (!metaDataContexts.getMetaData().getDatabase(databaseName).getRuleMetaData().getAttributes(RawExecutionRuleAttribute.class).isEmpty()) {
             Collection<ExecuteResult> results = executor.getRawExecutor().execute(createRawExecutionGroupContext(executionContext), executionContext.getQueryContext(), new RawSQLExecutorCallback());
->>>>>>> 1f9bf14f
             return results.iterator().next() instanceof QueryResult;
         }
         return executeWithExecutionContext(executeCallback, executionContext);
@@ -461,15 +445,9 @@
                 new ExecutionGroupReportContext(connection.getProcessId(), databaseName, new Grantee("", "")));
     }
     
-<<<<<<< HEAD
-    private ExecutionGroupContext<RawSQLExecutionUnit> createRawExecutionContext(final ExecutionContext executionContext) throws SQLException {
-        int maxConnectionsSizePerQuery = metaDataContext.getMetaData().getProps().<Integer>getValue(ConfigurationPropertyKey.MAX_CONNECTIONS_SIZE_PER_QUERY);
-        return new RawExecutionPrepareEngine(maxConnectionsSizePerQuery, metaDataContext.getMetaData().getDatabase(databaseName).getRuleMetaData().getRules())
-=======
     private ExecutionGroupContext<RawSQLExecutionUnit> createRawExecutionGroupContext(final ExecutionContext executionContext) throws SQLException {
         int maxConnectionsSizePerQuery = metaDataContexts.getMetaData().getProps().<Integer>getValue(ConfigurationPropertyKey.MAX_CONNECTIONS_SIZE_PER_QUERY);
         return new RawExecutionPrepareEngine(maxConnectionsSizePerQuery, metaDataContexts.getMetaData().getDatabase(databaseName).getRuleMetaData().getRules())
->>>>>>> 1f9bf14f
                 .prepare(executionContext.getRouteContext(), executionContext.getExecutionUnits(), new ExecutionGroupReportContext(connection.getProcessId(), databaseName, new Grantee("", "")));
     }
     
