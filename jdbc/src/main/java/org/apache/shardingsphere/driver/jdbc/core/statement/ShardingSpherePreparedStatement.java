--- conflicted
+++ resolved
@@ -244,7 +244,8 @@
     }
     
     private ShardingSphereResultSet doExecuteQuery(final ExecutionContext executionContext) throws SQLException {
-        List<QueryResult> queryResults = executeQuery0(executionContext);
+        List<QueryResult> queryResults = 
+          (executionContext);
         MergedResult mergedResult = mergeQuery(queryResults, executionContext.getSqlStatementContext());
         List<ResultSet> resultSets = getResultSets();
         if (null == columnLabelAndIndexMap) {
@@ -281,22 +282,6 @@
         replaySetParameter();
     }
     
-<<<<<<< HEAD
-    private List<QueryResult> executeQuery0(final ExecutionContext executionContext) throws SQLException {
-        if (hasRawExecutionRule()) {
-            return executor.getRawExecutor().execute(createRawExecutionGroupContext(executionContext),
-                    executionContext.getQueryContext(), new RawSQLExecutorCallback()).stream().map(QueryResult.class::cast).collect(Collectors.toList());
-        }
-        ExecutionGroupContext<JDBCExecutionUnit> executionGroupContext = createExecutionGroupContext(executionContext);
-        cacheStatements(executionGroupContext.getInputGroups());
-        return executor.getRegularExecutor().executeQuery(executionGroupContext, executionContext.getQueryContext(),
-                new PreparedStatementExecuteQueryCallback(metaDataContext.getMetaData().getDatabase(databaseName).getProtocolType(),
-                        metaDataContext.getMetaData().getDatabase(databaseName).getResourceMetaData(), sqlStatement,
-                        SQLExecutorExceptionHandler.isExceptionThrown()));
-    }
-    
-=======
->>>>>>> 1f9bf14f
     private DriverExecutionPrepareEngine<JDBCExecutionUnit, Connection> createDriverExecutionPrepareEngine(final ShardingSphereDatabase database) {
         int maxConnectionsSizePerQuery = metaDataContext.getMetaData().getProps().<Integer>getValue(ConfigurationPropertyKey.MAX_CONNECTIONS_SIZE_PER_QUERY);
         return new DriverExecutionPrepareEngine<>(JDBCDriverType.PREPARED_STATEMENT, maxConnectionsSizePerQuery, connection.getDatabaseConnectionManager(), statementManager, statementOption,
@@ -401,19 +386,6 @@
         }
     }
     
-<<<<<<< HEAD
-    private boolean hasRawExecutionRule() {
-        return !metaDataContext.getMetaData().getDatabase(databaseName).getRuleMetaData().getAttributes(RawExecutionRuleAttribute.class).isEmpty();
-    }
-    
-    private ExecutionGroupContext<RawSQLExecutionUnit> createRawExecutionGroupContext(final ExecutionContext executionContext) throws SQLException {
-        int maxConnectionsSizePerQuery = metaDataContext.getMetaData().getProps().<Integer>getValue(ConfigurationPropertyKey.MAX_CONNECTIONS_SIZE_PER_QUERY);
-        return new RawExecutionPrepareEngine(maxConnectionsSizePerQuery, metaDataContext.getMetaData().getDatabase(databaseName).getRuleMetaData().getRules())
-                .prepare(executionContext.getRouteContext(), executionContext.getExecutionUnits(), new ExecutionGroupReportContext(connection.getProcessId(), databaseName, new Grantee("", "")));
-    }
-    
-=======
->>>>>>> 1f9bf14f
     private boolean executeWithExecutionContext(final ExecutionContext executionContext) throws SQLException {
         return isNeedImplicitCommitTransaction(connection, executionContext.getSqlStatementContext().getSqlStatement(), executionContext.getExecutionUnits().size() > 1)
                 ? executeWithImplicitCommitTransaction(() -> useDriverToExecute(executionContext), connection, metaDataContext.getMetaData().getDatabase(databaseName).getProtocolType())
