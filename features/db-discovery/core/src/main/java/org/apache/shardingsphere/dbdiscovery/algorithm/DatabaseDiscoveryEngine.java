/*
 * Licensed to the Apache Software Foundation (ASF) under one or more
 * contributor license agreements.  See the NOTICE file distributed with
 * this work for additional information regarding copyright ownership.
 * The ASF licenses this file to You under the Apache License, Version 2.0
 * (the "License"); you may not use this file except in compliance with
 * the License.  You may obtain a copy of the License at
 *
 *     http://www.apache.org/licenses/LICENSE-2.0
 *
 * Unless required by applicable law or agreed to in writing, software
 * distributed under the License is distributed on an "AS IS" BASIS,
 * WITHOUT WARRANTIES OR CONDITIONS OF ANY KIND, either express or implied.
 * See the License for the specific language governing permissions and
 * limitations under the License.
 */

package org.apache.shardingsphere.dbdiscovery.algorithm;

import com.google.common.base.Strings;
import lombok.RequiredArgsConstructor;
import lombok.extern.slf4j.Slf4j;
import org.apache.shardingsphere.dbdiscovery.spi.DatabaseDiscoveryProvider;
import org.apache.shardingsphere.dbdiscovery.spi.ReplicaDataSourceStatus;
import org.apache.shardingsphere.infra.datasource.state.DataSourceState;
import org.apache.shardingsphere.infra.instance.InstanceContext;
import org.apache.shardingsphere.infra.metadata.database.schema.QualifiedDatabase;
import org.apache.shardingsphere.infra.state.StateType;
import org.apache.shardingsphere.mode.metadata.compute.event.ComputeNodeStatusChangedEvent;
import org.apache.shardingsphere.mode.metadata.storage.StorageNodeDataSource;
import org.apache.shardingsphere.mode.metadata.storage.StorageNodeRole;
import org.apache.shardingsphere.mode.metadata.storage.event.DataSourceDisabledEvent;
import org.apache.shardingsphere.mode.metadata.storage.event.PrimaryDataSourceChangedEvent;

import javax.sql.DataSource;
import java.sql.SQLException;
import java.util.Collection;
import java.util.HashMap;
import java.util.Map;
import java.util.Map.Entry;
import java.util.Optional;

/**
 * Database discovery engine.
 */
@RequiredArgsConstructor
@Slf4j
public final class DatabaseDiscoveryEngine {
    
    private final DatabaseDiscoveryProvider provider;
    
    private final InstanceContext instanceContext;
    
    /**
     * Check environment of database cluster.
     *
     * @param databaseName database name
     * @param dataSourceMap data source map
     */
    public void checkEnvironment(final String databaseName, final Map<String, DataSource> dataSourceMap) {
        provider.checkEnvironment(databaseName, dataSourceMap.values());
    }
    
    /**
     * Change primary data source.
     *
     * @param databaseName database name
     * @param groupName group name
     * @param originalPrimaryDataSourceName original primary data source name
     * @param dataSourceMap data source map
     * @param disabledDataSourceNames disabled data source names
     * @return changed primary data source name
     */
    public String changePrimaryDataSource(final String databaseName, final String groupName, final String originalPrimaryDataSourceName,
                                          final Map<String, DataSource> dataSourceMap, final Collection<String> disabledDataSourceNames) {
        Optional<String> newPrimaryDataSourceName = findPrimaryDataSourceName(dataSourceMap);
        postComputeNodeStatusChangedEvent(newPrimaryDataSourceName.orElse(""));
        newPrimaryDataSourceName.ifPresent(optional -> postPrimaryChangedEvent(databaseName, groupName, originalPrimaryDataSourceName, optional));
        Map<String, DataSource> replicaDataSourceMap = new HashMap<>(dataSourceMap);
        newPrimaryDataSourceName.ifPresent(replicaDataSourceMap::remove);
        postReplicaDisabledEvent(databaseName, groupName, replicaDataSourceMap, disabledDataSourceNames);
        return newPrimaryDataSourceName.orElse("");
    }
    
    private Optional<String> findPrimaryDataSourceName(final Map<String, DataSource> dataSourceMap) {
        for (Entry<String, DataSource> entry : dataSourceMap.entrySet()) {
            try {
                if (provider.isPrimaryInstance(entry.getValue())) {
                    return Optional.of(entry.getKey());
                }
            } catch (final SQLException ex) {
                log.error("An exception occurred while judge primary data source: ", ex);
            }
        }
        return Optional.empty();
    }
    
    private void postComputeNodeStatusChangedEvent(final String newPrimaryDataSourceName) {
        if (Strings.isNullOrEmpty(newPrimaryDataSourceName) && StateType.OK.equals(instanceContext.getInstance().getState().getCurrentState())) {
            instanceContext.getEventBusContext().post(new ComputeNodeStatusChangedEvent(instanceContext.getInstance().getCurrentInstanceId(), StateType.READ_ONLY));
            return;
        }
        if (!Strings.isNullOrEmpty(newPrimaryDataSourceName) && StateType.READ_ONLY.equals(instanceContext.getInstance().getState().getCurrentState())) {
            instanceContext.getEventBusContext().post(new ComputeNodeStatusChangedEvent(instanceContext.getInstance().getCurrentInstanceId(), StateType.OK));
        }
    }
    
    private void postPrimaryChangedEvent(final String databaseName, final String groupName, final String originalPrimaryDataSourceName, final String newPrimaryDataSourceName) {
        if (!newPrimaryDataSourceName.equals(originalPrimaryDataSourceName)) {
            instanceContext.getEventBusContext().post(new PrimaryDataSourceChangedEvent(new QualifiedDatabase(databaseName, groupName, newPrimaryDataSourceName)));
        }
    }
    
    private void postReplicaDisabledEvent(final String databaseName, final String groupName,
                                          final Map<String, DataSource> replicaDataSourceMap, final Collection<String> disabledDataSourceNames) {
        int enabledReplicasCount = replicaDataSourceMap.size() - disabledDataSourceNames.size() - 1;
        for (Entry<String, DataSource> entry : replicaDataSourceMap.entrySet()) {
            StorageNodeDataSource replicaStorageNode = createReplicaStorageNode(loadReplicaStatus(entry.getValue()));
            if (DataSourceState.ENABLED == replicaStorageNode.getStatus()) {
                enabledReplicasCount += disabledDataSourceNames.contains(entry.getKey()) ? 1 : 0;
                instanceContext.getEventBusContext().post(new DataSourceDisabledEvent(databaseName, groupName, entry.getKey(), replicaStorageNode));
                continue;
            }
<<<<<<< HEAD
            if (databaseDiscoveryProviderAlgorithm.getMinEnabledReplicas().isPresent() && 0 == databaseDiscoveryProviderAlgorithm.getMinEnabledReplicas().get()) {
                instanceContext.getEventBusContext().post(new DataSourceDisabledEvent(databaseName, groupName, entry.getKey(), replicaStorageNode));
=======
            if (provider.getMinEnabledReplicas().isPresent() && 0 == provider.getMinEnabledReplicas().get()) {
                eventBusContext.post(new DataSourceDisabledEvent(databaseName, groupName, entry.getKey(), replicaStorageNode));
>>>>>>> a2117dcb
                continue;
            }
            if (enabledReplicasCount > provider.getMinEnabledReplicas().get()) {
                enabledReplicasCount -= disabledDataSourceNames.contains(entry.getKey()) ? 0 : 1;
                instanceContext.getEventBusContext().post(new DataSourceDisabledEvent(databaseName, groupName, entry.getKey(), replicaStorageNode));
            }
        }
    }
    
    private StorageNodeDataSource createReplicaStorageNode(final ReplicaDataSourceStatus replicaStatus) {
        return new StorageNodeDataSource(StorageNodeRole.MEMBER, replicaStatus.isOnline() ? DataSourceState.ENABLED : DataSourceState.DISABLED, replicaStatus.getReplicationDelayMilliseconds());
    }
    
    private ReplicaDataSourceStatus loadReplicaStatus(final DataSource replicaDataSource) {
        try {
            return provider.loadReplicaStatus(replicaDataSource);
        } catch (final SQLException ex) {
            log.error("Load data source replica status error: ", ex);
            return new ReplicaDataSourceStatus(false, 0L);
        }
    }
}<|MERGE_RESOLUTION|>--- conflicted
+++ resolved
@@ -121,13 +121,8 @@
                 instanceContext.getEventBusContext().post(new DataSourceDisabledEvent(databaseName, groupName, entry.getKey(), replicaStorageNode));
                 continue;
             }
-<<<<<<< HEAD
-            if (databaseDiscoveryProviderAlgorithm.getMinEnabledReplicas().isPresent() && 0 == databaseDiscoveryProviderAlgorithm.getMinEnabledReplicas().get()) {
+            if (provider.getMinEnabledReplicas().isPresent() && 0 == provider.getMinEnabledReplicas().get()) {
                 instanceContext.getEventBusContext().post(new DataSourceDisabledEvent(databaseName, groupName, entry.getKey(), replicaStorageNode));
-=======
-            if (provider.getMinEnabledReplicas().isPresent() && 0 == provider.getMinEnabledReplicas().get()) {
-                eventBusContext.post(new DataSourceDisabledEvent(databaseName, groupName, entry.getKey(), replicaStorageNode));
->>>>>>> a2117dcb
                 continue;
             }
             if (enabledReplicasCount > provider.getMinEnabledReplicas().get()) {
