--- conflicted
+++ resolved
@@ -120,16 +120,7 @@
         Object weightObject = props.get(readDataSourceName);
         ShardingSpherePreconditions.checkNotNull(weightObject,
                 () -> new MissingRequiredReadDatabaseWeightException(getType(), String.format("Read database `%s` access weight is not configured.", readDataSourceName)));
-<<<<<<< HEAD
         double result = Double.parseDouble(weightObject.toString());
-=======
-        double result;
-        try {
-            result = Double.parseDouble(weightObject.toString());
-        } catch (final NumberFormatException ignored) {
-            throw new InvalidReadDatabaseWeightException(weightObject);
-        }
->>>>>>> 07eb5011
         if (Double.isInfinite(result)) {
             result = 10000.0D;
         }
