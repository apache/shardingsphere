--- conflicted
+++ resolved
@@ -52,13 +52,8 @@
      * @param event alter load-balance event
      */
     @Subscribe
-<<<<<<< HEAD
     public synchronized void renew(final AlterReadwriteSplittingLoadBalancerEvent event) {
-        if (!event.getActiveVersion().equals(instanceContext.getModeContextManager().getActiveVersionByKey(event.getActiveVersionKey()))) {
-=======
-    public synchronized void renew(final AlterLoadBalancerEvent event) {
         if (!event.getActiveVersion().equals(contextManager.getInstanceContext().getModeContextManager().getActiveVersionByKey(event.getActiveVersionKey()))) {
->>>>>>> 6025cdd0
             return;
         }
         AlgorithmConfiguration needToAltered =
