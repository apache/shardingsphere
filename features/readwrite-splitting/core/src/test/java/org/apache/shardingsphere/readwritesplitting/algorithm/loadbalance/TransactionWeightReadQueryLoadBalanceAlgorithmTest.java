--- conflicted
+++ resolved
@@ -36,16 +36,6 @@
 
 public final class TransactionWeightReadQueryLoadBalanceAlgorithmTest {
     
-<<<<<<< HEAD
-    @Before
-    @After
-    public void reset() throws NoSuchFieldException, IllegalAccessException {
-        ((Map<?, ?>) Plugins.getMemberAccessor()
-                .get(TransactionWeightReadQueryLoadBalanceAlgorithm.class.getDeclaredField("weightMap"), TransactionWeightReadQueryLoadBalanceAlgorithm.class)).clear();
-    }
-    
-=======
->>>>>>> aaabf584
     @Test
     public void assertGetSingleReadDataSource() {
         TransactionWeightReadQueryLoadBalanceAlgorithm loadBalanceAlgorithm = ShardingSphereAlgorithmFactory.createAlgorithm(
