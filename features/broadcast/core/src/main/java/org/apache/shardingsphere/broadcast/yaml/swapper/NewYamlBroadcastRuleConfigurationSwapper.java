--- conflicted
+++ resolved
@@ -47,18 +47,10 @@
     @Override
     public BroadcastRuleConfiguration swapToObject(final Collection<YamlDataNode> dataNodes) {
         for (YamlDataNode each : dataNodes) {
-<<<<<<< HEAD
-            if (!BroadcastNodeConverter.isBroadcastPath(each.getKey())) {
-                continue;
-            }
-            YamlBroadcastRuleConfiguration yamlBroadcastRuleConfiguration = YamlEngine.unmarshal(dataNodes.iterator().next().getValue(), YamlBroadcastRuleConfiguration.class);
-            return new BroadcastRuleConfiguration(yamlBroadcastRuleConfiguration.getTables());
-=======
             if (BroadcastNodeConverter.isBroadcastPath(each.getKey())) {
                 YamlBroadcastRuleConfiguration yamlBroadcastRuleConfiguration = YamlEngine.unmarshal(each.getValue(), YamlBroadcastRuleConfiguration.class);
                 return new BroadcastRuleConfiguration(yamlBroadcastRuleConfiguration.getTables());
             }
->>>>>>> 48b03d0d
         }
         return new BroadcastRuleConfiguration(Collections.emptyList());
     }
