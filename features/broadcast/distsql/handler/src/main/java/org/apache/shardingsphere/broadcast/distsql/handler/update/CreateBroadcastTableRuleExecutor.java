/*
 * Licensed to the Apache Software Foundation (ASF) under one or more
 * contributor license agreements.  See the NOTICE file distributed with
 * this work for additional information regarding copyright ownership.
 * The ASF licenses this file to You under the Apache License, Version 2.0
 * (the "License"); you may not use this file except in compliance with
 * the License.  You may obtain a copy of the License at
 *
 *     http://www.apache.org/licenses/LICENSE-2.0
 *
 * Unless required by applicable law or agreed to in writing, software
 * distributed under the License is distributed on an "AS IS" BASIS,
 * WITHOUT WARRANTIES OR CONDITIONS OF ANY KIND, either express or implied.
 * See the License for the specific language governing permissions and
 * limitations under the License.
 */

package org.apache.shardingsphere.broadcast.distsql.handler.update;

import lombok.Setter;
import org.apache.shardingsphere.broadcast.api.config.BroadcastRuleConfiguration;
import org.apache.shardingsphere.broadcast.distsql.statement.CreateBroadcastTableRuleStatement;
import org.apache.shardingsphere.broadcast.rule.BroadcastRule;
import org.apache.shardingsphere.distsql.handler.exception.rule.DuplicateRuleException;
import org.apache.shardingsphere.distsql.handler.exception.storageunit.EmptyStorageUnitException;
import org.apache.shardingsphere.distsql.handler.type.rdl.rule.spi.database.DatabaseRuleCreateExecutor;
import org.apache.shardingsphere.infra.exception.core.ShardingSpherePreconditions;
import org.apache.shardingsphere.infra.metadata.database.ShardingSphereDatabase;

import java.util.Collection;
import java.util.Collections;
import java.util.HashSet;

/**
 * Create broadcast table rule executor.
 */
@Setter
public final class CreateBroadcastTableRuleExecutor implements DatabaseRuleCreateExecutor<CreateBroadcastTableRuleStatement, BroadcastRule, BroadcastRuleConfiguration> {
    
    private ShardingSphereDatabase database;
    
    private BroadcastRule rule;
    
    @Override
    public void checkBeforeUpdate(final CreateBroadcastTableRuleStatement sqlStatement) {
        ShardingSpherePreconditions.checkState(!database.getResourceMetaData().getStorageUnits().isEmpty(), () -> new EmptyStorageUnitException(database.getName()));
        if (!sqlStatement.isIfNotExists()) {
            checkDuplicate(sqlStatement);
        }
    }
    
    private void checkDuplicate(final CreateBroadcastTableRuleStatement sqlStatement) {
        Collection<String> duplicatedRuleNames = getDuplicatedRuleNames(sqlStatement);
        ShardingSpherePreconditions.checkState(duplicatedRuleNames.isEmpty(), () -> new DuplicateRuleException("Broadcast", sqlStatement.getTables()));
    }
    
    private Collection<String> getDuplicatedRuleNames(final CreateBroadcastTableRuleStatement sqlStatement) {
        Collection<String> result = new HashSet<>(null == rule ? Collections.emptySet() : rule.getTables());
        result.retainAll(sqlStatement.getTables());
        return result;
    }
    
    @Override
<<<<<<< HEAD
    public BroadcastRuleConfiguration buildToBeCreatedRuleConfiguration(final CreateBroadcastTableRuleStatement sqlStatement, final BroadcastRuleConfiguration currentRuleConfig) {
        BroadcastRuleConfiguration result = new BroadcastRuleConfiguration(new HashSet<>(currentRuleConfig.getTables()));
        result.getTables().addAll(getToBeCreatedRuleNames(sqlStatement));
        return result;
    }
    
    private Collection<String> getToBeCreatedRuleNames(final CreateBroadcastTableRuleStatement sqlStatement) {
        Collection<String> result = sqlStatement.getTables();
=======
    public BroadcastRuleConfiguration buildToBeCreatedRuleConfiguration(final CreateBroadcastTableRuleStatement sqlStatement) {
        Collection<String> tables = sqlStatement.getTables();
>>>>>>> eef296e5
        if (sqlStatement.isIfNotExists()) {
            result.removeIf(getDuplicatedRuleNames(sqlStatement)::contains);
        }
        return result;
    }
    
    @Override
    public void updateCurrentRuleConfiguration(final BroadcastRuleConfiguration currentRuleConfig, final BroadcastRuleConfiguration toBeCreatedRuleConfig) {
        currentRuleConfig.getTables().clear();
        currentRuleConfig.getTables().addAll(toBeCreatedRuleConfig.getTables());
    }
    
    @Override
    public Class<BroadcastRule> getRuleClass() {
        return BroadcastRule.class;
    }
    
    @Override
    public Class<CreateBroadcastTableRuleStatement> getType() {
        return CreateBroadcastTableRuleStatement.class;
    }
}<|MERGE_RESOLUTION|>--- conflicted
+++ resolved
@@ -61,19 +61,14 @@
     }
     
     @Override
-<<<<<<< HEAD
-    public BroadcastRuleConfiguration buildToBeCreatedRuleConfiguration(final CreateBroadcastTableRuleStatement sqlStatement, final BroadcastRuleConfiguration currentRuleConfig) {
-        BroadcastRuleConfiguration result = new BroadcastRuleConfiguration(new HashSet<>(currentRuleConfig.getTables()));
+    public BroadcastRuleConfiguration buildToBeCreatedRuleConfiguration(final CreateBroadcastTableRuleStatement sqlStatement) {
+        BroadcastRuleConfiguration result = new BroadcastRuleConfiguration(new HashSet<>(rule.getTables()));
         result.getTables().addAll(getToBeCreatedRuleNames(sqlStatement));
         return result;
     }
     
     private Collection<String> getToBeCreatedRuleNames(final CreateBroadcastTableRuleStatement sqlStatement) {
         Collection<String> result = sqlStatement.getTables();
-=======
-    public BroadcastRuleConfiguration buildToBeCreatedRuleConfiguration(final CreateBroadcastTableRuleStatement sqlStatement) {
-        Collection<String> tables = sqlStatement.getTables();
->>>>>>> eef296e5
         if (sqlStatement.isIfNotExists()) {
             result.removeIf(getDuplicatedRuleNames(sqlStatement)::contains);
         }
