/*
 * Licensed to the Apache Software Foundation (ASF) under one or more
 * contributor license agreements.  See the NOTICE file distributed with
 * this work for additional information regarding copyright ownership.
 * The ASF licenses this file to You under the Apache License, Version 2.0
 * (the "License"); you may not use this file except in compliance with
 * the License.  You may obtain a copy of the License at
 *
 *     http://www.apache.org/licenses/LICENSE-2.0
 *
 * Unless required by applicable law or agreed to in writing, software
 * distributed under the License is distributed on an "AS IS" BASIS,
 * WITHOUT WARRANTIES OR CONDITIONS OF ANY KIND, either express or implied.
 * See the License for the specific language governing permissions and
 * limitations under the License.
 */

package org.apache.shardingsphere.sharding.cosid.algorithm.keygen;

import com.google.common.base.Preconditions;
import lombok.Getter;
import me.ahoo.cosid.converter.Radix62IdConverter;
import me.ahoo.cosid.snowflake.ClockSyncSnowflakeId;
import me.ahoo.cosid.snowflake.MillisecondSnowflakeId;
import me.ahoo.cosid.snowflake.SnowflakeId;
import me.ahoo.cosid.snowflake.StringSnowflakeId;
import org.apache.shardingsphere.infra.instance.InstanceContextAware;
import org.apache.shardingsphere.infra.instance.InstanceContext;
import org.apache.shardingsphere.sharding.cosid.algorithm.CosIdAlgorithmConstants;
import org.apache.shardingsphere.sharding.spi.KeyGenerateAlgorithm;

import java.util.Calendar;
import java.util.Properties;

/**
 * CosId snowflake key generate algorithm.
 */
public final class CosIdSnowflakeKeyGenerateAlgorithm implements KeyGenerateAlgorithm, InstanceContextAware {
    
    public static final long DEFAULT_EPOCH;
    
    public static final String AS_STRING_KEY = "as-string";
    
    public static final String EPOCH_KEY = "epoch";
    
    @Getter
    private Properties props;
    
    private SnowflakeId snowflakeId;
    
    private boolean asString;
    
    private long epoch;
    
    static {
        Calendar calendar = Calendar.getInstance();
        calendar.set(2016, Calendar.NOVEMBER, 1);
        calendar.set(Calendar.HOUR_OF_DAY, 0);
        calendar.set(Calendar.MINUTE, 0);
        calendar.set(Calendar.SECOND, 0);
        calendar.set(Calendar.MILLISECOND, 0);
        DEFAULT_EPOCH = calendar.getTimeInMillis();
    }
    
    @Override
    public void init(final Properties props) {
        this.props = props;
        asString = getAsString(props);
        epoch = getEpoch(props);
    }
    
    private boolean getAsString(final Properties props) {
        return Boolean.parseBoolean(props.getProperty(AS_STRING_KEY, Boolean.FALSE.toString()));
    }
    
    private long getEpoch(final Properties props) {
        return Long.parseLong(props.getProperty(EPOCH_KEY, DEFAULT_EPOCH + ""));
    }
    
    @Override
    public void setInstanceContext(final InstanceContext instanceContext) {
<<<<<<< HEAD
        int workerId = (int) instanceContext.generateWorkerId(props);
=======
        int workerId = instanceContext.generateWorkerId(props);
>>>>>>> 45a102e4
        MillisecondSnowflakeId millisecondSnowflakeId =
                new MillisecondSnowflakeId(epoch, MillisecondSnowflakeId.DEFAULT_TIMESTAMP_BIT, MillisecondSnowflakeId.DEFAULT_MACHINE_BIT, MillisecondSnowflakeId.DEFAULT_SEQUENCE_BIT, workerId);
        snowflakeId = new StringSnowflakeId(new ClockSyncSnowflakeId(millisecondSnowflakeId), Radix62IdConverter.PAD_START);
    }
    
    @Override
    public Comparable<?> generateKey() {
        if (asString) {
            return getSnowflakeId().generateAsString();
        }
        return getSnowflakeId().generate();
    }
    
    private SnowflakeId getSnowflakeId() {
        Preconditions.checkNotNull(snowflakeId, "Instance context not set yet.");
        return snowflakeId;
    }
    
    @Override
    public String getType() {
        return CosIdAlgorithmConstants.TYPE_PREFIX + "SNOWFLAKE";
    }
}<|MERGE_RESOLUTION|>--- conflicted
+++ resolved
@@ -79,11 +79,7 @@
     
     @Override
     public void setInstanceContext(final InstanceContext instanceContext) {
-<<<<<<< HEAD
-        int workerId = (int) instanceContext.generateWorkerId(props);
-=======
         int workerId = instanceContext.generateWorkerId(props);
->>>>>>> 45a102e4
         MillisecondSnowflakeId millisecondSnowflakeId =
                 new MillisecondSnowflakeId(epoch, MillisecondSnowflakeId.DEFAULT_TIMESTAMP_BIT, MillisecondSnowflakeId.DEFAULT_MACHINE_BIT, MillisecondSnowflakeId.DEFAULT_SEQUENCE_BIT, workerId);
         snowflakeId = new StringSnowflakeId(new ClockSyncSnowflakeId(millisecondSnowflakeId), Radix62IdConverter.PAD_START);
