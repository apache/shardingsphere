/*
 * Licensed to the Apache Software Foundation (ASF) under one or more
 * contributor license agreements.  See the NOTICE file distributed with
 * this work for additional information regarding copyright ownership.
 * The ASF licenses this file to You under the Apache License, Version 2.0
 * (the "License"); you may not use this file except in compliance with
 * the License.  You may obtain a copy of the License at
 *
 *     http://www.apache.org/licenses/LICENSE-2.0
 *
 * Unless required by applicable law or agreed to in writing, software
 * distributed under the License is distributed on an "AS IS" BASIS,
 * WITHOUT WARRANTIES OR CONDITIONS OF ANY KIND, either express or implied.
 * See the License for the specific language governing permissions and
 * limitations under the License.
 */

package org.apache.shardingsphere.sharding.yaml.swapper;

import org.apache.shardingsphere.infra.config.algorithm.AlgorithmConfiguration;
import org.apache.shardingsphere.infra.util.yaml.YamlEngine;
import org.apache.shardingsphere.infra.util.yaml.datanode.YamlDataNode;
import org.apache.shardingsphere.infra.yaml.config.swapper.rule.NewYamlRuleConfigurationSwapper;
<<<<<<< HEAD
import org.apache.shardingsphere.sharding.yaml.converter.ShardingNodeConverter;
=======
import org.apache.shardingsphere.sharding.metadata.converter.ShardingNodeConverter;
>>>>>>> 14f17ec2
import org.apache.shardingsphere.sharding.api.config.ShardingRuleConfiguration;
import org.apache.shardingsphere.sharding.api.config.rule.ShardingAutoTableRuleConfiguration;
import org.apache.shardingsphere.sharding.api.config.rule.ShardingTableReferenceRuleConfiguration;
import org.apache.shardingsphere.sharding.api.config.rule.ShardingTableRuleConfiguration;
import org.apache.shardingsphere.sharding.constant.ShardingOrder;

import java.util.Collection;
import java.util.LinkedHashSet;
import java.util.Map.Entry;

/**
 * TODO Rename to YamlShardingRuleConfigurationSwapper when metadata structure adjustment completed. #25485
 * New YAML sharding rule configuration swapper.
 */
public final class NewYamlShardingRuleConfigurationSwapper implements NewYamlRuleConfigurationSwapper<ShardingRuleConfiguration> {
    
    @Override
    public Collection<YamlDataNode> swapToDataNodes(final ShardingRuleConfiguration data) {
        Collection<YamlDataNode> result = new LinkedHashSet<>();
        // TODO swap rule to YAML configuration before YamlEngine.marshal
        swapTableRules(data, result);
        swapStrategies(data, result);
        swapAlgorithms(data, result);
        if (null != data.getDefaultShardingColumn()) {
            result.add(new YamlDataNode(ShardingNodeConverter.getDefaultShardingColumnPath(), YamlEngine.marshal(data.getDefaultShardingColumn())));
        }
        if (null != data.getShardingCache()) {
            result.add(new YamlDataNode(ShardingNodeConverter.getShardingCachePath(), YamlEngine.marshal(data.getShardingCache())));
        }
        return result;
    }
    
    private void swapTableRules(final ShardingRuleConfiguration data, final Collection<YamlDataNode> result) {
        for (ShardingTableRuleConfiguration each : data.getTables()) {
            result.add(new YamlDataNode(ShardingNodeConverter.getTableNamePath(each.getLogicTable()), YamlEngine.marshal(each)));
        }
        for (ShardingAutoTableRuleConfiguration each : data.getAutoTables()) {
            result.add(new YamlDataNode(ShardingNodeConverter.getAutoTableNamePath(each.getLogicTable()), YamlEngine.marshal(each)));
        }
        for (ShardingTableReferenceRuleConfiguration each : data.getBindingTableGroups()) {
            result.add(new YamlDataNode(ShardingNodeConverter.getBindingTableNamePath(each.getName()), YamlEngine.marshal(each)));
        }
        if (null != data.getBroadcastTables() && !data.getBroadcastTables().isEmpty()) {
            result.add(new YamlDataNode(ShardingNodeConverter.getBroadcastTablesPath(), YamlEngine.marshal(data.getBroadcastTables())));
        }
    }
    
    private void swapStrategies(final ShardingRuleConfiguration data, final Collection<YamlDataNode> result) {
        if (null != data.getDefaultDatabaseShardingStrategy()) {
            result.add(new YamlDataNode(ShardingNodeConverter.getDefaultDatabaseStrategyPath(), YamlEngine.marshal(data.getDefaultDatabaseShardingStrategy())));
        }
        if (null != data.getDefaultTableShardingStrategy()) {
            result.add(new YamlDataNode(ShardingNodeConverter.getDefaultTableStrategyPath(), YamlEngine.marshal(data.getDefaultTableShardingStrategy())));
        }
        if (null != data.getDefaultKeyGenerateStrategy()) {
            result.add(new YamlDataNode(ShardingNodeConverter.getDefaultKeyGenerateStrategyPath(), YamlEngine.marshal(data.getDefaultKeyGenerateStrategy())));
        }
        if (null != data.getDefaultAuditStrategy()) {
            result.add(new YamlDataNode(ShardingNodeConverter.getDefaultAuditStrategyPath(), YamlEngine.marshal(data.getDefaultAuditStrategy())));
        }
    }
    
    private void swapAlgorithms(final ShardingRuleConfiguration data, final Collection<YamlDataNode> result) {
        for (Entry<String, AlgorithmConfiguration> each : data.getShardingAlgorithms().entrySet()) {
<<<<<<< HEAD
            result.add(new YamlDataNode(ShardingNodeConverter.getShardingAlgorithmsPath(each.getKey()), YamlEngine.marshal(each.getValue())));
        }
        for (Entry<String, AlgorithmConfiguration> each : data.getKeyGenerators().entrySet()) {
            result.add(new YamlDataNode(ShardingNodeConverter.getKeyGeneratorsPath(each.getKey()), YamlEngine.marshal(each.getValue())));
        }
        for (Entry<String, AlgorithmConfiguration> each : data.getAuditors().entrySet()) {
            result.add(new YamlDataNode(ShardingNodeConverter.getAuditorsPath(each.getKey()), YamlEngine.marshal(each.getValue())));
=======
            result.add(new YamlDataNode(converter.getShardingAlgorithmPath(each.getKey()), YamlEngine.marshal(each.getValue())));
        }
        for (Entry<String, AlgorithmConfiguration> each : data.getKeyGenerators().entrySet()) {
            result.add(new YamlDataNode(converter.getKeyGeneratorPath(each.getKey()), YamlEngine.marshal(each.getValue())));
        }
        for (Entry<String, AlgorithmConfiguration> each : data.getAuditors().entrySet()) {
            result.add(new YamlDataNode(converter.getAuditorPath(each.getKey()), YamlEngine.marshal(each.getValue())));
>>>>>>> 14f17ec2
        }
    }
    
    @Override
    public ShardingRuleConfiguration swapToObject(final Collection<YamlDataNode> dataNodes) {
        return new ShardingRuleConfiguration();
    }
    
    @Override
    public Class<ShardingRuleConfiguration> getTypeClass() {
        return ShardingRuleConfiguration.class;
    }
    
    @Override
    public String getRuleTagName() {
        return "SHARDING";
    }
    
    @Override
    public int getOrder() {
        return ShardingOrder.ORDER;
    }
}<|MERGE_RESOLUTION|>--- conflicted
+++ resolved
@@ -21,16 +21,12 @@
 import org.apache.shardingsphere.infra.util.yaml.YamlEngine;
 import org.apache.shardingsphere.infra.util.yaml.datanode.YamlDataNode;
 import org.apache.shardingsphere.infra.yaml.config.swapper.rule.NewYamlRuleConfigurationSwapper;
-<<<<<<< HEAD
-import org.apache.shardingsphere.sharding.yaml.converter.ShardingNodeConverter;
-=======
-import org.apache.shardingsphere.sharding.metadata.converter.ShardingNodeConverter;
->>>>>>> 14f17ec2
 import org.apache.shardingsphere.sharding.api.config.ShardingRuleConfiguration;
 import org.apache.shardingsphere.sharding.api.config.rule.ShardingAutoTableRuleConfiguration;
 import org.apache.shardingsphere.sharding.api.config.rule.ShardingTableReferenceRuleConfiguration;
 import org.apache.shardingsphere.sharding.api.config.rule.ShardingTableRuleConfiguration;
 import org.apache.shardingsphere.sharding.constant.ShardingOrder;
+import org.apache.shardingsphere.sharding.metadata.converter.ShardingNodeConverter;
 
 import java.util.Collection;
 import java.util.LinkedHashSet;
@@ -90,23 +86,19 @@
     
     private void swapAlgorithms(final ShardingRuleConfiguration data, final Collection<YamlDataNode> result) {
         for (Entry<String, AlgorithmConfiguration> each : data.getShardingAlgorithms().entrySet()) {
-<<<<<<< HEAD
-            result.add(new YamlDataNode(ShardingNodeConverter.getShardingAlgorithmsPath(each.getKey()), YamlEngine.marshal(each.getValue())));
+            result.add(new YamlDataNode(ShardingNodeConverter.getShardingAlgorithmPath(each.getKey()), YamlEngine.marshal(each.getValue())));
         }
         for (Entry<String, AlgorithmConfiguration> each : data.getKeyGenerators().entrySet()) {
-            result.add(new YamlDataNode(ShardingNodeConverter.getKeyGeneratorsPath(each.getKey()), YamlEngine.marshal(each.getValue())));
+            result.add(new YamlDataNode(ShardingNodeConverter.getKeyGeneratorPath(each.getKey()), YamlEngine.marshal(each.getValue())));
         }
         for (Entry<String, AlgorithmConfiguration> each : data.getAuditors().entrySet()) {
-            result.add(new YamlDataNode(ShardingNodeConverter.getAuditorsPath(each.getKey()), YamlEngine.marshal(each.getValue())));
-=======
-            result.add(new YamlDataNode(converter.getShardingAlgorithmPath(each.getKey()), YamlEngine.marshal(each.getValue())));
+            result.add(new YamlDataNode(ShardingNodeConverter.getAuditorPath(each.getKey()), YamlEngine.marshal(each.getValue())));
         }
         for (Entry<String, AlgorithmConfiguration> each : data.getKeyGenerators().entrySet()) {
-            result.add(new YamlDataNode(converter.getKeyGeneratorPath(each.getKey()), YamlEngine.marshal(each.getValue())));
+            result.add(new YamlDataNode(ShardingNodeConverter.getKeyGeneratorPath(each.getKey()), YamlEngine.marshal(each.getValue())));
         }
         for (Entry<String, AlgorithmConfiguration> each : data.getAuditors().entrySet()) {
-            result.add(new YamlDataNode(converter.getAuditorPath(each.getKey()), YamlEngine.marshal(each.getValue())));
->>>>>>> 14f17ec2
+            result.add(new YamlDataNode(ShardingNodeConverter.getAuditorPath(each.getKey()), YamlEngine.marshal(each.getValue())));
         }
     }
     
