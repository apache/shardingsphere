/*
 * Licensed to the Apache Software Foundation (ASF) under one or more
 * contributor license agreements.  See the NOTICE file distributed with
 * this work for additional information regarding copyright ownership.
 * The ASF licenses this file to You under the Apache License, Version 2.0
 * (the "License"); you may not use this file except in compliance with
 * the License.  You may obtain a copy of the License at
 *
 *     http://www.apache.org/licenses/LICENSE-2.0
 *
 * Unless required by applicable law or agreed to in writing, software
 * distributed under the License is distributed on an "AS IS" BASIS,
 * WITHOUT WARRANTIES OR CONDITIONS OF ANY KIND, either express or implied.
 * See the License for the specific language governing permissions and
 * limitations under the License.
 */

package org.apache.shardingsphere.sharding.event;

import com.google.common.base.Strings;
import org.apache.shardingsphere.infra.config.algorithm.AlgorithmConfiguration;
import org.apache.shardingsphere.infra.rule.event.GovernanceEvent;
import org.apache.shardingsphere.infra.util.yaml.YamlEngine;
import org.apache.shardingsphere.infra.yaml.config.pojo.algorithm.YamlAlgorithmConfiguration;
import org.apache.shardingsphere.infra.yaml.config.swapper.algorithm.YamlAlgorithmConfigurationSwapper;
import org.apache.shardingsphere.mode.event.DataChangedEvent;
import org.apache.shardingsphere.mode.event.DataChangedEvent.Type;
import org.apache.shardingsphere.mode.spi.RuleConfigurationEventBuilder;
import org.apache.shardingsphere.sharding.api.config.cache.ShardingCacheConfiguration;
import org.apache.shardingsphere.sharding.api.config.rule.ShardingAutoTableRuleConfiguration;
import org.apache.shardingsphere.sharding.api.config.rule.ShardingTableReferenceRuleConfiguration;
import org.apache.shardingsphere.sharding.api.config.rule.ShardingTableRuleConfiguration;
import org.apache.shardingsphere.sharding.api.config.strategy.audit.ShardingAuditStrategyConfiguration;
import org.apache.shardingsphere.sharding.api.config.strategy.keygen.KeyGenerateStrategyConfiguration;
import org.apache.shardingsphere.sharding.api.config.strategy.sharding.ShardingStrategyConfiguration;
import org.apache.shardingsphere.sharding.event.algorithm.auditor.AlterAuditorEvent;
import org.apache.shardingsphere.sharding.event.algorithm.auditor.DeleteAuditorEvent;
import org.apache.shardingsphere.sharding.event.algorithm.keygenerator.AlterKeyGeneratorEvent;
import org.apache.shardingsphere.sharding.event.algorithm.keygenerator.DeleteKeyGeneratorEvent;
import org.apache.shardingsphere.sharding.event.algorithm.sharding.AlterShardingAlgorithmEvent;
import org.apache.shardingsphere.sharding.event.algorithm.sharding.DeleteShardingAlgorithmEvent;
import org.apache.shardingsphere.sharding.event.cache.AddShardingCacheConfigurationEvent;
import org.apache.shardingsphere.sharding.event.cache.AlterShardingCacheConfigurationEvent;
import org.apache.shardingsphere.sharding.event.cache.DeleteShardingCacheConfigurationEvent;
import org.apache.shardingsphere.sharding.event.strategy.audit.AddShardingAuditorStrategyConfigurationEvent;
import org.apache.shardingsphere.sharding.event.strategy.audit.AlterShardingAuditorStrategyConfigurationEvent;
import org.apache.shardingsphere.sharding.event.strategy.audit.DeleteShardingAuditorStrategyConfigurationEvent;
import org.apache.shardingsphere.sharding.event.strategy.database.AddDatabaseShardingStrategyConfigurationEvent;
import org.apache.shardingsphere.sharding.event.strategy.database.AlterDatabaseShardingStrategyConfigurationEvent;
import org.apache.shardingsphere.sharding.event.strategy.database.DeleteDatabaseShardingStrategyConfigurationEvent;
import org.apache.shardingsphere.sharding.event.strategy.keygenerate.AddKeyGenerateStrategyConfigurationEvent;
import org.apache.shardingsphere.sharding.event.strategy.keygenerate.AlterKeyGenerateStrategyConfigurationEvent;
import org.apache.shardingsphere.sharding.event.strategy.keygenerate.DeleteKeyGenerateStrategyConfigurationEvent;
import org.apache.shardingsphere.sharding.event.strategy.shardingcolumn.AddDefaultShardingColumnEvent;
import org.apache.shardingsphere.sharding.event.strategy.shardingcolumn.AlterDefaultShardingColumnEvent;
import org.apache.shardingsphere.sharding.event.strategy.shardingcolumn.DeleteDefaultShardingColumnEvent;
import org.apache.shardingsphere.sharding.event.strategy.table.AddTableShardingStrategyConfigurationEvent;
import org.apache.shardingsphere.sharding.event.strategy.table.AlterTableShardingStrategyConfigurationEvent;
import org.apache.shardingsphere.sharding.event.strategy.table.DeleteTableShardingStrategyConfigurationEvent;
import org.apache.shardingsphere.sharding.event.table.auto.AddShardingAutoTableConfigurationEvent;
import org.apache.shardingsphere.sharding.event.table.auto.AlterShardingAutoTableConfigurationEvent;
import org.apache.shardingsphere.sharding.event.table.auto.DeleteShardingAutoTableConfigurationEvent;
import org.apache.shardingsphere.sharding.event.table.broadcast.AddBroadcastTableConfigurationEvent;
import org.apache.shardingsphere.sharding.event.table.broadcast.AlterBroadcastTableConfigurationEvent;
import org.apache.shardingsphere.sharding.event.table.broadcast.DeleteBroadcastTableConfigurationEvent;
import org.apache.shardingsphere.sharding.event.table.sharding.AddShardingTableConfigurationEvent;
import org.apache.shardingsphere.sharding.event.table.sharding.AlterShardingTableConfigurationEvent;
import org.apache.shardingsphere.sharding.event.table.sharding.DeleteShardingTableConfigurationEvent;
import org.apache.shardingsphere.sharding.metadata.converter.ShardingNodeConverter;
import org.apache.shardingsphere.sharding.yaml.config.cache.YamlShardingCacheConfiguration;
import org.apache.shardingsphere.sharding.yaml.config.rule.YamlShardingAutoTableRuleConfiguration;
import org.apache.shardingsphere.sharding.yaml.config.rule.YamlTableRuleConfiguration;
import org.apache.shardingsphere.sharding.yaml.config.strategy.audit.YamlShardingAuditStrategyConfiguration;
import org.apache.shardingsphere.sharding.yaml.config.strategy.keygen.YamlKeyGenerateStrategyConfiguration;
import org.apache.shardingsphere.sharding.yaml.config.strategy.sharding.YamlShardingStrategyConfiguration;
import org.apache.shardingsphere.sharding.yaml.swapper.cache.YamlShardingCacheConfigurationSwapper;
import org.apache.shardingsphere.sharding.yaml.swapper.rule.YamlShardingAutoTableRuleConfigurationSwapper;
import org.apache.shardingsphere.sharding.yaml.swapper.rule.YamlShardingTableReferenceRuleConfigurationConverter;
import org.apache.shardingsphere.sharding.yaml.swapper.rule.YamlShardingTableRuleConfigurationSwapper;
import org.apache.shardingsphere.sharding.yaml.swapper.strategy.YamlKeyGenerateStrategyConfigurationSwapper;
import org.apache.shardingsphere.sharding.yaml.swapper.strategy.YamlShardingAuditStrategyConfigurationSwapper;
import org.apache.shardingsphere.sharding.yaml.swapper.strategy.YamlShardingStrategyConfigurationSwapper;

import java.util.Collection;
import java.util.Optional;

/**
 * Sharding rule configuration event builder.
 */
public final class ShardingRuleConfigurationEventBuilder implements RuleConfigurationEventBuilder {
    
    @Override
    public Optional<GovernanceEvent> build(final String databaseName, final DataChangedEvent event) {
        if (!ShardingNodeConverter.isShardingPath(event.getKey()) || Strings.isNullOrEmpty(event.getValue())) {
            return Optional.empty();
        }
        Optional<String> tableName = ShardingNodeConverter.getTableName(event.getKey());
        if (tableName.isPresent() && !Strings.isNullOrEmpty(event.getValue())) {
            Optional<String> tableNameVersion = ShardingNodeConverter.getTableNameVersion(event.getKey());
            if (tableNameVersion.isPresent()) {
<<<<<<< HEAD
                return createShardingTableConfigEvent(databaseName, tableName.get(), Integer.parseInt(tableNameVersion.get()), event);
=======
                return createShardingTableConfigEvent(databaseName, tableName.get(), tableNameVersion.get(), event);
>>>>>>> 95b0c7d6
            }
        }
        Optional<String> autoTableName = ShardingNodeConverter.getAutoTableName(event.getKey());
        if (autoTableName.isPresent() && !Strings.isNullOrEmpty(event.getValue())) {
            Optional<String> autoTableNameVersion = ShardingNodeConverter.getAutoTableNameVersion(event.getKey());
            if (autoTableNameVersion.isPresent()) {
<<<<<<< HEAD
                return createShardingAutoTableConfigEvent(databaseName, autoTableName.get(), Integer.parseInt(autoTableNameVersion.get()), event);
=======
                return createShardingAutoTableConfigEvent(databaseName, autoTableName.get(), autoTableNameVersion.get(), event);
>>>>>>> 95b0c7d6
            }
        }
        Optional<String> bindingTableName = ShardingNodeConverter.getBindingTableName(event.getKey());
        if (bindingTableName.isPresent() && !Strings.isNullOrEmpty(event.getValue())) {
            Optional<String> bingingTableNameVersion = ShardingNodeConverter.getBindingTableNameVersion(event.getKey());
            if (bingingTableNameVersion.isPresent()) {
                return createShardingTableReferenceConfigEvent(databaseName, bindingTableName.get(), bingingTableNameVersion.get(), event);
            }
        }
        if (ShardingNodeConverter.isDefaultDatabaseStrategyPath(event.getKey()) && !Strings.isNullOrEmpty(event.getValue())) {
            Optional<String> defaultDatabaseStrategyVersion = ShardingNodeConverter.getDefaultDatabaseStrategyVersion(event.getKey());
            if (defaultDatabaseStrategyVersion.isPresent()) {
<<<<<<< HEAD
                return createDefaultDatabaseStrategyConfigEvent(databaseName, Integer.parseInt(defaultDatabaseStrategyVersion.get()), event);
=======
                return createDefaultDatabaseStrategyConfigEvent(databaseName, defaultDatabaseStrategyVersion.get(), event);
>>>>>>> 95b0c7d6
            }
        }
        if (ShardingNodeConverter.isDefaultTableStrategyPath(event.getKey()) && !Strings.isNullOrEmpty(event.getValue())) {
            Optional<String> defaultTableStrategyVersion = ShardingNodeConverter.getDefaultTableStrategyVersion(event.getKey());
            if (defaultTableStrategyVersion.isPresent()) {
<<<<<<< HEAD
                return createDefaultTableStrategyConfigEvent(databaseName, Integer.parseInt(defaultTableStrategyVersion.get()), event);
=======
                return createDefaultTableStrategyConfigEvent(databaseName, defaultTableStrategyVersion.get(), event);
>>>>>>> 95b0c7d6
            }
        }
        if (ShardingNodeConverter.isDefaultKeyGenerateStrategyPath(event.getKey()) && !Strings.isNullOrEmpty(event.getValue())) {
            Optional<String> defaultKeyGenerateStrategyVersion = ShardingNodeConverter.getDefaultKeyGenerateStrategyVersion(event.getKey());
            if (defaultKeyGenerateStrategyVersion.isPresent()) {
<<<<<<< HEAD
                return createDefaultKeyGenerateStrategyConfigEvent(databaseName, Integer.parseInt(defaultKeyGenerateStrategyVersion.get()), event);
=======
                return createDefaultKeyGenerateStrategyConfigEvent(databaseName, defaultKeyGenerateStrategyVersion.get(), event);
>>>>>>> 95b0c7d6
            }
        }
        if (ShardingNodeConverter.isDefaultAuditStrategyPath(event.getKey()) && !Strings.isNullOrEmpty(event.getValue())) {
            Optional<String> defaultAuditStrategyVersion = ShardingNodeConverter.getDefaultAuditStrategyVersion(event.getKey());
            if (defaultAuditStrategyVersion.isPresent()) {
<<<<<<< HEAD
                return createDefaultShardingAuditorStrategyConfigEvent(databaseName, Integer.parseInt(defaultAuditStrategyVersion.get()), event);
=======
                return createDefaultShardingAuditorStrategyConfigEvent(databaseName, defaultAuditStrategyVersion.get(), event);
>>>>>>> 95b0c7d6
            }
        }
        if (ShardingNodeConverter.isDefaultShardingColumnPath(event.getKey()) && !Strings.isNullOrEmpty(event.getValue())) {
            Optional<String> defaultShardingColumnVersion = ShardingNodeConverter.getDefaultShardingColumnVersion(event.getKey());
            if (defaultShardingColumnVersion.isPresent()) {
<<<<<<< HEAD
                return createDefaultShardingColumnEvent(databaseName, Integer.parseInt(defaultShardingColumnVersion.get()), event);
=======
                return createDefaultShardingColumnEvent(databaseName, defaultShardingColumnVersion.get(), event);
>>>>>>> 95b0c7d6
            }
        }
        Optional<String> algorithmName = ShardingNodeConverter.getShardingAlgorithmName(event.getKey());
        if (algorithmName.isPresent() && !Strings.isNullOrEmpty(event.getValue())) {
            Optional<String> algorithmVersion = ShardingNodeConverter.getShardingAlgorithmVersion(event.getKey());
            if (algorithmVersion.isPresent()) {
<<<<<<< HEAD
                return createShardingAlgorithmEvent(databaseName, algorithmName.get(), Integer.parseInt(algorithmVersion.get()), event);
=======
                return createShardingAlgorithmEvent(databaseName, algorithmName.get(), algorithmVersion.get(), event);
>>>>>>> 95b0c7d6
            }
        }
        Optional<String> keyGeneratorName = ShardingNodeConverter.getKeyGeneratorName(event.getKey());
        if (keyGeneratorName.isPresent() && !Strings.isNullOrEmpty(event.getValue())) {
            Optional<String> keyGeneratorVersion = ShardingNodeConverter.getKeyGeneratorVersion(event.getKey());
            if (keyGeneratorVersion.isPresent()) {
<<<<<<< HEAD
                return createKeyGeneratorEvent(databaseName, keyGeneratorName.get(), Integer.parseInt(keyGeneratorVersion.get()), event);
=======
                return createKeyGeneratorEvent(databaseName, keyGeneratorName.get(), keyGeneratorVersion.get(), event);
>>>>>>> 95b0c7d6
            }
        }
        Optional<String> auditorName = ShardingNodeConverter.getAuditorName(event.getKey());
        if (auditorName.isPresent() && !Strings.isNullOrEmpty(event.getValue())) {
            Optional<String> auditorVersion = ShardingNodeConverter.getAuditorVersion(event.getKey());
            if (auditorVersion.isPresent()) {
<<<<<<< HEAD
                return createAuditorEvent(databaseName, auditorName.get(), Integer.parseInt(auditorVersion.get()), event);
=======
                return createAuditorEvent(databaseName, auditorName.get(), auditorVersion.get(), event);
>>>>>>> 95b0c7d6
            }
        }
        if (ShardingNodeConverter.isShardingCachePath(event.getKey()) && !Strings.isNullOrEmpty(event.getValue())) {
            Optional<String> shardingCacheVersion = ShardingNodeConverter.getShardingCacheVersion(event.getKey());
            if (shardingCacheVersion.isPresent()) {
<<<<<<< HEAD
                return createShardingCacheEvent(databaseName, Integer.parseInt(shardingCacheVersion.get()), event);
=======
                return createShardingCacheEvent(databaseName, shardingCacheVersion.get(), event);
>>>>>>> 95b0c7d6
            }
        }
        return Optional.empty();
    }
    
    private Optional<GovernanceEvent> createShardingTableConfigEvent(final String databaseName, final String tableName, final String version, final DataChangedEvent event) {
        if (Type.ADDED == event.getType()) {
            return Optional.of(new AddShardingTableConfigurationEvent<>(databaseName, swapShardingTableRuleConfig(event.getValue()), event.getKey(), version));
        }
        if (Type.UPDATED == event.getType()) {
            return Optional.of(new AlterShardingTableConfigurationEvent<>(databaseName, tableName, swapShardingTableRuleConfig(event.getValue()), event.getKey(), version));
        }
        return Optional.of(new DeleteShardingTableConfigurationEvent(databaseName, tableName, event.getKey(), version));
    }
    
    private ShardingTableRuleConfiguration swapShardingTableRuleConfig(final String yamlContext) {
        return new YamlShardingTableRuleConfigurationSwapper().swapToObject(YamlEngine.unmarshal(yamlContext, YamlTableRuleConfiguration.class));
    }
    
    private Optional<GovernanceEvent> createShardingAutoTableConfigEvent(final String databaseName, final String tableName, final String version, final DataChangedEvent event) {
        if (Type.ADDED == event.getType()) {
            return Optional.of(new AddShardingAutoTableConfigurationEvent<>(databaseName, swapShardingAutoTableRuleConfig(event.getValue()), event.getKey(), version));
        }
        if (Type.UPDATED == event.getType()) {
            return Optional.of(new AlterShardingAutoTableConfigurationEvent<>(databaseName, tableName, swapShardingAutoTableRuleConfig(event.getValue()), event.getKey(), version));
        }
        return Optional.of(new DeleteShardingAutoTableConfigurationEvent(databaseName, tableName, event.getKey(), version));
    }
    
    private ShardingAutoTableRuleConfiguration swapShardingAutoTableRuleConfig(final String yamlContext) {
        return new YamlShardingAutoTableRuleConfigurationSwapper().swapToObject(YamlEngine.unmarshal(yamlContext, YamlShardingAutoTableRuleConfiguration.class));
    }
    
    private Optional<GovernanceEvent> createShardingTableReferenceConfigEvent(final String databaseName, final String tableName, final String version, final DataChangedEvent event) {
        if (Type.ADDED == event.getType()) {
            return Optional.of(new AddShardingAutoTableConfigurationEvent<>(databaseName, swapShardingTableReferenceRuleConfig(event.getValue()), event.getKey(), version));
        }
        if (Type.UPDATED == event.getType()) {
            return Optional.of(new AlterShardingAutoTableConfigurationEvent<>(databaseName, tableName, swapShardingTableReferenceRuleConfig(event.getValue()), event.getKey(), version));
        }
        return Optional.of(new DeleteShardingAutoTableConfigurationEvent(databaseName, tableName, event.getKey(), version));
    }
    
    private ShardingTableReferenceRuleConfiguration swapShardingTableReferenceRuleConfig(final String yamlContext) {
        return YamlShardingTableReferenceRuleConfigurationConverter.convertToObject(yamlContext);
    }
    
    @SuppressWarnings("unchecked")
    private Optional<GovernanceEvent> createBroadcastTableConfigEvent(final String databaseName, final String version, final DataChangedEvent event) {
        if (Type.ADDED == event.getType()) {
            return Optional.of(new AddBroadcastTableConfigurationEvent(databaseName, YamlEngine.unmarshal(event.getValue(), Collection.class), event.getKey(), version));
        }
        if (Type.UPDATED == event.getType()) {
            return Optional.of(new AlterBroadcastTableConfigurationEvent(databaseName, YamlEngine.unmarshal(event.getValue(), Collection.class), event.getKey(), version));
        }
        return Optional.of(new DeleteBroadcastTableConfigurationEvent(databaseName, event.getKey(), version));
    }
    
    private Optional<GovernanceEvent> createDefaultDatabaseStrategyConfigEvent(final String databaseName, final String version, final DataChangedEvent event) {
        if (Type.ADDED == event.getType()) {
            return Optional.of(new AddDatabaseShardingStrategyConfigurationEvent(databaseName, swapShardingStrategyConfig(event.getValue()), event.getKey(), version));
        }
        if (Type.UPDATED == event.getType()) {
            return Optional.of(new AlterDatabaseShardingStrategyConfigurationEvent(databaseName, swapShardingStrategyConfig(event.getValue()), event.getKey(), version));
        }
        return Optional.of(new DeleteDatabaseShardingStrategyConfigurationEvent(databaseName, event.getKey(), version));
    }
    
    private Optional<GovernanceEvent> createDefaultTableStrategyConfigEvent(final String databaseName, final String version, final DataChangedEvent event) {
        if (Type.ADDED == event.getType()) {
            return Optional.of(new AddTableShardingStrategyConfigurationEvent(databaseName, swapShardingStrategyConfig(event.getValue()), event.getKey(), version));
        }
        if (Type.UPDATED == event.getType()) {
            return Optional.of(new AlterTableShardingStrategyConfigurationEvent(databaseName, swapShardingStrategyConfig(event.getValue()), event.getKey(), version));
        }
        return Optional.of(new DeleteTableShardingStrategyConfigurationEvent(databaseName, event.getKey(), version));
    }
    
    private ShardingStrategyConfiguration swapShardingStrategyConfig(final String yamlContext) {
        return new YamlShardingStrategyConfigurationSwapper().swapToObject(YamlEngine.unmarshal(yamlContext, YamlShardingStrategyConfiguration.class));
    }
    
    private Optional<GovernanceEvent> createDefaultKeyGenerateStrategyConfigEvent(final String databaseName, final String version, final DataChangedEvent event) {
        if (Type.ADDED == event.getType()) {
            return Optional.of(new AddKeyGenerateStrategyConfigurationEvent(databaseName, swapKeyGenerateStrategyConfig(event.getValue()), event.getKey(), version));
        }
        if (Type.UPDATED == event.getType()) {
            return Optional.of(new AlterKeyGenerateStrategyConfigurationEvent(databaseName, swapKeyGenerateStrategyConfig(event.getValue()), event.getKey(), version));
        }
        return Optional.of(new DeleteKeyGenerateStrategyConfigurationEvent(databaseName, event.getKey(), version));
    }
    
    private KeyGenerateStrategyConfiguration swapKeyGenerateStrategyConfig(final String yamlContext) {
        return new YamlKeyGenerateStrategyConfigurationSwapper().swapToObject(YamlEngine.unmarshal(yamlContext, YamlKeyGenerateStrategyConfiguration.class));
    }
    
    private Optional<GovernanceEvent> createDefaultShardingAuditorStrategyConfigEvent(final String databaseName, final String version, final DataChangedEvent event) {
        if (Type.ADDED == event.getType()) {
            return Optional.of(new AddShardingAuditorStrategyConfigurationEvent(databaseName, swapShardingAuditorStrategyConfig(event.getValue()), event.getKey(), version));
        }
        if (Type.UPDATED == event.getType()) {
            return Optional.of(new AlterShardingAuditorStrategyConfigurationEvent(databaseName, swapShardingAuditorStrategyConfig(event.getValue()), event.getKey(), version));
        }
        return Optional.of(new DeleteShardingAuditorStrategyConfigurationEvent(databaseName, event.getKey(), version));
    }
    
    private ShardingAuditStrategyConfiguration swapShardingAuditorStrategyConfig(final String yamlContext) {
        return new YamlShardingAuditStrategyConfigurationSwapper().swapToObject(YamlEngine.unmarshal(yamlContext, YamlShardingAuditStrategyConfiguration.class));
    }
    
    private Optional<GovernanceEvent> createDefaultShardingColumnEvent(final String databaseName, final String version, final DataChangedEvent event) {
        if (Type.ADDED == event.getType()) {
            return Optional.of(new AddDefaultShardingColumnEvent(databaseName, event.getValue(), event.getKey(), version));
        }
        if (Type.UPDATED == event.getType()) {
            return Optional.of(new AlterDefaultShardingColumnEvent(databaseName, event.getValue(), event.getKey(), version));
        }
        return Optional.of(new DeleteDefaultShardingColumnEvent(databaseName, event.getKey(), version));
    }
    
    private Optional<GovernanceEvent> createShardingAlgorithmEvent(final String databaseName, final String algorithmName, final String version, final DataChangedEvent event) {
        if (Type.ADDED == event.getType() || Type.UPDATED == event.getType()) {
            return Optional.of(new AlterShardingAlgorithmEvent(databaseName, algorithmName, swapToAlgorithmConfig(event.getValue()), event.getKey(), version));
        }
        return Optional.of(new DeleteShardingAlgorithmEvent(databaseName, algorithmName, event.getKey(), version));
    }
    
    private Optional<GovernanceEvent> createKeyGeneratorEvent(final String databaseName, final String algorithmName, final String version, final DataChangedEvent event) {
        if (Type.ADDED == event.getType() || Type.UPDATED == event.getType()) {
            return Optional.of(new AlterKeyGeneratorEvent(databaseName, algorithmName, swapToAlgorithmConfig(event.getValue()), event.getKey(), version));
        }
        return Optional.of(new DeleteKeyGeneratorEvent(databaseName, algorithmName, event.getKey(), version));
    }
    
    private Optional<GovernanceEvent> createAuditorEvent(final String databaseName, final String algorithmName, final String version, final DataChangedEvent event) {
        if (Type.ADDED == event.getType() || Type.UPDATED == event.getType()) {
            return Optional.of(new AlterAuditorEvent(databaseName, algorithmName, swapToAlgorithmConfig(event.getValue()), event.getKey(), version));
        }
        return Optional.of(new DeleteAuditorEvent(databaseName, algorithmName, event.getKey(), version));
    }
    
    private AlgorithmConfiguration swapToAlgorithmConfig(final String yamlContext) {
        return new YamlAlgorithmConfigurationSwapper().swapToObject(YamlEngine.unmarshal(yamlContext, YamlAlgorithmConfiguration.class));
    }
    
    private Optional<GovernanceEvent> createShardingCacheEvent(final String databaseName, final String version, final DataChangedEvent event) {
        if (Type.ADDED == event.getType()) {
            return Optional.of(new AddShardingCacheConfigurationEvent(databaseName, swapToShardingCacheConfig(event.getValue()), event.getKey(), version));
        }
        if (Type.UPDATED == event.getType()) {
            return Optional.of(new AlterShardingCacheConfigurationEvent(databaseName, swapToShardingCacheConfig(event.getValue()), event.getKey(), version));
        }
        return Optional.of(new DeleteShardingCacheConfigurationEvent(databaseName, event.getKey(), version));
    }
    
    private ShardingCacheConfiguration swapToShardingCacheConfig(final String yamlContext) {
        return new YamlShardingCacheConfigurationSwapper().swapToObject(YamlEngine.unmarshal(yamlContext, YamlShardingCacheConfiguration.class));
    }
}<|MERGE_RESOLUTION|>--- conflicted
+++ resolved
@@ -98,22 +98,14 @@
         if (tableName.isPresent() && !Strings.isNullOrEmpty(event.getValue())) {
             Optional<String> tableNameVersion = ShardingNodeConverter.getTableNameVersion(event.getKey());
             if (tableNameVersion.isPresent()) {
-<<<<<<< HEAD
-                return createShardingTableConfigEvent(databaseName, tableName.get(), Integer.parseInt(tableNameVersion.get()), event);
-=======
                 return createShardingTableConfigEvent(databaseName, tableName.get(), tableNameVersion.get(), event);
->>>>>>> 95b0c7d6
             }
         }
         Optional<String> autoTableName = ShardingNodeConverter.getAutoTableName(event.getKey());
         if (autoTableName.isPresent() && !Strings.isNullOrEmpty(event.getValue())) {
             Optional<String> autoTableNameVersion = ShardingNodeConverter.getAutoTableNameVersion(event.getKey());
             if (autoTableNameVersion.isPresent()) {
-<<<<<<< HEAD
-                return createShardingAutoTableConfigEvent(databaseName, autoTableName.get(), Integer.parseInt(autoTableNameVersion.get()), event);
-=======
                 return createShardingAutoTableConfigEvent(databaseName, autoTableName.get(), autoTableNameVersion.get(), event);
->>>>>>> 95b0c7d6
             }
         }
         Optional<String> bindingTableName = ShardingNodeConverter.getBindingTableName(event.getKey());
@@ -126,94 +118,58 @@
         if (ShardingNodeConverter.isDefaultDatabaseStrategyPath(event.getKey()) && !Strings.isNullOrEmpty(event.getValue())) {
             Optional<String> defaultDatabaseStrategyVersion = ShardingNodeConverter.getDefaultDatabaseStrategyVersion(event.getKey());
             if (defaultDatabaseStrategyVersion.isPresent()) {
-<<<<<<< HEAD
-                return createDefaultDatabaseStrategyConfigEvent(databaseName, Integer.parseInt(defaultDatabaseStrategyVersion.get()), event);
-=======
                 return createDefaultDatabaseStrategyConfigEvent(databaseName, defaultDatabaseStrategyVersion.get(), event);
->>>>>>> 95b0c7d6
             }
         }
         if (ShardingNodeConverter.isDefaultTableStrategyPath(event.getKey()) && !Strings.isNullOrEmpty(event.getValue())) {
             Optional<String> defaultTableStrategyVersion = ShardingNodeConverter.getDefaultTableStrategyVersion(event.getKey());
             if (defaultTableStrategyVersion.isPresent()) {
-<<<<<<< HEAD
-                return createDefaultTableStrategyConfigEvent(databaseName, Integer.parseInt(defaultTableStrategyVersion.get()), event);
-=======
                 return createDefaultTableStrategyConfigEvent(databaseName, defaultTableStrategyVersion.get(), event);
->>>>>>> 95b0c7d6
             }
         }
         if (ShardingNodeConverter.isDefaultKeyGenerateStrategyPath(event.getKey()) && !Strings.isNullOrEmpty(event.getValue())) {
             Optional<String> defaultKeyGenerateStrategyVersion = ShardingNodeConverter.getDefaultKeyGenerateStrategyVersion(event.getKey());
             if (defaultKeyGenerateStrategyVersion.isPresent()) {
-<<<<<<< HEAD
-                return createDefaultKeyGenerateStrategyConfigEvent(databaseName, Integer.parseInt(defaultKeyGenerateStrategyVersion.get()), event);
-=======
                 return createDefaultKeyGenerateStrategyConfigEvent(databaseName, defaultKeyGenerateStrategyVersion.get(), event);
->>>>>>> 95b0c7d6
             }
         }
         if (ShardingNodeConverter.isDefaultAuditStrategyPath(event.getKey()) && !Strings.isNullOrEmpty(event.getValue())) {
             Optional<String> defaultAuditStrategyVersion = ShardingNodeConverter.getDefaultAuditStrategyVersion(event.getKey());
             if (defaultAuditStrategyVersion.isPresent()) {
-<<<<<<< HEAD
-                return createDefaultShardingAuditorStrategyConfigEvent(databaseName, Integer.parseInt(defaultAuditStrategyVersion.get()), event);
-=======
                 return createDefaultShardingAuditorStrategyConfigEvent(databaseName, defaultAuditStrategyVersion.get(), event);
->>>>>>> 95b0c7d6
             }
         }
         if (ShardingNodeConverter.isDefaultShardingColumnPath(event.getKey()) && !Strings.isNullOrEmpty(event.getValue())) {
             Optional<String> defaultShardingColumnVersion = ShardingNodeConverter.getDefaultShardingColumnVersion(event.getKey());
             if (defaultShardingColumnVersion.isPresent()) {
-<<<<<<< HEAD
-                return createDefaultShardingColumnEvent(databaseName, Integer.parseInt(defaultShardingColumnVersion.get()), event);
-=======
                 return createDefaultShardingColumnEvent(databaseName, defaultShardingColumnVersion.get(), event);
->>>>>>> 95b0c7d6
             }
         }
         Optional<String> algorithmName = ShardingNodeConverter.getShardingAlgorithmName(event.getKey());
         if (algorithmName.isPresent() && !Strings.isNullOrEmpty(event.getValue())) {
             Optional<String> algorithmVersion = ShardingNodeConverter.getShardingAlgorithmVersion(event.getKey());
             if (algorithmVersion.isPresent()) {
-<<<<<<< HEAD
-                return createShardingAlgorithmEvent(databaseName, algorithmName.get(), Integer.parseInt(algorithmVersion.get()), event);
-=======
                 return createShardingAlgorithmEvent(databaseName, algorithmName.get(), algorithmVersion.get(), event);
->>>>>>> 95b0c7d6
             }
         }
         Optional<String> keyGeneratorName = ShardingNodeConverter.getKeyGeneratorName(event.getKey());
         if (keyGeneratorName.isPresent() && !Strings.isNullOrEmpty(event.getValue())) {
             Optional<String> keyGeneratorVersion = ShardingNodeConverter.getKeyGeneratorVersion(event.getKey());
             if (keyGeneratorVersion.isPresent()) {
-<<<<<<< HEAD
-                return createKeyGeneratorEvent(databaseName, keyGeneratorName.get(), Integer.parseInt(keyGeneratorVersion.get()), event);
-=======
                 return createKeyGeneratorEvent(databaseName, keyGeneratorName.get(), keyGeneratorVersion.get(), event);
->>>>>>> 95b0c7d6
             }
         }
         Optional<String> auditorName = ShardingNodeConverter.getAuditorName(event.getKey());
         if (auditorName.isPresent() && !Strings.isNullOrEmpty(event.getValue())) {
             Optional<String> auditorVersion = ShardingNodeConverter.getAuditorVersion(event.getKey());
             if (auditorVersion.isPresent()) {
-<<<<<<< HEAD
-                return createAuditorEvent(databaseName, auditorName.get(), Integer.parseInt(auditorVersion.get()), event);
-=======
                 return createAuditorEvent(databaseName, auditorName.get(), auditorVersion.get(), event);
->>>>>>> 95b0c7d6
             }
         }
         if (ShardingNodeConverter.isShardingCachePath(event.getKey()) && !Strings.isNullOrEmpty(event.getValue())) {
             Optional<String> shardingCacheVersion = ShardingNodeConverter.getShardingCacheVersion(event.getKey());
             if (shardingCacheVersion.isPresent()) {
-<<<<<<< HEAD
-                return createShardingCacheEvent(databaseName, Integer.parseInt(shardingCacheVersion.get()), event);
-=======
                 return createShardingCacheEvent(databaseName, shardingCacheVersion.get(), event);
->>>>>>> 95b0c7d6
             }
         }
         return Optional.empty();
