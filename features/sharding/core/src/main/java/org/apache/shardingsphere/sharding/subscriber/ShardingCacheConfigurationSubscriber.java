/*
 * Licensed to the Apache Software Foundation (ASF) under one or more
 * contributor license agreements.  See the NOTICE file distributed with
 * this work for additional information regarding copyright ownership.
 * The ASF licenses this file to You under the Apache License, Version 2.0
 * (the "License"); you may not use this file except in compliance with
 * the License.  You may obtain a copy of the License at
 *
 *     http://www.apache.org/licenses/LICENSE-2.0
 *
 * Unless required by applicable law or agreed to in writing, software
 * distributed under the License is distributed on an "AS IS" BASIS,
 * WITHOUT WARRANTIES OR CONDITIONS OF ANY KIND, either express or implied.
 * See the License for the specific language governing permissions and
 * limitations under the License.
 */

package org.apache.shardingsphere.sharding.subscriber;

import com.google.common.eventbus.Subscribe;
import lombok.Setter;
import org.apache.shardingsphere.infra.metadata.database.ShardingSphereDatabase;
import org.apache.shardingsphere.infra.util.yaml.YamlEngine;
import org.apache.shardingsphere.mode.event.config.DatabaseRuleConfigurationChangedEvent;
import org.apache.shardingsphere.mode.manager.ContextManager;
import org.apache.shardingsphere.mode.subsciber.RuleChangedSubscriber;
import org.apache.shardingsphere.sharding.api.config.ShardingRuleConfiguration;
import org.apache.shardingsphere.sharding.api.config.cache.ShardingCacheConfiguration;
import org.apache.shardingsphere.sharding.event.cache.AddShardingCacheEvent;
import org.apache.shardingsphere.sharding.event.cache.AlterShardingCacheEvent;
import org.apache.shardingsphere.sharding.event.cache.DeleteShardingCacheEvent;
import org.apache.shardingsphere.sharding.rule.ShardingRule;
import org.apache.shardingsphere.sharding.yaml.config.cache.YamlShardingCacheConfiguration;
import org.apache.shardingsphere.sharding.yaml.swapper.cache.YamlShardingCacheConfigurationSwapper;

import java.util.Optional;

/**
 * Sharding cache configuration subscriber.
 */
@SuppressWarnings("UnstableApiUsage")
@Setter
public final class ShardingCacheConfigurationSubscriber implements RuleChangedSubscriber {
    
    private ContextManager contextManager;
    
    /**
     * Renew with add sharding cache configuration.
     *
     * @param event add sharding cache configuration event
     */
    @Subscribe
<<<<<<< HEAD
    public synchronized void renew(final AddShardingCacheEvent event) {
=======
    public synchronized void renew(final AddShardingCacheConfigurationEvent event) {
        if (!event.getActiveVersion().equals(contextManager.getInstanceContext().getModeContextManager().getActiveVersionByKey(event.getActiveVersionKey()))) {
            return;
        }
>>>>>>> 6025cdd0
        ShardingSphereDatabase database = contextManager.getMetaDataContexts().getMetaData().getDatabases().get(event.getDatabaseName());
        ShardingCacheConfiguration needToAddedConfig = swapToShardingCacheConfig(
                contextManager.getInstanceContext().getModeContextManager().getVersionPathByActiveVersionKey(event.getActiveVersionKey(), event.getActiveVersion()));
        Optional<ShardingRule> rule = database.getRuleMetaData().findSingleRule(ShardingRule.class);
        ShardingRuleConfiguration config;
        if (rule.isPresent()) {
            config = (ShardingRuleConfiguration) rule.get().getConfiguration();
        } else {
            config = new ShardingRuleConfiguration();
        }
        config.setShardingCache(needToAddedConfig);
        contextManager.getInstanceContext().getEventBusContext().post(new DatabaseRuleConfigurationChangedEvent(event.getDatabaseName(), config));
    }
    
    /**
     * Renew with alter sharding cache configuration.
     *
     * @param event alter sharding cache configuration event
     */
    @Subscribe
<<<<<<< HEAD
    public synchronized void renew(final AlterShardingCacheEvent event) {
=======
    public synchronized void renew(final AlterShardingCacheConfigurationEvent event) {
        if (!event.getActiveVersion().equals(contextManager.getInstanceContext().getModeContextManager().getActiveVersionByKey(event.getActiveVersionKey()))) {
            return;
        }
>>>>>>> 6025cdd0
        ShardingSphereDatabase database = contextManager.getMetaDataContexts().getMetaData().getDatabases().get(event.getDatabaseName());
        ShardingCacheConfiguration needToAlteredConfig = swapToShardingCacheConfig(
                contextManager.getInstanceContext().getModeContextManager().getVersionPathByActiveVersionKey(event.getActiveVersionKey(), event.getActiveVersion()));
        ShardingRuleConfiguration config = (ShardingRuleConfiguration) database.getRuleMetaData().getSingleRule(ShardingRule.class).getConfiguration();
        config.setShardingCache(needToAlteredConfig);
        contextManager.getInstanceContext().getEventBusContext().post(new DatabaseRuleConfigurationChangedEvent(event.getDatabaseName(), config));
    }
    
    /**
     * Renew with delete sharding cache configuration.
     *
     * @param event delete sharding cache configuration event
     */
    @Subscribe
    public synchronized void renew(final DeleteShardingCacheEvent event) {
        if (!contextManager.getMetaDataContexts().getMetaData().containsDatabase(event.getDatabaseName())) {
            return;
        }
        ShardingSphereDatabase database = contextManager.getMetaDataContexts().getMetaData().getDatabases().get(event.getDatabaseName());
        ShardingRuleConfiguration config = (ShardingRuleConfiguration) database.getRuleMetaData().getSingleRule(ShardingRule.class).getConfiguration();
        config.setShardingCache(null);
        contextManager.getInstanceContext().getEventBusContext().post(new DatabaseRuleConfigurationChangedEvent(event.getDatabaseName(), config));
    }
    
    private ShardingCacheConfiguration swapToShardingCacheConfig(final String yamlContext) {
        return new YamlShardingCacheConfigurationSwapper().swapToObject(YamlEngine.unmarshal(yamlContext, YamlShardingCacheConfiguration.class));
    }
}<|MERGE_RESOLUTION|>--- conflicted
+++ resolved
@@ -50,14 +50,10 @@
      * @param event add sharding cache configuration event
      */
     @Subscribe
-<<<<<<< HEAD
     public synchronized void renew(final AddShardingCacheEvent event) {
-=======
-    public synchronized void renew(final AddShardingCacheConfigurationEvent event) {
         if (!event.getActiveVersion().equals(contextManager.getInstanceContext().getModeContextManager().getActiveVersionByKey(event.getActiveVersionKey()))) {
             return;
         }
->>>>>>> 6025cdd0
         ShardingSphereDatabase database = contextManager.getMetaDataContexts().getMetaData().getDatabases().get(event.getDatabaseName());
         ShardingCacheConfiguration needToAddedConfig = swapToShardingCacheConfig(
                 contextManager.getInstanceContext().getModeContextManager().getVersionPathByActiveVersionKey(event.getActiveVersionKey(), event.getActiveVersion()));
@@ -78,14 +74,10 @@
      * @param event alter sharding cache configuration event
      */
     @Subscribe
-<<<<<<< HEAD
     public synchronized void renew(final AlterShardingCacheEvent event) {
-=======
-    public synchronized void renew(final AlterShardingCacheConfigurationEvent event) {
         if (!event.getActiveVersion().equals(contextManager.getInstanceContext().getModeContextManager().getActiveVersionByKey(event.getActiveVersionKey()))) {
             return;
         }
->>>>>>> 6025cdd0
         ShardingSphereDatabase database = contextManager.getMetaDataContexts().getMetaData().getDatabases().get(event.getDatabaseName());
         ShardingCacheConfiguration needToAlteredConfig = swapToShardingCacheConfig(
                 contextManager.getInstanceContext().getModeContextManager().getVersionPathByActiveVersionKey(event.getActiveVersionKey(), event.getActiveVersion()));
