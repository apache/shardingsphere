--- conflicted
+++ resolved
@@ -17,10 +17,8 @@
 
 package org.apache.shardingsphere.sharding.merge.dql.groupby;
 
-<<<<<<< HEAD
-=======
 import org.apache.shardingsphere.infra.binder.context.segment.select.projection.Projection;
->>>>>>> d10aa6fb
+
 import org.apache.shardingsphere.infra.binder.context.segment.select.projection.impl.AggregationDistinctProjection;
 import org.apache.shardingsphere.infra.binder.context.segment.select.projection.impl.AggregationProjection;
 import org.apache.shardingsphere.infra.binder.context.statement.SQLStatementContext;
@@ -142,12 +140,7 @@
     private List<MemoryQueryResultRow> getMemoryResultSetRows(final SelectStatementContext selectStatementContext,
                                                               final Map<GroupByValue, MemoryQueryResultRow> dataMap, final List<Boolean> valueCaseSensitive) {
         if (dataMap.isEmpty()) {
-<<<<<<< HEAD
-            return Collections.emptyList();
-=======
-            Object[] data = generateReturnData(selectStatementContext);
             return selectStatementContext.getProjectionsContext().getAggregationProjections().isEmpty() ? Collections.emptyList() : Collections.singletonList(new MemoryQueryResultRow(data));
->>>>>>> d10aa6fb
         }
         List<MemoryQueryResultRow> result = new ArrayList<>(dataMap.values());
         result.sort(new GroupByRowComparator(selectStatementContext, valueCaseSensitive));
