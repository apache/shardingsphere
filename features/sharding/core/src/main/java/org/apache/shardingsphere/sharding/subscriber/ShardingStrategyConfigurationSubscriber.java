/*
 * Licensed to the Apache Software Foundation (ASF) under one or more
 * contributor license agreements.  See the NOTICE file distributed with
 * this work for additional information regarding copyright ownership.
 * The ASF licenses this file to You under the Apache License, Version 2.0
 * (the "License"); you may not use this file except in compliance with
 * the License.  You may obtain a copy of the License at
 *
 *     http://www.apache.org/licenses/LICENSE-2.0
 *
 * Unless required by applicable law or agreed to in writing, software
 * distributed under the License is distributed on an "AS IS" BASIS,
 * WITHOUT WARRANTIES OR CONDITIONS OF ANY KIND, either express or implied.
 * See the License for the specific language governing permissions and
 * limitations under the License.
 */

package org.apache.shardingsphere.sharding.subscriber;

import com.google.common.eventbus.Subscribe;
import lombok.Setter;
import org.apache.shardingsphere.infra.metadata.database.ShardingSphereDatabase;
import org.apache.shardingsphere.infra.util.yaml.YamlEngine;
import org.apache.shardingsphere.mode.event.config.DatabaseRuleConfigurationChangedEvent;
import org.apache.shardingsphere.mode.manager.ContextManager;
import org.apache.shardingsphere.mode.subsciber.RuleChangedSubscriber;
import org.apache.shardingsphere.sharding.api.config.ShardingRuleConfiguration;
import org.apache.shardingsphere.sharding.api.config.strategy.audit.ShardingAuditStrategyConfiguration;
import org.apache.shardingsphere.sharding.api.config.strategy.keygen.KeyGenerateStrategyConfiguration;
import org.apache.shardingsphere.sharding.api.config.strategy.sharding.ShardingStrategyConfiguration;
import org.apache.shardingsphere.sharding.event.strategy.audit.AddShardingAuditorStrategyConfigurationEvent;
import org.apache.shardingsphere.sharding.event.strategy.audit.AlterShardingAuditorStrategyConfigurationEvent;
import org.apache.shardingsphere.sharding.event.strategy.audit.DeleteShardingAuditorStrategyConfigurationEvent;
import org.apache.shardingsphere.sharding.event.strategy.database.AddDefaultDatabaseShardingStrategyEvent;
import org.apache.shardingsphere.sharding.event.strategy.database.AlterDefaultDatabaseShardingStrategyEvent;
import org.apache.shardingsphere.sharding.event.strategy.database.DeleteDefaultDatabaseShardingStrategyEvent;
import org.apache.shardingsphere.sharding.event.strategy.keygenerate.AddDefaultKeyGenerateStrategyEvent;
import org.apache.shardingsphere.sharding.event.strategy.keygenerate.AlterDefaultKeyGenerateStrategyEvent;
import org.apache.shardingsphere.sharding.event.strategy.keygenerate.DeleteDefaultKeyGenerateStrategyEvent;
import org.apache.shardingsphere.sharding.event.strategy.shardingcolumn.AddDefaultShardingColumnEvent;
import org.apache.shardingsphere.sharding.event.strategy.shardingcolumn.AlterDefaultShardingColumnEvent;
import org.apache.shardingsphere.sharding.event.strategy.shardingcolumn.DeleteDefaultShardingColumnEvent;
import org.apache.shardingsphere.sharding.event.strategy.table.AddDefaultTableShardingStrategyEvent;
import org.apache.shardingsphere.sharding.event.strategy.table.AlterDefaultTableShardingStrategyEvent;
import org.apache.shardingsphere.sharding.event.strategy.table.DeleteDefaultTableShardingStrategyEvent;
import org.apache.shardingsphere.sharding.rule.ShardingRule;
import org.apache.shardingsphere.sharding.yaml.config.strategy.audit.YamlShardingAuditStrategyConfiguration;
import org.apache.shardingsphere.sharding.yaml.config.strategy.keygen.YamlKeyGenerateStrategyConfiguration;
import org.apache.shardingsphere.sharding.yaml.config.strategy.sharding.YamlShardingStrategyConfiguration;
import org.apache.shardingsphere.sharding.yaml.swapper.strategy.YamlKeyGenerateStrategyConfigurationSwapper;
import org.apache.shardingsphere.sharding.yaml.swapper.strategy.YamlShardingAuditStrategyConfigurationSwapper;
import org.apache.shardingsphere.sharding.yaml.swapper.strategy.YamlShardingStrategyConfigurationSwapper;

import java.util.Optional;

/**
 * Sharding strategy configuration subscriber.
 */
@SuppressWarnings("UnstableApiUsage")
@Setter
public final class ShardingStrategyConfigurationSubscriber implements RuleChangedSubscriber {
    
    private ContextManager contextManager;
    
    /**
     * Renew with add default database sharding strategy configuration.
     *
     * @param event add default database sharding strategy configuration event
     */
    @Subscribe
<<<<<<< HEAD
    public synchronized void renew(final AddDefaultDatabaseShardingStrategyEvent event) {
=======
    public synchronized void renew(final AddDatabaseShardingStrategyConfigurationEvent event) {
        if (!event.getActiveVersion().equals(contextManager.getInstanceContext().getModeContextManager().getActiveVersionByKey(event.getActiveVersionKey()))) {
            return;
        }
>>>>>>> 6025cdd0
        ShardingSphereDatabase database = contextManager.getMetaDataContexts().getMetaData().getDatabases().get(event.getDatabaseName());
        ShardingStrategyConfiguration needToAddedConfig = swapShardingStrategyConfig(
                contextManager.getInstanceContext().getModeContextManager().getVersionPathByActiveVersionKey(event.getActiveVersionKey(), event.getActiveVersion()));
        ShardingRuleConfiguration config = getShardingRuleConfiguration(database);
        config.setDefaultDatabaseShardingStrategy(needToAddedConfig);
        contextManager.getInstanceContext().getEventBusContext().post(new DatabaseRuleConfigurationChangedEvent(event.getDatabaseName(), config));
    }
    
    /**
     * Renew with add default table sharding strategy configuration.
     *
     * @param event add default table sharding strategy configuration event
     */
    @Subscribe
<<<<<<< HEAD
    public synchronized void renew(final AddDefaultTableShardingStrategyEvent event) {
=======
    public synchronized void renew(final AddTableShardingStrategyConfigurationEvent event) {
        if (!event.getActiveVersion().equals(contextManager.getInstanceContext().getModeContextManager().getActiveVersionByKey(event.getActiveVersionKey()))) {
            return;
        }
>>>>>>> 6025cdd0
        ShardingSphereDatabase database = contextManager.getMetaDataContexts().getMetaData().getDatabases().get(event.getDatabaseName());
        ShardingStrategyConfiguration needToAddedConfig = swapShardingStrategyConfig(
                contextManager.getInstanceContext().getModeContextManager().getVersionPathByActiveVersionKey(event.getActiveVersionKey(), event.getActiveVersion()));
        ShardingRuleConfiguration config = getShardingRuleConfiguration(database);
        config.setDefaultTableShardingStrategy(needToAddedConfig);
        contextManager.getInstanceContext().getEventBusContext().post(new DatabaseRuleConfigurationChangedEvent(event.getDatabaseName(), config));
    }
    
    /**
     * Renew with add default key generate strategy configuration.
     *
     * @param event add default key generate strategy configuration event
     */
    @Subscribe
<<<<<<< HEAD
    public synchronized void renew(final AddDefaultKeyGenerateStrategyEvent event) {
=======
    public synchronized void renew(final AddKeyGenerateStrategyConfigurationEvent event) {
        if (!event.getActiveVersion().equals(contextManager.getInstanceContext().getModeContextManager().getActiveVersionByKey(event.getActiveVersionKey()))) {
            return;
        }
>>>>>>> 6025cdd0
        ShardingSphereDatabase database = contextManager.getMetaDataContexts().getMetaData().getDatabases().get(event.getDatabaseName());
        KeyGenerateStrategyConfiguration needToAddedConfig = swapKeyGenerateStrategyConfig(
                contextManager.getInstanceContext().getModeContextManager().getVersionPathByActiveVersionKey(event.getActiveVersionKey(), event.getActiveVersion()));
        ShardingRuleConfiguration config = getShardingRuleConfiguration(database);
        config.setDefaultKeyGenerateStrategy(needToAddedConfig);
        contextManager.getInstanceContext().getEventBusContext().post(new DatabaseRuleConfigurationChangedEvent(event.getDatabaseName(), config));
    }
    
    /**
     * Renew with add default sharding auditor strategy configuration.
     *
     * @param event add default sharding auditor strategy configuration event
     */
    @Subscribe
    public synchronized void renew(final AddShardingAuditorStrategyConfigurationEvent event) {
        if (!event.getActiveVersion().equals(contextManager.getInstanceContext().getModeContextManager().getActiveVersionByKey(event.getActiveVersionKey()))) {
            return;
        }
        ShardingSphereDatabase database = contextManager.getMetaDataContexts().getMetaData().getDatabases().get(event.getDatabaseName());
        ShardingAuditStrategyConfiguration needToAddedConfig = swapShardingAuditorStrategyConfig(
                contextManager.getInstanceContext().getModeContextManager().getVersionPathByActiveVersionKey(event.getActiveVersionKey(), event.getActiveVersion()));
        ShardingRuleConfiguration config = getShardingRuleConfiguration(database);
        config.setDefaultAuditStrategy(needToAddedConfig);
        contextManager.getInstanceContext().getEventBusContext().post(new DatabaseRuleConfigurationChangedEvent(event.getDatabaseName(), config));
    }
    
    /**
     * Renew with add default sharding column configuration.
     *
     * @param event add default sharding column configuration event
     */
    @Subscribe
    public synchronized void renew(final AddDefaultShardingColumnEvent event) {
        if (!event.getActiveVersion().equals(contextManager.getInstanceContext().getModeContextManager().getActiveVersionByKey(event.getActiveVersionKey()))) {
            return;
        }
        ShardingSphereDatabase database = contextManager.getMetaDataContexts().getMetaData().getDatabases().get(event.getDatabaseName());
        String needToAddedConfig = contextManager.getInstanceContext().getModeContextManager().getVersionPathByActiveVersionKey(event.getActiveVersionKey(), event.getActiveVersion());
        ShardingRuleConfiguration config = getShardingRuleConfiguration(database);
        config.setDefaultShardingColumn(needToAddedConfig);
        contextManager.getInstanceContext().getEventBusContext().post(new DatabaseRuleConfigurationChangedEvent(event.getDatabaseName(), config));
    }
    
    /**
     * Renew with alter default database sharding strategy configuration.
     *
     * @param event alter default database sharding strategy configuration event
     */
    @Subscribe
<<<<<<< HEAD
    public synchronized void renew(final AlterDefaultDatabaseShardingStrategyEvent event) {
=======
    public synchronized void renew(final AlterDatabaseShardingStrategyConfigurationEvent event) {
        if (!event.getActiveVersion().equals(contextManager.getInstanceContext().getModeContextManager().getActiveVersionByKey(event.getActiveVersionKey()))) {
            return;
        }
>>>>>>> 6025cdd0
        ShardingSphereDatabase database = contextManager.getMetaDataContexts().getMetaData().getDatabases().get(event.getDatabaseName());
        ShardingStrategyConfiguration needToAlteredConfig = swapShardingStrategyConfig(
                contextManager.getInstanceContext().getModeContextManager().getVersionPathByActiveVersionKey(event.getActiveVersionKey(), event.getActiveVersion()));
        ShardingRuleConfiguration config = (ShardingRuleConfiguration) database.getRuleMetaData().getSingleRule(ShardingRule.class).getConfiguration();
        config.setDefaultDatabaseShardingStrategy(needToAlteredConfig);
        contextManager.getInstanceContext().getEventBusContext().post(new DatabaseRuleConfigurationChangedEvent(event.getDatabaseName(), config));
    }
    
    /**
     * Renew with alter default table sharding strategy configuration.
     *
     * @param event alter default table sharding strategy configuration event
     */
    @Subscribe
<<<<<<< HEAD
    public synchronized void renew(final AlterDefaultTableShardingStrategyEvent event) {
=======
    public synchronized void renew(final AlterTableShardingStrategyConfigurationEvent event) {
        if (!event.getActiveVersion().equals(contextManager.getInstanceContext().getModeContextManager().getActiveVersionByKey(event.getActiveVersionKey()))) {
            return;
        }
>>>>>>> 6025cdd0
        ShardingSphereDatabase database = contextManager.getMetaDataContexts().getMetaData().getDatabases().get(event.getDatabaseName());
        ShardingStrategyConfiguration needToAlteredConfig = swapShardingStrategyConfig(
                contextManager.getInstanceContext().getModeContextManager().getVersionPathByActiveVersionKey(event.getActiveVersionKey(), event.getActiveVersion()));
        ShardingRuleConfiguration config = (ShardingRuleConfiguration) database.getRuleMetaData().getSingleRule(ShardingRule.class).getConfiguration();
        config.setDefaultTableShardingStrategy(needToAlteredConfig);
        contextManager.getInstanceContext().getEventBusContext().post(new DatabaseRuleConfigurationChangedEvent(event.getDatabaseName(), config));
    }
    
    /**
     * Renew with alter default key generate strategy configuration.
     *
     * @param event alter default key generate strategy configuration event
     */
    @Subscribe
<<<<<<< HEAD
    public synchronized void renew(final AlterDefaultKeyGenerateStrategyEvent event) {
=======
    public synchronized void renew(final AlterKeyGenerateStrategyConfigurationEvent event) {
        if (!event.getActiveVersion().equals(contextManager.getInstanceContext().getModeContextManager().getActiveVersionByKey(event.getActiveVersionKey()))) {
            return;
        }
>>>>>>> 6025cdd0
        ShardingSphereDatabase database = contextManager.getMetaDataContexts().getMetaData().getDatabases().get(event.getDatabaseName());
        KeyGenerateStrategyConfiguration needToAlteredConfig = swapKeyGenerateStrategyConfig(
                contextManager.getInstanceContext().getModeContextManager().getVersionPathByActiveVersionKey(event.getActiveVersionKey(), event.getActiveVersion()));
        ShardingRuleConfiguration config = (ShardingRuleConfiguration) database.getRuleMetaData().getSingleRule(ShardingRule.class).getConfiguration();
        config.setDefaultKeyGenerateStrategy(needToAlteredConfig);
        contextManager.getInstanceContext().getEventBusContext().post(new DatabaseRuleConfigurationChangedEvent(event.getDatabaseName(), config));
    }
    
    /**
     * Renew with alter default sharding auditor strategy configuration.
     *
     * @param event alter default sharding auditor strategy configuration event
     */
    @Subscribe
    public synchronized void renew(final AlterShardingAuditorStrategyConfigurationEvent event) {
        if (!event.getActiveVersion().equals(contextManager.getInstanceContext().getModeContextManager().getActiveVersionByKey(event.getActiveVersionKey()))) {
            return;
        }
        ShardingSphereDatabase database = contextManager.getMetaDataContexts().getMetaData().getDatabases().get(event.getDatabaseName());
        ShardingAuditStrategyConfiguration needToAlteredConfig = swapShardingAuditorStrategyConfig(
                contextManager.getInstanceContext().getModeContextManager().getVersionPathByActiveVersionKey(event.getActiveVersionKey(), event.getActiveVersion()));
        ShardingRuleConfiguration config = (ShardingRuleConfiguration) database.getRuleMetaData().getSingleRule(ShardingRule.class).getConfiguration();
        config.setDefaultAuditStrategy(needToAlteredConfig);
        contextManager.getInstanceContext().getEventBusContext().post(new DatabaseRuleConfigurationChangedEvent(event.getDatabaseName(), config));
    }
    
    /**
     * Renew with alter default sharding column configuration.
     *
     * @param event alter default sharding column configuration event
     */
    @Subscribe
    public synchronized void renew(final AlterDefaultShardingColumnEvent event) {
        if (!event.getActiveVersion().equals(contextManager.getInstanceContext().getModeContextManager().getActiveVersionByKey(event.getActiveVersionKey()))) {
            return;
        }
        ShardingSphereDatabase database = contextManager.getMetaDataContexts().getMetaData().getDatabases().get(event.getDatabaseName());
        String needToAlteredConfig = contextManager.getInstanceContext().getModeContextManager().getVersionPathByActiveVersionKey(event.getActiveVersionKey(), event.getActiveVersion());
        ShardingRuleConfiguration config = (ShardingRuleConfiguration) database.getRuleMetaData().getSingleRule(ShardingRule.class).getConfiguration();
        config.setDefaultShardingColumn(needToAlteredConfig);
        contextManager.getInstanceContext().getEventBusContext().post(new DatabaseRuleConfigurationChangedEvent(event.getDatabaseName(), config));
    }
    
    /**
     * Renew with delete default database sharding strategy configuration.
     *
     * @param event delete default database sharding strategy configuration event
     */
    @Subscribe
    public synchronized void renew(final DeleteDefaultDatabaseShardingStrategyEvent event) {
        if (!contextManager.getMetaDataContexts().getMetaData().containsDatabase(event.getDatabaseName())) {
            return;
        }
        ShardingSphereDatabase database = contextManager.getMetaDataContexts().getMetaData().getDatabases().get(event.getDatabaseName());
        ShardingRuleConfiguration config = (ShardingRuleConfiguration) database.getRuleMetaData().getSingleRule(ShardingRule.class).getConfiguration();
        config.setDefaultDatabaseShardingStrategy(null);
        contextManager.getInstanceContext().getEventBusContext().post(new DatabaseRuleConfigurationChangedEvent(event.getDatabaseName(), config));
    }
    
    /**
     * Renew with delete default table sharding strategy configuration.
     *
     * @param event delete default table sharding strategy configuration event
     */
    @Subscribe
    public synchronized void renew(final DeleteDefaultTableShardingStrategyEvent event) {
        if (!contextManager.getMetaDataContexts().getMetaData().containsDatabase(event.getDatabaseName())) {
            return;
        }
        ShardingSphereDatabase database = contextManager.getMetaDataContexts().getMetaData().getDatabases().get(event.getDatabaseName());
        ShardingRuleConfiguration config = (ShardingRuleConfiguration) database.getRuleMetaData().getSingleRule(ShardingRule.class).getConfiguration();
        config.setDefaultTableShardingStrategy(null);
        contextManager.getInstanceContext().getEventBusContext().post(new DatabaseRuleConfigurationChangedEvent(event.getDatabaseName(), config));
    }
    
    /**
     * Renew with delete default key generate strategy configuration.
     *
     * @param event delete default key generate strategy configuration event
     */
    @Subscribe
    public synchronized void renew(final DeleteDefaultKeyGenerateStrategyEvent event) {
        if (!contextManager.getMetaDataContexts().getMetaData().containsDatabase(event.getDatabaseName())) {
            return;
        }
        ShardingSphereDatabase database = contextManager.getMetaDataContexts().getMetaData().getDatabases().get(event.getDatabaseName());
        ShardingRuleConfiguration config = (ShardingRuleConfiguration) database.getRuleMetaData().getSingleRule(ShardingRule.class).getConfiguration();
        config.setDefaultKeyGenerateStrategy(null);
        contextManager.getInstanceContext().getEventBusContext().post(new DatabaseRuleConfigurationChangedEvent(event.getDatabaseName(), config));
    }
    
    /**
     * Renew with delete default sharding auditor strategy configuration.
     *
     * @param event delete default sharding auditor strategy configuration event
     */
    @Subscribe
    public synchronized void renew(final DeleteShardingAuditorStrategyConfigurationEvent event) {
        if (!contextManager.getMetaDataContexts().getMetaData().containsDatabase(event.getDatabaseName())) {
            return;
        }
        ShardingSphereDatabase database = contextManager.getMetaDataContexts().getMetaData().getDatabases().get(event.getDatabaseName());
        ShardingRuleConfiguration config = (ShardingRuleConfiguration) database.getRuleMetaData().getSingleRule(ShardingRule.class).getConfiguration();
        config.setDefaultAuditStrategy(null);
        contextManager.getInstanceContext().getEventBusContext().post(new DatabaseRuleConfigurationChangedEvent(event.getDatabaseName(), config));
    }
    
    /**
     * Renew with delete default sharding column configuration.
     *
     * @param event delete default sharding column configuration event
     */
    @Subscribe
    public synchronized void renew(final DeleteDefaultShardingColumnEvent event) {
        if (!contextManager.getMetaDataContexts().getMetaData().containsDatabase(event.getDatabaseName())) {
            return;
        }
        ShardingSphereDatabase database = contextManager.getMetaDataContexts().getMetaData().getDatabases().get(event.getDatabaseName());
        ShardingRuleConfiguration config = (ShardingRuleConfiguration) database.getRuleMetaData().getSingleRule(ShardingRule.class).getConfiguration();
        config.setDefaultAuditStrategy(null);
        contextManager.getInstanceContext().getEventBusContext().post(new DatabaseRuleConfigurationChangedEvent(event.getDatabaseName(), config));
    }
    
    private ShardingRuleConfiguration getShardingRuleConfiguration(final ShardingSphereDatabase database) {
        Optional<ShardingRule> rule = database.getRuleMetaData().findSingleRule(ShardingRule.class);
        ShardingRuleConfiguration config;
        if (rule.isPresent()) {
            config = (ShardingRuleConfiguration) rule.get().getConfiguration();
        } else {
            config = new ShardingRuleConfiguration();
        }
        return config;
    }
    
    private ShardingStrategyConfiguration swapShardingStrategyConfig(final String yamlContext) {
        return new YamlShardingStrategyConfigurationSwapper().swapToObject(YamlEngine.unmarshal(yamlContext, YamlShardingStrategyConfiguration.class));
    }
    
    private KeyGenerateStrategyConfiguration swapKeyGenerateStrategyConfig(final String yamlContext) {
        return new YamlKeyGenerateStrategyConfigurationSwapper().swapToObject(YamlEngine.unmarshal(yamlContext, YamlKeyGenerateStrategyConfiguration.class));
    }
    
    private ShardingAuditStrategyConfiguration swapShardingAuditorStrategyConfig(final String yamlContext) {
        return new YamlShardingAuditStrategyConfigurationSwapper().swapToObject(YamlEngine.unmarshal(yamlContext, YamlShardingAuditStrategyConfiguration.class));
    }
}<|MERGE_RESOLUTION|>--- conflicted
+++ resolved
@@ -68,14 +68,10 @@
      * @param event add default database sharding strategy configuration event
      */
     @Subscribe
-<<<<<<< HEAD
     public synchronized void renew(final AddDefaultDatabaseShardingStrategyEvent event) {
-=======
-    public synchronized void renew(final AddDatabaseShardingStrategyConfigurationEvent event) {
-        if (!event.getActiveVersion().equals(contextManager.getInstanceContext().getModeContextManager().getActiveVersionByKey(event.getActiveVersionKey()))) {
-            return;
-        }
->>>>>>> 6025cdd0
+        if (!event.getActiveVersion().equals(contextManager.getInstanceContext().getModeContextManager().getActiveVersionByKey(event.getActiveVersionKey()))) {
+            return;
+        }
         ShardingSphereDatabase database = contextManager.getMetaDataContexts().getMetaData().getDatabases().get(event.getDatabaseName());
         ShardingStrategyConfiguration needToAddedConfig = swapShardingStrategyConfig(
                 contextManager.getInstanceContext().getModeContextManager().getVersionPathByActiveVersionKey(event.getActiveVersionKey(), event.getActiveVersion()));
@@ -90,14 +86,10 @@
      * @param event add default table sharding strategy configuration event
      */
     @Subscribe
-<<<<<<< HEAD
     public synchronized void renew(final AddDefaultTableShardingStrategyEvent event) {
-=======
-    public synchronized void renew(final AddTableShardingStrategyConfigurationEvent event) {
-        if (!event.getActiveVersion().equals(contextManager.getInstanceContext().getModeContextManager().getActiveVersionByKey(event.getActiveVersionKey()))) {
-            return;
-        }
->>>>>>> 6025cdd0
+        if (!event.getActiveVersion().equals(contextManager.getInstanceContext().getModeContextManager().getActiveVersionByKey(event.getActiveVersionKey()))) {
+            return;
+        }
         ShardingSphereDatabase database = contextManager.getMetaDataContexts().getMetaData().getDatabases().get(event.getDatabaseName());
         ShardingStrategyConfiguration needToAddedConfig = swapShardingStrategyConfig(
                 contextManager.getInstanceContext().getModeContextManager().getVersionPathByActiveVersionKey(event.getActiveVersionKey(), event.getActiveVersion()));
@@ -112,14 +104,10 @@
      * @param event add default key generate strategy configuration event
      */
     @Subscribe
-<<<<<<< HEAD
     public synchronized void renew(final AddDefaultKeyGenerateStrategyEvent event) {
-=======
-    public synchronized void renew(final AddKeyGenerateStrategyConfigurationEvent event) {
-        if (!event.getActiveVersion().equals(contextManager.getInstanceContext().getModeContextManager().getActiveVersionByKey(event.getActiveVersionKey()))) {
-            return;
-        }
->>>>>>> 6025cdd0
+        if (!event.getActiveVersion().equals(contextManager.getInstanceContext().getModeContextManager().getActiveVersionByKey(event.getActiveVersionKey()))) {
+            return;
+        }
         ShardingSphereDatabase database = contextManager.getMetaDataContexts().getMetaData().getDatabases().get(event.getDatabaseName());
         KeyGenerateStrategyConfiguration needToAddedConfig = swapKeyGenerateStrategyConfig(
                 contextManager.getInstanceContext().getModeContextManager().getVersionPathByActiveVersionKey(event.getActiveVersionKey(), event.getActiveVersion()));
@@ -169,14 +157,10 @@
      * @param event alter default database sharding strategy configuration event
      */
     @Subscribe
-<<<<<<< HEAD
     public synchronized void renew(final AlterDefaultDatabaseShardingStrategyEvent event) {
-=======
-    public synchronized void renew(final AlterDatabaseShardingStrategyConfigurationEvent event) {
-        if (!event.getActiveVersion().equals(contextManager.getInstanceContext().getModeContextManager().getActiveVersionByKey(event.getActiveVersionKey()))) {
-            return;
-        }
->>>>>>> 6025cdd0
+        if (!event.getActiveVersion().equals(contextManager.getInstanceContext().getModeContextManager().getActiveVersionByKey(event.getActiveVersionKey()))) {
+            return;
+        }
         ShardingSphereDatabase database = contextManager.getMetaDataContexts().getMetaData().getDatabases().get(event.getDatabaseName());
         ShardingStrategyConfiguration needToAlteredConfig = swapShardingStrategyConfig(
                 contextManager.getInstanceContext().getModeContextManager().getVersionPathByActiveVersionKey(event.getActiveVersionKey(), event.getActiveVersion()));
@@ -191,14 +175,10 @@
      * @param event alter default table sharding strategy configuration event
      */
     @Subscribe
-<<<<<<< HEAD
     public synchronized void renew(final AlterDefaultTableShardingStrategyEvent event) {
-=======
-    public synchronized void renew(final AlterTableShardingStrategyConfigurationEvent event) {
-        if (!event.getActiveVersion().equals(contextManager.getInstanceContext().getModeContextManager().getActiveVersionByKey(event.getActiveVersionKey()))) {
-            return;
-        }
->>>>>>> 6025cdd0
+        if (!event.getActiveVersion().equals(contextManager.getInstanceContext().getModeContextManager().getActiveVersionByKey(event.getActiveVersionKey()))) {
+            return;
+        }
         ShardingSphereDatabase database = contextManager.getMetaDataContexts().getMetaData().getDatabases().get(event.getDatabaseName());
         ShardingStrategyConfiguration needToAlteredConfig = swapShardingStrategyConfig(
                 contextManager.getInstanceContext().getModeContextManager().getVersionPathByActiveVersionKey(event.getActiveVersionKey(), event.getActiveVersion()));
@@ -213,14 +193,10 @@
      * @param event alter default key generate strategy configuration event
      */
     @Subscribe
-<<<<<<< HEAD
     public synchronized void renew(final AlterDefaultKeyGenerateStrategyEvent event) {
-=======
-    public synchronized void renew(final AlterKeyGenerateStrategyConfigurationEvent event) {
-        if (!event.getActiveVersion().equals(contextManager.getInstanceContext().getModeContextManager().getActiveVersionByKey(event.getActiveVersionKey()))) {
-            return;
-        }
->>>>>>> 6025cdd0
+        if (!event.getActiveVersion().equals(contextManager.getInstanceContext().getModeContextManager().getActiveVersionByKey(event.getActiveVersionKey()))) {
+            return;
+        }
         ShardingSphereDatabase database = contextManager.getMetaDataContexts().getMetaData().getDatabases().get(event.getDatabaseName());
         KeyGenerateStrategyConfiguration needToAlteredConfig = swapKeyGenerateStrategyConfig(
                 contextManager.getInstanceContext().getModeContextManager().getVersionPathByActiveVersionKey(event.getActiveVersionKey(), event.getActiveVersion()));
