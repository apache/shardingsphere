--- conflicted
+++ resolved
@@ -42,7 +42,6 @@
 import org.apache.shardingsphere.sharding.rule.ShardingRule;
 
 import java.util.Collection;
-import java.util.LinkedList;
 import java.util.Map;
 import java.util.Optional;
 
@@ -138,22 +137,12 @@
     @Subscribe
     public synchronized void renew(final AddBroadcastTableConfigurationEvent event) {
         ShardingSphereDatabase database = databases.get(event.getDatabaseName());
-<<<<<<< HEAD
-        Collection<RuleConfiguration> ruleConfigs = new LinkedList<>(database.getRuleMetaData().getConfigurations());
-=======
-        Collection<String> needToAddedConfig = event.getConfig();
->>>>>>> 8375f484
-        Optional<ShardingRule> rule = database.getRuleMetaData().findSingleRule(ShardingRule.class);
-        ShardingRuleConfiguration config;
-        if (rule.isPresent()) {
-            config = (ShardingRuleConfiguration) rule.get().getConfiguration();
-        } else {
-            config = new ShardingRuleConfiguration();
-<<<<<<< HEAD
-            ruleConfigs.add(config);
-=======
-            config.getBroadcastTables().addAll(needToAddedConfig);
->>>>>>> 8375f484
+        Optional<ShardingRule> rule = database.getRuleMetaData().findSingleRule(ShardingRule.class);
+        ShardingRuleConfiguration config;
+        if (rule.isPresent()) {
+            config = (ShardingRuleConfiguration) rule.get().getConfiguration();
+        } else {
+            config = new ShardingRuleConfiguration();
         }
         instanceContext.getEventBusContext().post(new DatabaseRuleConfigurationChangedEvent(event.getDatabaseName(), config));
     }
@@ -211,15 +200,8 @@
     @Subscribe
     public synchronized void renew(final AlterBroadcastTableConfigurationEvent event) {
         ShardingSphereDatabase database = databases.get(event.getDatabaseName());
-<<<<<<< HEAD
-        Collection<RuleConfiguration> ruleConfigs = new LinkedList<>(database.getRuleMetaData().getConfigurations());
-        ShardingRuleConfiguration config = (ShardingRuleConfiguration) database.getRuleMetaData().getSingleRule(ShardingRule.class).getConfiguration();
-        database.getRuleMetaData().getConfigurations().addAll(ruleConfigs);
-=======
         Collection<String> needToAlteredConfig = event.getConfig();
         ShardingRuleConfiguration config = (ShardingRuleConfiguration) database.getRuleMetaData().getSingleRule(ShardingRule.class).getConfiguration();
-        config.setBroadcastTables(new LinkedList<>(needToAlteredConfig));
->>>>>>> 8375f484
         instanceContext.getEventBusContext().post(new DatabaseRuleConfigurationChangedEvent(event.getDatabaseName(), config));
     }
     
@@ -271,11 +253,6 @@
     public synchronized void renew(final DeleteBroadcastTableConfigurationEvent event) {
         ShardingSphereDatabase database = databases.get(event.getDatabaseName());
         ShardingRuleConfiguration config = (ShardingRuleConfiguration) database.getRuleMetaData().getSingleRule(ShardingRule.class).getConfiguration();
-<<<<<<< HEAD
-        database.getRuleMetaData().getConfigurations().addAll(ruleConfigs);
-=======
-        config.setBroadcastTables(new ArrayList<>());
->>>>>>> 8375f484
         instanceContext.getEventBusContext().post(new DatabaseRuleConfigurationChangedEvent(event.getDatabaseName(), config));
     }
 }