--- conflicted
+++ resolved
@@ -61,13 +61,8 @@
      * @param event add sharding table configuration event
      */
     @Subscribe
-<<<<<<< HEAD
     public synchronized void renew(final AddShardingTableEvent event) {
-        if (!event.getActiveVersion().equals(instanceContext.getModeContextManager().getActiveVersionByKey(event.getActiveVersionKey()))) {
-=======
-    public synchronized void renew(final AddShardingTableConfigurationEvent event) {
-        if (!event.getActiveVersion().equals(contextManager.getInstanceContext().getModeContextManager().getActiveVersionByKey(event.getActiveVersionKey()))) {
->>>>>>> 6025cdd0
+        if (!event.getActiveVersion().equals(contextManager.getInstanceContext().getModeContextManager().getActiveVersionByKey(event.getActiveVersionKey()))) {
             return;
         }
         ShardingSphereDatabase database = contextManager.getMetaDataContexts().getMetaData().getDatabases().get(event.getDatabaseName());
@@ -86,13 +81,8 @@
      * @param event add sharding auto table configuration event
      */
     @Subscribe
-<<<<<<< HEAD
     public synchronized void renew(final AddShardingAutoTableEvent event) {
-        if (!event.getActiveVersion().equals(instanceContext.getModeContextManager().getActiveVersionByKey(event.getActiveVersionKey()))) {
-=======
-    public synchronized void renew(final AddShardingAutoTableConfigurationEvent event) {
-        if (!event.getActiveVersion().equals(contextManager.getInstanceContext().getModeContextManager().getActiveVersionByKey(event.getActiveVersionKey()))) {
->>>>>>> 6025cdd0
+        if (!event.getActiveVersion().equals(contextManager.getInstanceContext().getModeContextManager().getActiveVersionByKey(event.getActiveVersionKey()))) {
             return;
         }
         ShardingSphereDatabase database = contextManager.getMetaDataContexts().getMetaData().getDatabases().get(event.getDatabaseName());
@@ -111,14 +101,10 @@
      * @param event add sharding auto table configuration event
      */
     @Subscribe
-<<<<<<< HEAD
     public synchronized void renew(final AddShardingTableReferenceEvent event) {
-=======
-    public synchronized void renew(final AddShardingTableReferenceConfigurationEvent event) {
-        if (!event.getActiveVersion().equals(contextManager.getInstanceContext().getModeContextManager().getActiveVersionByKey(event.getActiveVersionKey()))) {
-            return;
-        }
->>>>>>> 6025cdd0
+        if (!event.getActiveVersion().equals(contextManager.getInstanceContext().getModeContextManager().getActiveVersionByKey(event.getActiveVersionKey()))) {
+            return;
+        }
         ShardingSphereDatabase database = contextManager.getMetaDataContexts().getMetaData().getDatabases().get(event.getDatabaseName());
         ShardingTableReferenceRuleConfiguration needToAddedConfig = swapShardingTableReferenceRuleConfig(
                 contextManager.getInstanceContext().getModeContextManager().getVersionPathByActiveVersionKey(event.getActiveVersionKey(), event.getActiveVersion()));
@@ -135,13 +121,8 @@
      * @param event alter sharding table configuration event
      */
     @Subscribe
-<<<<<<< HEAD
     public synchronized void renew(final AlterShardingTableEvent event) {
-        if (!event.getActiveVersion().equals(instanceContext.getModeContextManager().getActiveVersionByKey(event.getActiveVersionKey()))) {
-=======
-    public synchronized void renew(final AlterShardingTableConfigurationEvent event) {
-        if (!event.getActiveVersion().equals(contextManager.getInstanceContext().getModeContextManager().getActiveVersionByKey(event.getActiveVersionKey()))) {
->>>>>>> 6025cdd0
+        if (!event.getActiveVersion().equals(contextManager.getInstanceContext().getModeContextManager().getActiveVersionByKey(event.getActiveVersionKey()))) {
             return;
         }
         ShardingSphereDatabase database = contextManager.getMetaDataContexts().getMetaData().getDatabases().get(event.getDatabaseName());
@@ -159,13 +140,8 @@
      * @param event alter sharding auto table configuration event
      */
     @Subscribe
-<<<<<<< HEAD
     public synchronized void renew(final AlterShardingAutoTableEvent event) {
-        if (!event.getActiveVersion().equals(instanceContext.getModeContextManager().getActiveVersionByKey(event.getActiveVersionKey()))) {
-=======
-    public synchronized void renew(final AlterShardingAutoTableConfigurationEvent event) {
-        if (!event.getActiveVersion().equals(contextManager.getInstanceContext().getModeContextManager().getActiveVersionByKey(event.getActiveVersionKey()))) {
->>>>>>> 6025cdd0
+        if (!event.getActiveVersion().equals(contextManager.getInstanceContext().getModeContextManager().getActiveVersionByKey(event.getActiveVersionKey()))) {
             return;
         }
         ShardingSphereDatabase database = contextManager.getMetaDataContexts().getMetaData().getDatabases().get(event.getDatabaseName());
@@ -183,14 +159,10 @@
      * @param event alter sharding table reference configuration event
      */
     @Subscribe
-<<<<<<< HEAD
     public synchronized void renew(final AlterShardingTableReferenceEvent event) {
-=======
-    public synchronized void renew(final AlterShardingTableReferenceConfigurationEvent event) {
-        if (!event.getActiveVersion().equals(contextManager.getInstanceContext().getModeContextManager().getActiveVersionByKey(event.getActiveVersionKey()))) {
-            return;
-        }
->>>>>>> 6025cdd0
+        if (!event.getActiveVersion().equals(contextManager.getInstanceContext().getModeContextManager().getActiveVersionByKey(event.getActiveVersionKey()))) {
+            return;
+        }
         ShardingSphereDatabase database = contextManager.getMetaDataContexts().getMetaData().getDatabases().get(event.getDatabaseName());
         ShardingTableReferenceRuleConfiguration needToAlteredConfig = swapShardingTableReferenceRuleConfig(
                 contextManager.getInstanceContext().getModeContextManager().getVersionPathByActiveVersionKey(event.getActiveVersionKey(), event.getActiveVersion()));
@@ -222,14 +194,10 @@
      * @param event delete sharding auto table configuration event
      */
     @Subscribe
-<<<<<<< HEAD
     public synchronized void renew(final DeleteShardingAutoTableEvent event) {
-=======
-    public synchronized void renew(final DeleteShardingAutoTableConfigurationEvent event) {
         if (!contextManager.getMetaDataContexts().getMetaData().containsDatabase(event.getDatabaseName())) {
             return;
         }
->>>>>>> 6025cdd0
         ShardingSphereDatabase database = contextManager.getMetaDataContexts().getMetaData().getDatabases().get(event.getDatabaseName());
         ShardingRuleConfiguration config = (ShardingRuleConfiguration) database.getRuleMetaData().getSingleRule(ShardingRule.class).getConfiguration();
         config.getAutoTables().removeIf(each -> each.getLogicTable().equals(event.getTableName()));
@@ -242,14 +210,10 @@
      * @param event delete sharding table reference configuration event
      */
     @Subscribe
-<<<<<<< HEAD
     public synchronized void renew(final DeleteShardingTableReferenceEvent event) {
-=======
-    public synchronized void renew(final DeleteShardingTableReferenceConfigurationEvent event) {
         if (!contextManager.getMetaDataContexts().getMetaData().containsDatabase(event.getDatabaseName())) {
             return;
         }
->>>>>>> 6025cdd0
         ShardingSphereDatabase database = contextManager.getMetaDataContexts().getMetaData().getDatabases().get(event.getDatabaseName());
         ShardingRuleConfiguration config = (ShardingRuleConfiguration) database.getRuleMetaData().getSingleRule(ShardingRule.class).getConfiguration();
         config.getBindingTableGroups().removeIf(each -> each.getName().equals(event.getTableName()));
