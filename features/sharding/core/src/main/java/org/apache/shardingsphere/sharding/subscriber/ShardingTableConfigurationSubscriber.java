--- conflicted
+++ resolved
@@ -148,18 +148,15 @@
     @Subscribe
     public synchronized void renew(final AddBroadcastTableConfigurationEvent event) {
         ShardingSphereDatabase database = databases.get(event.getDatabaseName());
-        Collection<RuleConfiguration> ruleConfigs = new LinkedList<>(database.getRuleMetaData().getConfigurations());
-        Optional<ShardingRule> rule = database.getRuleMetaData().findSingleRule(ShardingRule.class);
-        ShardingRuleConfiguration config;
-        if (rule.isPresent()) {
-            config = (ShardingRuleConfiguration) rule.get().getConfiguration();
-        } else {
-            config = new ShardingRuleConfiguration();
-<<<<<<< HEAD
-=======
-            config.getBroadcastTables().addAll(needToAddedConfig);
-            ruleConfigs.add(config);
->>>>>>> b35c0041
+        Collection<String> needToAddedConfig = event.getConfig();
+        Collection<RuleConfiguration> ruleConfigs = new LinkedList<>(database.getRuleMetaData().getConfigurations());
+        Optional<ShardingRule> rule = database.getRuleMetaData().findSingleRule(ShardingRule.class);
+        ShardingRuleConfiguration config;
+        if (rule.isPresent()) {
+            config = (ShardingRuleConfiguration) rule.get().getConfiguration();
+        } else {
+            config = new ShardingRuleConfiguration();
+            ruleConfigs.add(config);
         }
         database.getRuleMetaData().getConfigurations().addAll(ruleConfigs);
         instanceContext.getEventBusContext().post(new DatabaseRuleConfigurationChangedEvent(event.getDatabaseName(), config));
@@ -226,11 +223,6 @@
         ShardingSphereDatabase database = databases.get(event.getDatabaseName());
         Collection<RuleConfiguration> ruleConfigs = new LinkedList<>(database.getRuleMetaData().getConfigurations());
         ShardingRuleConfiguration config = (ShardingRuleConfiguration) database.getRuleMetaData().getSingleRule(ShardingRule.class).getConfiguration();
-<<<<<<< HEAD
-        ruleConfigs.add(config);
-=======
-        config.setBroadcastTables(new LinkedList<>(needToAlteredConfig));
->>>>>>> b35c0041
         database.getRuleMetaData().getConfigurations().addAll(ruleConfigs);
         instanceContext.getEventBusContext().post(new DatabaseRuleConfigurationChangedEvent(event.getDatabaseName(), config));
     }
@@ -290,11 +282,6 @@
         ShardingSphereDatabase database = databases.get(event.getDatabaseName());
         Collection<RuleConfiguration> ruleConfigs = new LinkedList<>(database.getRuleMetaData().getConfigurations());
         ShardingRuleConfiguration config = (ShardingRuleConfiguration) database.getRuleMetaData().getSingleRule(ShardingRule.class).getConfiguration();
-<<<<<<< HEAD
-        ruleConfigs.add(config);
-=======
-        config.setBroadcastTables(new ArrayList<>());
->>>>>>> b35c0041
         database.getRuleMetaData().getConfigurations().addAll(ruleConfigs);
         instanceContext.getEventBusContext().post(new DatabaseRuleConfigurationChangedEvent(event.getDatabaseName(), config));
     }
