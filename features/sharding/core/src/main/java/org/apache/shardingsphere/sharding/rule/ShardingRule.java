/*
 * Licensed to the Apache Software Foundation (ASF) under one or more
 * contributor license agreements.  See the NOTICE file distributed with
 * this work for additional information regarding copyright ownership.
 * The ASF licenses this file to You under the Apache License, Version 2.0
 * (the "License"); you may not use this file except in compliance with
 * the License.  You may obtain a copy of the License at
 *
 *     http://www.apache.org/licenses/LICENSE-2.0
 *
 * Unless required by applicable law or agreed to in writing, software
 * distributed under the License is distributed on an "AS IS" BASIS,
 * WITHOUT WARRANTIES OR CONDITIONS OF ANY KIND, either express or implied.
 * See the License for the specific language governing permissions and
 * limitations under the License.
 */

package org.apache.shardingsphere.sharding.rule;

import com.google.common.base.Splitter;
import com.google.common.base.Strings;
import lombok.Getter;
import org.apache.shardingsphere.infra.binder.statement.SQLStatementContext;
import org.apache.shardingsphere.infra.binder.statement.dml.SelectStatementContext;
import org.apache.shardingsphere.infra.config.rule.RuleConfiguration;
import org.apache.shardingsphere.infra.database.type.DatabaseTypeEngine;
import org.apache.shardingsphere.infra.datanode.DataNode;
import org.apache.shardingsphere.infra.expr.core.InlineExpressionParserFactory;
import org.apache.shardingsphere.infra.instance.InstanceContext;
import org.apache.shardingsphere.infra.instance.InstanceContextAware;
import org.apache.shardingsphere.infra.metadata.database.ShardingSphereDatabase;
import org.apache.shardingsphere.infra.metadata.database.schema.model.ShardingSphereSchema;
import org.apache.shardingsphere.infra.rule.identifier.scope.DatabaseRule;
import org.apache.shardingsphere.infra.rule.identifier.type.DataNodeContainedRule;
import org.apache.shardingsphere.infra.rule.identifier.type.TableContainedRule;
import org.apache.shardingsphere.infra.rule.identifier.type.TableNamesMapper;
import org.apache.shardingsphere.infra.util.exception.ShardingSpherePreconditions;
import org.apache.shardingsphere.infra.util.spi.type.typed.TypedSPILoader;
import org.apache.shardingsphere.sharding.api.config.ShardingRuleConfiguration;
import org.apache.shardingsphere.sharding.api.config.rule.ShardingAutoTableRuleConfiguration;
import org.apache.shardingsphere.sharding.api.config.rule.ShardingTableReferenceRuleConfiguration;
import org.apache.shardingsphere.sharding.api.config.rule.ShardingTableRuleConfiguration;
import org.apache.shardingsphere.sharding.api.config.strategy.audit.ShardingAuditStrategyConfiguration;
import org.apache.shardingsphere.sharding.api.config.strategy.keygen.KeyGenerateStrategyConfiguration;
import org.apache.shardingsphere.sharding.api.config.strategy.sharding.ComplexShardingStrategyConfiguration;
import org.apache.shardingsphere.sharding.api.config.strategy.sharding.NoneShardingStrategyConfiguration;
import org.apache.shardingsphere.sharding.api.config.strategy.sharding.ShardingStrategyConfiguration;
import org.apache.shardingsphere.sharding.api.config.strategy.sharding.StandardShardingStrategyConfiguration;
import org.apache.shardingsphere.sharding.api.sharding.ShardingAutoTableAlgorithm;
import org.apache.shardingsphere.sharding.cache.ShardingCache;
import org.apache.shardingsphere.sharding.exception.algorithm.keygen.GenerateKeyStrategyNotFoundException;
import org.apache.shardingsphere.sharding.exception.algorithm.sharding.ShardingAlgorithmClassImplementationException;
import org.apache.shardingsphere.sharding.exception.metadata.InvalidBindingTablesException;
import org.apache.shardingsphere.sharding.exception.metadata.ShardingTableRuleNotFoundException;
import org.apache.shardingsphere.sharding.spi.KeyGenerateAlgorithm;
import org.apache.shardingsphere.sharding.spi.ShardingAlgorithm;
import org.apache.shardingsphere.sharding.spi.ShardingAuditAlgorithm;
import org.apache.shardingsphere.sql.parser.sql.common.segment.dml.column.ColumnSegment;
import org.apache.shardingsphere.sql.parser.sql.common.segment.dml.expr.BinaryOperationExpression;
import org.apache.shardingsphere.sql.parser.sql.common.segment.dml.expr.ExpressionSegment;
import org.apache.shardingsphere.sql.parser.sql.common.segment.dml.predicate.AndPredicate;
import org.apache.shardingsphere.sql.parser.sql.common.segment.dml.predicate.WhereSegment;
import org.apache.shardingsphere.sql.parser.sql.common.util.ExpressionExtractUtils;
import org.apache.shardingsphere.sql.parser.sql.common.util.WhereExtractUtils;

import java.util.Arrays;
import java.util.Collection;
import java.util.Collections;
import java.util.HashMap;
import java.util.HashSet;
import java.util.Iterator;
import java.util.LinkedHashMap;
import java.util.LinkedHashSet;
import java.util.LinkedList;
import java.util.List;
import java.util.Map;
import java.util.Objects;
import java.util.Optional;
import java.util.TreeSet;
import java.util.function.Function;
import java.util.stream.Collectors;

/**
 * Sharding rule.
 */
@Getter
public final class ShardingRule implements DatabaseRule, DataNodeContainedRule, TableContainedRule {
    
    private static final String ALGORITHM_EXPRESSION_KEY = "algorithm-expression";
    
    private final RuleConfiguration configuration;
    
    private final Collection<String> dataSourceNames;
    
    private final Map<String, ShardingAlgorithm> shardingAlgorithms = new LinkedHashMap<>();
    
    private final Map<String, KeyGenerateAlgorithm> keyGenerators = new LinkedHashMap<>();
    
    private final Map<String, ShardingAuditAlgorithm> auditors = new LinkedHashMap<>();
    
    private final Map<String, TableRule> tableRules = new LinkedHashMap<>();
    
    private final Map<String, BindingTableRule> bindingTableRules = new LinkedHashMap<>();
    
    private final ShardingStrategyConfiguration defaultDatabaseShardingStrategyConfig;
    
    private final ShardingStrategyConfiguration defaultTableShardingStrategyConfig;
    
    private final ShardingAuditStrategyConfiguration defaultAuditStrategy;
    
    private final KeyGenerateAlgorithm defaultKeyGenerateAlgorithm;
    
    private final String defaultShardingColumn;
    
    private final Map<String, Collection<DataNode>> shardingTableDataNodes;
    
    private final ShardingCache shardingCache;
    
    private final TableNamesMapper logicalTableMapper;
    
    private final TableNamesMapper actualTableMapper;
    
    public ShardingRule(final ShardingRuleConfiguration ruleConfig, final Collection<String> dataSourceNames, final InstanceContext instanceContext) {
        configuration = ruleConfig;
        this.dataSourceNames = getDataSourceNames(ruleConfig.getTables(), ruleConfig.getAutoTables(), dataSourceNames);
        ruleConfig.getShardingAlgorithms().forEach((key, value) -> shardingAlgorithms.put(key, TypedSPILoader.getService(ShardingAlgorithm.class, value.getType(), value.getProps())));
        ruleConfig.getKeyGenerators().forEach((key, value) -> keyGenerators.put(key, TypedSPILoader.getService(KeyGenerateAlgorithm.class, value.getType(), value.getProps())));
        ruleConfig.getAuditors().forEach((key, value) -> auditors.put(key, TypedSPILoader.getService(ShardingAuditAlgorithm.class, value.getType(), value.getProps())));
        tableRules.putAll(createTableRules(ruleConfig.getTables(), ruleConfig.getDefaultKeyGenerateStrategy()));
        tableRules.putAll(createAutoTableRules(ruleConfig.getAutoTables(), ruleConfig.getDefaultKeyGenerateStrategy()));
        bindingTableRules.putAll(createBindingTableRules(ruleConfig.getBindingTableGroups()));
        defaultDatabaseShardingStrategyConfig = null == ruleConfig.getDefaultDatabaseShardingStrategy() ? new NoneShardingStrategyConfiguration() : ruleConfig.getDefaultDatabaseShardingStrategy();
        defaultTableShardingStrategyConfig = null == ruleConfig.getDefaultTableShardingStrategy() ? new NoneShardingStrategyConfiguration() : ruleConfig.getDefaultTableShardingStrategy();
        defaultAuditStrategy = null == ruleConfig.getDefaultAuditStrategy() ? new ShardingAuditStrategyConfiguration(Collections.emptyList(), true) : ruleConfig.getDefaultAuditStrategy();
        defaultKeyGenerateAlgorithm = null == ruleConfig.getDefaultKeyGenerateStrategy()
                ? TypedSPILoader.getService(KeyGenerateAlgorithm.class, null)
                : keyGenerators.get(ruleConfig.getDefaultKeyGenerateStrategy().getKeyGeneratorName());
        defaultShardingColumn = ruleConfig.getDefaultShardingColumn();
        shardingTableDataNodes = createShardingTableDataNodes(tableRules);
        ShardingSpherePreconditions.checkState(isValidBindingTableConfiguration(tableRules, new BindingTableCheckedConfiguration(this.dataSourceNames, shardingAlgorithms,
                ruleConfig.getBindingTableGroups(), defaultDatabaseShardingStrategyConfig, defaultTableShardingStrategyConfig, defaultShardingColumn)),
                InvalidBindingTablesException::new);
        keyGenerators.values().stream().filter(InstanceContextAware.class::isInstance).forEach(each -> ((InstanceContextAware) each).setInstanceContext(instanceContext));
        if (defaultKeyGenerateAlgorithm instanceof InstanceContextAware && -1 == instanceContext.getWorkerId()) {
            ((InstanceContextAware) defaultKeyGenerateAlgorithm).setInstanceContext(instanceContext);
        }
        shardingCache = null != ruleConfig.getShardingCache() ? new ShardingCache(ruleConfig.getShardingCache(), this) : null;
        logicalTableMapper = createLogicalTableMapper();
        actualTableMapper = createActualTableMapper();
    }
    
    private TableNamesMapper createLogicalTableMapper() {
        TableNamesMapper result = new TableNamesMapper(broadcastTables);
        tableRules.values().forEach(each -> result.put(each.getLogicTable()));
        return result;
    }
    
    private TableNamesMapper createActualTableMapper() {
        TableNamesMapper result = new TableNamesMapper();
        for (TableRule each : tableRules.values()) {
            for (DataNode dataNode : each.getActualDataNodes()) {
                result.put(dataNode.getTableName());
            }
        }
        return result;
    }
    
    private Map<String, Collection<DataNode>> createShardingTableDataNodes(final Map<String, TableRule> tableRules) {
        Map<String, Collection<DataNode>> result = new HashMap<>(tableRules.size(), 1F);
        for (TableRule each : tableRules.values()) {
            result.put(each.getLogicTable().toLowerCase(), each.getActualDataNodes());
        }
        return result;
    }
    
    private Collection<String> getDataSourceNames(final Collection<ShardingTableRuleConfiguration> tableRuleConfigs,
                                                  final Collection<ShardingAutoTableRuleConfiguration> autoTableRuleConfigs, final Collection<String> dataSourceNames) {
        if (tableRuleConfigs.isEmpty() && autoTableRuleConfigs.isEmpty()) {
            return dataSourceNames;
        }
        if (tableRuleConfigs.stream().map(ShardingTableRuleConfiguration::getActualDataNodes).anyMatch(each -> null == each || each.isEmpty())) {
            return dataSourceNames;
        }
        Collection<String> result = new LinkedHashSet<>();
        tableRuleConfigs.forEach(each -> result.addAll(getDataSourceNames(each)));
        autoTableRuleConfigs.forEach(each -> result.addAll(getDataSourceNames(each)));
        return result;
    }
    
    private Collection<String> getDataSourceNames(final ShardingAutoTableRuleConfiguration shardingAutoTableRuleConfig) {
        List<String> actualDataSources = InlineExpressionParserFactory.newInstance().splitAndEvaluate(shardingAutoTableRuleConfig.getActualDataSources());
        return new HashSet<>(actualDataSources);
    }
    
    private Collection<String> getDataSourceNames(final ShardingTableRuleConfiguration shardingTableRuleConfig) {
        List<String> actualDataNodes = InlineExpressionParserFactory.newInstance().splitAndEvaluate(shardingTableRuleConfig.getActualDataNodes());
        return actualDataNodes.stream().map(each -> new DataNode(each).getDataSourceName()).collect(Collectors.toList());
    }
    
    private Map<String, TableRule> createTableRules(final Collection<ShardingTableRuleConfiguration> tableRuleConfigs, final KeyGenerateStrategyConfiguration defaultKeyGenerateStrategyConfig) {
        return tableRuleConfigs.stream().map(each -> new TableRule(each, dataSourceNames, getDefaultGenerateKeyColumn(defaultKeyGenerateStrategyConfig)))
                .collect(Collectors.toMap(each -> each.getLogicTable().toLowerCase(), Function.identity(), (oldValue, currentValue) -> oldValue, LinkedHashMap::new));
    }
    
    private Map<String, TableRule> createAutoTableRules(final Collection<ShardingAutoTableRuleConfiguration> autoTableRuleConfigs,
                                                        final KeyGenerateStrategyConfiguration defaultKeyGenerateStrategyConfig) {
        return autoTableRuleConfigs.stream().map(each -> createAutoTableRule(defaultKeyGenerateStrategyConfig, each))
                .collect(Collectors.toMap(each -> each.getLogicTable().toLowerCase(), Function.identity(), (oldValue, currentValue) -> oldValue, LinkedHashMap::new));
    }
    
    private TableRule createAutoTableRule(final KeyGenerateStrategyConfiguration defaultKeyGenerateStrategyConfig, final ShardingAutoTableRuleConfiguration autoTableRuleConfig) {
        ShardingAlgorithm shardingAlgorithm = shardingAlgorithms.get(autoTableRuleConfig.getShardingStrategy().getShardingAlgorithmName());
        ShardingSpherePreconditions.checkState(shardingAlgorithm instanceof ShardingAutoTableAlgorithm,
                () -> new ShardingAlgorithmClassImplementationException(autoTableRuleConfig.getShardingStrategy().getShardingAlgorithmName(), ShardingAutoTableAlgorithm.class));
        return new TableRule(autoTableRuleConfig, dataSourceNames, (ShardingAutoTableAlgorithm) shardingAlgorithm, getDefaultGenerateKeyColumn(defaultKeyGenerateStrategyConfig));
    }
    
    private String getDefaultGenerateKeyColumn(final KeyGenerateStrategyConfiguration defaultKeyGenerateStrategyConfig) {
        return Optional.ofNullable(defaultKeyGenerateStrategyConfig).map(KeyGenerateStrategyConfiguration::getColumn).orElse(null);
    }
    
    private Map<String, BindingTableRule> createBindingTableRules(final Collection<ShardingTableReferenceRuleConfiguration> bindingTableGroups) {
        Map<String, BindingTableRule> result = new LinkedHashMap<>();
        for (ShardingTableReferenceRuleConfiguration each : bindingTableGroups) {
            BindingTableRule bindingTableRule = createBindingTableRule(each.getReference());
            for (String logicTable : bindingTableRule.getAllLogicTables()) {
                result.put(logicTable.toLowerCase(), bindingTableRule);
            }
        }
        return result;
    }
    
    private BindingTableRule createBindingTableRule(final String bindingTableGroup) {
        Map<String, TableRule> tableRules = Splitter.on(",").trimResults().splitToList(bindingTableGroup).stream()
                .map(this::getTableRule).collect(Collectors.toMap(each -> each.getLogicTable().toLowerCase(), Function.identity(), (oldValue, currentValue) -> oldValue, LinkedHashMap::new));
        BindingTableRule result = new BindingTableRule();
        result.getTableRules().putAll(tableRules);
        return result;
    }
    
    private boolean isValidBindingTableConfiguration(final Map<String, TableRule> tableRules, final BindingTableCheckedConfiguration checkedConfig) {
        for (ShardingTableReferenceRuleConfiguration each : checkedConfig.getBindingTableGroups()) {
            Collection<String> bindingTables = Splitter.on(",").trimResults().splitToList(each.getReference().toLowerCase());
            if (bindingTables.size() <= 1) {
                continue;
            }
            Iterator<String> iterator = bindingTables.iterator();
            TableRule sampleTableRule = getTableRule(iterator.next(), tableRules);
            while (iterator.hasNext()) {
                TableRule tableRule = getTableRule(iterator.next(), tableRules);
                if (!isValidActualDataSourceName(sampleTableRule, tableRule) || !isValidActualTableName(sampleTableRule, tableRule)) {
                    return false;
                }
                if (!isBindingShardingAlgorithm(sampleTableRule, tableRule, true, checkedConfig) || !isBindingShardingAlgorithm(sampleTableRule, tableRule, false, checkedConfig)) {
                    return false;
                }
            }
        }
        return true;
    }
    
    private boolean isValidActualDataSourceName(final TableRule sampleTableRule, final TableRule tableRule) {
        return sampleTableRule.getActualDataSourceNames().equals(tableRule.getActualDataSourceNames());
    }
    
    private boolean isValidActualTableName(final TableRule sampleTableRule, final TableRule tableRule) {
        for (String each : sampleTableRule.getActualDataSourceNames()) {
            Collection<String> sampleActualTableNames =
                    sampleTableRule.getActualTableNames(each).stream().map(actualTableName -> actualTableName.replace(sampleTableRule.getTableDataNode().getPrefix(), "")).collect(Collectors.toSet());
            Collection<String> actualTableNames =
                    tableRule.getActualTableNames(each).stream().map(optional -> optional.replace(tableRule.getTableDataNode().getPrefix(), "")).collect(Collectors.toSet());
            if (!sampleActualTableNames.equals(actualTableNames)) {
                return false;
            }
        }
        return true;
    }
    
    private boolean isBindingShardingAlgorithm(final TableRule sampleTableRule, final TableRule tableRule, final boolean databaseAlgorithm, final BindingTableCheckedConfiguration checkedConfig) {
        return getAlgorithmExpression(sampleTableRule, databaseAlgorithm, checkedConfig).equals(getAlgorithmExpression(tableRule, databaseAlgorithm, checkedConfig));
    }
    
    private Optional<String> getAlgorithmExpression(final TableRule tableRule, final boolean databaseAlgorithm, final BindingTableCheckedConfiguration checkedConfig) {
        ShardingStrategyConfiguration shardingStrategyConfig = databaseAlgorithm
                ? getDatabaseShardingStrategyConfiguration(tableRule, checkedConfig.getDefaultDatabaseShardingStrategyConfig())
                : getTableShardingStrategyConfiguration(tableRule, checkedConfig.getDefaultTableShardingStrategyConfig());
        ShardingAlgorithm shardingAlgorithm = checkedConfig.getShardingAlgorithms().get(shardingStrategyConfig.getShardingAlgorithmName());
        String dataNodePrefix = databaseAlgorithm ? tableRule.getDataSourceDataNode().getPrefix() : tableRule.getTableDataNode().getPrefix();
        String shardingColumn = getShardingColumn(shardingStrategyConfig, checkedConfig.getDefaultShardingColumn());
        return null == shardingAlgorithm ? Optional.empty() : shardingAlgorithm.getAlgorithmStructure(dataNodePrefix, shardingColumn);
    }
    
    private String getShardingColumn(final ShardingStrategyConfiguration shardingStrategyConfig, final String defaultShardingColumn) {
        String shardingColumn = defaultShardingColumn;
        if (shardingStrategyConfig instanceof ComplexShardingStrategyConfiguration) {
            shardingColumn = ((ComplexShardingStrategyConfiguration) shardingStrategyConfig).getShardingColumns();
        }
        if (shardingStrategyConfig instanceof StandardShardingStrategyConfiguration) {
            shardingColumn = ((StandardShardingStrategyConfiguration) shardingStrategyConfig).getShardingColumn();
        }
        return null == shardingColumn ? "" : shardingColumn;
    }
    
    @Override
    public TableNamesMapper getLogicTableMapper() {
        return logicalTableMapper;
    }
    
    @Override
    public TableNamesMapper getActualTableMapper() {
        return actualTableMapper;
    }
    
    @Override
    public TableNamesMapper getDistributedTableMapper() {
        return getLogicTableMapper();
    }
    
    @Override
    public TableNamesMapper getEnhancedTableMapper() {
        return getLogicTableMapper();
    }
    
    /**
     * Get database sharding strategy configuration.
     *
     * @param tableRule table rule
     * @return database sharding strategy configuration
     */
    public ShardingStrategyConfiguration getDatabaseShardingStrategyConfiguration(final TableRule tableRule) {
        return getDatabaseShardingStrategyConfiguration(tableRule, defaultDatabaseShardingStrategyConfig);
    }
    
    private ShardingStrategyConfiguration getDatabaseShardingStrategyConfiguration(final TableRule tableRule, final ShardingStrategyConfiguration defaultDatabaseShardingStrategyConfig) {
        return null == tableRule.getDatabaseShardingStrategyConfig() ? defaultDatabaseShardingStrategyConfig : tableRule.getDatabaseShardingStrategyConfig();
    }
    
    /**
     * Get table sharding strategy configuration.
     *
     * @param tableRule table rule
     * @return table sharding strategy configuration
     */
    public ShardingStrategyConfiguration getTableShardingStrategyConfiguration(final TableRule tableRule) {
        return getTableShardingStrategyConfiguration(tableRule, defaultTableShardingStrategyConfig);
    }
    
    private ShardingStrategyConfiguration getTableShardingStrategyConfiguration(final TableRule tableRule, final ShardingStrategyConfiguration defaultTableShardingStrategyConfig) {
        return null == tableRule.getTableShardingStrategyConfig() ? defaultTableShardingStrategyConfig : tableRule.getTableShardingStrategyConfig();
    }
    
    /**
     * Get audit strategy configuration.
     *
     * @param tableRule table rule
     * @return audit strategy configuration
     */
    public ShardingAuditStrategyConfiguration getAuditStrategyConfiguration(final TableRule tableRule) {
        return null == tableRule.getAuditStrategyConfig() ? defaultAuditStrategy : tableRule.getAuditStrategyConfig();
    }
    
    /**
     * Find table rule.
     *
     * @param logicTableName logic table name
     * @return table rule
     */
    public Optional<TableRule> findTableRule(final String logicTableName) {
        if (Strings.isNullOrEmpty(logicTableName) || !tableRules.containsKey(logicTableName.toLowerCase())) {
            return Optional.empty();
        }
        return Optional.of(tableRules.get(logicTableName.toLowerCase()));
    }
    
    /**
     * Find table rule via actual table name.
     *
     * @param actualTableName actual table name
     * @return table rule
     */
    public Optional<TableRule> findTableRuleByActualTable(final String actualTableName) {
        for (TableRule each : tableRules.values()) {
            if (each.isExisted(actualTableName)) {
                return Optional.of(each);
            }
        }
        return Optional.empty();
    }
    
    /**
     * Get table rule.
     *
     * @param logicTableName logic table name
     * @return table rule
     * @throws ShardingTableRuleNotFoundException sharding table rule not found exception
     */
    public TableRule getTableRule(final String logicTableName) {
        Optional<TableRule> tableRule = findTableRule(logicTableName);
        if (tableRule.isPresent()) {
            return tableRule.get();
        }
        throw new ShardingTableRuleNotFoundException(Collections.singleton(logicTableName));
    }
    
    private TableRule getTableRule(final String logicTableName, final Map<String, TableRule> tableRules) {
        TableRule result = tableRules.get(logicTableName);
        if (null != result) {
            return result;
        }
        throw new ShardingTableRuleNotFoundException(Collections.singleton(logicTableName));
    }
    
    /**
     * Judge whether logic table is all binding tables or not.
     *
     * @param logicTableNames logic table names
     * @return whether logic table is all binding tables or not
     */
    public boolean isAllBindingTables(final Collection<String> logicTableNames) {
        if (logicTableNames.isEmpty()) {
            return false;
        }
        Optional<BindingTableRule> bindingTableRule = findBindingTableRule(logicTableNames);
        if (!bindingTableRule.isPresent()) {
            return false;
        }
        Collection<String> result = new TreeSet<>(String.CASE_INSENSITIVE_ORDER);
        result.addAll(bindingTableRule.get().getAllLogicTables());
        return !result.isEmpty() && result.containsAll(logicTableNames);
    }
    
    /**
     * Judge whether logic table is all binding tables.
     *
     * @param database database
     * @param sqlStatementContext sqlStatementContext
     * @param logicTableNames logic table names
     * @return whether logic table is all binding tables
     */
    public boolean isAllBindingTables(final ShardingSphereDatabase database, final SQLStatementContext sqlStatementContext, final Collection<String> logicTableNames) {
        if (!(sqlStatementContext instanceof SelectStatementContext && ((SelectStatementContext) sqlStatementContext).isContainsJoinQuery())) {
            return isAllBindingTables(logicTableNames);
        }
        if (!isAllBindingTables(logicTableNames)) {
            return false;
        }
        String defaultSchemaName = DatabaseTypeEngine.getDefaultSchemaName(sqlStatementContext.getDatabaseType(), database.getName());
        ShardingSphereSchema schema = sqlStatementContext.getTablesContext().getSchemaName().map(database::getSchema).orElseGet(() -> database.getSchema(defaultSchemaName));
        SelectStatementContext select = (SelectStatementContext) sqlStatementContext;
        Collection<WhereSegment> joinSegments = WhereExtractUtils.getJoinWhereSegments(select.getSqlStatement());
        return isJoinConditionContainsShardingColumns(schema, select, logicTableNames, joinSegments)
                || isJoinConditionContainsShardingColumns(schema, select, logicTableNames, select.getWhereSegments());
    }
    
    private Optional<BindingTableRule> findBindingTableRule(final Collection<String> logicTableNames) {
        for (String each : logicTableNames) {
            Optional<BindingTableRule> result = findBindingTableRule(each);
            if (result.isPresent()) {
                return result;
            }
        }
        return Optional.empty();
    }
    
    /**
     * Find binding table rule via logic table name.
     *
     * @param logicTableName logic table name
     * @return binding table rule
     */
    public Optional<BindingTableRule> findBindingTableRule(final String logicTableName) {
        return Optional.ofNullable(bindingTableRules.get(logicTableName.toLowerCase()));
    }
    
    /**
     * Judge whether logic table is all sharding table or not.
     *
     * @param logicTableNames logic table names
     * @return whether logic table is all sharding table or not
     */
    public boolean isAllShardingTables(final Collection<String> logicTableNames) {
        if (logicTableNames.isEmpty()) {
            return false;
        }
        for (String each : logicTableNames) {
            if (!isShardingTable(each)) {
                return false;
            }
        }
        return true;
    }
    
    /**
     * Judge whether logic table is sharding table or not.
     *
     * @param logicTableName logic table name
     * @return whether logic table is sharding table or not
     */
    public boolean isShardingTable(final String logicTableName) {
        return tableRules.containsKey(logicTableName.toLowerCase());
    }
    
    /**
     * Judge whether all tables are in same data source or not.
     *
     * @param logicTableNames logic table names
     * @return whether all tables are in same data source or not
     */
    public boolean isAllTablesInSameDataSource(final Collection<String> logicTableNames) {
        Collection<String> dataSourceNames = logicTableNames.stream().map(each -> tableRules.get(each.toLowerCase()))
                .filter(Objects::nonNull).flatMap(each -> each.getActualDataSourceNames().stream()).collect(Collectors.toSet());
        return 1 == dataSourceNames.size();
    }
    
    /**
     * Judge whether a table rule exists for logic tables.
     *
     * @param logicTableNames logic table names
     * @return whether a table rule exists for logic tables
     */
    public boolean tableRuleExists(final Collection<String> logicTableNames) {
        for (String each : logicTableNames) {
            if (isShardingTable(each)) {
                return true;
            }
        }
        return false;
    }
    
    /**
     * Find sharding column.
     *
     * @param columnName column name
     * @param tableName table name
     * @return sharding column
     */
    public Optional<String> findShardingColumn(final String columnName, final String tableName) {
        return Optional.ofNullable(tableRules.get(tableName.toLowerCase())).flatMap(optional -> findShardingColumn(optional, columnName));
    }
    
    private Optional<String> findShardingColumn(final TableRule tableRule, final String columnName) {
        Optional<String> databaseShardingColumn = findShardingColumn(getDatabaseShardingStrategyConfiguration(tableRule), columnName);
        if (databaseShardingColumn.isPresent()) {
            return databaseShardingColumn;
        }
        return findShardingColumn(getTableShardingStrategyConfiguration(tableRule), columnName);
    }
    
    private Optional<String> findShardingColumn(final ShardingStrategyConfiguration shardingStrategyConfig, final String columnName) {
        if (shardingStrategyConfig instanceof StandardShardingStrategyConfiguration) {
            String shardingColumn = null == ((StandardShardingStrategyConfiguration) shardingStrategyConfig).getShardingColumn()
                    ? defaultShardingColumn
                    : ((StandardShardingStrategyConfiguration) shardingStrategyConfig).getShardingColumn();
            return shardingColumn.equalsIgnoreCase(columnName) ? Optional.of(shardingColumn) : Optional.empty();
        }
        if (shardingStrategyConfig instanceof ComplexShardingStrategyConfiguration) {
            List<String> shardingColumns = Splitter.on(",").trimResults().splitToList(((ComplexShardingStrategyConfiguration) shardingStrategyConfig).getShardingColumns());
            for (String each : shardingColumns) {
                if (each.equalsIgnoreCase(columnName)) {
                    return Optional.of(each);
                }
            }
        }
        return Optional.empty();
    }
    
    /**
     * Judge whether given logic table column is generate key column or not.
     *
     * @param columnName column name
     * @param tableName table name
     * @return whether given logic table column is generate key column or not
     */
    public boolean isGenerateKeyColumn(final String columnName, final String tableName) {
        return Optional.ofNullable(tableRules.get(tableName.toLowerCase())).filter(each -> isGenerateKeyColumn(each, columnName)).isPresent();
    }
    
    private boolean isGenerateKeyColumn(final TableRule tableRule, final String columnName) {
        Optional<String> generateKeyColumn = tableRule.getGenerateKeyColumn();
        return generateKeyColumn.isPresent() && generateKeyColumn.get().equalsIgnoreCase(columnName);
    }
    
    /**
     * Find column name of generated key.
     *
     * @param logicTableName logic table name
     * @return column name of generated key
     */
    public Optional<String> findGenerateKeyColumnName(final String logicTableName) {
        return Optional.ofNullable(tableRules.get(logicTableName.toLowerCase())).filter(each -> each.getGenerateKeyColumn().isPresent()).flatMap(TableRule::getGenerateKeyColumn);
    }
    
    /**
     * Find the Generated key of logic table.
     *
     * @param logicTableName logic table name
     * @return generated key
     */
    public Comparable<?> generateKey(final String logicTableName) {
        return getKeyGenerateAlgorithm(logicTableName).generateKey();
    }
    
    private KeyGenerateAlgorithm getKeyGenerateAlgorithm(final String logicTableName) {
        Optional<TableRule> tableRule = findTableRule(logicTableName);
        ShardingSpherePreconditions.checkState(tableRule.isPresent(), () -> new GenerateKeyStrategyNotFoundException(logicTableName));
        return null != tableRule.get().getKeyGeneratorName() ? keyGenerators.get(tableRule.get().getKeyGeneratorName()) : defaultKeyGenerateAlgorithm;
    }
    
    /**
     * Judge whether support auto increment or not.
     * 
     * @param logicTableName logic table name
     * @return whether support auto increment or not
     */
    public boolean isSupportAutoIncrement(final String logicTableName) {
        return getKeyGenerateAlgorithm(logicTableName).isSupportAutoIncrement();
    }
    
    /**
     * Find data node by logic table name.
     *
     * @param logicTableName logic table name
     * @return data node
     */
    public DataNode getDataNode(final String logicTableName) {
        TableRule tableRule = getTableRule(logicTableName);
        return tableRule.getActualDataNodes().get(0);
    }
    
    /**
     * Get sharding logic table names.
     *
     * @param logicTableNames logic table names
     * @return sharding logic table names
     */
    public Collection<String> getShardingLogicTableNames(final Collection<String> logicTableNames) {
        Collection<String> result = new LinkedList<>();
        for (String each : logicTableNames) {
            if (isShardingTable(each)) {
                result.add(each);
            }
        }
        return result;
    }
    
    /**
     * Get sharding rule table names.
     *
     * @param logicTableNames logic table names
     * @return sharding rule table names
     */
    public Collection<String> getShardingRuleTableNames(final Collection<String> logicTableNames) {
        return logicTableNames.stream().filter(this::isShardingTable).collect(Collectors.toList());
    }
    
    /**
     * Get logic and actual binding tables.
     *
     * @param dataSourceName data source name
     * @param logicTable logic table name
     * @param actualTable actual table name
     * @param availableLogicBindingTables available logic binding table names
     * @return logic and actual binding tables
     */
    public Map<String, String> getLogicAndActualTablesFromBindingTable(final String dataSourceName,
                                                                       final String logicTable, final String actualTable, final Collection<String> availableLogicBindingTables) {
        return findBindingTableRule(logicTable).map(optional -> optional.getLogicAndActualTables(dataSourceName, logicTable, actualTable, availableLogicBindingTables))
                .orElseGet(Collections::emptyMap);
    }
    
    @Override
    public Map<String, Collection<DataNode>> getAllDataNodes() {
        return shardingTableDataNodes;
    }
    
    @Override
    public Collection<DataNode> getDataNodesByTableName(final String tableName) {
        return shardingTableDataNodes.getOrDefault(tableName.toLowerCase(), Collections.emptyList());
    }
    
    @Override
    public Optional<String> findFirstActualTable(final String logicTable) {
        return findTableRule(logicTable).map(optional -> optional.getActualDataNodes().get(0).getTableName());
    }
    
    @Override
    public boolean isNeedAccumulate(final Collection<String> tables) {
        return true;
    }
    
    @Override
    public Optional<String> findLogicTableByActualTable(final String actualTable) {
        return findTableRuleByActualTable(actualTable).map(TableRule::getLogicTable);
    }
    
    @Override
<<<<<<< HEAD
    public Collection<String> getTables() {
        return tableRules.values().stream().map(TableRule::getLogicTable).collect(Collectors.toSet());
    }
    
    @Override
=======
>>>>>>> dfc854d7
    public Optional<String> findActualTableByCatalog(final String catalog, final String logicTable) {
        return findTableRule(logicTable).flatMap(optional -> findActualTableFromActualDataNode(catalog, optional.getActualDataNodes()));
    }
    
    private Optional<String> findActualTableFromActualDataNode(final String catalog, final List<DataNode> actualDataNodes) {
        return actualDataNodes.stream().filter(each -> each.getDataSourceName().equalsIgnoreCase(catalog)).findFirst().map(DataNode::getTableName);
    }
    
    private boolean isJoinConditionContainsShardingColumns(final ShardingSphereSchema schema, final SelectStatementContext select,
                                                           final Collection<String> tableNames, final Collection<WhereSegment> whereSegments) {
        Collection<String> databaseJoinConditionTables = new HashSet<>(tableNames.size(), 1F);
        Collection<String> tableJoinConditionTables = new HashSet<>(tableNames.size(), 1F);
        for (WhereSegment each : whereSegments) {
            Collection<AndPredicate> andPredicates = ExpressionExtractUtils.getAndPredicates(each.getExpr());
            if (andPredicates.size() > 1) {
                return false;
            }
            for (AndPredicate andPredicate : andPredicates) {
                databaseJoinConditionTables.addAll(getJoinConditionTables(schema, select, andPredicate.getPredicates(), true));
                tableJoinConditionTables.addAll(getJoinConditionTables(schema, select, andPredicate.getPredicates(), false));
            }
        }
        TableRule tableRule = getTableRule(tableNames.iterator().next());
        boolean containsDatabaseShardingColumns = !(getDatabaseShardingStrategyConfiguration(tableRule) instanceof StandardShardingStrategyConfiguration)
                || databaseJoinConditionTables.containsAll(tableNames);
        boolean containsTableShardingColumns = !(getTableShardingStrategyConfiguration(tableRule) instanceof StandardShardingStrategyConfiguration) || tableJoinConditionTables.containsAll(tableNames);
        return containsDatabaseShardingColumns && containsTableShardingColumns;
    }
    
    private Collection<String> getJoinConditionTables(final ShardingSphereSchema schema, final SelectStatementContext select,
                                                      final Collection<ExpressionSegment> predicates, final boolean isDatabaseJoinCondition) {
        Collection<String> result = new LinkedList<>();
        for (ExpressionSegment each : predicates) {
            if (!isJoinConditionExpression(each)) {
                continue;
            }
            ColumnSegment leftColumn = (ColumnSegment) ((BinaryOperationExpression) each).getLeft();
            ColumnSegment rightColumn = (ColumnSegment) ((BinaryOperationExpression) each).getRight();
            Map<String, String> columnExpressionTableNames = select.getTablesContext().findTableNamesByColumnSegment(Arrays.asList(leftColumn, rightColumn), schema);
            Optional<TableRule> leftTableRule = findTableRule(columnExpressionTableNames.get(leftColumn.getExpression()));
            Optional<TableRule> rightTableRule = findTableRule(columnExpressionTableNames.get(rightColumn.getExpression()));
            if (!leftTableRule.isPresent() || !rightTableRule.isPresent()) {
                continue;
            }
            ShardingStrategyConfiguration leftConfig = isDatabaseJoinCondition
                    ? getDatabaseShardingStrategyConfiguration(leftTableRule.get())
                    : getTableShardingStrategyConfiguration(leftTableRule.get());
            ShardingStrategyConfiguration rightConfig = isDatabaseJoinCondition
                    ? getDatabaseShardingStrategyConfiguration(rightTableRule.get())
                    : getTableShardingStrategyConfiguration(rightTableRule.get());
            if (findShardingColumn(leftConfig, leftColumn.getIdentifier().getValue()).isPresent()
                    && findShardingColumn(rightConfig, rightColumn.getIdentifier().getValue()).isPresent()) {
                result.add(columnExpressionTableNames.get(leftColumn.getExpression()));
                result.add(columnExpressionTableNames.get(rightColumn.getExpression()));
            }
        }
        return result;
    }
    
    private boolean isJoinConditionExpression(final ExpressionSegment expression) {
        if (!(expression instanceof BinaryOperationExpression)) {
            return false;
        }
        BinaryOperationExpression binaryExpression = (BinaryOperationExpression) expression;
        return binaryExpression.getLeft() instanceof ColumnSegment && binaryExpression.getRight() instanceof ColumnSegment && "=".equals(binaryExpression.getOperator());
    }
    
    /**
     * Is sharding cache enabled.
     *
     * @return is sharding cache enabled
     */
    public boolean isShardingCacheEnabled() {
        return null != shardingCache;
    }
    
    @Override
    public String getType() {
        return ShardingRule.class.getSimpleName();
    }
}<|MERGE_RESOLUTION|>--- conflicted
+++ resolved
@@ -150,7 +150,7 @@
     }
     
     private TableNamesMapper createLogicalTableMapper() {
-        TableNamesMapper result = new TableNamesMapper(broadcastTables);
+        TableNamesMapper result = new TableNamesMapper();
         tableRules.values().forEach(each -> result.put(each.getLogicTable()));
         return result;
     }
@@ -694,14 +694,6 @@
     }
     
     @Override
-<<<<<<< HEAD
-    public Collection<String> getTables() {
-        return tableRules.values().stream().map(TableRule::getLogicTable).collect(Collectors.toSet());
-    }
-    
-    @Override
-=======
->>>>>>> dfc854d7
     public Optional<String> findActualTableByCatalog(final String catalog, final String logicTable) {
         return findTableRule(logicTable).flatMap(optional -> findActualTableFromActualDataNode(catalog, optional.getActualDataNodes()));
     }
