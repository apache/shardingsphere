--- conflicted
+++ resolved
@@ -20,13 +20,9 @@
 import org.apache.shardingsphere.infra.annotation.HighFrequencyInvocation;
 import org.apache.shardingsphere.infra.binder.context.segment.insert.keygen.GeneratedKeyContext;
 import org.apache.shardingsphere.infra.binder.context.statement.SQLStatementContext;
-<<<<<<< HEAD
 import org.apache.shardingsphere.infra.binder.context.statement.dml.InsertStatementContext;
 import org.apache.shardingsphere.infra.binder.context.type.TableAvailable;
 import org.apache.shardingsphere.infra.exception.core.ShardingSpherePreconditions;
-=======
-import org.apache.shardingsphere.infra.exception.ShardingSpherePreconditions;
->>>>>>> 7124ebda
 import org.apache.shardingsphere.infra.metadata.database.ShardingSphereDatabase;
 import org.apache.shardingsphere.infra.metadata.database.rule.RuleMetaData;
 import org.apache.shardingsphere.sharding.exception.audit.DMLWithoutShardingKeyException;
@@ -49,7 +45,6 @@
     public void check(final SQLStatementContext sqlStatementContext, final List<Object> params, final RuleMetaData globalRuleMetaData, final ShardingSphereDatabase database) {
         if (sqlStatementContext.getSqlStatement() instanceof DMLStatement) {
             ShardingRule rule = database.getRuleMetaData().getSingleRule(ShardingRule.class);
-<<<<<<< HEAD
             if (((TableAvailable) sqlStatementContext).getTablesContext().getTableNames().stream().anyMatch(rule::isShardingTable)) {
                 if (sqlStatementContext instanceof InsertStatementContext) {
                     InsertStatementContext context = (InsertStatementContext) sqlStatementContext;
@@ -64,11 +59,6 @@
                     ShardingSpherePreconditions.checkNotEmpty(
                             new ShardingConditionEngine(globalRuleMetaData, database, rule).createShardingConditions(sqlStatementContext, params), DMLWithoutShardingKeyException::new);
                 }
-=======
-            if (sqlStatementContext.getTablesContext().getTableNames().stream().anyMatch(rule::isShardingTable)) {
-                ShardingSpherePreconditions.checkNotEmpty(
-                        new ShardingConditionEngine(globalRuleMetaData, database, rule).createShardingConditions(sqlStatementContext, params), DMLWithoutShardingKeyException::new);
->>>>>>> 7124ebda
             }
         }
     }
