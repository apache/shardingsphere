/*
 * Licensed to the Apache Software Foundation (ASF) under one or more
 * contributor license agreements.  See the NOTICE file distributed with
 * this work for additional information regarding copyright ownership.
 * The ASF licenses this file to You under the Apache License, Version 2.0
 * (the "License"); you may not use this file except in compliance with
 * the License.  You may obtain a copy of the License at
 *
 *     http://www.apache.org/licenses/LICENSE-2.0
 *
 * Unless required by applicable law or agreed to in writing, software
 * distributed under the License is distributed on an "AS IS" BASIS,
 * WITHOUT WARRANTIES OR CONDITIONS OF ANY KIND, either express or implied.
 * See the License for the specific language governing permissions and
 * limitations under the License.
 */

package org.apache.shardingsphere.sharding.route.engine.type;

import org.apache.shardingsphere.infra.binder.segment.table.TablesContext;
import org.apache.shardingsphere.infra.binder.statement.SQLStatementContext;
import org.apache.shardingsphere.infra.binder.statement.dcl.GrantStatementContext;
import org.apache.shardingsphere.infra.binder.statement.ddl.CloseStatementContext;
import org.apache.shardingsphere.infra.binder.statement.ddl.CursorStatementContext;
import org.apache.shardingsphere.infra.binder.statement.dml.SelectStatementContext;
import org.apache.shardingsphere.infra.config.props.ConfigurationProperties;
import org.apache.shardingsphere.infra.database.DefaultDatabase;
import org.apache.shardingsphere.infra.hint.HintValueContext;
import org.apache.shardingsphere.infra.metadata.database.ShardingSphereDatabase;
import org.apache.shardingsphere.infra.metadata.database.rule.ShardingSphereRuleMetaData;
import org.apache.shardingsphere.infra.metadata.database.schema.model.ShardingSphereSchema;
import org.apache.shardingsphere.infra.session.connection.ConnectionContext;
import org.apache.shardingsphere.infra.session.query.QueryContext;
import org.apache.shardingsphere.sharding.route.engine.condition.ShardingConditions;
import org.apache.shardingsphere.sharding.route.engine.type.broadcast.ShardingDataSourceGroupBroadcastRoutingEngine;
import org.apache.shardingsphere.sharding.route.engine.type.broadcast.ShardingDatabaseBroadcastRoutingEngine;
import org.apache.shardingsphere.sharding.route.engine.type.broadcast.ShardingInstanceBroadcastRoutingEngine;
import org.apache.shardingsphere.sharding.route.engine.type.broadcast.ShardingTableBroadcastRoutingEngine;
import org.apache.shardingsphere.sharding.route.engine.type.complex.ShardingComplexRoutingEngine;
import org.apache.shardingsphere.sharding.route.engine.type.ignore.ShardingIgnoreRoutingEngine;
import org.apache.shardingsphere.sharding.route.engine.type.standard.ShardingStandardRoutingEngine;
import org.apache.shardingsphere.sharding.route.engine.type.unicast.ShardingUnicastRoutingEngine;
import org.apache.shardingsphere.sharding.rule.ShardingRule;
import org.apache.shardingsphere.sql.parser.sql.common.segment.generic.table.SimpleTableSegment;
import org.apache.shardingsphere.sql.parser.sql.common.segment.generic.table.TableNameSegment;
import org.apache.shardingsphere.sql.parser.sql.common.statement.SQLStatement;
import org.apache.shardingsphere.sql.parser.sql.common.statement.dal.DALStatement;
import org.apache.shardingsphere.sql.parser.sql.common.statement.dcl.DCLStatement;
import org.apache.shardingsphere.sql.parser.sql.common.statement.dcl.GrantStatement;
import org.apache.shardingsphere.sql.parser.sql.common.statement.ddl.DDLStatement;
import org.apache.shardingsphere.sql.parser.sql.common.statement.tcl.TCLStatement;
import org.apache.shardingsphere.sql.parser.sql.common.value.identifier.IdentifierValue;
import org.apache.shardingsphere.sql.parser.sql.dialect.statement.mysql.dal.MySQLCreateResourceGroupStatement;
import org.apache.shardingsphere.sql.parser.sql.dialect.statement.mysql.dal.MySQLOptimizeTableStatement;
import org.apache.shardingsphere.sql.parser.sql.dialect.statement.mysql.dal.MySQLSetResourceGroupStatement;
import org.apache.shardingsphere.sql.parser.sql.dialect.statement.mysql.dal.MySQLSetStatement;
import org.apache.shardingsphere.sql.parser.sql.dialect.statement.mysql.dal.MySQLShowColumnsStatement;
import org.apache.shardingsphere.sql.parser.sql.dialect.statement.mysql.dal.MySQLShowCreateTableStatement;
import org.apache.shardingsphere.sql.parser.sql.dialect.statement.mysql.dal.MySQLShowDatabasesStatement;
import org.apache.shardingsphere.sql.parser.sql.dialect.statement.mysql.dcl.MySQLGrantStatement;
import org.apache.shardingsphere.sql.parser.sql.dialect.statement.mysql.dml.MySQLSelectStatement;
import org.apache.shardingsphere.sql.parser.sql.dialect.statement.opengauss.ddl.OpenGaussCloseStatement;
import org.apache.shardingsphere.sql.parser.sql.dialect.statement.opengauss.ddl.OpenGaussCursorStatement;
import org.apache.shardingsphere.sql.parser.sql.dialect.statement.oracle.dcl.OracleGrantStatement;
import org.apache.shardingsphere.sql.parser.sql.dialect.statement.postgresql.dal.PostgreSQLSetStatement;
import org.apache.shardingsphere.sql.parser.sql.dialect.statement.postgresql.dcl.PostgreSQLGrantStatement;
import org.apache.shardingsphere.sql.parser.sql.dialect.statement.sql92.dcl.SQL92GrantStatement;
import org.apache.shardingsphere.sql.parser.sql.dialect.statement.sqlserver.dcl.SQLServerGrantStatement;
import org.apache.shardingsphere.sqlfederation.rule.SQLFederationRule;
import org.junit.jupiter.api.BeforeEach;
import org.junit.jupiter.api.Test;
import org.junit.jupiter.api.extension.ExtendWith;
import org.mockito.Answers;
import org.mockito.Mock;
import org.mockito.junit.jupiter.MockitoExtension;
import org.mockito.junit.jupiter.MockitoSettings;
import org.mockito.quality.Strictness;

import java.util.ArrayList;
import java.util.Arrays;
import java.util.Collection;
import java.util.Collections;
import java.util.Properties;
import java.util.stream.Collectors;

import static org.hamcrest.CoreMatchers.instanceOf;
import static org.hamcrest.MatcherAssert.assertThat;
import static org.mockito.Mockito.RETURNS_DEEP_STUBS;
import static org.mockito.Mockito.mock;
import static org.mockito.Mockito.when;

@ExtendWith(MockitoExtension.class)
@MockitoSettings(strictness = Strictness.LENIENT)
class ShardingRouteEngineFactoryTest {
    
    @Mock
    private ShardingRule shardingRule;
    
    @Mock(answer = Answers.RETURNS_DEEP_STUBS)
    private ShardingSphereDatabase database;
    
    @Mock
    private SQLStatementContext sqlStatementContext;
    
    @Mock
    private TablesContext tablesContext;
    
    @Mock
    private ShardingConditions shardingConditions;
    
    private Collection<String> tableNames;
    
    private final ConfigurationProperties props = new ConfigurationProperties(new Properties());
    
    @BeforeEach
    void setUp() {
        when(sqlStatementContext.getTablesContext()).thenReturn(tablesContext);
        when(database.getSchema(DefaultDatabase.LOGIC_NAME)).thenReturn(mock(ShardingSphereSchema.class));
        tableNames = new ArrayList<>();
        when(tablesContext.getTableNames()).thenReturn(tableNames);
    }
    
    @Test
    void assertNewInstanceForTCL() {
        TCLStatement tclStatement = mock(TCLStatement.class);
        when(sqlStatementContext.getSqlStatement()).thenReturn(tclStatement);
        QueryContext queryContext = new QueryContext(sqlStatementContext, "", Collections.emptyList(), new HintValueContext());
        ShardingRouteEngine actual =
                ShardingRouteEngineFactory.newInstance(shardingRule, database, queryContext, shardingConditions, props, new ConnectionContext(), mock(ShardingSphereRuleMetaData.class));
        assertThat(actual, instanceOf(ShardingDatabaseBroadcastRoutingEngine.class));
    }
    
    @Test
    void assertNewInstanceForDDLWithShardingRule() {
        when(sqlStatementContext.getSqlStatement()).thenReturn(mock(DDLStatement.class));
        QueryContext queryContext = new QueryContext(sqlStatementContext, "", Collections.emptyList(), new HintValueContext());
        ShardingSphereRuleMetaData globalRuleMetaData = mock(ShardingSphereRuleMetaData.class);
        SQLFederationRule sqlFederationRule = mock(SQLFederationRule.class, RETURNS_DEEP_STUBS);
        when(globalRuleMetaData.getSingleRule(SQLFederationRule.class)).thenReturn(sqlFederationRule);
        when(sqlFederationRule.getConfiguration().isSqlFederationEnabled()).thenReturn(false);
        ShardingRouteEngine actual = ShardingRouteEngineFactory.newInstance(shardingRule, database, queryContext, shardingConditions, props, new ConnectionContext(), globalRuleMetaData);
        assertThat(actual, instanceOf(ShardingTableBroadcastRoutingEngine.class));
    }
    
    @Test
    void assertNewInstanceForDALWithTables() {
        tableNames.add("tbl");
        when(shardingRule.getShardingRuleTableNames(tableNames)).thenReturn(tableNames);
        DALStatement dalStatement = mock(DALStatement.class);
        when(sqlStatementContext.getSqlStatement()).thenReturn(dalStatement);
        QueryContext queryContext = new QueryContext(sqlStatementContext, "", Collections.emptyList(), new HintValueContext());
        ShardingRouteEngine actual =
                ShardingRouteEngineFactory.newInstance(shardingRule, database, queryContext, shardingConditions, props, new ConnectionContext(), mock(ShardingSphereRuleMetaData.class));
        assertThat(actual, instanceOf(ShardingUnicastRoutingEngine.class));
    }
    
    @Test
    void assertNewInstanceForDALWithoutTables() {
        DALStatement dalStatement = mock(DALStatement.class);
        when(sqlStatementContext.getSqlStatement()).thenReturn(dalStatement);
        QueryContext queryContext = new QueryContext(sqlStatementContext, "", Collections.emptyList(), new HintValueContext());
        ShardingRouteEngine actual =
                ShardingRouteEngineFactory.newInstance(shardingRule, database, queryContext, shardingConditions, props, new ConnectionContext(), mock(ShardingSphereRuleMetaData.class));
        assertThat(actual, instanceOf(ShardingDataSourceGroupBroadcastRoutingEngine.class));
    }
    
    @Test
    void assertNewInstanceForDALShow() {
        DALStatement dalStatement = mock(MySQLShowDatabasesStatement.class);
        when(sqlStatementContext.getSqlStatement()).thenReturn(dalStatement);
        QueryContext queryContext = new QueryContext(sqlStatementContext, "", Collections.emptyList(), new HintValueContext());
        ShardingRouteEngine actual =
                ShardingRouteEngineFactory.newInstance(shardingRule, database, queryContext, shardingConditions, props, new ConnectionContext(), mock(ShardingSphereRuleMetaData.class));
        assertThat(actual, instanceOf(ShardingDatabaseBroadcastRoutingEngine.class));
    }
    
    @Test
    void assertNewInstanceForDALSetForMySQL() {
        assertNewInstanceForDALSet(mock(MySQLSetStatement.class));
    }
    
    @Test
    void assertNewInstanceForDALSetForPostgreSQL() {
        assertNewInstanceForDALSet(mock(PostgreSQLSetStatement.class));
    }
    
    private void assertNewInstanceForDALSet(final DALStatement dalStatement) {
        when(sqlStatementContext.getSqlStatement()).thenReturn(dalStatement);
        QueryContext queryContext = new QueryContext(sqlStatementContext, "", Collections.emptyList(), new HintValueContext());
        ShardingRouteEngine actual =
                ShardingRouteEngineFactory.newInstance(shardingRule, database, queryContext, shardingConditions, props, new ConnectionContext(), mock(ShardingSphereRuleMetaData.class));
        assertThat(actual, instanceOf(ShardingDatabaseBroadcastRoutingEngine.class));
    }
    
    @Test
    void assertNewInstanceForDCLForSingleTableForMySQL() {
        assertNewInstanceForDCLForSingleTableWithShardingRule(new MySQLGrantStatement());
        assertNewInstanceForDCLForSingleTableWithoutShardingRule(new MySQLGrantStatement());
    }
    
    @Test
    void assertNewInstanceForDCLForSingleTableForOracle() {
        assertNewInstanceForDCLForSingleTableWithShardingRule(new OracleGrantStatement());
        assertNewInstanceForDCLForSingleTableWithoutShardingRule(new OracleGrantStatement());
    }
    
    @Test
    void assertNewInstanceForDCLForSingleTableForPostgreSQL() {
        assertNewInstanceForDCLForSingleTableWithShardingRule(new PostgreSQLGrantStatement());
        assertNewInstanceForDCLForSingleTableWithoutShardingRule(new PostgreSQLGrantStatement());
    }
    
    @Test
    void assertNewInstanceForDCLForSingleTableForSQLServer() {
        assertNewInstanceForDCLForSingleTableWithShardingRule(new SQLServerGrantStatement());
        assertNewInstanceForDCLForSingleTableWithoutShardingRule(new SQLServerGrantStatement());
    }
    
    @Test
    void assertNewInstanceForDCLForSingleTableForSQL92() {
        assertNewInstanceForDCLForSingleTableWithShardingRule(new SQL92GrantStatement());
        assertNewInstanceForDCLForSingleTableWithoutShardingRule(new SQL92GrantStatement());
    }
    
    private void assertNewInstanceForDCLForSingleTableWithShardingRule(final GrantStatement grantStatement) {
        grantStatement.getTables().add(new SimpleTableSegment(new TableNameSegment(0, 0, new IdentifierValue("tbl"))));
        GrantStatementContext sqlStatementContext = new GrantStatementContext(grantStatement);
        QueryContext queryContext = new QueryContext(sqlStatementContext, "", Collections.emptyList(), new HintValueContext());
        ShardingRouteEngine actual =
                ShardingRouteEngineFactory.newInstance(shardingRule, database, queryContext, shardingConditions, props, new ConnectionContext(), mock(ShardingSphereRuleMetaData.class));
        assertThat(actual, instanceOf(ShardingIgnoreRoutingEngine.class));
    }
    
    private void assertNewInstanceForDCLForSingleTableWithoutShardingRule(final GrantStatement grantStatement) {
        grantStatement.getTables().add(new SimpleTableSegment(new TableNameSegment(0, 0, new IdentifierValue("tbl"))));
        GrantStatementContext sqlStatementContext = new GrantStatementContext(grantStatement);
        QueryContext queryContext = new QueryContext(sqlStatementContext, "", Collections.emptyList(), new HintValueContext());
        ShardingRouteEngine actual =
                ShardingRouteEngineFactory.newInstance(shardingRule, database, queryContext, shardingConditions, props, new ConnectionContext(), mock(ShardingSphereRuleMetaData.class));
        assertThat(actual, instanceOf(ShardingIgnoreRoutingEngine.class));
    }
    
    @Test
    void assertNewInstanceForDCLForNoSingleTable() {
        DCLStatement dclStatement = mock(DCLStatement.class);
        when(sqlStatementContext.getSqlStatement()).thenReturn(dclStatement);
        QueryContext queryContext = new QueryContext(sqlStatementContext, "", Collections.emptyList(), new HintValueContext());
        ShardingRouteEngine actual =
                ShardingRouteEngineFactory.newInstance(shardingRule, database, queryContext, shardingConditions, props, new ConnectionContext(), mock(ShardingSphereRuleMetaData.class));
        assertThat(actual, instanceOf(ShardingInstanceBroadcastRoutingEngine.class));
    }
    
    @Test
    void assertNewInstanceForSelectWithoutSingleTable() {
        SQLStatement sqlStatement = mock(MySQLSelectStatement.class);
        when(sqlStatementContext.getSqlStatement()).thenReturn(sqlStatement);
        QueryContext queryContext = new QueryContext(sqlStatementContext, "", Collections.emptyList(), new HintValueContext());
        ShardingRouteEngine actual =
                ShardingRouteEngineFactory.newInstance(shardingRule, database, queryContext, shardingConditions, props, new ConnectionContext(), mock(ShardingSphereRuleMetaData.class));
        assertThat(actual, instanceOf(ShardingUnicastRoutingEngine.class));
    }
    
    @Test
<<<<<<< HEAD
=======
    void assertNewInstanceForInsertBroadcastTable() {
        when(shardingRule.isAllBroadcastTables(tableNames)).thenReturn(true);
        SQLStatement sqlStatement = mock(InsertStatement.class);
        when(sqlStatementContext.getSqlStatement()).thenReturn(sqlStatement);
        QueryContext queryContext = new QueryContext(sqlStatementContext, "", Collections.emptyList(), new HintValueContext());
        ShardingRouteEngine actual =
                ShardingRouteEngineFactory.newInstance(shardingRule, database, queryContext, shardingConditions, props, new ConnectionContext(), mock(ShardingSphereRuleMetaData.class));
        assertThat(actual, instanceOf(ShardingDatabaseBroadcastRoutingEngine.class));
    }
    
    @Test
>>>>>>> dfc854d7
    void assertNewInstanceForSelectBroadcastTable() {
        SQLStatement sqlStatement = mock(MySQLSelectStatement.class);
        when(sqlStatementContext.getSqlStatement()).thenReturn(sqlStatement);
        QueryContext queryContext = new QueryContext(sqlStatementContext, "", Collections.emptyList(), new HintValueContext());
        ShardingRouteEngine actual =
                ShardingRouteEngineFactory.newInstance(shardingRule, database, queryContext, shardingConditions, props, new ConnectionContext(), mock(ShardingSphereRuleMetaData.class));
        assertThat(actual, instanceOf(ShardingUnicastRoutingEngine.class));
    }
    
    @Test
    void assertNewInstanceForAlwaysFalse() {
        SQLStatement sqlStatement = mock(SQLStatement.class);
        when(sqlStatementContext.getSqlStatement()).thenReturn(sqlStatement);
        QueryContext queryContext = new QueryContext(sqlStatementContext, "", Collections.emptyList(), new HintValueContext());
        ShardingRouteEngine actual =
                ShardingRouteEngineFactory.newInstance(shardingRule, database, queryContext, shardingConditions, props, new ConnectionContext(), mock(ShardingSphereRuleMetaData.class));
        assertThat(actual, instanceOf(ShardingUnicastRoutingEngine.class));
    }
    
    @Test
    void assertNewInstanceForStandard() {
        SQLStatement sqlStatement = mock(SQLStatement.class);
        when(sqlStatementContext.getSqlStatement()).thenReturn(sqlStatement);
        tableNames.add("");
        when(shardingRule.getShardingLogicTableNames(sqlStatementContext.getTablesContext().getTableNames())).thenReturn(tableNames);
        when(shardingRule.isAllShardingTables(tableNames)).thenReturn(true);
        QueryContext queryContext = new QueryContext(sqlStatementContext, "", Collections.emptyList(), new HintValueContext());
        ShardingRouteEngine actual =
                ShardingRouteEngineFactory.newInstance(shardingRule, database, queryContext, shardingConditions, props, new ConnectionContext(), mock(ShardingSphereRuleMetaData.class));
        assertThat(actual, instanceOf(ShardingStandardRoutingEngine.class));
    }
    
    @Test
    void assertNewInstanceForComplex() {
        SQLStatement sqlStatement = mock(SQLStatement.class);
        when(sqlStatementContext.getSqlStatement()).thenReturn(sqlStatement);
        tableNames.add("1");
        tableNames.add("2");
        when(shardingRule.getShardingLogicTableNames(tableNames)).thenReturn(tableNames);
        QueryContext queryContext = new QueryContext(sqlStatementContext, "", Collections.emptyList(), new HintValueContext());
        ShardingRouteEngine actual =
                ShardingRouteEngineFactory.newInstance(shardingRule, database, queryContext, shardingConditions, props, new ConnectionContext(), mock(ShardingSphereRuleMetaData.class));
        assertThat(actual, instanceOf(ShardingComplexRoutingEngine.class));
    }
    
    @Test
    void assertNewInstanceForShowCreateTableWithTableRule() {
        DALStatement dalStatement = mock(MySQLShowCreateTableStatement.class);
        when(sqlStatementContext.getSqlStatement()).thenReturn(dalStatement);
        tableNames.add("table_1");
        when(shardingRule.getShardingRuleTableNames(tableNames)).thenReturn(tableNames);
        QueryContext queryContext = new QueryContext(sqlStatementContext, "", Collections.emptyList(), new HintValueContext());
        ShardingRouteEngine actual =
                ShardingRouteEngineFactory.newInstance(shardingRule, database, queryContext, shardingConditions, props, new ConnectionContext(), mock(ShardingSphereRuleMetaData.class));
        assertThat(actual, instanceOf(ShardingUnicastRoutingEngine.class));
    }
    
    @Test
    void assertNewInstanceForShowColumnsWithTableRule() {
        DALStatement dalStatement = mock(MySQLShowColumnsStatement.class);
        when(sqlStatementContext.getSqlStatement()).thenReturn(dalStatement);
        tableNames.add("table_1");
        when(shardingRule.getShardingRuleTableNames(tableNames)).thenReturn(tableNames);
        QueryContext queryContext = new QueryContext(sqlStatementContext, "", Collections.emptyList(), new HintValueContext());
        ShardingRouteEngine actual =
                ShardingRouteEngineFactory.newInstance(shardingRule, database, queryContext, shardingConditions, props, new ConnectionContext(), mock(ShardingSphereRuleMetaData.class));
        assertThat(actual, instanceOf(ShardingUnicastRoutingEngine.class));
    }
    
    @Test
    void assertNewInstanceForSubqueryWithSameConditions() {
        SelectStatementContext sqlStatementContext = mock(SelectStatementContext.class, RETURNS_DEEP_STUBS);
        tableNames.add("t_order");
        when(sqlStatementContext.getTablesContext().getTableNames()).thenReturn(tableNames);
        ShardingRule shardingRule = mock(ShardingRule.class, RETURNS_DEEP_STUBS);
        when(shardingRule.getShardingLogicTableNames(tableNames)).thenReturn(tableNames);
        when(shardingRule.getTableRule("t_order").getActualDataSourceNames()).thenReturn(Arrays.asList("ds_0", "ds_1"));
        when(shardingRule.isAllShardingTables(Collections.singletonList("t_order"))).thenReturn(true);
        QueryContext queryContext = new QueryContext(sqlStatementContext, "", Collections.emptyList(), new HintValueContext());
        ShardingRouteEngine actual = ShardingRouteEngineFactory.newInstance(shardingRule, database, queryContext, shardingConditions, mock(ConfigurationProperties.class),
                new ConnectionContext(), mock(ShardingSphereRuleMetaData.class));
        assertThat(actual, instanceOf(ShardingStandardRoutingEngine.class));
    }
    
    @Test
    void assertNewInstanceForCreateResourceGroup() {
        MySQLCreateResourceGroupStatement resourceGroupStatement = mock(MySQLCreateResourceGroupStatement.class);
        when(sqlStatementContext.getSqlStatement()).thenReturn(resourceGroupStatement);
        QueryContext queryContext = new QueryContext(sqlStatementContext, "", Collections.emptyList(), new HintValueContext());
        ShardingRouteEngine actual =
                ShardingRouteEngineFactory.newInstance(shardingRule, database, queryContext, shardingConditions, props, new ConnectionContext(), mock(ShardingSphereRuleMetaData.class));
        assertThat(actual, instanceOf(ShardingInstanceBroadcastRoutingEngine.class));
    }
    
    @Test
    void assertNewInstanceForSetResourceGroup() {
        MySQLSetResourceGroupStatement resourceGroupStatement = mock(MySQLSetResourceGroupStatement.class);
        when(sqlStatementContext.getSqlStatement()).thenReturn(resourceGroupStatement);
        QueryContext queryContext = new QueryContext(sqlStatementContext, "", Collections.emptyList(), new HintValueContext());
        ShardingRouteEngine actual =
                ShardingRouteEngineFactory.newInstance(shardingRule, database, queryContext, shardingConditions, props, new ConnectionContext(), mock(ShardingSphereRuleMetaData.class));
        assertThat(actual, instanceOf(ShardingInstanceBroadcastRoutingEngine.class));
    }
    
    @Test
    void assertNewInstanceForOptimizeTableWithShardingTable() {
        MySQLOptimizeTableStatement optimizeTableStatement = mock(MySQLOptimizeTableStatement.class);
        when(sqlStatementContext.getSqlStatement()).thenReturn(optimizeTableStatement);
        tableNames.add("table_1");
        when(shardingRule.getShardingRuleTableNames(tableNames)).thenReturn(tableNames);
        QueryContext queryContext = new QueryContext(sqlStatementContext, "", Collections.emptyList(), new HintValueContext());
        ShardingRouteEngine actual =
                ShardingRouteEngineFactory.newInstance(shardingRule, database, queryContext, shardingConditions, props, new ConnectionContext(), mock(ShardingSphereRuleMetaData.class));
        assertThat(actual, instanceOf(ShardingTableBroadcastRoutingEngine.class));
    }
    
    @Test
    void assertNewInstanceForOptimizeTableWithSingleTable() {
        MySQLOptimizeTableStatement optimizeTableStatement = mock(MySQLOptimizeTableStatement.class);
        when(sqlStatementContext.getSqlStatement()).thenReturn(optimizeTableStatement);
        tableNames.add("table_1");
        when(shardingRule.getShardingRuleTableNames(tableNames)).thenReturn(Collections.emptyList());
        QueryContext queryContext = new QueryContext(sqlStatementContext, "", Collections.emptyList(), new HintValueContext());
        ShardingRouteEngine actual =
                ShardingRouteEngineFactory.newInstance(shardingRule, database, queryContext, shardingConditions, props, new ConnectionContext(), mock(ShardingSphereRuleMetaData.class));
        assertThat(actual, instanceOf(ShardingIgnoreRoutingEngine.class));
    }
    
    @Test
<<<<<<< HEAD
=======
    void assertNewInstanceForCursorStatementWithBroadcastTable() {
        CursorStatementContext cursorStatementContext = mock(CursorStatementContext.class, RETURNS_DEEP_STUBS);
        OpenGaussCursorStatement cursorStatement = mock(OpenGaussCursorStatement.class);
        when(cursorStatementContext.getSqlStatement()).thenReturn(cursorStatement);
        Collection<SimpleTableSegment> tableSegments = createSimpleTableSegments();
        Collection<String> tableNames = tableSegments.stream().map(each -> each.getTableName().getIdentifier().getValue()).collect(Collectors.toSet());
        when(cursorStatementContext.getAllTables()).thenReturn(tableSegments);
        when(cursorStatementContext.getTablesContext().getTableNames()).thenReturn(tableNames);
        when(shardingRule.isAllBroadcastTables(tableNames)).thenReturn(true);
        when(shardingRule.getShardingRuleTableNames(tableNames)).thenReturn(tableNames);
        QueryContext queryContext = new QueryContext(cursorStatementContext, "", Collections.emptyList(), new HintValueContext());
        ShardingRouteEngine actual =
                ShardingRouteEngineFactory.newInstance(shardingRule, database, queryContext, shardingConditions, props, new ConnectionContext(), mock(ShardingSphereRuleMetaData.class));
        assertThat(actual, instanceOf(ShardingUnicastRoutingEngine.class));
    }
    
    @Test
>>>>>>> dfc854d7
    void assertNewInstanceForCursorStatementWithShardingTable() {
        CursorStatementContext cursorStatementContext = mock(CursorStatementContext.class, RETURNS_DEEP_STUBS);
        OpenGaussCursorStatement cursorStatement = mock(OpenGaussCursorStatement.class);
        when(cursorStatementContext.getSqlStatement()).thenReturn(cursorStatement);
        Collection<SimpleTableSegment> tableSegments = createSimpleTableSegments();
        Collection<String> tableNames = tableSegments.stream().map(each -> each.getTableName().getIdentifier().getValue()).collect(Collectors.toSet());
        when(cursorStatementContext.getAllTables()).thenReturn(tableSegments);
        when(cursorStatementContext.getTablesContext().getTableNames()).thenReturn(tableNames);
        when(shardingRule.isAllShardingTables(tableNames)).thenReturn(true);
        when(shardingRule.getShardingRuleTableNames(tableNames)).thenReturn(tableNames);
        when(shardingRule.getShardingLogicTableNames(tableNames)).thenReturn(tableNames);
        QueryContext queryContext = new QueryContext(cursorStatementContext, "", Collections.emptyList(), new HintValueContext());
        ShardingRouteEngine actual =
                ShardingRouteEngineFactory.newInstance(shardingRule, database, queryContext, shardingConditions, props, new ConnectionContext(), mock(ShardingSphereRuleMetaData.class));
        assertThat(actual, instanceOf(ShardingStandardRoutingEngine.class));
    }
    
    @Test
    void assertNewInstanceForCursorStatementWithSingleTable() {
        CursorStatementContext cursorStatementContext = mock(CursorStatementContext.class, RETURNS_DEEP_STUBS);
        OpenGaussCursorStatement cursorStatement = mock(OpenGaussCursorStatement.class);
        when(cursorStatementContext.getSqlStatement()).thenReturn(cursorStatement);
        Collection<SimpleTableSegment> tableSegments = createSimpleTableSegments();
        when(cursorStatementContext.getAllTables()).thenReturn(tableSegments);
        QueryContext queryContext = new QueryContext(cursorStatementContext, "", Collections.emptyList(), new HintValueContext());
        ShardingRouteEngine actual =
                ShardingRouteEngineFactory.newInstance(shardingRule, database, queryContext, shardingConditions, props, new ConnectionContext(), mock(ShardingSphereRuleMetaData.class));
        assertThat(actual, instanceOf(ShardingIgnoreRoutingEngine.class));
    }
    
    @Test
    void assertNewInstanceForCloseAllStatement() {
        CloseStatementContext closeStatementContext = mock(CloseStatementContext.class, RETURNS_DEEP_STUBS);
        OpenGaussCloseStatement closeStatement = mock(OpenGaussCloseStatement.class);
        when(closeStatement.isCloseAll()).thenReturn(true);
        tableNames.add("t_order");
        when(closeStatementContext.getTablesContext().getTableNames()).thenReturn(tableNames);
        when(closeStatementContext.getSqlStatement()).thenReturn(closeStatement);
        when(shardingRule.getShardingRuleTableNames(tableNames)).thenReturn(tableNames);
        QueryContext queryContext = new QueryContext(closeStatementContext, "", Collections.emptyList(), new HintValueContext());
        ShardingRouteEngine actual =
                ShardingRouteEngineFactory.newInstance(shardingRule, database, queryContext, shardingConditions, props, new ConnectionContext(), mock(ShardingSphereRuleMetaData.class));
        assertThat(actual, instanceOf(ShardingDatabaseBroadcastRoutingEngine.class));
    }
    
    private Collection<SimpleTableSegment> createSimpleTableSegments() {
        return Collections.singletonList(new SimpleTableSegment(new TableNameSegment(0, 0, new IdentifierValue("t_order"))));
    }
}<|MERGE_RESOLUTION|>--- conflicted
+++ resolved
@@ -261,20 +261,6 @@
     }
     
     @Test
-<<<<<<< HEAD
-=======
-    void assertNewInstanceForInsertBroadcastTable() {
-        when(shardingRule.isAllBroadcastTables(tableNames)).thenReturn(true);
-        SQLStatement sqlStatement = mock(InsertStatement.class);
-        when(sqlStatementContext.getSqlStatement()).thenReturn(sqlStatement);
-        QueryContext queryContext = new QueryContext(sqlStatementContext, "", Collections.emptyList(), new HintValueContext());
-        ShardingRouteEngine actual =
-                ShardingRouteEngineFactory.newInstance(shardingRule, database, queryContext, shardingConditions, props, new ConnectionContext(), mock(ShardingSphereRuleMetaData.class));
-        assertThat(actual, instanceOf(ShardingDatabaseBroadcastRoutingEngine.class));
-    }
-    
-    @Test
->>>>>>> dfc854d7
     void assertNewInstanceForSelectBroadcastTable() {
         SQLStatement sqlStatement = mock(MySQLSelectStatement.class);
         when(sqlStatementContext.getSqlStatement()).thenReturn(sqlStatement);
@@ -404,26 +390,6 @@
     }
     
     @Test
-<<<<<<< HEAD
-=======
-    void assertNewInstanceForCursorStatementWithBroadcastTable() {
-        CursorStatementContext cursorStatementContext = mock(CursorStatementContext.class, RETURNS_DEEP_STUBS);
-        OpenGaussCursorStatement cursorStatement = mock(OpenGaussCursorStatement.class);
-        when(cursorStatementContext.getSqlStatement()).thenReturn(cursorStatement);
-        Collection<SimpleTableSegment> tableSegments = createSimpleTableSegments();
-        Collection<String> tableNames = tableSegments.stream().map(each -> each.getTableName().getIdentifier().getValue()).collect(Collectors.toSet());
-        when(cursorStatementContext.getAllTables()).thenReturn(tableSegments);
-        when(cursorStatementContext.getTablesContext().getTableNames()).thenReturn(tableNames);
-        when(shardingRule.isAllBroadcastTables(tableNames)).thenReturn(true);
-        when(shardingRule.getShardingRuleTableNames(tableNames)).thenReturn(tableNames);
-        QueryContext queryContext = new QueryContext(cursorStatementContext, "", Collections.emptyList(), new HintValueContext());
-        ShardingRouteEngine actual =
-                ShardingRouteEngineFactory.newInstance(shardingRule, database, queryContext, shardingConditions, props, new ConnectionContext(), mock(ShardingSphereRuleMetaData.class));
-        assertThat(actual, instanceOf(ShardingUnicastRoutingEngine.class));
-    }
-    
-    @Test
->>>>>>> dfc854d7
     void assertNewInstanceForCursorStatementWithShardingTable() {
         CursorStatementContext cursorStatementContext = mock(CursorStatementContext.class, RETURNS_DEEP_STUBS);
         OpenGaussCursorStatement cursorStatement = mock(OpenGaussCursorStatement.class);
