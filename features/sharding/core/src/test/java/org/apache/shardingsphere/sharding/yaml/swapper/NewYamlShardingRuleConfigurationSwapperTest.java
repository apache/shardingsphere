/*
 * Licensed to the Apache Software Foundation (ASF) under one or more
 * contributor license agreements.  See the NOTICE file distributed with
 * this work for additional information regarding copyright ownership.
 * The ASF licenses this file to You under the Apache License, Version 2.0
 * (the "License"); you may not use this file except in compliance with
 * the License.  You may obtain a copy of the License at
 *
 *     http://www.apache.org/licenses/LICENSE-2.0
 *
 * Unless required by applicable law or agreed to in writing, software
 * distributed under the License is distributed on an "AS IS" BASIS,
 * WITHOUT WARRANTIES OR CONDITIONS OF ANY KIND, either express or implied.
 * See the License for the specific language governing permissions and
 * limitations under the License.
 */

package org.apache.shardingsphere.sharding.yaml.swapper;

import org.apache.shardingsphere.infra.config.algorithm.AlgorithmConfiguration;
import org.apache.shardingsphere.infra.util.yaml.datanode.YamlDataNode;
import org.apache.shardingsphere.sharding.api.config.ShardingRuleConfiguration;
import org.apache.shardingsphere.sharding.api.config.rule.ShardingAutoTableRuleConfiguration;
import org.apache.shardingsphere.sharding.api.config.rule.ShardingTableReferenceRuleConfiguration;
import org.apache.shardingsphere.sharding.api.config.rule.ShardingTableRuleConfiguration;
import org.apache.shardingsphere.sharding.api.config.strategy.audit.ShardingAuditStrategyConfiguration;
import org.apache.shardingsphere.sharding.api.config.strategy.keygen.KeyGenerateStrategyConfiguration;
import org.apache.shardingsphere.sharding.api.config.strategy.sharding.StandardShardingStrategyConfiguration;
import org.apache.shardingsphere.test.util.PropertiesBuilder;
import org.junit.jupiter.api.Test;

import java.util.Collection;
import java.util.Collections;
import java.util.Iterator;
import java.util.LinkedList;
import java.util.Properties;

import static org.hamcrest.CoreMatchers.is;
import static org.hamcrest.MatcherAssert.assertThat;
import static org.junit.jupiter.api.Assertions.assertFalse;
import static org.junit.jupiter.api.Assertions.assertNull;
import static org.junit.jupiter.api.Assertions.assertTrue;

class NewYamlShardingRuleConfigurationSwapperTest {
    
    private final NewYamlShardingRuleConfigurationSwapper swapper = new NewYamlShardingRuleConfigurationSwapper();
    
    @Test
    void assertSwapEmptyConfigToDataNodes() {
        ShardingRuleConfiguration config = new ShardingRuleConfiguration();
        Collection<YamlDataNode> result = swapper.swapToDataNodes(config);
        assertThat(result.size(), is(0));
    }
    
    @Test
    void assertSwapFullConfigToDataNodes() {
        ShardingRuleConfiguration config = createMaximumShardingRule();
        Collection<YamlDataNode> result = swapper.swapToDataNodes(config);
<<<<<<< HEAD
        assertThat(result.size(), is(13));
        Iterator<YamlDataNode> iterator = result.iterator();
        assertThat(iterator.next().getKey(), is("tables/table_LOGIC_TABLE"));
        assertThat(iterator.next().getKey(), is("tables/table_SUB_LOGIC_TABLE"));
        assertThat(iterator.next().getKey(), is("binding_tables/binding_table_foo"));
        assertThat(iterator.next().getKey(), is("default_strategy/default_database_strategy"));
        assertThat(iterator.next().getKey(), is("default_strategy/default_table_strategy"));
        assertThat(iterator.next().getKey(), is("default_strategy/default_key_generate_strategy"));
        assertThat(iterator.next().getKey(), is("default_strategy/default_audit_strategy"));
        assertThat(iterator.next().getKey(), is("sharding_algorithms/core_standard_fixture"));
=======
        assertThat(result.size(), is(16));
        Iterator<YamlDataNode> iterator = result.iterator();
        assertThat(iterator.next().getKey(), is("tables/LOGIC_TABLE"));
        assertThat(iterator.next().getKey(), is("tables/SUB_LOGIC_TABLE"));
        assertThat(iterator.next().getKey(), is("auto_tables/auto_table"));
        assertThat(iterator.next().getKey(), is("binding_tables/foo"));
        assertThat(iterator.next().getKey(), is("broadcast_tables"));
        assertThat(iterator.next().getKey(), is("default_strategies/default_database_strategy"));
        assertThat(iterator.next().getKey(), is("default_strategies/default_table_strategy"));
        assertThat(iterator.next().getKey(), is("default_strategies/default_key_generate_strategy"));
        assertThat(iterator.next().getKey(), is("default_strategies/default_audit_strategy"));
        assertThat(iterator.next().getKey(), is("algorithms/core_standard_fixture"));
        assertThat(iterator.next().getKey(), is("algorithms/hash_mod"));
>>>>>>> dfc854d7
        assertThat(iterator.next().getKey(), is("key_generators/uuid"));
        assertThat(iterator.next().getKey(), is("key_generators/default"));
        assertThat(iterator.next().getKey(), is("key_generators/auto_increment"));
        assertThat(iterator.next().getKey(), is("auditors/audit_algorithm"));
        assertThat(iterator.next().getKey(), is("default_strategies/default_sharding_column"));
    }
    
    private ShardingRuleConfiguration createMaximumShardingRule() {
        ShardingRuleConfiguration result = new ShardingRuleConfiguration();
        ShardingTableRuleConfiguration shardingTableRuleConfig = createTableRuleConfiguration("LOGIC_TABLE", "ds_${0..1}.table_${0..2}");
        shardingTableRuleConfig.setKeyGenerateStrategy(new KeyGenerateStrategyConfiguration("id", "uuid"));
        shardingTableRuleConfig.setAuditStrategy(new ShardingAuditStrategyConfiguration(Collections.singleton("audit_algorithm"), false));
        result.getTables().add(shardingTableRuleConfig);
        ShardingTableRuleConfiguration subTableRuleConfig = createTableRuleConfiguration("SUB_LOGIC_TABLE", "ds_${0..1}.sub_table_${0..2}");
        subTableRuleConfig.setKeyGenerateStrategy(new KeyGenerateStrategyConfiguration("id", "auto_increment"));
        result.getTables().add(subTableRuleConfig);
        ShardingAutoTableRuleConfiguration autoTableRuleConfiguration = new ShardingAutoTableRuleConfiguration("auto_table", "ds_1,ds_2");
        autoTableRuleConfiguration.setShardingStrategy(new StandardShardingStrategyConfiguration("user_id", "hash_mod"));
        autoTableRuleConfiguration.setKeyGenerateStrategy(new KeyGenerateStrategyConfiguration("id", "auto_increment"));
        autoTableRuleConfiguration.setAuditStrategy(new ShardingAuditStrategyConfiguration(Collections.singleton("audit_algorithm"), true));
        result.getAutoTables().add(autoTableRuleConfiguration);
        result.getBindingTableGroups().add(new ShardingTableReferenceRuleConfiguration("foo", shardingTableRuleConfig.getLogicTable() + "," + subTableRuleConfig.getLogicTable()));
        result.setDefaultDatabaseShardingStrategy(new StandardShardingStrategyConfiguration("ds_id", "standard"));
        result.setDefaultTableShardingStrategy(new StandardShardingStrategyConfiguration("table_id", "standard"));
        result.setDefaultShardingColumn("table_id");
        result.setDefaultKeyGenerateStrategy(new KeyGenerateStrategyConfiguration("id", "default"));
        result.setDefaultAuditStrategy(new ShardingAuditStrategyConfiguration(Collections.singletonList("audit_algorithm"), false));
        result.getShardingAlgorithms().put("core_standard_fixture", new AlgorithmConfiguration("CORE.STANDARD.FIXTURE", new Properties()));
        result.getShardingAlgorithms().put("hash_mod", new AlgorithmConfiguration("hash_mod", PropertiesBuilder.build(new PropertiesBuilder.Property("sharding-count", "4"))));
        result.getKeyGenerators().put("uuid", new AlgorithmConfiguration("UUID", new Properties()));
        result.getKeyGenerators().put("default", new AlgorithmConfiguration("UUID", new Properties()));
        result.getKeyGenerators().put("auto_increment", new AlgorithmConfiguration("AUTO_INCREMENT.FIXTURE", new Properties()));
        result.getAuditors().put("audit_algorithm", new AlgorithmConfiguration("DML_SHARDING_CONDITIONS", new Properties()));
        return result;
    }
    
    private ShardingTableRuleConfiguration createTableRuleConfiguration(final String logicTableName, final String actualDataNodes) {
        ShardingTableRuleConfiguration result = new ShardingTableRuleConfiguration(logicTableName, actualDataNodes);
        result.setDatabaseShardingStrategy(new StandardShardingStrategyConfiguration("user_id", "database_inline"));
        result.setTableShardingStrategy(new StandardShardingStrategyConfiguration("order_id", "table_inline"));
        return result;
    }
    
    @Test
    void assertSwapToObjectEmpty() {
        Collection<YamlDataNode> config = new LinkedList<>();
        ShardingRuleConfiguration result = swapper.swapToObject(config);
        assertThat(result.getTables().size(), is(0));
        assertThat(result.getAutoTables().size(), is(0));
        assertThat(result.getBindingTableGroups().size(), is(0));
        assertThat(result.getBroadcastTables().size(), is(0));
        assertNull(result.getDefaultDatabaseShardingStrategy());
        assertNull(result.getDefaultTableShardingStrategy());
        assertNull(result.getDefaultKeyGenerateStrategy());
        assertNull(result.getDefaultAuditStrategy());
        assertNull(result.getDefaultShardingColumn());
        assertThat(result.getShardingAlgorithms().size(), is(0));
        assertThat(result.getKeyGenerators().size(), is(0));
        assertThat(result.getAuditors().size(), is(0));
        assertNull(result.getShardingCache());
    }
    
    @Test
    void assertSwapToObject() {
        Collection<YamlDataNode> config = new LinkedList<>();
        config.add(new YamlDataNode("/metadata/foo_db/rules/sharding/tables/LOGIC_TABLE", "actualDataNodes: ds_${0..1}.table_${0..2}\n"
                + "auditStrategy:\n"
                + "  allowHintDisable: false\n"
                + "  auditorNames:\n"
                + "  - audit_algorithm\n"
                + "databaseStrategy:\n"
                + "  standard:\n"
                + "    shardingAlgorithmName: database_inline\n"
                + "    shardingColumn: user_id\n"
                + "keyGenerateStrategy:\n"
                + "  column: id\n"
                + "  keyGeneratorName: uuid\n"
                + "logicTable: LOGIC_TABLE\n"
                + "tableStrategy:\n"
                + "  standard:\n"
                + "    shardingAlgorithmName: table_inline\n"
                + "    shardingColumn: order_id\n"));
        config.add(new YamlDataNode("/metadata/foo_db/rules/sharding/tables/SUB_LOGIC_TABLE", "actualDataNodes: ds_${0..1}.sub_table_${0..2}\n"
                + "databaseStrategy:\n"
                + "  standard:\n"
                + "    shardingAlgorithmName: database_inline\n"
                + "    shardingColumn: user_id\n"
                + "keyGenerateStrategy:\n"
                + "  column: id\n"
                + "  keyGeneratorName: auto_increment\n"
                + "logicTable: SUB_LOGIC_TABLE\n"
                + "tableStrategy:\n"
                + "  standard:\n"
                + "    shardingAlgorithmName: table_inline\n"
                + "    shardingColumn: order_id\n"));
        config.add(new YamlDataNode("/metadata/foo_db/rules/sharding/auto_tables/auto_table", "actualDataSources: ds_1,ds_2\n"
                + "auditStrategy:\n"
                + "  allowHintDisable: true\n"
                + "  auditorNames:\n"
                + "  - audit_algorithm\n"
                + "keyGenerateStrategy:\n"
                + "  column: id\n"
                + "  keyGeneratorName: auto_increment\n"
                + "logicTable: auto_table\n"
                + "shardingStrategy:\n"
                + "  standard:\n"
                + "    shardingAlgorithmName: hash_mod\n"
                + "    shardingColumn: user_id\n"));
        config.add(new YamlDataNode("/metadata/foo_db/rules/sharding/binding_tables/foo", "foo:LOGIC_TABLE,SUB_LOGIC_TABLE"));
        config.add(new YamlDataNode("/metadata/foo_db/rules/sharding/broadcast_tables", "- BROADCAST_TABLE\n"));
        config.add(new YamlDataNode("/metadata/foo_db/rules/sharding/default_strategies/default_database_strategy", "standard:\n"
                + "  shardingAlgorithmName: standard\n"
                + "  shardingColumn: ds_id\n"));
        config.add(new YamlDataNode("/metadata/foo_db/rules/sharding/default_strategies/default_table_strategy", "standard:\n"
                + "  shardingAlgorithmName: standard\n"
                + "  shardingColumn: table_id\n"));
        config.add(new YamlDataNode("/metadata/foo_db/rules/sharding/default_strategies/default_key_generate_strategy", "column: id\n"
                + "keyGeneratorName: default\n"));
        config.add(new YamlDataNode("/metadata/foo_db/rules/sharding/default_strategies/default_audit_strategy", "allowHintDisable: false\n"
                + "auditorNames:\n"
                + "- audit_algorithm\n"));
        config.add(new YamlDataNode("/metadata/foo_db/rules/sharding/algorithms/core_standard_fixture", "type: CORE.STANDARD.FIXTURE\n"));
        config.add(new YamlDataNode("/metadata/foo_db/rules/sharding/algorithms/hash_mod", "props:\n"
                + "  sharding-count: '4'\n"
                + "type: hash_mod\n"));
        config.add(new YamlDataNode("/metadata/foo_db/rules/sharding/key_generators/uuid", "type: UUID\n"));
        config.add(new YamlDataNode("/metadata/foo_db/rules/sharding/key_generators/default", "type: UUID\n"));
        config.add(new YamlDataNode("/metadata/foo_db/rules/sharding/key_generators/auto_increment", "type: AUTO_INCREMENT.FIXTURE\n"));
        config.add(new YamlDataNode("/metadata/foo_db/rules/sharding/auditors/audit_algorithm", "type: DML_SHARDING_CONDITIONS\n"));
        config.add(new YamlDataNode("/metadata/foo_db/rules/sharding/default_strategies/default_sharding_column", "table_id"));
        ShardingRuleConfiguration result = swapper.swapToObject(config);
        assertThat(result.getTables().size(), is(2));
        assertThat(result.getTables().iterator().next().getLogicTable(), is("LOGIC_TABLE"));
        assertThat(result.getTables().iterator().next().getActualDataNodes(), is("ds_${0..1}.table_${0..2}"));
        assertTrue(result.getTables().iterator().next().getDatabaseShardingStrategy() instanceof StandardShardingStrategyConfiguration);
        assertThat(((StandardShardingStrategyConfiguration) result.getTables().iterator().next().getDatabaseShardingStrategy()).getShardingColumn(), is("user_id"));
        assertThat(result.getTables().iterator().next().getDatabaseShardingStrategy().getShardingAlgorithmName(), is("database_inline"));
        assertThat(result.getTables().iterator().next().getDatabaseShardingStrategy().getType(), is("STANDARD"));
        assertTrue(result.getTables().iterator().next().getTableShardingStrategy() instanceof StandardShardingStrategyConfiguration);
        assertThat(((StandardShardingStrategyConfiguration) result.getTables().iterator().next().getTableShardingStrategy()).getShardingColumn(), is("order_id"));
        assertThat(result.getTables().iterator().next().getTableShardingStrategy().getShardingAlgorithmName(), is("table_inline"));
        assertThat(result.getTables().iterator().next().getTableShardingStrategy().getType(), is("STANDARD"));
        assertThat(result.getTables().iterator().next().getKeyGenerateStrategy().getColumn(), is("id"));
        assertThat(result.getTables().iterator().next().getKeyGenerateStrategy().getKeyGeneratorName(), is("uuid"));
        assertThat(result.getTables().iterator().next().getAuditStrategy().getAuditorNames().size(), is(1));
        assertThat(result.getTables().iterator().next().getAuditStrategy().getAuditorNames().iterator().next(), is("audit_algorithm"));
        assertFalse(result.getTables().iterator().next().getAuditStrategy().isAllowHintDisable());
        assertThat(result.getAutoTables().size(), is(1));
        assertThat(result.getAutoTables().iterator().next().getLogicTable(), is("auto_table"));
        assertThat(result.getAutoTables().iterator().next().getActualDataSources(), is("ds_1,ds_2"));
        assertTrue(result.getAutoTables().iterator().next().getShardingStrategy() instanceof StandardShardingStrategyConfiguration);
        assertThat(((StandardShardingStrategyConfiguration) result.getAutoTables().iterator().next().getShardingStrategy()).getShardingColumn(), is("user_id"));
        assertThat(result.getAutoTables().iterator().next().getShardingStrategy().getShardingAlgorithmName(), is("hash_mod"));
        assertThat(result.getAutoTables().iterator().next().getShardingStrategy().getType(), is("STANDARD"));
        assertThat(result.getAutoTables().iterator().next().getKeyGenerateStrategy().getColumn(), is("id"));
        assertThat(result.getAutoTables().iterator().next().getKeyGenerateStrategy().getKeyGeneratorName(), is("auto_increment"));
        assertThat(result.getAutoTables().iterator().next().getAuditStrategy().getAuditorNames().size(), is(1));
        assertThat(result.getAutoTables().iterator().next().getAuditStrategy().getAuditorNames().iterator().next(), is("audit_algorithm"));
        assertTrue(result.getAutoTables().iterator().next().getAuditStrategy().isAllowHintDisable());
        assertThat(result.getBindingTableGroups().size(), is(1));
        assertThat(result.getBindingTableGroups().iterator().next().getName(), is("foo"));
        assertThat(result.getBindingTableGroups().iterator().next().getReference(), is("LOGIC_TABLE,SUB_LOGIC_TABLE"));
        assertTrue(result.getDefaultDatabaseShardingStrategy() instanceof StandardShardingStrategyConfiguration);
        assertThat(((StandardShardingStrategyConfiguration) result.getDefaultDatabaseShardingStrategy()).getType(), is("STANDARD"));
        assertThat(((StandardShardingStrategyConfiguration) result.getDefaultDatabaseShardingStrategy()).getShardingColumn(), is("ds_id"));
        assertThat(result.getDefaultDatabaseShardingStrategy().getShardingAlgorithmName(), is("standard"));
        assertTrue(result.getDefaultTableShardingStrategy() instanceof StandardShardingStrategyConfiguration);
        assertThat(((StandardShardingStrategyConfiguration) result.getDefaultTableShardingStrategy()).getType(), is("STANDARD"));
        assertThat(((StandardShardingStrategyConfiguration) result.getDefaultTableShardingStrategy()).getShardingColumn(), is("table_id"));
        assertThat(result.getDefaultTableShardingStrategy().getShardingAlgorithmName(), is("standard"));
        assertThat(result.getDefaultKeyGenerateStrategy().getColumn(), is("id"));
        assertThat(result.getDefaultKeyGenerateStrategy().getKeyGeneratorName(), is("default"));
        assertThat(result.getDefaultAuditStrategy().getAuditorNames().size(), is(1));
        assertThat(result.getDefaultAuditStrategy().getAuditorNames().iterator().next(), is("audit_algorithm"));
        assertFalse(result.getDefaultAuditStrategy().isAllowHintDisable());
        assertThat(result.getDefaultShardingColumn(), is("table_id"));
        assertThat(result.getShardingAlgorithms().size(), is(2));
        assertThat(result.getShardingAlgorithms().get("core_standard_fixture").getType(), is("CORE.STANDARD.FIXTURE"));
        assertThat(result.getShardingAlgorithms().get("hash_mod").getType(), is("hash_mod"));
        assertThat(result.getShardingAlgorithms().get("hash_mod").getProps().size(), is(1));
        assertThat(result.getShardingAlgorithms().get("hash_mod").getProps().get("sharding-count"), is("4"));
        assertThat(result.getKeyGenerators().size(), is(3));
        assertThat(result.getKeyGenerators().get("uuid").getType(), is("UUID"));
        assertThat(result.getKeyGenerators().get("uuid").getProps().size(), is(0));
        assertThat(result.getKeyGenerators().get("auto_increment").getType(), is("AUTO_INCREMENT.FIXTURE"));
        assertThat(result.getAuditors().size(), is(1));
        assertThat(result.getAuditors().get("audit_algorithm").getType(), is("DML_SHARDING_CONDITIONS"));
        assertThat(result.getAuditors().get("audit_algorithm").getProps().size(), is(0));
        assertNull(result.getShardingCache());
    }
}<|MERGE_RESOLUTION|>--- conflicted
+++ resolved
@@ -56,32 +56,18 @@
     void assertSwapFullConfigToDataNodes() {
         ShardingRuleConfiguration config = createMaximumShardingRule();
         Collection<YamlDataNode> result = swapper.swapToDataNodes(config);
-<<<<<<< HEAD
-        assertThat(result.size(), is(13));
-        Iterator<YamlDataNode> iterator = result.iterator();
-        assertThat(iterator.next().getKey(), is("tables/table_LOGIC_TABLE"));
-        assertThat(iterator.next().getKey(), is("tables/table_SUB_LOGIC_TABLE"));
-        assertThat(iterator.next().getKey(), is("binding_tables/binding_table_foo"));
-        assertThat(iterator.next().getKey(), is("default_strategy/default_database_strategy"));
-        assertThat(iterator.next().getKey(), is("default_strategy/default_table_strategy"));
-        assertThat(iterator.next().getKey(), is("default_strategy/default_key_generate_strategy"));
-        assertThat(iterator.next().getKey(), is("default_strategy/default_audit_strategy"));
-        assertThat(iterator.next().getKey(), is("sharding_algorithms/core_standard_fixture"));
-=======
         assertThat(result.size(), is(16));
         Iterator<YamlDataNode> iterator = result.iterator();
         assertThat(iterator.next().getKey(), is("tables/LOGIC_TABLE"));
         assertThat(iterator.next().getKey(), is("tables/SUB_LOGIC_TABLE"));
         assertThat(iterator.next().getKey(), is("auto_tables/auto_table"));
         assertThat(iterator.next().getKey(), is("binding_tables/foo"));
-        assertThat(iterator.next().getKey(), is("broadcast_tables"));
         assertThat(iterator.next().getKey(), is("default_strategies/default_database_strategy"));
         assertThat(iterator.next().getKey(), is("default_strategies/default_table_strategy"));
         assertThat(iterator.next().getKey(), is("default_strategies/default_key_generate_strategy"));
         assertThat(iterator.next().getKey(), is("default_strategies/default_audit_strategy"));
         assertThat(iterator.next().getKey(), is("algorithms/core_standard_fixture"));
         assertThat(iterator.next().getKey(), is("algorithms/hash_mod"));
->>>>>>> dfc854d7
         assertThat(iterator.next().getKey(), is("key_generators/uuid"));
         assertThat(iterator.next().getKey(), is("key_generators/default"));
         assertThat(iterator.next().getKey(), is("key_generators/auto_increment"));
