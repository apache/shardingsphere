--- conflicted
+++ resolved
@@ -381,11 +381,7 @@
     
     @Test
     void assertGetTables() {
-<<<<<<< HEAD
-        assertThat(createMaximumShardingRule().getTables(), is(new LinkedHashSet<>(Arrays.asList("LOGIC_TABLE", "SUB_LOGIC_TABLE"))));
-=======
-        assertThat(new LinkedList<>(createMaximumShardingRule().getLogicTableMapper().getTableNames()), is(Arrays.asList("BROADCAST_TABLE", "LOGIC_TABLE", "SUB_LOGIC_TABLE")));
->>>>>>> dfc854d7
+        assertThat(new LinkedList<>(createMaximumShardingRule().getLogicTableMapper().getTableNames()), is(Arrays.asList("LOGIC_TABLE", "SUB_LOGIC_TABLE")));
     }
     
     @Test
