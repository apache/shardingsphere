/*
 * Licensed to the Apache Software Foundation (ASF) under one or more
 * contributor license agreements.  See the NOTICE file distributed with
 * this work for additional information regarding copyright ownership.
 * The ASF licenses this file to You under the Apache License, Version 2.0
 * (the "License"); you may not use this file except in compliance with
 * the License.  You may obtain a copy of the License at
 *
 *     http://www.apache.org/licenses/LICENSE-2.0
 *
 * Unless required by applicable law or agreed to in writing, software
 * distributed under the License is distributed on an "AS IS" BASIS,
 * WITHOUT WARRANTIES OR CONDITIONS OF ANY KIND, either express or implied.
 * See the License for the specific language governing permissions and
 * limitations under the License.
 */

package org.apache.shardingsphere.sharding.distsql.parser.core;

import org.antlr.v4.runtime.tree.ParseTree;
import org.apache.shardingsphere.database.connector.core.metadata.database.enums.QuoteCharacter;
import org.apache.shardingsphere.distsql.parser.autogen.ShardingDistSQLStatementBaseVisitor;
import org.apache.shardingsphere.distsql.parser.autogen.ShardingDistSQLStatementParser.AlgorithmDefinitionContext;
import org.apache.shardingsphere.distsql.parser.autogen.ShardingDistSQLStatementParser.AlterDefaultShardingStrategyContext;
import org.apache.shardingsphere.distsql.parser.autogen.ShardingDistSQLStatementParser.AlterShardingTableReferenceRuleContext;
import org.apache.shardingsphere.distsql.parser.autogen.ShardingDistSQLStatementParser.AlterShardingTableRuleContext;
import org.apache.shardingsphere.distsql.parser.autogen.ShardingDistSQLStatementParser.AuditDefinitionContext;
import org.apache.shardingsphere.distsql.parser.autogen.ShardingDistSQLStatementParser.AutoShardingColumnDefinitionContext;
import org.apache.shardingsphere.distsql.parser.autogen.ShardingDistSQLStatementParser.CountShardingRuleContext;
import org.apache.shardingsphere.distsql.parser.autogen.ShardingDistSQLStatementParser.CreateDefaultShardingStrategyContext;
import org.apache.shardingsphere.distsql.parser.autogen.ShardingDistSQLStatementParser.CreateShardingTableReferenceRuleContext;
import org.apache.shardingsphere.distsql.parser.autogen.ShardingDistSQLStatementParser.CreateShardingTableRuleContext;
import org.apache.shardingsphere.distsql.parser.autogen.ShardingDistSQLStatementParser.DataNodesContext;
import org.apache.shardingsphere.distsql.parser.autogen.ShardingDistSQLStatementParser.DatabaseNameContext;
import org.apache.shardingsphere.distsql.parser.autogen.ShardingDistSQLStatementParser.DropDefaultShardingStrategyContext;
import org.apache.shardingsphere.distsql.parser.autogen.ShardingDistSQLStatementParser.DropShardingAlgorithmContext;
import org.apache.shardingsphere.distsql.parser.autogen.ShardingDistSQLStatementParser.DropShardingAuditorContext;
import org.apache.shardingsphere.distsql.parser.autogen.ShardingDistSQLStatementParser.DropShardingKeyGeneratorContext;
import org.apache.shardingsphere.distsql.parser.autogen.ShardingDistSQLStatementParser.DropShardingTableReferenceRuleContext;
import org.apache.shardingsphere.distsql.parser.autogen.ShardingDistSQLStatementParser.DropShardingTableRuleContext;
import org.apache.shardingsphere.distsql.parser.autogen.ShardingDistSQLStatementParser.KeyGenerateDefinitionContext;
import org.apache.shardingsphere.distsql.parser.autogen.ShardingDistSQLStatementParser.PropertiesDefinitionContext;
import org.apache.shardingsphere.distsql.parser.autogen.ShardingDistSQLStatementParser.PropertyContext;
import org.apache.shardingsphere.distsql.parser.autogen.ShardingDistSQLStatementParser.ShardingAutoTableRuleContext;
import org.apache.shardingsphere.distsql.parser.autogen.ShardingDistSQLStatementParser.ShardingColumnDefinitionContext;
import org.apache.shardingsphere.distsql.parser.autogen.ShardingDistSQLStatementParser.ShardingStrategyContext;
import org.apache.shardingsphere.distsql.parser.autogen.ShardingDistSQLStatementParser.ShardingTableRuleContext;
import org.apache.shardingsphere.distsql.parser.autogen.ShardingDistSQLStatementParser.ShardingTableRuleDefinitionContext;
import org.apache.shardingsphere.distsql.parser.autogen.ShardingDistSQLStatementParser.ShowDefaultShardingStrategyContext;
import org.apache.shardingsphere.distsql.parser.autogen.ShardingDistSQLStatementParser.ShowShardingAlgorithmPluginsContext;
import org.apache.shardingsphere.distsql.parser.autogen.ShardingDistSQLStatementParser.ShowShardingAlgorithmsContext;
import org.apache.shardingsphere.distsql.parser.autogen.ShardingDistSQLStatementParser.ShowShardingAuditorsContext;
import org.apache.shardingsphere.distsql.parser.autogen.ShardingDistSQLStatementParser.ShowShardingKeyGeneratorsContext;
import org.apache.shardingsphere.distsql.parser.autogen.ShardingDistSQLStatementParser.ShowShardingTableNodesContext;
import org.apache.shardingsphere.distsql.parser.autogen.ShardingDistSQLStatementParser.ShowShardingTableReferenceRulesContext;
import org.apache.shardingsphere.distsql.parser.autogen.ShardingDistSQLStatementParser.ShowShardingTableRulesContext;
import org.apache.shardingsphere.distsql.parser.autogen.ShardingDistSQLStatementParser.ShowShardingTableRulesUsedAlgorithmContext;
import org.apache.shardingsphere.distsql.parser.autogen.ShardingDistSQLStatementParser.ShowShardingTableRulesUsedAuditorContext;
import org.apache.shardingsphere.distsql.parser.autogen.ShardingDistSQLStatementParser.ShowShardingTableRulesUsedKeyGeneratorContext;
import org.apache.shardingsphere.distsql.parser.autogen.ShardingDistSQLStatementParser.ShowUnusedShardingAlgorithmsContext;
import org.apache.shardingsphere.distsql.parser.autogen.ShardingDistSQLStatementParser.ShowUnusedShardingAuditorsContext;
import org.apache.shardingsphere.distsql.parser.autogen.ShardingDistSQLStatementParser.ShowUnusedShardingKeyGeneratorsContext;
import org.apache.shardingsphere.distsql.parser.autogen.ShardingDistSQLStatementParser.SingleAuditDefinitionContext;
import org.apache.shardingsphere.distsql.parser.autogen.ShardingDistSQLStatementParser.StorageUnitsContext;
import org.apache.shardingsphere.distsql.parser.autogen.ShardingDistSQLStatementParser.TableNameContext;
import org.apache.shardingsphere.distsql.parser.autogen.ShardingDistSQLStatementParser.TableReferenceRuleDefinitionContext;
import org.apache.shardingsphere.distsql.segment.AlgorithmSegment;
import org.apache.shardingsphere.distsql.statement.type.ral.queryable.show.ShowPluginsStatement;
import org.apache.shardingsphere.distsql.statement.type.rql.rule.database.CountRuleStatement;
import org.apache.shardingsphere.sharding.distsql.segment.strategy.AuditStrategySegment;
import org.apache.shardingsphere.sharding.distsql.segment.strategy.KeyGenerateStrategySegment;
import org.apache.shardingsphere.sharding.distsql.segment.strategy.ShardingAuditorSegment;
import org.apache.shardingsphere.sharding.distsql.segment.strategy.ShardingStrategySegment;
import org.apache.shardingsphere.sharding.distsql.segment.table.AbstractTableRuleSegment;
import org.apache.shardingsphere.sharding.distsql.segment.table.AutoTableRuleSegment;
import org.apache.shardingsphere.sharding.distsql.segment.table.TableReferenceRuleSegment;
import org.apache.shardingsphere.sharding.distsql.segment.table.TableRuleSegment;
import org.apache.shardingsphere.sharding.distsql.statement.AlterDefaultShardingStrategyStatement;
import org.apache.shardingsphere.sharding.distsql.statement.AlterShardingTableReferenceRuleStatement;
import org.apache.shardingsphere.sharding.distsql.statement.AlterShardingTableRuleStatement;
import org.apache.shardingsphere.sharding.distsql.statement.CreateDefaultShardingStrategyStatement;
import org.apache.shardingsphere.sharding.distsql.statement.CreateShardingTableReferenceRuleStatement;
import org.apache.shardingsphere.sharding.distsql.statement.CreateShardingTableRuleStatement;
import org.apache.shardingsphere.sharding.distsql.statement.DropDefaultShardingStrategyStatement;
import org.apache.shardingsphere.sharding.distsql.statement.DropShardingAlgorithmStatement;
import org.apache.shardingsphere.sharding.distsql.statement.DropShardingAuditorStatement;
import org.apache.shardingsphere.sharding.distsql.statement.DropShardingKeyGeneratorStatement;
import org.apache.shardingsphere.sharding.distsql.statement.DropShardingTableReferenceRuleStatement;
import org.apache.shardingsphere.sharding.distsql.statement.DropShardingTableRuleStatement;
import org.apache.shardingsphere.sharding.distsql.statement.ShowDefaultShardingStrategyStatement;
import org.apache.shardingsphere.sharding.distsql.statement.ShowShardingAlgorithmsStatement;
import org.apache.shardingsphere.sharding.distsql.statement.ShowShardingAuditorsStatement;
import org.apache.shardingsphere.sharding.distsql.statement.ShowShardingKeyGeneratorsStatement;
import org.apache.shardingsphere.sharding.distsql.statement.ShowShardingTableNodesStatement;
import org.apache.shardingsphere.sharding.distsql.statement.ShowShardingTableReferenceRulesStatement;
import org.apache.shardingsphere.sharding.distsql.statement.ShowShardingTableRulesStatement;
import org.apache.shardingsphere.sharding.distsql.statement.ShowShardingTableRulesUsedAlgorithmStatement;
import org.apache.shardingsphere.sharding.distsql.statement.ShowShardingTableRulesUsedAuditorStatement;
import org.apache.shardingsphere.sharding.distsql.statement.ShowShardingTableRulesUsedKeyGeneratorStatement;
import org.apache.shardingsphere.sharding.distsql.statement.ShowUnusedShardingAlgorithmsStatement;
import org.apache.shardingsphere.sharding.distsql.statement.ShowUnusedShardingAuditorsStatement;
import org.apache.shardingsphere.sharding.distsql.statement.ShowUnusedShardingKeyGeneratorsStatement;
import org.apache.shardingsphere.sql.parser.api.ASTNode;
import org.apache.shardingsphere.sql.parser.api.visitor.SQLVisitor;
import org.apache.shardingsphere.sql.parser.statement.core.segment.dal.FromDatabaseSegment;
import org.apache.shardingsphere.sql.parser.statement.core.segment.generic.DatabaseSegment;
import org.apache.shardingsphere.sql.parser.statement.core.segment.generic.table.TableNameSegment;
import org.apache.shardingsphere.sql.parser.statement.core.util.IdentifierValueUtils;
import org.apache.shardingsphere.sql.parser.statement.core.value.identifier.IdentifierValue;

import java.util.Collection;
import java.util.LinkedList;
import java.util.List;
import java.util.Objects;
import java.util.Optional;
import java.util.Properties;
import java.util.stream.Collectors;

/**
 * Sharding DistSQL statement visitor.
 */
public final class ShardingDistSQLStatementVisitor extends ShardingDistSQLStatementBaseVisitor<ASTNode> implements SQLVisitor<ASTNode> {
    
    @Override
    public ASTNode visitCreateShardingTableRule(final CreateShardingTableRuleContext ctx) {
        Collection<AbstractTableRuleSegment> tableRuleSegments = ctx.shardingTableRuleDefinition().stream()
                .map(each -> (AbstractTableRuleSegment) visit(each)).filter(Objects::nonNull).collect(Collectors.toList());
        return new CreateShardingTableRuleStatement(null != ctx.ifNotExists(), tableRuleSegments);
    }
    
    @Override
    public ASTNode visitCreateShardingTableReferenceRule(final CreateShardingTableReferenceRuleContext ctx) {
        return new CreateShardingTableReferenceRuleStatement(null != ctx.ifNotExists(), getTableReferenceRuleSegments(ctx.tableReferenceRuleDefinition()));
    }
    
    private Collection<TableReferenceRuleSegment> getTableReferenceRuleSegments(final List<TableReferenceRuleDefinitionContext> ctx) {
        Collection<TableReferenceRuleSegment> result = new LinkedList<>();
        for (TableReferenceRuleDefinitionContext each : ctx) {
            String ruleName = IdentifierValueUtils.getValue(each.ruleName());
            String reference = each.tableName().stream().map(IdentifierValueUtils::getValue).collect(Collectors.joining(","));
            result.add(new TableReferenceRuleSegment(ruleName, reference));
        }
        return result;
    }
    
    @Override
    public ASTNode visitAlterShardingTableRule(final AlterShardingTableRuleContext ctx) {
        List<AbstractTableRuleSegment> tableRuleSegments = ctx.shardingTableRuleDefinition().stream()
                .map(each -> (AbstractTableRuleSegment) visit(each)).filter(Objects::nonNull).collect(Collectors.toList());
        return new AlterShardingTableRuleStatement(tableRuleSegments);
    }
    
    @Override
    public ASTNode visitAlterShardingTableReferenceRule(final AlterShardingTableReferenceRuleContext ctx) {
        return new AlterShardingTableReferenceRuleStatement(getTableReferenceRuleSegments(ctx.tableReferenceRuleDefinition()));
    }
    
    @Override
    public ASTNode visitDropShardingTableRule(final DropShardingTableRuleContext ctx) {
        return new DropShardingTableRuleStatement(null != ctx.ifExists(), ctx.tableName().stream().map(each -> (TableNameSegment) visit(each)).collect(Collectors.toList()));
    }
    
    @Override
    public ASTNode visitDropShardingTableReferenceRule(final DropShardingTableReferenceRuleContext ctx) {
        return new DropShardingTableReferenceRuleStatement(null != ctx.ifExists(), ctx.ruleName().stream().map(IdentifierValueUtils::getValue).collect(Collectors.toList()));
    }
    
    @Override
    public ASTNode visitCreateDefaultShardingStrategy(final CreateDefaultShardingStrategyContext ctx) {
        ShardingStrategyContext shardingStrategyContext = ctx.shardingStrategy();
        String defaultType = new IdentifierValue(ctx.type.getText()).getValue();
        String strategyType = IdentifierValueUtils.getValue(shardingStrategyContext.strategyType());
        if ("none".equalsIgnoreCase(strategyType)) {
            return new CreateDefaultShardingStrategyStatement(null != ctx.ifNotExists(), defaultType, "none", null, null);
        }
        AlgorithmSegment algorithmSegment = null == shardingStrategyContext.shardingAlgorithm().algorithmDefinition()
                ? null
                : (AlgorithmSegment) visitAlgorithmDefinition(shardingStrategyContext.shardingAlgorithm().algorithmDefinition());
        String shardingColumn = null == ctx.shardingStrategy().shardingColumnDefinition() ? null : buildShardingColumn(ctx.shardingStrategy().shardingColumnDefinition());
        return new CreateDefaultShardingStrategyStatement(null != ctx.ifNotExists(), defaultType, strategyType, shardingColumn, algorithmSegment);
    }
    
    @Override
    public ASTNode visitAlterDefaultShardingStrategy(final AlterDefaultShardingStrategyContext ctx) {
        String defaultType = new IdentifierValue(ctx.type.getText()).getValue();
        String strategyType = IdentifierValueUtils.getValue(ctx.shardingStrategy().strategyType());
        if ("none".equalsIgnoreCase(strategyType)) {
            return new AlterDefaultShardingStrategyStatement(defaultType, "none", null, null);
        }
        AlgorithmSegment algorithmSegment = null == ctx.shardingStrategy().shardingAlgorithm().algorithmDefinition()
                ? null
                : (AlgorithmSegment) visitAlgorithmDefinition(ctx.shardingStrategy().shardingAlgorithm().algorithmDefinition());
        String shardingColumn = null == ctx.shardingStrategy().shardingColumnDefinition() ? null : buildShardingColumn(ctx.shardingStrategy().shardingColumnDefinition());
        return new AlterDefaultShardingStrategyStatement(defaultType, strategyType, shardingColumn, algorithmSegment);
    }
    
    @Override
    public ASTNode visitDropDefaultShardingStrategy(final DropDefaultShardingStrategyContext ctx) {
        return new DropDefaultShardingStrategyStatement(null != ctx.ifExists(), new IdentifierValue(ctx.type.getText()).getValue().toLowerCase());
    }
    
    @Override
    public ASTNode visitDropShardingAlgorithm(final DropShardingAlgorithmContext ctx) {
        return new DropShardingAlgorithmStatement(null != ctx.ifExists(), ctx.shardingAlgorithmName().stream().map(IdentifierValueUtils::getValue).collect(Collectors.toList()));
    }
    
    @Override
    public ASTNode visitShowShardingTableRules(final ShowShardingTableRulesContext ctx) {
        return new ShowShardingTableRulesStatement(null == ctx.tableRule() ? null : IdentifierValueUtils.getValue(ctx.tableRule().tableName()),
                null == ctx.databaseName() ? null : new FromDatabaseSegment(ctx.FROM().getSymbol().getStartIndex(), (DatabaseSegment) visit(ctx.databaseName())));
    }
    
    @Override
    public ASTNode visitShowShardingAlgorithms(final ShowShardingAlgorithmsContext ctx) {
        return new ShowShardingAlgorithmsStatement(null == ctx.databaseName() ? null : new FromDatabaseSegment(ctx.FROM().getSymbol().getStartIndex(), (DatabaseSegment) visit(ctx.databaseName())));
    }
    
    @Override
    public ASTNode visitShardingTableRuleDefinition(final ShardingTableRuleDefinitionContext ctx) {
        if (null != ctx.shardingTableRule()) {
            return visit(ctx.shardingTableRule());
        }
        if (null != ctx.shardingAutoTableRule()) {
            return visit(ctx.shardingAutoTableRule());
        }
        return null;
    }
    
    @Override
    public ASTNode visitShardingTableRule(final ShardingTableRuleContext ctx) {
        KeyGenerateStrategySegment keyGenerateSegment = null == ctx.keyGenerateDefinition() ? null : (KeyGenerateStrategySegment) visit(ctx.keyGenerateDefinition());
        AuditStrategySegment auditStrategySegment =
                null == ctx.auditDefinition() ? null : (AuditStrategySegment) visitAuditDefinition(IdentifierValueUtils.getValue(ctx.tableName()), ctx.auditDefinition());
        TableRuleSegment result = new TableRuleSegment(IdentifierValueUtils.getValue(ctx.tableName()), getDataNodes(ctx.dataNodes()), keyGenerateSegment, auditStrategySegment);
        Optional.ofNullable(ctx.tableStrategy()).ifPresent(optional -> result.setTableStrategySegment((ShardingStrategySegment) visit(ctx.tableStrategy().shardingStrategy())));
        Optional.ofNullable(ctx.databaseStrategy()).ifPresent(optional -> result.setDatabaseStrategySegment((ShardingStrategySegment) visit(ctx.databaseStrategy().shardingStrategy())));
        return result;
    }
    
    private ASTNode visitAuditDefinition(final String tableName, final AuditDefinitionContext ctx) {
        if (null == ctx) {
            return null;
        }
        Collection<ShardingAuditorSegment> shardingAuditorSegments = new LinkedList<>();
        int index = 0;
        for (SingleAuditDefinitionContext each : ctx.multiAuditDefinition().singleAuditDefinition()) {
            String algorithmTypeName = IdentifierValueUtils.getValue(each.algorithmDefinition().algorithmTypeName());
            String auditorName = String.format("%s_%s_%s", tableName, algorithmTypeName, index++).toLowerCase();
            shardingAuditorSegments.add(new ShardingAuditorSegment(auditorName, (AlgorithmSegment) visit(each.algorithmDefinition())));
        }
        return new AuditStrategySegment(shardingAuditorSegments, Boolean.parseBoolean(IdentifierValueUtils.getValue(ctx.auditAllowHintDisable())));
    }
    
    @Override
    public ASTNode visitShowShardingTableNodes(final ShowShardingTableNodesContext ctx) {
        return new ShowShardingTableNodesStatement(null == ctx.tableName() ? null : IdentifierValueUtils.getValue(ctx.tableName()),
                null == ctx.databaseName() ? null : new FromDatabaseSegment(ctx.FROM().getSymbol().getStartIndex(), (DatabaseSegment) visit(ctx.databaseName())));
    }
    
    @Override
    public ASTNode visitShardingAutoTableRule(final ShardingAutoTableRuleContext ctx) {
<<<<<<< HEAD
        KeyGenerateStrategySegment keyGenerateSegment = null == ctx.keyGenerateDefinition() ? null : (KeyGenerateStrategySegment) visit(ctx.keyGenerateDefinition());
        AuditStrategySegment auditStrategySegment = null == ctx.auditDefinition() ? null : (AuditStrategySegment) visitAuditDefinition(getIdentifierValue(ctx.tableName()), ctx.auditDefinition());
        AutoTableRuleSegment result = new AutoTableRuleSegment(getIdentifierValue(ctx.tableName()), getResources(ctx.storageUnits()), keyGenerateSegment, auditStrategySegment);
=======
        AutoTableRuleSegment result = new AutoTableRuleSegment(IdentifierValueUtils.getValue(ctx.tableName()), getResources(ctx.storageUnits()));
        Optional.ofNullable(ctx.keyGenerateDefinition()).ifPresent(optional -> result.setKeyGenerateStrategySegment((KeyGenerateStrategySegment) visit(ctx.keyGenerateDefinition())));
        Optional.ofNullable(ctx.auditDefinition()).ifPresent(optional -> result.setAuditStrategySegment((AuditStrategySegment) visitAuditDefinition(IdentifierValueUtils.getValue(ctx.tableName()),
                ctx.auditDefinition())));
>>>>>>> 7124ebda
        Optional.ofNullable(ctx.autoShardingColumnDefinition()).ifPresent(optional -> result.setShardingColumn(buildShardingColumn(ctx.autoShardingColumnDefinition())));
        Optional.ofNullable(ctx.algorithmDefinition()).ifPresent(optional -> result.setShardingAlgorithmSegment((AlgorithmSegment) visit(ctx.algorithmDefinition())));
        return result;
    }
    
    @Override
    public ASTNode visitKeyGenerateDefinition(final KeyGenerateDefinitionContext ctx) {
        return null == ctx ? null : new KeyGenerateStrategySegment(IdentifierValueUtils.getValue(ctx.columnName()), (AlgorithmSegment) visit(ctx.algorithmDefinition()));
    }
    
    @Override
    public ASTNode visitShardingStrategy(final ShardingStrategyContext ctx) {
        String strategyType = IdentifierValueUtils.getValue(ctx.strategyType());
        if ("none".equalsIgnoreCase(strategyType)) {
            return new ShardingStrategySegment(strategyType, null, null);
        }
        AlgorithmSegment algorithmSegment = null == ctx.shardingAlgorithm().algorithmDefinition() ? null : (AlgorithmSegment) visitAlgorithmDefinition(ctx.shardingAlgorithm().algorithmDefinition());
        String shardingColumn = null == ctx.shardingColumnDefinition() ? null : buildShardingColumn(ctx.shardingColumnDefinition());
        return new ShardingStrategySegment(strategyType, shardingColumn, algorithmSegment);
    }
    
    private Collection<String> getResources(final StorageUnitsContext ctx) {
        return ctx.storageUnit().stream().map(IdentifierValueUtils::getValue).collect(Collectors.toList());
    }
    
    private Collection<String> getDataNodes(final DataNodesContext ctx) {
        return ctx.dataNode().stream().map(this::getIdentifierValueForDataNodes).collect(Collectors.toList());
    }
    
    @Override
    public ASTNode visitAlgorithmDefinition(final AlgorithmDefinitionContext ctx) {
        return new AlgorithmSegment(IdentifierValueUtils.getValue(ctx.algorithmTypeName()), getProperties(ctx.propertiesDefinition()));
    }
    
    private String getIdentifierValueForDataNodes(final ParseTree context) {
        if (null == context) {
            return null;
        }
        String value = new IdentifierValue(context.getText()).getValue();
        return value.startsWith("'") ? value.substring(1, value.length() - 1) : value.trim();
    }
    
    private Properties getProperties(final PropertiesDefinitionContext ctx) {
        Properties result = new Properties();
        if (null == ctx || null == ctx.properties()) {
            return result;
        }
        for (PropertyContext each : ctx.properties().property()) {
            result.setProperty(QuoteCharacter.unwrapAndTrimText(each.key.getText()), QuoteCharacter.unwrapAndTrimText(each.value.getText()));
        }
        return result;
    }
    
    @Override
    public ASTNode visitTableName(final TableNameContext ctx) {
        return new TableNameSegment(ctx.getStart().getStartIndex(), ctx.getStop().getStopIndex(), new IdentifierValue(ctx.getText()));
    }
    
    @Override
    public ASTNode visitShowShardingTableReferenceRules(final ShowShardingTableReferenceRulesContext ctx) {
        return new ShowShardingTableReferenceRulesStatement(null == ctx.ruleName() ? null : IdentifierValueUtils.getValue(ctx.ruleName()),
                null == ctx.databaseName() ? null : new FromDatabaseSegment(ctx.FROM().getSymbol().getStartIndex(), (DatabaseSegment) visit(ctx.databaseName())));
    }
    
    @Override
    public ASTNode visitDatabaseName(final DatabaseNameContext ctx) {
        return new DatabaseSegment(ctx.getStart().getStartIndex(), ctx.getStop().getStopIndex(), new IdentifierValue(ctx.getText()));
    }
    
    @Override
    public ASTNode visitShowShardingKeyGenerators(final ShowShardingKeyGeneratorsContext ctx) {
        return new ShowShardingKeyGeneratorsStatement(
                null == ctx.databaseName() ? null : new FromDatabaseSegment(ctx.FROM().getSymbol().getStartIndex(), (DatabaseSegment) visit(ctx.databaseName())));
    }
    
    @Override
    public ASTNode visitDropShardingKeyGenerator(final DropShardingKeyGeneratorContext ctx) {
        return new DropShardingKeyGeneratorStatement(null != ctx.ifExists(), ctx.keyGeneratorName().stream().map(IdentifierValueUtils::getValue).collect(Collectors.toList()));
    }
    
    @Override
    public ASTNode visitDropShardingAuditor(final DropShardingAuditorContext ctx) {
        return new DropShardingAuditorStatement(null != ctx.ifExists(), ctx.auditorName().stream().map(IdentifierValueUtils::getValue).collect(Collectors.toList()));
    }
    
    @Override
    public ASTNode visitShowShardingAuditors(final ShowShardingAuditorsContext ctx) {
        return new ShowShardingAuditorsStatement(null == ctx.databaseName() ? null : new FromDatabaseSegment(ctx.FROM().getSymbol().getStartIndex(), (DatabaseSegment) visit(ctx.databaseName())));
    }
    
    @Override
    public ASTNode visitShowDefaultShardingStrategy(final ShowDefaultShardingStrategyContext ctx) {
        return new ShowDefaultShardingStrategyStatement(null == ctx.databaseName()
                ? null
                : new FromDatabaseSegment(ctx.FROM().getSymbol().getStartIndex(), (DatabaseSegment) visit(ctx.databaseName())));
    }
    
    @Override
    public ASTNode visitShowUnusedShardingAlgorithms(final ShowUnusedShardingAlgorithmsContext ctx) {
        return new ShowUnusedShardingAlgorithmsStatement(
                null == ctx.databaseName() ? null : new FromDatabaseSegment(ctx.FROM().getSymbol().getStartIndex(), (DatabaseSegment) visit(ctx.databaseName())));
    }
    
    private String buildShardingColumn(final AutoShardingColumnDefinitionContext ctx) {
        return null == ctx.shardingColumn() ? null : IdentifierValueUtils.getValue(ctx.shardingColumn().columnName());
    }
    
    private String buildShardingColumn(final ShardingColumnDefinitionContext ctx) {
        String result = Optional.ofNullable(ctx.shardingColumn()).map(optional -> IdentifierValueUtils.getValue(optional.columnName()))
                .orElseGet(() -> ctx.shardingColumns().columnName().stream().map(IdentifierValueUtils::getValue).collect(Collectors.joining(",")));
        return result.isEmpty() ? null : result;
    }
    
    @Override
    public ASTNode visitShowUnusedShardingKeyGenerators(final ShowUnusedShardingKeyGeneratorsContext ctx) {
        return new ShowUnusedShardingKeyGeneratorsStatement(
                null == ctx.databaseName() ? null : new FromDatabaseSegment(ctx.FROM().getSymbol().getStartIndex(), (DatabaseSegment) visit(ctx.databaseName())));
    }
    
    @Override
    public ASTNode visitShowUnusedShardingAuditors(final ShowUnusedShardingAuditorsContext ctx) {
        return new ShowUnusedShardingAuditorsStatement(
                null == ctx.databaseName() ? null : new FromDatabaseSegment(ctx.FROM().getSymbol().getStartIndex(), (DatabaseSegment) visit(ctx.databaseName())));
    }
    
    @Override
    public ASTNode visitShowShardingTableRulesUsedAlgorithm(final ShowShardingTableRulesUsedAlgorithmContext ctx) {
        return new ShowShardingTableRulesUsedAlgorithmStatement(IdentifierValueUtils.getValue(ctx.shardingAlgorithmName()),
                null == ctx.databaseName() ? null : new FromDatabaseSegment(ctx.FROM().getSymbol().getStartIndex(), (DatabaseSegment) visit(ctx.databaseName())));
    }
    
    @Override
    public ASTNode visitShowShardingTableRulesUsedKeyGenerator(final ShowShardingTableRulesUsedKeyGeneratorContext ctx) {
        return new ShowShardingTableRulesUsedKeyGeneratorStatement(IdentifierValueUtils.getValue(ctx.keyGeneratorName()),
                null == ctx.databaseName() ? null : new FromDatabaseSegment(ctx.FROM().getSymbol().getStartIndex(), (DatabaseSegment) visit(ctx.databaseName())));
    }
    
    @Override
    public ASTNode visitShowShardingTableRulesUsedAuditor(final ShowShardingTableRulesUsedAuditorContext ctx) {
        return new ShowShardingTableRulesUsedAuditorStatement(IdentifierValueUtils.getValue(ctx.auditorName()),
                null == ctx.databaseName() ? null : new FromDatabaseSegment(ctx.FROM().getSymbol().getStartIndex(), (DatabaseSegment) visit(ctx.databaseName())));
    }
    
    @Override
    public ASTNode visitCountShardingRule(final CountShardingRuleContext ctx) {
        return new CountRuleStatement(null == ctx.databaseName() ? null : new FromDatabaseSegment(ctx.FROM().getSymbol().getStartIndex(), (DatabaseSegment) visit(ctx.databaseName())), "SHARDING");
    }
    
    @Override
    public ASTNode visitShowShardingAlgorithmPlugins(final ShowShardingAlgorithmPluginsContext ctx) {
        return new ShowPluginsStatement("SHARDING_ALGORITHM");
    }
}<|MERGE_RESOLUTION|>--- conflicted
+++ resolved
@@ -259,16 +259,13 @@
     
     @Override
     public ASTNode visitShardingAutoTableRule(final ShardingAutoTableRuleContext ctx) {
-<<<<<<< HEAD
         KeyGenerateStrategySegment keyGenerateSegment = null == ctx.keyGenerateDefinition() ? null : (KeyGenerateStrategySegment) visit(ctx.keyGenerateDefinition());
         AuditStrategySegment auditStrategySegment = null == ctx.auditDefinition() ? null : (AuditStrategySegment) visitAuditDefinition(getIdentifierValue(ctx.tableName()), ctx.auditDefinition());
         AutoTableRuleSegment result = new AutoTableRuleSegment(getIdentifierValue(ctx.tableName()), getResources(ctx.storageUnits()), keyGenerateSegment, auditStrategySegment);
-=======
         AutoTableRuleSegment result = new AutoTableRuleSegment(IdentifierValueUtils.getValue(ctx.tableName()), getResources(ctx.storageUnits()));
         Optional.ofNullable(ctx.keyGenerateDefinition()).ifPresent(optional -> result.setKeyGenerateStrategySegment((KeyGenerateStrategySegment) visit(ctx.keyGenerateDefinition())));
         Optional.ofNullable(ctx.auditDefinition()).ifPresent(optional -> result.setAuditStrategySegment((AuditStrategySegment) visitAuditDefinition(IdentifierValueUtils.getValue(ctx.tableName()),
                 ctx.auditDefinition())));
->>>>>>> 7124ebda
         Optional.ofNullable(ctx.autoShardingColumnDefinition()).ifPresent(optional -> result.setShardingColumn(buildShardingColumn(ctx.autoShardingColumnDefinition())));
         Optional.ofNullable(ctx.algorithmDefinition()).ifPresent(optional -> result.setShardingAlgorithmSegment((AlgorithmSegment) visit(ctx.algorithmDefinition())));
         return result;
