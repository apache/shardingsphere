/*
 * Licensed to the Apache Software Foundation (ASF) under one or more
 * contributor license agreements.  See the NOTICE file distributed with
 * this work for additional information regarding copyright ownership.
 * The ASF licenses this file to You under the Apache License, Version 2.0
 * (the "License"); you may not use this file except in compliance with
 * the License.  You may obtain a copy of the License at
 *
 *     http://www.apache.org/licenses/LICENSE-2.0
 *
 * Unless required by applicable law or agreed to in writing, software
 * distributed under the License is distributed on an "AS IS" BASIS,
 * WITHOUT WARRANTIES OR CONDITIONS OF ANY KIND, either express or implied.
 * See the License for the specific language governing permissions and
 * limitations under the License.
 */

package org.apache.shardingsphere.sharding.distsql.handler.provider;

import org.apache.shardingsphere.distsql.handler.engine.update.ral.rule.spi.database.ImportRuleConfigurationProvider;
import org.apache.shardingsphere.distsql.handler.exception.rule.DuplicateRuleException;
import org.apache.shardingsphere.distsql.handler.exception.storageunit.MissingRequiredStorageUnitsException;
import org.apache.shardingsphere.infra.algorithm.core.config.AlgorithmConfiguration;
import org.apache.shardingsphere.infra.algorithm.keygen.core.KeyGenerateAlgorithm;
import org.apache.shardingsphere.infra.config.rule.RuleConfiguration;
import org.apache.shardingsphere.infra.datanode.DataNode;
import org.apache.shardingsphere.infra.exception.core.ShardingSpherePreconditions;
import org.apache.shardingsphere.infra.expr.core.InlineExpressionParserFactory;
import org.apache.shardingsphere.infra.instance.InstanceContext;
import org.apache.shardingsphere.infra.metadata.database.ShardingSphereDatabase;
import org.apache.shardingsphere.infra.rule.ShardingSphereRule;
import org.apache.shardingsphere.infra.rule.identifier.scope.DatabaseRule;
import org.apache.shardingsphere.infra.rule.identifier.type.datasource.DataSourceMapperRule;
import org.apache.shardingsphere.infra.spi.type.typed.TypedSPILoader;
import org.apache.shardingsphere.sharding.api.config.ShardingRuleConfiguration;
import org.apache.shardingsphere.sharding.api.config.rule.ShardingAutoTableRuleConfiguration;
import org.apache.shardingsphere.sharding.api.config.rule.ShardingTableRuleConfiguration;
import org.apache.shardingsphere.sharding.rule.ShardingRule;
import org.apache.shardingsphere.sharding.spi.ShardingAlgorithm;

import javax.sql.DataSource;
import java.util.Collection;
import java.util.HashSet;
import java.util.LinkedHashMap;
import java.util.LinkedHashSet;
import java.util.Map;
import java.util.Map.Entry;
import java.util.Objects;
import java.util.Set;
import java.util.stream.Collectors;

/**
 * Sharding import rule configuration provider.
 */
public final class ShardingImportRuleConfigurationProvider implements ImportRuleConfigurationProvider {
    
    @Override
    public void check(final ShardingSphereDatabase database, final RuleConfiguration ruleConfig) {
        if (null == database || null == ruleConfig) {
            return;
        }
        ShardingRuleConfiguration shardingRuleConfig = (ShardingRuleConfiguration) ruleConfig;
        checkLogicTables(database.getName(), shardingRuleConfig);
        checkDataSources(database, shardingRuleConfig);
        checkShardingAlgorithms(shardingRuleConfig.getShardingAlgorithms().values());
        checkKeyGeneratorAlgorithms(shardingRuleConfig.getKeyGenerators().values());
    }
    
    @Override
    public DatabaseRule build(final ShardingSphereDatabase database, final RuleConfiguration ruleConfig, final InstanceContext instanceContext) {
        Map<String, DataSource> dataSources = database.getResourceMetaData().getStorageUnits().entrySet().stream()
                .collect(Collectors.toMap(Entry::getKey, storageUnit -> storageUnit.getValue().getDataSource(), (oldValue, currentValue) -> oldValue, LinkedHashMap::new));
        return new ShardingRule((ShardingRuleConfiguration) ruleConfig, dataSources, instanceContext);
    }
    
    private void checkLogicTables(final String databaseName, final ShardingRuleConfiguration currentRuleConfig) {
        Collection<String> logicTables = currentRuleConfig.getTables().stream().map(ShardingTableRuleConfiguration::getLogicTable).collect(Collectors.toList());
        logicTables.addAll(currentRuleConfig.getAutoTables().stream().map(ShardingAutoTableRuleConfiguration::getLogicTable).collect(Collectors.toList()));
        Set<String> duplicatedLogicTables = logicTables.stream().collect(Collectors.groupingBy(each -> each, Collectors.counting())).entrySet().stream()
                .filter(each -> each.getValue() > 1).map(Entry::getKey).collect(Collectors.toSet());
        ShardingSpherePreconditions.checkState(duplicatedLogicTables.isEmpty(), () -> new DuplicateRuleException("sharding", databaseName, duplicatedLogicTables));
    }
    
    private void checkDataSources(final ShardingSphereDatabase database, final ShardingRuleConfiguration currentRuleConfig) {
        Collection<String> requiredDataSources = getRequiredDataSources(currentRuleConfig);
        Collection<String> notExistedDataSources = database.getResourceMetaData().getNotExistedDataSources(requiredDataSources);
        Collection<String> logicDataSources = getLogicDataSources(database);
        notExistedDataSources.removeIf(logicDataSources::contains);
        ShardingSpherePreconditions.checkState(notExistedDataSources.isEmpty(), () -> new MissingRequiredStorageUnitsException(database.getName(), notExistedDataSources));
    }
    
    private Collection<String> getRequiredDataSources(final ShardingRuleConfiguration currentRuleConfig) {
        Collection<String> result = new LinkedHashSet<>();
        currentRuleConfig.getTables().forEach(each -> result.addAll(getDataSourceNames(each)));
        currentRuleConfig.getAutoTables().forEach(each -> result.addAll(getDataSourceNames(each)));
        return result;
    }
    
    private Collection<String> getDataSourceNames(final ShardingAutoTableRuleConfiguration shardingAutoTableRuleConfig) {
        Collection<String> actualDataSources = InlineExpressionParserFactory.newInstance(shardingAutoTableRuleConfig.getActualDataSources()).splitAndEvaluate();
        return new HashSet<>(actualDataSources);
    }
    
    private Collection<String> getDataSourceNames(final ShardingTableRuleConfiguration shardingTableRuleConfig) {
        Collection<String> actualDataNodes = InlineExpressionParserFactory.newInstance(shardingTableRuleConfig.getActualDataNodes()).splitAndEvaluate();
        return actualDataNodes.stream().map(each -> new DataNode(each).getDataSourceName()).collect(Collectors.toList());
    }
    
<<<<<<< HEAD
    private Collection<String> getLogicDataSources(final ShardingSphereDatabase database) {
        return database.getRuleMetaData().findRules(DataSourceMapperContainedRule.class).stream()
                .map(each -> each.getDataSourceMapperRule().getDataSourceMapper().keySet()).flatMap(Collection::stream).collect(Collectors.toCollection(LinkedHashSet::new));
=======
    private Collection<String> getLogicResources(final ShardingSphereDatabase database) {
        Collection<String> result = new LinkedHashSet<>();
        for (ShardingSphereRule each : database.getRuleMetaData().getRules()) {
            each.getRuleIdentifiers().findIdentifier(DataSourceMapperRule.class).ifPresent(optional -> result.addAll(optional.getDataSourceMapper().keySet()));
        }
        return result;
>>>>>>> 93ceabc8
    }
    
    private void checkShardingAlgorithms(final Collection<AlgorithmConfiguration> algorithmConfigs) {
        algorithmConfigs.forEach(each -> TypedSPILoader.checkService(ShardingAlgorithm.class, each.getType(), each.getProps()));
    }
    
    private void checkKeyGeneratorAlgorithms(final Collection<AlgorithmConfiguration> algorithmConfigs) {
        algorithmConfigs.stream().filter(Objects::nonNull).forEach(each -> TypedSPILoader.checkService(KeyGenerateAlgorithm.class, each.getType(), each.getProps()));
    }
    
    @Override
    public Class<? extends RuleConfiguration> getType() {
        return ShardingRuleConfiguration.class;
    }
}<|MERGE_RESOLUTION|>--- conflicted
+++ resolved
@@ -106,18 +106,12 @@
         return actualDataNodes.stream().map(each -> new DataNode(each).getDataSourceName()).collect(Collectors.toList());
     }
     
-<<<<<<< HEAD
     private Collection<String> getLogicDataSources(final ShardingSphereDatabase database) {
-        return database.getRuleMetaData().findRules(DataSourceMapperContainedRule.class).stream()
-                .map(each -> each.getDataSourceMapperRule().getDataSourceMapper().keySet()).flatMap(Collection::stream).collect(Collectors.toCollection(LinkedHashSet::new));
-=======
-    private Collection<String> getLogicResources(final ShardingSphereDatabase database) {
         Collection<String> result = new LinkedHashSet<>();
         for (ShardingSphereRule each : database.getRuleMetaData().getRules()) {
             each.getRuleIdentifiers().findIdentifier(DataSourceMapperRule.class).ifPresent(optional -> result.addAll(optional.getDataSourceMapper().keySet()));
         }
         return result;
->>>>>>> 93ceabc8
     }
     
     private void checkShardingAlgorithms(final Collection<AlgorithmConfiguration> algorithmConfigs) {
