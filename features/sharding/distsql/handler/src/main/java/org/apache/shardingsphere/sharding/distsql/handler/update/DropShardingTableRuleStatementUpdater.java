--- conflicted
+++ resolved
@@ -112,12 +112,7 @@
         UnusedAlgorithmFinder.find(currentRuleConfig).forEach(each -> currentRuleConfig.getShardingAlgorithms().remove(each));
         dropUnusedKeyGenerator(currentRuleConfig);
         dropUnusedAuditor(currentRuleConfig);
-<<<<<<< HEAD
-        return currentRuleConfig.getTables().isEmpty() && currentRuleConfig.getAutoTables().isEmpty()
-                && null == currentRuleConfig.getDefaultDatabaseShardingStrategy() && null == currentRuleConfig.getDefaultTableShardingStrategy();
-=======
-        return isEmptyShardingTables(currentRuleConfig) && currentRuleConfig.getBroadcastTables().isEmpty() && isEmptyShardingStrategy(currentRuleConfig);
->>>>>>> dfc854d7
+        return isEmptyShardingTables(currentRuleConfig) && isEmptyShardingStrategy(currentRuleConfig);
     }
     
     private void dropShardingTable(final ShardingRuleConfiguration currentRuleConfig, final String tableName) {
