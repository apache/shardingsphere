--- conflicted
+++ resolved
@@ -35,11 +35,7 @@
     /**
      * Judge whether support auto increment or not.
      * 
-<<<<<<< HEAD
-     * @return whether support Auto Increment or not
-=======
      * @return whether support auto increment or not
->>>>>>> 37a7e03a
      */
     default boolean isSupportAutoIncrement() {
         return false;
