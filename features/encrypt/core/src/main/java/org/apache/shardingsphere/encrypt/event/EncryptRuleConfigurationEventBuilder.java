/*
 * Licensed to the Apache Software Foundation (ASF) under one or more
 * contributor license agreements.  See the NOTICE file distributed with
 * this work for additional information regarding copyright ownership.
 * The ASF licenses this file to You under the Apache License, Version 2.0
 * (the "License"); you may not use this file except in compliance with
 * the License.  You may obtain a copy of the License at
 *
 *     http://www.apache.org/licenses/LICENSE-2.0
 *
 * Unless required by applicable law or agreed to in writing, software
 * distributed under the License is distributed on an "AS IS" BASIS,
 * WITHOUT WARRANTIES OR CONDITIONS OF ANY KIND, either express or implied.
 * See the License for the specific language governing permissions and
 * limitations under the License.
 */

package org.apache.shardingsphere.encrypt.event;

import com.google.common.base.Strings;
import org.apache.shardingsphere.encrypt.api.config.rule.EncryptTableRuleConfiguration;
import org.apache.shardingsphere.encrypt.event.table.AddEncryptTableEvent;
import org.apache.shardingsphere.encrypt.event.table.AlterEncryptTableEvent;
import org.apache.shardingsphere.encrypt.event.table.DeleteEncryptTableEvent;
import org.apache.shardingsphere.encrypt.event.encryptor.AlterEncryptorEvent;
import org.apache.shardingsphere.encrypt.event.encryptor.DeleteEncryptorEvent;
import org.apache.shardingsphere.encrypt.metadata.converter.EncryptNodeConverter;
import org.apache.shardingsphere.encrypt.yaml.config.rule.YamlEncryptTableRuleConfiguration;
import org.apache.shardingsphere.encrypt.yaml.swapper.rule.YamlEncryptTableRuleConfigurationSwapper;
import org.apache.shardingsphere.infra.config.algorithm.AlgorithmConfiguration;
import org.apache.shardingsphere.infra.rule.event.GovernanceEvent;
import org.apache.shardingsphere.infra.util.yaml.YamlEngine;
import org.apache.shardingsphere.infra.yaml.config.pojo.algorithm.YamlAlgorithmConfiguration;
import org.apache.shardingsphere.infra.yaml.config.swapper.algorithm.YamlAlgorithmConfigurationSwapper;
import org.apache.shardingsphere.mode.event.DataChangedEvent;
import org.apache.shardingsphere.mode.event.DataChangedEvent.Type;
import org.apache.shardingsphere.mode.spi.RuleConfigurationEventBuilder;

import java.util.Optional;

/**
 * Encrypt rule configuration event builder.
 */
public final class EncryptRuleConfigurationEventBuilder implements RuleConfigurationEventBuilder {
    
    @Override
    public Optional<GovernanceEvent> build(final String databaseName, final DataChangedEvent event) {
        if (!EncryptNodeConverter.isEncryptPath(event.getKey()) || Strings.isNullOrEmpty(event.getValue())) {
            return Optional.empty();
        }
        Optional<String> tableName = EncryptNodeConverter.getTableName(event.getKey());
        if (tableName.isPresent() && !Strings.isNullOrEmpty(event.getValue())) {
            Optional<String> encryptTableVersion = EncryptNodeConverter.getEncryptTableVersion(event.getKey());
            if (encryptTableVersion.isPresent()) {
                return createEncryptConfigEvent(databaseName, tableName.get(), encryptTableVersion.get(), event);
            }
        }
        Optional<String> encryptorName = EncryptNodeConverter.getEncryptorName(event.getKey());
        if (encryptorName.isPresent() && !Strings.isNullOrEmpty(event.getValue())) {
            Optional<String> encryptorVersion = EncryptNodeConverter.getEncryptorVersion(event.getKey());
            if (encryptorVersion.isPresent()) {
<<<<<<< HEAD
                return createEncryptorEvent(databaseName, encryptorName.get(), Integer.parseInt(encryptorVersion.get()), event);
=======
                return createEncryptorEvent(databaseName, encryptorName.get(), encryptorVersion.get(), event);
>>>>>>> 95b0c7d6
            }
        }
        return Optional.empty();
    }
    
    private Optional<GovernanceEvent> createEncryptConfigEvent(final String databaseName, final String groupName, final String version, final DataChangedEvent event) {
        if (Type.ADDED == event.getType()) {
            return Optional.of(new AddEncryptTableEvent(databaseName, swapEncryptTableRuleConfig(event.getValue()), event.getKey(), version));
        }
        if (Type.UPDATED == event.getType()) {
            return Optional.of(new AlterEncryptTableEvent(databaseName, groupName, swapEncryptTableRuleConfig(event.getValue()), event.getKey(), version));
        }
        return Optional.of(new DeleteEncryptTableEvent(databaseName, groupName, event.getKey(), version));
    }
    
    private EncryptTableRuleConfiguration swapEncryptTableRuleConfig(final String yamlContext) {
        return new YamlEncryptTableRuleConfigurationSwapper().swapToObject(YamlEngine.unmarshal(yamlContext, YamlEncryptTableRuleConfiguration.class));
    }
    
    private Optional<GovernanceEvent> createEncryptorEvent(final String databaseName, final String encryptorName, final String version, final DataChangedEvent event) {
        if (Type.ADDED == event.getType() || Type.UPDATED == event.getType()) {
            return Optional.of(new AlterEncryptorEvent(databaseName, encryptorName, swapToAlgorithmConfig(event.getValue()), event.getKey(), version));
        }
        return Optional.of(new DeleteEncryptorEvent(databaseName, encryptorName, event.getKey(), version));
    }
    
    private AlgorithmConfiguration swapToAlgorithmConfig(final String yamlContext) {
        return new YamlAlgorithmConfigurationSwapper().swapToObject(YamlEngine.unmarshal(yamlContext, YamlAlgorithmConfiguration.class));
    }
}<|MERGE_RESOLUTION|>--- conflicted
+++ resolved
@@ -59,11 +59,7 @@
         if (encryptorName.isPresent() && !Strings.isNullOrEmpty(event.getValue())) {
             Optional<String> encryptorVersion = EncryptNodeConverter.getEncryptorVersion(event.getKey());
             if (encryptorVersion.isPresent()) {
-<<<<<<< HEAD
-                return createEncryptorEvent(databaseName, encryptorName.get(), Integer.parseInt(encryptorVersion.get()), event);
-=======
                 return createEncryptorEvent(databaseName, encryptorName.get(), encryptorVersion.get(), event);
->>>>>>> 95b0c7d6
             }
         }
         return Optional.empty();
