--- conflicted
+++ resolved
@@ -42,12 +42,8 @@
     
     public SpringMasterSlaveDataSource(final Map<String, DataSource> dataSourceMap, final String name, 
                                        final String masterDataSourceName, final Collection<String> slaveDataSourceNames, final MasterSlaveLoadBalanceAlgorithmType strategyType) throws SQLException {
-<<<<<<< HEAD
-        super(dataSourceMap, getMasterSlaveRuleConfiguration(name, masterDataSourceName, slaveDataSourceNames, strategyType.getAlgorithm()), Collections.<String, Object>emptyMap());
-=======
         super(dataSourceMap, 
                 getMasterSlaveRuleConfiguration(name, masterDataSourceName, slaveDataSourceNames, null == strategyType ? null : strategyType.getAlgorithm()), Collections.<String, Object>emptyMap());
->>>>>>> 0789e5b9
     }
     
     private static MasterSlaveRuleConfiguration getMasterSlaveRuleConfiguration(
