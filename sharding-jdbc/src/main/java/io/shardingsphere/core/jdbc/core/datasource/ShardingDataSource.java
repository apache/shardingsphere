/*
 * Copyright 2016-2018 shardingsphere.io.
 * <p>
 * Licensed under the Apache License, Version 2.0 (the "License");
 * you may not use this file except in compliance with the License.
 * You may obtain a copy of the License at
 *
 *     http://www.apache.org/licenses/LICENSE-2.0
 *
 * Unless required by applicable law or agreed to in writing, software
 * distributed under the License is distributed on an "AS IS" BASIS,
 * WITHOUT WARRANTIES OR CONDITIONS OF ANY KIND, either express or implied.
 * See the License for the specific language governing permissions and
 * limitations under the License.
 * </p>
 */

package io.shardingsphere.core.jdbc.core.datasource;

import com.google.common.base.Preconditions;
import io.shardingsphere.core.api.ConfigMapContext;
import io.shardingsphere.core.constant.ConnectionMode;
import io.shardingsphere.core.constant.DatabaseType;
import io.shardingsphere.core.constant.properties.ShardingProperties;
import io.shardingsphere.core.constant.properties.ShardingPropertiesConstant;
import io.shardingsphere.core.exception.ShardingException;
import io.shardingsphere.core.executor.ShardingExecuteEngine;
import io.shardingsphere.core.jdbc.adapter.AbstractDataSourceAdapter;
import io.shardingsphere.core.jdbc.core.ShardingContext;
import io.shardingsphere.core.jdbc.core.connection.ShardingConnection;
import io.shardingsphere.core.rule.ShardingRule;
import lombok.Getter;

import javax.sql.DataSource;
import java.sql.SQLException;
import java.util.Map;
import java.util.Properties;
import java.util.concurrent.ConcurrentHashMap;

/**
 * Database that support sharding.
 *
 * @author zhangliang
 * @author zhaojun
 * @author panjuan
 */
@Getter
public class ShardingDataSource extends AbstractDataSourceAdapter implements AutoCloseable {
    
    private final Map<String, DataSource> dataSourceMap;
    
    private final ShardingContext shardingContext;
    
    private final ShardingProperties shardingProperties;
    
    public ShardingDataSource(final Map<String, DataSource> dataSourceMap, final ShardingRule shardingRule) throws SQLException {
        this(dataSourceMap, shardingRule, new ConcurrentHashMap<String, Object>(), new Properties());
    }
    
    public ShardingDataSource(final Map<String, DataSource> dataSourceMap, final ShardingRule shardingRule, final Map<String, Object> configMap, final Properties props) throws SQLException {
        super(dataSourceMap.values());
        checkDataSourceType(dataSourceMap);
        if (!configMap.isEmpty()) {
            ConfigMapContext.getInstance().getShardingConfig().putAll(configMap);
        }
        this.dataSourceMap = dataSourceMap;
        this.shardingProperties = new ShardingProperties(null == props ? new Properties() : props);
        this.shardingContext = getShardingContext(dataSourceMap, shardingRule);
<<<<<<< HEAD
    }
    
    private void checkDataSourceType(final Map<String, DataSource> dataSourceMap) {
        for (DataSource each : dataSourceMap.values()) {
            if (each instanceof MasterSlaveDataSource) {
                throw new ShardingException("Initialized dataSources can not be master-slave DataSources.");
            }
        }
=======
>>>>>>> 69e8df7a
    }
    
    public ShardingDataSource(final Map<String, DataSource> dataSourceMap, final ShardingContext shardingContext, final ShardingProperties shardingProperties, final DatabaseType databaseType) {
        super(databaseType);
        this.dataSourceMap = dataSourceMap;
        this.shardingContext = shardingContext;
        this.shardingProperties = shardingProperties;
    }
    
    private void checkDataSourceType(final Map<String, DataSource> dataSourceMap) {
        for (DataSource each : dataSourceMap.values()) {
            Preconditions.checkArgument(!(each instanceof MasterSlaveDataSource), "Initialized data sources can not be master-slave data sources.");
        }
    }
    
    private ShardingContext getShardingContext(final Map<String, DataSource> dataSourceMap, final ShardingRule shardingRule) {
        boolean showSQL = shardingProperties.getValue(ShardingPropertiesConstant.SQL_SHOW);
        int executorSize = shardingProperties.getValue(ShardingPropertiesConstant.EXECUTOR_SIZE);
        ShardingExecuteEngine executeEngine = new ShardingExecuteEngine(executorSize);
        ConnectionMode connectionMode = ConnectionMode.valueOf(shardingProperties.<String>getValue(ShardingPropertiesConstant.CONNECTION_MODE));
        int maxConnectionsSizePerQuery = shardingProperties.getValue(ShardingPropertiesConstant.MAX_CONNECTIONS_SIZE_PER_QUERY);
        return new ShardingContext(dataSourceMap, shardingRule, getDatabaseType(), executeEngine, connectionMode, maxConnectionsSizePerQuery, showSQL);
    }
    
    @Override
    public final ShardingConnection getConnection() {
        return new ShardingConnection(this);
    }
    
    @Override
    public void close() {
        closeOriginalDataSources();
        shardingContext.close();
    }
    
    private void closeOriginalDataSources() {
        for (DataSource each : dataSourceMap.values()) {
            try {
                each.getClass().getDeclaredMethod("close").invoke(each);
            } catch (final ReflectiveOperationException ignored) {
            }
        }
    }
}<|MERGE_RESOLUTION|>--- conflicted
+++ resolved
@@ -23,7 +23,6 @@
 import io.shardingsphere.core.constant.DatabaseType;
 import io.shardingsphere.core.constant.properties.ShardingProperties;
 import io.shardingsphere.core.constant.properties.ShardingPropertiesConstant;
-import io.shardingsphere.core.exception.ShardingException;
 import io.shardingsphere.core.executor.ShardingExecuteEngine;
 import io.shardingsphere.core.jdbc.adapter.AbstractDataSourceAdapter;
 import io.shardingsphere.core.jdbc.core.ShardingContext;
@@ -66,17 +65,6 @@
         this.dataSourceMap = dataSourceMap;
         this.shardingProperties = new ShardingProperties(null == props ? new Properties() : props);
         this.shardingContext = getShardingContext(dataSourceMap, shardingRule);
-<<<<<<< HEAD
-    }
-    
-    private void checkDataSourceType(final Map<String, DataSource> dataSourceMap) {
-        for (DataSource each : dataSourceMap.values()) {
-            if (each instanceof MasterSlaveDataSource) {
-                throw new ShardingException("Initialized dataSources can not be master-slave DataSources.");
-            }
-        }
-=======
->>>>>>> 69e8df7a
     }
     
     public ShardingDataSource(final Map<String, DataSource> dataSourceMap, final ShardingContext shardingContext, final ShardingProperties shardingProperties, final DatabaseType databaseType) {
