--- conflicted
+++ resolved
@@ -18,32 +18,9 @@
 package io.shardingsphere.core.jdbc.core.statement;
 
 import com.google.common.base.Optional;
-<<<<<<< HEAD
 import io.shardingsphere.core.constant.SQLType;
-import io.shardingsphere.core.event.ShardingEventBusInstance;
-import io.shardingsphere.core.event.merger.MergeEvent;
-import io.shardingsphere.core.event.routing.RoutingEvent;
 import io.shardingsphere.core.executor.BatchPreparedStatementExecutor;
 import io.shardingsphere.core.executor.PreparedStatementExecutor;
-=======
-import com.google.common.base.Predicate;
-import com.google.common.collect.Iterators;
-import com.google.common.collect.Lists;
-import io.shardingsphere.core.constant.ConnectionMode;
-import io.shardingsphere.core.constant.DatabaseType;
-import io.shardingsphere.core.constant.SQLType;
-import io.shardingsphere.core.executor.ShardingExecuteGroup;
-import io.shardingsphere.core.executor.batch.BatchPreparedStatementExecuteUnit;
-import io.shardingsphere.core.executor.batch.ConnectionStrictlyBatchPreparedStatementExecutor;
-import io.shardingsphere.core.executor.batch.MemoryStrictlyBatchPreparedStatementExecutor;
-import io.shardingsphere.core.executor.prepared.ConnectionStrictlyPreparedStatementExecutor;
-import io.shardingsphere.core.executor.prepared.MemoryStrictlyPreparedStatementExecutor;
-import io.shardingsphere.core.executor.prepared.PreparedStatementExecuteUnit;
-import io.shardingsphere.core.executor.prepared.PreparedStatementExecutor;
-import io.shardingsphere.core.executor.sql.SQLExecuteUnit;
-import io.shardingsphere.core.executor.sql.execute.SQLExecuteTemplate;
-import io.shardingsphere.core.executor.sql.execute.result.MemoryQueryResult;
->>>>>>> e535a38b
 import io.shardingsphere.core.executor.sql.execute.result.StreamQueryResult;
 import io.shardingsphere.core.jdbc.adapter.AbstractShardingPreparedStatementAdapter;
 import io.shardingsphere.core.jdbc.core.ShardingContext;
@@ -88,17 +65,7 @@
     
     private final PreparedStatementRoutingEngine routingEngine;
     
-<<<<<<< HEAD
     private final String sql;
-=======
-    private final List<BatchPreparedStatementExecuteUnit> batchStatementUnits = new LinkedList<>();
-    
-    private final Collection<PreparedStatement> routedStatements = new LinkedList<>();
-    
-    private final String sql;
-    
-    private int batchCount;
->>>>>>> e535a38b
     
     @Getter(AccessLevel.NONE)
     private final PreparedStatementExecutor preparedStatementExecutor;
@@ -132,14 +99,9 @@
         this.connection = connection;
         this.sql = sql;
         ShardingContext shardingContext = connection.getShardingDataSource().getShardingContext();
-        routingEngine = new PreparedStatementRoutingEngine(sql, shardingContext.getShardingRule(),
-<<<<<<< HEAD
-                shardingContext.getMetaData().getTable(), shardingContext.getDatabaseType(), shardingContext.isShowSQL(), shardingContext.getMetaData().getDataSource());
-        preparedStatementExecutor = new PreparedStatementExecutor(resultSetType, resultSetConcurrency, resultSetHoldability, returnGeneratedKeys, connection);
+        routingEngine = new PreparedStatementRoutingEngine(sql, shardingContext.getShardingRule(), shardingContext.getMetaData().getTable(), shardingContext.getDatabaseType(), shardingContext.isShowSQL(), shardingContext.getMetaData().getDataSource());
+        preparedStatementExecutor = new PreparedStatementExecutor(connection.getShardingDataSource().getDatabaseType(), resultSetType, resultSetConcurrency, resultSetHoldability, returnGeneratedKeys, connection);
         batchPreparedStatementExecutor = new BatchPreparedStatementExecutor(resultSetType, resultSetConcurrency, resultSetHoldability, returnGeneratedKeys, connection);
-=======
-            shardingContext.getMetaData().getTable(), shardingContext.getDatabaseType(), shardingContext.isShowSQL(), shardingContext.getMetaData().getDataSource());
->>>>>>> e535a38b
     }
     
     @Override
@@ -147,30 +109,23 @@
         ResultSet result;
         try {
             clearPrevious();
-            sqlRoute();
+            routeResult = routingEngine.route(new ArrayList<>(getParameters()));
             initPreparedStatementExecutor();
-            MergeEngine mergeEngine = MergeEngineFactory.newInstance(
-<<<<<<< HEAD
-                    connection.getShardingDataSource().getShardingContext().getShardingRule(), preparedStatementExecutor.executeQuery(), routeResult.getSqlStatement(),
+            MergeEngine mergeEngine = MergeEngineFactory.newInstance(connection.getShardingDataSource().getShardingContext().getShardingRule(), preparedStatementExecutor.executeQuery(), routeResult.getSqlStatement(),
                     connection.getShardingDataSource().getShardingContext().getMetaData().getTable());
-            result = new ShardingResultSet(preparedStatementExecutor.getResultSets(), merge(mergeEngine), this);
-=======
-                connection.getShardingDataSource().getShardingContext().getShardingRule(), getQueryResults(resultSets), routeResult.getSqlStatement(),
-                connection.getShardingDataSource().getShardingContext().getMetaData().getTable());
-            result = new ShardingResultSet(resultSets, mergeEngine.merge(), this);
->>>>>>> e535a38b
+            result = new ShardingResultSet(preparedStatementExecutor.getResultSets(), mergeEngine.merge(), this);
         } finally {
             clearBatch();
         }
         currentResultSet = result;
         return result;
     }
-  
+    
     @Override
     public int executeUpdate() throws SQLException {
         try {
             clearPrevious();
-            sqlRoute();
+            routeResult = routingEngine.route(new ArrayList<>(getParameters()));
             initPreparedStatementExecutor();
             return preparedStatementExecutor.executeUpdate();
         } finally {
@@ -183,7 +138,7 @@
     public boolean execute() throws SQLException {
         try {
             clearPrevious();
-            sqlRoute();
+            routeResult = routingEngine.route(new ArrayList<>(getParameters()));
             initPreparedStatementExecutor();
             return preparedStatementExecutor.execute();
         } finally {
@@ -192,7 +147,6 @@
         }
     }
     
-<<<<<<< HEAD
     @Override
     public ResultSet getGeneratedKeys() throws SQLException {
         Optional<GeneratedKey> generatedKey = getGeneratedKey();
@@ -201,17 +155,6 @@
         }
         if (1 == preparedStatementExecutor.getStatements().size()) {
             return preparedStatementExecutor.getStatements().iterator().next().getGeneratedKeys();
-=======
-    // TODO refresh table meta data by SQL parse result
-    private void refreshTableMetaData() throws SQLException {
-        if (null != routeResult && null != connection && SQLType.DDL == routeResult.getSqlStatement().getType() && !routeResult.getSqlStatement().getTables().isEmpty()) {
-            String logicTableName = routeResult.getSqlStatement().getTables().getSingleTableName();
-            TableMetaDataLoader tableMetaDataLoader = new TableMetaDataLoader(connection.getShardingDataSource().getShardingContext().getMetaData().getDataSource(),
-                connection.getShardingDataSource().getShardingContext().getExecuteEngine(), new JDBCTableMetaDataConnectionManager(connection.getShardingDataSource().getDataSourceMap()),
-                connection.getShardingDataSource().getShardingContext().getMaxConnectionsSizePerQuery());
-            connection.getShardingDataSource().getShardingContext().getMetaData().getTable().put(
-                logicTableName, tableMetaDataLoader.load(logicTableName, connection.getShardingDataSource().getShardingContext().getShardingRule()));
->>>>>>> e535a38b
         }
         return new GeneratedKeysResultSet();
     }
@@ -241,9 +184,9 @@
         }
         if (routeResult.getSqlStatement() instanceof SelectStatement || routeResult.getSqlStatement() instanceof DALStatement) {
             MergeEngine mergeEngine = MergeEngineFactory.newInstance(
-                    connection.getShardingDataSource().getShardingContext().getShardingRule(), queryResults, routeResult.getSqlStatement(), 
+                    connection.getShardingDataSource().getShardingContext().getShardingRule(), queryResults, routeResult.getSqlStatement(),
                     connection.getShardingDataSource().getShardingContext().getMetaData().getTable());
-            currentResultSet = new ShardingResultSet(resultSets, merge(mergeEngine), this);
+            currentResultSet = new ShardingResultSet(resultSets, mergeEngine.merge(), this);
         }
         return currentResultSet;
     }
@@ -260,38 +203,9 @@
         }
     }
     
-    private void sqlRoute() {
-<<<<<<< HEAD
-        RoutingEvent event = new RoutingEvent(sql);
-        ShardingEventBusInstance.getInstance().post(event);
-        try {
-            routeResult = routingEngine.route(new ArrayList<>(getParameters()));
-            // CHECKSTYLE:OFF
-        } catch (final Exception ex) {
-            // CHECKSTYLE:ON
-            event.setExecuteFailure(ex);
-            ShardingEventBusInstance.getInstance().post(event);
-            throw ex;
-        }
-        event.setExecuteSuccess();
-        ShardingEventBusInstance.getInstance().post(event);
-    }
-    
     private void initPreparedStatementExecutor() throws SQLException {
         preparedStatementExecutor.init(routeResult);
         setParametersForStatements();
-=======
-        routeResult = routingEngine.route(getParameters());
-    }
-    
-    private PreparedStatementExecutor getPreparedStatementExecutor() throws SQLException {
-        DatabaseType databaseType = connection.getShardingDataSource().getShardingContext().getDatabaseType();
-        SQLExecuteTemplate sqlExecuteTemplate = new SQLExecuteTemplate(connection.getShardingDataSource().getShardingContext().getExecuteEngine());
-        if (ConnectionMode.MEMORY_STRICTLY == connection.getShardingDataSource().getShardingContext().getConnectionMode()) {
-            return new MemoryStrictlyPreparedStatementExecutor(databaseType, routeResult.getSqlStatement().getType(), sqlExecuteTemplate, getExecuteUnitsForMemoryStrictly());
-        }
-        return new ConnectionStrictlyPreparedStatementExecutor(databaseType, routeResult.getSqlStatement().getType(), sqlExecuteTemplate, getExecuteUnitsForConnectionStrictly());
->>>>>>> e535a38b
     }
     
     private void setParametersForStatements() {
@@ -300,23 +214,6 @@
         }
     }
     
-    private MergedResult merge(final MergeEngine mergeEngine) throws SQLException {
-        MergeEvent event = new MergeEvent();
-        try {
-            ShardingEventBusInstance.getInstance().post(event);
-            MergedResult result = mergeEngine.merge();
-            event.setExecuteSuccess();
-            ShardingEventBusInstance.getInstance().post(event);
-            return result;
-            // CHECKSTYLE:OFF
-        } catch (final Exception ex) {
-            // CHECKSTYLE:ON
-            event.setExecuteFailure(ex);
-            ShardingEventBusInstance.getInstance().post(event);
-            throw ex;
-        }
-    }
-    
     private void clearPrevious() throws SQLException {
         preparedStatementExecutor.clear();
     }
@@ -324,40 +221,19 @@
     @Override
     public void addBatch() throws SQLException {
         try {
-            sqlRoute();
+            routeResult = routingEngine.route(new ArrayList<>(getParameters()));
             batchPreparedStatementExecutor.addBatchForRouteUnits(routeResult);
         } finally {
             currentResultSet = null;
             clearParameters();
         }
-<<<<<<< HEAD
-=======
-        BatchPreparedStatementExecuteUnit result = new BatchPreparedStatementExecuteUnit(
-            routeUnit, createPreparedStatement(connection.getConnection(routeUnit.getDataSourceName()), routeUnit.getSqlUnit().getSql()));
-        batchStatementUnits.add(result);
-        return result;
-    }
-    
-    private PreparedStatement createPreparedStatement(final Connection connection, final String sql) throws SQLException {
-        return returnGeneratedKeys ? connection.prepareStatement(sql, Statement.RETURN_GENERATED_KEYS) : connection.prepareStatement(sql, resultSetType, resultSetConcurrency, resultSetHoldability);
->>>>>>> e535a38b
     }
     
     @Override
     public int[] executeBatch() throws SQLException {
         try {
-<<<<<<< HEAD
             initBatchPreparedStatementExecutor();
             return batchPreparedStatementExecutor.executeBatch();
-=======
-            SQLExecuteTemplate sqlExecuteTemplate = new SQLExecuteTemplate(connection.getShardingDataSource().getShardingContext().getExecuteEngine());
-            if (ConnectionMode.MEMORY_STRICTLY == connection.getShardingDataSource().getShardingContext().getConnectionMode()) {
-                return new MemoryStrictlyBatchPreparedStatementExecutor(connection.getShardingDataSource().getShardingContext().getDatabaseType(),
-                    routeResult.getSqlStatement().getType(), batchCount, sqlExecuteTemplate, batchStatementUnits).executeBatch();
-            }
-            return new ConnectionStrictlyBatchPreparedStatementExecutor(connection.getShardingDataSource().getShardingContext().getDatabaseType(),
-                routeResult.getSqlStatement().getType(), batchCount, sqlExecuteTemplate, partitionBatchPreparedStatementUnitGroups()).executeBatch();
->>>>>>> e535a38b
         } finally {
             clearBatch();
         }
@@ -375,13 +251,7 @@
                 replaySetParameter((PreparedStatement) each, parameters);
                 ((PreparedStatement) each).addBatch();
             }
-<<<<<<< HEAD
-        }
-=======
-            result.get(dataSourceName).add(each);
-        }
-        return result;
->>>>>>> e535a38b
+        }
     }
     
     @Override
@@ -397,7 +267,6 @@
     }
     
     @Override
-<<<<<<< HEAD
     public int getResultSetConcurrency() {
         return preparedStatementExecutor.getResultSetConcurrency();
     }
@@ -416,29 +285,3 @@
 
 
 
-=======
-    public ResultSet getResultSet() throws SQLException {
-        if (null != currentResultSet) {
-            return currentResultSet;
-        }
-        if (1 == routedStatements.size() && routeResult.getSqlStatement() instanceof DQLStatement) {
-            currentResultSet = routedStatements.iterator().next().getResultSet();
-            return currentResultSet;
-        }
-        List<ResultSet> resultSets = new ArrayList<>(routedStatements.size());
-        List<QueryResult> queryResults = new ArrayList<>(routedStatements.size());
-        for (PreparedStatement each : routedStatements) {
-            ResultSet resultSet = each.getResultSet();
-            resultSets.add(resultSet);
-            queryResults.add(new StreamQueryResult(resultSet));
-        }
-        if (routeResult.getSqlStatement() instanceof SelectStatement || routeResult.getSqlStatement() instanceof DALStatement) {
-            MergeEngine mergeEngine = MergeEngineFactory.newInstance(
-                connection.getShardingDataSource().getShardingContext().getShardingRule(), queryResults, routeResult.getSqlStatement(),
-                connection.getShardingDataSource().getShardingContext().getMetaData().getTable());
-            currentResultSet = new ShardingResultSet(resultSets, mergeEngine.merge(), this);
-        }
-        return currentResultSet;
-    }
-}
->>>>>>> e535a38b
