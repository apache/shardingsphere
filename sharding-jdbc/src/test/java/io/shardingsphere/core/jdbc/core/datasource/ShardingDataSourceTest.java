/*
 * Copyright 2016-2018 shardingsphere.io.
 * <p>
 * Licensed under the Apache License, Version 2.0 (the "License");
 * you may not use this file except in compliance with the License.
 * You may obtain a copy of the License at
 *
 *     http://www.apache.org/licenses/LICENSE-2.0
 *
 * Unless required by applicable law or agreed to in writing, software
 * distributed under the License is distributed on an "AS IS" BASIS,
 * WITHOUT WARRANTIES OR CONDITIONS OF ANY KIND, either express or implied.
 * See the License for the specific language governing permissions and
 * limitations under the License.
 * </p>
 */

package io.shardingsphere.core.jdbc.core.datasource;

import com.google.common.base.Joiner;
import io.shardingsphere.core.api.MasterSlaveDataSourceFactory;
import io.shardingsphere.core.api.config.MasterSlaveRuleConfiguration;
import io.shardingsphere.core.api.config.ShardingRuleConfiguration;
import io.shardingsphere.core.api.config.TableRuleConfiguration;
import io.shardingsphere.core.constant.DatabaseType;
import io.shardingsphere.core.constant.properties.ShardingProperties;
import io.shardingsphere.core.constant.properties.ShardingPropertiesConstant;
<<<<<<< HEAD
import io.shardingsphere.core.orche.eventbus.config.jdbc.ShardingConfigurationEventBusEvent;
=======
import io.shardingsphere.core.executor.ShardingExecuteEngine;
>>>>>>> 8cacdd88
import io.shardingsphere.core.rule.ShardingRule;
import org.junit.Test;
import org.mockito.ArgumentMatchers;

import javax.sql.DataSource;
import java.lang.reflect.Field;
import java.sql.Connection;
import java.sql.DatabaseMetaData;
import java.sql.ResultSet;
import java.sql.SQLException;
import java.sql.Statement;
import java.util.Collections;
import java.util.HashMap;
import java.util.LinkedList;
import java.util.List;
import java.util.Map;
import java.util.Properties;

import static org.hamcrest.CoreMatchers.is;
import static org.hamcrest.CoreMatchers.not;
import static org.junit.Assert.assertThat;
import static org.mockito.Mockito.atLeast;
import static org.mockito.Mockito.mock;
import static org.mockito.Mockito.verify;
import static org.mockito.Mockito.when;

public final class ShardingDataSourceTest {
    
    @Test(expected = IllegalStateException.class)
    public void assertGetDatabaseProductNameWhenDataBaseProductNameDifferent() throws SQLException {
        DataSource dataSource1 = mockDataSource("MySQL");
        DataSource dataSource2 = mockDataSource("H2");
        Map<String, DataSource> dataSourceMap = new HashMap<>(2, 1);
        dataSourceMap.put("ds1", dataSource1);
        dataSourceMap.put("ds2", dataSource2);
        assertDatabaseProductName(dataSourceMap, dataSource1.getConnection(), dataSource2.getConnection());
    }
    
    @Test(expected = IllegalStateException.class)
    public void assertGetDatabaseProductNameWhenDataBaseProductNameDifferentForMasterSlave() throws SQLException {
        DataSource dataSource1 = mockDataSource("MySQL");
        DataSource masterDataSource = mockDataSource("H2");
        DataSource slaveDataSource = mockDataSource("H2");
        Map<String, DataSource> masterSlaveDataSourceMap = new HashMap<>(2, 1);
        masterSlaveDataSourceMap.put("masterDataSource", masterDataSource);
        masterSlaveDataSourceMap.put("slaveDataSource", slaveDataSource);
        MasterSlaveDataSource dataSource2 = (MasterSlaveDataSource) MasterSlaveDataSourceFactory.createDataSource(masterSlaveDataSourceMap, 
                new MasterSlaveRuleConfiguration("ds", "masterDataSource", Collections.singletonList("slaveDataSource")), Collections.<String, Object>emptyMap(), new Properties());
        Map<String, DataSource> dataSourceMap = new HashMap<>(2, 1);
        dataSourceMap.put("ds1", dataSource1);
        dataSourceMap.put("ds2", dataSource2);
        assertDatabaseProductName(dataSourceMap, dataSource1.getConnection(), 
                dataSource2.getDataSourceMap().get("masterDataSource").getConnection(), dataSource2.getDataSourceMap().get("slaveDataSource").getConnection());
    }
    
    @Test
    public void assertGetDatabaseProductName() throws SQLException {
        DataSource dataSource1 = mockDataSource("H2");
        DataSource dataSource2 = mockDataSource("H2");
        DataSource dataSource3 = mockDataSource("H2");
        Map<String, DataSource> dataSourceMap = new HashMap<>(3, 1);
        dataSourceMap.put("ds1", dataSource1);
        dataSourceMap.put("ds2", dataSource2);
        dataSourceMap.put("ds3", dataSource3);
        assertDatabaseProductName(dataSourceMap, dataSource1.getConnection(), dataSource2.getConnection(), dataSource3.getConnection());
    }
    
    @Test
    public void assertGetDatabaseProductNameForMasterSlave() throws SQLException {
        DataSource dataSource1 = mockDataSource("H2");
        DataSource masterDataSource = mockDataSource("H2");
        DataSource slaveDataSource = mockDataSource("H2");
        DataSource dataSource3 = mockDataSource("H2");
        Map<String, DataSource> dataSourceMap = new HashMap<>(4, 1);
        dataSourceMap.put("ds1", dataSource1);
        dataSourceMap.put("masterDataSource", masterDataSource);
        dataSourceMap.put("slaveDataSource", slaveDataSource);
        dataSourceMap.put("ds3", dataSource3);
        assertDatabaseProductName(dataSourceMap, dataSource1.getConnection(), masterDataSource.getConnection(), slaveDataSource.getConnection());
    }
    
    private void assertDatabaseProductName(final Map<String, DataSource> dataSourceMap, final Connection... connections) throws SQLException {
        try {
            assertThat(createShardingDataSource(dataSourceMap).getDatabaseType(), is(DatabaseType.H2));
        } finally {
            for (Connection each : connections) {
                verify(each, atLeast(1)).close();
            }
        }
    }
    
    private DataSource mockDataSource(final String dataBaseProductName) throws SQLException {
        DataSource result = mock(DataSource.class);
        Connection connection = mock(Connection.class);
        DatabaseMetaData databaseMetaData = mock(DatabaseMetaData.class);
        Statement statement = mock(Statement.class);
        ResultSet resultSet = mock(ResultSet.class);
        when(resultSet.next()).thenReturn(false);
        when(statement.getResultSet()).thenReturn(resultSet);
        when(connection.getMetaData()).thenReturn(databaseMetaData);
        when(databaseMetaData.getDatabaseProductName()).thenReturn(dataBaseProductName);
        when(result.getConnection()).thenReturn(connection);
        when(connection.createStatement()).thenReturn(statement);
        when(statement.executeQuery(ArgumentMatchers.<String>any())).thenReturn(resultSet);
        when(statement.getConnection()).thenReturn(connection);
        when(statement.getConnection().getMetaData().getTables(ArgumentMatchers.<String>any(), ArgumentMatchers.<String>any(),
                ArgumentMatchers.<String>any(), ArgumentMatchers.<String[]>any())).thenReturn(resultSet);
        when(statement.getConnection().getMetaData().getURL()).thenReturn("jdbc:h2:mem:demo_ds;DB_CLOSE_DELAY=-1;DATABASE_TO_UPPER=false;MODE=MySQL");
        return result;
    }
    
    @Test
    public void assertGetConnection() throws SQLException {
        DataSource dataSource = mockDataSource("H2");
        Map<String, DataSource> dataSourceMap = new HashMap<>(1, 1);
        dataSourceMap.put("ds", dataSource);
        assertThat(createShardingDataSource(dataSourceMap).getConnection().getConnection("ds"), is(dataSource.getConnection()));
    }
    
    @Test
    public void assertRenewWithoutChangeExecutorPoolEngine() throws SQLException, NoSuchFieldException, IllegalAccessException {
        DataSource originalDataSource = mockDataSource("H2");
        Map<String, DataSource> originalDataSourceMap = new HashMap<>(1, 1);
        originalDataSourceMap.put("ds", originalDataSource);
        ShardingDataSource shardingDataSource = createShardingDataSource(originalDataSourceMap);
<<<<<<< HEAD
        ShardingProperties originShardingProperties = getShardingProperties(shardingDataSource);
        DataSource newDataSource = mockDataSource("H2");
        Map<String, DataSource> newDataSourceMap = new HashMap<>(1, 1);
        newDataSourceMap.put("ds", newDataSource);
        ShardingConfigurationEventBusEvent shardingEvent = new ShardingConfigurationEventBusEvent(newDataSourceMap, new ShardingRule(createShardingRuleConfig(newDataSourceMap),
                newDataSourceMap.keySet()), new Properties());
        shardingDataSource.renew(shardingEvent);
        assertThat(originShardingProperties, not(getShardingProperties(shardingDataSource)));
=======
        ShardingExecuteEngine originExecuteEngine = getExecuteEngine(shardingDataSource);
        DataSource newDataSource = mockDataSource("H2");
        Map<String, DataSource> newDataSourceMap = new HashMap<>(1, 1);
        newDataSourceMap.put("ds", newDataSource);
        shardingDataSource.renew(newDataSourceMap, new ShardingRule(createShardingRuleConfig(newDataSourceMap), newDataSourceMap.keySet()), new Properties());
        assertThat(originExecuteEngine, is(getExecuteEngine(shardingDataSource)));
>>>>>>> 8cacdd88
    }
    
    @Test
    public void assertRenewWithChangeExecuteEnginePoolSize() throws SQLException, NoSuchFieldException, IllegalAccessException {
        DataSource originalDataSource = mockDataSource("H2");
        Map<String, DataSource> originalDataSourceMap = new HashMap<>(1, 1);
        originalDataSourceMap.put("ds", originalDataSource);
        ShardingDataSource shardingDataSource = createShardingDataSource(originalDataSourceMap);
<<<<<<< HEAD
        final ShardingProperties originShardingProperties = getShardingProperties(shardingDataSource);
=======
        final ShardingExecuteEngine originExecuteEngine = getExecuteEngine(shardingDataSource);
>>>>>>> 8cacdd88
        DataSource newDataSource = mockDataSource("H2");
        Map<String, DataSource> newDataSourceMap = new HashMap<>(1, 1);
        newDataSourceMap.put("ds", newDataSource);
        Properties props = new Properties();
        props.setProperty(ShardingPropertiesConstant.EXECUTOR_SIZE.getKey(), "100");
<<<<<<< HEAD
        ShardingConfigurationEventBusEvent shardingEvent = new ShardingConfigurationEventBusEvent(newDataSourceMap, new ShardingRule(createShardingRuleConfig(newDataSourceMap),
                newDataSourceMap.keySet()), new Properties());
        shardingDataSource.renew(shardingEvent);
        assertThat(originShardingProperties, not(getShardingProperties(shardingDataSource)));
=======
        shardingDataSource.renew(newDataSourceMap, new ShardingRule(createShardingRuleConfig(newDataSourceMap), newDataSourceMap.keySet()), props);
        assertThat(originExecuteEngine, not(getExecuteEngine(shardingDataSource)));
>>>>>>> 8cacdd88
    }
    
    // TODO to be discuss
    // @Test(expected = IllegalStateException.class)
    @Test
    public void assertRenewWithDatabaseTypeChanged() throws SQLException {
        DataSource originalDataSource = mockDataSource("H2");
        Map<String, DataSource> originalDataSourceMap = new HashMap<>(1, 1);
        originalDataSourceMap.put("ds", originalDataSource);
        ShardingDataSource shardingDataSource = createShardingDataSource(originalDataSourceMap);
        DataSource newDataSource = mockDataSource("MySQL");
        Map<String, DataSource> newDataSourceMap = new HashMap<>(1, 1);
        newDataSourceMap.put("ds", newDataSource);
        ShardingConfigurationEventBusEvent shardingEvent = new ShardingConfigurationEventBusEvent(newDataSourceMap, new ShardingRule(createShardingRuleConfig(newDataSourceMap),
                newDataSourceMap.keySet()), new Properties());
        shardingDataSource.renew(shardingEvent);
    }
    
    private ShardingDataSource createShardingDataSource(final Map<String, DataSource> dataSourceMap) throws SQLException {
        return new ShardingDataSource(dataSourceMap, new ShardingRule(createShardingRuleConfig(dataSourceMap), dataSourceMap.keySet()));
    }
    
    private ShardingRuleConfiguration createShardingRuleConfig(final Map<String, DataSource> dataSourceMap) {
        final ShardingRuleConfiguration result = new ShardingRuleConfiguration();
        TableRuleConfiguration tableRuleConfig = new TableRuleConfiguration();
        tableRuleConfig.setLogicTable("logicTable");
        List<String> orderActualDataNodes = new LinkedList<>();
        for (String each : dataSourceMap.keySet()) {
            orderActualDataNodes.add(each + ".table_${0..2}");
        }
        tableRuleConfig.setActualDataNodes(Joiner.on(",").join(orderActualDataNodes));
        result.getTableRuleConfigs().add(tableRuleConfig);
        return result;
    }
    
<<<<<<< HEAD
    private ShardingProperties getShardingProperties(final ShardingDataSource shardingDataSource) throws NoSuchFieldException, IllegalAccessException {
        Field field = ShardingDataSource.class.getDeclaredField("shardingProperties");
        field.setAccessible(true);
        return (ShardingProperties) field.get(shardingDataSource);
=======
    private ShardingExecuteEngine getExecuteEngine(final ShardingDataSource shardingDataSource) throws NoSuchFieldException, IllegalAccessException {
        Field field = ShardingDataSource.class.getDeclaredField("executeEngine");
        field.setAccessible(true);
        return (ShardingExecuteEngine) field.get(shardingDataSource);
>>>>>>> 8cacdd88
    }
}<|MERGE_RESOLUTION|>--- conflicted
+++ resolved
@@ -25,11 +25,8 @@
 import io.shardingsphere.core.constant.DatabaseType;
 import io.shardingsphere.core.constant.properties.ShardingProperties;
 import io.shardingsphere.core.constant.properties.ShardingPropertiesConstant;
-<<<<<<< HEAD
 import io.shardingsphere.core.orche.eventbus.config.jdbc.ShardingConfigurationEventBusEvent;
-=======
 import io.shardingsphere.core.executor.ShardingExecuteEngine;
->>>>>>> 8cacdd88
 import io.shardingsphere.core.rule.ShardingRule;
 import org.junit.Test;
 import org.mockito.ArgumentMatchers;
@@ -155,7 +152,6 @@
         Map<String, DataSource> originalDataSourceMap = new HashMap<>(1, 1);
         originalDataSourceMap.put("ds", originalDataSource);
         ShardingDataSource shardingDataSource = createShardingDataSource(originalDataSourceMap);
-<<<<<<< HEAD
         ShardingProperties originShardingProperties = getShardingProperties(shardingDataSource);
         DataSource newDataSource = mockDataSource("H2");
         Map<String, DataSource> newDataSourceMap = new HashMap<>(1, 1);
@@ -164,14 +160,6 @@
                 newDataSourceMap.keySet()), new Properties());
         shardingDataSource.renew(shardingEvent);
         assertThat(originShardingProperties, not(getShardingProperties(shardingDataSource)));
-=======
-        ShardingExecuteEngine originExecuteEngine = getExecuteEngine(shardingDataSource);
-        DataSource newDataSource = mockDataSource("H2");
-        Map<String, DataSource> newDataSourceMap = new HashMap<>(1, 1);
-        newDataSourceMap.put("ds", newDataSource);
-        shardingDataSource.renew(newDataSourceMap, new ShardingRule(createShardingRuleConfig(newDataSourceMap), newDataSourceMap.keySet()), new Properties());
-        assertThat(originExecuteEngine, is(getExecuteEngine(shardingDataSource)));
->>>>>>> 8cacdd88
     }
     
     @Test
@@ -180,25 +168,16 @@
         Map<String, DataSource> originalDataSourceMap = new HashMap<>(1, 1);
         originalDataSourceMap.put("ds", originalDataSource);
         ShardingDataSource shardingDataSource = createShardingDataSource(originalDataSourceMap);
-<<<<<<< HEAD
         final ShardingProperties originShardingProperties = getShardingProperties(shardingDataSource);
-=======
-        final ShardingExecuteEngine originExecuteEngine = getExecuteEngine(shardingDataSource);
->>>>>>> 8cacdd88
         DataSource newDataSource = mockDataSource("H2");
         Map<String, DataSource> newDataSourceMap = new HashMap<>(1, 1);
         newDataSourceMap.put("ds", newDataSource);
         Properties props = new Properties();
         props.setProperty(ShardingPropertiesConstant.EXECUTOR_SIZE.getKey(), "100");
-<<<<<<< HEAD
         ShardingConfigurationEventBusEvent shardingEvent = new ShardingConfigurationEventBusEvent(newDataSourceMap, new ShardingRule(createShardingRuleConfig(newDataSourceMap),
-                newDataSourceMap.keySet()), new Properties());
+                newDataSourceMap.keySet()), props);
         shardingDataSource.renew(shardingEvent);
         assertThat(originShardingProperties, not(getShardingProperties(shardingDataSource)));
-=======
-        shardingDataSource.renew(newDataSourceMap, new ShardingRule(createShardingRuleConfig(newDataSourceMap), newDataSourceMap.keySet()), props);
-        assertThat(originExecuteEngine, not(getExecuteEngine(shardingDataSource)));
->>>>>>> 8cacdd88
     }
     
     // TODO to be discuss
@@ -234,16 +213,9 @@
         return result;
     }
     
-<<<<<<< HEAD
     private ShardingProperties getShardingProperties(final ShardingDataSource shardingDataSource) throws NoSuchFieldException, IllegalAccessException {
         Field field = ShardingDataSource.class.getDeclaredField("shardingProperties");
         field.setAccessible(true);
         return (ShardingProperties) field.get(shardingDataSource);
-=======
-    private ShardingExecuteEngine getExecuteEngine(final ShardingDataSource shardingDataSource) throws NoSuchFieldException, IllegalAccessException {
-        Field field = ShardingDataSource.class.getDeclaredField("executeEngine");
-        field.setAccessible(true);
-        return (ShardingExecuteEngine) field.get(shardingDataSource);
->>>>>>> 8cacdd88
     }
 }