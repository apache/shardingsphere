/*
 * Copyright 2016-2018 shardingsphere.io.
 * <p>
 * Licensed under the Apache License, Version 2.0 (the "License");
 * you may not use this file except in compliance with the License.
 * You may obtain a copy of the License at
 *
 *     http://www.apache.org/licenses/LICENSE-2.0
 *
 * Unless required by applicable law or agreed to in writing, software
 * distributed under the License is distributed on an "AS IS" BASIS,
 * WITHOUT WARRANTIES OR CONDITIONS OF ANY KIND, either express or implied.
 * See the License for the specific language governing permissions and
 * limitations under the License.
 * </p>
 */

package io.shardingsphere.core.executor;

<<<<<<< HEAD
import io.shardingsphere.core.constant.ConnectionMode;
=======
import io.shardingsphere.core.constant.DatabaseType;
>>>>>>> e535a38b
import io.shardingsphere.core.constant.SQLType;
import io.shardingsphere.core.event.ShardingEventType;
import io.shardingsphere.core.merger.QueryResult;
import io.shardingsphere.core.routing.RouteUnit;
import io.shardingsphere.core.routing.SQLUnit;
import org.junit.Test;

import java.lang.reflect.Field;
import java.sql.Connection;
import java.sql.DatabaseMetaData;
import java.sql.PreparedStatement;
import java.sql.ResultSet;
import java.sql.SQLException;
import java.util.Arrays;
import java.util.Collection;
import java.util.Collections;
import java.util.LinkedList;
import java.util.List;

import static org.hamcrest.CoreMatchers.is;
import static org.junit.Assert.assertFalse;
import static org.junit.Assert.assertThat;
import static org.junit.Assert.assertTrue;
import static org.mockito.Mockito.mock;
import static org.mockito.Mockito.times;
import static org.mockito.Mockito.verify;
import static org.mockito.Mockito.when;

public final class PreparedStatementExecutorTest extends AbstractBaseExecutorTest {
    
    private static final String DQL_SQL = "SELECT * FROM table_x";
    
    private static final String DML_SQL = "DELETE FROM table_x";
    
    private PreparedStatementExecutor actual;
    
    @Override
    public void setUp() throws SQLException, ReflectiveOperationException {
        super.setUp();
        actual = new PreparedStatementExecutor(1, 1, 1, false, getConnection());
    }
    
    private void setSQLType(final SQLType sqlType) throws ReflectiveOperationException {
        Field field = PreparedStatementExecutor.class.getDeclaredField("sqlType");
        field.setAccessible(true);
        field.set(actual, sqlType);
    }
    
    private void setExecuteGroups(final List<PreparedStatement> preparedStatements, final SQLType sqlType) throws ReflectiveOperationException {
        Collection<ShardingExecuteGroup<StatementExecuteUnit>> executeGroups = new LinkedList<>();
        List<StatementExecuteUnit> preparedStatementExecuteUnits = new LinkedList<>();
        executeGroups.add(new ShardingExecuteGroup<>(preparedStatementExecuteUnits));
        for (PreparedStatement each : preparedStatements) {
            List<List<Object>> parameterSets = new LinkedList<>();
            String sql = SQLType.DQL.equals(sqlType) ? DQL_SQL : DML_SQL;
            parameterSets.add(Collections.singletonList((Object) 1));
            preparedStatementExecuteUnits.add(new StatementExecuteUnit(new RouteUnit("ds_0", new SQLUnit(sql, parameterSets)), each, ConnectionMode.MEMORY_STRICTLY));
        }
        Field field = PreparedStatementExecutor.class.getDeclaredField("executeGroups");
        field.setAccessible(true);
        field.set(actual, executeGroups);
    }
    
    @SuppressWarnings("unchecked")
    @Test
<<<<<<< HEAD
    public void assertNoStatement() throws SQLException, ReflectiveOperationException {
=======
    public void assertNoStatement() throws SQLException {
        PreparedStatementExecutor actual = new MemoryStrictlyPreparedStatementExecutor(DatabaseType.H2, SQLType.DQL, getExecuteTemplate(), Collections.<PreparedStatementExecuteUnit>emptyList());
>>>>>>> e535a38b
        assertFalse(actual.execute());
        assertThat(actual.executeUpdate(), is(0));
        assertThat(actual.executeQuery().size(), is(0));
    }
    
    @Test
    public void assertExecuteQueryForSinglePreparedStatementSuccess() throws SQLException, ReflectiveOperationException {
        PreparedStatement preparedStatement = mock(PreparedStatement.class);
        ResultSet resultSet = mock(ResultSet.class);
<<<<<<< HEAD
        when(resultSet.getInt(1)).thenReturn(1);
        when(preparedStatement.executeQuery()).thenReturn(resultSet);
        when(preparedStatement.getConnection()).thenReturn(mock(Connection.class));
        setSQLType(SQLType.DQL);
        setExecuteGroups(Collections.singletonList(preparedStatement), SQLType.DQL);
        assertThat((int) actual.executeQuery().iterator().next().getValue(1, int.class), is(resultSet.getInt(1)));
=======
        Connection connection = mock(Connection.class);
        DatabaseMetaData databaseMetaData = mock(DatabaseMetaData.class);
        when(databaseMetaData.getURL()).thenReturn("jdbc:h2:mem:test_db");
        when(preparedStatement.executeQuery()).thenReturn(resultSet);
        when(preparedStatement.getConnection()).thenReturn(connection);
        when(connection.getMetaData()).thenReturn(databaseMetaData);
        PreparedStatementExecutor actual = new MemoryStrictlyPreparedStatementExecutor(
                DatabaseType.H2, SQLType.DQL, getExecuteTemplate(), createPreparedStatementExecuteUnits(DQL_SQL, preparedStatement, "ds_0"));
        assertThat(actual.executeQuery(), is(Collections.singletonList(resultSet)));
>>>>>>> e535a38b
        verify(preparedStatement).executeQuery();
        verify(getEventCaller(), times(2)).verifyDataSource("ds_0");
        verify(getEventCaller(), times(2)).verifySQL(DQL_SQL);
        verify(getEventCaller(), times(2)).verifyParameters(Collections.singletonList((Object) 1));
        verify(getEventCaller()).verifyEventExecutionType(ShardingEventType.BEFORE_EXECUTE);
        verify(getEventCaller()).verifyEventExecutionType(ShardingEventType.EXECUTE_SUCCESS);
        verify(getEventCaller(), times(0)).verifyException(null);
    }
    
    @Test
    public void assertExecuteQueryForMultiplePreparedStatementsSuccess() throws SQLException, ReflectiveOperationException {
        PreparedStatement preparedStatement1 = mock(PreparedStatement.class);
        PreparedStatement preparedStatement2 = mock(PreparedStatement.class);
        ResultSet resultSet1 = mock(ResultSet.class);
        ResultSet resultSet2 = mock(ResultSet.class);
<<<<<<< HEAD
        when(resultSet1.getInt(1)).thenReturn(1);
        when(resultSet2.getInt(1)).thenReturn(2);
        when(preparedStatement1.executeQuery()).thenReturn(resultSet1);
        when(preparedStatement2.executeQuery()).thenReturn(resultSet2);
        when(preparedStatement1.getConnection()).thenReturn(mock(Connection.class));
        when(preparedStatement2.getConnection()).thenReturn(mock(Connection.class));
        setSQLType(SQLType.DQL);
        setExecuteGroups(Arrays.asList(preparedStatement1, preparedStatement2), SQLType.DQL);
        List<QueryResult> result = actual.executeQuery();
        List<ResultSet> resultSets = Arrays.asList(resultSet1, resultSet2);
        for (int i = 0; i < result.size(); i++) {
            assertThat((int) result.get(i).getValue(1, int.class), is(resultSets.get(i).getInt(1)));
        }
=======
        Connection connection = mock(Connection.class);
        DatabaseMetaData databaseMetaData = mock(DatabaseMetaData.class);
        when(databaseMetaData.getURL()).thenReturn("jdbc:h2:mem:test_db");
        when(preparedStatement1.executeQuery()).thenReturn(resultSet1);
        when(preparedStatement2.executeQuery()).thenReturn(resultSet2);
        when(preparedStatement1.getConnection()).thenReturn(connection);
        when(preparedStatement2.getConnection()).thenReturn(connection);
        when(connection.getMetaData()).thenReturn(databaseMetaData);
        PreparedStatementExecutor actual = new MemoryStrictlyPreparedStatementExecutor(
                DatabaseType.H2, SQLType.DQL, getExecuteTemplate(), createPreparedStatementExecuteUnits(DQL_SQL, preparedStatement1, "ds_0", preparedStatement2, "ds_1"));
        List<ResultSet> actualResultSets = actual.executeQuery();
        assertThat(actualResultSets, hasItem(resultSet1));
        assertThat(actualResultSets, hasItem(resultSet2));
>>>>>>> e535a38b
        verify(preparedStatement1).executeQuery();
        verify(preparedStatement2).executeQuery();
        verify(getEventCaller(), times(4)).verifyDataSource("ds_0");
        verify(getEventCaller(), times(4)).verifySQL(DQL_SQL);
        verify(getEventCaller(), times(4)).verifyParameters(Collections.singletonList((Object) 1));
        verify(getEventCaller(), times(2)).verifyEventExecutionType(ShardingEventType.BEFORE_EXECUTE);
        verify(getEventCaller(), times(2)).verifyEventExecutionType(ShardingEventType.EXECUTE_SUCCESS);
        verify(getEventCaller(), times(0)).verifyException(null);
    }
    
    @Test
    public void assertExecuteQueryForSinglePreparedStatementFailure() throws SQLException, ReflectiveOperationException {
        PreparedStatement preparedStatement = mock(PreparedStatement.class);
        Connection connection = mock(Connection.class);
        DatabaseMetaData databaseMetaData = mock(DatabaseMetaData.class);
        when(databaseMetaData.getURL()).thenReturn("jdbc:h2:mem:test_db");
        SQLException exp = new SQLException();
        when(preparedStatement.executeQuery()).thenThrow(exp);
<<<<<<< HEAD
        when(preparedStatement.getConnection()).thenReturn(mock(Connection.class));
        setSQLType(SQLType.DQL);
        setExecuteGroups(Collections.singletonList(preparedStatement), SQLType.DQL);
        assertThat(actual.executeQuery(), is(Collections.singletonList((QueryResult) null)));
=======
        when(preparedStatement.getConnection()).thenReturn(connection);
        when(connection.getMetaData()).thenReturn(databaseMetaData);
        PreparedStatementExecutor actual = new MemoryStrictlyPreparedStatementExecutor(
                DatabaseType.H2, SQLType.DQL, getExecuteTemplate(), createPreparedStatementExecuteUnits(DQL_SQL, preparedStatement, "ds_0"));
        assertThat(actual.executeQuery(), is(Collections.singletonList((ResultSet) null)));
>>>>>>> e535a38b
        verify(preparedStatement).executeQuery();
        verify(getEventCaller(), times(2)).verifyDataSource("ds_0");
        verify(getEventCaller(), times(2)).verifySQL(DQL_SQL);
        verify(getEventCaller(), times(2)).verifyParameters(Collections.singletonList((Object) 1));
        verify(getEventCaller()).verifyEventExecutionType(ShardingEventType.BEFORE_EXECUTE);
        verify(getEventCaller()).verifyEventExecutionType(ShardingEventType.EXECUTE_FAILURE);
        verify(getEventCaller()).verifyException(exp);
    }
    
    @Test
    public void assertExecuteQueryForMultiplePreparedStatementsFailure() throws SQLException, ReflectiveOperationException {
        PreparedStatement preparedStatement1 = mock(PreparedStatement.class);
        PreparedStatement preparedStatement2 = mock(PreparedStatement.class);
        Connection connection = mock(Connection.class);
        DatabaseMetaData databaseMetaData = mock(DatabaseMetaData.class);
        when(databaseMetaData.getURL()).thenReturn("jdbc:h2:mem:test_db");
        SQLException exp = new SQLException();
        when(preparedStatement1.executeQuery()).thenThrow(exp);
        when(preparedStatement2.executeQuery()).thenThrow(exp);
<<<<<<< HEAD
        when(preparedStatement1.getConnection()).thenReturn(mock(Connection.class));
        when(preparedStatement2.getConnection()).thenReturn(mock(Connection.class));
        setSQLType(SQLType.DQL);
        setExecuteGroups(Arrays.asList(preparedStatement1, preparedStatement2), SQLType.DQL);
        List<QueryResult> actualResultSets = actual.executeQuery();
        assertThat(actualResultSets, is(Arrays.asList((QueryResult) null, null)));
=======
        when(preparedStatement1.getConnection()).thenReturn(connection);
        when(preparedStatement2.getConnection()).thenReturn(connection);
        when(connection.getMetaData()).thenReturn(databaseMetaData);
        PreparedStatementExecutor actual = new MemoryStrictlyPreparedStatementExecutor(
                DatabaseType.H2, SQLType.DQL, getExecuteTemplate(), createPreparedStatementExecuteUnits(DQL_SQL, preparedStatement1, "ds_0", preparedStatement2, "ds_1"));
        List<ResultSet> actualResultSets = actual.executeQuery();
        assertThat(actualResultSets, is(Arrays.asList((ResultSet) null, null)));
>>>>>>> e535a38b
        verify(preparedStatement1).executeQuery();
        verify(preparedStatement2).executeQuery();
        verify(getEventCaller(), times(4)).verifyDataSource("ds_0");
        verify(getEventCaller(), times(4)).verifySQL(DQL_SQL);
        verify(getEventCaller(), times(4)).verifyParameters(Collections.singletonList((Object) 1));
        verify(getEventCaller(), times(2)).verifyEventExecutionType(ShardingEventType.BEFORE_EXECUTE);
        verify(getEventCaller(), times(2)).verifyEventExecutionType(ShardingEventType.EXECUTE_FAILURE);
        verify(getEventCaller(), times(2)).verifyException(exp);
    }
    
    @Test
    public void assertExecuteUpdateForSinglePreparedStatementSuccess() throws SQLException, ReflectiveOperationException {
        PreparedStatement preparedStatement = mock(PreparedStatement.class);
        Connection connection = mock(Connection.class);
        DatabaseMetaData databaseMetaData = mock(DatabaseMetaData.class);
        when(databaseMetaData.getURL()).thenReturn("jdbc:h2:mem:test_db");
        when(preparedStatement.executeUpdate()).thenReturn(10);
<<<<<<< HEAD
        when(preparedStatement.getConnection()).thenReturn(mock(Connection.class));
        setSQLType(SQLType.DML);
        setExecuteGroups(Collections.singletonList(preparedStatement), SQLType.DML);
=======
        when(preparedStatement.getConnection()).thenReturn(connection);
        when(connection.getMetaData()).thenReturn(databaseMetaData);
        PreparedStatementExecutor actual = new MemoryStrictlyPreparedStatementExecutor(
                DatabaseType.H2, SQLType.DML, getExecuteTemplate(), createPreparedStatementExecuteUnits(DML_SQL, preparedStatement, "ds_0"));
>>>>>>> e535a38b
        assertThat(actual.executeUpdate(), is(10));
        verify(preparedStatement).executeUpdate();
        verify(getEventCaller(), times(2)).verifyDataSource("ds_0");
        verify(getEventCaller(), times(2)).verifySQL(DML_SQL);
        verify(getEventCaller(), times(2)).verifyParameters(Collections.singletonList((Object) 1));
        verify(getEventCaller()).verifyEventExecutionType(ShardingEventType.BEFORE_EXECUTE);
        verify(getEventCaller()).verifyEventExecutionType(ShardingEventType.EXECUTE_SUCCESS);
        verify(getEventCaller(), times(0)).verifyException(null);
    }
    
    @Test
    public void assertExecuteUpdateForMultiplePreparedStatementsSuccess() throws SQLException, ReflectiveOperationException {
        PreparedStatement preparedStatement1 = mock(PreparedStatement.class);
        PreparedStatement preparedStatement2 = mock(PreparedStatement.class);
        Connection connection = mock(Connection.class);
        DatabaseMetaData databaseMetaData = mock(DatabaseMetaData.class);
        when(databaseMetaData.getURL()).thenReturn("jdbc:h2:mem:test_db");
        when(preparedStatement1.executeUpdate()).thenReturn(10);
        when(preparedStatement2.executeUpdate()).thenReturn(20);
<<<<<<< HEAD
        when(preparedStatement1.getConnection()).thenReturn(mock(Connection.class));
        when(preparedStatement2.getConnection()).thenReturn(mock(Connection.class));
        setSQLType(SQLType.DML);
        setExecuteGroups(Arrays.asList(preparedStatement1, preparedStatement2), SQLType.DML);
=======
        when(preparedStatement1.getConnection()).thenReturn(connection);
        when(preparedStatement2.getConnection()).thenReturn(connection);
        when(connection.getMetaData()).thenReturn(databaseMetaData);
        PreparedStatementExecutor actual = new MemoryStrictlyPreparedStatementExecutor(
                DatabaseType.H2, SQLType.DML, getExecuteTemplate(), createPreparedStatementExecuteUnits(DML_SQL, preparedStatement1, "ds_0", preparedStatement2, "ds_1"));
>>>>>>> e535a38b
        assertThat(actual.executeUpdate(), is(30));
        verify(preparedStatement1).executeUpdate();
        verify(preparedStatement2).executeUpdate();
        verify(getEventCaller(), times(4)).verifyDataSource("ds_0");
        verify(getEventCaller(), times(4)).verifySQL(DML_SQL);
        verify(getEventCaller(), times(4)).verifyParameters(Collections.singletonList((Object) 1));
        verify(getEventCaller(), times(2)).verifyEventExecutionType(ShardingEventType.BEFORE_EXECUTE);
        verify(getEventCaller(), times(2)).verifyEventExecutionType(ShardingEventType.EXECUTE_SUCCESS);
        verify(getEventCaller(), times(0)).verifyException(null);
    }
    
    @Test
    public void assertExecuteUpdateForSinglePreparedStatementFailure() throws SQLException, ReflectiveOperationException {
        PreparedStatement preparedStatement = mock(PreparedStatement.class);
        Connection connection = mock(Connection.class);
        DatabaseMetaData databaseMetaData = mock(DatabaseMetaData.class);
        when(databaseMetaData.getURL()).thenReturn("jdbc:h2:mem:test_db");
        SQLException exp = new SQLException();
        when(preparedStatement.executeUpdate()).thenThrow(exp);
<<<<<<< HEAD
        when(preparedStatement.getConnection()).thenReturn(mock(Connection.class));
        setSQLType(SQLType.DML);
        setExecuteGroups(Collections.singletonList(preparedStatement), SQLType.DML);
=======
        when(preparedStatement.getConnection()).thenReturn(connection);
        when(connection.getMetaData()).thenReturn(databaseMetaData);
        PreparedStatementExecutor actual = new MemoryStrictlyPreparedStatementExecutor(
                DatabaseType.H2, SQLType.DML, getExecuteTemplate(), createPreparedStatementExecuteUnits(DML_SQL, preparedStatement, "ds_0"));
>>>>>>> e535a38b
        assertThat(actual.executeUpdate(), is(0));
        verify(preparedStatement).executeUpdate();
        verify(getEventCaller(), times(2)).verifyDataSource("ds_0");
        verify(getEventCaller(), times(2)).verifySQL(DML_SQL);
        verify(getEventCaller(), times(2)).verifyParameters(Collections.singletonList((Object) 1));
        verify(getEventCaller()).verifyEventExecutionType(ShardingEventType.BEFORE_EXECUTE);
        verify(getEventCaller()).verifyEventExecutionType(ShardingEventType.EXECUTE_FAILURE);
        verify(getEventCaller()).verifyException(exp);
    }
    
    @Test
    public void assertExecuteUpdateForMultiplePreparedStatementsFailure() throws SQLException, ReflectiveOperationException {
        PreparedStatement preparedStatement1 = mock(PreparedStatement.class);
        PreparedStatement preparedStatement2 = mock(PreparedStatement.class);
        Connection connection = mock(Connection.class);
        DatabaseMetaData databaseMetaData = mock(DatabaseMetaData.class);
        when(databaseMetaData.getURL()).thenReturn("jdbc:h2:mem:test_db");
        SQLException exp = new SQLException();
        when(preparedStatement1.executeUpdate()).thenThrow(exp);
        when(preparedStatement2.executeUpdate()).thenThrow(exp);
<<<<<<< HEAD
        when(preparedStatement1.getConnection()).thenReturn(mock(Connection.class));
        when(preparedStatement2.getConnection()).thenReturn(mock(Connection.class));
        setSQLType(SQLType.DML);
        setExecuteGroups(Arrays.asList(preparedStatement1, preparedStatement2), SQLType.DML);
=======
        when(preparedStatement1.getConnection()).thenReturn(connection);
        when(preparedStatement2.getConnection()).thenReturn(connection);
        when(connection.getMetaData()).thenReturn(databaseMetaData);
        PreparedStatementExecutor actual = new MemoryStrictlyPreparedStatementExecutor(
                DatabaseType.H2, SQLType.DML, getExecuteTemplate(), createPreparedStatementExecuteUnits(DML_SQL, preparedStatement1, "ds_0", preparedStatement2, "ds_1"));
>>>>>>> e535a38b
        assertThat(actual.executeUpdate(), is(0));
        verify(preparedStatement1).executeUpdate();
        verify(preparedStatement2).executeUpdate();
        verify(getEventCaller(), times(4)).verifyDataSource("ds_0");
        verify(getEventCaller(), times(4)).verifySQL(DML_SQL);
        verify(getEventCaller(), times(4)).verifyParameters(Collections.singletonList((Object) 1));
        verify(getEventCaller(), times(2)).verifyEventExecutionType(ShardingEventType.BEFORE_EXECUTE);
        verify(getEventCaller(), times(2)).verifyEventExecutionType(ShardingEventType.EXECUTE_FAILURE);
        verify(getEventCaller(), times(2)).verifyException(exp);
    }
    
    @Test
    public void assertExecuteForSinglePreparedStatementSuccessWithDML() throws SQLException, ReflectiveOperationException {
        PreparedStatement preparedStatement = mock(PreparedStatement.class);
        Connection connection = mock(Connection.class);
        DatabaseMetaData databaseMetaData = mock(DatabaseMetaData.class);
        when(databaseMetaData.getURL()).thenReturn("jdbc:h2:mem:test_db");
        when(preparedStatement.execute()).thenReturn(false);
<<<<<<< HEAD
        when(preparedStatement.getConnection()).thenReturn(mock(Connection.class));
        setSQLType(SQLType.DML);
        setExecuteGroups(Collections.singletonList(preparedStatement), SQLType.DML);
=======
        when(preparedStatement.getConnection()).thenReturn(connection);
        when(connection.getMetaData()).thenReturn(databaseMetaData);
        PreparedStatementExecutor actual = new MemoryStrictlyPreparedStatementExecutor(
                DatabaseType.H2, SQLType.DML, getExecuteTemplate(), createPreparedStatementExecuteUnits(DML_SQL, preparedStatement, "ds_0"));
>>>>>>> e535a38b
        assertFalse(actual.execute());
        verify(preparedStatement).execute();
        verify(getEventCaller(), times(2)).verifyDataSource("ds_0");
        verify(getEventCaller(), times(2)).verifySQL(DML_SQL);
        verify(getEventCaller(), times(2)).verifyParameters(Collections.singletonList((Object) 1));
        verify(getEventCaller()).verifyEventExecutionType(ShardingEventType.BEFORE_EXECUTE);
        verify(getEventCaller()).verifyEventExecutionType(ShardingEventType.EXECUTE_SUCCESS);
        verify(getEventCaller(), times(0)).verifyException(null);
    }
    
    @Test
    public void assertExecuteForMultiplePreparedStatementsSuccessWithDML() throws SQLException, ReflectiveOperationException {
        PreparedStatement preparedStatement1 = mock(PreparedStatement.class);
        PreparedStatement preparedStatement2 = mock(PreparedStatement.class);
        Connection connection = mock(Connection.class);
        DatabaseMetaData databaseMetaData = mock(DatabaseMetaData.class);
        when(databaseMetaData.getURL()).thenReturn("jdbc:h2:mem:test_db");
        when(preparedStatement1.execute()).thenReturn(false);
        when(preparedStatement2.execute()).thenReturn(false);
<<<<<<< HEAD
        when(preparedStatement1.getConnection()).thenReturn(mock(Connection.class));
        when(preparedStatement2.getConnection()).thenReturn(mock(Connection.class));
        setSQLType(SQLType.DML);
        setExecuteGroups(Arrays.asList(preparedStatement1, preparedStatement2), SQLType.DML);
=======
        when(preparedStatement1.getConnection()).thenReturn(connection);
        when(preparedStatement2.getConnection()).thenReturn(connection);
        when(connection.getMetaData()).thenReturn(databaseMetaData);
        PreparedStatementExecutor actual = new MemoryStrictlyPreparedStatementExecutor(
                DatabaseType.H2, SQLType.DML, getExecuteTemplate(), createPreparedStatementExecuteUnits(DML_SQL, preparedStatement1, "ds_0", preparedStatement2, "ds_1"));
>>>>>>> e535a38b
        assertFalse(actual.execute());
        verify(preparedStatement1).execute();
        verify(preparedStatement2).execute();
        verify(getEventCaller(), times(4)).verifyDataSource("ds_0");
        verify(getEventCaller(), times(4)).verifySQL(DML_SQL);
        verify(getEventCaller(), times(4)).verifyParameters(Collections.singletonList((Object) 1));
        verify(getEventCaller(), times(2)).verifyEventExecutionType(ShardingEventType.BEFORE_EXECUTE);
        verify(getEventCaller(), times(2)).verifyEventExecutionType(ShardingEventType.EXECUTE_SUCCESS);
        verify(getEventCaller(), times(0)).verifyException(null);
    }
    
    @Test
    public void assertExecuteForSinglePreparedStatementFailureWithDML() throws SQLException, ReflectiveOperationException {
        PreparedStatement preparedStatement = mock(PreparedStatement.class);
        Connection connection = mock(Connection.class);
        DatabaseMetaData databaseMetaData = mock(DatabaseMetaData.class);
        when(databaseMetaData.getURL()).thenReturn("jdbc:h2:mem:test_db");
        SQLException exp = new SQLException();
        when(preparedStatement.execute()).thenThrow(exp);
<<<<<<< HEAD
        when(preparedStatement.getConnection()).thenReturn(mock(Connection.class));
        setSQLType(SQLType.DML);
        setExecuteGroups(Collections.singletonList(preparedStatement), SQLType.DML);
=======
        when(preparedStatement.getConnection()).thenReturn(connection);
        when(connection.getMetaData()).thenReturn(databaseMetaData);
        PreparedStatementExecutor actual = new MemoryStrictlyPreparedStatementExecutor(
                DatabaseType.H2, SQLType.DML, getExecuteTemplate(), createPreparedStatementExecuteUnits(DML_SQL, preparedStatement, "ds_0"));
>>>>>>> e535a38b
        assertFalse(actual.execute());
        verify(preparedStatement).execute();
        verify(getEventCaller(), times(2)).verifyDataSource("ds_0");
        verify(getEventCaller(), times(2)).verifySQL(DML_SQL);
        verify(getEventCaller(), times(2)).verifyParameters(Collections.singletonList((Object) 1));
        verify(getEventCaller()).verifyEventExecutionType(ShardingEventType.BEFORE_EXECUTE);
        verify(getEventCaller()).verifyEventExecutionType(ShardingEventType.EXECUTE_FAILURE);
        verify(getEventCaller()).verifyException(exp);
    }
    
    @Test
    public void assertExecuteForMultiplePreparedStatementsFailureWithDML() throws SQLException, ReflectiveOperationException {
        PreparedStatement preparedStatement1 = mock(PreparedStatement.class);
        PreparedStatement preparedStatement2 = mock(PreparedStatement.class);
        Connection connection = mock(Connection.class);
        DatabaseMetaData databaseMetaData = mock(DatabaseMetaData.class);
        when(databaseMetaData.getURL()).thenReturn("jdbc:h2:mem:test_db");
        SQLException exp = new SQLException();
        when(preparedStatement1.execute()).thenThrow(exp);
        when(preparedStatement2.execute()).thenThrow(exp);
<<<<<<< HEAD
        when(preparedStatement1.getConnection()).thenReturn(mock(Connection.class));
        when(preparedStatement2.getConnection()).thenReturn(mock(Connection.class));
        setSQLType(SQLType.DML);
        setExecuteGroups(Arrays.asList(preparedStatement1, preparedStatement2), SQLType.DML);
=======
        when(preparedStatement1.getConnection()).thenReturn(connection);
        when(preparedStatement2.getConnection()).thenReturn(connection);
        when(connection.getMetaData()).thenReturn(databaseMetaData);
        PreparedStatementExecutor actual = new MemoryStrictlyPreparedStatementExecutor(
                DatabaseType.H2, SQLType.DML, getExecuteTemplate(), createPreparedStatementExecuteUnits(DML_SQL, preparedStatement1, "ds_0", preparedStatement2, "ds_1"));
>>>>>>> e535a38b
        assertFalse(actual.execute());
        verify(preparedStatement1).execute();
        verify(preparedStatement2).execute();
        verify(getEventCaller(), times(4)).verifyDataSource("ds_0");
        verify(getEventCaller(), times(4)).verifySQL(DML_SQL);
        verify(getEventCaller(), times(4)).verifyParameters(Collections.singletonList((Object) 1));
        verify(getEventCaller(), times(2)).verifyEventExecutionType(ShardingEventType.BEFORE_EXECUTE);
        verify(getEventCaller(), times(2)).verifyEventExecutionType(ShardingEventType.EXECUTE_FAILURE);
        verify(getEventCaller(), times(2)).verifyException(exp);
    }
    
    @Test
    public void assertExecuteForSinglePreparedStatementWithDQL() throws SQLException, ReflectiveOperationException {
        PreparedStatement preparedStatement = mock(PreparedStatement.class);
        Connection connection = mock(Connection.class);
        DatabaseMetaData databaseMetaData = mock(DatabaseMetaData.class);
        when(databaseMetaData.getURL()).thenReturn("jdbc:h2:mem:test_db");
        when(preparedStatement.execute()).thenReturn(true);
<<<<<<< HEAD
        when(preparedStatement.getConnection()).thenReturn(mock(Connection.class));
        setSQLType(SQLType.DQL);
        setExecuteGroups(Collections.singletonList(preparedStatement), SQLType.DQL);
=======
        when(preparedStatement.getConnection()).thenReturn(connection);
        when(connection.getMetaData()).thenReturn(databaseMetaData);
        PreparedStatementExecutor actual = new MemoryStrictlyPreparedStatementExecutor(
                DatabaseType.H2, SQLType.DQL, getExecuteTemplate(), createPreparedStatementExecuteUnits(DQL_SQL, preparedStatement, "ds_0"));
>>>>>>> e535a38b
        assertTrue(actual.execute());
        verify(preparedStatement).execute();
        verify(getEventCaller(), times(2)).verifyDataSource("ds_0");
        verify(getEventCaller(), times(2)).verifySQL(DQL_SQL);
        verify(getEventCaller(), times(2)).verifyParameters(Collections.singletonList((Object) 1));
        verify(getEventCaller()).verifyEventExecutionType(ShardingEventType.BEFORE_EXECUTE);
        verify(getEventCaller()).verifyEventExecutionType(ShardingEventType.EXECUTE_SUCCESS);
        verify(getEventCaller(), times(0)).verifyException(null);
    }
    
    @Test
    public void assertExecuteForMultiplePreparedStatements() throws SQLException, ReflectiveOperationException {
        PreparedStatement preparedStatement1 = mock(PreparedStatement.class);
        PreparedStatement preparedStatement2 = mock(PreparedStatement.class);
        Connection connection = mock(Connection.class);
        DatabaseMetaData databaseMetaData = mock(DatabaseMetaData.class);
        when(databaseMetaData.getURL()).thenReturn("jdbc:h2:mem:test_db");
        when(preparedStatement1.execute()).thenReturn(true);
        when(preparedStatement2.execute()).thenReturn(true);
<<<<<<< HEAD
        when(preparedStatement1.getConnection()).thenReturn(mock(Connection.class));
        when(preparedStatement2.getConnection()).thenReturn(mock(Connection.class));
        setSQLType(SQLType.DQL);
        setExecuteGroups(Arrays.asList(preparedStatement1, preparedStatement2), SQLType.DQL);
=======
        when(preparedStatement1.getConnection()).thenReturn(connection);
        when(preparedStatement2.getConnection()).thenReturn(connection);
        when(connection.getMetaData()).thenReturn(databaseMetaData);
        PreparedStatementExecutor actual = new MemoryStrictlyPreparedStatementExecutor(
                DatabaseType.H2, SQLType.DQL, getExecuteTemplate(), createPreparedStatementExecuteUnits(DQL_SQL, preparedStatement1, "ds_0", preparedStatement2, "ds_1"));
>>>>>>> e535a38b
        assertTrue(actual.execute());
        verify(preparedStatement1).execute();
        verify(preparedStatement2).execute();
        verify(getEventCaller(), times(4)).verifyDataSource("ds_0");
        verify(getEventCaller(), times(4)).verifySQL(DQL_SQL);
        verify(getEventCaller(), times(4)).verifyParameters(Collections.singletonList((Object) 1));
        verify(getEventCaller(), times(2)).verifyEventExecutionType(ShardingEventType.BEFORE_EXECUTE);
        verify(getEventCaller(), times(2)).verifyEventExecutionType(ShardingEventType.EXECUTE_SUCCESS);
        verify(getEventCaller(), times(0)).verifyException(null);
    }
}
<|MERGE_RESOLUTION|>--- conflicted
+++ resolved
@@ -17,11 +17,8 @@
 
 package io.shardingsphere.core.executor;
 
-<<<<<<< HEAD
 import io.shardingsphere.core.constant.ConnectionMode;
-=======
 import io.shardingsphere.core.constant.DatabaseType;
->>>>>>> e535a38b
 import io.shardingsphere.core.constant.SQLType;
 import io.shardingsphere.core.event.ShardingEventType;
 import io.shardingsphere.core.merger.QueryResult;
@@ -61,7 +58,7 @@
     @Override
     public void setUp() throws SQLException, ReflectiveOperationException {
         super.setUp();
-        actual = new PreparedStatementExecutor(1, 1, 1, false, getConnection());
+        actual = new PreparedStatementExecutor(DatabaseType.H2, 1, 1, 1, false, getConnection());
     }
     
     private void setSQLType(final SQLType sqlType) throws ReflectiveOperationException {
@@ -87,12 +84,7 @@
     
     @SuppressWarnings("unchecked")
     @Test
-<<<<<<< HEAD
     public void assertNoStatement() throws SQLException, ReflectiveOperationException {
-=======
-    public void assertNoStatement() throws SQLException {
-        PreparedStatementExecutor actual = new MemoryStrictlyPreparedStatementExecutor(DatabaseType.H2, SQLType.DQL, getExecuteTemplate(), Collections.<PreparedStatementExecuteUnit>emptyList());
->>>>>>> e535a38b
         assertFalse(actual.execute());
         assertThat(actual.executeUpdate(), is(0));
         assertThat(actual.executeQuery().size(), is(0));
@@ -100,48 +92,42 @@
     
     @Test
     public void assertExecuteQueryForSinglePreparedStatementSuccess() throws SQLException, ReflectiveOperationException {
-        PreparedStatement preparedStatement = mock(PreparedStatement.class);
+        PreparedStatement preparedStatement = getPreparedStatement();
         ResultSet resultSet = mock(ResultSet.class);
-<<<<<<< HEAD
         when(resultSet.getInt(1)).thenReturn(1);
         when(preparedStatement.executeQuery()).thenReturn(resultSet);
-        when(preparedStatement.getConnection()).thenReturn(mock(Connection.class));
         setSQLType(SQLType.DQL);
         setExecuteGroups(Collections.singletonList(preparedStatement), SQLType.DQL);
         assertThat((int) actual.executeQuery().iterator().next().getValue(1, int.class), is(resultSet.getInt(1)));
-=======
+        verify(preparedStatement).executeQuery();
+        verify(getEventCaller(), times(2)).verifyDataSource("ds_0");
+        verify(getEventCaller(), times(2)).verifySQL(DQL_SQL);
+        verify(getEventCaller(), times(2)).verifyParameters(Collections.singletonList((Object) 1));
+        verify(getEventCaller()).verifyEventExecutionType(ShardingEventType.BEFORE_EXECUTE);
+        verify(getEventCaller()).verifyEventExecutionType(ShardingEventType.EXECUTE_SUCCESS);
+        verify(getEventCaller(), times(0)).verifyException(null);
+    }
+    
+    private PreparedStatement getPreparedStatement() throws SQLException {
+        PreparedStatement statement = mock(PreparedStatement.class);
         Connection connection = mock(Connection.class);
         DatabaseMetaData databaseMetaData = mock(DatabaseMetaData.class);
-        when(databaseMetaData.getURL()).thenReturn("jdbc:h2:mem:test_db");
-        when(preparedStatement.executeQuery()).thenReturn(resultSet);
-        when(preparedStatement.getConnection()).thenReturn(connection);
+        when(databaseMetaData.getURL()).thenReturn("jdbc:h2:mem:ds_master;DB_CLOSE_DELAY=-1;DATABASE_TO_UPPER=false;MODE=MYSQL");
         when(connection.getMetaData()).thenReturn(databaseMetaData);
-        PreparedStatementExecutor actual = new MemoryStrictlyPreparedStatementExecutor(
-                DatabaseType.H2, SQLType.DQL, getExecuteTemplate(), createPreparedStatementExecuteUnits(DQL_SQL, preparedStatement, "ds_0"));
-        assertThat(actual.executeQuery(), is(Collections.singletonList(resultSet)));
->>>>>>> e535a38b
-        verify(preparedStatement).executeQuery();
-        verify(getEventCaller(), times(2)).verifyDataSource("ds_0");
-        verify(getEventCaller(), times(2)).verifySQL(DQL_SQL);
-        verify(getEventCaller(), times(2)).verifyParameters(Collections.singletonList((Object) 1));
-        verify(getEventCaller()).verifyEventExecutionType(ShardingEventType.BEFORE_EXECUTE);
-        verify(getEventCaller()).verifyEventExecutionType(ShardingEventType.EXECUTE_SUCCESS);
-        verify(getEventCaller(), times(0)).verifyException(null);
+        when(statement.getConnection()).thenReturn(connection);
+        return statement;
     }
     
     @Test
     public void assertExecuteQueryForMultiplePreparedStatementsSuccess() throws SQLException, ReflectiveOperationException {
-        PreparedStatement preparedStatement1 = mock(PreparedStatement.class);
-        PreparedStatement preparedStatement2 = mock(PreparedStatement.class);
+        PreparedStatement preparedStatement1 = getPreparedStatement();
+        PreparedStatement preparedStatement2 = getPreparedStatement();
         ResultSet resultSet1 = mock(ResultSet.class);
         ResultSet resultSet2 = mock(ResultSet.class);
-<<<<<<< HEAD
         when(resultSet1.getInt(1)).thenReturn(1);
         when(resultSet2.getInt(1)).thenReturn(2);
         when(preparedStatement1.executeQuery()).thenReturn(resultSet1);
         when(preparedStatement2.executeQuery()).thenReturn(resultSet2);
-        when(preparedStatement1.getConnection()).thenReturn(mock(Connection.class));
-        when(preparedStatement2.getConnection()).thenReturn(mock(Connection.class));
         setSQLType(SQLType.DQL);
         setExecuteGroups(Arrays.asList(preparedStatement1, preparedStatement2), SQLType.DQL);
         List<QueryResult> result = actual.executeQuery();
@@ -149,21 +135,6 @@
         for (int i = 0; i < result.size(); i++) {
             assertThat((int) result.get(i).getValue(1, int.class), is(resultSets.get(i).getInt(1)));
         }
-=======
-        Connection connection = mock(Connection.class);
-        DatabaseMetaData databaseMetaData = mock(DatabaseMetaData.class);
-        when(databaseMetaData.getURL()).thenReturn("jdbc:h2:mem:test_db");
-        when(preparedStatement1.executeQuery()).thenReturn(resultSet1);
-        when(preparedStatement2.executeQuery()).thenReturn(resultSet2);
-        when(preparedStatement1.getConnection()).thenReturn(connection);
-        when(preparedStatement2.getConnection()).thenReturn(connection);
-        when(connection.getMetaData()).thenReturn(databaseMetaData);
-        PreparedStatementExecutor actual = new MemoryStrictlyPreparedStatementExecutor(
-                DatabaseType.H2, SQLType.DQL, getExecuteTemplate(), createPreparedStatementExecuteUnits(DQL_SQL, preparedStatement1, "ds_0", preparedStatement2, "ds_1"));
-        List<ResultSet> actualResultSets = actual.executeQuery();
-        assertThat(actualResultSets, hasItem(resultSet1));
-        assertThat(actualResultSets, hasItem(resultSet2));
->>>>>>> e535a38b
         verify(preparedStatement1).executeQuery();
         verify(preparedStatement2).executeQuery();
         verify(getEventCaller(), times(4)).verifyDataSource("ds_0");
@@ -176,24 +147,12 @@
     
     @Test
     public void assertExecuteQueryForSinglePreparedStatementFailure() throws SQLException, ReflectiveOperationException {
-        PreparedStatement preparedStatement = mock(PreparedStatement.class);
-        Connection connection = mock(Connection.class);
-        DatabaseMetaData databaseMetaData = mock(DatabaseMetaData.class);
-        when(databaseMetaData.getURL()).thenReturn("jdbc:h2:mem:test_db");
+        PreparedStatement preparedStatement = getPreparedStatement();
         SQLException exp = new SQLException();
         when(preparedStatement.executeQuery()).thenThrow(exp);
-<<<<<<< HEAD
-        when(preparedStatement.getConnection()).thenReturn(mock(Connection.class));
         setSQLType(SQLType.DQL);
         setExecuteGroups(Collections.singletonList(preparedStatement), SQLType.DQL);
         assertThat(actual.executeQuery(), is(Collections.singletonList((QueryResult) null)));
-=======
-        when(preparedStatement.getConnection()).thenReturn(connection);
-        when(connection.getMetaData()).thenReturn(databaseMetaData);
-        PreparedStatementExecutor actual = new MemoryStrictlyPreparedStatementExecutor(
-                DatabaseType.H2, SQLType.DQL, getExecuteTemplate(), createPreparedStatementExecuteUnits(DQL_SQL, preparedStatement, "ds_0"));
-        assertThat(actual.executeQuery(), is(Collections.singletonList((ResultSet) null)));
->>>>>>> e535a38b
         verify(preparedStatement).executeQuery();
         verify(getEventCaller(), times(2)).verifyDataSource("ds_0");
         verify(getEventCaller(), times(2)).verifySQL(DQL_SQL);
@@ -205,30 +164,15 @@
     
     @Test
     public void assertExecuteQueryForMultiplePreparedStatementsFailure() throws SQLException, ReflectiveOperationException {
-        PreparedStatement preparedStatement1 = mock(PreparedStatement.class);
-        PreparedStatement preparedStatement2 = mock(PreparedStatement.class);
-        Connection connection = mock(Connection.class);
-        DatabaseMetaData databaseMetaData = mock(DatabaseMetaData.class);
-        when(databaseMetaData.getURL()).thenReturn("jdbc:h2:mem:test_db");
+        PreparedStatement preparedStatement1 = getPreparedStatement();
+        PreparedStatement preparedStatement2 = getPreparedStatement();
         SQLException exp = new SQLException();
         when(preparedStatement1.executeQuery()).thenThrow(exp);
         when(preparedStatement2.executeQuery()).thenThrow(exp);
-<<<<<<< HEAD
-        when(preparedStatement1.getConnection()).thenReturn(mock(Connection.class));
-        when(preparedStatement2.getConnection()).thenReturn(mock(Connection.class));
         setSQLType(SQLType.DQL);
         setExecuteGroups(Arrays.asList(preparedStatement1, preparedStatement2), SQLType.DQL);
         List<QueryResult> actualResultSets = actual.executeQuery();
         assertThat(actualResultSets, is(Arrays.asList((QueryResult) null, null)));
-=======
-        when(preparedStatement1.getConnection()).thenReturn(connection);
-        when(preparedStatement2.getConnection()).thenReturn(connection);
-        when(connection.getMetaData()).thenReturn(databaseMetaData);
-        PreparedStatementExecutor actual = new MemoryStrictlyPreparedStatementExecutor(
-                DatabaseType.H2, SQLType.DQL, getExecuteTemplate(), createPreparedStatementExecuteUnits(DQL_SQL, preparedStatement1, "ds_0", preparedStatement2, "ds_1"));
-        List<ResultSet> actualResultSets = actual.executeQuery();
-        assertThat(actualResultSets, is(Arrays.asList((ResultSet) null, null)));
->>>>>>> e535a38b
         verify(preparedStatement1).executeQuery();
         verify(preparedStatement2).executeQuery();
         verify(getEventCaller(), times(4)).verifyDataSource("ds_0");
@@ -241,21 +185,10 @@
     
     @Test
     public void assertExecuteUpdateForSinglePreparedStatementSuccess() throws SQLException, ReflectiveOperationException {
-        PreparedStatement preparedStatement = mock(PreparedStatement.class);
-        Connection connection = mock(Connection.class);
-        DatabaseMetaData databaseMetaData = mock(DatabaseMetaData.class);
-        when(databaseMetaData.getURL()).thenReturn("jdbc:h2:mem:test_db");
+        PreparedStatement preparedStatement = getPreparedStatement();
         when(preparedStatement.executeUpdate()).thenReturn(10);
-<<<<<<< HEAD
-        when(preparedStatement.getConnection()).thenReturn(mock(Connection.class));
         setSQLType(SQLType.DML);
         setExecuteGroups(Collections.singletonList(preparedStatement), SQLType.DML);
-=======
-        when(preparedStatement.getConnection()).thenReturn(connection);
-        when(connection.getMetaData()).thenReturn(databaseMetaData);
-        PreparedStatementExecutor actual = new MemoryStrictlyPreparedStatementExecutor(
-                DatabaseType.H2, SQLType.DML, getExecuteTemplate(), createPreparedStatementExecuteUnits(DML_SQL, preparedStatement, "ds_0"));
->>>>>>> e535a38b
         assertThat(actual.executeUpdate(), is(10));
         verify(preparedStatement).executeUpdate();
         verify(getEventCaller(), times(2)).verifyDataSource("ds_0");
@@ -268,25 +201,12 @@
     
     @Test
     public void assertExecuteUpdateForMultiplePreparedStatementsSuccess() throws SQLException, ReflectiveOperationException {
-        PreparedStatement preparedStatement1 = mock(PreparedStatement.class);
-        PreparedStatement preparedStatement2 = mock(PreparedStatement.class);
-        Connection connection = mock(Connection.class);
-        DatabaseMetaData databaseMetaData = mock(DatabaseMetaData.class);
-        when(databaseMetaData.getURL()).thenReturn("jdbc:h2:mem:test_db");
+        PreparedStatement preparedStatement1 = getPreparedStatement();
+        PreparedStatement preparedStatement2 = getPreparedStatement();
         when(preparedStatement1.executeUpdate()).thenReturn(10);
         when(preparedStatement2.executeUpdate()).thenReturn(20);
-<<<<<<< HEAD
-        when(preparedStatement1.getConnection()).thenReturn(mock(Connection.class));
-        when(preparedStatement2.getConnection()).thenReturn(mock(Connection.class));
         setSQLType(SQLType.DML);
         setExecuteGroups(Arrays.asList(preparedStatement1, preparedStatement2), SQLType.DML);
-=======
-        when(preparedStatement1.getConnection()).thenReturn(connection);
-        when(preparedStatement2.getConnection()).thenReturn(connection);
-        when(connection.getMetaData()).thenReturn(databaseMetaData);
-        PreparedStatementExecutor actual = new MemoryStrictlyPreparedStatementExecutor(
-                DatabaseType.H2, SQLType.DML, getExecuteTemplate(), createPreparedStatementExecuteUnits(DML_SQL, preparedStatement1, "ds_0", preparedStatement2, "ds_1"));
->>>>>>> e535a38b
         assertThat(actual.executeUpdate(), is(30));
         verify(preparedStatement1).executeUpdate();
         verify(preparedStatement2).executeUpdate();
@@ -300,22 +220,11 @@
     
     @Test
     public void assertExecuteUpdateForSinglePreparedStatementFailure() throws SQLException, ReflectiveOperationException {
-        PreparedStatement preparedStatement = mock(PreparedStatement.class);
-        Connection connection = mock(Connection.class);
-        DatabaseMetaData databaseMetaData = mock(DatabaseMetaData.class);
-        when(databaseMetaData.getURL()).thenReturn("jdbc:h2:mem:test_db");
+        PreparedStatement preparedStatement = getPreparedStatement();
         SQLException exp = new SQLException();
         when(preparedStatement.executeUpdate()).thenThrow(exp);
-<<<<<<< HEAD
-        when(preparedStatement.getConnection()).thenReturn(mock(Connection.class));
         setSQLType(SQLType.DML);
         setExecuteGroups(Collections.singletonList(preparedStatement), SQLType.DML);
-=======
-        when(preparedStatement.getConnection()).thenReturn(connection);
-        when(connection.getMetaData()).thenReturn(databaseMetaData);
-        PreparedStatementExecutor actual = new MemoryStrictlyPreparedStatementExecutor(
-                DatabaseType.H2, SQLType.DML, getExecuteTemplate(), createPreparedStatementExecuteUnits(DML_SQL, preparedStatement, "ds_0"));
->>>>>>> e535a38b
         assertThat(actual.executeUpdate(), is(0));
         verify(preparedStatement).executeUpdate();
         verify(getEventCaller(), times(2)).verifyDataSource("ds_0");
@@ -328,26 +237,13 @@
     
     @Test
     public void assertExecuteUpdateForMultiplePreparedStatementsFailure() throws SQLException, ReflectiveOperationException {
-        PreparedStatement preparedStatement1 = mock(PreparedStatement.class);
-        PreparedStatement preparedStatement2 = mock(PreparedStatement.class);
-        Connection connection = mock(Connection.class);
-        DatabaseMetaData databaseMetaData = mock(DatabaseMetaData.class);
-        when(databaseMetaData.getURL()).thenReturn("jdbc:h2:mem:test_db");
+        PreparedStatement preparedStatement1 = getPreparedStatement();
+        PreparedStatement preparedStatement2 = getPreparedStatement();
         SQLException exp = new SQLException();
         when(preparedStatement1.executeUpdate()).thenThrow(exp);
         when(preparedStatement2.executeUpdate()).thenThrow(exp);
-<<<<<<< HEAD
-        when(preparedStatement1.getConnection()).thenReturn(mock(Connection.class));
-        when(preparedStatement2.getConnection()).thenReturn(mock(Connection.class));
         setSQLType(SQLType.DML);
         setExecuteGroups(Arrays.asList(preparedStatement1, preparedStatement2), SQLType.DML);
-=======
-        when(preparedStatement1.getConnection()).thenReturn(connection);
-        when(preparedStatement2.getConnection()).thenReturn(connection);
-        when(connection.getMetaData()).thenReturn(databaseMetaData);
-        PreparedStatementExecutor actual = new MemoryStrictlyPreparedStatementExecutor(
-                DatabaseType.H2, SQLType.DML, getExecuteTemplate(), createPreparedStatementExecuteUnits(DML_SQL, preparedStatement1, "ds_0", preparedStatement2, "ds_1"));
->>>>>>> e535a38b
         assertThat(actual.executeUpdate(), is(0));
         verify(preparedStatement1).executeUpdate();
         verify(preparedStatement2).executeUpdate();
@@ -361,21 +257,10 @@
     
     @Test
     public void assertExecuteForSinglePreparedStatementSuccessWithDML() throws SQLException, ReflectiveOperationException {
-        PreparedStatement preparedStatement = mock(PreparedStatement.class);
-        Connection connection = mock(Connection.class);
-        DatabaseMetaData databaseMetaData = mock(DatabaseMetaData.class);
-        when(databaseMetaData.getURL()).thenReturn("jdbc:h2:mem:test_db");
+        PreparedStatement preparedStatement = getPreparedStatement();
         when(preparedStatement.execute()).thenReturn(false);
-<<<<<<< HEAD
-        when(preparedStatement.getConnection()).thenReturn(mock(Connection.class));
         setSQLType(SQLType.DML);
         setExecuteGroups(Collections.singletonList(preparedStatement), SQLType.DML);
-=======
-        when(preparedStatement.getConnection()).thenReturn(connection);
-        when(connection.getMetaData()).thenReturn(databaseMetaData);
-        PreparedStatementExecutor actual = new MemoryStrictlyPreparedStatementExecutor(
-                DatabaseType.H2, SQLType.DML, getExecuteTemplate(), createPreparedStatementExecuteUnits(DML_SQL, preparedStatement, "ds_0"));
->>>>>>> e535a38b
         assertFalse(actual.execute());
         verify(preparedStatement).execute();
         verify(getEventCaller(), times(2)).verifyDataSource("ds_0");
@@ -388,25 +273,12 @@
     
     @Test
     public void assertExecuteForMultiplePreparedStatementsSuccessWithDML() throws SQLException, ReflectiveOperationException {
-        PreparedStatement preparedStatement1 = mock(PreparedStatement.class);
-        PreparedStatement preparedStatement2 = mock(PreparedStatement.class);
-        Connection connection = mock(Connection.class);
-        DatabaseMetaData databaseMetaData = mock(DatabaseMetaData.class);
-        when(databaseMetaData.getURL()).thenReturn("jdbc:h2:mem:test_db");
+        PreparedStatement preparedStatement1 = getPreparedStatement();
+        PreparedStatement preparedStatement2 = getPreparedStatement();
         when(preparedStatement1.execute()).thenReturn(false);
         when(preparedStatement2.execute()).thenReturn(false);
-<<<<<<< HEAD
-        when(preparedStatement1.getConnection()).thenReturn(mock(Connection.class));
-        when(preparedStatement2.getConnection()).thenReturn(mock(Connection.class));
         setSQLType(SQLType.DML);
         setExecuteGroups(Arrays.asList(preparedStatement1, preparedStatement2), SQLType.DML);
-=======
-        when(preparedStatement1.getConnection()).thenReturn(connection);
-        when(preparedStatement2.getConnection()).thenReturn(connection);
-        when(connection.getMetaData()).thenReturn(databaseMetaData);
-        PreparedStatementExecutor actual = new MemoryStrictlyPreparedStatementExecutor(
-                DatabaseType.H2, SQLType.DML, getExecuteTemplate(), createPreparedStatementExecuteUnits(DML_SQL, preparedStatement1, "ds_0", preparedStatement2, "ds_1"));
->>>>>>> e535a38b
         assertFalse(actual.execute());
         verify(preparedStatement1).execute();
         verify(preparedStatement2).execute();
@@ -420,22 +292,11 @@
     
     @Test
     public void assertExecuteForSinglePreparedStatementFailureWithDML() throws SQLException, ReflectiveOperationException {
-        PreparedStatement preparedStatement = mock(PreparedStatement.class);
-        Connection connection = mock(Connection.class);
-        DatabaseMetaData databaseMetaData = mock(DatabaseMetaData.class);
-        when(databaseMetaData.getURL()).thenReturn("jdbc:h2:mem:test_db");
+        PreparedStatement preparedStatement = getPreparedStatement();
         SQLException exp = new SQLException();
         when(preparedStatement.execute()).thenThrow(exp);
-<<<<<<< HEAD
-        when(preparedStatement.getConnection()).thenReturn(mock(Connection.class));
         setSQLType(SQLType.DML);
         setExecuteGroups(Collections.singletonList(preparedStatement), SQLType.DML);
-=======
-        when(preparedStatement.getConnection()).thenReturn(connection);
-        when(connection.getMetaData()).thenReturn(databaseMetaData);
-        PreparedStatementExecutor actual = new MemoryStrictlyPreparedStatementExecutor(
-                DatabaseType.H2, SQLType.DML, getExecuteTemplate(), createPreparedStatementExecuteUnits(DML_SQL, preparedStatement, "ds_0"));
->>>>>>> e535a38b
         assertFalse(actual.execute());
         verify(preparedStatement).execute();
         verify(getEventCaller(), times(2)).verifyDataSource("ds_0");
@@ -448,26 +309,13 @@
     
     @Test
     public void assertExecuteForMultiplePreparedStatementsFailureWithDML() throws SQLException, ReflectiveOperationException {
-        PreparedStatement preparedStatement1 = mock(PreparedStatement.class);
-        PreparedStatement preparedStatement2 = mock(PreparedStatement.class);
-        Connection connection = mock(Connection.class);
-        DatabaseMetaData databaseMetaData = mock(DatabaseMetaData.class);
-        when(databaseMetaData.getURL()).thenReturn("jdbc:h2:mem:test_db");
+        PreparedStatement preparedStatement1 = getPreparedStatement();
+        PreparedStatement preparedStatement2 = getPreparedStatement();
         SQLException exp = new SQLException();
         when(preparedStatement1.execute()).thenThrow(exp);
         when(preparedStatement2.execute()).thenThrow(exp);
-<<<<<<< HEAD
-        when(preparedStatement1.getConnection()).thenReturn(mock(Connection.class));
-        when(preparedStatement2.getConnection()).thenReturn(mock(Connection.class));
         setSQLType(SQLType.DML);
         setExecuteGroups(Arrays.asList(preparedStatement1, preparedStatement2), SQLType.DML);
-=======
-        when(preparedStatement1.getConnection()).thenReturn(connection);
-        when(preparedStatement2.getConnection()).thenReturn(connection);
-        when(connection.getMetaData()).thenReturn(databaseMetaData);
-        PreparedStatementExecutor actual = new MemoryStrictlyPreparedStatementExecutor(
-                DatabaseType.H2, SQLType.DML, getExecuteTemplate(), createPreparedStatementExecuteUnits(DML_SQL, preparedStatement1, "ds_0", preparedStatement2, "ds_1"));
->>>>>>> e535a38b
         assertFalse(actual.execute());
         verify(preparedStatement1).execute();
         verify(preparedStatement2).execute();
@@ -481,21 +329,10 @@
     
     @Test
     public void assertExecuteForSinglePreparedStatementWithDQL() throws SQLException, ReflectiveOperationException {
-        PreparedStatement preparedStatement = mock(PreparedStatement.class);
-        Connection connection = mock(Connection.class);
-        DatabaseMetaData databaseMetaData = mock(DatabaseMetaData.class);
-        when(databaseMetaData.getURL()).thenReturn("jdbc:h2:mem:test_db");
+        PreparedStatement preparedStatement = getPreparedStatement();
         when(preparedStatement.execute()).thenReturn(true);
-<<<<<<< HEAD
-        when(preparedStatement.getConnection()).thenReturn(mock(Connection.class));
         setSQLType(SQLType.DQL);
         setExecuteGroups(Collections.singletonList(preparedStatement), SQLType.DQL);
-=======
-        when(preparedStatement.getConnection()).thenReturn(connection);
-        when(connection.getMetaData()).thenReturn(databaseMetaData);
-        PreparedStatementExecutor actual = new MemoryStrictlyPreparedStatementExecutor(
-                DatabaseType.H2, SQLType.DQL, getExecuteTemplate(), createPreparedStatementExecuteUnits(DQL_SQL, preparedStatement, "ds_0"));
->>>>>>> e535a38b
         assertTrue(actual.execute());
         verify(preparedStatement).execute();
         verify(getEventCaller(), times(2)).verifyDataSource("ds_0");
@@ -508,25 +345,12 @@
     
     @Test
     public void assertExecuteForMultiplePreparedStatements() throws SQLException, ReflectiveOperationException {
-        PreparedStatement preparedStatement1 = mock(PreparedStatement.class);
-        PreparedStatement preparedStatement2 = mock(PreparedStatement.class);
-        Connection connection = mock(Connection.class);
-        DatabaseMetaData databaseMetaData = mock(DatabaseMetaData.class);
-        when(databaseMetaData.getURL()).thenReturn("jdbc:h2:mem:test_db");
+        PreparedStatement preparedStatement1 = getPreparedStatement();
+        PreparedStatement preparedStatement2 = getPreparedStatement();
         when(preparedStatement1.execute()).thenReturn(true);
         when(preparedStatement2.execute()).thenReturn(true);
-<<<<<<< HEAD
-        when(preparedStatement1.getConnection()).thenReturn(mock(Connection.class));
-        when(preparedStatement2.getConnection()).thenReturn(mock(Connection.class));
         setSQLType(SQLType.DQL);
         setExecuteGroups(Arrays.asList(preparedStatement1, preparedStatement2), SQLType.DQL);
-=======
-        when(preparedStatement1.getConnection()).thenReturn(connection);
-        when(preparedStatement2.getConnection()).thenReturn(connection);
-        when(connection.getMetaData()).thenReturn(databaseMetaData);
-        PreparedStatementExecutor actual = new MemoryStrictlyPreparedStatementExecutor(
-                DatabaseType.H2, SQLType.DQL, getExecuteTemplate(), createPreparedStatementExecuteUnits(DQL_SQL, preparedStatement1, "ds_0", preparedStatement2, "ds_1"));
->>>>>>> e535a38b
         assertTrue(actual.execute());
         verify(preparedStatement1).execute();
         verify(preparedStatement2).execute();
@@ -537,4 +361,4 @@
         verify(getEventCaller(), times(2)).verifyEventExecutionType(ShardingEventType.EXECUTE_SUCCESS);
         verify(getEventCaller(), times(0)).verifyException(null);
     }
-}
+}