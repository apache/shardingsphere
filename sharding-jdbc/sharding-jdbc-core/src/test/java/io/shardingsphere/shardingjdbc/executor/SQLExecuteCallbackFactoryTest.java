/*
 * Copyright 2016-2018 shardingsphere.io.
 * <p>
 * Licensed under the Apache License, Version 2.0 (the "License");
 * you may not use this file except in compliance with the License.
 * You may obtain a copy of the License at
 *
 *     http://www.apache.org/licenses/LICENSE-2.0
 *
 * Unless required by applicable law or agreed to in writing, software
 * distributed under the License is distributed on an "AS IS" BASIS,
 * WITHOUT WARRANTIES OR CONDITIONS OF ANY KIND, either express or implied.
 * See the License for the specific language governing permissions and
 * limitations under the License.
 * </p>
 */

package io.shardingsphere.shardingjdbc.executor;

import io.shardingsphere.core.constant.ConnectionMode;
import io.shardingsphere.core.constant.DatabaseType;
<<<<<<< HEAD
import io.shardingsphere.core.constant.SQLType;
import io.shardingsphere.core.constant.transaction.TransactionType;
import io.shardingsphere.core.event.transaction.base.SagaTransactionEvent;
=======
>>>>>>> 26fc4a4a
import io.shardingsphere.core.executor.StatementExecuteUnit;
import io.shardingsphere.core.executor.sql.execute.SQLExecuteCallback;
import io.shardingsphere.core.routing.RouteUnit;
import io.shardingsphere.core.routing.SQLUnit;
import io.shardingsphere.shardingjdbc.jdbc.core.datasource.FixedBaseShardingTransactionHandler;
import io.shardingsphere.shardingjdbc.transaction.TransactionTypeHolder;
import io.shardingsphere.spi.transaction.ShardingTransactionHandler;
import io.shardingsphere.spi.transaction.ShardingTransactionHandlerRegistry;
import io.shardingsphere.transaction.executor.SagaSQLExecuteCallback;
import org.junit.After;
import org.junit.Before;
import org.junit.BeforeClass;
import org.junit.Test;
import org.junit.runner.RunWith;
import org.mockito.Mock;
import org.mockito.junit.MockitoJUnitRunner;

import java.sql.*;
import java.util.Collections;
import java.util.List;

import static org.hamcrest.CoreMatchers.instanceOf;
import static org.hamcrest.CoreMatchers.is;
import static org.junit.Assert.assertThat;
import static org.mockito.Mockito.verify;
import static org.mockito.Mockito.when;

@RunWith(MockitoJUnitRunner.class)
public class SQLExecuteCallbackFactoryTest {
    private static final TransactionType ORIGIN_TRANSACTION_TYPE = TransactionType.LOCAL;
    
    @Mock
    private PreparedStatement preparedStatement;
    
    @Mock
    private Statement statement;
    
    @Mock
    private StatementExecutor.Updater updater;
    
    @Mock
    private StatementExecutor.Executor executor;
    
    @Mock
    private Connection connection;
    
    @Mock
    private DatabaseMetaData metaData;
    
    private StatementExecuteUnit unit;
    
    @BeforeClass
    public static void preLoad() {
        ShardingTransactionHandlerRegistry.load();
    }
    
    @Before
    public void setUp() throws SQLException {
        when(preparedStatement.getConnection()).thenReturn(connection);
        when(statement.getConnection()).thenReturn(connection);
        when(connection.getMetaData()).thenReturn(metaData);
        when(metaData.getURL()).thenReturn("jdbc:mysql://localhost:3306/test");
    }
    
    @After
    public void tearDown() {
        TransactionTypeHolder.set(ORIGIN_TRANSACTION_TYPE);
    }
    
    @Test
    public void assertGetPreparedUpdateSQLExecuteCallback() throws SQLException {
<<<<<<< HEAD
        unit = new StatementExecuteUnit(new RouteUnit("ds", new SQLUnit("SELECT now()", Collections.<List<Object>>emptyList())), preparedStatement, ConnectionMode.CONNECTION_STRICTLY);
        SQLExecuteCallback sqlExecuteCallback = SQLExecuteCallbackFactory.getPreparedUpdateSQLExecuteCallback(DatabaseType.MySQL, SQLType.DML, true);
=======
        SQLExecuteCallback sqlExecuteCallback = SQLExecuteCallbackFactory.getPreparedUpdateSQLExecuteCallback(DatabaseType.MySQL, true);
>>>>>>> 26fc4a4a
        sqlExecuteCallback.execute(unit, true, null);
        verify(preparedStatement).executeUpdate();
        TransactionTypeHolder.set(TransactionType.BASE);
        sqlExecuteCallback = SQLExecuteCallbackFactory.getPreparedUpdateSQLExecuteCallback(DatabaseType.MySQL, SQLType.DML, true);
        assertThat(sqlExecuteCallback instanceof SagaSQLExecuteCallback, is(true));
        assertThat(FixedBaseShardingTransactionHandler.getInvokes().get("begin"), instanceOf(SagaTransactionEvent.class));
        FixedBaseShardingTransactionHandler.getInvokes().clear();
        sqlExecuteCallback.execute(unit, true, null);
        assertThat(FixedBaseShardingTransactionHandler.getInvokes().get("begin"), instanceOf(SagaTransactionEvent.class));
    }
    
    @Test
    public void assertGetPreparedSQLExecuteCallback() throws SQLException {
<<<<<<< HEAD
        unit = new StatementExecuteUnit(new RouteUnit("ds", new SQLUnit("SELECT now()", Collections.<List<Object>>emptyList())), preparedStatement, ConnectionMode.CONNECTION_STRICTLY);
        SQLExecuteCallback sqlExecuteCallback = SQLExecuteCallbackFactory.getPreparedSQLExecuteCallback(DatabaseType.MySQL, SQLType.DML, true);
=======
        SQLExecuteCallback sqlExecuteCallback = SQLExecuteCallbackFactory.getPreparedSQLExecuteCallback(DatabaseType.MySQL, true);
>>>>>>> 26fc4a4a
        sqlExecuteCallback.execute(unit, true, null);
        verify(preparedStatement).execute();
        TransactionTypeHolder.set(TransactionType.BASE);
        sqlExecuteCallback = SQLExecuteCallbackFactory.getPreparedSQLExecuteCallback(DatabaseType.MySQL, SQLType.DML, true);
        assertThat(sqlExecuteCallback instanceof SagaSQLExecuteCallback, is(true));
        assertThat(FixedBaseShardingTransactionHandler.getInvokes().get("begin"), instanceOf(SagaTransactionEvent.class));
        FixedBaseShardingTransactionHandler.getInvokes().clear();
        sqlExecuteCallback.execute(unit, true, null);
        assertThat(FixedBaseShardingTransactionHandler.getInvokes().get("begin"), instanceOf(SagaTransactionEvent.class));
    }
    
    @Test
    public void assertGetBatchPreparedSQLExecuteCallback() throws SQLException {
        unit = new StatementExecuteUnit(new RouteUnit("ds", new SQLUnit("SELECT now()", Collections.<List<Object>>emptyList())), preparedStatement, ConnectionMode.CONNECTION_STRICTLY);
        SQLExecuteCallback sqlExecuteCallback = SQLExecuteCallbackFactory.getBatchPreparedSQLExecuteCallback(DatabaseType.MySQL, SQLType.DML, true);
        sqlExecuteCallback.execute(unit, true, null);
        verify(preparedStatement).executeBatch();
        TransactionTypeHolder.set(TransactionType.BASE);
        sqlExecuteCallback = SQLExecuteCallbackFactory.getBatchPreparedSQLExecuteCallback(DatabaseType.MySQL, SQLType.DML, true);
        assertThat(sqlExecuteCallback instanceof SagaSQLExecuteCallback, is(true));
        assertThat(FixedBaseShardingTransactionHandler.getInvokes().get("begin"), instanceOf(SagaTransactionEvent.class));
        FixedBaseShardingTransactionHandler.getInvokes().clear();
        sqlExecuteCallback.execute(unit, true, null);
        assertThat(FixedBaseShardingTransactionHandler.getInvokes().get("begin"), instanceOf(SagaTransactionEvent.class));
    }
    
    @Test
    public void assertGetSQLExecuteCallbackWithUpdater() throws SQLException {
        unit = new StatementExecuteUnit(new RouteUnit("ds", new SQLUnit("SELECT now()", Collections.<List<Object>>emptyList())), statement, ConnectionMode.CONNECTION_STRICTLY);
        SQLExecuteCallback sqlExecuteCallback = SQLExecuteCallbackFactory.getSQLExecuteCallback(DatabaseType.MySQL, SQLType.DML, true, updater);
        sqlExecuteCallback.execute(unit, true, null);
        verify(updater).executeUpdate(unit.getStatement(), unit.getRouteUnit().getSqlUnit().getSql());
        TransactionTypeHolder.set(TransactionType.BASE);
        sqlExecuteCallback = SQLExecuteCallbackFactory.getSQLExecuteCallback(DatabaseType.MySQL, SQLType.DML, true, updater);
        assertThat(sqlExecuteCallback instanceof SagaSQLExecuteCallback, is(true));
        assertThat(FixedBaseShardingTransactionHandler.getInvokes().get("begin"), instanceOf(SagaTransactionEvent.class));
        FixedBaseShardingTransactionHandler.getInvokes().clear();
        sqlExecuteCallback.execute(unit, true, null);
        assertThat(FixedBaseShardingTransactionHandler.getInvokes().get("begin"), instanceOf(SagaTransactionEvent.class));
    }
    
    @Test
    public void assertGetSQLExecuteCallbackWithExecutor() throws SQLException {
        unit = new StatementExecuteUnit(new RouteUnit("ds", new SQLUnit("SELECT now()", Collections.<List<Object>>emptyList())), statement, ConnectionMode.CONNECTION_STRICTLY);
        SQLExecuteCallback sqlExecuteCallback = SQLExecuteCallbackFactory.getSQLExecuteCallback(DatabaseType.MySQL, SQLType.DML, true, executor);
        sqlExecuteCallback.execute(unit, true, null);
        verify(executor).execute(unit.getStatement(), unit.getRouteUnit().getSqlUnit().getSql());
        TransactionTypeHolder.set(TransactionType.BASE);
        sqlExecuteCallback = SQLExecuteCallbackFactory.getSQLExecuteCallback(DatabaseType.MySQL, SQLType.DML, true, executor);
        assertThat(sqlExecuteCallback instanceof SagaSQLExecuteCallback, is(true));
        assertThat(FixedBaseShardingTransactionHandler.getInvokes().get("begin"), instanceOf(SagaTransactionEvent.class));
        FixedBaseShardingTransactionHandler.getInvokes().clear();
        sqlExecuteCallback.execute(unit, true, null);
        assertThat(FixedBaseShardingTransactionHandler.getInvokes().get("begin"), instanceOf(SagaTransactionEvent.class));
    }
}<|MERGE_RESOLUTION|>--- conflicted
+++ resolved
@@ -19,12 +19,9 @@
 
 import io.shardingsphere.core.constant.ConnectionMode;
 import io.shardingsphere.core.constant.DatabaseType;
-<<<<<<< HEAD
 import io.shardingsphere.core.constant.SQLType;
 import io.shardingsphere.core.constant.transaction.TransactionType;
 import io.shardingsphere.core.event.transaction.base.SagaTransactionEvent;
-=======
->>>>>>> 26fc4a4a
 import io.shardingsphere.core.executor.StatementExecuteUnit;
 import io.shardingsphere.core.executor.sql.execute.SQLExecuteCallback;
 import io.shardingsphere.core.routing.RouteUnit;
@@ -87,21 +84,12 @@
         when(statement.getConnection()).thenReturn(connection);
         when(connection.getMetaData()).thenReturn(metaData);
         when(metaData.getURL()).thenReturn("jdbc:mysql://localhost:3306/test");
-    }
-    
-    @After
-    public void tearDown() {
-        TransactionTypeHolder.set(ORIGIN_TRANSACTION_TYPE);
+        unit = new StatementExecuteUnit(new RouteUnit("ds", new SQLUnit("SELECT now()", Collections.<List<Object>>emptyList())), preparedStatement, ConnectionMode.CONNECTION_STRICTLY);
     }
     
     @Test
     public void assertGetPreparedUpdateSQLExecuteCallback() throws SQLException {
-<<<<<<< HEAD
-        unit = new StatementExecuteUnit(new RouteUnit("ds", new SQLUnit("SELECT now()", Collections.<List<Object>>emptyList())), preparedStatement, ConnectionMode.CONNECTION_STRICTLY);
-        SQLExecuteCallback sqlExecuteCallback = SQLExecuteCallbackFactory.getPreparedUpdateSQLExecuteCallback(DatabaseType.MySQL, SQLType.DML, true);
-=======
         SQLExecuteCallback sqlExecuteCallback = SQLExecuteCallbackFactory.getPreparedUpdateSQLExecuteCallback(DatabaseType.MySQL, true);
->>>>>>> 26fc4a4a
         sqlExecuteCallback.execute(unit, true, null);
         verify(preparedStatement).executeUpdate();
         TransactionTypeHolder.set(TransactionType.BASE);
@@ -115,12 +103,7 @@
     
     @Test
     public void assertGetPreparedSQLExecuteCallback() throws SQLException {
-<<<<<<< HEAD
-        unit = new StatementExecuteUnit(new RouteUnit("ds", new SQLUnit("SELECT now()", Collections.<List<Object>>emptyList())), preparedStatement, ConnectionMode.CONNECTION_STRICTLY);
-        SQLExecuteCallback sqlExecuteCallback = SQLExecuteCallbackFactory.getPreparedSQLExecuteCallback(DatabaseType.MySQL, SQLType.DML, true);
-=======
         SQLExecuteCallback sqlExecuteCallback = SQLExecuteCallbackFactory.getPreparedSQLExecuteCallback(DatabaseType.MySQL, true);
->>>>>>> 26fc4a4a
         sqlExecuteCallback.execute(unit, true, null);
         verify(preparedStatement).execute();
         TransactionTypeHolder.set(TransactionType.BASE);
