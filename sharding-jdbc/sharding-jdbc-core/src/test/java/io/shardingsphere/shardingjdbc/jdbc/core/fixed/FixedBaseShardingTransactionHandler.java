/*
 * Copyright 2016-2018 shardingsphere.io.
 * <p>
 * Licensed under the Apache License, Version 2.0 (the "License");
 * you may not use this file except in compliance with the License.
 * You may obtain a copy of the License at
 *
 *     http://www.apache.org/licenses/LICENSE-2.0
 *
 * Unless required by applicable law or agreed to in writing, software
 * distributed under the License is distributed on an "AS IS" BASIS,
 * WITHOUT WARRANTIES OR CONDITIONS OF ANY KIND, either express or implied.
 * See the License for the specific language governing permissions and
 * limitations under the License.
 * </p>
 */

package io.shardingsphere.shardingjdbc.jdbc.core.fixed;

import io.shardingsphere.transaction.api.TransactionType;
import io.shardingsphere.transaction.core.TransactionOperationType;
import io.shardingsphere.transaction.core.handler.ShardingTransactionHandlerAdapter;
import io.shardingsphere.transaction.core.manager.ShardingTransactionManager;

import java.util.HashMap;
import java.util.Map;

/**
 * Fixed base sharding transaction handler.
 *
 * @author zhaojun
 */
public final class FixedBaseShardingTransactionHandler extends ShardingTransactionHandlerAdapter {
    
    private static final Map<String, TransactionOperationType> INVOKES = new HashMap<>();
    
    /**
     * Get invoke map.
     *
     * @return map
     */
    public static Map<String, TransactionOperationType> getInvokes() {
        return INVOKES;
    }
    
    @Override
<<<<<<< HEAD
    public void doInTransaction(final ShardingTransactionContext context) {
        if (null == context.getOperationType()) {
            return;
        }
        switch (context.getOperationType()) {
=======
    public void doInTransaction(final TransactionOperationType transactionOperationType) {
        switch (transactionOperationType) {
>>>>>>> 43173430
            case BEGIN:
                INVOKES.put("begin", transactionOperationType);
                return;
            case COMMIT:
                INVOKES.put("commit", transactionOperationType);
                return;
            case ROLLBACK:
                INVOKES.put("rollback", transactionOperationType);
                return;
            default:
        }
    }
    
    @Override
    public ShardingTransactionManager getShardingTransactionManager() {
        return null;
    }
    
    @Override
    public TransactionType getTransactionType() {
        return TransactionType.BASE;
    }
}<|MERGE_RESOLUTION|>--- conflicted
+++ resolved
@@ -44,16 +44,8 @@
     }
     
     @Override
-<<<<<<< HEAD
-    public void doInTransaction(final ShardingTransactionContext context) {
-        if (null == context.getOperationType()) {
-            return;
-        }
-        switch (context.getOperationType()) {
-=======
     public void doInTransaction(final TransactionOperationType transactionOperationType) {
         switch (transactionOperationType) {
->>>>>>> 43173430
             case BEGIN:
                 INVOKES.put("begin", transactionOperationType);
                 return;
