/*
 * Licensed to the Apache Software Foundation (ASF) under one or more
 * contributor license agreements.  See the NOTICE file distributed with
 * this work for additional information regarding copyright ownership.
 * The ASF licenses this file to You under the Apache License, Version 2.0
 * (the "License"); you may not use this file except in compliance with
 * the License.  You may obtain a copy of the License at
 *
 *     http://www.apache.org/licenses/LICENSE-2.0
 *
 * Unless required by applicable law or agreed to in writing, software
 * distributed under the License is distributed on an "AS IS" BASIS,
 * WITHOUT WARRANTIES OR CONDITIONS OF ANY KIND, either express or implied.
 * See the License for the specific language governing permissions and
 * limitations under the License.
 */

package org.apache.shardingsphere.shardingjdbc.common.base;

import com.google.common.base.Preconditions;
import com.google.common.collect.Maps;
<<<<<<< HEAD
import java.io.ByteArrayInputStream;
import java.io.InputStreamReader;
import java.nio.charset.StandardCharsets;
=======
import java.io.File;
import java.io.IOException;
import java.io.InputStreamReader;
>>>>>>> 16277eb1
import java.sql.SQLException;
import java.util.Collections;
import java.util.LinkedHashMap;
import java.util.List;
import java.util.Map;
<<<<<<< HEAD
import java.util.Objects;
=======
>>>>>>> 16277eb1
import java.util.Properties;
import javax.sql.DataSource;
import org.apache.shardingsphere.encrypt.api.EncryptColumnRuleConfiguration;
import org.apache.shardingsphere.encrypt.api.EncryptRuleConfiguration;
import org.apache.shardingsphere.encrypt.api.EncryptTableRuleConfiguration;
import org.apache.shardingsphere.encrypt.api.EncryptorRuleConfiguration;
import org.apache.shardingsphere.encrypt.rule.EncryptRule;
import org.apache.shardingsphere.encrypt.yaml.config.YamlEncryptColumnRuleConfiguration;
import org.apache.shardingsphere.encrypt.yaml.config.YamlEncryptRuleConfiguration;
import org.apache.shardingsphere.encrypt.yaml.config.YamlEncryptTableRuleConfiguration;
import org.apache.shardingsphere.encrypt.yaml.config.YamlEncryptorRuleConfiguration;
import org.apache.shardingsphere.shardingjdbc.jdbc.core.connection.EncryptConnection;
import org.apache.shardingsphere.shardingjdbc.jdbc.core.datasource.EncryptDataSource;
import org.apache.shardingsphere.underlying.common.config.properties.ConfigurationPropertyKey;
import org.apache.shardingsphere.underlying.common.yaml.engine.YamlEngine;
import org.h2.tools.RunScript;
import org.junit.AfterClass;
import org.junit.Before;
import org.junit.BeforeClass;
<<<<<<< HEAD
import org.yaml.snakeyaml.Yaml;

public abstract class AbstractEncryptJDBCDatabaseAndTableTest extends AbstractSQLTest {

=======

public abstract class AbstractEncryptJDBCDatabaseAndTableTest extends AbstractSQLTest {
>>>>>>> 16277eb1
    private static EncryptDataSource encryptDataSource;

    private static EncryptDataSource encryptDataSourceWithProps;

    private static final List<String> ENCRYPT_DB_NAMES = Collections.singletonList("encrypt");

<<<<<<< HEAD
    private static Map<String, Object> encryptJDBCTestConfig;

    private static final String CONFIG_FILE_NAME = "encrypt_data.yaml";

    private static final Yaml YAML = new Yaml();
=======
    private static YamlEncryptRuleConfiguration encryptRuleConfig;
>>>>>>> 16277eb1

    @BeforeClass
    public static void initEncryptDataSource() throws SQLException, IOException {
        encryptRuleConfig = getEncryptRuleConfig(getFile("encrypt_config.yaml"));
        System.out.println(encryptRuleConfig);
        if (null != encryptDataSource && null != encryptDataSourceWithProps) {
            return;
        }
        encryptJDBCTestConfig = (Map<String, Object>) (YAML.load(AbstractSQLTest.class.getClassLoader().getResourceAsStream(CONFIG_FILE_NAME)));
        Map<String, DataSource> dataSources = getDataSources();
        encryptDataSource = new EncryptDataSource(dataSources.values().iterator().next(), new EncryptRule(createEncryptRuleConfiguration()), new Properties());
        encryptDataSourceWithProps = new EncryptDataSource(dataSources.values().iterator().next(), new EncryptRule(createEncryptRuleConfiguration()), createProperties());
    }

    private static Properties createProperties() {
        Properties result = new Properties();
        result.put(ConfigurationPropertyKey.SQL_SHOW.getKey(), true);
        result.put(ConfigurationPropertyKey.QUERY_WITH_CIPHER_COLUMN.getKey(), false);
        return result;
    }

    private static Map<String, DataSource> getDataSources() {
        return Maps.filterKeys(getDatabaseTypeMap().values().iterator().next(), ENCRYPT_DB_NAMES::contains);
    }

    private static EncryptRuleConfiguration createEncryptRuleConfiguration() {
        EncryptRuleConfiguration result = new EncryptRuleConfiguration();
<<<<<<< HEAD
        result.getEncryptors().put("test", new EncryptorRuleConfiguration("test", new Properties()));
        result.getEncryptors().put("assistedTest", new EncryptorRuleConfiguration("assistedTest", new Properties()));
        result.getTables().put("t_encrypt", createEncryptTableRule("t_encrypt"));
        result.getTables().put("t_query_encrypt", createQueryEncryptTableRule("t_query_encrypt"));
        result.getTables().put("t_encrypt_contains_column", createEncryptContainsColumnTableRule("t_encrypt1", "t_encrypt2"));
        return result;
    }

    private static EncryptTableRuleConfiguration createEncryptTableRule(final String tEncrypt) {
        EncryptColumnRuleConfiguration columnRuleConfig = buildEncryptColumnRuleConfiguration(tEncrypt);
        return new EncryptTableRuleConfiguration(Collections.singletonMap("pwd", columnRuleConfig));
    }

    private static EncryptTableRuleConfiguration createQueryEncryptTableRule(final String tQueryEncrypt) {
        return createEncryptTableRule(tQueryEncrypt);
    }

    private static EncryptTableRuleConfiguration createEncryptContainsColumnTableRule(final String tEncrypt1, final String tEncrypt2) {
        EncryptColumnRuleConfiguration columnConfig1 = buildEncryptColumnRuleConfiguration(tEncrypt1);
        EncryptColumnRuleConfiguration columnConfig2 = buildEncryptColumnRuleConfiguration(tEncrypt2);
        Map<String, EncryptColumnRuleConfiguration> columns = new LinkedHashMap<>(2, 1);
        columns.put("plain_pwd", columnConfig1);
        columns.put("plain_pwd2", columnConfig2);
        return new EncryptTableRuleConfiguration(columns);
    }

    private static EncryptColumnRuleConfiguration buildEncryptColumnRuleConfiguration(final String key) {
        Map<String, String> ruleConfig = (Map<String, String>) encryptJDBCTestConfig.get(key);
        return new EncryptColumnRuleConfiguration(
            Objects.requireNonNull(ruleConfig.get("plainColumn")),
            Objects.requireNonNull(ruleConfig.get("cipherColumn")),
            Objects.requireNonNull(ruleConfig.get("assistedQueryColumn")),
            Objects.requireNonNull(ruleConfig.get("encryptor")));
    }

=======
        for (Map.Entry<String, YamlEncryptorRuleConfiguration> entry : encryptRuleConfig.getEncryptors().entrySet()) {
            result.getEncryptors().put(entry.getKey(), new EncryptorRuleConfiguration(entry.getValue().getType(), entry.getValue().getProps()));
        }

        for (Map.Entry<String, YamlEncryptTableRuleConfiguration> tableMap : encryptRuleConfig.getTables().entrySet()) {
            Map<String, EncryptColumnRuleConfiguration> columns = new LinkedHashMap<>(2, 1);
            for (Map.Entry<String, YamlEncryptColumnRuleConfiguration> columnMap : tableMap.getValue().getColumns().entrySet()) {
                YamlEncryptColumnRuleConfiguration yamlConfig = columnMap.getValue();
                EncryptColumnRuleConfiguration columnRuleConfiguration = new EncryptColumnRuleConfiguration(yamlConfig.getPlainColumn(), yamlConfig.getCipherColumn(), yamlConfig.getAssistedQueryColumn(),
                    yamlConfig.getEncryptor());
                columns.put(columnMap.getKey(), columnRuleConfiguration);
            }
            result.getTables().put(tableMap.getKey(), new EncryptTableRuleConfiguration(columns));
        }

        return result;
    }

>>>>>>> 16277eb1
    @Before
    public void initTable() {
        try {
            EncryptConnection conn = encryptDataSource.getConnection();

            String runScript = (String) Objects.requireNonNull(encryptJDBCTestConfig.get("RunScript"),
                "RunScript must not be null.");
            RunScript.execute(conn, new InputStreamReader(new ByteArrayInputStream(runScript.getBytes(StandardCharsets.UTF_8))));
            conn.close();
        } catch (final SQLException ex) {
            ex.printStackTrace();
        }
    }

    protected final EncryptConnection getEncryptConnection() throws SQLException {
        return encryptDataSource.getConnection();
    }

    protected final EncryptConnection getEncryptConnectionWithProps() throws SQLException {
        return encryptDataSourceWithProps.getConnection();
    }

<<<<<<< HEAD
=======
    private static File getFile(final String fileName) {
        return new File(Preconditions.checkNotNull(AbstractEncryptJDBCDatabaseAndTableTest.class.getClassLoader().getResource(fileName),
            "file resource must not be null : " + fileName).getFile());
    }

    private static YamlEncryptRuleConfiguration getEncryptRuleConfig(final File file) throws IOException {
        return YamlEngine.unmarshal(file, YamlEncryptRuleConfiguration.class);
    }

>>>>>>> 16277eb1
    @AfterClass
    public static void close() throws Exception {
        if (encryptDataSource == null) {
            return;
        }
        encryptDataSource.close();
        encryptDataSource = null;
    }
}<|MERGE_RESOLUTION|>--- conflicted
+++ resolved
@@ -19,24 +19,14 @@
 
 import com.google.common.base.Preconditions;
 import com.google.common.collect.Maps;
-<<<<<<< HEAD
-import java.io.ByteArrayInputStream;
-import java.io.InputStreamReader;
-import java.nio.charset.StandardCharsets;
-=======
 import java.io.File;
 import java.io.IOException;
 import java.io.InputStreamReader;
->>>>>>> 16277eb1
 import java.sql.SQLException;
 import java.util.Collections;
 import java.util.LinkedHashMap;
 import java.util.List;
 import java.util.Map;
-<<<<<<< HEAD
-import java.util.Objects;
-=======
->>>>>>> 16277eb1
 import java.util.Properties;
 import javax.sql.DataSource;
 import org.apache.shardingsphere.encrypt.api.EncryptColumnRuleConfiguration;
@@ -56,30 +46,15 @@
 import org.junit.AfterClass;
 import org.junit.Before;
 import org.junit.BeforeClass;
-<<<<<<< HEAD
-import org.yaml.snakeyaml.Yaml;
 
 public abstract class AbstractEncryptJDBCDatabaseAndTableTest extends AbstractSQLTest {
-
-=======
-
-public abstract class AbstractEncryptJDBCDatabaseAndTableTest extends AbstractSQLTest {
->>>>>>> 16277eb1
     private static EncryptDataSource encryptDataSource;
 
     private static EncryptDataSource encryptDataSourceWithProps;
 
     private static final List<String> ENCRYPT_DB_NAMES = Collections.singletonList("encrypt");
 
-<<<<<<< HEAD
-    private static Map<String, Object> encryptJDBCTestConfig;
-
-    private static final String CONFIG_FILE_NAME = "encrypt_data.yaml";
-
-    private static final Yaml YAML = new Yaml();
-=======
     private static YamlEncryptRuleConfiguration encryptRuleConfig;
->>>>>>> 16277eb1
 
     @BeforeClass
     public static void initEncryptDataSource() throws SQLException, IOException {
@@ -88,7 +63,6 @@
         if (null != encryptDataSource && null != encryptDataSourceWithProps) {
             return;
         }
-        encryptJDBCTestConfig = (Map<String, Object>) (YAML.load(AbstractSQLTest.class.getClassLoader().getResourceAsStream(CONFIG_FILE_NAME)));
         Map<String, DataSource> dataSources = getDataSources();
         encryptDataSource = new EncryptDataSource(dataSources.values().iterator().next(), new EncryptRule(createEncryptRuleConfiguration()), new Properties());
         encryptDataSourceWithProps = new EncryptDataSource(dataSources.values().iterator().next(), new EncryptRule(createEncryptRuleConfiguration()), createProperties());
@@ -107,43 +81,6 @@
 
     private static EncryptRuleConfiguration createEncryptRuleConfiguration() {
         EncryptRuleConfiguration result = new EncryptRuleConfiguration();
-<<<<<<< HEAD
-        result.getEncryptors().put("test", new EncryptorRuleConfiguration("test", new Properties()));
-        result.getEncryptors().put("assistedTest", new EncryptorRuleConfiguration("assistedTest", new Properties()));
-        result.getTables().put("t_encrypt", createEncryptTableRule("t_encrypt"));
-        result.getTables().put("t_query_encrypt", createQueryEncryptTableRule("t_query_encrypt"));
-        result.getTables().put("t_encrypt_contains_column", createEncryptContainsColumnTableRule("t_encrypt1", "t_encrypt2"));
-        return result;
-    }
-
-    private static EncryptTableRuleConfiguration createEncryptTableRule(final String tEncrypt) {
-        EncryptColumnRuleConfiguration columnRuleConfig = buildEncryptColumnRuleConfiguration(tEncrypt);
-        return new EncryptTableRuleConfiguration(Collections.singletonMap("pwd", columnRuleConfig));
-    }
-
-    private static EncryptTableRuleConfiguration createQueryEncryptTableRule(final String tQueryEncrypt) {
-        return createEncryptTableRule(tQueryEncrypt);
-    }
-
-    private static EncryptTableRuleConfiguration createEncryptContainsColumnTableRule(final String tEncrypt1, final String tEncrypt2) {
-        EncryptColumnRuleConfiguration columnConfig1 = buildEncryptColumnRuleConfiguration(tEncrypt1);
-        EncryptColumnRuleConfiguration columnConfig2 = buildEncryptColumnRuleConfiguration(tEncrypt2);
-        Map<String, EncryptColumnRuleConfiguration> columns = new LinkedHashMap<>(2, 1);
-        columns.put("plain_pwd", columnConfig1);
-        columns.put("plain_pwd2", columnConfig2);
-        return new EncryptTableRuleConfiguration(columns);
-    }
-
-    private static EncryptColumnRuleConfiguration buildEncryptColumnRuleConfiguration(final String key) {
-        Map<String, String> ruleConfig = (Map<String, String>) encryptJDBCTestConfig.get(key);
-        return new EncryptColumnRuleConfiguration(
-            Objects.requireNonNull(ruleConfig.get("plainColumn")),
-            Objects.requireNonNull(ruleConfig.get("cipherColumn")),
-            Objects.requireNonNull(ruleConfig.get("assistedQueryColumn")),
-            Objects.requireNonNull(ruleConfig.get("encryptor")));
-    }
-
-=======
         for (Map.Entry<String, YamlEncryptorRuleConfiguration> entry : encryptRuleConfig.getEncryptors().entrySet()) {
             result.getEncryptors().put(entry.getKey(), new EncryptorRuleConfiguration(entry.getValue().getType(), entry.getValue().getProps()));
         }
@@ -162,15 +99,11 @@
         return result;
     }
 
->>>>>>> 16277eb1
     @Before
     public void initTable() {
         try {
             EncryptConnection conn = encryptDataSource.getConnection();
-
-            String runScript = (String) Objects.requireNonNull(encryptJDBCTestConfig.get("RunScript"),
-                "RunScript must not be null.");
-            RunScript.execute(conn, new InputStreamReader(new ByteArrayInputStream(runScript.getBytes(StandardCharsets.UTF_8))));
+            RunScript.execute(conn, new InputStreamReader(AbstractSQLTest.class.getClassLoader().getResourceAsStream("encrypt_data.sql")));
             conn.close();
         } catch (final SQLException ex) {
             ex.printStackTrace();
@@ -185,8 +118,6 @@
         return encryptDataSourceWithProps.getConnection();
     }
 
-<<<<<<< HEAD
-=======
     private static File getFile(final String fileName) {
         return new File(Preconditions.checkNotNull(AbstractEncryptJDBCDatabaseAndTableTest.class.getClassLoader().getResource(fileName),
             "file resource must not be null : " + fileName).getFile());
@@ -196,7 +127,6 @@
         return YamlEngine.unmarshal(file, YamlEncryptRuleConfiguration.class);
     }
 
->>>>>>> 16277eb1
     @AfterClass
     public static void close() throws Exception {
         if (encryptDataSource == null) {
