/*
 * Copyright 2016-2018 shardingsphere.io.
 * <p>
 * Licensed under the Apache License, Version 2.0 (the "License");
 * you may not use this file except in compliance with the License.
 * You may obtain a copy of the License at
 *
 *     http://www.apache.org/licenses/LICENSE-2.0
 *
 * Unless required by applicable law or agreed to in writing, software
 * distributed under the License is distributed on an "AS IS" BASIS,
 * WITHOUT WARRANTIES OR CONDITIONS OF ANY KIND, either express or implied.
 * See the License for the specific language governing permissions and
 * limitations under the License.
 * </p>
 */

package io.shardingsphere.shardingjdbc.jdbc.core.datasource;

import com.google.common.base.Preconditions;
import io.shardingsphere.api.ConfigMapContext;
import io.shardingsphere.api.config.SagaConfiguration;
import io.shardingsphere.core.constant.transaction.TransactionType;
import io.shardingsphere.core.rule.ShardingRule;
import io.shardingsphere.core.transaction.TransactionTypeHolder;
import io.shardingsphere.shardingjdbc.jdbc.adapter.AbstractDataSourceAdapter;
import io.shardingsphere.shardingjdbc.jdbc.core.ShardingContext;
import io.shardingsphere.shardingjdbc.jdbc.core.connection.ShardingConnection;
import lombok.Getter;
import lombok.extern.slf4j.Slf4j;

import javax.sql.DataSource;
import java.sql.SQLException;
import java.util.Map;
import java.util.Properties;
import java.util.concurrent.ConcurrentHashMap;

/**
 * Sharding data source.
 *
 * @author zhangliang
 * @author zhaojun
 * @author panjuan
 * @author yangyi
 */
@Getter
@Slf4j
public class ShardingDataSource extends AbstractDataSourceAdapter {
    
    private final ShardingContext shardingContext;
    
    public ShardingDataSource(final Map<String, DataSource> dataSourceMap, final ShardingRule shardingRule) throws SQLException {
        this(dataSourceMap, shardingRule, new ConcurrentHashMap<String, Object>(), new Properties(), new SagaConfiguration());
    }
    
    public ShardingDataSource(final Map<String, DataSource> dataSourceMap, final ShardingRule shardingRule,
                              final Map<String, Object> configMap, final Properties props, final SagaConfiguration sagaConfiguration) throws SQLException {
        super(dataSourceMap, sagaConfiguration);
        checkDataSourceType(dataSourceMap);
        if (!configMap.isEmpty()) {
            ConfigMapContext.getInstance().getConfigMap().putAll(configMap);
        }
        shardingContext = new ShardingContext(getDataSourceMap(), shardingRule, getDatabaseType(), props);
    }
    
    private void checkDataSourceType(final Map<String, DataSource> dataSourceMap) {
        for (DataSource each : dataSourceMap.values()) {
            Preconditions.checkArgument(!(each instanceof MasterSlaveDataSource), "Initialized data sources can not be master-slave data sources.");
        }
    }
    
    @Override
    public final ShardingConnection getConnection() {
        if (TransactionType.XA == TransactionTypeHolder.get()) {
            if (null != getXaDataSourceMap() && !getXaDataSourceMap().isEmpty()) {
                return new ShardingConnection(getXaDataSourceMap(), shardingContext, TransactionType.XA);
            }
            log.warn("XA transaction resource have not load, using Local transaction instead!");
        }
<<<<<<< HEAD
        if (TransactionType.BASE == TransactionTypeHolder.get()) {
            return new ShardingConnection(getDataSourceMap(), shardingContext, TransactionType.BASE, getSagaConfiguration());
        }
        return new ShardingConnection(getDataSourceMap(), shardingContext);
=======
        return new ShardingConnection(getDataSourceMap(), shardingContext, TransactionType.LOCAL);
>>>>>>> 7f5e0903
    }
    
    @Override
    public final void close() {
        super.close();
        shardingContext.close();
    }
}<|MERGE_RESOLUTION|>--- conflicted
+++ resolved
@@ -77,14 +77,10 @@
             }
             log.warn("XA transaction resource have not load, using Local transaction instead!");
         }
-<<<<<<< HEAD
         if (TransactionType.BASE == TransactionTypeHolder.get()) {
             return new ShardingConnection(getDataSourceMap(), shardingContext, TransactionType.BASE, getSagaConfiguration());
         }
-        return new ShardingConnection(getDataSourceMap(), shardingContext);
-=======
         return new ShardingConnection(getDataSourceMap(), shardingContext, TransactionType.LOCAL);
->>>>>>> 7f5e0903
     }
     
     @Override
