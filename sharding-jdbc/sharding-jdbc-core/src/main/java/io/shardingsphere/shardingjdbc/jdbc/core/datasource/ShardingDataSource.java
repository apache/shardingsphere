--- conflicted
+++ resolved
@@ -23,7 +23,6 @@
 import io.shardingsphere.shardingjdbc.jdbc.adapter.AbstractDataSourceAdapter;
 import io.shardingsphere.shardingjdbc.jdbc.core.ShardingContext;
 import io.shardingsphere.shardingjdbc.jdbc.core.connection.ShardingConnection;
-import io.shardingsphere.transaction.api.TransactionType;
 import io.shardingsphere.transaction.api.TransactionTypeHolder;
 import lombok.Getter;
 import lombok.extern.slf4j.Slf4j;
@@ -40,7 +39,6 @@
  * @author zhangliang
  * @author zhaojun
  * @author panjuan
- * @author yangyi
  */
 @Getter
 @Slf4j
@@ -69,14 +67,7 @@
     
     @Override
     public final ShardingConnection getConnection() {
-<<<<<<< HEAD
-        if (TransactionType.BASE == TransactionTypeHolder.get()) {
-            return new ShardingConnection(getDataSourceMap(), shardingContext, TransactionType.BASE);
-        }
-        return new ShardingConnection(getShardingTransactionalDataSources().getDataSourceMap(), shardingContext, TransactionTypeHolder.get());
-=======
         return new ShardingConnection(getDataSourceMap(), shardingContext, TransactionTypeHolder.get());
->>>>>>> 43173430
     }
     
     @Override
