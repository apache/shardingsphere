/*
 * Copyright 2016-2018 shardingsphere.io.
 * <p>
 * Licensed under the Apache License, Version 2.0 (the "License");
 * you may not use this file except in compliance with the License.
 * You may obtain a copy of the License at
 *
 *     http://www.apache.org/licenses/LICENSE-2.0
 *
 * Unless required by applicable law or agreed to in writing, software
 * distributed under the License is distributed on an "AS IS" BASIS,
 * WITHOUT WARRANTIES OR CONDITIONS OF ANY KIND, either express or implied.
 * See the License for the specific language governing permissions and
 * limitations under the License.
 * </p>
 */

package io.shardingsphere.shardingjdbc.executor;

import com.google.common.base.Function;
import com.google.common.base.Optional;
import com.google.common.base.Predicate;
import com.google.common.collect.Iterators;
import com.google.common.collect.Lists;
import io.shardingsphere.core.constant.ConnectionMode;
import io.shardingsphere.core.constant.DatabaseType;
import io.shardingsphere.core.executor.ShardingExecuteGroup;
import io.shardingsphere.core.executor.StatementExecuteUnit;
import io.shardingsphere.core.executor.sql.execute.SQLExecuteCallback;
import io.shardingsphere.core.executor.sql.execute.threadlocal.ExecutorExceptionHandler;
import io.shardingsphere.core.executor.sql.prepare.SQLExecutePrepareCallback;
import io.shardingsphere.core.routing.BatchRouteUnit;
import io.shardingsphere.core.routing.RouteUnit;
import io.shardingsphere.core.routing.SQLRouteResult;
import io.shardingsphere.shardingjdbc.jdbc.core.connection.ShardingConnection;
import lombok.Getter;

import java.sql.Connection;
import java.sql.PreparedStatement;
import java.sql.SQLException;
import java.sql.Statement;
import java.util.ArrayList;
import java.util.Collection;
import java.util.LinkedList;
import java.util.List;
import java.util.Map.Entry;

/**
 * Prepared statement executor to process add batch.
 * 
 * @author zhangliang
 * @author maxiaoguang
 * @author panjuan
 */
public final class BatchPreparedStatementExecutor extends AbstractStatementExecutor {
    
    private final Collection<BatchRouteUnit> routeUnits = new LinkedList<>();
    
    @Getter
    private final boolean returnGeneratedKeys;
    
    private int batchCount;
    
    public BatchPreparedStatementExecutor(final int resultSetType, final int resultSetConcurrency, final int resultSetHoldability, final boolean returnGeneratedKeys,
                                          final ShardingConnection shardingConnection) {
        super(resultSetType, resultSetConcurrency, resultSetHoldability, shardingConnection);
        this.returnGeneratedKeys = returnGeneratedKeys;
    }
    
    /**
     * Initialize executor.
     *
     * @throws SQLException SQL exception
     */
    public void init() throws SQLException {
        getExecuteGroups().addAll(obtainExecuteGroups(routeUnits));
    }
    
    private Collection<ShardingExecuteGroup<StatementExecuteUnit>> obtainExecuteGroups(final Collection<BatchRouteUnit> routeUnits) throws SQLException {
        return getSqlExecutePrepareTemplate().getExecuteUnitGroups(Lists.transform(new ArrayList<>(routeUnits), new Function<BatchRouteUnit, RouteUnit>() {
    
            @Override
            public RouteUnit apply(final BatchRouteUnit input) {
                return input.getRouteUnit();
            }
        }), new SQLExecutePrepareCallback() {
            
            @Override
            public List<Connection> getConnections(final ConnectionMode connectionMode, final String dataSourceName, final int connectionSize) throws SQLException {
                return BatchPreparedStatementExecutor.super.getConnection().getConnections(connectionMode, dataSourceName, connectionSize);
            }
            
            @Override
            public StatementExecuteUnit createStatementExecuteUnit(final Connection connection, final RouteUnit routeUnit, final ConnectionMode connectionMode) throws SQLException {
                return new StatementExecuteUnit(routeUnit, createPreparedStatement(connection, routeUnit.getSqlUnit().getSql()), connectionMode);
            }
        });
    }
    
    @SuppressWarnings("MagicConstant")
    private PreparedStatement createPreparedStatement(final Connection connection, final String sql) throws SQLException {
        return returnGeneratedKeys ? connection.prepareStatement(sql, Statement.RETURN_GENERATED_KEYS)
                : connection.prepareStatement(sql, getResultSetType(), getResultSetConcurrency(), getResultSetHoldability());
    }
    
    /**
     * Add batch for route units.
     *
     * @param routeResult route result
     */
    public void addBatchForRouteUnits(final SQLRouteResult routeResult) {
        handleOldRouteUnits(createBatchRouteUnits(routeResult.getRouteUnits()));
        handleNewRouteUnits(createBatchRouteUnits(routeResult.getRouteUnits()));
        batchCount++;
    }
    
    private Collection<BatchRouteUnit> createBatchRouteUnits(final Collection<RouteUnit> routeUnits) {
        Collection<BatchRouteUnit> result = new LinkedList<>();
        for (RouteUnit each : routeUnits) {
            result.add(new BatchRouteUnit(each));
        }
        return result;
    }
    
    private void handleOldRouteUnits(final Collection<BatchRouteUnit> newRouteUnits) {
        for (final BatchRouteUnit each : newRouteUnits) {
            Optional<BatchRouteUnit> batchRouteUnitOptional = Iterators.tryFind(routeUnits.iterator(), new Predicate<BatchRouteUnit>() {
                @Override
                public boolean apply(final BatchRouteUnit input) {
                    return input.equals(each);
                }
            });
            if (batchRouteUnitOptional.isPresent()) {
                reviseBatchRouteUnit(batchRouteUnitOptional.get(), each);
            }
        }
    }
    
    private void reviseBatchRouteUnit(final BatchRouteUnit oldBatchRouteUnit, final BatchRouteUnit newBatchRouteUnit) {
        oldBatchRouteUnit.getRouteUnit().getSqlUnit().getParameterSets().add(newBatchRouteUnit.getRouteUnit().getSqlUnit().getParameterSets().get(0));
        oldBatchRouteUnit.mapAddBatchCount(batchCount);
    }
    
    private void handleNewRouteUnits(final Collection<BatchRouteUnit> newRouteUnits) {
        newRouteUnits.removeAll(routeUnits);
        for (BatchRouteUnit each : newRouteUnits) {
            each.mapAddBatchCount(batchCount);
        }
        routeUnits.addAll(newRouteUnits);
    }
    
    /**
     * Execute batch.
     * 
     * @return execute results
     * @throws SQLException SQL exception
     */
    public int[] executeBatch() throws SQLException {
        final boolean isExceptionThrown = ExecutorExceptionHandler.isExceptionThrown();
<<<<<<< HEAD
        SQLExecuteCallback<int[]> callback = SQLExecuteCallbackFactory.getBatchPreparedSQLExecuteCallback(getDatabaseType(), getSqlType(), isExceptionThrown);
=======
        SQLExecuteCallback<int[]> callback = new SQLExecuteCallback<int[]>(getDatabaseType(), isExceptionThrown) {
            
            @Override
            protected int[] executeSQL(final StatementExecuteUnit statementExecuteUnit) throws SQLException {
                return statementExecuteUnit.getStatement().executeBatch();
            }
        };
>>>>>>> 26fc4a4a
        return accumulate(executeCallback(callback));
    }
    
    private int[] accumulate(final List<int[]> results) {
        int[] result = new int[batchCount];
        int count = 0;
        for (BatchRouteUnit each : routeUnits) {
            for (Entry<Integer, Integer> entry : each.getJdbcAndActualAddBatchCallTimesMap().entrySet()) {
                int value = null == results.get(count) ? 0 : results.get(count)[entry.getValue()];
                if (DatabaseType.Oracle == getDatabaseType()) {
                    result[entry.getKey()] = value;
                } else {
                    result[entry.getKey()] += value;
                }
            }
            count++;
        }
        return result;
    }
    
    /**
     * Get statements.
     *
     * @return statements
     */
    @Override
    public List<Statement> getStatements() {
        List<Statement> result = new LinkedList<>();
        for (ShardingExecuteGroup<StatementExecuteUnit> each : getExecuteGroups()) {
            result.addAll(Lists.transform(each.getInputs(), new Function<StatementExecuteUnit, Statement>() {
                
                @Override
                public Statement apply(final StatementExecuteUnit input) {
                    return input.getStatement();
                }
            }));
        }
        return result;
    }
    
    /**
     * Get parameter sets.
     *
     * @param statement statement
     * @return parameter sets
     */
    public List<List<Object>> getParameterSet(final Statement statement) {
        Optional<StatementExecuteUnit> target;
        List<List<Object>> result = new LinkedList<>();
        for (ShardingExecuteGroup<StatementExecuteUnit> each : getExecuteGroups()) {
            target = Iterators.tryFind(each.getInputs().iterator(), new Predicate<StatementExecuteUnit>() {
                @Override
                public boolean apply(final StatementExecuteUnit input) {
                    return input.getStatement().equals(statement);
                }
            });
            if (target.isPresent()) {
                result.addAll(target.get().getRouteUnit().getSqlUnit().getParameterSets());
                break;
            }
        }
        return result;
    }
    
    @Override
    public void clear() throws SQLException {
        super.clear();
        batchCount = 0;
        routeUnits.clear();
    }
}

<|MERGE_RESOLUTION|>--- conflicted
+++ resolved
@@ -157,17 +157,7 @@
      */
     public int[] executeBatch() throws SQLException {
         final boolean isExceptionThrown = ExecutorExceptionHandler.isExceptionThrown();
-<<<<<<< HEAD
         SQLExecuteCallback<int[]> callback = SQLExecuteCallbackFactory.getBatchPreparedSQLExecuteCallback(getDatabaseType(), getSqlType(), isExceptionThrown);
-=======
-        SQLExecuteCallback<int[]> callback = new SQLExecuteCallback<int[]>(getDatabaseType(), isExceptionThrown) {
-            
-            @Override
-            protected int[] executeSQL(final StatementExecuteUnit statementExecuteUnit) throws SQLException {
-                return statementExecuteUnit.getStatement().executeBatch();
-            }
-        };
->>>>>>> 26fc4a4a
         return accumulate(executeCallback(callback));
     }
     
