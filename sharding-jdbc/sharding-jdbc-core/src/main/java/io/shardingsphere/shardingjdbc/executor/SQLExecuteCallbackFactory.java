/*
 * Copyright 2016-2018 shardingsphere.io.
 * <p>
 * Licensed under the Apache License, Version 2.0 (the "License");
 * you may not use this file except in compliance with the License.
 * You may obtain a copy of the License at
 *
 *     http://www.apache.org/licenses/LICENSE-2.0
 *
 * Unless required by applicable law or agreed to in writing, software
 * distributed under the License is distributed on an "AS IS" BASIS,
 * WITHOUT WARRANTIES OR CONDITIONS OF ANY KIND, either express or implied.
 * See the License for the specific language governing permissions and
 * limitations under the License.
 * </p>
 */

package io.shardingsphere.shardingjdbc.executor;

import io.shardingsphere.core.constant.DatabaseType;
<<<<<<< HEAD
import io.shardingsphere.core.constant.SQLType;
import io.shardingsphere.core.constant.transaction.TransactionType;
=======
>>>>>>> 26fc4a4a
import io.shardingsphere.core.executor.StatementExecuteUnit;
import io.shardingsphere.core.executor.sql.execute.SQLExecuteCallback;
import io.shardingsphere.shardingjdbc.transaction.TransactionTypeHolder;
import io.shardingsphere.transaction.executor.SagaSQLExecuteCallback;

import java.sql.PreparedStatement;
import java.sql.SQLException;

/**
 * SQL execute callback factory.
 *
 * @author yangyi
 */
final class SQLExecuteCallbackFactory {
    
    /**
     * Get update callback.
     *
     * @param databaseType database type
     * @param isExceptionThrown is exception thrown
     * @return update callback
     */
<<<<<<< HEAD
    static SQLExecuteCallback<Integer> getPreparedUpdateSQLExecuteCallback(final DatabaseType databaseType, final SQLType sqlType, final boolean isExceptionThrown) {
        if (isSagaTransaction(sqlType)) {
            return getSagaUpdateSQLExecuteCallback(databaseType, sqlType, isExceptionThrown);
        }
        return new SQLExecuteCallback<Integer>(databaseType, sqlType, isExceptionThrown) {
=======
    public static SQLExecuteCallback<Integer> getPreparedUpdateSQLExecuteCallback(final DatabaseType databaseType, final boolean isExceptionThrown) {
        return new SQLExecuteCallback<Integer>(databaseType, isExceptionThrown) {
            
>>>>>>> 26fc4a4a
            @Override
            protected Integer executeSQL(final StatementExecuteUnit statementExecuteUnit) throws SQLException {
                return ((PreparedStatement) statementExecuteUnit.getStatement()).executeUpdate();
            }
        };
    }
    
    /**
     * Get execute callback.
     *
     * @param databaseType database type
     * @param isExceptionThrown is exception thrown
     * @return execute callback
     */
<<<<<<< HEAD
    static SQLExecuteCallback<Boolean> getPreparedSQLExecuteCallback(final DatabaseType databaseType, final SQLType sqlType, final boolean isExceptionThrown) {
        if (isSagaTransaction(sqlType)) {
            return getSagaSQLExecuteCallback(databaseType, sqlType, isExceptionThrown);
        }
        return new SQLExecuteCallback<Boolean>(databaseType, sqlType, isExceptionThrown) {
=======
    public static SQLExecuteCallback<Boolean> getPreparedSQLExecuteCallback(final DatabaseType databaseType, final boolean isExceptionThrown) {
        return new SQLExecuteCallback<Boolean>(databaseType, isExceptionThrown) {
>>>>>>> 26fc4a4a
            
            @Override
            protected Boolean executeSQL(final StatementExecuteUnit statementExecuteUnit) throws SQLException {
                return ((PreparedStatement) statementExecuteUnit.getStatement()).execute();
            }
        };
    }
    
    /**
     * Get batch SQLExecuteCallBack.
     *
     * @param databaseType      types of database
     * @param sqlType           types of sql
     * @param isExceptionThrown is exception thrown
     * @return batch SQLExecuteCallBack
     */
    static SQLExecuteCallback<int[]> getBatchPreparedSQLExecuteCallback(final DatabaseType databaseType, final SQLType sqlType, final boolean isExceptionThrown) {
        if (isSagaTransaction(sqlType)) {
            return getSagaBatchSQLExecuteCallback(databaseType, sqlType, isExceptionThrown);
        }
        return new SQLExecuteCallback<int[]>(databaseType, sqlType, isExceptionThrown) {
            @Override
            protected int[] executeSQL(final StatementExecuteUnit statementExecuteUnit) throws SQLException {
                return statementExecuteUnit.getStatement().executeBatch();
            }
        };
    }
    
    /**
     * Get single SQLExecuteCallBack.
     *
     * @param databaseType      types of database
     * @param sqlType           types of sql
     * @param isExceptionThrown is exception thrown
     * @param updater           Updater defined in StatementExecutor
     * @return single SQLExecuteCallback
     */
    static SQLExecuteCallback<Integer> getSQLExecuteCallback(final DatabaseType databaseType, final SQLType sqlType, final boolean isExceptionThrown, final StatementExecutor.Updater updater) {
        if (isSagaTransaction(sqlType)) {
            return getSagaUpdateSQLExecuteCallback(databaseType, sqlType, isExceptionThrown);
        }
        return new SQLExecuteCallback<Integer>(databaseType, sqlType, isExceptionThrown) {
            
            @Override
            protected Integer executeSQL(final StatementExecuteUnit statementExecuteUnit) throws SQLException {
                return updater.executeUpdate(statementExecuteUnit.getStatement(), statementExecuteUnit.getRouteUnit().getSqlUnit().getSql());
            }
        };
    }
    
    /**
     * Get single SQLExecuteCallBack.
     *
     * @param databaseType      types of database
     * @param sqlType           types of sql
     * @param isExceptionThrown is exception thrown
     * @param executor           Executor defined in StatementExecutor
     * @return single SQLExecuteCallback
     */
    static SQLExecuteCallback<Boolean> getSQLExecuteCallback(final DatabaseType databaseType, final SQLType sqlType, final boolean isExceptionThrown, final StatementExecutor.Executor executor) {
        if (isSagaTransaction(sqlType)) {
            return getSagaSQLExecuteCallback(databaseType, sqlType, isExceptionThrown);
        }
        return new SQLExecuteCallback<Boolean>(databaseType, sqlType, isExceptionThrown) {
            
            @Override
            protected Boolean executeSQL(final StatementExecuteUnit statementExecuteUnit) throws SQLException {
                return executor.execute(statementExecuteUnit.getStatement(), statementExecuteUnit.getRouteUnit().getSqlUnit().getSql());
            }
        };
    }
    
    private static SQLExecuteCallback<int[]> getSagaBatchSQLExecuteCallback(final DatabaseType databaseType, final SQLType sqlType, final boolean isExceptionThrown) {
        return new SagaSQLExecuteCallback<int[]>(databaseType, sqlType, isExceptionThrown) {
            @Override
            protected int[] executeResult() {
                return null;
            }
        };
    }
    
    private static SQLExecuteCallback<Integer> getSagaUpdateSQLExecuteCallback(final DatabaseType databaseType, final SQLType sqlType, final boolean isExceptionThrown) {
        return new SagaSQLExecuteCallback<Integer>(databaseType, sqlType, isExceptionThrown) {
            @Override
            protected Integer executeResult() {
                return 0;
            }
        };
    }
    
    private static SQLExecuteCallback<Boolean> getSagaSQLExecuteCallback(final DatabaseType databaseType, final SQLType sqlType, final boolean isExceptionThrown) {
        return new SagaSQLExecuteCallback<Boolean>(databaseType, sqlType, isExceptionThrown) {
            @Override
            protected Boolean executeResult() {
                return false;
            }
        };
    }
    
    private static boolean isSagaTransaction(final SQLType sqlType) {
        return SQLType.DML.equals(sqlType) && TransactionType.BASE.equals(TransactionTypeHolder.get());
    }
    
}<|MERGE_RESOLUTION|>--- conflicted
+++ resolved
@@ -18,14 +18,11 @@
 package io.shardingsphere.shardingjdbc.executor;
 
 import io.shardingsphere.core.constant.DatabaseType;
-<<<<<<< HEAD
 import io.shardingsphere.core.constant.SQLType;
 import io.shardingsphere.core.constant.transaction.TransactionType;
-=======
->>>>>>> 26fc4a4a
 import io.shardingsphere.core.executor.StatementExecuteUnit;
 import io.shardingsphere.core.executor.sql.execute.SQLExecuteCallback;
-import io.shardingsphere.shardingjdbc.transaction.TransactionTypeHolder;
+import io.shardingsphere.core.transaction.TransactionTypeHolder;
 import io.shardingsphere.transaction.executor.SagaSQLExecuteCallback;
 
 import java.sql.PreparedStatement;
@@ -45,17 +42,12 @@
      * @param isExceptionThrown is exception thrown
      * @return update callback
      */
-<<<<<<< HEAD
-    static SQLExecuteCallback<Integer> getPreparedUpdateSQLExecuteCallback(final DatabaseType databaseType, final SQLType sqlType, final boolean isExceptionThrown) {
+    public static SQLExecuteCallback<Integer> getPreparedUpdateSQLExecuteCallback(final DatabaseType databaseType, final boolean isExceptionThrown) {
         if (isSagaTransaction(sqlType)) {
             return getSagaUpdateSQLExecuteCallback(databaseType, sqlType, isExceptionThrown);
         }
-        return new SQLExecuteCallback<Integer>(databaseType, sqlType, isExceptionThrown) {
-=======
-    public static SQLExecuteCallback<Integer> getPreparedUpdateSQLExecuteCallback(final DatabaseType databaseType, final boolean isExceptionThrown) {
         return new SQLExecuteCallback<Integer>(databaseType, isExceptionThrown) {
             
->>>>>>> 26fc4a4a
             @Override
             protected Integer executeSQL(final StatementExecuteUnit statementExecuteUnit) throws SQLException {
                 return ((PreparedStatement) statementExecuteUnit.getStatement()).executeUpdate();
@@ -70,16 +62,11 @@
      * @param isExceptionThrown is exception thrown
      * @return execute callback
      */
-<<<<<<< HEAD
-    static SQLExecuteCallback<Boolean> getPreparedSQLExecuteCallback(final DatabaseType databaseType, final SQLType sqlType, final boolean isExceptionThrown) {
+    public static SQLExecuteCallback<Boolean> getPreparedSQLExecuteCallback(final DatabaseType databaseType, final boolean isExceptionThrown) {
         if (isSagaTransaction(sqlType)) {
             return getSagaSQLExecuteCallback(databaseType, sqlType, isExceptionThrown);
         }
-        return new SQLExecuteCallback<Boolean>(databaseType, sqlType, isExceptionThrown) {
-=======
-    public static SQLExecuteCallback<Boolean> getPreparedSQLExecuteCallback(final DatabaseType databaseType, final boolean isExceptionThrown) {
         return new SQLExecuteCallback<Boolean>(databaseType, isExceptionThrown) {
->>>>>>> 26fc4a4a
             
             @Override
             protected Boolean executeSQL(final StatementExecuteUnit statementExecuteUnit) throws SQLException {
