--- conflicted
+++ resolved
@@ -81,11 +81,7 @@
         this.encryptStatement = encryptStatement;
         originalResultSet = resultSet;
         boolean queryWithCipherColumn = encryptRuntimeContext.getProps().<Boolean>getValue(ShardingPropertiesConstant.QUERY_WITH_CIPHER_COLUMN);
-<<<<<<< HEAD
-        this.resultSet = new EncryptMergeEngine(metaData, mergedResult, encryptRule, sqlStatementContext, queryWithCipherColumn).merge();
-=======
         mergedResult = createMergedResult(queryWithCipherColumn, resultSet);
->>>>>>> 44069f50
         logicAndActualColumns = createLogicAndActualColumns(queryWithCipherColumn);
         columnLabelAndIndexMap = createColumnLabelAndIndexMap(originalResultSet.getMetaData());
     }
