--- conflicted
+++ resolved
@@ -25,21 +25,13 @@
 import io.shardingsphere.core.constant.ShardingConstant;
 import io.shardingsphere.core.rule.ShardingRule;
 import io.shardingsphere.orchestration.config.OrchestrationConfiguration;
-<<<<<<< HEAD
-import io.shardingsphere.orchestration.internal.OrchestrationFacade;
+import io.shardingsphere.orchestration.internal.registry.ShardingOrchestrationFacade;
 import io.shardingsphere.orchestration.internal.config.event.SagaChangedEvent;
-import io.shardingsphere.orchestration.internal.config.service.ConfigurationService;
-import io.shardingsphere.orchestration.internal.config.event.DataSourceChangedEvent;
-import io.shardingsphere.orchestration.internal.config.event.PropertiesChangedEvent;
-import io.shardingsphere.orchestration.internal.config.event.ShardingRuleChangedEvent;
-=======
-import io.shardingsphere.orchestration.internal.registry.ShardingOrchestrationFacade;
 import io.shardingsphere.orchestration.internal.registry.config.event.ConfigMapChangedEvent;
 import io.shardingsphere.orchestration.internal.registry.config.event.DataSourceChangedEvent;
 import io.shardingsphere.orchestration.internal.registry.config.event.PropertiesChangedEvent;
 import io.shardingsphere.orchestration.internal.registry.config.event.ShardingRuleChangedEvent;
 import io.shardingsphere.orchestration.internal.registry.config.service.ConfigurationService;
->>>>>>> 26fc4a4a
 import io.shardingsphere.orchestration.internal.rule.OrchestrationShardingRule;
 import io.shardingsphere.shardingjdbc.jdbc.core.datasource.ShardingDataSource;
 import io.shardingsphere.shardingjdbc.orchestration.internal.circuit.datasource.CircuitBreakerDataSource;
@@ -68,31 +60,17 @@
         Preconditions.checkState(null != shardingRuleConfig && !shardingRuleConfig.getTableRuleConfigs().isEmpty(), "Missing the sharding rule configuration on registry center");
         dataSource = new ShardingDataSource(DataSourceConverter.getDataSourceMap(configService.loadDataSourceConfigurations(ShardingConstant.LOGIC_SCHEMA_NAME)),
                 new OrchestrationShardingRule(shardingRuleConfig, configService.loadDataSourceConfigurations(ShardingConstant.LOGIC_SCHEMA_NAME).keySet()),
-<<<<<<< HEAD
                 configService.loadConfigMap(), configService.loadProperties(), configService.loadSagaConfiguration());
-        getOrchestrationFacade().init();
-    }
-    
-    public OrchestrationShardingDataSource(final ShardingDataSource shardingDataSource, final OrchestrationConfiguration orchestrationConfig) throws SQLException {
-        super(new OrchestrationFacade(orchestrationConfig, Collections.singletonList(ShardingConstant.LOGIC_SCHEMA_NAME)), shardingDataSource.getDataSourceMap());
-        dataSource = new ShardingDataSource(
-                shardingDataSource.getDataSourceMap(), new OrchestrationShardingRule(shardingDataSource.getShardingContext().getShardingRule().getShardingRuleConfig(),
-                shardingDataSource.getDataSourceMap().keySet()), ConfigMapContext.getInstance().getConfigMap(), shardingDataSource.getShardingContext().getShardingProperties().getProps(),
-                shardingDataSource.getSagaConfiguration());
-        getOrchestrationFacade().init(Collections.singletonMap(ShardingConstant.LOGIC_SCHEMA_NAME, DataSourceConverter.getDataSourceConfigurationMap(dataSource.getDataSourceMap())),
-                getRuleConfigurationMap(), null, ConfigMapContext.getInstance().getConfigMap(), dataSource.getShardingContext().getShardingProperties().getProps(), dataSource.getSagaConfiguration());
-=======
-                configService.loadConfigMap(), configService.loadProperties());
         getShardingOrchestrationFacade().init();
     }
     
     public OrchestrationShardingDataSource(final ShardingDataSource shardingDataSource, final OrchestrationConfiguration orchestrationConfig) throws SQLException {
         super(new ShardingOrchestrationFacade(orchestrationConfig, Collections.singletonList(ShardingConstant.LOGIC_SCHEMA_NAME)), shardingDataSource.getDataSourceMap());
         dataSource = new ShardingDataSource(shardingDataSource.getDataSourceMap(), new OrchestrationShardingRule(shardingDataSource.getShardingContext().getShardingRule().getShardingRuleConfig(),
-                shardingDataSource.getDataSourceMap().keySet()), ConfigMapContext.getInstance().getConfigMap(), shardingDataSource.getShardingContext().getShardingProperties().getProps());
+                shardingDataSource.getDataSourceMap().keySet()), ConfigMapContext.getInstance().getConfigMap(), shardingDataSource.getShardingContext().getShardingProperties().getProps(),
+                shardingDataSource.getSagaConfiguration());
         getShardingOrchestrationFacade().init(Collections.singletonMap(ShardingConstant.LOGIC_SCHEMA_NAME, DataSourceConverter.getDataSourceConfigurationMap(dataSource.getDataSourceMap())),
-                getRuleConfigurationMap(), null, ConfigMapContext.getInstance().getConfigMap(), dataSource.getShardingContext().getShardingProperties().getProps());
->>>>>>> 26fc4a4a
+                getRuleConfigurationMap(), null, ConfigMapContext.getInstance().getConfigMap(), dataSource.getShardingContext().getShardingProperties().getProps(), dataSource.getSagaConfiguration());
     }
     
     private Map<String, RuleConfiguration> getRuleConfigurationMap() {
@@ -119,16 +97,10 @@
      */
     @Subscribe
     @SneakyThrows
-<<<<<<< HEAD
-    public final void renew(final ShardingRuleChangedEvent shardingEvent) {
-        dataSource = new ShardingDataSource(dataSource.getDataSourceMap(), new ShardingRule(shardingEvent.getShardingRuleConfiguration(),
+    public final synchronized void renew(final ShardingRuleChangedEvent shardingRuleChangedEvent) {
+        dataSource = new ShardingDataSource(dataSource.getDataSourceMap(), new ShardingRule(shardingRuleChangedEvent.getShardingRuleConfiguration(),
                 dataSource.getDataSourceMap().keySet()), ConfigMapContext.getInstance().getConfigMap(), dataSource.getShardingContext().getShardingProperties().getProps(),
                 dataSource.getSagaConfiguration());
-=======
-    public final synchronized void renew(final ShardingRuleChangedEvent shardingRuleChangedEvent) {
-        dataSource = new ShardingDataSource(dataSource.getDataSourceMap(), new ShardingRule(shardingRuleChangedEvent.getShardingRuleConfiguration(),
-                dataSource.getDataSourceMap().keySet()), ConfigMapContext.getInstance().getConfigMap(), dataSource.getShardingContext().getShardingProperties().getProps());
->>>>>>> 26fc4a4a
     }
     
     /**
@@ -140,13 +112,8 @@
     @SneakyThrows
     public final synchronized void renew(final DataSourceChangedEvent dataSourceChangedEvent) {
         dataSource.close();
-<<<<<<< HEAD
-        dataSource = new ShardingDataSource(DataSourceConverter.getDataSourceMap(dataSourceEvent.getDataSourceConfigurations()), dataSource.getShardingContext().getShardingRule(),
+        dataSource = new ShardingDataSource(DataSourceConverter.getDataSourceMap(dataSourceChangedEvent.getDataSourceConfigurations()), dataSource.getShardingContext().getShardingRule(),
                 ConfigMapContext.getInstance().getConfigMap(), dataSource.getShardingContext().getShardingProperties().getProps(), dataSource.getSagaConfiguration());
-=======
-        dataSource = new ShardingDataSource(DataSourceConverter.getDataSourceMap(dataSourceChangedEvent.getDataSourceConfigurations()), dataSource.getShardingContext().getShardingRule(),
-                ConfigMapContext.getInstance().getConfigMap(), dataSource.getShardingContext().getShardingProperties().getProps());
->>>>>>> 26fc4a4a
     }
     
     /**
@@ -158,8 +125,7 @@
     @Subscribe
     public final synchronized void renew(final PropertiesChangedEvent propertiesChangedEvent) {
         dataSource = new ShardingDataSource(dataSource.getDataSourceMap(),
-<<<<<<< HEAD
-                dataSource.getShardingContext().getShardingRule(), ConfigMapContext.getInstance().getConfigMap(), propertiesEvent.getProps(), dataSource.getSagaConfiguration());
+                dataSource.getShardingContext().getShardingRule(), ConfigMapContext.getInstance().getConfigMap(), propertiesChangedEvent.getProps(), dataSource.getSagaConfiguration());
     }
     
     /**
@@ -171,9 +137,7 @@
     public void renew(final SagaChangedEvent sagaChangedEvent) {
         dataSource.close();
         dataSource = new ShardingDataSource(dataSource.getDataSourceMap(), dataSource.getShardingContext().getShardingRule(),
-                ConfigMapContext.getInstance().getConfigMap(), dataSource.getShardingContext().getShardingProperties().getProps(), sagaChangedEvent.getSagaConfiguration());
-=======
-                dataSource.getShardingContext().getShardingRule(), ConfigMapContext.getInstance().getConfigMap(), propertiesChangedEvent.getProps());
+            ConfigMapContext.getInstance().getConfigMap(), dataSource.getShardingContext().getShardingProperties().getProps(), sagaChangedEvent.getSagaConfiguration());
     }
     
     /**
@@ -185,6 +149,5 @@
     public final synchronized void renew(final ConfigMapChangedEvent configMapChangedEvent) {
         ConfigMapContext.getInstance().getConfigMap().clear();
         ConfigMapContext.getInstance().getConfigMap().putAll(configMapChangedEvent.getConfigMap());
->>>>>>> 26fc4a4a
     }
 }