<?xml version="1.0" encoding="UTF-8"?>
<project xmlns="http://maven.apache.org/POM/4.0.0"
         xmlns:xsi="http://www.w3.org/2001/XMLSchema-instance"
         xsi:schemaLocation="http://maven.apache.org/POM/4.0.0 http://maven.apache.org/xsd/maven-4.0.0.xsd">
    <parent>
        <artifactId>sharding-sphere</artifactId>
        <groupId>io.shardingsphere</groupId>
        <version>3.0.0.M5-SNAPSHOT</version>
    </parent>
    <modelVersion>4.0.0</modelVersion>
    <artifactId>sharding-jdbc</artifactId>
<<<<<<< HEAD
    <name>${project.artifactId}</name>
    <dependencies>
        <dependency>
            <groupId>io.shardingsphere</groupId>
            <artifactId>sharding-core</artifactId>
            <version>${project.version}</version>
        </dependency>
        <dependency>
            <groupId>io.shardingsphere</groupId>
            <artifactId>sharding-transaction</artifactId>
            <version>${project.version}</version>
        </dependency>
        
        <dependency>
            <groupId>org.projectlombok</groupId>
            <artifactId>lombok</artifactId>
        </dependency>
        <dependency>
            <groupId>com.google.guava</groupId>
            <artifactId>guava</artifactId>
        </dependency>
        <dependency>
            <groupId>org.apache.commons</groupId>
            <artifactId>commons-lang3</artifactId>
        </dependency>
        <dependency>
            <groupId>org.codehaus.groovy</groupId>
            <artifactId>groovy</artifactId>
            <classifier>indy</classifier>
        </dependency>
        <dependency>
            <groupId>org.yaml</groupId>
            <artifactId>snakeyaml</artifactId>
        </dependency>
        
        <dependency>
            <groupId>io.shardingsphere</groupId>
            <artifactId>sharding-sql-test</artifactId>
            <version>${project.version}</version>
            <scope>test</scope>
        </dependency>
        <dependency>
            <groupId>junit</groupId>
            <artifactId>junit</artifactId>
        </dependency>
        <dependency>
            <groupId>org.mockito</groupId>
            <artifactId>mockito-core</artifactId>
        </dependency>
        <dependency>
            <groupId>com.h2database</groupId>
            <artifactId>h2</artifactId>
        </dependency>
        <dependency>
            <groupId>mysql</groupId>
            <artifactId>mysql-connector-java</artifactId>
        </dependency>
        <dependency>
            <groupId>org.postgresql</groupId>
            <artifactId>postgresql</artifactId>
        </dependency>
        <dependency>
            <groupId>com.microsoft.sqlserver</groupId>
            <artifactId>mssql-jdbc</artifactId>
        </dependency>
        <dependency>
            <groupId>org.slf4j</groupId>
            <artifactId>slf4j-api</artifactId>
        </dependency>
        <dependency>
            <groupId>org.apache.commons</groupId>
            <artifactId>commons-dbcp2</artifactId>
        </dependency>
        <dependency>
            <groupId>commons-pool</groupId>
            <artifactId>commons-pool</artifactId>
        </dependency>
        <dependency>
            <groupId>com.zaxxer</groupId>
            <artifactId>HikariCP-java7</artifactId>
        </dependency>
        <dependency>
            <groupId>ch.qos.logback</groupId>
            <artifactId>logback-classic</artifactId>
        </dependency>
        <dependency>
            <groupId>com.zaxxer</groupId>
            <artifactId>HikariCP-java6</artifactId>
            <version>2.3.13</version>
        </dependency>
    </dependencies>
=======
    <packaging>pom</packaging>
    
    <modules>
        <module>sharding-jdbc-core</module>
        <module>sharding-jdbc-spring</module>
        <module>sharding-jdbc-orchestration</module>
        <module>sharding-jdbc-orchestration-spring</module>
    </modules>
>>>>>>> 9e39a5ed
</project><|MERGE_RESOLUTION|>--- conflicted
+++ resolved
@@ -9,106 +9,12 @@
     </parent>
     <modelVersion>4.0.0</modelVersion>
     <artifactId>sharding-jdbc</artifactId>
-<<<<<<< HEAD
-    <name>${project.artifactId}</name>
-    <dependencies>
-        <dependency>
-            <groupId>io.shardingsphere</groupId>
-            <artifactId>sharding-core</artifactId>
-            <version>${project.version}</version>
-        </dependency>
-        <dependency>
-            <groupId>io.shardingsphere</groupId>
-            <artifactId>sharding-transaction</artifactId>
-            <version>${project.version}</version>
-        </dependency>
-        
-        <dependency>
-            <groupId>org.projectlombok</groupId>
-            <artifactId>lombok</artifactId>
-        </dependency>
-        <dependency>
-            <groupId>com.google.guava</groupId>
-            <artifactId>guava</artifactId>
-        </dependency>
-        <dependency>
-            <groupId>org.apache.commons</groupId>
-            <artifactId>commons-lang3</artifactId>
-        </dependency>
-        <dependency>
-            <groupId>org.codehaus.groovy</groupId>
-            <artifactId>groovy</artifactId>
-            <classifier>indy</classifier>
-        </dependency>
-        <dependency>
-            <groupId>org.yaml</groupId>
-            <artifactId>snakeyaml</artifactId>
-        </dependency>
-        
-        <dependency>
-            <groupId>io.shardingsphere</groupId>
-            <artifactId>sharding-sql-test</artifactId>
-            <version>${project.version}</version>
-            <scope>test</scope>
-        </dependency>
-        <dependency>
-            <groupId>junit</groupId>
-            <artifactId>junit</artifactId>
-        </dependency>
-        <dependency>
-            <groupId>org.mockito</groupId>
-            <artifactId>mockito-core</artifactId>
-        </dependency>
-        <dependency>
-            <groupId>com.h2database</groupId>
-            <artifactId>h2</artifactId>
-        </dependency>
-        <dependency>
-            <groupId>mysql</groupId>
-            <artifactId>mysql-connector-java</artifactId>
-        </dependency>
-        <dependency>
-            <groupId>org.postgresql</groupId>
-            <artifactId>postgresql</artifactId>
-        </dependency>
-        <dependency>
-            <groupId>com.microsoft.sqlserver</groupId>
-            <artifactId>mssql-jdbc</artifactId>
-        </dependency>
-        <dependency>
-            <groupId>org.slf4j</groupId>
-            <artifactId>slf4j-api</artifactId>
-        </dependency>
-        <dependency>
-            <groupId>org.apache.commons</groupId>
-            <artifactId>commons-dbcp2</artifactId>
-        </dependency>
-        <dependency>
-            <groupId>commons-pool</groupId>
-            <artifactId>commons-pool</artifactId>
-        </dependency>
-        <dependency>
-            <groupId>com.zaxxer</groupId>
-            <artifactId>HikariCP-java7</artifactId>
-        </dependency>
-        <dependency>
-            <groupId>ch.qos.logback</groupId>
-            <artifactId>logback-classic</artifactId>
-        </dependency>
-        <dependency>
-            <groupId>com.zaxxer</groupId>
-            <artifactId>HikariCP-java6</artifactId>
-            <version>2.3.13</version>
-        </dependency>
-    </dependencies>
-=======
     <packaging>pom</packaging>
-    
+
     <modules>
         <module>sharding-jdbc-core</module>
         <module>sharding-jdbc-spring</module>
         <module>sharding-jdbc-orchestration</module>
         <module>sharding-jdbc-orchestration-spring</module>
     </modules>
->>>>>>> 9e39a5ed
 </project>