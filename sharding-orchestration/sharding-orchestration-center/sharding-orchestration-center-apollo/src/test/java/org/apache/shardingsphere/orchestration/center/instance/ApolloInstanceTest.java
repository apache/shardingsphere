--- conflicted
+++ resolved
@@ -38,13 +38,7 @@
 import static org.hamcrest.CoreMatchers.is;
 import static org.junit.Assert.assertNull;
 import static org.junit.Assert.assertThat;
-<<<<<<< HEAD
 import static org.mockito.Mockito.mock;
-=======
-import static org.mockito.ArgumentMatchers.eq;
-import static org.mockito.Mockito.mock;
-import static org.mockito.Mockito.when;
->>>>>>> 556dc529
 
 public final class ApolloInstanceTest {
     
@@ -52,7 +46,7 @@
         SLF4JBridgeHandler.removeHandlersForRootLogger();
         SLF4JBridgeHandler.install();
     }
-    
+
     @ClassRule
     public static EmbeddedApollo embeddedApollo = new EmbeddedApollo();
 
@@ -99,10 +93,6 @@
     @Test
     @SneakyThrows
     public void assertGetWithNonExistentKey() {
-<<<<<<< HEAD
-=======
-        when(openApiWrapper.getValue(eq("test.nonExistentKey"))).thenReturn(null);
->>>>>>> 556dc529
         assertNull(configCenterRepository.get("/test/nonExistentKey"));
     }
 
