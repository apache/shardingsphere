--- conflicted
+++ resolved
@@ -17,14 +17,11 @@
 
 package org.apache.shardingsphere.orchestration.core.configcenter;
 
-import lombok.extern.slf4j.Slf4j;
 import org.apache.commons.dbcp2.BasicDataSource;
 import org.apache.shardingsphere.encrypt.api.config.EncryptRuleConfiguration;
 import org.apache.shardingsphere.encrypt.api.config.EncryptorRuleConfiguration;
 import org.apache.shardingsphere.masterslave.api.config.MasterSlaveRuleConfiguration;
 import org.apache.shardingsphere.orchestration.center.ConfigCenterRepository;
-<<<<<<< HEAD
-=======
 import org.apache.shardingsphere.orchestration.core.configuration.YamlDataSourceConfiguration;
 import org.apache.shardingsphere.shadow.api.config.ShadowRuleConfiguration;
 import org.apache.shardingsphere.sharding.api.config.ShardingRuleConfiguration;
@@ -34,7 +31,6 @@
 import org.apache.shardingsphere.sharding.yaml.constructor.YamlRootRuleConfigurationsConstructor;
 import org.apache.shardingsphere.underlying.common.auth.yaml.swapper.AuthenticationYamlSwapper;
 import org.apache.shardingsphere.underlying.common.yaml.swapper.RuleRootConfigurationsYamlSwapper;
->>>>>>> c414cb81
 import org.apache.shardingsphere.underlying.common.config.DataSourceConfiguration;
 import org.apache.shardingsphere.underlying.common.config.RuleConfiguration;
 import org.apache.shardingsphere.underlying.common.config.properties.ConfigurationPropertyKey;
@@ -47,10 +43,6 @@
 import org.mockito.junit.MockitoJUnitRunner;
 
 import javax.sql.DataSource;
-import java.io.IOException;
-import java.net.URISyntaxException;
-import java.nio.file.Files;
-import java.nio.file.Paths;
 import java.util.Arrays;
 import java.util.Collection;
 import java.util.Collections;
@@ -70,32 +62,8 @@
 import static org.mockito.Mockito.verify;
 import static org.mockito.Mockito.when;
 
-@Slf4j
 @RunWith(MockitoJUnitRunner.class)
 public final class ConfigCenterTest {
-<<<<<<< HEAD
-
-    private static final String DATA_SOURCE_YAML = readYamlFileIntoString("yaml/data-source-yaml.yml");
-
-    private static final String DATA_SOURCE_PARAMETER_YAML = readYamlFileIntoString("yaml/data-source-parameter-yaml.yml");
-
-    private static final String SHARDING_RULE_YAML = readYamlFileIntoString("yaml/sharding-rule-yaml.yml");
-
-    private static final String MASTER_SLAVE_RULE_YAML = readYamlFileIntoString("yaml/master-slave-rule-yaml.yml");
-
-    private static final String ENCRYPT_RULE_YAML = readYamlFileIntoString("yaml/encrypt-rule-yaml.yml");
-
-    private static final String SHADOW_RULE_YAML = readYamlFileIntoString("yaml/shadow-rule-yaml.yml");
-
-    private static final String AUTHENTICATION_YAML = readYamlFileIntoString("yaml/authentication-yaml.yml");
-
-    private static final String PROPS_YAML = readYamlFileIntoString("yaml/props-yaml.yml");
-
-    private static final String SHARDING_RULE_YAML_DEFAULT_TABLE_STRATEGY_NONE = readYamlFileIntoString("yaml/sharding-rule-yaml-default-table-strategy-none.yml");
-
-    private static final String DATA_SOURCE_YAML_WITH_CONNECTION_INIT_SQLS = readYamlFileIntoString("yaml/data-source-yaml-with-connection-init-sqls.yml");
-
-=======
     
     private static final String DATA_SOURCE_YAML = "" 
             + "ds_0: !!" + YamlDataSourceConfiguration.class.getName() + "\n" 
@@ -209,10 +177,9 @@
             + "        - set names utf8mb4;\n"
             + "        - set names utf8;\n";
     
->>>>>>> c414cb81
     @Mock
     private ConfigCenterRepository configCenterRepository;
-
+    
     @Test
     public void assertPersistConfigurationForShardingRuleWithoutAuthenticationAndIsNotOverwriteAndConfigurationIsExisted() {
         when(configCenterRepository.get("/test/config/schema/sharding_db/datasource")).thenReturn(DATA_SOURCE_YAML);
@@ -224,7 +191,7 @@
         verify(configCenterRepository, times(0)).persist("/test/config/schema/sharding_db/rule", SHARDING_RULE_YAML);
         verify(configCenterRepository, times(0)).persist("/test/config/props", PROPS_YAML);
     }
-
+    
     @Test
     public void assertMoreShardingSchema() {
         when(configCenterRepository.get("/test/config/schema/sharding_db/datasource")).thenReturn(DATA_SOURCE_YAML);
@@ -255,7 +222,7 @@
         verify(configCenterRepository).persist("/test/config/schema/sharding_db/rule", SHARDING_RULE_YAML);
         verify(configCenterRepository).persist("/test/config/props", PROPS_YAML);
     }
-
+    
     @Test
     public void assertPersistConfigurationForShardingRuleWithoutAuthenticationAndIsOverwrite() {
         ConfigCenter configurationService = new ConfigCenter("test", configCenterRepository);
@@ -264,7 +231,7 @@
         verify(configCenterRepository).persist("/test/config/schema/sharding_db/rule", SHARDING_RULE_YAML);
         verify(configCenterRepository).persist("/test/config/props", PROPS_YAML);
     }
-
+    
     @Test
     public void assertPersistConfigurationForMasterSlaveRuleWithoutAuthenticationAndIsNotOverwriteAndConfigurationIsExisted() {
         when(configCenterRepository.get("/test/config/schema/sharding_db/datasource")).thenReturn(DATA_SOURCE_YAML);
@@ -276,7 +243,7 @@
         verify(configCenterRepository, times(0)).persist("/test/config/schema/sharding_db/rule", MASTER_SLAVE_RULE_YAML);
         verify(configCenterRepository, times(0)).persist("/test/config/props", PROPS_YAML);
     }
-
+    
     @Test
     public void assertPersistConfigurationForMasterSlaveRuleWithoutAuthenticationAndIsNotOverwriteAndConfigurationIsNotExisted() {
         ConfigCenter configurationService = new ConfigCenter("test", configCenterRepository);
@@ -285,7 +252,7 @@
         verify(configCenterRepository).persist("/test/config/schema/sharding_db/rule", MASTER_SLAVE_RULE_YAML);
         verify(configCenterRepository).persist("/test/config/props", PROPS_YAML);
     }
-
+    
     @Test
     public void assertPersistConfigurationForMasterSlaveRuleWithoutAuthenticationAndIsOverwrite() {
         ConfigCenter configurationService = new ConfigCenter("test", configCenterRepository);
@@ -294,7 +261,7 @@
         verify(configCenterRepository).persist("/test/config/schema/sharding_db/rule", MASTER_SLAVE_RULE_YAML);
         verify(configCenterRepository).persist("/test/config/props", PROPS_YAML);
     }
-
+    
     @Test
     public void assertPersistConfigurationForShardingRuleWithAuthenticationAndIsNotOverwriteAndConfigurationIsExisted() {
         when(configCenterRepository.get("/test/config/schema/sharding_db/datasource")).thenReturn(DATA_SOURCE_PARAMETER_YAML);
@@ -308,7 +275,7 @@
         verify(configCenterRepository, times(0)).persist("/test/config/authentication", AUTHENTICATION_YAML);
         verify(configCenterRepository, times(0)).persist("/test/config/props", PROPS_YAML);
     }
-
+    
     @Test
     public void assertPersistConfigurationForShardingRuleWithAuthenticationAndIsNotOverwriteAndConfigurationIsNotExisted() {
         ConfigCenter configurationService = new ConfigCenter("test", configCenterRepository);
@@ -318,7 +285,7 @@
         verify(configCenterRepository).persist("/test/config/authentication", AUTHENTICATION_YAML);
         verify(configCenterRepository).persist("/test/config/props", PROPS_YAML);
     }
-
+    
     @Test
     public void assertPersistConfigurationForShardingRuleWithAuthenticationAndIsOverwrite() {
         ConfigCenter configurationService = new ConfigCenter("test", configCenterRepository);
@@ -328,7 +295,7 @@
         verify(configCenterRepository).persist("/test/config/authentication", AUTHENTICATION_YAML);
         verify(configCenterRepository).persist("/test/config/props", PROPS_YAML);
     }
-
+    
     @Test
     public void assertPersistConfigurationForMasterSlaveRuleWithAuthenticationAndIsNotOverwriteAndConfigurationIsExisted() {
         when(configCenterRepository.get("/test/config/schema/sharding_db/datasource")).thenReturn(DATA_SOURCE_PARAMETER_YAML);
@@ -342,7 +309,7 @@
         verify(configCenterRepository, times(0)).persist("/test/config/authentication", AUTHENTICATION_YAML);
         verify(configCenterRepository, times(0)).persist("/test/config/props", PROPS_YAML);
     }
-
+    
     @Test
     public void assertPersistConfigurationForMasterSlaveRuleWithAuthenticationAndIsNotOverwriteAndConfigurationIsNotExisted() {
         ConfigCenter configurationService = new ConfigCenter("test", configCenterRepository);
@@ -353,7 +320,7 @@
         verify(configCenterRepository).persist("/test/config/authentication", AUTHENTICATION_YAML);
         verify(configCenterRepository).persist("/test/config/props", PROPS_YAML);
     }
-
+    
     @Test
     public void assertPersistConfigurationForMasterSlaveRuleWithAuthenticationAndIsOverwrite() {
         ConfigCenter configurationService = new ConfigCenter("test", configCenterRepository);
@@ -363,7 +330,7 @@
         verify(configCenterRepository).persist("/test/config/authentication", AUTHENTICATION_YAML);
         verify(configCenterRepository).persist("/test/config/props", PROPS_YAML);
     }
-
+    
     @Test
     public void assertPersistConfigurationForEncrypt() {
         ConfigCenter configurationService = new ConfigCenter("test", configCenterRepository);
@@ -371,7 +338,7 @@
         verify(configCenterRepository).persist(eq("/test/config/schema/sharding_db/datasource"), ArgumentMatchers.any());
         verify(configCenterRepository).persist("/test/config/schema/sharding_db/rule", ENCRYPT_RULE_YAML);
     }
-
+    
     @Test
     public void assertNullRuleConfiguration() {
         ConfigCenter configurationService = new ConfigCenter("test", configCenterRepository);
@@ -386,22 +353,22 @@
         verify(configCenterRepository).persist(eq("/test/config/schema/sharding_db/datasource"), ArgumentMatchers.any());
         verify(configCenterRepository).persist("/test/config/schema/sharding_db/rule", SHADOW_RULE_YAML);
     }
-
+    
     private Map<String, DataSourceConfiguration> createDataSourceConfigurations() {
         return createDataSourceMap().entrySet().stream().collect(Collectors.toMap(Entry::getKey, entry -> DataSourceConfiguration.getDataSourceConfiguration(entry.getValue())));
     }
-
+    
     private DataSourceConfiguration createDataSourceConfiguration(final DataSource dataSource) {
         return DataSourceConfiguration.getDataSourceConfiguration(dataSource);
     }
-
+    
     private Map<String, DataSource> createDataSourceMap() {
         Map<String, DataSource> result = new LinkedHashMap<>(2, 1);
         result.put("ds_0", createDataSource("ds_0"));
         result.put("ds_1", createDataSource("ds_1"));
         return result;
     }
-
+    
     private DataSource createDataSource(final String name) {
         BasicDataSource result = new BasicDataSource();
         result.setDriverClassName("com.mysql.jdbc.Driver");
@@ -410,33 +377,33 @@
         result.setPassword("root");
         return result;
     }
-
+    
     private Collection<RuleConfiguration> createRuleConfigurations() {
         return new RuleRootConfigurationsYamlSwapper().swap(YamlEngine.unmarshal(SHARDING_RULE_YAML, YamlRootRuleConfigurations.class, new YamlRootRuleConfigurationsConstructor()));
     }
-
+    
     private Collection<RuleConfiguration> createMasterSlaveRuleConfiguration() {
         return new RuleRootConfigurationsYamlSwapper().swap(YamlEngine.unmarshal(MASTER_SLAVE_RULE_YAML, YamlRootRuleConfigurations.class));
     }
-
+    
     private Collection<RuleConfiguration> createEncryptRuleConfiguration() {
         return new RuleRootConfigurationsYamlSwapper().swap(YamlEngine.unmarshal(ENCRYPT_RULE_YAML, YamlRootRuleConfigurations.class));
     }
-
+    
     private Collection<RuleConfiguration> createShadowRuleConfiguration() {
         return new RuleRootConfigurationsYamlSwapper().swap(YamlEngine.unmarshal(SHADOW_RULE_YAML, YamlRootRuleConfigurations.class));
     }
-
+    
     private Authentication createAuthentication() {
         return new AuthenticationYamlSwapper().swap(YamlEngine.unmarshal(AUTHENTICATION_YAML, YamlAuthenticationConfiguration.class));
     }
-
+    
     private Properties createProperties() {
         Properties result = new Properties();
         result.put(ConfigurationPropertyKey.SQL_SHOW.getKey(), Boolean.FALSE);
         return result;
     }
-
+    
     @Test
     public void assertLoadDataSourceConfigurations() {
         when(configCenterRepository.get("/test/config/schema/sharding_db/datasource")).thenReturn(DATA_SOURCE_YAML);
@@ -446,14 +413,14 @@
         assertDataSourceConfiguration(actual.get("ds_0"), createDataSourceConfiguration(createDataSource("ds_0")));
         assertDataSourceConfiguration(actual.get("ds_1"), createDataSourceConfiguration(createDataSource("ds_1")));
     }
-
+    
     private void assertDataSourceConfiguration(final DataSourceConfiguration actual, final DataSourceConfiguration expected) {
         assertThat(actual.getDataSourceClassName(), is(expected.getDataSourceClassName()));
         assertThat(actual.getProperties().get("url"), is(expected.getProperties().get("url")));
         assertThat(actual.getProperties().get("username"), is(expected.getProperties().get("username")));
         assertThat(actual.getProperties().get("password"), is(expected.getProperties().get("password")));
     }
-
+    
     @Test
     public void assertIsShardingRule() {
         when(configCenterRepository.get("/test/config/schema/sharding_db/rule")).thenReturn(SHARDING_RULE_YAML);
@@ -467,28 +434,28 @@
         ConfigCenter configurationService = new ConfigCenter("test", configCenterRepository);
         assertTrue(configurationService.isShardingRule("sharding_db"));
     }
-
+    
     @Test
     public void assertIsEncryptRule() {
         when(configCenterRepository.get("/test/config/schema/sharding_db/rule")).thenReturn(ENCRYPT_RULE_YAML);
         ConfigCenter configurationService = new ConfigCenter("test", configCenterRepository);
         assertTrue(configurationService.isEncryptRule("sharding_db"));
     }
-
+    
     @Test
     public void assertIsShadowRule() {
         when(configCenterRepository.get("/test/config/schema/sharding_db/rule")).thenReturn(SHADOW_RULE_YAML);
         ConfigCenter configurationService = new ConfigCenter("test", configCenterRepository);
         assertTrue(configurationService.isShadowRule("sharding_db"));
     }
-
+    
     @Test
     public void assertIsNotShardingRule() {
         when(configCenterRepository.get("/test/config/schema/sharding_db/rule")).thenReturn(MASTER_SLAVE_RULE_YAML);
         ConfigCenter configurationService = new ConfigCenter("test", configCenterRepository);
         assertFalse(configurationService.isShardingRule("sharding_db"));
     }
-
+    
     @Test
     public void assertLoadShardingRuleConfiguration() {
         when(configCenterRepository.get("/test/config/schema/sharding_db/rule")).thenReturn(SHARDING_RULE_YAML);
@@ -499,7 +466,7 @@
         assertThat(actualShardingRuleConfiguration.getTableRuleConfigs().size(), is(1));
         assertThat(actualShardingRuleConfiguration.getTableRuleConfigs().iterator().next().getLogicTable(), is("t_order"));
     }
-
+    
     @Test
     public void assertLoadMasterSlaveRuleConfiguration() {
         when(configCenterRepository.get("/test/config/schema/sharding_db/rule")).thenReturn(MASTER_SLAVE_RULE_YAML);
@@ -507,7 +474,7 @@
         MasterSlaveRuleConfiguration actual = configurationService.loadMasterSlaveRuleConfiguration("sharding_db");
         assertThat(actual.getDataSources().iterator().next().getName(), is("ms_ds"));
     }
-
+    
     @Test
     public void assertLoadEncryptRuleConfiguration() {
         when(configCenterRepository.get("/test/config/schema/sharding_db/rule")).thenReturn(ENCRYPT_RULE_YAML);
@@ -519,7 +486,7 @@
         assertThat(entry.getValue().getType(), is("aes"));
         assertThat(entry.getValue().getProperties().get("aes.key.value").toString(), is("123456"));
     }
-
+    
     @Test
     @Ignore
     // TODO fix shadow
@@ -530,7 +497,7 @@
         assertThat(actual.getShadowMappings().get("ds"), is("shadow_ds"));
         assertThat(actual.getColumn(), is("shadow"));
     }
-
+    
     @Test
     public void assertLoadAuthentication() {
         when(configCenterRepository.get("/test/config/authentication")).thenReturn(AUTHENTICATION_YAML);
@@ -539,7 +506,7 @@
         assertThat(actual.getUsers().size(), is(2));
         assertThat(actual.getUsers().get("root1").getPassword(), is("root1"));
     }
-
+    
     @Test
     public void assertLoadProperties() {
         when(configCenterRepository.get("/test/config/props")).thenReturn(PROPS_YAML);
@@ -547,7 +514,7 @@
         Properties actual = configurationService.loadProperties();
         assertThat(actual.get(ConfigurationPropertyKey.SQL_SHOW.getKey()), is(Boolean.FALSE));
     }
-
+    
     @Test
     public void assertGetAllShardingSchemaNames() {
         when(configCenterRepository.get("/test/config/schema")).thenReturn("sharding_db,masterslave_db");
@@ -557,7 +524,7 @@
         assertThat(actual, hasItems("sharding_db"));
         assertThat(actual, hasItems("masterslave_db"));
     }
-
+    
     @Test
     public void assertLoadDataSourceConfigurationsWithConnectionInitSqls() {
         when(configCenterRepository.get("/test/config/schema/sharding_db/datasource")).thenReturn(DATA_SOURCE_YAML_WITH_CONNECTION_INIT_SQLS);
@@ -567,7 +534,7 @@
         assertDataSourceConfigurationWithConnectionInitSqls(actual.get("ds_0"), createDataSourceConfiguration(createDataSourceWithConnectionInitSqls("ds_0")));
         assertDataSourceConfigurationWithConnectionInitSqls(actual.get("ds_1"), createDataSourceConfiguration(createDataSourceWithConnectionInitSqls("ds_1")));
     }
-
+    
     private DataSource createDataSourceWithConnectionInitSqls(final String name) {
         BasicDataSource result = new BasicDataSource();
         result.setDriverClassName("com.mysql.jdbc.Driver");
@@ -577,7 +544,7 @@
         result.setConnectionInitSqls(Arrays.asList("set names utf8mb4;", "set names utf8;"));
         return result;
     }
-
+    
     private void assertDataSourceConfigurationWithConnectionInitSqls(final DataSourceConfiguration actual, final DataSourceConfiguration expected) {
         assertThat(actual.getDataSourceClassName(), is(expected.getDataSourceClassName()));
         assertThat(actual.getProperties().get("url"), is(expected.getProperties().get("url")));
@@ -585,14 +552,4 @@
         assertThat(actual.getProperties().get("password"), is(expected.getProperties().get("password")));
         assertThat(actual.getProperties().get("connectionInitSqls"), is(expected.getProperties().get("connectionInitSqls")));
     }
-
-    private static String readYamlFileIntoString(final String fileName) {
-        try {
-            return new String(Files.readAllBytes(Paths.get(ClassLoader.getSystemResource(fileName).toURI())));
-        } catch (IOException | URISyntaxException ex) {
-            log.error("Unable to open file {}", fileName);
-            return null;
-        }
-    }
-
 }