--- conflicted
+++ resolved
@@ -54,7 +54,6 @@
 
 @RunWith(MockitoJUnitRunner.class)
 public final class SchemaChangedListenerTest {
-<<<<<<< HEAD
 
     private static final String DATA_SOURCE_YAML = "data-source.yaml";
 
@@ -63,58 +62,7 @@
     private static final String MASTER_SLAVE_RULE_YAML = "master-slave-rule.yaml";
 
     private static final String ENCRYPT_RULE_YAML = "encrypt-rule.yaml";
-=======
-    
-    private static final String DATA_SOURCE_YAML = ""
-            + "master_ds: !!" + YamlDataSourceConfiguration.class.getName() + "\n"
-            + "  dataSourceClassName: com.zaxxer.hikari.HikariDataSource\n"
-            + "  properties:\n"
-            + "    url: jdbc:mysql://localhost:3306/demo_ds_master\n"
-            + "    username: root\n"
-            + "    password: null\n";
-    
-    private static final String SHARDING_RULE_YAML = ""
-            + "rules:\n"
-            + "- !SHARDING\n"
-            + "  tables:\n"
-            + "    t_order:\n"
-            + "      logicTable: t_order\n" 
-            + "      actualDataNodes: ds_${0..1}.t_order_${0..1}\n"
-            + "      tableStrategy:\n"
-            + "        standard:\n" 
-            + "          shardingAlgorithm: \n"
-            + "            type: INLINE\n"
-            + "            props:\n"
-            + "              algorithm.expression: t_order_${order_id % 2}\n" 
-            + "          shardingColumn: order_id";
-    
-    private static final String MASTER_SLAVE_RULE_YAML = ""
-            + "rules:\n"
-            + "- !MASTER_SLAVE\n"
-            + "  dataSources:\n"
-            + "    ms_ds:\n"
-            + "      masterDataSourceName: master_ds\n" 
-            + "      name: ms_ds\n"
-            + "      slaveDataSourceNames:\n"
-            + "      - slave_ds_0\n"
-            + "      - slave_ds_1\n";
-    
-    private static final String ENCRYPT_RULE_YAML = ""
-            + "rules:\n"
-            + "- !ENCRYPT\n"
-            + "  tables:\n"
-            + "    t_order:\n"
-            + "      columns:\n"
-            + "        order_id:\n" 
-            + "          cipherColumn: order_id\n"
-            + "          encryptor: order_encryptor\n"
-            + "  encryptors:\n"
-            + "    order_encryptor:\n" 
-            + "      type: aes\n"
-            + "      props:\n"
-            + "        aes.key.value: 123456";
->>>>>>> 3a518603
-    
+
     private SchemaChangedListener schemaChangedListener;
     
     @Mock
