--- conflicted
+++ resolved
@@ -49,7 +49,7 @@
       postgresql_version: postgres:12-alpine
       opengauss_version: enmotech/opengauss:2.1.0
       mysql_version: 5.7
-    timeout-minutes: 120
+    timeout-minutes: 60
     steps:
       - uses: actions/checkout@v3
       - name: Cache Maven Repos
@@ -64,28 +64,9 @@
           java-version: 8
       - name: Build Transaction IT image
         run: ./mvnw -B clean install -am -pl shardingsphere-test/shardingsphere-integration-test/shardingsphere-integration-test-transaction -Pit.env.docker -DskipTests
-<<<<<<< HEAD
-      - name: Run MySQL Local Transaction Integration Test
-        run: ./mvnw -nsu -B install -f shardingsphere-test/shardingsphere-integration-test/shardingsphere-integration-test-transaction/pom.xml -Dtransaction.it.env.type=docker -Dtransaction.it.env.transtypes=LOCAL -Dtransaction.it.docker.mysql.version=${{ env.mysql_version }}
-      - name: Run Transaction MySQL Integration Test With Atomikos
-        run: ./mvnw -nsu -B install -f shardingsphere-test/shardingsphere-integration-test/shardingsphere-integration-test-transaction/pom.xml -Dtransaction.it.env.type=docker -Dtransaction.it.env.transtypes=XA -Dtransaction.it.env.xa.providers=Atomikos -Dtransaction.it.docker.mysql.version=${{ env.mysql_version }}
-      - name: Run Transaction MySQL Integration Test With Bitronix
-        run: ./mvnw -nsu -B install -f shardingsphere-test/shardingsphere-integration-test/shardingsphere-integration-test-transaction/pom.xml -Dtransaction.it.env.type=docker -Dtransaction.it.env.transtypes=XA -Dtransaction.it.env.xa.providers=Bitronix -Dtransaction.it.docker.mysql.version=${{ env.mysql_version }}
-      - name: Run Transaction MySQL Integration Test With Narayana
-        run: ./mvnw -nsu -B install -f shardingsphere-test/shardingsphere-integration-test/shardingsphere-integration-test-transaction/pom.xml -Dtransaction.it.env.type=docker -Dtransaction.it.env.transtypes=XA -Dtransaction.it.env.xa.providers=Narayana -Dtransaction.it.docker.mysql.version=${{ env.mysql_version }}
-      - name: Run PostgreSQL Local Transaction Integration Test
-        run: ./mvnw -nsu -B install -f shardingsphere-test/shardingsphere-integration-test/shardingsphere-integration-test-transaction/pom.xml -Dtransaction.it.env.type=docker -Dtransaction.it.env.transtypes=LOCAL -Dtransaction.it.docker.postgresql.version=${{ env.postgresql_version }}
-      - name: Run Transaction PostgreSQL Integration Test With Atomikos
-        run: ./mvnw -nsu -B install -f shardingsphere-test/shardingsphere-integration-test/shardingsphere-integration-test-transaction/pom.xml -Dtransaction.it.env.type=docker -Dtransaction.it.env.transtypes=XA -Dtransaction.it.env.xa.providers=Atomikos -Dtransaction.it.docker.postgresql.version=${{ env.postgresql_version }}
-      - name: Run Transaction PostgreSQL Integration Test With Bitronix
-        run: ./mvnw -nsu -B install -f shardingsphere-test/shardingsphere-integration-test/shardingsphere-integration-test-transaction/pom.xml -Dtransaction.it.env.type=docker -Dtransaction.it.env.transtypes=XA -Dtransaction.it.env.xa.providers=Bitronix -Dtransaction.it.docker.postgresql.version=${{ env.postgresql_version }}
-      - name: Run Transaction PostgreSQL Integration Test With Narayana
-        run: ./mvnw -nsu -B install -f shardingsphere-test/shardingsphere-integration-test/shardingsphere-integration-test-transaction/pom.xml -Dtransaction.it.env.type=docker -Dtransaction.it.env.transtypes=XA -Dtransaction.it.env.xa.providers=Narayana -Dtransaction.it.docker.postgresql.version=${{ env.postgresql_version }}
-=======
       - name: Run Transaction MySQL Integration Test
         run: ./mvnw -nsu -B install -f shardingsphere-test/shardingsphere-integration-test/shardingsphere-integration-test-transaction/pom.xml -Dtransaction.it.env.type=docker -Dtransaction.it.docker.mysql.version=${{ env.mysql_version }}
       - name: Run Transaction PostgreSQL Integration Test
         run: ./mvnw -nsu -B install -f shardingsphere-test/shardingsphere-integration-test/shardingsphere-integration-test-transaction/pom.xml -Dtransaction.it.env.type=docker -Dtransaction.it.docker.postgresql.version=${{ env.postgresql_version }}
       - name: Run Transaction OpenGauss Integration Test
-        run: ./mvnw -nsu -B install -f shardingsphere-test/shardingsphere-integration-test/shardingsphere-integration-test-transaction/pom.xml -Dtransaction.it.env.type=docker -Dtransaction.it.docker.opengauss.version=${{ env.opengauss_version }}
->>>>>>> ab2d2a5b
+        run: ./mvnw -nsu -B install -f shardingsphere-test/shardingsphere-integration-test/shardingsphere-integration-test-transaction/pom.xml -Dtransaction.it.env.type=docker -Dtransaction.it.docker.opengauss.version=${{ env.opengauss_version }}