#
# Licensed to the Apache Software Foundation (ASF) under one or more
# contributor license agreements.  See the NOTICE file distributed with
# this work for additional information regarding copyright ownership.
# The ASF licenses this file to You under the Apache License, Version 2.0
# (the "License"); you may not use this file except in compliance with
# the License.  You may obtain a copy of the License at
#
#     http://www.apache.org/licenses/LICENSE-2.0
#
# Unless required by applicable law or agreed to in writing, software
# distributed under the License is distributed on an "AS IS" BASIS,
# WITHOUT WARRANTIES OR CONDITIONS OF ANY KIND, either express or implied.
# See the License for the specific language governing permissions and
# limitations under the License.
#

# This workflow will build a Java project with Maven
# For more information see: https://help.github.com/actions/language-and-framework-guides/building-and-testing-java-with-maven

name: Continuous Integration:Daily

on:
  schedule:
    - cron: '0 18 */1 * *'  # once a day. UTC time

env:
  MAVEN_OPTS: -Dhttp.keepAlive=false -Dmaven.wagon.http.pool=false -Dmaven.wagon.http.retryHandler.class=standard -Dmaven.wagon.http.retryHandler.count=3  -Drat.skip=true -Dcheckstyle.skip=true

jobs:
  ci:
    if: github.repository == 'apache/shardingsphere'
    name: JDK ${{ matrix.java_version }} - on ${{ matrix.os }}
    runs-on: ${{ matrix.os }}
    timeout-minutes: 60
    strategy:
      fail-fast: false
      matrix:
        os: [ ubuntu-latest, macos-latest, windows-latest ]
        java_version: [ 8, 17, 18 ]
    steps:
      - name: Support longpaths in Windows
        if: matrix.os == 'windows-latest'
        run: git config --global core.longpaths true
      - uses: actions/checkout@v3
      - name: Set up JDK ${{ matrix.java_version }}
        uses: actions/setup-java@v2
        with:
          distribution: 'temurin'
          java-version: ${{ matrix.java_version }}
      - name: Cache Maven Repos
        uses: actions/cache@v2
        with:
          path: ~/.m2/repository
          key: shardingsphere-${{ runner.os }}-maven-${{ hashFiles('**/pom.xml') }}
          restore-keys: |
            ${{ runner.os }}-maven-
      - name: Build with Maven
        run: ./mvnw -B -ntp clean install
      - name: Build examples with Maven
        run: ./mvnw -B -f examples/pom.xml clean package
<<<<<<< HEAD

  test-coverage-report:
    if: github.repository == 'apache/shardingsphere'
    runs-on: ubuntu-latest
    name: ShardingSphere test coverage report
=======
  
  shardingsphere-example-generator:
    if: github.repository == 'apache/shardingsphere'
    name: ShardingSphere example generator
    runs-on: ubuntu-latest
>>>>>>> 5df14e70
    steps:
      - uses: actions/checkout@v3
      - name: Set up JDK 8
        uses: actions/setup-java@v2
        with:
          distribution: 'temurin'
          java-version: 8
<<<<<<< HEAD
      - name: Test with Maven
        run: ./mvnw -B -ntp clean install cobertura:cobertura -Dmaven.javadoc.skip=true
      - name: Upload to Codecov
        run: bash <(curl -s https://codecov.io/bash)
=======
      - name: Cache Maven Repos
        uses: actions/cache@v2
        with:
          path: ~/.m2/repository
          key: shardingsphere-${{ runner.os }}-maven-${{ hashFiles('**/pom.xml') }}
          restore-keys: |
            ${{ runner.os }}-maven-
      - name: Build Project
        run: ./mvnw -B -ntp clean install -Dmaven.javadoc.skip=true -DskipITs -DskipTests -Dspotless.apply.skip=true
      - name: Run Example generator
        run: ./mvnw -B test -f examples/shardingsphere-example-generator/pom.xml -Pexample-generator
>>>>>>> 5df14e70
<|MERGE_RESOLUTION|>--- conflicted
+++ resolved
@@ -58,42 +58,4 @@
       - name: Build with Maven
         run: ./mvnw -B -ntp clean install
       - name: Build examples with Maven
-        run: ./mvnw -B -f examples/pom.xml clean package
-<<<<<<< HEAD
-
-  test-coverage-report:
-    if: github.repository == 'apache/shardingsphere'
-    runs-on: ubuntu-latest
-    name: ShardingSphere test coverage report
-=======
-  
-  shardingsphere-example-generator:
-    if: github.repository == 'apache/shardingsphere'
-    name: ShardingSphere example generator
-    runs-on: ubuntu-latest
->>>>>>> 5df14e70
-    steps:
-      - uses: actions/checkout@v3
-      - name: Set up JDK 8
-        uses: actions/setup-java@v2
-        with:
-          distribution: 'temurin'
-          java-version: 8
-<<<<<<< HEAD
-      - name: Test with Maven
-        run: ./mvnw -B -ntp clean install cobertura:cobertura -Dmaven.javadoc.skip=true
-      - name: Upload to Codecov
-        run: bash <(curl -s https://codecov.io/bash)
-=======
-      - name: Cache Maven Repos
-        uses: actions/cache@v2
-        with:
-          path: ~/.m2/repository
-          key: shardingsphere-${{ runner.os }}-maven-${{ hashFiles('**/pom.xml') }}
-          restore-keys: |
-            ${{ runner.os }}-maven-
-      - name: Build Project
-        run: ./mvnw -B -ntp clean install -Dmaven.javadoc.skip=true -DskipITs -DskipTests -Dspotless.apply.skip=true
-      - name: Run Example generator
-        run: ./mvnw -B test -f examples/shardingsphere-example-generator/pom.xml -Pexample-generator
->>>>>>> 5df14e70
+        run: ./mvnw -B -f examples/pom.xml clean package