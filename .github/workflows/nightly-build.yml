--- conflicted
+++ resolved
@@ -221,11 +221,7 @@
       - name: Build with Maven
         run: ./mvnw -B -T1C -ntp clean install -DskipITs -DskipTests
       - name: Generate Examples
-<<<<<<< HEAD
         run: ./mvnw -B clean install -f examples/shardingsphere-jdbc-example-generator/pom.xml -Pexample-generator -Dmodes=${{ matrix.mode }} -Dtransactions=${{ matrix.transaction }} -Dfeatures=${{ matrix.feature }} -Dframeworks=${{ matrix.framework }}
-=======
-        run: ./mvnw -B clean install -f examples/shardingsphere-jdbc-example-generator/pom.xml -Pexample-generator -Dproducts=${{ matrix.product }} -Dmodes=${{ matrix.mode }} -Dtransactions=${{ matrix.transaction }} -Dfeatures=${{ matrix.feature }} -Dframeworks=${{ matrix.framework }}
->>>>>>> 3f9f373c
       - name: Test Examples
         run : ./mvnw -B test -f examples/shardingsphere-jdbc-example-generator/target/generated-sources/shardingsphere-jdbc-sample/${{ matrix.feature }}--${{ matrix.framework }}--${{ matrix.mode }}--${{ matrix.transaction }}/pom.xml -Pexample-generator -Dexec.cleanupDaemonThreads=false
       - name: Package Examples
