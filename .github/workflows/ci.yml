--- conflicted
+++ resolved
@@ -209,19 +209,11 @@
           mysql root password: "root" # Required if "mysql user" is empty, default is empty. The root superuser password
 #          mysql user: 'developer' # Required if "mysql root password" is empty, default is empty. The superuser for the specified database. Can use secrets, too
 #          mysql password: ${{ secrets.DatabasePassword }}  # Required if "mysql user" exists. The password for the "mysql user"
-<<<<<<< HEAD
       - name: Set up JDK 8
         uses: actions/setup-java@v2
         with:
           distribution: 'temurin'
           java-version: 8
-=======
-      - name: Set up JDK 11
-        uses: actions/setup-java@v2
-        with:
-          distribution: 'temurin'
-          java-version: 11
->>>>>>> 96604793
       - name: Test with Maven
         run: ./mvnw -B --no-transfer-progress clean install cobertura:cobertura -Dmaven.javadoc.skip=true -Ddatabases=MySQL,PostgreSQL
       - name: Upload to Codecov
