--- conflicted
+++ resolved
@@ -21,14 +21,6 @@
 import lombok.NoArgsConstructor;
 import org.apache.shardingsphere.metadata.persist.node.metadata.datasource.DataSourceNodeConverter;
 
-<<<<<<< HEAD
-import java.util.Optional;
-import java.util.regex.Matcher;
-import java.util.regex.Pattern;
-
-// TODO Rename DatabaseMetaDataNode when metadata structure adjustment completed. #25485
-=======
->>>>>>> 5d875955
 /**
  * TODO Rename DatabaseMetaDataNode when metadata structure adjustment completed. #25485
  * New database meta data node.
@@ -86,7 +78,7 @@
      * @return database rule active version path
      */
     public static String getDatabaseRuleActiveVersionPath(final String databaseName, final String ruleName, final String key) {
-        return String.join("/",getDatabaseRulePath(databaseName, ruleName), key, ACTIVE_VERSION);
+        return String.join("/", getDatabaseRulePath(databaseName, ruleName), key, ACTIVE_VERSION);
     }
     
     /**
@@ -122,7 +114,7 @@
      * @return database rule path
      */
     public static String getDatabaseRulePath(final String databaseName, final String ruleName) {
-        return String.join("/",getRulesPath(databaseName), ruleName);
+        return String.join("/", getRulesPath(databaseName), ruleName);
     }
     
     private static String getRulesPath(final String databaseName) {
