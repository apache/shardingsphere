/*
 * Licensed to the Apache Software Foundation (ASF) under one or more
 * contributor license agreements.  See the NOTICE file distributed with
 * this work for additional information regarding copyright ownership.
 * The ASF licenses this file to You under the Apache License, Version 2.0
 * (the "License"); you may not use this file except in compliance with
 * the License.  You may obtain a copy of the License at
 *
 *     http://www.apache.org/licenses/LICENSE-2.0
 *
 * Unless required by applicable law or agreed to in writing, software
 * distributed under the License is distributed on an "AS IS" BASIS,
 * WITHOUT WARRANTIES OR CONDITIONS OF ANY KIND, either express or implied.
 * See the License for the specific language governing permissions and
 * limitations under the License.
 */

package org.apache.shardingsphere.metadata.persist;

import lombok.Getter;
import org.apache.shardingsphere.infra.config.database.DatabaseConfiguration;
import org.apache.shardingsphere.infra.config.rule.RuleConfiguration;
import org.apache.shardingsphere.infra.config.rule.decorator.RuleConfigurationDecorator;
import org.apache.shardingsphere.infra.datasource.config.DataSourceConfiguration;
import org.apache.shardingsphere.infra.datasource.pool.destroyer.DataSourcePoolDestroyer;
import org.apache.shardingsphere.infra.datasource.props.DataSourceProperties;
import org.apache.shardingsphere.infra.datasource.props.DataSourcePropertiesCreator;
import org.apache.shardingsphere.infra.rule.ShardingSphereRule;
import org.apache.shardingsphere.infra.util.spi.type.typed.TypedSPILoader;
import org.apache.shardingsphere.metadata.persist.data.ShardingSphereDataPersistService;
import org.apache.shardingsphere.metadata.persist.service.config.database.datasource.DataSourceNodePersistService;
import org.apache.shardingsphere.metadata.persist.service.config.database.datasource.DataSourceUnitPersistService;
import org.apache.shardingsphere.metadata.persist.service.config.database.rule.DatabaseRulePersistService;
import org.apache.shardingsphere.metadata.persist.service.config.global.GlobalRulePersistService;
import org.apache.shardingsphere.metadata.persist.service.config.global.PropertiesPersistService;
import org.apache.shardingsphere.metadata.persist.service.database.DatabaseMetaDataPersistService;
import org.apache.shardingsphere.metadata.persist.service.version.MetaDataVersionPersistService;
import org.apache.shardingsphere.mode.spi.PersistRepository;

import javax.sql.DataSource;
import java.util.Collection;
import java.util.LinkedHashMap;
import java.util.LinkedList;
import java.util.Map;
import java.util.Map.Entry;
import java.util.Properties;
import java.util.stream.Collectors;

/**
 * Meta data persist service.
 */
@Getter
public final class MetaDataPersistService implements MetaDataBasedPersistService {
    
    private final PersistRepository repository;
    
    private final DataSourceUnitPersistService dataSourceUnitService;
    
    private final DataSourceNodePersistService dataSourceNodeService;
    
    private final DatabaseMetaDataPersistService databaseMetaDataService;
    
    private final DatabaseRulePersistService databaseRulePersistService;
    
    private final GlobalRulePersistService globalRuleService;
    
    private final PropertiesPersistService propsService;
    
    private final MetaDataVersionPersistService metaDataVersionPersistService;
    
    private final ShardingSphereDataPersistService shardingSphereDataPersistService;
    
    public MetaDataPersistService(final PersistRepository repository) {
        this.repository = repository;
        dataSourceUnitService = new DataSourceUnitPersistService(repository);
        dataSourceNodeService = new DataSourceNodePersistService(repository);
        databaseMetaDataService = new DatabaseMetaDataPersistService(repository);
        databaseRulePersistService = new DatabaseRulePersistService(repository);
        globalRuleService = new GlobalRulePersistService(repository);
        propsService = new PropertiesPersistService(repository);
        metaDataVersionPersistService = new MetaDataVersionPersistService(repository);
        shardingSphereDataPersistService = new ShardingSphereDataPersistService(repository);
    }
    
    @Override
    public void persistGlobalRuleConfiguration(final Collection<RuleConfiguration> globalRuleConfigs, final Properties props) {
        globalRuleService.persist(globalRuleConfigs);
        propsService.persist(props);
    }
    
    @Override
    public void persistConfigurations(final String databaseName, final DatabaseConfiguration databaseConfigs,
                                      final Map<String, DataSource> dataSources, final Collection<ShardingSphereRule> rules) {
        Map<String, DataSourceProperties> dataSourcePropertiesMap = getDataSourcePropertiesMap(databaseConfigs);
        if (dataSourcePropertiesMap.isEmpty() && databaseConfigs.getRuleConfigurations().isEmpty()) {
            databaseMetaDataService.addDatabase(databaseName);
        } else {
<<<<<<< HEAD
            dataSourceService.persist(databaseName, dataSourcePropertiesMap);
=======
            dataSourceUnitService.persist(databaseName, getDataSourcePropertiesMap(databaseConfigs.getDataSources()));
>>>>>>> 58de694f
            databaseRulePersistService.persist(databaseName, decorateRuleConfigs(databaseName, dataSources, rules));
        }
    }
    
    @SuppressWarnings("unchecked")
    private Collection<RuleConfiguration> decorateRuleConfigs(final String databaseName, final Map<String, DataSource> dataSources, final Collection<ShardingSphereRule> rules) {
        Collection<RuleConfiguration> result = new LinkedList<>();
        for (ShardingSphereRule each : rules) {
            RuleConfiguration ruleConfig = each.getConfiguration();
            if (TypedSPILoader.contains(RuleConfigurationDecorator.class, ruleConfig.getClass().getName())) {
                result.add(TypedSPILoader.getService(RuleConfigurationDecorator.class, ruleConfig.getClass().getName()).decorate(databaseName, dataSources, rules, ruleConfig));
            } else {
                result.add(each.getConfiguration());
            }
        }
        return result;
    }
    
    private Map<String, DataSourceProperties> getDataSourcePropertiesMap(final DatabaseConfiguration databaseConfigs) {
        if (!databaseConfigs.getDataSources().isEmpty() && databaseConfigs.getDataSourcePropsMap().isEmpty()) {
            return getDataSourcePropertiesMap(databaseConfigs.getStorageResource().getStorageNodes());
        }
        return databaseConfigs.getDataSourcePropsMap();
    }
    
    private Map<String, DataSourceProperties> getDataSourcePropertiesMap(final Map<String, DataSource> dataSourceMap) {
        Map<String, DataSourceProperties> result = new LinkedHashMap<>(dataSourceMap.size(), 1F);
        for (Entry<String, DataSource> entry : dataSourceMap.entrySet()) {
            result.put(entry.getKey(), DataSourcePropertiesCreator.create(entry.getValue()));
        }
        return result;
    }
    
    @Override
<<<<<<< HEAD
    public Map<String, DataSourceConfiguration> getEffectiveDataSources(final String databaseName, final Map<String, ? extends DatabaseConfiguration> databaseConfigs) {
        Map<String, DataSourceProperties> persistedDataPropsMap = dataSourceService.load(databaseName);
        if (databaseConfigs.containsKey(databaseName) && !databaseConfigs.get(databaseName).getDataSources().isEmpty()) {
            databaseConfigs.get(databaseName).getStorageResource().getStorageNodes().values().forEach(each -> new DataSourcePoolDestroyer(each).asyncDestroy());
=======
    public Map<String, DataSource> getEffectiveDataSources(final String databaseName, final Map<String, ? extends DatabaseConfiguration> databaseConfigs) {
        Map<String, DataSourceProperties> persistedDataPropsMap = dataSourceUnitService.load(databaseName);
        return databaseConfigs.containsKey(databaseName)
                ? mergeEffectiveDataSources(persistedDataPropsMap, databaseConfigs.get(databaseName).getDataSources())
                : DataSourcePoolCreator.create(persistedDataPropsMap);
    }
    
    private Map<String, DataSource> mergeEffectiveDataSources(final Map<String, DataSourceProperties> persistedDataSourcePropsMap, final Map<String, DataSource> localConfiguredDataSources) {
        Map<String, DataSource> result = new LinkedHashMap<>(persistedDataSourcePropsMap.size(), 1F);
        for (Entry<String, DataSourceProperties> entry : persistedDataSourcePropsMap.entrySet()) {
            String dataSourceName = entry.getKey();
            DataSourceProperties persistedDataSourceProps = entry.getValue();
            DataSource localConfiguredDataSource = localConfiguredDataSources.get(dataSourceName);
            if (null == localConfiguredDataSource) {
                result.put(dataSourceName, DataSourcePoolCreator.create(persistedDataSourceProps));
            } else if (DataSourcePropertiesCreator.create(localConfiguredDataSource).equals(persistedDataSourceProps)) {
                result.put(dataSourceName, localConfiguredDataSource);
            } else {
                result.put(dataSourceName, DataSourcePoolCreator.create(persistedDataSourceProps));
                new DataSourcePoolDestroyer(localConfiguredDataSource).asyncDestroy();
            }
>>>>>>> 58de694f
        }
        return persistedDataPropsMap.entrySet().stream().collect(Collectors.toMap(Entry::getKey,
                entry -> DataSourcePropertiesCreator.createConfiguration(entry.getValue()), (key, value) -> value, LinkedHashMap::new));
    }
}<|MERGE_RESOLUTION|>--- conflicted
+++ resolved
@@ -21,8 +21,8 @@
 import org.apache.shardingsphere.infra.config.database.DatabaseConfiguration;
 import org.apache.shardingsphere.infra.config.rule.RuleConfiguration;
 import org.apache.shardingsphere.infra.config.rule.decorator.RuleConfigurationDecorator;
+import org.apache.shardingsphere.infra.datasource.pool.destroyer.DataSourcePoolDestroyer;
 import org.apache.shardingsphere.infra.datasource.config.DataSourceConfiguration;
-import org.apache.shardingsphere.infra.datasource.pool.destroyer.DataSourcePoolDestroyer;
 import org.apache.shardingsphere.infra.datasource.props.DataSourceProperties;
 import org.apache.shardingsphere.infra.datasource.props.DataSourcePropertiesCreator;
 import org.apache.shardingsphere.infra.rule.ShardingSphereRule;
@@ -95,11 +95,7 @@
         if (dataSourcePropertiesMap.isEmpty() && databaseConfigs.getRuleConfigurations().isEmpty()) {
             databaseMetaDataService.addDatabase(databaseName);
         } else {
-<<<<<<< HEAD
             dataSourceService.persist(databaseName, dataSourcePropertiesMap);
-=======
-            dataSourceUnitService.persist(databaseName, getDataSourcePropertiesMap(databaseConfigs.getDataSources()));
->>>>>>> 58de694f
             databaseRulePersistService.persist(databaseName, decorateRuleConfigs(databaseName, dataSources, rules));
         }
     }
@@ -134,34 +130,10 @@
     }
     
     @Override
-<<<<<<< HEAD
     public Map<String, DataSourceConfiguration> getEffectiveDataSources(final String databaseName, final Map<String, ? extends DatabaseConfiguration> databaseConfigs) {
-        Map<String, DataSourceProperties> persistedDataPropsMap = dataSourceService.load(databaseName);
+        Map<String, DataSourceProperties> persistedDataPropsMap = dataSourceUnitService.load(databaseName);
         if (databaseConfigs.containsKey(databaseName) && !databaseConfigs.get(databaseName).getDataSources().isEmpty()) {
             databaseConfigs.get(databaseName).getStorageResource().getStorageNodes().values().forEach(each -> new DataSourcePoolDestroyer(each).asyncDestroy());
-=======
-    public Map<String, DataSource> getEffectiveDataSources(final String databaseName, final Map<String, ? extends DatabaseConfiguration> databaseConfigs) {
-        Map<String, DataSourceProperties> persistedDataPropsMap = dataSourceUnitService.load(databaseName);
-        return databaseConfigs.containsKey(databaseName)
-                ? mergeEffectiveDataSources(persistedDataPropsMap, databaseConfigs.get(databaseName).getDataSources())
-                : DataSourcePoolCreator.create(persistedDataPropsMap);
-    }
-    
-    private Map<String, DataSource> mergeEffectiveDataSources(final Map<String, DataSourceProperties> persistedDataSourcePropsMap, final Map<String, DataSource> localConfiguredDataSources) {
-        Map<String, DataSource> result = new LinkedHashMap<>(persistedDataSourcePropsMap.size(), 1F);
-        for (Entry<String, DataSourceProperties> entry : persistedDataSourcePropsMap.entrySet()) {
-            String dataSourceName = entry.getKey();
-            DataSourceProperties persistedDataSourceProps = entry.getValue();
-            DataSource localConfiguredDataSource = localConfiguredDataSources.get(dataSourceName);
-            if (null == localConfiguredDataSource) {
-                result.put(dataSourceName, DataSourcePoolCreator.create(persistedDataSourceProps));
-            } else if (DataSourcePropertiesCreator.create(localConfiguredDataSource).equals(persistedDataSourceProps)) {
-                result.put(dataSourceName, localConfiguredDataSource);
-            } else {
-                result.put(dataSourceName, DataSourcePoolCreator.create(persistedDataSourceProps));
-                new DataSourcePoolDestroyer(localConfiguredDataSource).asyncDestroy();
-            }
->>>>>>> 58de694f
         }
         return persistedDataPropsMap.entrySet().stream().collect(Collectors.toMap(Entry::getKey,
                 entry -> DataSourcePropertiesCreator.createConfiguration(entry.getValue()), (key, value) -> value, LinkedHashMap::new));
