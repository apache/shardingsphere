/*
 * Licensed to the Apache Software Foundation (ASF) under one or more
 * contributor license agreements.  See the NOTICE file distributed with
 * this work for additional information regarding copyright ownership.
 * The ASF licenses this file to You under the Apache License, Version 2.0
 * (the "License"); you may not use this file except in compliance with
 * the License.  You may obtain a copy of the License at
 *
 *     http://www.apache.org/licenses/LICENSE-2.0
 *
 * Unless required by applicable law or agreed to in writing, software
 * distributed under the License is distributed on an "AS IS" BASIS,
 * WITHOUT WARRANTIES OR CONDITIONS OF ANY KIND, either express or implied.
 * See the License for the specific language governing permissions and
 * limitations under the License.
 */

package org.apache.shardingsphere.metadata.persist.service.config.database;

import org.apache.shardingsphere.infra.datasource.props.DataSourceProperties;
import org.apache.shardingsphere.infra.metadata.version.MetaDataVersion;

import java.util.Collection;
import java.util.Collections;
import java.util.Map;

/**
 * Database based persist service.
 * 
 * @param <T> type of configuration
 */
public interface DatabaseBasedPersistService<T> {
    
    /**
     * Persist configurations.
     *
     * @param databaseName database name
     * @param configs configurations
     */
    void persist(String databaseName, T configs);
    
    /**
     * Load configurations.
     *
     * @param databaseName database name
     * @return configurations
     */
    T load(String databaseName);
    
    /**
<<<<<<< HEAD
     * Load configurations based version.
     * 
=======
     * Delete rule.
     *
     * @param databaseName database name
     * @param ruleName rule name
     */
    default void delete(String databaseName, String ruleName) {
    }
    
    /**
     * Persist configurations.
     *
>>>>>>> 9f2505e1
     * @param databaseName database name
     * @param name name
     * @return configurations
     */
    T load(String databaseName, String name);
    
    /**
     * Delete configurations.
     *
     * @param databaseName database name
     * @param configs configurations
     */
    default void delete(String databaseName, T configs) {
    }
    
    /**
     * Persist configurations.
     *
     * @param databaseName database name
     * @param configs configurations
     * @return meta data versions
     */
    default Collection<MetaDataVersion> persistConfig(String databaseName, T configs) {
        return Collections.emptyList();
    }
    
    /**
     * TODO remove this after meta data refactor completed
     * Append data source properties map.
     *
     * @param databaseName database name
     * @param toBeAppendedDataSourcePropsMap data source properties map to be appended
     */
    default void append(final String databaseName, final Map<String, DataSourceProperties> toBeAppendedDataSourcePropsMap) {
    }
}<|MERGE_RESOLUTION|>--- conflicted
+++ resolved
@@ -48,10 +48,15 @@
     T load(String databaseName);
     
     /**
-<<<<<<< HEAD
-     * Load configurations based version.
-     * 
-=======
+     * Load configuration.
+     *
+     * @param databaseName database name
+     * @param name name
+     * @return configurations
+     */
+    T load(String databaseName, String name);
+    
+    /**
      * Delete rule.
      *
      * @param databaseName database name
@@ -59,16 +64,6 @@
      */
     default void delete(String databaseName, String ruleName) {
     }
-    
-    /**
-     * Persist configurations.
-     *
->>>>>>> 9f2505e1
-     * @param databaseName database name
-     * @param name name
-     * @return configurations
-     */
-    T load(String databaseName, String name);
     
     /**
      * Delete configurations.
