/*
 * Licensed to the Apache Software Foundation (ASF) under one or more
 * contributor license agreements.  See the NOTICE file distributed with
 * this work for additional information regarding copyright ownership.
 * The ASF licenses this file to You under the Apache License, Version 2.0
 * (the "License"); you may not use this file except in compliance with
 * the License.  You may obtain a copy of the License at
 *
 *     http://www.apache.org/licenses/LICENSE-2.0
 *
 * Unless required by applicable law or agreed to in writing, software
 * distributed under the License is distributed on an "AS IS" BASIS,
 * WITHOUT WARRANTIES OR CONDITIONS OF ANY KIND, either express or implied.
 * See the License for the specific language governing permissions and
 * limitations under the License.
 */

package org.apache.shardingsphere.transaction;

import lombok.Getter;
import org.apache.shardingsphere.infra.session.connection.transaction.TransactionConnectionContext;
import org.apache.shardingsphere.transaction.api.TransactionType;
import org.apache.shardingsphere.transaction.rule.TransactionRule;
import org.apache.shardingsphere.transaction.spi.ShardingSphereDistributionTransactionManager;

import java.sql.Connection;
import java.sql.SQLException;
import java.util.Optional;

/**
 * Connection transaction.
 */
public final class ConnectionTransaction {
    
    @Getter
    private final TransactionType transactionType;
    
    private final ShardingSphereDistributionTransactionManager distributionTransactionManager;
    
    private final TransactionConnectionContext transactionContext;
    
    public ConnectionTransaction(final TransactionRule rule, final TransactionConnectionContext transactionContext) {
        transactionType = transactionContext.getTransactionType().isPresent() ? TransactionType.valueOf(transactionContext.getTransactionType().get()) : rule.getDefaultType();
        this.transactionContext = transactionContext;
        distributionTransactionManager = TransactionType.LOCAL == transactionType ? null : rule.getResource().getTransactionManager(rule.getDefaultType());
    }
    
    /**
     * Whether in distributed transaction.
     *
     * @param transactionContext transaction connection context
     * @return in distributed transaction or not
     */
<<<<<<< HEAD
    public boolean isInDistributedTransaction(final TransactionConnectionContext transactionContext) {
        return transactionContext.isInTransaction() && isInDistributedTransaction();
=======
    public boolean isInTransaction(final TransactionConnectionContext transactionContext) {
        return transactionContext.isInTransaction() && isInTransaction();
>>>>>>> 6beb5c54
    }
    
    /**
     * Whether in distributed transaction.
     *
     * @return in distributed transaction or not
     */
    public boolean isInDistributedTransaction() {
        return null != distributionTransactionManager && distributionTransactionManager.isInTransaction();
    }
    
    /**
     * Judge is local transaction or not.
     *
     * @return is local transaction or not
     */
    public boolean isLocalTransaction() {
        return TransactionType.LOCAL == transactionType;
    }
    
    /**
     * Whether hold transaction.
     *
     * @param autoCommit is auto commit
     * @return hold transaction or not
     */
    public boolean isHoldTransaction(final boolean autoCommit) {
        return TransactionType.LOCAL == transactionType && !autoCommit || TransactionType.XA == transactionType && isInDistributedTransaction();
    }
    
    /**
     * Get connection in transaction.
     *
     * @param databaseName database name
     * @param dataSourceName data source name
     * @param transactionConnectionContext transaction connection context
     * @return connection in transaction
     * @throws SQLException SQL exception
     */
    public Optional<Connection> getConnection(final String databaseName, final String dataSourceName, final TransactionConnectionContext transactionConnectionContext) throws SQLException {
        return isInDistributedTransaction(transactionConnectionContext) ? Optional.of(distributionTransactionManager.getConnection(databaseName, dataSourceName)) : Optional.empty();
    }
    
    /**
     * Begin transaction.
     */
    public void begin() {
        distributionTransactionManager.begin();
    }
    
    /**
     * Commit transaction.
     */
    public void commit() {
        distributionTransactionManager.commit(transactionContext.isExceptionOccur());
    }
    
    /**
     * Rollback transaction.
     */
    public void rollback() {
        distributionTransactionManager.rollback();
    }
    
    /**
     * Get distributed transaction operation type.
     *
     * @param autoCommit is auto commit
     * @return distributed transaction operation type
     */
    public DistributedTransactionOperationType getDistributedTransactionOperationType(final boolean autoCommit) {
        if (!autoCommit && !distributionTransactionManager.isInTransaction()) {
            return DistributedTransactionOperationType.BEGIN;
        }
        if (autoCommit && distributionTransactionManager.isInTransaction()) {
            return DistributedTransactionOperationType.COMMIT;
        }
        return DistributedTransactionOperationType.IGNORE;
    }
    
    public enum DistributedTransactionOperationType {
        BEGIN, COMMIT, IGNORE
    }
}<|MERGE_RESOLUTION|>--- conflicted
+++ resolved
@@ -51,13 +51,8 @@
      * @param transactionContext transaction connection context
      * @return in distributed transaction or not
      */
-<<<<<<< HEAD
     public boolean isInDistributedTransaction(final TransactionConnectionContext transactionContext) {
         return transactionContext.isInTransaction() && isInDistributedTransaction();
-=======
-    public boolean isInTransaction(final TransactionConnectionContext transactionContext) {
-        return transactionContext.isInTransaction() && isInTransaction();
->>>>>>> 6beb5c54
     }
     
     /**
@@ -141,4 +136,5 @@
     public enum DistributedTransactionOperationType {
         BEGIN, COMMIT, IGNORE
     }
-}+}
+ 