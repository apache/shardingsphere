/*
 * Licensed to the Apache Software Foundation (ASF) under one or more
 * contributor license agreements.  See the NOTICE file distributed with
 * this work for additional information regarding copyright ownership.
 * The ASF licenses this file to You under the Apache License, Version 2.0
 * (the "License"); you may not use this file except in compliance with
 * the License.  You may obtain a copy of the License at
 *
 *     http://www.apache.org/licenses/LICENSE-2.0
 *
 * Unless required by applicable law or agreed to in writing, software
 * distributed under the License is distributed on an "AS IS" BASIS,
 * WITHOUT WARRANTIES OR CONDITIONS OF ANY KIND, either express or implied.
 * See the License for the specific language governing permissions and
 * limitations under the License.
 */

package org.apache.shardingsphere.sqlfederation.optimizer.converter.segment.expression.impl;

import com.google.common.base.Preconditions;
import org.apache.calcite.sql.SqlBasicCall;
import org.apache.calcite.sql.SqlNode;
import org.apache.calcite.sql.SqlNodeList;
import org.apache.calcite.sql.SqlOperator;
import org.apache.calcite.sql.fun.SqlStdOperatorTable;
import org.apache.calcite.sql.parser.SqlParserPos;
import org.apache.shardingsphere.sql.parser.sql.common.segment.dml.expr.BinaryOperationExpression;
import org.apache.shardingsphere.sql.parser.sql.common.segment.dml.expr.simple.LiteralExpressionSegment;
import org.apache.shardingsphere.sqlfederation.optimizer.converter.segment.SQLSegmentConverter;
import org.apache.shardingsphere.sqlfederation.optimizer.converter.segment.expression.ExpressionConverter;

import java.util.Collections;
import java.util.LinkedList;
import java.util.List;
import java.util.Map;
import java.util.Optional;
import java.util.TreeMap;

/**
 * Binary operation expression converter.
 */
public final class BinaryOperationExpressionConverter implements SQLSegmentConverter<BinaryOperationExpression, SqlNode> {
    
    private static final Map<String, SqlOperator> REGISTRY = new TreeMap<>(String.CASE_INSENSITIVE_ORDER);
    
    static {
        register();
        registerAlias();
    }
    
    private static void register() {
        register(SqlStdOperatorTable.EQUALS);
        register(SqlStdOperatorTable.NOT_EQUALS);
        register(SqlStdOperatorTable.GREATER_THAN);
        register(SqlStdOperatorTable.GREATER_THAN_OR_EQUAL);
        register(SqlStdOperatorTable.LESS_THAN);
        register(SqlStdOperatorTable.LESS_THAN_OR_EQUAL);
        register(SqlStdOperatorTable.OR);
        register(SqlStdOperatorTable.AND);
        register(SqlStdOperatorTable.PLUS);
        register(SqlStdOperatorTable.MINUS);
        register(SqlStdOperatorTable.MULTIPLY);
        register(SqlStdOperatorTable.DIVIDE);
        register(SqlStdOperatorTable.LIKE);
        register(SqlStdOperatorTable.NOT_LIKE);
        register(SqlStdOperatorTable.PERCENT_REMAINDER);
        register(SqlStdOperatorTable.IS_NULL);
        register(SqlStdOperatorTable.IS_NOT_NULL);
    }
    
    private static void register(final SqlOperator sqlOperator) {
        REGISTRY.put(sqlOperator.getName(), sqlOperator);
    }
    
    private static void registerAlias() {
        REGISTRY.put("!=", SqlStdOperatorTable.NOT_EQUALS);
        REGISTRY.put("~", SqlStdOperatorTable.POSIX_REGEX_CASE_SENSITIVE);
        REGISTRY.put("~*", SqlStdOperatorTable.NEGATED_POSIX_REGEX_CASE_SENSITIVE);
        REGISTRY.put("!~", SqlStdOperatorTable.NEGATED_POSIX_REGEX_CASE_SENSITIVE);
        REGISTRY.put("!~*", SqlStdOperatorTable.NEGATED_POSIX_REGEX_CASE_INSENSITIVE);
    }
    
    @Override
    public Optional<SqlNode> convert(final BinaryOperationExpression segment) {
<<<<<<< HEAD
        SqlNode left = new ExpressionConverter().convert(segment.getLeft()).orElseThrow(IllegalStateException::new);
        SqlNode right = new ExpressionConverter().convert(segment.getRight()).orElseThrow(IllegalStateException::new);
        String operator = segment.getOperator();
        List<SqlNode> sqlNodes = new LinkedList<>();
        sqlNodes.add(left);
        if ("IS".equals(operator)) {
            right = null;
            if (((LiteralExpressionSegment) segment.getRight()).getLiterals().equals("NULL")) {
                operator = "IS NULL";
            } else if (((LiteralExpressionSegment) segment.getRight()).getLiterals().equals("NOT NULL")) {
                operator = "IS NOT NULL";
            }
        } else {
            sqlNodes.addAll(right instanceof SqlNodeList ? ((SqlNodeList) right).getList() : Collections.singletonList(right));
        }
        Preconditions.checkState(REGISTRY.containsKey(operator), "Unsupported SQL operator: `%s`", operator);
        SqlOperator sqlOperator = REGISTRY.get(operator);
        return Optional.of(new SqlBasicCall(sqlOperator, sqlNodes.toArray(new SqlNode[0]), SqlParserPos.ZERO));
=======
        SqlOperator operator = convertOperator(segment);
        List<SqlNode> sqlNodes = convertSqlNodes(segment, operator);
        return Optional.of(new SqlBasicCall(operator, sqlNodes, SqlParserPos.ZERO));
    }
    
    private SqlOperator convertOperator(final BinaryOperationExpression segment) {
        String operator = segment.getOperator();
        if ("IS".equalsIgnoreCase(operator)) {
            String literals = String.valueOf(((LiteralExpressionSegment) segment.getRight()).getLiterals());
            if ("NULL".equalsIgnoreCase(literals)) {
                operator = "IS NULL";
            } else if ("NOT NULL".equalsIgnoreCase(literals)) {
                operator = "IS NOT NULL";
            }
        }
        Preconditions.checkState(REGISTRY.containsKey(operator), "Unsupported SQL operator: `%s`", operator);
        return REGISTRY.get(operator);
    }
    
    private List<SqlNode> convertSqlNodes(final BinaryOperationExpression segment, final SqlOperator operator) {
        SqlNode left = new ExpressionConverter().convert(segment.getLeft()).orElseThrow(IllegalStateException::new);
        List<SqlNode> result = new LinkedList<>();
        result.add(left);
        if (!SqlStdOperatorTable.IS_NULL.equals(operator) && !SqlStdOperatorTable.IS_NOT_NULL.equals(operator)) {
            SqlNode right = new ExpressionConverter().convert(segment.getRight()).orElseThrow(IllegalStateException::new);
            result.addAll(right instanceof SqlNodeList ? ((SqlNodeList) right).getList() : Collections.singletonList(right));
        }
        return result;
>>>>>>> 83bba0a7
    }
}<|MERGE_RESOLUTION|>--- conflicted
+++ resolved
@@ -82,26 +82,6 @@
     
     @Override
     public Optional<SqlNode> convert(final BinaryOperationExpression segment) {
-<<<<<<< HEAD
-        SqlNode left = new ExpressionConverter().convert(segment.getLeft()).orElseThrow(IllegalStateException::new);
-        SqlNode right = new ExpressionConverter().convert(segment.getRight()).orElseThrow(IllegalStateException::new);
-        String operator = segment.getOperator();
-        List<SqlNode> sqlNodes = new LinkedList<>();
-        sqlNodes.add(left);
-        if ("IS".equals(operator)) {
-            right = null;
-            if (((LiteralExpressionSegment) segment.getRight()).getLiterals().equals("NULL")) {
-                operator = "IS NULL";
-            } else if (((LiteralExpressionSegment) segment.getRight()).getLiterals().equals("NOT NULL")) {
-                operator = "IS NOT NULL";
-            }
-        } else {
-            sqlNodes.addAll(right instanceof SqlNodeList ? ((SqlNodeList) right).getList() : Collections.singletonList(right));
-        }
-        Preconditions.checkState(REGISTRY.containsKey(operator), "Unsupported SQL operator: `%s`", operator);
-        SqlOperator sqlOperator = REGISTRY.get(operator);
-        return Optional.of(new SqlBasicCall(sqlOperator, sqlNodes.toArray(new SqlNode[0]), SqlParserPos.ZERO));
-=======
         SqlOperator operator = convertOperator(segment);
         List<SqlNode> sqlNodes = convertSqlNodes(segment, operator);
         return Optional.of(new SqlBasicCall(operator, sqlNodes, SqlParserPos.ZERO));
@@ -130,6 +110,5 @@
             result.addAll(right instanceof SqlNodeList ? ((SqlNodeList) right).getList() : Collections.singletonList(right));
         }
         return result;
->>>>>>> 83bba0a7
     }
 }