--- conflicted
+++ resolved
@@ -26,21 +26,18 @@
 import org.apache.shardingsphere.sql.parser.sql.common.segment.dml.expr.simple.LiteralExpressionSegment;
 import org.apache.shardingsphere.sqlfederation.optimizer.converter.segment.SQLSegmentConverter;
 
-<<<<<<< HEAD
+import java.util.Optional;
 import java.math.BigDecimal;
-=======
 import java.util.Collection;
 import java.util.HashSet;
->>>>>>> df508f57
-import java.util.Optional;
 
 /**
  * Literal expression converter.
  */
 public final class LiteralExpressionConverter implements SQLSegmentConverter<LiteralExpressionSegment, SqlNode> {
-    
+
     private static final Collection<String> TRIM_FUNCTION_FLAGS = new HashSet<>(3, 1);
-    
+
     static {
         TRIM_FUNCTION_FLAGS.add("BOTH");
         TRIM_FUNCTION_FLAGS.add("LEADING");
@@ -52,18 +49,8 @@
         if (null == segment.getLiterals()) {
             return Optional.of(SqlLiteral.createNull(SqlParserPos.ZERO));
         }
-<<<<<<< HEAD
         if (segment.getLiterals() instanceof Integer || segment.getLiterals() instanceof BigDecimal) {
-=======
-        if ("YEAR".equals(segment.getLiterals())) {
-            return Optional.of(new SqlIntervalQualifier(TimeUnit.YEAR, null, SqlParserPos.ZERO));
-        }
-        if (segment.getLiterals() instanceof Integer) {
->>>>>>> df508f57
             return Optional.of(SqlLiteral.createExactNumeric(String.valueOf(segment.getLiterals()), SqlParserPos.ZERO));
-        }
-        if (TRIM_FUNCTION_FLAGS.contains(String.valueOf(segment.getLiterals()))) {
-            return Optional.of(SqlLiteral.createSymbol(Flag.valueOf(String.valueOf(segment.getLiterals())), SqlParserPos.ZERO));
         }
         if (segment.getLiterals() instanceof String) {
             return Optional.of(SqlLiteral.createCharString(String.valueOf(segment.getLiterals()), SqlParserPos.ZERO));
