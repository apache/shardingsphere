--- conflicted
+++ resolved
@@ -30,10 +30,6 @@
     @ParametersAreNonnullByDefault
     @Override
     public SQLFederationExecutionPlan load(final ExecutionPlanCacheKey cacheKey) {
-<<<<<<< HEAD
-        return cacheKey.getSqlStatementCompiler().compile(cacheKey.getSqlStatement());
-=======
-        return sqlStatementCompiler.compile(cacheKey.getSqlStatement(), cacheKey.getDatabaseType());
->>>>>>> e669f1c6
+        return cacheKey.getSqlStatementCompiler().compile(cacheKey.getSqlStatement(), cacheKey.getDatabaseType());
     }
 }