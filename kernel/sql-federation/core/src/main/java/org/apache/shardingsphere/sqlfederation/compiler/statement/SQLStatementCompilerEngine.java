--- conflicted
+++ resolved
@@ -42,10 +42,6 @@
      * @return SQL federation execution plan
      */
     public SQLFederationExecutionPlan compile(final ExecutionPlanCacheKey cacheKey, final boolean useCache) {
-<<<<<<< HEAD
-        return useCache ? executionPlanCache.get(cacheKey) : cacheKey.getSqlStatementCompiler().compile(cacheKey.getSqlStatement());
-=======
-        return useCache ? executionPlanCache.get(cacheKey) : sqlFederationCompiler.compile(cacheKey.getSqlStatement(), cacheKey.getDatabaseType());
->>>>>>> e669f1c6
+        return useCache ? executionPlanCache.get(cacheKey) : cacheKey.getSqlStatementCompiler().compile(cacheKey.getSqlStatement(), cacheKey.getDatabaseType());
     }
 }