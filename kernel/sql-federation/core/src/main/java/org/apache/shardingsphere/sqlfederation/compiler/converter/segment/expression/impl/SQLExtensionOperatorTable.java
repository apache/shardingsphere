--- conflicted
+++ resolved
@@ -58,9 +58,7 @@
     
     public static final SqlBinaryOperator COLLATE = new SqlBinaryOperator("COLLATE", SqlKind.OTHER, 30, true, null, null, null);
     
-<<<<<<< HEAD
     public static final SqlBinaryOperator ASSIGNMENT = new SqlBinaryOperator(":=", SqlKind.OTHER, 30, true, null, null, null);
-=======
+    
     public static final SqlPrefixOperator TILDE = new SqlPrefixOperator("~", SqlKind.OTHER, 26, null, null, null);
->>>>>>> fbe3dba6
 }