/*
 * Licensed to the Apache Software Foundation (ASF) under one or more
 * contributor license agreements.  See the NOTICE file distributed with
 * this work for additional information regarding copyright ownership.
 * The ASF licenses this file to You under the Apache License, Version 2.0
 * (the "License"); you may not use this file except in compliance with
 * the License.  You may obtain a copy of the License at
 *
 *     http://www.apache.org/licenses/LICENSE-2.0
 *
 * Unless required by applicable law or agreed to in writing, software
 * distributed under the License is distributed on an "AS IS" BASIS,
 * WITHOUT WARRANTIES OR CONDITIONS OF ANY KIND, either express or implied.
 * See the License for the specific language governing permissions and
 * limitations under the License.
 */

package org.apache.shardingsphere.sqlfederation.compiler.converter.segment.expression;

import org.apache.calcite.sql.SqlNode;
import org.apache.shardingsphere.infra.exception.core.external.sql.type.generic.UnsupportedSQLOperationException;
import org.apache.shardingsphere.sql.parser.sql.common.segment.dml.column.ColumnSegment;
import org.apache.shardingsphere.sql.parser.sql.common.segment.dml.expr.BetweenExpression;
import org.apache.shardingsphere.sql.parser.sql.common.segment.dml.expr.BinaryOperationExpression;
import org.apache.shardingsphere.sql.parser.sql.common.segment.dml.expr.CaseWhenExpression;
import org.apache.shardingsphere.sql.parser.sql.common.segment.dml.expr.ExistsSubqueryExpression;
import org.apache.shardingsphere.sql.parser.sql.common.segment.dml.expr.ExpressionSegment;
import org.apache.shardingsphere.sql.parser.sql.common.segment.dml.expr.ExtractArgExpression;
import org.apache.shardingsphere.sql.parser.sql.common.segment.dml.expr.FunctionSegment;
import org.apache.shardingsphere.sql.parser.sql.common.segment.dml.expr.InExpression;
import org.apache.shardingsphere.sql.parser.sql.common.segment.dml.expr.ListExpression;
import org.apache.shardingsphere.sql.parser.sql.common.segment.dml.expr.TypeCastExpression;
import org.apache.shardingsphere.sql.parser.sql.common.segment.dml.expr.complex.CommonExpressionSegment;
import org.apache.shardingsphere.sql.parser.sql.common.segment.dml.expr.simple.LiteralExpressionSegment;
import org.apache.shardingsphere.sql.parser.sql.common.segment.dml.expr.simple.ParameterMarkerExpressionSegment;
import org.apache.shardingsphere.sql.parser.sql.common.segment.dml.expr.subquery.SubqueryExpressionSegment;
import org.apache.shardingsphere.sql.parser.sql.common.segment.dml.expr.MatchAgainstExpression;
import org.apache.shardingsphere.sql.parser.sql.common.segment.dml.item.AggregationProjectionSegment;
import org.apache.shardingsphere.sql.parser.sql.common.segment.dml.expr.NotExpression;
import org.apache.shardingsphere.sql.parser.sql.common.segment.dml.expr.CollateExpression;
<<<<<<< HEAD
import org.apache.shardingsphere.sql.parser.sql.common.segment.dml.expr.RowExpression;
=======
import org.apache.shardingsphere.sql.parser.sql.common.segment.dml.expr.UnaryOperationExpression;
>>>>>>> fbe3dba6
import org.apache.shardingsphere.sql.parser.sql.common.segment.generic.DataTypeSegment;
import org.apache.shardingsphere.sqlfederation.compiler.converter.segment.SQLSegmentConverter;
import org.apache.shardingsphere.sqlfederation.compiler.converter.segment.expression.impl.BetweenExpressionConverter;
import org.apache.shardingsphere.sqlfederation.compiler.converter.segment.expression.impl.BinaryOperationExpressionConverter;
import org.apache.shardingsphere.sqlfederation.compiler.converter.segment.expression.impl.CaseWhenExpressionConverter;
import org.apache.shardingsphere.sqlfederation.compiler.converter.segment.expression.impl.ColumnConverter;
import org.apache.shardingsphere.sqlfederation.compiler.converter.segment.expression.impl.CollateExpressionConverter;
import org.apache.shardingsphere.sqlfederation.compiler.converter.segment.expression.impl.ExistsSubqueryExpressionConverter;
import org.apache.shardingsphere.sqlfederation.compiler.converter.segment.expression.impl.ExtractArgExpressionConverter;
import org.apache.shardingsphere.sqlfederation.compiler.converter.segment.expression.impl.FunctionConverter;
import org.apache.shardingsphere.sqlfederation.compiler.converter.segment.expression.impl.InExpressionConverter;
import org.apache.shardingsphere.sqlfederation.compiler.converter.segment.expression.impl.ListExpressionConverter;
import org.apache.shardingsphere.sqlfederation.compiler.converter.segment.expression.impl.LiteralExpressionConverter;
import org.apache.shardingsphere.sqlfederation.compiler.converter.segment.expression.impl.ParameterMarkerExpressionConverter;
import org.apache.shardingsphere.sqlfederation.compiler.converter.segment.expression.impl.SubqueryExpressionConverter;
import org.apache.shardingsphere.sqlfederation.compiler.converter.segment.expression.impl.TypeCastExpressionConverter;
import org.apache.shardingsphere.sqlfederation.compiler.converter.segment.expression.impl.UnaryOperationExpressionConverter;
import org.apache.shardingsphere.sqlfederation.compiler.converter.segment.projection.impl.AggregationProjectionConverter;
import org.apache.shardingsphere.sqlfederation.compiler.converter.segment.projection.impl.DataTypeConverter;
import org.apache.shardingsphere.sqlfederation.compiler.converter.segment.expression.impl.NotExpressionConverter;
import org.apache.shardingsphere.sqlfederation.compiler.converter.segment.expression.impl.MatchExpressionConverter;
import org.apache.shardingsphere.sqlfederation.compiler.converter.segment.expression.impl.RowExpressionConverter;

import java.util.Optional;

/**
 * Expression converter.
 */
public final class ExpressionConverter implements SQLSegmentConverter<ExpressionSegment, SqlNode> {
    
    @Override
    public Optional<SqlNode> convert(final ExpressionSegment segment) {
        if (null == segment) {
            return Optional.empty();
        }
        if (segment instanceof LiteralExpressionSegment) {
            return new LiteralExpressionConverter().convert((LiteralExpressionSegment) segment);
        }
        if (segment instanceof CommonExpressionSegment) {
            // TODO
            throw new UnsupportedSQLOperationException("unsupported CommonExpressionSegment");
        }
        if (segment instanceof ListExpression) {
            return new ListExpressionConverter().convert((ListExpression) segment);
        }
        if (segment instanceof BinaryOperationExpression) {
            return new BinaryOperationExpressionConverter().convert((BinaryOperationExpression) segment);
        }
        if (segment instanceof ColumnSegment) {
            return new ColumnConverter().convert((ColumnSegment) segment);
        }
        if (segment instanceof ExistsSubqueryExpression) {
            return new ExistsSubqueryExpressionConverter().convert((ExistsSubqueryExpression) segment);
        }
        if (segment instanceof SubqueryExpressionSegment) {
            return new SubqueryExpressionConverter().convert((SubqueryExpressionSegment) segment);
        }
        if (segment instanceof InExpression) {
            return new InExpressionConverter().convert((InExpression) segment);
        }
        if (segment instanceof BetweenExpression) {
            return new BetweenExpressionConverter().convert((BetweenExpression) segment);
        }
        if (segment instanceof ParameterMarkerExpressionSegment) {
            return new ParameterMarkerExpressionConverter().convert((ParameterMarkerExpressionSegment) segment);
        }
        if (segment instanceof FunctionSegment) {
            return new FunctionConverter().convert((FunctionSegment) segment);
        }
        if (segment instanceof AggregationProjectionSegment) {
            return new AggregationProjectionConverter().convert((AggregationProjectionSegment) segment);
        }
        if (segment instanceof DataTypeSegment) {
            return new DataTypeConverter().convert((DataTypeSegment) segment);
        }
        if (segment instanceof CaseWhenExpression) {
            return new CaseWhenExpressionConverter().convert((CaseWhenExpression) segment);
        }
        if (segment instanceof NotExpression) {
            return new NotExpressionConverter().convert((NotExpression) segment);
        }
        if (segment instanceof TypeCastExpression) {
            return new TypeCastExpressionConverter().convert((TypeCastExpression) segment);
        }
        if (segment instanceof ExtractArgExpression) {
            return new ExtractArgExpressionConverter().convert((ExtractArgExpression) segment);
        }
        if (segment instanceof MatchAgainstExpression) {
            return new MatchExpressionConverter().convert((MatchAgainstExpression) segment);
        }
        if (segment instanceof CollateExpression) {
            return new CollateExpressionConverter().convert((CollateExpression) segment);
        }
<<<<<<< HEAD
        if (segment instanceof RowExpression) {
            return new RowExpressionConverter().convert((RowExpression) segment);
=======
        if (segment instanceof UnaryOperationExpression) {
            return new UnaryOperationExpressionConverter().convert((UnaryOperationExpression) segment);
>>>>>>> fbe3dba6
        }
        throw new UnsupportedSQLOperationException("unsupported TableSegment type: " + segment.getClass());
    }
}<|MERGE_RESOLUTION|>--- conflicted
+++ resolved
@@ -38,11 +38,8 @@
 import org.apache.shardingsphere.sql.parser.sql.common.segment.dml.item.AggregationProjectionSegment;
 import org.apache.shardingsphere.sql.parser.sql.common.segment.dml.expr.NotExpression;
 import org.apache.shardingsphere.sql.parser.sql.common.segment.dml.expr.CollateExpression;
-<<<<<<< HEAD
 import org.apache.shardingsphere.sql.parser.sql.common.segment.dml.expr.RowExpression;
-=======
 import org.apache.shardingsphere.sql.parser.sql.common.segment.dml.expr.UnaryOperationExpression;
->>>>>>> fbe3dba6
 import org.apache.shardingsphere.sql.parser.sql.common.segment.generic.DataTypeSegment;
 import org.apache.shardingsphere.sqlfederation.compiler.converter.segment.SQLSegmentConverter;
 import org.apache.shardingsphere.sqlfederation.compiler.converter.segment.expression.impl.BetweenExpressionConverter;
@@ -136,13 +133,11 @@
         if (segment instanceof CollateExpression) {
             return new CollateExpressionConverter().convert((CollateExpression) segment);
         }
-<<<<<<< HEAD
         if (segment instanceof RowExpression) {
             return new RowExpressionConverter().convert((RowExpression) segment);
-=======
+        }
         if (segment instanceof UnaryOperationExpression) {
             return new UnaryOperationExpressionConverter().convert((UnaryOperationExpression) segment);
->>>>>>> fbe3dba6
         }
         throw new UnsupportedSQLOperationException("unsupported TableSegment type: " + segment.getClass());
     }
