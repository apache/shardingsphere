--- conflicted
+++ resolved
@@ -133,13 +133,11 @@
         if (segment instanceof CollateExpression) {
             return new CollateExpressionConverter().convert((CollateExpression) segment);
         }
-<<<<<<< HEAD
         if (segment instanceof VariableSegment) {
             return new VariableSegmentConverter().convert((VariableSegment) segment);
-=======
+        }
         if (segment instanceof UnaryOperationExpression) {
             return new UnaryOperationExpressionConverter().convert((UnaryOperationExpression) segment);
->>>>>>> fbe3dba6
         }
         throw new UnsupportedSQLOperationException("unsupported TableSegment type: " + segment.getClass());
     }
