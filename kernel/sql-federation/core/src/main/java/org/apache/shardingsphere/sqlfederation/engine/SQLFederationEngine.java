--- conflicted
+++ resolved
@@ -180,21 +180,6 @@
                                                     final JDBCExecutorCallback<? extends ExecuteResult> callback, final SQLFederationExecutorContext federationContext) {
         SQLStatementContext sqlStatementContext = federationContext.getQueryContext().getSqlStatementContext();
         ShardingSpherePreconditions.checkState(sqlStatementContext instanceof SelectStatementContext, () -> new IllegalArgumentException("SQL statement context must be select statement context."));
-<<<<<<< HEAD
-        SelectStatementContext selectStatementContext = (SelectStatementContext) sqlStatementContext;
-        OptimizerPlannerContext plannerContext = sqlFederationRule.getOptimizerContext().getPlannerContext(getDatabaseName(federationContext.getQueryContext()));
-        Schema sqlFederationSchema = plannerContext.getValidator(getSchemaName(federationContext.getQueryContext())).getCatalogReader().getRootSchema().plus()
-                .getSubSchema(getSchemaName(federationContext.getQueryContext()));
-        registerTableScanExecutor(sqlFederationSchema, prepareEngine, callback, federationContext, sqlFederationRule.getOptimizerContext());
-        SQLFederationCompilerEngine compilerEngine = new SQLFederationCompilerEngine(getSchemaName(federationContext.getQueryContext()),
-                new SQLStatementCompiler(plannerContext.getConverter(getSchemaName(federationContext.getQueryContext())), plannerContext.getHepPlanner()),
-                sqlFederationRule.getConfiguration().getExecutionPlanCache());
-        return compilerEngine.compile(buildCacheKey(federationContext, selectStatementContext), federationContext.getQueryContext().isUseCache());
-    }
-    
-    private ExecutionPlanCacheKey buildCacheKey(final SQLFederationExecutorContext federationContext, final SelectStatementContext selectStatementContext) {
-        ShardingSphereSchema schema = federationContext.getMetaData().getDatabase(getDatabaseName(federationContext.getQueryContext())).getSchema(getSchemaName(federationContext.getQueryContext()));
-=======
         OptimizerPlannerContext plannerContext = sqlFederationRule.getOptimizerContext().getPlannerContext(databaseName);
         Schema sqlFederationSchema = plannerContext.getValidator(schemaName).getCatalogReader().getRootSchema().plus().getSubSchema(schemaName);
         registerTableScanExecutor(sqlFederationSchema, prepareEngine, callback, federationContext, sqlFederationRule.getOptimizerContext());
@@ -208,7 +193,6 @@
     private ExecutionPlanCacheKey buildCacheKey(final SQLFederationExecutorContext federationContext, final SelectStatementContext selectStatementContext,
                                                 final SQLStatementCompiler sqlStatementCompiler) {
         ShardingSphereSchema schema = federationContext.getMetaData().getDatabase(databaseName).getSchema(schemaName);
->>>>>>> cac466f2
         ExecutionPlanCacheKey result =
                 new ExecutionPlanCacheKey(federationContext.getQueryContext().getSql(), selectStatementContext.getSqlStatement(), selectStatementContext.getDatabaseType().getType(),
                         sqlStatementCompiler);
