/*
 * Licensed to the Apache Software Foundation (ASF) under one or more
 * contributor license agreements.  See the NOTICE file distributed with
 * this work for additional information regarding copyright ownership.
 * The ASF licenses this file to You under the Apache License, Version 2.0
 * (the "License"); you may not use this file except in compliance with
 * the License.  You may obtain a copy of the License at
 *
 *     http://www.apache.org/licenses/LICENSE-2.0
 *
 * Unless required by applicable law or agreed to in writing, software
 * distributed under the License is distributed on an "AS IS" BASIS,
 * WITHOUT WARRANTIES OR CONDITIONS OF ANY KIND, either express or implied.
 * See the License for the specific language governing permissions and
 * limitations under the License.
 */

package org.apache.shardingsphere.sqlfederation.engine;

import lombok.Getter;
import org.apache.calcite.adapter.enumerable.EnumerableInterpretable;
import org.apache.calcite.adapter.enumerable.EnumerableRel;
import org.apache.calcite.linq4j.Enumerator;
import org.apache.calcite.runtime.Bindable;
import org.apache.calcite.schema.Schema;
import org.apache.calcite.schema.Table;
import org.apache.shardingsphere.dialect.exception.syntax.table.NoSuchTableException;
import org.apache.shardingsphere.infra.binder.statement.SQLStatementContext;
import org.apache.shardingsphere.infra.binder.statement.dml.SelectStatementContext;
import org.apache.shardingsphere.infra.datanode.DataNode;
import org.apache.shardingsphere.infra.executor.sql.execute.engine.driver.jdbc.JDBCExecutionUnit;
import org.apache.shardingsphere.infra.executor.sql.execute.engine.driver.jdbc.JDBCExecutor;
import org.apache.shardingsphere.infra.executor.sql.execute.engine.driver.jdbc.JDBCExecutorCallback;
import org.apache.shardingsphere.infra.executor.sql.execute.result.ExecuteResult;
import org.apache.shardingsphere.infra.executor.sql.prepare.driver.DriverExecutionPrepareEngine;
import org.apache.shardingsphere.infra.metadata.ShardingSphereMetaData;
import org.apache.shardingsphere.infra.metadata.data.ShardingSphereData;
import org.apache.shardingsphere.infra.metadata.database.ShardingSphereDatabase;
import org.apache.shardingsphere.infra.metadata.database.rule.ShardingSphereRuleMetaData;
import org.apache.shardingsphere.infra.metadata.database.schema.model.ShardingSphereSchema;
import org.apache.shardingsphere.infra.metadata.database.schema.model.ShardingSphereTable;
import org.apache.shardingsphere.infra.metadata.database.schema.util.SystemSchemaUtils;
import org.apache.shardingsphere.infra.rule.ShardingSphereRule;
import org.apache.shardingsphere.infra.util.exception.ShardingSpherePreconditions;
import org.apache.shardingsphere.infra.util.spi.type.ordered.OrderedSPILoader;
import org.apache.shardingsphere.sqlfederation.compiler.SQLFederationCompilerEngine;
import org.apache.shardingsphere.sqlfederation.compiler.SQLFederationExecutionPlan;
import org.apache.shardingsphere.sqlfederation.compiler.context.OptimizerContext;
import org.apache.shardingsphere.sqlfederation.compiler.context.planner.OptimizerPlannerContext;
import org.apache.shardingsphere.sqlfederation.compiler.metadata.schema.SQLFederationTable;
import org.apache.shardingsphere.sqlfederation.compiler.planner.cache.ExecutionPlanCacheKey;
import org.apache.shardingsphere.sqlfederation.compiler.statement.SQLStatementCompiler;
import org.apache.shardingsphere.sqlfederation.executor.SQLFederationDataContext;
import org.apache.shardingsphere.sqlfederation.executor.SQLFederationExecutorContext;
import org.apache.shardingsphere.sqlfederation.executor.TableScanExecutorContext;
import org.apache.shardingsphere.sqlfederation.executor.enumerable.EnumerableScanExecutor;
import org.apache.shardingsphere.sqlfederation.resultset.SQLFederationResultSet;
import org.apache.shardingsphere.sqlfederation.rule.SQLFederationRule;
import org.apache.shardingsphere.sqlfederation.spi.SQLFederationDecider;

import java.sql.Connection;
import java.sql.ResultSet;
import java.sql.SQLException;
import java.util.Collection;
import java.util.Collections;
import java.util.HashMap;
import java.util.HashSet;
import java.util.List;
import java.util.Map;
import java.util.Map.Entry;

/**
 * SQL federation engine.
 */
@Getter
public final class SQLFederationEngine implements AutoCloseable {
    
    private static final int DEFAULT_METADATA_VERSION = 0;
    
    @SuppressWarnings("rawtypes")
    private final Map<ShardingSphereRule, SQLFederationDecider> deciders;
    
    private final String databaseName;
    
    private final String schemaName;
    
    private final ShardingSphereMetaData metaData;
    
    private final ShardingSphereData statistics;
    
    private final JDBCExecutor jdbcExecutor;
    
    private final SQLFederationRule sqlFederationRule;
    
    private ResultSet resultSet;
    
    public SQLFederationEngine(final String databaseName, final String schemaName, final ShardingSphereMetaData metaData, final ShardingSphereData statistics, final JDBCExecutor jdbcExecutor) {
        deciders = OrderedSPILoader.getServices(SQLFederationDecider.class, metaData.getDatabase(databaseName).getRuleMetaData().getRules());
        this.databaseName = databaseName;
        this.schemaName = schemaName;
        this.metaData = metaData;
        this.statistics = statistics;
        this.jdbcExecutor = jdbcExecutor;
        sqlFederationRule = metaData.getGlobalRuleMetaData().getSingleRule(SQLFederationRule.class);
    }
    
    /**
     * Decide use SQL federation or not.
     *
     * @param sqlStatementContext SQL statement context
     * @param parameters SQL parameters
     * @param database ShardingSphere database
     * @param globalRuleMetaData global rule meta data
     * @return use SQL federation or not
     */
    @SuppressWarnings({"unchecked", "rawtypes"})
    public boolean decide(final SQLStatementContext sqlStatementContext, final List<Object> parameters,
                          final ShardingSphereDatabase database, final ShardingSphereRuleMetaData globalRuleMetaData) {
        // TODO BEGIN: move this logic to SQLFederationDecider implement class when we remove sql federation type
        if (isQuerySystemSchema(sqlStatementContext, database)) {
            return true;
        }
        // TODO END
        boolean sqlFederationEnabled = globalRuleMetaData.getSingleRule(SQLFederationRule.class).getConfiguration().isSqlFederationEnabled();
        if (!sqlFederationEnabled || !(sqlStatementContext instanceof SelectStatementContext)) {
            return false;
        }
        Collection<DataNode> includedDataNodes = new HashSet<>();
        for (Entry<ShardingSphereRule, SQLFederationDecider> entry : deciders.entrySet()) {
            boolean isUseSQLFederation = entry.getValue().decide((SelectStatementContext) sqlStatementContext, parameters, globalRuleMetaData, database, entry.getKey(), includedDataNodes);
            if (isUseSQLFederation) {
                return true;
            }
        }
        return false;
    }
    
    private boolean isQuerySystemSchema(final SQLStatementContext sqlStatementContext, final ShardingSphereDatabase database) {
        return sqlStatementContext instanceof SelectStatementContext
                && SystemSchemaUtils.containsSystemSchema(sqlStatementContext.getDatabaseType(), sqlStatementContext.getTablesContext().getSchemaNames(), database);
    }
    
    /**
     * Execute query.
     *
     * @param prepareEngine prepare engine
     * @param callback callback
     * @param federationContext federation context
     * @return result set
     */
    @SuppressWarnings("unchecked")
    public ResultSet executeQuery(final DriverExecutionPrepareEngine<JDBCExecutionUnit, Connection> prepareEngine,
                                  final JDBCExecutorCallback<? extends ExecuteResult> callback, final SQLFederationExecutorContext federationContext) {
        SQLFederationExecutionPlan executionPlan = compileQuery(prepareEngine, callback, federationContext);
        Bindable<Object> executablePlan = EnumerableInterpretable.toBindable(Collections.emptyMap(), null, (EnumerableRel) executionPlan.getPhysicalPlan(), EnumerableRel.Prefer.ARRAY);
        Map<String, Object> params = createParameters(federationContext.getQueryContext().getParameters());
        OptimizerPlannerContext plannerContext = sqlFederationRule.getOptimizerContext().getPlannerContext(databaseName);
        Enumerator<Object> enumerator = executablePlan.bind(new SQLFederationDataContext(plannerContext.getValidator(schemaName), plannerContext.getConverter(schemaName), params)).enumerator();
        ShardingSphereSchema schema = federationContext.getMetaData().getDatabase(databaseName).getSchema(schemaName);
        Schema sqlFederationSchema = plannerContext.getValidator(schemaName).getCatalogReader().getRootSchema().plus().getSubSchema(schemaName);
        resultSet = new SQLFederationResultSet(enumerator, schema, sqlFederationSchema, (SelectStatementContext) federationContext.getQueryContext().getSqlStatementContext(),
                executionPlan.getResultColumnType());
        return resultSet;
    }
    
    private SQLFederationExecutionPlan compileQuery(final DriverExecutionPrepareEngine<JDBCExecutionUnit, Connection> prepareEngine,
                                                    final JDBCExecutorCallback<? extends ExecuteResult> callback, final SQLFederationExecutorContext federationContext) {
        SQLStatementContext sqlStatementContext = federationContext.getQueryContext().getSqlStatementContext();
        ShardingSpherePreconditions.checkState(sqlStatementContext instanceof SelectStatementContext, () -> new IllegalArgumentException("SQL statement context must be select statement context."));
        SelectStatementContext selectStatementContext = (SelectStatementContext) sqlStatementContext;
        OptimizerPlannerContext plannerContext = sqlFederationRule.getOptimizerContext().getPlannerContext(databaseName);
        Schema sqlFederationSchema = plannerContext.getValidator(schemaName).getCatalogReader().getRootSchema().plus().getSubSchema(schemaName);
        registerTableScanExecutor(sqlFederationSchema, prepareEngine, callback, federationContext, sqlFederationRule.getOptimizerContext());
        SQLFederationCompilerEngine compilerEngine = new SQLFederationCompilerEngine(schemaName, new SQLStatementCompiler(plannerContext.getConverter(schemaName), plannerContext.getHepPlanner()),
                sqlFederationRule.getConfiguration().getExecutionPlanCache());
        return compilerEngine.compile(buildCacheKey(federationContext, selectStatementContext), federationContext.getQueryContext().isUseCache());
    }
    
    private ExecutionPlanCacheKey buildCacheKey(final SQLFederationExecutorContext federationContext, final SelectStatementContext selectStatementContext) {
        ShardingSphereSchema schema = federationContext.getMetaData().getDatabase(databaseName).getSchema(schemaName);
        ExecutionPlanCacheKey result =
                new ExecutionPlanCacheKey(federationContext.getQueryContext().getSql(), selectStatementContext.getSqlStatement(), selectStatementContext.getDatabaseType().getType());
        for (String each : selectStatementContext.getTablesContext().getTableNames()) {
            ShardingSphereTable table = schema.getTable(each);
            ShardingSpherePreconditions.checkState(null != table, () -> new NoSuchTableException(each));
            // TODO replace DEFAULT_METADATA_VERSION with actual version in ShardingSphereTable
            result.getTableMetaDataVersions().put(table.getName(), DEFAULT_METADATA_VERSION);
        }
        return result;
    }
    
    private void registerTableScanExecutor(final Schema sqlFederationSchema, final DriverExecutionPrepareEngine<JDBCExecutionUnit, Connection> prepareEngine,
                                           final JDBCExecutorCallback<? extends ExecuteResult> callback, final SQLFederationExecutorContext federationContext,
                                           final OptimizerContext optimizerContext) {
        if (null == sqlFederationSchema) {
            return;
        }
        TableScanExecutorContext executorContext = new TableScanExecutorContext(databaseName, schemaName, metaData.getProps(), federationContext);
<<<<<<< HEAD
        EnumerableScanExecutor scanExecutor = new EnumerableScanExecutor(prepareEngine, jdbcExecutor, callback, optimizerContext, metaData.getGlobalRuleMetaData(), executorContext, statistics);
        for (String each : federationContext.getQueryContext().getSqlStatementContext().getTablesContext().getTableNames()) {
=======
        EnumerablePushDownTableScanExecutor pushDownTableScanExecutor =
                new EnumerablePushDownTableScanExecutor(prepareEngine, jdbcExecutor, callback, optimizerContext, metaData.getGlobalRuleMetaData(), executorContext, statistics);
        // TODO register only the required tables
        for (String each : metaData.getDatabase(databaseName).getSchema(schemaName).getAllTableNames()) {
>>>>>>> b1f323b3
            Table table = sqlFederationSchema.getTable(each);
            if (table instanceof SQLFederationTable) {
                ((SQLFederationTable) table).setScanExecutor(scanExecutor);
            }
        }
    }
    
    private Map<String, Object> createParameters(final List<Object> params) {
        Map<String, Object> result = new HashMap<>(params.size(), 1F);
        int index = 0;
        for (Object each : params) {
            result.put("?" + index++, each);
        }
        return result;
    }
    
    @Override
    public void close() throws SQLException {
        if (null != resultSet) {
            resultSet.close();
        }
    }
}<|MERGE_RESOLUTION|>--- conflicted
+++ resolved
@@ -196,15 +196,9 @@
             return;
         }
         TableScanExecutorContext executorContext = new TableScanExecutorContext(databaseName, schemaName, metaData.getProps(), federationContext);
-<<<<<<< HEAD
         EnumerableScanExecutor scanExecutor = new EnumerableScanExecutor(prepareEngine, jdbcExecutor, callback, optimizerContext, metaData.getGlobalRuleMetaData(), executorContext, statistics);
-        for (String each : federationContext.getQueryContext().getSqlStatementContext().getTablesContext().getTableNames()) {
-=======
-        EnumerablePushDownTableScanExecutor pushDownTableScanExecutor =
-                new EnumerablePushDownTableScanExecutor(prepareEngine, jdbcExecutor, callback, optimizerContext, metaData.getGlobalRuleMetaData(), executorContext, statistics);
         // TODO register only the required tables
         for (String each : metaData.getDatabase(databaseName).getSchema(schemaName).getAllTableNames()) {
->>>>>>> b1f323b3
             Table table = sqlFederationSchema.getTable(each);
             if (table instanceof SQLFederationTable) {
                 ((SQLFederationTable) table).setScanExecutor(scanExecutor);
