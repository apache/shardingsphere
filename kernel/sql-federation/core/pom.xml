--- conflicted
+++ resolved
@@ -21,7 +21,7 @@
     <parent>
         <groupId>org.apache.shardingsphere</groupId>
         <artifactId>shardingsphere-sql-federation</artifactId>
-        <version>5.4.2-SNAPSHOT</version>
+        <version>5.4.1-SNAPSHOT</version>
     </parent>
     <artifactId>shardingsphere-sql-federation-core</artifactId>
     <name>${project.artifactId}</name>
@@ -44,73 +44,6 @@
         </dependency>
         <dependency>
             <groupId>org.apache.shardingsphere</groupId>
-<<<<<<< HEAD
-            <artifactId>shardingsphere-infra-binder</artifactId>
-            <version>${project.version}</version>
-        </dependency>
-        <dependency>
-            <groupId>com.google.code.gson</groupId>
-            <artifactId>gson</artifactId>
-        </dependency>
-        <dependency>
-            <groupId>org.apache.shardingsphere</groupId>
-            <artifactId>shardingsphere-sql-parser-core</artifactId>
-            <version>${project.version}</version>
-        </dependency>
-        <dependency>
-            <groupId>org.apache.calcite</groupId>
-            <artifactId>calcite-core</artifactId>
-        </dependency>
-        <dependency>
-            <groupId>com.jayway.jsonpath</groupId>
-            <artifactId>json-path</artifactId>
-        </dependency>
-        <dependency>
-            <groupId>org.immutables</groupId>
-            <artifactId>value</artifactId>
-            <scope>provided</scope>
-        </dependency>
-        
-        <dependency>
-            <groupId>org.apache.shardingsphere</groupId>
-            <artifactId>shardingsphere-parser-sql-sql92</artifactId>
-            <version>${project.version}</version>
-            <scope>test</scope>
-        </dependency>
-        <dependency>
-            <groupId>org.apache.shardingsphere</groupId>
-            <artifactId>shardingsphere-parser-sql-mysql</artifactId>
-            <version>${project.version}</version>
-            <scope>test</scope>
-        </dependency>
-        <dependency>
-            <groupId>org.apache.shardingsphere</groupId>
-            <artifactId>shardingsphere-parser-sql-postgresql</artifactId>
-            <version>${project.version}</version>
-            <scope>test</scope>
-        </dependency>
-        <dependency>
-            <groupId>org.apache.shardingsphere</groupId>
-            <artifactId>shardingsphere-parser-sql-oracle</artifactId>
-            <version>${project.version}</version>
-            <scope>test</scope>
-        </dependency>
-        <dependency>
-            <groupId>org.apache.shardingsphere</groupId>
-            <artifactId>shardingsphere-parser-sql-sqlserver</artifactId>
-            <version>${project.version}</version>
-            <scope>test</scope>
-        </dependency>
-        <dependency>
-            <groupId>org.apache.shardingsphere</groupId>
-            <artifactId>shardingsphere-parser-sql-opengauss</artifactId>
-            <version>${project.version}</version>
-            <scope>test</scope>
-        </dependency>
-        <dependency>
-            <groupId>org.apache.shardingsphere</groupId>
-=======
->>>>>>> 8e1af30c
             <artifactId>shardingsphere-test-fixture-database</artifactId>
             <version>${project.version}</version>
             <scope>test</scope>
