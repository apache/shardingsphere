--- conflicted
+++ resolved
@@ -47,13 +47,9 @@
 @Slf4j
 public final class CDCJob extends AbstractSimplePipelineJob {
     
-<<<<<<< HEAD
-    private final CDCJobAPI jobAPI = RequiredSPIRegistry.getRegisteredService(CDCJobAPI.class);
-=======
     private final ImporterConnector importerConnector;
     
-    private final CDCJobAPI jobAPI = CDCJobAPIFactory.getInstance();
->>>>>>> 3cef81e0
+    private final CDCJobAPI jobAPI = RequiredSPIRegistry.getRegisteredService(CDCJobAPI.class);
     
     private final CDCJobPreparer jobPreparer = new CDCJobPreparer();
     
