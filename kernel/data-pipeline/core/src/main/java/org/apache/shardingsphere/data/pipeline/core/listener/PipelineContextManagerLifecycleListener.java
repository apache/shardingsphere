--- conflicted
+++ resolved
@@ -44,20 +44,14 @@
             log.info("mode type is not Cluster, mode type='{}', ignore", modeConfig.getType());
             return;
         }
-<<<<<<< HEAD
         PipelineContextKey contextKey = PipelineContextKey.build(instanceType, databaseName);
         PipelineContextManager.putContext(contextKey, new PipelineContext(modeConfig, contextManager));
         PipelineJobWorker.initialize(contextKey);
+        ElasticJobServiceLoader.registerTypedService(ElasticJobListener.class);
     }
     
     @Override
     public void onDestroyed(final InstanceType instanceType, final String databaseName) {
         PipelineContextManager.removeContext(PipelineContextKey.build(instanceType, databaseName));
-=======
-        PipelineContext.initModeConfig(modeConfig);
-        PipelineContext.initContextManager(contextManager);
-        PipelineJobWorker.initialize();
-        ElasticJobServiceLoader.registerTypedService(ElasticJobListener.class);
->>>>>>> d865f39e
     }
 }