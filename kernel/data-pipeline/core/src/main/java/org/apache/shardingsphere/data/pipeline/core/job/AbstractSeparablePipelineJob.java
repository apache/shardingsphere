/*
 * Licensed to the Apache Software Foundation (ASF) under one or more
 * contributor license agreements.  See the NOTICE file distributed with
 * this work for additional information regarding copyright ownership.
 * The ASF licenses this file to You under the Apache License, Version 2.0
 * (the "License"); you may not use this file except in compliance with
 * the License.  You may obtain a copy of the License at
 *
 *     http://www.apache.org/licenses/LICENSE-2.0
 *
 * Unless required by applicable law or agreed to in writing, software
 * distributed under the License is distributed on an "AS IS" BASIS,
 * WITHOUT WARRANTIES OR CONDITIONS OF ANY KIND, either express or implied.
 * See the License for the specific language governing permissions and
 * limitations under the License.
 */

package org.apache.shardingsphere.data.pipeline.core.job;

import lombok.Getter;
import lombok.RequiredArgsConstructor;
import lombok.extern.slf4j.Slf4j;
import org.apache.shardingsphere.data.pipeline.core.context.PipelineJobItemContext;
import org.apache.shardingsphere.data.pipeline.core.context.TransmissionProcessContext;
import org.apache.shardingsphere.data.pipeline.core.exception.PipelineInternalException;
import org.apache.shardingsphere.data.pipeline.core.exception.job.PipelineJobNotFoundException;
import org.apache.shardingsphere.data.pipeline.core.job.api.PipelineAPIFactory;
import org.apache.shardingsphere.data.pipeline.core.job.config.PipelineJobConfiguration;
import org.apache.shardingsphere.data.pipeline.core.job.engine.PipelineJobRunnerManager;
import org.apache.shardingsphere.data.pipeline.core.job.id.PipelineJobIdUtils;
import org.apache.shardingsphere.data.pipeline.core.job.progress.PipelineJobItemProgress;
import org.apache.shardingsphere.data.pipeline.core.job.progress.TransmissionJobItemProgress;
import org.apache.shardingsphere.data.pipeline.core.job.progress.config.PipelineProcessConfiguration;
import org.apache.shardingsphere.data.pipeline.core.job.progress.config.PipelineProcessConfigurationUtils;
import org.apache.shardingsphere.data.pipeline.core.job.service.PipelineJobConfigurationManager;
import org.apache.shardingsphere.data.pipeline.core.job.service.PipelineJobItemManager;
import org.apache.shardingsphere.data.pipeline.core.job.service.PipelineJobManager;
import org.apache.shardingsphere.data.pipeline.core.job.type.PipelineJobType;
import org.apache.shardingsphere.data.pipeline.core.metadata.PipelineProcessConfigurationPersistService;
import org.apache.shardingsphere.data.pipeline.core.task.runner.PipelineTasksRunner;
import org.apache.shardingsphere.elasticjob.api.ShardingContext;

import java.sql.SQLException;

/**
 * Abstract separable pipeline job.
 * 
 * @param <T> type of pipeline job configuration
 * @param <I> type of pipeline job item context
 * @param <P> type of pipeline job item progress
 */
@RequiredArgsConstructor
@Getter
@Slf4j
public abstract class AbstractSeparablePipelineJob<T extends PipelineJobConfiguration, I extends PipelineJobItemContext, P extends PipelineJobItemProgress> implements PipelineJob {
    
    private final PipelineJobRunnerManager jobRunnerManager;
    
<<<<<<< HEAD
=======
    private final PipelineProcessConfigurationPersistService processConfigPersistService = new PipelineProcessConfigurationPersistService();
    
>>>>>>> 4bc8fc56
    protected AbstractSeparablePipelineJob() {
        this(new PipelineJobRunnerManager());
    }
    
    @Override
    public final void execute(final ShardingContext shardingContext) {
        String jobId = shardingContext.getJobName();
        int shardingItem = shardingContext.getShardingItem();
        log.info("Execute job {}-{}", jobId, shardingItem);
        if (jobRunnerManager.isStopping()) {
            log.info("Stopping true, ignore");
            return;
        }
        PipelineJobType jobType = PipelineJobIdUtils.parseJobType(jobId);
        PipelineJobConfigurationManager jobConfigManager = new PipelineJobConfigurationManager(jobType);
        T jobConfig = jobConfigManager.getJobConfiguration(jobId);
        PipelineJobItemManager<P> jobItemManager = new PipelineJobItemManager<>(jobType.getYamlJobItemProgressSwapper());
        P jobItemProgress = jobItemManager.getProgress(shardingContext.getJobName(), shardingItem).orElse(null);
        TransmissionProcessContext jobProcessContext = null;
        if (jobItemProgress instanceof TransmissionJobItemProgress) {
            PipelineProcessConfiguration processConfig = PipelineProcessConfigurationUtils.convertWithDefaultValue(
                    processConfigPersistService.load(PipelineJobIdUtils.parseContextKey(jobConfig.getJobId()), jobType.getType()));
            jobProcessContext = new TransmissionProcessContext(jobConfig.getJobId(), processConfig);
        }
        try {
            execute(buildJobItemContext(jobConfig, shardingItem, jobItemProgress, jobProcessContext));
            // CHECKSTYLE:OFF
        } catch (final RuntimeException ex) {
            // CHECKSTYLE:ON
            processFailed(jobId, shardingItem, ex);
            throw ex;
        }
    }
    
<<<<<<< HEAD
    private void execute(final T jobItemContext) {
=======
    private void execute(final I jobItemContext) {
>>>>>>> 4bc8fc56
        int shardingItem = jobItemContext.getShardingItem();
        PipelineTasksRunner tasksRunner = buildTasksRunner(jobItemContext);
        if (!jobRunnerManager.addTasksRunner(shardingItem, tasksRunner)) {
            return;
        }
        String jobId = jobItemContext.getJobId();
        PipelineAPIFactory.getPipelineGovernanceFacade(PipelineJobIdUtils.parseContextKey(jobId)).getJobItemFacade().getErrorMessage().clean(jobId, shardingItem);
        prepare(jobItemContext);
        log.info("Start tasks runner, jobId={}, shardingItem={}", jobId, shardingItem);
        tasksRunner.start();
    }
    
    protected abstract I buildJobItemContext(T jobConfig, int shardingItem, P jobItemProgress, TransmissionProcessContext jobProcessContext);
    
    protected abstract PipelineTasksRunner buildTasksRunner(I jobItemContext);
    
    protected final void prepare(final I jobItemContext) {
        try {
            doPrepare(jobItemContext);
            // CHECKSTYLE:OFF
        } catch (final SQLException ex) {
            // CHECKSTYLE:ON
            throw new PipelineInternalException(ex);
        }
    }
    
    protected abstract void doPrepare(I jobItemContext) throws SQLException;
    
    private void processFailed(final String jobId, final int shardingItem, final Exception ex) {
        log.error("Job execution failed, {}-{}", jobId, shardingItem, ex);
        PipelineAPIFactory.getPipelineGovernanceFacade(PipelineJobIdUtils.parseContextKey(jobId)).getJobItemFacade().getErrorMessage().update(jobId, shardingItem, ex);
        try {
            new PipelineJobManager(PipelineJobIdUtils.parseJobType(jobId)).stop(jobId);
        } catch (final PipelineJobNotFoundException ignored) {
        }
    }
}<|MERGE_RESOLUTION|>--- conflicted
+++ resolved
@@ -56,11 +56,8 @@
     
     private final PipelineJobRunnerManager jobRunnerManager;
     
-<<<<<<< HEAD
-=======
     private final PipelineProcessConfigurationPersistService processConfigPersistService = new PipelineProcessConfigurationPersistService();
     
->>>>>>> 4bc8fc56
     protected AbstractSeparablePipelineJob() {
         this(new PipelineJobRunnerManager());
     }
@@ -95,11 +92,7 @@
         }
     }
     
-<<<<<<< HEAD
-    private void execute(final T jobItemContext) {
-=======
     private void execute(final I jobItemContext) {
->>>>>>> 4bc8fc56
         int shardingItem = jobItemContext.getShardingItem();
         PipelineTasksRunner tasksRunner = buildTasksRunner(jobItemContext);
         if (!jobRunnerManager.addTasksRunner(shardingItem, tasksRunner)) {
