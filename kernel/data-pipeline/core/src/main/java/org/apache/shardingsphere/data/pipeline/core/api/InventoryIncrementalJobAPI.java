/*
 * Licensed to the Apache Software Foundation (ASF) under one or more
 * contributor license agreements.  See the NOTICE file distributed with
 * this work for additional information regarding copyright ownership.
 * The ASF licenses this file to You under the Apache License, Version 2.0
 * (the "License"); you may not use this file except in compliance with
 * the License.  You may obtain a copy of the License at
 *
 *     http://www.apache.org/licenses/LICENSE-2.0
 *
 * Unless required by applicable law or agreed to in writing, software
 * distributed under the License is distributed on an "AS IS" BASIS,
 * WITHOUT WARRANTIES OR CONDITIONS OF ANY KIND, either express or implied.
 * See the License for the specific language governing permissions and
 * limitations under the License.
 */

package org.apache.shardingsphere.data.pipeline.core.api;

import org.apache.shardingsphere.data.pipeline.api.check.consistency.DataConsistencyCheckResult;
import org.apache.shardingsphere.data.pipeline.api.config.job.PipelineJobConfiguration;
import org.apache.shardingsphere.data.pipeline.api.job.progress.InventoryIncrementalJobItemProgress;
<<<<<<< HEAD
import org.apache.shardingsphere.data.pipeline.api.job.progress.listener.PipelineJobProgressListener;
=======
import org.apache.shardingsphere.data.pipeline.spi.check.consistency.DataConsistencyCalculateAlgorithm;
>>>>>>> 4c778a7e

import java.util.Map;
import java.util.Properties;

/**
 * Inventory incremental job API.
 */
public interface InventoryIncrementalJobAPI extends PipelineJobAPI {
    
    /**
     * Get job progress.
     *
     * @param pipelineJobConfig job configuration
     * @return each sharding item progress
     */
    Map<Integer, InventoryIncrementalJobItemProgress> getJobProgress(PipelineJobConfiguration pipelineJobConfig);
    
    @Override
    InventoryIncrementalJobItemProgress getJobItemProgress(String jobId, int shardingItem);
    
    /**
     * Build data consistency calculate algorithm.
     *
     * @param jobConfig job configuration
     * @param algorithmType algorithm type
     * @param algorithmProps algorithm properties
     * @return calculate algorithm
     */
    DataConsistencyCalculateAlgorithm buildDataConsistencyCalculateAlgorithm(PipelineJobConfiguration jobConfig, String algorithmType, Properties algorithmProps);
    
    /**
     * Do data consistency check.
     *
     * @param pipelineJobConfig job configuration
<<<<<<< HEAD
     * @param checkJobProgressListener consistency check job progress listener
     * @return each logic table check result
     */
    Map<String, DataConsistencyCheckResult> dataConsistencyCheck(PipelineJobConfiguration pipelineJobConfig, PipelineJobProgressListener checkJobProgressListener);
=======
     * @param calculateAlgorithm calculate algorithm
     * @return each logic table check result
     */
    Map<String, DataConsistencyCheckResult> dataConsistencyCheck(PipelineJobConfiguration pipelineJobConfig, DataConsistencyCalculateAlgorithm calculateAlgorithm);
>>>>>>> 4c778a7e
    
    /**
     * Aggregate data consistency check results.
     *
     * @param jobId job id
     * @param checkResults check results
     * @return check success or not
     */
    boolean aggregateDataConsistencyCheckResults(String jobId, Map<String, DataConsistencyCheckResult> checkResults);
}<|MERGE_RESOLUTION|>--- conflicted
+++ resolved
@@ -20,11 +20,8 @@
 import org.apache.shardingsphere.data.pipeline.api.check.consistency.DataConsistencyCheckResult;
 import org.apache.shardingsphere.data.pipeline.api.config.job.PipelineJobConfiguration;
 import org.apache.shardingsphere.data.pipeline.api.job.progress.InventoryIncrementalJobItemProgress;
-<<<<<<< HEAD
+import org.apache.shardingsphere.data.pipeline.spi.check.consistency.DataConsistencyCalculateAlgorithm;
 import org.apache.shardingsphere.data.pipeline.api.job.progress.listener.PipelineJobProgressListener;
-=======
-import org.apache.shardingsphere.data.pipeline.spi.check.consistency.DataConsistencyCalculateAlgorithm;
->>>>>>> 4c778a7e
 
 import java.util.Map;
 import java.util.Properties;
@@ -59,17 +56,12 @@
      * Do data consistency check.
      *
      * @param pipelineJobConfig job configuration
-<<<<<<< HEAD
+     * @param calculateAlgorithm calculate algorithm
      * @param checkJobProgressListener consistency check job progress listener
      * @return each logic table check result
      */
-    Map<String, DataConsistencyCheckResult> dataConsistencyCheck(PipelineJobConfiguration pipelineJobConfig, PipelineJobProgressListener checkJobProgressListener);
-=======
-     * @param calculateAlgorithm calculate algorithm
-     * @return each logic table check result
-     */
-    Map<String, DataConsistencyCheckResult> dataConsistencyCheck(PipelineJobConfiguration pipelineJobConfig, DataConsistencyCalculateAlgorithm calculateAlgorithm);
->>>>>>> 4c778a7e
+    Map<String, DataConsistencyCheckResult> dataConsistencyCheck(PipelineJobConfiguration pipelineJobConfig, DataConsistencyCalculateAlgorithm calculateAlgorithm, 
+                                                                 PipelineJobProgressListener checkJobProgressListener);
     
     /**
      * Aggregate data consistency check results.
