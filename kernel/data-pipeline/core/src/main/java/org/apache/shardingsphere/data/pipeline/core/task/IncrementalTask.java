--- conflicted
+++ resolved
@@ -35,12 +35,8 @@
 import org.apache.shardingsphere.data.pipeline.core.context.InventoryIncrementalJobItemContext;
 import org.apache.shardingsphere.data.pipeline.core.execute.ExecuteCallback;
 import org.apache.shardingsphere.data.pipeline.core.execute.ExecuteEngine;
-<<<<<<< HEAD
-import org.apache.shardingsphere.data.pipeline.spi.importer.ImporterCreatorFactory;
+import org.apache.shardingsphere.data.pipeline.spi.importer.ImporterCreator;
 import org.apache.shardingsphere.data.pipeline.spi.importer.ImporterType;
-=======
-import org.apache.shardingsphere.data.pipeline.spi.importer.ImporterCreator;
->>>>>>> 77325f0b
 import org.apache.shardingsphere.data.pipeline.spi.importer.connector.ImporterConnector;
 import org.apache.shardingsphere.data.pipeline.spi.ingest.channel.PipelineChannelCreator;
 import org.apache.shardingsphere.data.pipeline.spi.ingest.dumper.IncrementalDumperCreator;
@@ -101,11 +97,8 @@
                                                  final PipelineJobProgressListener jobProgressListener) {
         Collection<Importer> result = new LinkedList<>();
         for (int i = 0; i < concurrency; i++) {
-<<<<<<< HEAD
-            result.add(ImporterCreatorFactory.getInstance(importerConnector.getType()).createImporter(importerConfig, importerConnector, channel, jobProgressListener, ImporterType.INCREMENTAL));
-=======
-            result.add(TypedSPIRegistry.getRegisteredService(ImporterCreator.class, importerConnector.getType()).createImporter(importerConfig, importerConnector, channel, jobProgressListener));
->>>>>>> 77325f0b
+            result.add(TypedSPIRegistry.getRegisteredService(ImporterCreator.class, importerConnector.getType()).createImporter(importerConfig, importerConnector, channel, jobProgressListener,
+                    ImporterType.INCREMENTAL));
         }
         return result;
     }
