/*
 * Licensed to the Apache Software Foundation (ASF) under one or more
 * contributor license agreements.  See the NOTICE file distributed with
 * this work for additional information regarding copyright ownership.
 * The ASF licenses this file to You under the Apache License, Version 2.0
 * (the "License"); you may not use this file except in compliance with
 * the License.  You may obtain a copy of the License at
 *
 *     http://www.apache.org/licenses/LICENSE-2.0
 *
 * Unless required by applicable law or agreed to in writing, software
 * distributed under the License is distributed on an "AS IS" BASIS,
 * WITHOUT WARRANTIES OR CONDITIONS OF ANY KIND, either express or implied.
 * See the License for the specific language governing permissions and
 * limitations under the License.
 */

package org.apache.shardingsphere.data.pipeline.scenario.migration;

import lombok.extern.slf4j.Slf4j;
import org.apache.shardingsphere.data.pipeline.api.check.consistency.DataConsistencyCheckResult;
import org.apache.shardingsphere.data.pipeline.api.check.consistency.PipelineDataConsistencyChecker;
import org.apache.shardingsphere.data.pipeline.api.config.TableNameSchemaNameMapping;
import org.apache.shardingsphere.data.pipeline.api.config.job.MigrationJobConfiguration;
import org.apache.shardingsphere.data.pipeline.api.datasource.PipelineDataSourceWrapper;
import org.apache.shardingsphere.data.pipeline.api.datasource.config.PipelineDataSourceConfiguration;
import org.apache.shardingsphere.data.pipeline.api.datasource.config.PipelineDataSourceConfigurationFactory;
<<<<<<< HEAD
import org.apache.shardingsphere.data.pipeline.api.job.JobOperationType;
import org.apache.shardingsphere.data.pipeline.api.job.progress.listener.PipelineJobProgressListener;
import org.apache.shardingsphere.data.pipeline.api.job.progress.listener.PipelineJobProgressUpdatedParameter;
import org.apache.shardingsphere.data.pipeline.api.metadata.model.PipelineColumnMetaData;
import org.apache.shardingsphere.data.pipeline.api.metadata.model.PipelineTableMetaData;
import org.apache.shardingsphere.data.pipeline.core.check.consistency.algorithm.CRC32MatchDataConsistencyCalculateAlgorithm;
import org.apache.shardingsphere.data.pipeline.core.check.consistency.algorithm.DataMatchDataConsistencyCalculateAlgorithm;
import org.apache.shardingsphere.data.pipeline.core.check.consistency.algorithm.DataMatchDataConsistencyCalculateAlgorithm.CalculatedResult;
=======
import org.apache.shardingsphere.data.pipeline.api.metadata.SchemaName;
import org.apache.shardingsphere.data.pipeline.api.metadata.SchemaTableName;
import org.apache.shardingsphere.data.pipeline.api.metadata.TableName;
import org.apache.shardingsphere.data.pipeline.api.metadata.loader.PipelineTableMetaDataLoader;
import org.apache.shardingsphere.data.pipeline.core.check.consistency.SingleTableInventoryDataConsistencyChecker;
>>>>>>> 4c778a7e
import org.apache.shardingsphere.data.pipeline.core.context.InventoryIncrementalProcessContext;
import org.apache.shardingsphere.data.pipeline.core.datasource.PipelineDataSourceFactory;
import org.apache.shardingsphere.data.pipeline.core.exception.data.UnsupportedPipelineDatabaseTypeException;
import org.apache.shardingsphere.data.pipeline.core.metadata.loader.StandardPipelineTableMetaDataLoader;
<<<<<<< HEAD
import org.apache.shardingsphere.data.pipeline.core.sqlbuilder.PipelineSQLBuilderFactory;
import org.apache.shardingsphere.data.pipeline.scenario.consistencycheck.ConsistencyCheckJobItemContext;
=======
>>>>>>> 4c778a7e
import org.apache.shardingsphere.data.pipeline.spi.check.consistency.DataConsistencyCalculateAlgorithm;
import org.apache.shardingsphere.data.pipeline.spi.ratelimit.JobRateLimitAlgorithm;
import org.apache.shardingsphere.infra.util.exception.ShardingSpherePreconditions;
import org.apache.shardingsphere.infra.util.exception.external.sql.type.wrapper.SQLWrapperException;

import java.sql.SQLException;
import java.util.Arrays;
import java.util.HashSet;
import java.util.LinkedHashMap;
import java.util.Map;

/**
 * Data consistency checker for migration job.
 */
@Slf4j
public final class MigrationDataConsistencyChecker implements PipelineDataConsistencyChecker {
    
    private final MigrationJobConfiguration jobConfig;
    
    private final JobRateLimitAlgorithm readRateLimitAlgorithm;
    
    private final TableNameSchemaNameMapping tableNameSchemaNameMapping;
    
    private final PipelineJobProgressListener pipelineJobProgressListener;
    
    public MigrationDataConsistencyChecker(final MigrationJobConfiguration jobConfig, final InventoryIncrementalProcessContext processContext,
                                           final PipelineJobProgressListener pipelineJobProgressListener) {
        this.jobConfig = jobConfig;
        readRateLimitAlgorithm = null != processContext ? processContext.getReadRateLimitAlgorithm() : null;
        tableNameSchemaNameMapping = new TableNameSchemaNameMapping(
                TableNameSchemaNameMapping.convert(jobConfig.getSourceSchemaName(), new HashSet<>(Arrays.asList(jobConfig.getSourceTableName(), jobConfig.getTargetTableName()))));
        this.pipelineJobProgressListener = pipelineJobProgressListener;
    }
    
    @Override
<<<<<<< HEAD
    public Map<String, DataConsistencyCheckResult> check(final DataConsistencyCalculateAlgorithm calculator) {
        Map<String, DataConsistencyCountCheckResult> countCheckResult = checkCount();
        Map<String, DataConsistencyContentCheckResult> contentCheckResult = countCheckResult.values().stream().allMatch(DataConsistencyCountCheckResult::isMatched)
                ? checkData(calculator, countCheckResult)
                : Collections.emptyMap();
        Map<String, DataConsistencyCheckResult> result = new LinkedHashMap<>(countCheckResult.size());
        for (Entry<String, DataConsistencyCountCheckResult> entry : countCheckResult.entrySet()) {
            result.put(entry.getKey(), new DataConsistencyCheckResult(entry.getValue(), contentCheckResult.getOrDefault(entry.getKey(), new DataConsistencyContentCheckResult(false))));
        }
        return result;
    }
    
    private Map<String, DataConsistencyCountCheckResult> checkCount() {
        ThreadFactory threadFactory = ExecutorThreadFactoryBuilder.build("job-" + getJobIdDigest(jobConfig.getJobId()) + "-count-check-%d");
        ThreadPoolExecutor executor = new ThreadPoolExecutor(2, 2, 60, TimeUnit.SECONDS, new ArrayBlockingQueue<>(2), threadFactory);
=======
    public Map<String, DataConsistencyCheckResult> check(final DataConsistencyCalculateAlgorithm calculateAlgorithm) {
        verifyPipelineDatabaseType(calculateAlgorithm, jobConfig.getSource());
        verifyPipelineDatabaseType(calculateAlgorithm, jobConfig.getTarget());
        SchemaTableName sourceTable = new SchemaTableName(new SchemaName(tableNameSchemaNameMapping.getSchemaName(jobConfig.getSourceTableName())), new TableName(jobConfig.getSourceTableName()));
        SchemaTableName targetTable = new SchemaTableName(new SchemaName(tableNameSchemaNameMapping.getSchemaName(jobConfig.getTargetTableName())), new TableName(jobConfig.getTargetTableName()));
>>>>>>> 4c778a7e
        PipelineDataSourceConfiguration sourceDataSourceConfig = PipelineDataSourceConfigurationFactory.newInstance(jobConfig.getSource().getType(), jobConfig.getSource().getParameter());
        PipelineDataSourceConfiguration targetDataSourceConfig = PipelineDataSourceConfigurationFactory.newInstance(jobConfig.getTarget().getType(), jobConfig.getTarget().getParameter());
        Map<String, DataConsistencyCheckResult> result = new LinkedHashMap<>();
        try (
                PipelineDataSourceWrapper sourceDataSource = PipelineDataSourceFactory.newInstance(sourceDataSourceConfig);
                PipelineDataSourceWrapper targetDataSource = PipelineDataSourceFactory.newInstance(targetDataSourceConfig)) {
            PipelineTableMetaDataLoader metaDataLoader = new StandardPipelineTableMetaDataLoader(sourceDataSource);
            SingleTableInventoryDataConsistencyChecker singleTableInventoryChecker = new SingleTableInventoryDataConsistencyChecker(
                    jobConfig.getJobId(), sourceDataSource, targetDataSource, sourceTable, targetTable, jobConfig.getUniqueKeyColumn(), metaDataLoader, readRateLimitAlgorithm);
            result.put(sourceTable.getTableName().getOriginal(), singleTableInventoryChecker.check(calculateAlgorithm));
        } catch (final SQLException ex) {
            throw new SQLWrapperException(ex);
<<<<<<< HEAD
        } finally {
            executor.shutdown();
            executor.shutdownNow();
        }
    }
    
    private DataConsistencyCountCheckResult checkCount(final PipelineDataSourceWrapper sourceDataSource, final PipelineDataSourceWrapper targetDataSource, final ThreadPoolExecutor executor) {
        Future<Long> sourceFuture = executor.submit(() -> count(sourceDataSource, jobConfig.getSourceTableName(), sourceDataSource.getDatabaseType()));
        Future<Long> targetFuture = executor.submit(() -> count(targetDataSource, jobConfig.getTargetTableName(), targetDataSource.getDatabaseType()));
        long sourceCount;
        long targetCount;
        try {
            sourceCount = sourceFuture.get();
        } catch (final InterruptedException | ExecutionException ex) {
            if (ex.getCause() instanceof PipelineSQLException) {
                throw (PipelineSQLException) ex.getCause();
            }
            throw new SQLWrapperException(new SQLException(ex));
        }
        try {
            targetCount = targetFuture.get();
        } catch (final InterruptedException | ExecutionException ex) {
            if (ex.getCause() instanceof PipelineSQLException) {
                throw (PipelineSQLException) ex.getCause();
            }
            throw new SQLWrapperException(new SQLException(ex));
        }
        return new DataConsistencyCountCheckResult(sourceCount, targetCount);
    }
    
    // TODO use digest (crc32, murmurhash)
    private String getJobIdDigest(final String jobId) {
        return jobId.length() <= 6 ? jobId : jobId.substring(0, 6);
    }
    
    private long count(final DataSource dataSource, final String tableName, final DatabaseType databaseType) {
        String sql = PipelineSQLBuilderFactory.getInstance(databaseType.getType()).buildCountSQL(tableNameSchemaNameMapping.getSchemaName(tableName), tableName);
        try (
                Connection connection = dataSource.getConnection();
                PreparedStatement preparedStatement = connection.prepareStatement(sql);
                ResultSet resultSet = preparedStatement.executeQuery()) {
            resultSet.next();
            return resultSet.getLong(1);
        } catch (final SQLException ex) {
            throw new PipelineTableDataConsistencyCheckLoadingFailedException(tableName);
        }
    }
    
    private Map<String, DataConsistencyContentCheckResult> checkData(final DataConsistencyCalculateAlgorithm calculator, final Map<String, DataConsistencyCountCheckResult> countCheckResultMap) {
        checkPipelineDatabaseType(calculator, jobConfig.getSource());
        PipelineDataSourceConfiguration sourceDataSourceConfig = jobConfig.getSource();
        checkPipelineDatabaseType(calculator, jobConfig.getTarget());
        PipelineDataSourceConfiguration targetDataSourceConfig = jobConfig.getTarget();
        ThreadFactory threadFactory = ExecutorThreadFactoryBuilder.build("job-" + getJobIdDigest(jobConfig.getJobId()) + "-data-check-%d");
        ThreadPoolExecutor executor = new ThreadPoolExecutor(2, 2, 60, TimeUnit.SECONDS, new ArrayBlockingQueue<>(2), threadFactory);
        Map<String, DataConsistencyContentCheckResult> result = new HashMap<>(1, 1);
        try (
                PipelineDataSourceWrapper sourceDataSource = PipelineDataSourceFactory.newInstance(sourceDataSourceConfig);
                PipelineDataSourceWrapper targetDataSource = PipelineDataSourceFactory.newInstance(targetDataSourceConfig)) {
            String sourceDatabaseType = sourceDataSourceConfig.getDatabaseType().getType();
            String targetDatabaseType = targetDataSourceConfig.getDatabaseType().getType();
            StandardPipelineTableMetaDataLoader metaDataLoader = new StandardPipelineTableMetaDataLoader(sourceDataSource);
            String sourceTableName = jobConfig.getSourceTableName();
            PipelineTableMetaData tableMetaData = metaDataLoader.getTableMetaData(tableNameSchemaNameMapping.getSchemaName(sourceTableName), sourceTableName);
            ShardingSpherePreconditions.checkNotNull(tableMetaData, () -> new PipelineTableDataConsistencyCheckLoadingFailedException(sourceTableName));
            Collection<String> columnNames = tableMetaData.getColumnNames();
            PipelineColumnMetaData uniqueKey = jobConfig.getUniqueKeyColumn();
            DataConsistencyCalculateParameter sourceParameter = buildParameter(sourceDataSource, tableNameSchemaNameMapping, sourceTableName, columnNames, sourceDatabaseType, targetDatabaseType,
                    uniqueKey);
            DataConsistencyCalculateParameter targetParameter = buildParameter(
                    targetDataSource, tableNameSchemaNameMapping, jobConfig.getTargetTableName(), columnNames, targetDatabaseType, sourceDatabaseType, uniqueKey);
            Iterable<Object> sourceIterable = calculator.calculate(sourceParameter);
            Iterator<Object> sourceCalculatedResults = sourceIterable.iterator();
            Iterator<Object> targetCalculatedResults = calculator.calculate(targetParameter).iterator();
            if (pipelineJobProgressListener instanceof ConsistencyCheckJobItemContext) {
                ConsistencyCheckJobItemContext consistencyCheckJobItemContext = (ConsistencyCheckJobItemContext) pipelineJobProgressListener;
                if (calculator instanceof CRC32MatchDataConsistencyCalculateAlgorithm) {
                    consistencyCheckJobItemContext.setRecordsCount((long) columnNames.size());
                } else if (calculator instanceof DataMatchDataConsistencyCalculateAlgorithm) {
                    consistencyCheckJobItemContext.setRecordsCount(countCheckResultMap.get(sourceTableName).getSourceRecordsCount());
                }
                consistencyCheckJobItemContext.setTableName(sourceTableName);
            }
            boolean contentMatched = true;
            while (sourceCalculatedResults.hasNext() && targetCalculatedResults.hasNext()) {
                if (null != readRateLimitAlgorithm) {
                    readRateLimitAlgorithm.intercept(JobOperationType.SELECT, 1);
                }
                Future<Object> sourceFuture = executor.submit(sourceCalculatedResults::next);
                Future<Object> targetFuture = executor.submit(targetCalculatedResults::next);
                Object sourceCalculatedResult = sourceFuture.get();
                Object targetCalculatedResult = targetFuture.get();
                contentMatched = Objects.equals(sourceCalculatedResult, targetCalculatedResult);
                if (!contentMatched) {
                    break;
                }
                int processedRecordsCount = 0;
                if (sourceCalculatedResult instanceof CalculatedResult) {
                    processedRecordsCount = ((CalculatedResult) sourceCalculatedResult).getRecordCount();
                }
                pipelineJobProgressListener.onProgressUpdated(new PipelineJobProgressUpdatedParameter(processedRecordsCount));
            }
            result.put(sourceTableName, new DataConsistencyContentCheckResult(contentMatched));
        } catch (final SQLException ex) {
            throw new SQLWrapperException(ex);
        } catch (final ExecutionException | InterruptedException ex) {
            throw new SQLWrapperException(new SQLException(ex.getCause()));
        } finally {
            executor.shutdown();
            executor.shutdownNow();
=======
>>>>>>> 4c778a7e
        }
        return result;
    }
    
    private void verifyPipelineDatabaseType(final DataConsistencyCalculateAlgorithm calculateAlgorithm, final PipelineDataSourceConfiguration dataSourceConfig) {
        ShardingSpherePreconditions.checkState(calculateAlgorithm.getSupportedDatabaseTypes().contains(dataSourceConfig.getDatabaseType().getType()),
                () -> new UnsupportedPipelineDatabaseTypeException(dataSourceConfig.getDatabaseType()));
    }
}<|MERGE_RESOLUTION|>--- conflicted
+++ resolved
@@ -25,31 +25,15 @@
 import org.apache.shardingsphere.data.pipeline.api.datasource.PipelineDataSourceWrapper;
 import org.apache.shardingsphere.data.pipeline.api.datasource.config.PipelineDataSourceConfiguration;
 import org.apache.shardingsphere.data.pipeline.api.datasource.config.PipelineDataSourceConfigurationFactory;
-<<<<<<< HEAD
-import org.apache.shardingsphere.data.pipeline.api.job.JobOperationType;
-import org.apache.shardingsphere.data.pipeline.api.job.progress.listener.PipelineJobProgressListener;
-import org.apache.shardingsphere.data.pipeline.api.job.progress.listener.PipelineJobProgressUpdatedParameter;
-import org.apache.shardingsphere.data.pipeline.api.metadata.model.PipelineColumnMetaData;
-import org.apache.shardingsphere.data.pipeline.api.metadata.model.PipelineTableMetaData;
-import org.apache.shardingsphere.data.pipeline.core.check.consistency.algorithm.CRC32MatchDataConsistencyCalculateAlgorithm;
-import org.apache.shardingsphere.data.pipeline.core.check.consistency.algorithm.DataMatchDataConsistencyCalculateAlgorithm;
-import org.apache.shardingsphere.data.pipeline.core.check.consistency.algorithm.DataMatchDataConsistencyCalculateAlgorithm.CalculatedResult;
-=======
 import org.apache.shardingsphere.data.pipeline.api.metadata.SchemaName;
 import org.apache.shardingsphere.data.pipeline.api.metadata.SchemaTableName;
 import org.apache.shardingsphere.data.pipeline.api.metadata.TableName;
 import org.apache.shardingsphere.data.pipeline.api.metadata.loader.PipelineTableMetaDataLoader;
 import org.apache.shardingsphere.data.pipeline.core.check.consistency.SingleTableInventoryDataConsistencyChecker;
->>>>>>> 4c778a7e
 import org.apache.shardingsphere.data.pipeline.core.context.InventoryIncrementalProcessContext;
 import org.apache.shardingsphere.data.pipeline.core.datasource.PipelineDataSourceFactory;
 import org.apache.shardingsphere.data.pipeline.core.exception.data.UnsupportedPipelineDatabaseTypeException;
 import org.apache.shardingsphere.data.pipeline.core.metadata.loader.StandardPipelineTableMetaDataLoader;
-<<<<<<< HEAD
-import org.apache.shardingsphere.data.pipeline.core.sqlbuilder.PipelineSQLBuilderFactory;
-import org.apache.shardingsphere.data.pipeline.scenario.consistencycheck.ConsistencyCheckJobItemContext;
-=======
->>>>>>> 4c778a7e
 import org.apache.shardingsphere.data.pipeline.spi.check.consistency.DataConsistencyCalculateAlgorithm;
 import org.apache.shardingsphere.data.pipeline.spi.ratelimit.JobRateLimitAlgorithm;
 import org.apache.shardingsphere.infra.util.exception.ShardingSpherePreconditions;
@@ -73,41 +57,19 @@
     
     private final TableNameSchemaNameMapping tableNameSchemaNameMapping;
     
-    private final PipelineJobProgressListener pipelineJobProgressListener;
-    
-    public MigrationDataConsistencyChecker(final MigrationJobConfiguration jobConfig, final InventoryIncrementalProcessContext processContext,
-                                           final PipelineJobProgressListener pipelineJobProgressListener) {
+    public MigrationDataConsistencyChecker(final MigrationJobConfiguration jobConfig, final InventoryIncrementalProcessContext processContext) {
         this.jobConfig = jobConfig;
         readRateLimitAlgorithm = null != processContext ? processContext.getReadRateLimitAlgorithm() : null;
         tableNameSchemaNameMapping = new TableNameSchemaNameMapping(
                 TableNameSchemaNameMapping.convert(jobConfig.getSourceSchemaName(), new HashSet<>(Arrays.asList(jobConfig.getSourceTableName(), jobConfig.getTargetTableName()))));
-        this.pipelineJobProgressListener = pipelineJobProgressListener;
     }
     
     @Override
-<<<<<<< HEAD
-    public Map<String, DataConsistencyCheckResult> check(final DataConsistencyCalculateAlgorithm calculator) {
-        Map<String, DataConsistencyCountCheckResult> countCheckResult = checkCount();
-        Map<String, DataConsistencyContentCheckResult> contentCheckResult = countCheckResult.values().stream().allMatch(DataConsistencyCountCheckResult::isMatched)
-                ? checkData(calculator, countCheckResult)
-                : Collections.emptyMap();
-        Map<String, DataConsistencyCheckResult> result = new LinkedHashMap<>(countCheckResult.size());
-        for (Entry<String, DataConsistencyCountCheckResult> entry : countCheckResult.entrySet()) {
-            result.put(entry.getKey(), new DataConsistencyCheckResult(entry.getValue(), contentCheckResult.getOrDefault(entry.getKey(), new DataConsistencyContentCheckResult(false))));
-        }
-        return result;
-    }
-    
-    private Map<String, DataConsistencyCountCheckResult> checkCount() {
-        ThreadFactory threadFactory = ExecutorThreadFactoryBuilder.build("job-" + getJobIdDigest(jobConfig.getJobId()) + "-count-check-%d");
-        ThreadPoolExecutor executor = new ThreadPoolExecutor(2, 2, 60, TimeUnit.SECONDS, new ArrayBlockingQueue<>(2), threadFactory);
-=======
     public Map<String, DataConsistencyCheckResult> check(final DataConsistencyCalculateAlgorithm calculateAlgorithm) {
         verifyPipelineDatabaseType(calculateAlgorithm, jobConfig.getSource());
         verifyPipelineDatabaseType(calculateAlgorithm, jobConfig.getTarget());
         SchemaTableName sourceTable = new SchemaTableName(new SchemaName(tableNameSchemaNameMapping.getSchemaName(jobConfig.getSourceTableName())), new TableName(jobConfig.getSourceTableName()));
         SchemaTableName targetTable = new SchemaTableName(new SchemaName(tableNameSchemaNameMapping.getSchemaName(jobConfig.getTargetTableName())), new TableName(jobConfig.getTargetTableName()));
->>>>>>> 4c778a7e
         PipelineDataSourceConfiguration sourceDataSourceConfig = PipelineDataSourceConfigurationFactory.newInstance(jobConfig.getSource().getType(), jobConfig.getSource().getParameter());
         PipelineDataSourceConfiguration targetDataSourceConfig = PipelineDataSourceConfigurationFactory.newInstance(jobConfig.getTarget().getType(), jobConfig.getTarget().getParameter());
         Map<String, DataConsistencyCheckResult> result = new LinkedHashMap<>();
@@ -120,119 +82,6 @@
             result.put(sourceTable.getTableName().getOriginal(), singleTableInventoryChecker.check(calculateAlgorithm));
         } catch (final SQLException ex) {
             throw new SQLWrapperException(ex);
-<<<<<<< HEAD
-        } finally {
-            executor.shutdown();
-            executor.shutdownNow();
-        }
-    }
-    
-    private DataConsistencyCountCheckResult checkCount(final PipelineDataSourceWrapper sourceDataSource, final PipelineDataSourceWrapper targetDataSource, final ThreadPoolExecutor executor) {
-        Future<Long> sourceFuture = executor.submit(() -> count(sourceDataSource, jobConfig.getSourceTableName(), sourceDataSource.getDatabaseType()));
-        Future<Long> targetFuture = executor.submit(() -> count(targetDataSource, jobConfig.getTargetTableName(), targetDataSource.getDatabaseType()));
-        long sourceCount;
-        long targetCount;
-        try {
-            sourceCount = sourceFuture.get();
-        } catch (final InterruptedException | ExecutionException ex) {
-            if (ex.getCause() instanceof PipelineSQLException) {
-                throw (PipelineSQLException) ex.getCause();
-            }
-            throw new SQLWrapperException(new SQLException(ex));
-        }
-        try {
-            targetCount = targetFuture.get();
-        } catch (final InterruptedException | ExecutionException ex) {
-            if (ex.getCause() instanceof PipelineSQLException) {
-                throw (PipelineSQLException) ex.getCause();
-            }
-            throw new SQLWrapperException(new SQLException(ex));
-        }
-        return new DataConsistencyCountCheckResult(sourceCount, targetCount);
-    }
-    
-    // TODO use digest (crc32, murmurhash)
-    private String getJobIdDigest(final String jobId) {
-        return jobId.length() <= 6 ? jobId : jobId.substring(0, 6);
-    }
-    
-    private long count(final DataSource dataSource, final String tableName, final DatabaseType databaseType) {
-        String sql = PipelineSQLBuilderFactory.getInstance(databaseType.getType()).buildCountSQL(tableNameSchemaNameMapping.getSchemaName(tableName), tableName);
-        try (
-                Connection connection = dataSource.getConnection();
-                PreparedStatement preparedStatement = connection.prepareStatement(sql);
-                ResultSet resultSet = preparedStatement.executeQuery()) {
-            resultSet.next();
-            return resultSet.getLong(1);
-        } catch (final SQLException ex) {
-            throw new PipelineTableDataConsistencyCheckLoadingFailedException(tableName);
-        }
-    }
-    
-    private Map<String, DataConsistencyContentCheckResult> checkData(final DataConsistencyCalculateAlgorithm calculator, final Map<String, DataConsistencyCountCheckResult> countCheckResultMap) {
-        checkPipelineDatabaseType(calculator, jobConfig.getSource());
-        PipelineDataSourceConfiguration sourceDataSourceConfig = jobConfig.getSource();
-        checkPipelineDatabaseType(calculator, jobConfig.getTarget());
-        PipelineDataSourceConfiguration targetDataSourceConfig = jobConfig.getTarget();
-        ThreadFactory threadFactory = ExecutorThreadFactoryBuilder.build("job-" + getJobIdDigest(jobConfig.getJobId()) + "-data-check-%d");
-        ThreadPoolExecutor executor = new ThreadPoolExecutor(2, 2, 60, TimeUnit.SECONDS, new ArrayBlockingQueue<>(2), threadFactory);
-        Map<String, DataConsistencyContentCheckResult> result = new HashMap<>(1, 1);
-        try (
-                PipelineDataSourceWrapper sourceDataSource = PipelineDataSourceFactory.newInstance(sourceDataSourceConfig);
-                PipelineDataSourceWrapper targetDataSource = PipelineDataSourceFactory.newInstance(targetDataSourceConfig)) {
-            String sourceDatabaseType = sourceDataSourceConfig.getDatabaseType().getType();
-            String targetDatabaseType = targetDataSourceConfig.getDatabaseType().getType();
-            StandardPipelineTableMetaDataLoader metaDataLoader = new StandardPipelineTableMetaDataLoader(sourceDataSource);
-            String sourceTableName = jobConfig.getSourceTableName();
-            PipelineTableMetaData tableMetaData = metaDataLoader.getTableMetaData(tableNameSchemaNameMapping.getSchemaName(sourceTableName), sourceTableName);
-            ShardingSpherePreconditions.checkNotNull(tableMetaData, () -> new PipelineTableDataConsistencyCheckLoadingFailedException(sourceTableName));
-            Collection<String> columnNames = tableMetaData.getColumnNames();
-            PipelineColumnMetaData uniqueKey = jobConfig.getUniqueKeyColumn();
-            DataConsistencyCalculateParameter sourceParameter = buildParameter(sourceDataSource, tableNameSchemaNameMapping, sourceTableName, columnNames, sourceDatabaseType, targetDatabaseType,
-                    uniqueKey);
-            DataConsistencyCalculateParameter targetParameter = buildParameter(
-                    targetDataSource, tableNameSchemaNameMapping, jobConfig.getTargetTableName(), columnNames, targetDatabaseType, sourceDatabaseType, uniqueKey);
-            Iterable<Object> sourceIterable = calculator.calculate(sourceParameter);
-            Iterator<Object> sourceCalculatedResults = sourceIterable.iterator();
-            Iterator<Object> targetCalculatedResults = calculator.calculate(targetParameter).iterator();
-            if (pipelineJobProgressListener instanceof ConsistencyCheckJobItemContext) {
-                ConsistencyCheckJobItemContext consistencyCheckJobItemContext = (ConsistencyCheckJobItemContext) pipelineJobProgressListener;
-                if (calculator instanceof CRC32MatchDataConsistencyCalculateAlgorithm) {
-                    consistencyCheckJobItemContext.setRecordsCount((long) columnNames.size());
-                } else if (calculator instanceof DataMatchDataConsistencyCalculateAlgorithm) {
-                    consistencyCheckJobItemContext.setRecordsCount(countCheckResultMap.get(sourceTableName).getSourceRecordsCount());
-                }
-                consistencyCheckJobItemContext.setTableName(sourceTableName);
-            }
-            boolean contentMatched = true;
-            while (sourceCalculatedResults.hasNext() && targetCalculatedResults.hasNext()) {
-                if (null != readRateLimitAlgorithm) {
-                    readRateLimitAlgorithm.intercept(JobOperationType.SELECT, 1);
-                }
-                Future<Object> sourceFuture = executor.submit(sourceCalculatedResults::next);
-                Future<Object> targetFuture = executor.submit(targetCalculatedResults::next);
-                Object sourceCalculatedResult = sourceFuture.get();
-                Object targetCalculatedResult = targetFuture.get();
-                contentMatched = Objects.equals(sourceCalculatedResult, targetCalculatedResult);
-                if (!contentMatched) {
-                    break;
-                }
-                int processedRecordsCount = 0;
-                if (sourceCalculatedResult instanceof CalculatedResult) {
-                    processedRecordsCount = ((CalculatedResult) sourceCalculatedResult).getRecordCount();
-                }
-                pipelineJobProgressListener.onProgressUpdated(new PipelineJobProgressUpdatedParameter(processedRecordsCount));
-            }
-            result.put(sourceTableName, new DataConsistencyContentCheckResult(contentMatched));
-        } catch (final SQLException ex) {
-            throw new SQLWrapperException(ex);
-        } catch (final ExecutionException | InterruptedException ex) {
-            throw new SQLWrapperException(new SQLException(ex.getCause()));
-        } finally {
-            executor.shutdown();
-            executor.shutdownNow();
-=======
->>>>>>> 4c778a7e
         }
         return result;
     }
