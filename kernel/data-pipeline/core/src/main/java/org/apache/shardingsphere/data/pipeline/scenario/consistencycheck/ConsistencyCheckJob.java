--- conflicted
+++ resolved
@@ -47,32 +47,11 @@
             return;
         }
         setJobId(checkJobId);
-<<<<<<< HEAD
-        ConsistencyCheckJobConfiguration jobConfig = YamlConsistencyCheckJobConfigurationSwapper.swapToObject(shardingContext.getJobParameter());
+        ConsistencyCheckJobConfiguration jobConfig = new YamlConsistencyCheckJobConfigurationSwapper().swapToObject(shardingContext.getJobParameter());
         ConsistencyCheckJobItemContext jobItemContext = new ConsistencyCheckJobItemContext(jobConfig, shardingItem, JobStatus.RUNNING);
         if (getTasksRunnerMap().containsKey(shardingItem)) {
             log.warn("tasksRunnerMap contains shardingItem {}, ignore", shardingItem);
             return;
-=======
-        ConsistencyCheckJobConfiguration consistencyCheckJobConfig = new YamlConsistencyCheckJobConfigurationSwapper().swapToObject(shardingContext.getJobParameter());
-        JobStatus status = JobStatus.RUNNING;
-        ConsistencyCheckJobItemContext jobItemContext = new ConsistencyCheckJobItemContext(consistencyCheckJobConfig, 0, status);
-        jobAPI.persistJobItemProgress(jobItemContext);
-        String parentJobId = consistencyCheckJobConfig.getParentJobId();
-        log.info("execute consistency check, job id:{}, referred job id:{}", checkJobId, parentJobId);
-        JobType jobType = PipelineJobIdUtils.parseJobType(parentJobId);
-        InventoryIncrementalJobPublicAPI jobPublicAPI = PipelineJobPublicAPIFactory.getInventoryIncrementalJobPublicAPI(jobType.getTypeName());
-        Map<String, DataConsistencyCheckResult> dataConsistencyCheckResult = Collections.emptyMap();
-        try {
-            dataConsistencyCheckResult = StringUtils.isBlank(consistencyCheckJobConfig.getAlgorithmTypeName())
-                    ? jobPublicAPI.dataConsistencyCheck(parentJobId)
-                    : jobPublicAPI.dataConsistencyCheck(parentJobId, consistencyCheckJobConfig.getAlgorithmTypeName(), consistencyCheckJobConfig.getAlgorithmProps());
-            status = JobStatus.FINISHED;
-        } catch (final SQLWrapperException ex) {
-            log.error("data consistency check failed", ex);
-            status = JobStatus.CONSISTENCY_CHECK_FAILURE;
-            jobAPI.persistJobItemErrorMessage(checkJobId, 0, ex);
->>>>>>> 9b9b6e08
         }
         ConsistencyCheckTasksRunner tasksRunner = new ConsistencyCheckTasksRunner(jobItemContext);
         tasksRunner.start();
