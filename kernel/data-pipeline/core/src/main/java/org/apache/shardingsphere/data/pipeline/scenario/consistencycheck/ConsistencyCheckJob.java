--- conflicted
+++ resolved
@@ -23,11 +23,6 @@
 import org.apache.shardingsphere.data.pipeline.api.job.PipelineJob;
 import org.apache.shardingsphere.data.pipeline.api.task.PipelineTasksRunner;
 import org.apache.shardingsphere.data.pipeline.core.job.AbstractPipelineJob;
-<<<<<<< HEAD
-import org.apache.shardingsphere.data.pipeline.core.job.PipelineJobIdUtils;
-import org.apache.shardingsphere.data.pipeline.core.job.progress.persist.PipelineJobProgressPersistService;
-=======
->>>>>>> 4c778a7e
 import org.apache.shardingsphere.data.pipeline.core.metadata.node.PipelineMetaDataNode;
 import org.apache.shardingsphere.data.pipeline.core.util.PipelineDistributedBarrier;
 import org.apache.shardingsphere.data.pipeline.yaml.job.YamlConsistencyCheckJobConfigurationSwapper;
@@ -52,34 +47,6 @@
             return;
         }
         setJobId(checkJobId);
-<<<<<<< HEAD
-        ConsistencyCheckJobConfiguration consistencyCheckJobConfig = new YamlConsistencyCheckJobConfigurationSwapper().swapToObject(shardingContext.getJobParameter());
-        JobStatus status = JobStatus.RUNNING;
-        ConsistencyCheckJobItemContext jobItemContext = new ConsistencyCheckJobItemContext(consistencyCheckJobConfig, 0, status);
-        jobAPI.persistJobItemProgress(jobItemContext);
-        PipelineJobProgressPersistService.addJobProgressPersistContext(checkJobId, shardingContext.getShardingItem());
-        String parentJobId = consistencyCheckJobConfig.getParentJobId();
-        log.info("execute consistency check, job id:{}, referred job id:{}", checkJobId, parentJobId);
-        JobType jobType = PipelineJobIdUtils.parseJobType(parentJobId);
-        InventoryIncrementalJobPublicAPI jobPublicAPI = PipelineJobPublicAPIFactory.getInventoryIncrementalJobPublicAPI(jobType.getTypeName());
-        Map<String, DataConsistencyCheckResult> dataConsistencyCheckResult = Collections.emptyMap();
-        try {
-            dataConsistencyCheckResult = StringUtils.isBlank(consistencyCheckJobConfig.getAlgorithmTypeName())
-                    ? jobPublicAPI.dataConsistencyCheck(parentJobId, jobItemContext)
-                    : jobPublicAPI.dataConsistencyCheck(parentJobId, consistencyCheckJobConfig.getAlgorithmTypeName(), consistencyCheckJobConfig.getAlgorithmProps(), jobItemContext);
-            status = JobStatus.FINISHED;
-        } catch (final SQLWrapperException ex) {
-            log.error("data consistency check failed", ex);
-            status = JobStatus.CONSISTENCY_CHECK_FAILURE;
-            jobAPI.persistJobItemErrorMessage(checkJobId, 0, ex);
-        }
-        PipelineAPIFactory.getGovernanceRepositoryAPI().persistCheckJobResult(parentJobId, checkJobId, dataConsistencyCheckResult);
-        jobItemContext.setStatus(status);
-        jobItemContext.setCheckEndTimeMillis(System.currentTimeMillis());
-        jobAPI.persistJobItemProgress(jobItemContext);
-        jobAPI.stop(checkJobId);
-        log.info("execute consistency check job finished, job id:{}, parent job id:{}", checkJobId, parentJobId);
-=======
         ConsistencyCheckJobConfiguration jobConfig = new YamlConsistencyCheckJobConfigurationSwapper().swapToObject(shardingContext.getJobParameter());
         ConsistencyCheckJobItemContext jobItemContext = new ConsistencyCheckJobItemContext(jobConfig, shardingItem, JobStatus.RUNNING);
         if (getTasksRunnerMap().containsKey(shardingItem)) {
@@ -89,7 +56,6 @@
         ConsistencyCheckTasksRunner tasksRunner = new ConsistencyCheckTasksRunner(jobItemContext);
         tasksRunner.start();
         getTasksRunnerMap().put(shardingItem, tasksRunner);
->>>>>>> 4c778a7e
     }
     
     @Override
@@ -108,6 +74,5 @@
         getTasksRunnerMap().clear();
         String jobBarrierDisablePath = PipelineMetaDataNode.getJobBarrierDisablePath(getJobId());
         pipelineDistributedBarrier.persistEphemeralChildrenNode(jobBarrierDisablePath, 0);
-        PipelineJobProgressPersistService.removeJobProgressPersistContext(getJobId());
     }
 }