/*
 * Licensed to the Apache Software Foundation (ASF) under one or more
 * contributor license agreements.  See the NOTICE file distributed with
 * this work for additional information regarding copyright ownership.
 * The ASF licenses this file to You under the Apache License, Version 2.0
 * (the "License"); you may not use this file except in compliance with
 * the License.  You may obtain a copy of the License at
 *
 *     http://www.apache.org/licenses/LICENSE-2.0
 *
 * Unless required by applicable law or agreed to in writing, software
 * distributed under the License is distributed on an "AS IS" BASIS,
 * WITHOUT WARRANTIES OR CONDITIONS OF ANY KIND, either express or implied.
 * See the License for the specific language governing permissions and
 * limitations under the License.
 */

package org.apache.shardingsphere.data.pipeline.core.api.impl;

import lombok.extern.slf4j.Slf4j;
import org.apache.shardingsphere.data.pipeline.api.InventoryIncrementalJobPublicAPI;
import org.apache.shardingsphere.data.pipeline.api.check.consistency.DataConsistencyCheckResult;
import org.apache.shardingsphere.data.pipeline.api.check.consistency.PipelineDataConsistencyChecker;
import org.apache.shardingsphere.data.pipeline.api.config.job.PipelineJobConfiguration;
import org.apache.shardingsphere.data.pipeline.api.config.process.PipelineProcessConfiguration;
<<<<<<< HEAD
import org.apache.shardingsphere.data.pipeline.api.job.progress.listener.PipelineJobProgressListener;
import org.apache.shardingsphere.data.pipeline.yaml.process.YamlPipelineProcessConfiguration;
import org.apache.shardingsphere.data.pipeline.yaml.process.YamlPipelineProcessConfigurationSwapper;
=======
>>>>>>> 4c778a7e
import org.apache.shardingsphere.data.pipeline.api.context.PipelineJobItemContext;
import org.apache.shardingsphere.data.pipeline.api.job.JobStatus;
import org.apache.shardingsphere.data.pipeline.api.job.progress.InventoryIncrementalJobItemProgress;
import org.apache.shardingsphere.data.pipeline.api.pojo.DataConsistencyCheckAlgorithmInfo;
import org.apache.shardingsphere.data.pipeline.core.api.InventoryIncrementalJobAPI;
import org.apache.shardingsphere.data.pipeline.core.check.consistency.DataConsistencyCalculateAlgorithmChooser;
import org.apache.shardingsphere.data.pipeline.core.config.process.PipelineProcessConfigurationUtil;
import org.apache.shardingsphere.data.pipeline.core.context.InventoryIncrementalProcessContext;
import org.apache.shardingsphere.data.pipeline.core.exception.metadata.AlterNotExistProcessConfigurationException;
import org.apache.shardingsphere.data.pipeline.core.exception.metadata.CreateExistsProcessConfigurationException;
import org.apache.shardingsphere.data.pipeline.spi.check.consistency.DataConsistencyCalculateAlgorithm;
import org.apache.shardingsphere.data.pipeline.spi.check.consistency.DataConsistencyCalculateAlgorithmFactory;
import org.apache.shardingsphere.data.pipeline.yaml.process.YamlPipelineProcessConfiguration;
import org.apache.shardingsphere.data.pipeline.yaml.process.YamlPipelineProcessConfigurationSwapper;
import org.apache.shardingsphere.elasticjob.infra.pojo.JobConfigurationPOJO;
import org.apache.shardingsphere.infra.database.type.DatabaseTypeFactory;
import org.apache.shardingsphere.infra.util.exception.ShardingSpherePreconditions;

import java.util.Collection;
import java.util.LinkedHashMap;
import java.util.Map;
import java.util.Map.Entry;
import java.util.Properties;
import java.util.stream.Collectors;
import java.util.stream.IntStream;

/**
 * Abstract inventory incremental job API implementation.
 */
@Slf4j
public abstract class AbstractInventoryIncrementalJobAPIImpl extends AbstractPipelineJobAPIImpl implements InventoryIncrementalJobAPI, InventoryIncrementalJobPublicAPI {
    
    private final YamlPipelineProcessConfigurationSwapper swapper = new YamlPipelineProcessConfigurationSwapper();
    
    private final PipelineProcessConfigurationPersistService processConfigPersistService = new PipelineProcessConfigurationPersistService();
    
    private final InventoryIncrementalJobItemAPIImpl jobItemAPI = new InventoryIncrementalJobItemAPIImpl();
    
    protected abstract String getTargetDatabaseType(PipelineJobConfiguration pipelineJobConfig);
    
    @Override
    public abstract InventoryIncrementalProcessContext buildPipelineProcessContext(PipelineJobConfiguration pipelineJobConfig);
    
    @Override
    public void createProcessConfiguration(final PipelineProcessConfiguration processConfig) {
        PipelineProcessConfiguration existingProcessConfig = processConfigPersistService.load(getJobType());
        ShardingSpherePreconditions.checkState(null == existingProcessConfig, CreateExistsProcessConfigurationException::new);
        processConfigPersistService.persist(getJobType(), processConfig);
    }
    
    @Override
    public void alterProcessConfiguration(final PipelineProcessConfiguration processConfig) {
        // TODO check rateLimiter type match or not
        YamlPipelineProcessConfiguration targetYamlProcessConfig = getTargetYamlProcessConfiguration();
        targetYamlProcessConfig.copyNonNullFields(swapper.swapToYamlConfiguration(processConfig));
        processConfigPersistService.persist(getJobType(), swapper.swapToObject(targetYamlProcessConfig));
    }
    
    private YamlPipelineProcessConfiguration getTargetYamlProcessConfiguration() {
        PipelineProcessConfiguration existingProcessConfig = processConfigPersistService.load(getJobType());
        ShardingSpherePreconditions.checkNotNull(existingProcessConfig, AlterNotExistProcessConfigurationException::new);
        return swapper.swapToYamlConfiguration(existingProcessConfig);
    }
    
    @Override
    public void dropProcessConfiguration(final String confPath) {
        String finalConfPath = confPath.trim();
        PipelineProcessConfigurationUtil.verifyConfPath(confPath);
        YamlPipelineProcessConfiguration targetYamlProcessConfig = getTargetYamlProcessConfiguration();
        PipelineProcessConfigurationUtil.setFieldsNullByConfPath(targetYamlProcessConfig, finalConfPath);
        processConfigPersistService.persist(getJobType(), swapper.swapToObject(targetYamlProcessConfig));
    }
    
    @Override
    public PipelineProcessConfiguration showProcessConfiguration() {
        PipelineProcessConfiguration result = processConfigPersistService.load(getJobType());
        result = PipelineProcessConfigurationUtil.convertWithDefaultValue(result);
        return result;
    }
    
    @Override
    public Map<Integer, InventoryIncrementalJobItemProgress> getJobProgress(final String jobId) {
        checkModeConfig();
        return getJobProgress(getJobConfiguration(jobId));
    }
    
    @Override
    public Map<Integer, InventoryIncrementalJobItemProgress> getJobProgress(final PipelineJobConfiguration jobConfig) {
        String jobId = jobConfig.getJobId();
        JobConfigurationPOJO jobConfigPOJO = getElasticJobConfigPOJO(jobId);
        return IntStream.range(0, jobConfig.getJobShardingCount()).boxed().collect(LinkedHashMap::new, (map, each) -> {
            InventoryIncrementalJobItemProgress jobItemProgress = getJobItemProgress(jobId, each);
            if (null != jobItemProgress) {
                jobItemProgress.setActive(!jobConfigPOJO.isDisabled());
                jobItemProgress.setErrorMessage(getJobItemErrorMessage(jobId, each));
            }
            map.put(each, jobItemProgress);
        }, LinkedHashMap::putAll);
    }
    
    @Override
    public InventoryIncrementalJobItemProgress getJobItemProgress(final String jobId, final int shardingItem) {
        return jobItemAPI.getJobItemProgress(jobId, shardingItem);
    }
    
    @Override
    public void persistJobItemProgress(final PipelineJobItemContext jobItemContext) {
        jobItemAPI.persistJobItemProgress(jobItemContext);
    }
    
    @Override
    public void updateJobItemStatus(final String jobId, final int shardingItem, final JobStatus status) {
        jobItemAPI.updateJobItemStatus(jobId, shardingItem, status);
    }
    
    @Override
    public Collection<DataConsistencyCheckAlgorithmInfo> listDataConsistencyCheckAlgorithms() {
        checkModeConfig();
        return DataConsistencyCalculateAlgorithmFactory.getAllInstances().stream().map(each -> {
            DataConsistencyCheckAlgorithmInfo result = new DataConsistencyCheckAlgorithmInfo();
            result.setType(each.getType());
            result.setDescription(each.getDescription());
            result.setSupportedDatabaseTypes(each.getSupportedDatabaseTypes());
            return result;
        }).collect(Collectors.toList());
    }
    
    @Override
<<<<<<< HEAD
    public Map<String, DataConsistencyCheckResult> dataConsistencyCheck(final String jobId, final PipelineJobProgressListener jobProgressListener) {
        checkModeConfig();
        log.info("Data consistency check for job {}", jobId);
        PipelineJobConfiguration jobConfig = getJobConfiguration(getElasticJobConfigPOJO(jobId));
        return dataConsistencyCheck(jobConfig, jobProgressListener);
    }
    
    @Override
    public Map<String, DataConsistencyCheckResult> dataConsistencyCheck(final PipelineJobConfiguration jobConfig, final PipelineJobProgressListener jobProgressListener) {
        DataConsistencyCalculateAlgorithm algorithm = DataConsistencyCalculateAlgorithmChooser.choose(
                DatabaseTypeFactory.getInstance(jobConfig.getSourceDatabaseType()), DatabaseTypeFactory.getInstance(getTargetDatabaseType(jobConfig)));
        return dataConsistencyCheck(jobConfig, algorithm, jobProgressListener);
=======
    public DataConsistencyCalculateAlgorithm buildDataConsistencyCalculateAlgorithm(final PipelineJobConfiguration jobConfig, final String algorithmType, final Properties algorithmProps) {
        ShardingSpherePreconditions.checkState(null != algorithmType || null != jobConfig, () -> new IllegalArgumentException("algorithmType and jobConfig are null"));
        if (null != algorithmType) {
            return DataConsistencyCalculateAlgorithmFactory.newInstance(algorithmType, algorithmProps);
        }
        return DataConsistencyCalculateAlgorithmChooser.choose(
                DatabaseTypeFactory.getInstance(jobConfig.getSourceDatabaseType()), DatabaseTypeFactory.getInstance(getTargetDatabaseType(jobConfig)));
    }
    
    @Override
    public Map<String, DataConsistencyCheckResult> dataConsistencyCheck(final String jobId) {
        checkModeConfig();
        log.info("Data consistency check for job {}", jobId);
        PipelineJobConfiguration jobConfig = getJobConfiguration(getElasticJobConfigPOJO(jobId));
        DataConsistencyCalculateAlgorithm calculateAlgorithm = buildDataConsistencyCalculateAlgorithm(jobConfig, null, null);
        return dataConsistencyCheck(jobConfig, calculateAlgorithm);
>>>>>>> 4c778a7e
    }
    
    @Override
    public Map<String, DataConsistencyCheckResult> dataConsistencyCheck(final String jobId, final String algorithmType, final Properties algorithmProps,
                                                                        final PipelineJobProgressListener jobProgressListener) {
        checkModeConfig();
        log.info("Data consistency check for job {}, algorithmType: {}", jobId, algorithmType);
        PipelineJobConfiguration jobConfig = getJobConfiguration(getElasticJobConfigPOJO(jobId));
<<<<<<< HEAD
        return dataConsistencyCheck(jobConfig, DataConsistencyCalculateAlgorithmFactory.newInstance(algorithmType, algorithmProps), jobProgressListener);
    }
    
    protected Map<String, DataConsistencyCheckResult> dataConsistencyCheck(final PipelineJobConfiguration jobConfig, final DataConsistencyCalculateAlgorithm calculateAlgorithm,
                                                                           final PipelineJobProgressListener jobProgressListener) {
=======
        return dataConsistencyCheck(jobConfig, buildDataConsistencyCalculateAlgorithm(jobConfig, algorithmType, algorithmProps));
    }
    
    @Override
    public Map<String, DataConsistencyCheckResult> dataConsistencyCheck(final PipelineJobConfiguration jobConfig, final DataConsistencyCalculateAlgorithm calculateAlgorithm) {
>>>>>>> 4c778a7e
        String jobId = jobConfig.getJobId();
        PipelineDataConsistencyChecker dataConsistencyChecker = buildPipelineDataConsistencyChecker(jobConfig, buildPipelineProcessContext(jobConfig), jobProgressListener);
        Map<String, DataConsistencyCheckResult> result = dataConsistencyChecker.check(calculateAlgorithm);
        log.info("job {} with check algorithm '{}' data consistency checker result {}", jobId, calculateAlgorithm.getType(), result);
        return result;
    }
    
    protected abstract PipelineDataConsistencyChecker buildPipelineDataConsistencyChecker(PipelineJobConfiguration pipelineJobConfig, InventoryIncrementalProcessContext processContext,
                                                                                          PipelineJobProgressListener jobProgressListener);
    
    @Override
    public boolean aggregateDataConsistencyCheckResults(final String jobId, final Map<String, DataConsistencyCheckResult> checkResults) {
        if (checkResults.isEmpty()) {
            log.info("aggregateDataConsistencyCheckResults, checkResults empty, jobId={}", jobId);
            return false;
        }
        for (Entry<String, DataConsistencyCheckResult> entry : checkResults.entrySet()) {
            DataConsistencyCheckResult checkResult = entry.getValue();
            boolean isCountMatched = checkResult.getCountCheckResult().isMatched();
            boolean isContentMatched = checkResult.getContentCheckResult().isMatched();
            if (!isCountMatched || !isContentMatched) {
                log.error("job: {}, table: {} data consistency check failed, count matched: {}, content matched: {}", jobId, entry.getKey(), isCountMatched, isContentMatched);
                return false;
            }
        }
        return true;
    }
}<|MERGE_RESOLUTION|>--- conflicted
+++ resolved
@@ -23,26 +23,21 @@
 import org.apache.shardingsphere.data.pipeline.api.check.consistency.PipelineDataConsistencyChecker;
 import org.apache.shardingsphere.data.pipeline.api.config.job.PipelineJobConfiguration;
 import org.apache.shardingsphere.data.pipeline.api.config.process.PipelineProcessConfiguration;
-<<<<<<< HEAD
 import org.apache.shardingsphere.data.pipeline.api.job.progress.listener.PipelineJobProgressListener;
 import org.apache.shardingsphere.data.pipeline.yaml.process.YamlPipelineProcessConfiguration;
 import org.apache.shardingsphere.data.pipeline.yaml.process.YamlPipelineProcessConfigurationSwapper;
-=======
->>>>>>> 4c778a7e
 import org.apache.shardingsphere.data.pipeline.api.context.PipelineJobItemContext;
 import org.apache.shardingsphere.data.pipeline.api.job.JobStatus;
 import org.apache.shardingsphere.data.pipeline.api.job.progress.InventoryIncrementalJobItemProgress;
 import org.apache.shardingsphere.data.pipeline.api.pojo.DataConsistencyCheckAlgorithmInfo;
 import org.apache.shardingsphere.data.pipeline.core.api.InventoryIncrementalJobAPI;
 import org.apache.shardingsphere.data.pipeline.core.check.consistency.DataConsistencyCalculateAlgorithmChooser;
+import org.apache.shardingsphere.data.pipeline.core.check.consistency.DataConsistencyCalculateAlgorithmFactory;
 import org.apache.shardingsphere.data.pipeline.core.config.process.PipelineProcessConfigurationUtil;
 import org.apache.shardingsphere.data.pipeline.core.context.InventoryIncrementalProcessContext;
 import org.apache.shardingsphere.data.pipeline.core.exception.metadata.AlterNotExistProcessConfigurationException;
 import org.apache.shardingsphere.data.pipeline.core.exception.metadata.CreateExistsProcessConfigurationException;
 import org.apache.shardingsphere.data.pipeline.spi.check.consistency.DataConsistencyCalculateAlgorithm;
-import org.apache.shardingsphere.data.pipeline.spi.check.consistency.DataConsistencyCalculateAlgorithmFactory;
-import org.apache.shardingsphere.data.pipeline.yaml.process.YamlPipelineProcessConfiguration;
-import org.apache.shardingsphere.data.pipeline.yaml.process.YamlPipelineProcessConfigurationSwapper;
 import org.apache.shardingsphere.elasticjob.infra.pojo.JobConfigurationPOJO;
 import org.apache.shardingsphere.infra.database.type.DatabaseTypeFactory;
 import org.apache.shardingsphere.infra.util.exception.ShardingSpherePreconditions;
@@ -157,21 +152,8 @@
     }
     
     @Override
-<<<<<<< HEAD
-    public Map<String, DataConsistencyCheckResult> dataConsistencyCheck(final String jobId, final PipelineJobProgressListener jobProgressListener) {
-        checkModeConfig();
-        log.info("Data consistency check for job {}", jobId);
-        PipelineJobConfiguration jobConfig = getJobConfiguration(getElasticJobConfigPOJO(jobId));
-        return dataConsistencyCheck(jobConfig, jobProgressListener);
-    }
-    
-    @Override
-    public Map<String, DataConsistencyCheckResult> dataConsistencyCheck(final PipelineJobConfiguration jobConfig, final PipelineJobProgressListener jobProgressListener) {
-        DataConsistencyCalculateAlgorithm algorithm = DataConsistencyCalculateAlgorithmChooser.choose(
-                DatabaseTypeFactory.getInstance(jobConfig.getSourceDatabaseType()), DatabaseTypeFactory.getInstance(getTargetDatabaseType(jobConfig)));
-        return dataConsistencyCheck(jobConfig, algorithm, jobProgressListener);
-=======
-    public DataConsistencyCalculateAlgorithm buildDataConsistencyCalculateAlgorithm(final PipelineJobConfiguration jobConfig, final String algorithmType, final Properties algorithmProps) {
+    public DataConsistencyCalculateAlgorithm buildDataConsistencyCalculateAlgorithm(final PipelineJobConfiguration jobConfig, final String algorithmType, final Properties algorithmProps, 
+                                                                                    final PipelineJobProgressListener jobProgressListener) {
         ShardingSpherePreconditions.checkState(null != algorithmType || null != jobConfig, () -> new IllegalArgumentException("algorithmType and jobConfig are null"));
         if (null != algorithmType) {
             return DataConsistencyCalculateAlgorithmFactory.newInstance(algorithmType, algorithmProps);
@@ -181,13 +163,12 @@
     }
     
     @Override
-    public Map<String, DataConsistencyCheckResult> dataConsistencyCheck(final String jobId) {
+    public Map<String, DataConsistencyCheckResult> dataConsistencyCheck(final String jobId, final PipelineJobProgressListener jobProgressListener) {
         checkModeConfig();
         log.info("Data consistency check for job {}", jobId);
         PipelineJobConfiguration jobConfig = getJobConfiguration(getElasticJobConfigPOJO(jobId));
-        DataConsistencyCalculateAlgorithm calculateAlgorithm = buildDataConsistencyCalculateAlgorithm(jobConfig, null, null);
+        DataConsistencyCalculateAlgorithm calculateAlgorithm = buildDataConsistencyCalculateAlgorithm(jobConfig, null, null, jobProgressListener);
         return dataConsistencyCheck(jobConfig, calculateAlgorithm);
->>>>>>> 4c778a7e
     }
     
     @Override
@@ -196,19 +177,12 @@
         checkModeConfig();
         log.info("Data consistency check for job {}, algorithmType: {}", jobId, algorithmType);
         PipelineJobConfiguration jobConfig = getJobConfiguration(getElasticJobConfigPOJO(jobId));
-<<<<<<< HEAD
-        return dataConsistencyCheck(jobConfig, DataConsistencyCalculateAlgorithmFactory.newInstance(algorithmType, algorithmProps), jobProgressListener);
-    }
-    
-    protected Map<String, DataConsistencyCheckResult> dataConsistencyCheck(final PipelineJobConfiguration jobConfig, final DataConsistencyCalculateAlgorithm calculateAlgorithm,
-                                                                           final PipelineJobProgressListener jobProgressListener) {
-=======
-        return dataConsistencyCheck(jobConfig, buildDataConsistencyCalculateAlgorithm(jobConfig, algorithmType, algorithmProps));
-    }
-    
-    @Override
-    public Map<String, DataConsistencyCheckResult> dataConsistencyCheck(final PipelineJobConfiguration jobConfig, final DataConsistencyCalculateAlgorithm calculateAlgorithm) {
->>>>>>> 4c778a7e
+        return dataConsistencyCheck(jobConfig, buildDataConsistencyCalculateAlgorithm(jobConfig, algorithmType, algorithmProps), jobProgressListener);
+    }
+    
+    @Override
+    public Map<String, DataConsistencyCheckResult> dataConsistencyCheck(final PipelineJobConfiguration jobConfig, final DataConsistencyCalculateAlgorithm calculateAlgorithm,
+                                                                        final PipelineJobProgressListener jobProgressListener) {
         String jobId = jobConfig.getJobId();
         PipelineDataConsistencyChecker dataConsistencyChecker = buildPipelineDataConsistencyChecker(jobConfig, buildPipelineProcessContext(jobConfig), jobProgressListener);
         Map<String, DataConsistencyCheckResult> result = dataConsistencyChecker.check(calculateAlgorithm);
