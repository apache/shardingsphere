--- conflicted
+++ resolved
@@ -110,8 +110,6 @@
     
     private static final class ElasticJobAPIHolder {
         
-        private static final Object LOCK = new Object();
-        
         private static final Map<PipelineContextKey, ElasticJobAPIHolder> INSTANCE_MAP = new ConcurrentHashMap<>();
         
         private final JobStatisticsAPI jobStatisticsAPI;
@@ -128,40 +126,18 @@
         }
         
         public static ElasticJobAPIHolder getInstance(final PipelineContextKey contextKey) {
-<<<<<<< HEAD
-            ElasticJobAPIHolder result = INSTANCE_MAP.get(contextKey);
-            if (null != result) {
-                return result;
-            }
-            synchronized (LOCK) {
-                result = INSTANCE_MAP.get(contextKey);
-                if (null == result) {
-                    result = new ElasticJobAPIHolder(contextKey);
-                    INSTANCE_MAP.put(contextKey, result);
-                }
-            }
-            return result;
-=======
             return INSTANCE_MAP.computeIfAbsent(contextKey, key -> new ElasticJobAPIHolder(contextKey));
->>>>>>> 7d309251
         }
     }
     
     private static final class RegistryCenterHolder {
         
-        private static final Object LOCK = new Object();
-        
-<<<<<<< HEAD
         private static final Map<PipelineContextKey, RegistryCenterHolder> INSTANCE_MAP = new ConcurrentHashMap<>();
         
         private final CoordinatorRegistryCenter registryCenter;
         
         private RegistryCenterHolder(final PipelineContextKey contextKey) {
             registryCenter = createRegistryCenter(contextKey);
-=======
-        public static CoordinatorRegistryCenter getInstance(final PipelineContextKey contextKey) {
-            return INSTANCE_MAP.computeIfAbsent(contextKey, key -> createRegistryCenter(contextKey));
->>>>>>> 7d309251
         }
         
         private CoordinatorRegistryCenter createRegistryCenter(final PipelineContextKey contextKey) {
@@ -178,19 +154,7 @@
         }
         
         public static RegistryCenterHolder getInstance(final PipelineContextKey contextKey) {
-            // TODO Extract common method; Reduce lock time
-            RegistryCenterHolder result = INSTANCE_MAP.get(contextKey);
-            if (null != result) {
-                return result;
-            }
-            synchronized (LOCK) {
-                result = INSTANCE_MAP.get(contextKey);
-                if (null == result) {
-                    result = new RegistryCenterHolder(contextKey);
-                    INSTANCE_MAP.put(contextKey, result);
-                }
-            }
-            return result;
+            return INSTANCE_MAP.computeIfAbsent(contextKey, key -> new RegistryCenterHolder(contextKey));
         }
     }
 }