--- conflicted
+++ resolved
@@ -33,8 +33,7 @@
 class PipelineJobIdUtilsTest {
     
     @Test
-<<<<<<< HEAD
-    public void assertParse() {
+    void assertParse() {
         for (InstanceType each : InstanceType.values()) {
             assertParse0(each);
         }
@@ -48,12 +47,5 @@
         PipelineContextKey actualContextKey = PipelineJobIdUtils.parseContextKey(jobId);
         assertThat(actualContextKey.getInstanceType(), is(instanceType));
         assertThat(actualContextKey.getDatabaseName(), is(instanceType == InstanceType.PROXY ? "" : "sharding_db"));
-=======
-    void assertParseJobType() {
-        MigrationJobId pipelineJobId = new MigrationJobId(Collections.singletonList("t_order:ds_0.t_order_0,ds_0.t_order_1"), "sharding_db");
-        String jobId = PipelineJobIdUtils.marshalJobIdCommonPrefix(pipelineJobId) + "abcd";
-        JobType actualJobType = PipelineJobIdUtils.parseJobType(jobId);
-        assertThat(actualJobType, instanceOf(MigrationJobType.class));
->>>>>>> a593ad99
     }
 }