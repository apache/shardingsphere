--- conflicted
+++ resolved
@@ -70,13 +70,8 @@
     void assertCheckWithDuplicatedTables() {
         when(database.getName()).thenReturn("foo_db");
         when(schema.containsTable("foo")).thenReturn(true);
-<<<<<<< HEAD
+        when(database.getResourceMetaData().getNotExistedDataSources(any())).thenReturn(Collections.emptyList());
         LoadSingleTableStatement sqlStatement = new LoadSingleTableStatement(Collections.singleton(new SingleTableSegment("ds_0", null, "foo")));
-=======
-        when(database.getRuleMetaData().getAttributes(DataSourceMapperRuleAttribute.class)).thenReturn(Collections.emptyList());
-        when(database.getResourceMetaData().getNotExistedDataSources(any())).thenReturn(Collections.emptyList());
-        LoadSingleTableStatement sqlStatement = new LoadSingleTableStatement(Collections.singletonList(new SingleTableSegment("ds_0", null, "foo")));
->>>>>>> 499e8870
         executor.setDatabase(database);
         assertThrows(TableExistsException.class, () -> executor.checkBeforeUpdate(sqlStatement));
     }
@@ -86,16 +81,15 @@
         when(database.getName()).thenReturn("foo_db");
         when(database.getResourceMetaData().getStorageUnits().isEmpty()).thenReturn(true);
         executor.setDatabase(database);
-        LoadSingleTableStatement sqlStatement = new LoadSingleTableStatement(Collections.singletonList(new SingleTableSegment("*", null, "*")));
+        LoadSingleTableStatement sqlStatement = new LoadSingleTableStatement(Collections.singleton(new SingleTableSegment("*", null, "*")));
         assertThrows(EmptyStorageUnitException.class, () -> executor.checkBeforeUpdate(sqlStatement));
     }
     
     @Test
     void assertCheckWithInvalidStorageUnit() {
         when(database.getName()).thenReturn("foo_db");
-        when(database.getRuleMetaData().getAttributes(DataSourceMapperRuleAttribute.class)).thenReturn(Collections.emptyList());
         executor.setDatabase(database);
-        LoadSingleTableStatement sqlStatement = new LoadSingleTableStatement(Collections.singletonList(new SingleTableSegment("ds_0", null, "foo")));
+        LoadSingleTableStatement sqlStatement = new LoadSingleTableStatement(Collections.singleton(new SingleTableSegment("ds_0", null, "foo")));
         assertThrows(MissingRequiredStorageUnitsException.class, () -> executor.checkBeforeUpdate(sqlStatement));
     }
     
