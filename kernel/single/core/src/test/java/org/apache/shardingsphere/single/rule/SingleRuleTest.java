/*
 * Licensed to the Apache Software Foundation (ASF) under one or more
 * contributor license agreements.  See the NOTICE file distributed with
 * this work for additional information regarding copyright ownership.
 * The ASF licenses this file to You under the Apache License, Version 2.0
 * (the "License"); you may not use this file except in compliance with
 * the License.  You may obtain a copy of the License at
 *
 *     http://www.apache.org/licenses/LICENSE-2.0
 *
 * Unless required by applicable law or agreed to in writing, software
 * distributed under the License is distributed on an "AS IS" BASIS,
 * WITHOUT WARRANTIES OR CONDITIONS OF ANY KIND, either express or implied.
 * See the License for the specific language governing permissions and
 * limitations under the License.
 */

package org.apache.shardingsphere.single.rule;

import org.apache.shardingsphere.infra.database.DefaultDatabase;
import org.apache.shardingsphere.infra.datanode.DataNode;
import org.apache.shardingsphere.infra.metadata.database.schema.QualifiedTable;
import org.apache.shardingsphere.infra.route.context.RouteContext;
import org.apache.shardingsphere.infra.route.context.RouteMapper;
import org.apache.shardingsphere.infra.rule.identifier.type.DataNodeContainedRule;
import org.apache.shardingsphere.infra.rule.identifier.type.TableContainedRule;
import org.apache.shardingsphere.single.api.config.SingleRuleConfiguration;
import org.apache.shardingsphere.test.fixture.jdbc.MockedDataSource;
import org.junit.jupiter.api.BeforeEach;
import org.junit.jupiter.api.Test;

import javax.sql.DataSource;
import java.sql.Connection;
import java.sql.ResultSet;
import java.sql.SQLException;
import java.util.Arrays;
import java.util.Collection;
import java.util.Collections;
import java.util.LinkedHashMap;
import java.util.LinkedList;
import java.util.List;
import java.util.Map;
import java.util.Optional;
import java.util.stream.Collectors;

import static org.hamcrest.CoreMatchers.is;
import static org.hamcrest.MatcherAssert.assertThat;
import static org.junit.jupiter.api.Assertions.assertFalse;
import static org.junit.jupiter.api.Assertions.assertTrue;
import static org.mockito.Mockito.RETURNS_DEEP_STUBS;
import static org.mockito.Mockito.mock;
import static org.mockito.Mockito.when;

class SingleRuleTest {
    
    private static final String TABLE_TYPE = "TABLE";
    
    private static final String VIEW_TYPE = "VIEW";
    
    private static final String SYSTEM_TABLE_TYPE = "SYSTEM TABLE";
    
    private static final String SYSTEM_VIEW_TYPE = "SYSTEM VIEW";
    
    private static final String TABLE_NAME = "TABLE_NAME";
    
    private Map<String, DataSource> dataSourceMap;
    
    private SingleRuleConfiguration ruleConfig;
    
    @BeforeEach
    void setUp() throws SQLException {
        dataSourceMap = new LinkedHashMap<>(2, 1F);
        dataSourceMap.put("foo_ds", mockDataSource("foo_ds", Arrays.asList("employee", "t_order_0")));
        dataSourceMap.put("bar_ds", mockDataSource("bar_ds", Arrays.asList("student", "t_order_1")));
        ruleConfig = new SingleRuleConfiguration(Arrays.asList("foo_ds.employee", "foo_ds.t_order_0", "bar_ds.student", "bar_ds.t_order_1"), null);
    }
    
    private DataSource mockDataSource(final String dataSourceName, final List<String> tableNames) throws SQLException {
        Connection connection = mock(Connection.class, RETURNS_DEEP_STUBS);
        when(connection.getCatalog()).thenReturn(dataSourceName);
        when(connection.getMetaData().getURL()).thenReturn(String.format("jdbc:h2:mem:%s", dataSourceName));
        DataSource result = new MockedDataSource(connection);
        ResultSet resultSet = mockResultSet(tableNames);
        when(result.getConnection().getMetaData().getTables(dataSourceName, null, null, new String[]{TABLE_TYPE, VIEW_TYPE, SYSTEM_TABLE_TYPE, SYSTEM_VIEW_TYPE})).thenReturn(resultSet);
        return result;
    }
    
    private ResultSet mockResultSet(final List<String> tableNames) throws SQLException {
        ResultSet result = mock(ResultSet.class);
        Collection<Boolean> nextResults = tableNames.stream().map(each -> true).collect(Collectors.toList());
        nextResults.add(false);
        when(result.next()).thenReturn(true, nextResults.toArray(new Boolean[tableNames.size()]));
        String firstTableName = tableNames.get(0);
        String[] nextTableNames = tableNames.subList(1, tableNames.size()).toArray(new String[tableNames.size() - 1]);
        when(result.getString(TABLE_NAME)).thenReturn(firstTableName, nextTableNames);
        return result;
    }
    
    @Test
    void assertGetSingleTableDataNodes() {
        TableContainedRule tableContainedRule = mock(TableContainedRule.class, RETURNS_DEEP_STUBS);
        when(tableContainedRule.getDistributedTableMapper().getTableNames()).thenReturn(Collections.singletonList("t_order"));
        when(tableContainedRule.getActualTableMapper().getTableNames()).thenReturn(Arrays.asList("t_order_0", "t_order_1"));
        SingleRule singleRule = new SingleRule(ruleConfig, DefaultDatabase.LOGIC_NAME, dataSourceMap, Collections.singleton(tableContainedRule));
        Map<String, Collection<DataNode>> actual = singleRule.getSingleTableDataNodes();
        assertThat(actual.size(), is(2));
        assertTrue(actual.containsKey("employee"));
        assertTrue(actual.containsKey("student"));
    }
    
    @Test
    void assertGetSingleTableDataNodesWithUpperCase() {
        TableContainedRule tableContainedRule = mock(TableContainedRule.class, RETURNS_DEEP_STUBS);
        when(tableContainedRule.getDistributedTableMapper().getTableNames()).thenReturn(Collections.singletonList("T_ORDER"));
        when(tableContainedRule.getActualTableMapper().getTableNames()).thenReturn(Arrays.asList("T_ORDER_0", "T_ORDER_1"));
        SingleRule singleRule = new SingleRule(ruleConfig, DefaultDatabase.LOGIC_NAME, dataSourceMap, Collections.singleton(tableContainedRule));
        Map<String, Collection<DataNode>> actual = singleRule.getSingleTableDataNodes();
        assertThat(actual.size(), is(2));
        assertTrue(actual.containsKey("employee"));
        assertTrue(actual.containsKey("student"));
    }
    
    @Test
    void assertFindSingleTableDataNode() {
        DataNodeContainedRule dataNodeContainedRule = mock(DataNodeContainedRule.class);
<<<<<<< HEAD
        SingleRule singleRule = new SingleRule(new SingleRuleConfiguration(), DefaultDatabase.LOGIC_NAME, dataSourceMap, Collections.singleton(dataNodeContainedRule));
        Optional<DataNode> actual = singleRule.findTableDataNode(DefaultDatabase.LOGIC_NAME, "employee");
=======
        SingleRule singleRule = new SingleRule(ruleConfig, DefaultDatabase.LOGIC_NAME, dataSourceMap, Collections.singleton(dataNodeContainedRule));
        Optional<DataNode> actual = singleRule.findSingleTableDataNode(DefaultDatabase.LOGIC_NAME, "employee");
>>>>>>> 0e6d8d94
        assertTrue(actual.isPresent());
        assertThat(actual.get().getDataSourceName(), is("foo_ds"));
        assertThat(actual.get().getTableName(), is("employee"));
    }
    
    @Test
    void assertFindSingleTableDataNodeWithUpperCase() {
        DataNodeContainedRule dataNodeContainedRule = mock(DataNodeContainedRule.class);
<<<<<<< HEAD
        SingleRule singleRule = new SingleRule(new SingleRuleConfiguration(), DefaultDatabase.LOGIC_NAME, dataSourceMap, Collections.singleton(dataNodeContainedRule));
        Optional<DataNode> actual = singleRule.findTableDataNode(DefaultDatabase.LOGIC_NAME, "EMPLOYEE");
=======
        SingleRule singleRule = new SingleRule(ruleConfig, DefaultDatabase.LOGIC_NAME, dataSourceMap, Collections.singleton(dataNodeContainedRule));
        Optional<DataNode> actual = singleRule.findSingleTableDataNode(DefaultDatabase.LOGIC_NAME, "EMPLOYEE");
>>>>>>> 0e6d8d94
        assertTrue(actual.isPresent());
        assertThat(actual.get().getDataSourceName(), is("foo_ds"));
        assertThat(actual.get().getTableName(), is("employee"));
    }
    
    @Test
    void assertIsSingleTablesInSameDataSource() {
        DataNodeContainedRule dataNodeContainedRule = mock(DataNodeContainedRule.class);
        SingleRule singleRule = new SingleRule(ruleConfig, DefaultDatabase.LOGIC_NAME, dataSourceMap, Collections.singleton(dataNodeContainedRule));
        Collection<QualifiedTable> singleTableNames = new LinkedList<>();
        singleTableNames.add(new QualifiedTable(DefaultDatabase.LOGIC_NAME, "employee"));
        assertTrue(singleRule.isSingleTablesInSameDataSource(singleTableNames));
    }
    
    @Test
    void assertIsAllTablesInSameDataSource() {
        Collection<QualifiedTable> singleTableNames = new LinkedList<>();
        singleTableNames.add(new QualifiedTable(DefaultDatabase.LOGIC_NAME, "employee"));
        RouteMapper dataSourceMapper = new RouteMapper("foo_ds", null);
        Collection<RouteMapper> tableMappers = new LinkedList<>();
        tableMappers.add(dataSourceMapper);
        RouteContext routeContext = new RouteContext();
        routeContext.putRouteUnit(dataSourceMapper, tableMappers);
        DataNodeContainedRule dataNodeContainedRule = mock(DataNodeContainedRule.class);
        SingleRule singleRule = new SingleRule(ruleConfig, DefaultDatabase.LOGIC_NAME, dataSourceMap, Collections.singleton(dataNodeContainedRule));
        assertTrue(singleRule.isAllTablesInSameDataSource(routeContext, singleTableNames));
    }
    
    @Test
    void assertAssignNewDataSourceName() {
        DataNodeContainedRule dataNodeContainedRule = mock(DataNodeContainedRule.class);
        SingleRuleConfiguration singleRuleConfig = new SingleRuleConfiguration();
        singleRuleConfig.setDefaultDataSource("foo_ds");
        SingleRule singleRule = new SingleRule(singleRuleConfig, DefaultDatabase.LOGIC_NAME, dataSourceMap, Collections.singleton(dataNodeContainedRule));
        assertThat(singleRule.assignNewDataSourceName(), is("foo_ds"));
    }
    
    @Test
    void assertGetSingleTableNames() {
        DataNodeContainedRule dataNodeContainedRule = mock(DataNodeContainedRule.class);
        SingleRule singleRule = new SingleRule(ruleConfig, DefaultDatabase.LOGIC_NAME, dataSourceMap, Collections.singleton(dataNodeContainedRule));
        Collection<QualifiedTable> tableNames = new LinkedList<>();
        tableNames.add(new QualifiedTable(DefaultDatabase.LOGIC_NAME, "employee"));
        assertThat(singleRule.getSingleTableNames(tableNames).iterator().next().getSchemaName(), is(DefaultDatabase.LOGIC_NAME));
        assertThat(singleRule.getSingleTableNames(tableNames).iterator().next().getTableName(), is("employee"));
    }
    
    @Test
    void assertPut() {
        DataNodeContainedRule dataNodeContainedRule = mock(DataNodeContainedRule.class);
        SingleRule singleRule = new SingleRule(ruleConfig, DefaultDatabase.LOGIC_NAME, dataSourceMap, Collections.singleton(dataNodeContainedRule));
        String tableName = "teacher";
        String dataSourceName = "foo_ds";
        singleRule.put(dataSourceName, DefaultDatabase.LOGIC_NAME, tableName);
        Collection<QualifiedTable> tableNames = new LinkedList<>();
        tableNames.add(new QualifiedTable(DefaultDatabase.LOGIC_NAME, "teacher"));
        assertThat(singleRule.getSingleTableNames(tableNames).iterator().next().getSchemaName(), is(DefaultDatabase.LOGIC_NAME));
        assertThat(singleRule.getSingleTableNames(tableNames).iterator().next().getTableName(), is("teacher"));
        assertTrue(singleRule.getLogicTableMapper().contains("employee"));
        assertTrue(singleRule.getLogicTableMapper().contains("student"));
        assertTrue(singleRule.getLogicTableMapper().contains("t_order_0"));
        assertTrue(singleRule.getLogicTableMapper().contains("t_order_1"));
        assertTrue(singleRule.getLogicTableMapper().contains("teacher"));
    }
    
    @Test
    void assertRemove() {
        DataNodeContainedRule dataNodeContainedRule = mock(DataNodeContainedRule.class);
        SingleRule singleRule = new SingleRule(ruleConfig, DefaultDatabase.LOGIC_NAME, dataSourceMap, Collections.singleton(dataNodeContainedRule));
        String tableName = "employee";
        singleRule.remove(DefaultDatabase.LOGIC_NAME, tableName);
        Collection<QualifiedTable> tableNames = new LinkedList<>();
        tableNames.add(new QualifiedTable(DefaultDatabase.LOGIC_NAME, "employee"));
        assertTrue(singleRule.getSingleTableNames(tableNames).isEmpty());
        assertTrue(singleRule.getLogicTableMapper().contains("student"));
        assertTrue(singleRule.getLogicTableMapper().contains("t_order_0"));
        assertTrue(singleRule.getLogicTableMapper().contains("t_order_1"));
    }
    
    @Test
    void assertGetAllDataNodes() {
        DataNodeContainedRule dataNodeContainedRule = mock(DataNodeContainedRule.class);
        SingleRule singleRule = new SingleRule(ruleConfig, DefaultDatabase.LOGIC_NAME, dataSourceMap, Collections.singleton(dataNodeContainedRule));
        assertTrue(singleRule.getAllDataNodes().containsKey("employee"));
        assertTrue(singleRule.getAllDataNodes().containsKey("student"));
        assertTrue(singleRule.getAllDataNodes().containsKey("t_order_0"));
        assertTrue(singleRule.getAllDataNodes().containsKey("t_order_1"));
    }
    
    @Test
    void assertGetDataNodesByTableName() {
        DataNodeContainedRule dataNodeContainedRule = mock(DataNodeContainedRule.class);
        SingleRule singleRule = new SingleRule(ruleConfig, DefaultDatabase.LOGIC_NAME, dataSourceMap, Collections.singleton(dataNodeContainedRule));
        Collection<DataNode> actual = singleRule.getDataNodesByTableName("EMPLOYEE");
        assertThat(actual.size(), is(1));
        DataNode dataNode = actual.iterator().next();
        assertThat(dataNode.getDataSourceName(), is("foo_ds"));
        assertThat(dataNode.getTableName(), is("employee"));
    }
    
    @Test
    void assertFindFirstActualTable() {
        DataNodeContainedRule dataNodeContainedRule = mock(DataNodeContainedRule.class);
        SingleRule singleRule = new SingleRule(ruleConfig, DefaultDatabase.LOGIC_NAME, dataSourceMap, Collections.singleton(dataNodeContainedRule));
        String logicTable = "employee";
        assertFalse(singleRule.findFirstActualTable(logicTable).isPresent());
    }
    
    @Test
    void assertIsNeedAccumulate() {
        DataNodeContainedRule dataNodeContainedRule = mock(DataNodeContainedRule.class);
        SingleRule singleRule = new SingleRule(ruleConfig, DefaultDatabase.LOGIC_NAME, dataSourceMap, Collections.singleton(dataNodeContainedRule));
        assertFalse(singleRule.isNeedAccumulate(Collections.emptyList()));
    }
    
    @Test
    void assertFindLogicTableByActualTable() {
        DataNodeContainedRule dataNodeContainedRule = mock(DataNodeContainedRule.class);
        SingleRule singleRule = new SingleRule(ruleConfig, DefaultDatabase.LOGIC_NAME, dataSourceMap, Collections.singleton(dataNodeContainedRule));
        String actualTable = "student";
        assertFalse(singleRule.findLogicTableByActualTable(actualTable).isPresent());
    }
    
    @Test
    void assertFindActualTableByCatalog() {
        DataNodeContainedRule dataNodeContainedRule = mock(DataNodeContainedRule.class);
        SingleRule singleRule = new SingleRule(ruleConfig, DefaultDatabase.LOGIC_NAME, dataSourceMap, Collections.singleton(dataNodeContainedRule));
        String catalog = "employee";
        String logicTable = "t_order_0";
        assertFalse(singleRule.findActualTableByCatalog(catalog, logicTable).isPresent());
    }
}<|MERGE_RESOLUTION|>--- conflicted
+++ resolved
@@ -123,13 +123,8 @@
     @Test
     void assertFindSingleTableDataNode() {
         DataNodeContainedRule dataNodeContainedRule = mock(DataNodeContainedRule.class);
-<<<<<<< HEAD
-        SingleRule singleRule = new SingleRule(new SingleRuleConfiguration(), DefaultDatabase.LOGIC_NAME, dataSourceMap, Collections.singleton(dataNodeContainedRule));
+        SingleRule singleRule = new SingleRule(ruleConfig, DefaultDatabase.LOGIC_NAME, dataSourceMap, Collections.singleton(dataNodeContainedRule));
         Optional<DataNode> actual = singleRule.findTableDataNode(DefaultDatabase.LOGIC_NAME, "employee");
-=======
-        SingleRule singleRule = new SingleRule(ruleConfig, DefaultDatabase.LOGIC_NAME, dataSourceMap, Collections.singleton(dataNodeContainedRule));
-        Optional<DataNode> actual = singleRule.findSingleTableDataNode(DefaultDatabase.LOGIC_NAME, "employee");
->>>>>>> 0e6d8d94
         assertTrue(actual.isPresent());
         assertThat(actual.get().getDataSourceName(), is("foo_ds"));
         assertThat(actual.get().getTableName(), is("employee"));
@@ -138,13 +133,8 @@
     @Test
     void assertFindSingleTableDataNodeWithUpperCase() {
         DataNodeContainedRule dataNodeContainedRule = mock(DataNodeContainedRule.class);
-<<<<<<< HEAD
-        SingleRule singleRule = new SingleRule(new SingleRuleConfiguration(), DefaultDatabase.LOGIC_NAME, dataSourceMap, Collections.singleton(dataNodeContainedRule));
+        SingleRule singleRule = new SingleRule(ruleConfig, DefaultDatabase.LOGIC_NAME, dataSourceMap, Collections.singleton(dataNodeContainedRule));
         Optional<DataNode> actual = singleRule.findTableDataNode(DefaultDatabase.LOGIC_NAME, "EMPLOYEE");
-=======
-        SingleRule singleRule = new SingleRule(ruleConfig, DefaultDatabase.LOGIC_NAME, dataSourceMap, Collections.singleton(dataNodeContainedRule));
-        Optional<DataNode> actual = singleRule.findSingleTableDataNode(DefaultDatabase.LOGIC_NAME, "EMPLOYEE");
->>>>>>> 0e6d8d94
         assertTrue(actual.isPresent());
         assertThat(actual.get().getDataSourceName(), is("foo_ds"));
         assertThat(actual.get().getTableName(), is("employee"));
