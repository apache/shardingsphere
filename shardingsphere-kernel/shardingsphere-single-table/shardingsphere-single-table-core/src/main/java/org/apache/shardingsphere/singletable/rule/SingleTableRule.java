/*
 * Licensed to the Apache Software Foundation (ASF) under one or more
 * contributor license agreements.  See the NOTICE file distributed with
 * this work for additional information regarding copyright ownership.
 * The ASF licenses this file to You under the Apache License, Version 2.0
 * (the "License"); you may not use this file except in compliance with
 * the License.  You may obtain a copy of the License at
 *
 *     http://www.apache.org/licenses/LICENSE-2.0
 *
 * Unless required by applicable law or agreed to in writing, software
 * distributed under the License is distributed on an "AS IS" BASIS,
 * WITHOUT WARRANTIES OR CONDITIONS OF ANY KIND, either express or implied.
 * See the License for the specific language governing permissions and
 * limitations under the License.
 */

package org.apache.shardingsphere.singletable.rule;

import lombok.Getter;
import org.apache.shardingsphere.infra.config.props.ConfigurationProperties;
import org.apache.shardingsphere.infra.database.type.DatabaseType;
import org.apache.shardingsphere.infra.datanode.DataNode;
import org.apache.shardingsphere.infra.distsql.constant.ExportableConstants;
import org.apache.shardingsphere.infra.route.context.RouteContext;
import org.apache.shardingsphere.infra.route.context.RouteUnit;
import org.apache.shardingsphere.infra.rule.ShardingSphereRule;
import org.apache.shardingsphere.infra.rule.identifier.scope.SchemaRule;
import org.apache.shardingsphere.infra.rule.identifier.type.DataNodeContainedRule;
import org.apache.shardingsphere.infra.rule.identifier.type.DataSourceContainedRule;
import org.apache.shardingsphere.infra.rule.identifier.type.ExportableRule;
import org.apache.shardingsphere.infra.rule.identifier.type.MutableDataNodeRule;
import org.apache.shardingsphere.infra.rule.identifier.type.TableContainedRule;
import org.apache.shardingsphere.singletable.config.SingleTableRuleConfiguration;

import javax.sql.DataSource;
import java.util.Collection;
import java.util.Collections;
import java.util.HashMap;
import java.util.LinkedHashMap;
import java.util.LinkedList;
import java.util.Map;
import java.util.Map.Entry;
import java.util.Optional;
import java.util.TreeSet;
import java.util.function.Supplier;
import java.util.stream.Collectors;

/**
 * Single table rule.
 */
@Getter
public final class SingleTableRule implements SchemaRule, DataNodeContainedRule, TableContainedRule, MutableDataNodeRule, ExportableRule {
    
    private String defaultDataSource;
    
    private final Collection<String> dataSourceNames;
    
    private final Map<String, Collection<DataNode>> singleTableDataNodes;
    
    private final Map<String, String> tableNames;
    
    public SingleTableRule(final SingleTableRuleConfiguration config, final DatabaseType databaseType, 
                           final Map<String, DataSource> dataSourceMap, final Collection<ShardingSphereRule> builtRules, final ConfigurationProperties props) {
        Map<String, DataSource> aggregateDataSourceMap = getAggregateDataSourceMap(dataSourceMap, builtRules);
        dataSourceNames = aggregateDataSourceMap.keySet();
        singleTableDataNodes = SingleTableDataNodeLoader.load(databaseType, aggregateDataSourceMap, getExcludedTables(builtRules), props);
        tableNames = singleTableDataNodes.entrySet().stream().collect(Collectors.toConcurrentMap(Entry::getKey, entry -> entry.getValue().iterator().next().getTableName()));
        config.getDefaultDataSource().ifPresent(optional -> defaultDataSource = optional);
    }
    
    private Map<String, DataSource> getAggregateDataSourceMap(final Map<String, DataSource> dataSourceMap, final Collection<ShardingSphereRule> builtRules) {
        Map<String, DataSource> result = new LinkedHashMap<>(dataSourceMap);
        for (ShardingSphereRule each : builtRules) {
            if (each instanceof DataSourceContainedRule) {
                result = getAggregateDataSourceMap(result, (DataSourceContainedRule) each);
            }
        }
        return result;
    }
    
    private Map<String, DataSource> getAggregateDataSourceMap(final Map<String, DataSource> dataSourceMap, final DataSourceContainedRule builtRule) {
        Map<String, DataSource> result = new LinkedHashMap<>();
        for (Entry<String, Collection<String>> entry : builtRule.getDataSourceMapper().entrySet()) {
            for (String each : entry.getValue()) {
                if (dataSourceMap.containsKey(each)) {
                    result.putIfAbsent(entry.getKey(), dataSourceMap.remove(each));
                }
            }
        }
        result.putAll(dataSourceMap);
        return result;
    }
    
    /**
     * Judge whether single tables are in same data source or not.
     *
     * @param singleTableNames single table names
     * @return whether single tables are in same data source or not
     */
    public boolean isSingleTablesInSameDataSource(final Collection<String> singleTableNames) {
        String firstFoundDataSourceName = null;
        for (String each : singleTableNames) {
            Optional<DataNode> dataNode = findSingleTableDataNode(each);
            if (!dataNode.isPresent()) {
                continue;
            }
            if (null == firstFoundDataSourceName) {
                firstFoundDataSourceName = dataNode.get().getDataSourceName();
                continue;
            }
            if (!firstFoundDataSourceName.equals(dataNode.get().getDataSourceName())) {
                return false;
            }
        }
        return true;
    }
    
    /**
     * Judge whether all tables are in same data source or not.
     * 
     * @param routeContext route context
     * @param singleTableNames single table names
     * @return whether all tables are in same data source or not
     */
    public boolean isAllTablesInSameDataSource(final RouteContext routeContext, final Collection<String> singleTableNames) {
        if (!isSingleTablesInSameDataSource(singleTableNames)) {
            return false;
        }
        Optional<DataNode> dataNode = findSingleTableDataNode(singleTableNames.iterator().next());
        if (dataNode.isPresent()) {
            for (RouteUnit each : routeContext.getRouteUnits()) {
                if (!each.getDataSourceMapper().getLogicName().equals(dataNode.get().getDataSourceName())) {
                    return false;
                }
            }
        }
        return true;
    }
    
    /**
     * Get default data source.
     *
     * @return default data source
     */
    public Optional<String> getDefaultDataSource() {
        return Optional.ofNullable(defaultDataSource);
    }
    
    /**
     * Get single table names.
     *
     * @param tableNames table names
     * @return single table names
     */
    public Collection<String> getSingleTableNames(final Collection<String> tableNames) {
        Collection<String> result = new LinkedList<>();
        for (String each : tableNames) {
            if (singleTableDataNodes.containsKey(each.toLowerCase())) {
                result.add(each);
            }
        }
        return result;
    }
    
    @Override
    public void put(final String tableName, final String dataSourceName) {
        if (dataSourceNames.contains(dataSourceName)) {
            singleTableDataNodes.put(tableName.toLowerCase(), Collections.singletonList(new DataNode(dataSourceName, tableName)));
            tableNames.put(tableName.toLowerCase(), tableName);
        }
    }
    
    @Override
    public void remove(final String tableName) {
        singleTableDataNodes.remove(tableName.toLowerCase());
        tableNames.remove(tableName.toLowerCase());
    }
    
    private Collection<String> getExcludedTables(final Collection<ShardingSphereRule> rules) {
        return rules.stream().filter(each -> each instanceof DataNodeContainedRule)
                .flatMap(each -> ((DataNodeContainedRule) each).getAllTables().stream()).collect(Collectors.toCollection(() -> new TreeSet<>(String.CASE_INSENSITIVE_ORDER)));
    }
    
    /**
     * Find single table data node.
     * 
     * @param tableName table name
     * @return data node
     */
    public Optional<DataNode> findSingleTableDataNode(final String tableName) {
        return Optional.ofNullable(singleTableDataNodes.get(tableName.toLowerCase())).map(optional -> optional.iterator().next());
    }
    
    @Override
    public Map<String, Collection<DataNode>> getAllDataNodes() {
        return singleTableDataNodes;
    }
    
    @Override
    public Collection<String> getAllActualTables() {
        return Collections.emptyList();
    }
    
    @Override
    public Optional<String> findFirstActualTable(final String logicTable) {
        return Optional.empty();
    }
    
    @Override
    public boolean isNeedAccumulate(final Collection<String> tables) {
        return false;
    }
    
    @Override
    public Optional<String> findLogicTableByActualTable(final String actualTable) {
        return Optional.empty();
    }
    
    @Override
    public Optional<String> findActualTableByCatalog(final String catalog, final String logicTable) {
        return Optional.empty();
    }
    
    @Override
    public Collection<String> getAllTables() {
        return tableNames.values();
    }
    
    @Override
    public Collection<String> getTables() {
        return tableNames.values();
    }
    
    @Override
    public String getType() {
        return SingleTableRule.class.getSimpleName();
    }
    
    @Override
<<<<<<< HEAD
    public Map<String, Object> export() {
        return Collections.singletonMap(ExportableConstants.SINGLE_TABLES, tableNames.keySet());
=======
    public Map<String, Supplier<Object>> getExportedMethods() {
        Map<String, Supplier<Object>> result = new HashMap<>(1, 1);
        result.put(ExportableConstants.EXPORTABLE_KEY_SINGLE_TABLES, tableNames::keySet);
        return result;
>>>>>>> 7182075d
    }
}<|MERGE_RESOLUTION|>--- conflicted
+++ resolved
@@ -238,14 +238,9 @@
     }
     
     @Override
-<<<<<<< HEAD
-    public Map<String, Object> export() {
-        return Collections.singletonMap(ExportableConstants.SINGLE_TABLES, tableNames.keySet());
-=======
     public Map<String, Supplier<Object>> getExportedMethods() {
         Map<String, Supplier<Object>> result = new HashMap<>(1, 1);
         result.put(ExportableConstants.EXPORTABLE_KEY_SINGLE_TABLES, tableNames::keySet);
         return result;
->>>>>>> 7182075d
     }
 }