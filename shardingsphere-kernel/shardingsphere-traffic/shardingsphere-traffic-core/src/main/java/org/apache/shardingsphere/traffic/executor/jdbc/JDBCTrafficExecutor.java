/*
 * Licensed to the Apache Software Foundation (ASF) under one or more
 * contributor license agreements.  See the NOTICE file distributed with
 * this work for additional information regarding copyright ownership.
 * The ASF licenses this file to You under the Apache License, Version 2.0
 * (the "License"); you may not use this file except in compliance with
 * the License.  You may obtain a copy of the License at
 *
 *     http://www.apache.org/licenses/LICENSE-2.0
 *
 * Unless required by applicable law or agreed to in writing, software
 * distributed under the License is distributed on an "AS IS" BASIS,
 * WITHOUT WARRANTIES OR CONDITIONS OF ANY KIND, either express or implied.
 * See the License for the specific language governing permissions and
 * limitations under the License.
 */

package org.apache.shardingsphere.traffic.executor.jdbc;

import org.apache.shardingsphere.infra.binder.LogicSQL;
import org.apache.shardingsphere.infra.config.datasource.DataSourceConfiguration;
<<<<<<< HEAD
import org.apache.shardingsphere.infra.config.datasource.DataSourceConverter;
import org.apache.shardingsphere.infra.exception.ShardingSphereException;
import org.apache.shardingsphere.mode.metadata.MetaDataContexts;
import org.apache.shardingsphere.spi.ShardingSphereServiceLoader;
import org.apache.shardingsphere.spi.typed.TypedSPIRegistry;
=======
import org.apache.shardingsphere.infra.config.datasource.DataSourceConfigurationValidator;
import org.apache.shardingsphere.infra.config.datasource.pool.creator.DataSourcePoolCreatorUtil;
>>>>>>> bead4815
import org.apache.shardingsphere.traffic.executor.TrafficExecutor;
import org.apache.shardingsphere.traffic.executor.TrafficExecutorCallback;
import org.apache.shardingsphere.traffic.executor.context.builder.TrafficExecutorContextBuilder;
import org.apache.shardingsphere.traffic.executor.context.TrafficExecutorContext;

import javax.sql.DataSource;
import java.sql.Connection;
import java.sql.PreparedStatement;
import java.sql.ResultSet;
import java.sql.SQLException;
import java.sql.Statement;
import java.util.Collections;
import java.util.LinkedHashMap;
import java.util.List;
import java.util.Map;
import java.util.Properties;
import java.util.concurrent.ConcurrentHashMap;

/**
 * JDBC traffic executor.
 */
public final class JDBCTrafficExecutor implements TrafficExecutor {
    
    @SuppressWarnings("rawtypes")
    private static final Map<String, TrafficExecutorContextBuilder> TYPE_TO_BUILDER_MAP = new ConcurrentHashMap<>(8, 1);
    
    private final Map<String, DataSource> dataSources = new LinkedHashMap<>();
    
    private Statement statement;
    
<<<<<<< HEAD
    static {
        ShardingSphereServiceLoader.register(TrafficExecutorContextBuilder.class);
    }
    
    public JDBCTrafficExecutor(final MetaDataContexts metaDataContexts) {
        dataSources.putAll(DataSourceConverter.getDataSourceMap(createDataSourceConfigs(metaDataContexts)));
    }
    
    private Map<String, DataSourceConfiguration> createDataSourceConfigs(final MetaDataContexts metaDataContexts) {
        // TODO Use governance API to create data source configuration
        return Collections.emptyMap(); 
=======
    @Override
    public ResultSet executeQuery(final LogicSQL logicSQL, final DataSourceConfiguration dataSourceConfig) throws SQLException {
        dataSourceConfigValidator.validate(createDataSourceConfigs(dataSourceConfig));
        DataSource dataSource = DataSourcePoolCreatorUtil.getDataSource(dataSourceConfig);
        Connection connection = dataSource.getConnection();
        PreparedStatement statement = connection.prepareStatement(logicSQL.getSql());
        this.statement = statement;
        setParameters(statement, logicSQL.getParameters());
        return statement.executeQuery();
>>>>>>> bead4815
    }
    
    @SuppressWarnings({"unchecked", "rawtypes"})
    @Override
    public TrafficExecutorContext<Statement> prepare(final LogicSQL logicSQL, final String dataSourceName, final String type) throws SQLException {
        if (!dataSources.containsKey(dataSourceName)) {
            throw new ShardingSphereException("Can not get dataSource by %.", dataSourceName);
        }
        DataSource dataSource = dataSources.get(dataSourceName);
        TrafficExecutorContextBuilder builder = getCachedTrafficExecutorContextBuilder(type);
        return builder.build(logicSQL, dataSource.getConnection());
    }
    
    @SuppressWarnings("rawtypes")
    private TrafficExecutorContextBuilder getCachedTrafficExecutorContextBuilder(final String type) {
        TrafficExecutorContextBuilder result;
        if (null == (result = TYPE_TO_BUILDER_MAP.get(type))) {
            result = TYPE_TO_BUILDER_MAP.computeIfAbsent(type, key -> TypedSPIRegistry.getRegisteredService(TrafficExecutorContextBuilder.class, key, new Properties()));
        }
        return result;
    }
    
    @Override
    public ResultSet executeQuery(final LogicSQL logicSQL, final TrafficExecutorContext<Statement> context, 
                                  final TrafficExecutorCallback<ResultSet> callback) throws SQLException {
        cacheStatement(logicSQL.getParameters(), context.getStatement());
        return callback.execute(statement, logicSQL.getSql());
    }
    
    private void cacheStatement(final List<Object> parameters, final Statement statement) throws SQLException {
        this.statement = statement;
        setParameters(statement, parameters);
    }
    
    private void setParameters(final Statement statement, final List<Object> parameters) throws SQLException {
        if (statement instanceof PreparedStatement) {
            int index = 1;
            for (Object each : parameters) {
                ((PreparedStatement) statement).setObject(index++, each);
            }
        }
    }
    
    @Override
    public int executeUpdate(final LogicSQL logicSQL, final TrafficExecutorContext<Statement> context, final TrafficExecutorCallback<Integer> callback) throws SQLException {
        cacheStatement(logicSQL.getParameters(), context.getStatement());
        return callback.execute(statement, logicSQL.getSql());
    }
    
    @Override
    public boolean execute(final LogicSQL logicSQL, final TrafficExecutorContext<Statement> context, final TrafficExecutorCallback<Boolean> callback) throws SQLException {
        cacheStatement(logicSQL.getParameters(), context.getStatement());
        return callback.execute(statement, logicSQL.getSql());
    }
    
    @Override
    public ResultSet getResultSet() throws SQLException {
        return statement.getResultSet();
    }
    
    @Override
    public void close() throws SQLException {
        if (null != statement) {
            Connection connection = statement.getConnection();
            statement.close();
            connection.close();
        }
    }
}<|MERGE_RESOLUTION|>--- conflicted
+++ resolved
@@ -19,20 +19,15 @@
 
 import org.apache.shardingsphere.infra.binder.LogicSQL;
 import org.apache.shardingsphere.infra.config.datasource.DataSourceConfiguration;
-<<<<<<< HEAD
-import org.apache.shardingsphere.infra.config.datasource.DataSourceConverter;
+import org.apache.shardingsphere.infra.config.datasource.pool.creator.DataSourcePoolCreatorUtil;
 import org.apache.shardingsphere.infra.exception.ShardingSphereException;
 import org.apache.shardingsphere.mode.metadata.MetaDataContexts;
 import org.apache.shardingsphere.spi.ShardingSphereServiceLoader;
 import org.apache.shardingsphere.spi.typed.TypedSPIRegistry;
-=======
-import org.apache.shardingsphere.infra.config.datasource.DataSourceConfigurationValidator;
-import org.apache.shardingsphere.infra.config.datasource.pool.creator.DataSourcePoolCreatorUtil;
->>>>>>> bead4815
 import org.apache.shardingsphere.traffic.executor.TrafficExecutor;
 import org.apache.shardingsphere.traffic.executor.TrafficExecutorCallback;
+import org.apache.shardingsphere.traffic.executor.context.TrafficExecutorContext;
 import org.apache.shardingsphere.traffic.executor.context.builder.TrafficExecutorContextBuilder;
-import org.apache.shardingsphere.traffic.executor.context.TrafficExecutorContext;
 
 import javax.sql.DataSource;
 import java.sql.Connection;
@@ -59,29 +54,17 @@
     
     private Statement statement;
     
-<<<<<<< HEAD
     static {
         ShardingSphereServiceLoader.register(TrafficExecutorContextBuilder.class);
     }
     
     public JDBCTrafficExecutor(final MetaDataContexts metaDataContexts) {
-        dataSources.putAll(DataSourceConverter.getDataSourceMap(createDataSourceConfigs(metaDataContexts)));
+        dataSources.putAll(DataSourcePoolCreatorUtil.getDataSourceMap(createDataSourceConfigs(metaDataContexts)));
     }
     
     private Map<String, DataSourceConfiguration> createDataSourceConfigs(final MetaDataContexts metaDataContexts) {
         // TODO Use governance API to create data source configuration
         return Collections.emptyMap(); 
-=======
-    @Override
-    public ResultSet executeQuery(final LogicSQL logicSQL, final DataSourceConfiguration dataSourceConfig) throws SQLException {
-        dataSourceConfigValidator.validate(createDataSourceConfigs(dataSourceConfig));
-        DataSource dataSource = DataSourcePoolCreatorUtil.getDataSource(dataSourceConfig);
-        Connection connection = dataSource.getConnection();
-        PreparedStatement statement = connection.prepareStatement(logicSQL.getSql());
-        this.statement = statement;
-        setParameters(statement, logicSQL.getParameters());
-        return statement.executeQuery();
->>>>>>> bead4815
     }
     
     @SuppressWarnings({"unchecked", "rawtypes"})
@@ -105,8 +88,7 @@
     }
     
     @Override
-    public ResultSet executeQuery(final LogicSQL logicSQL, final TrafficExecutorContext<Statement> context, 
-                                  final TrafficExecutorCallback<ResultSet> callback) throws SQLException {
+    public ResultSet executeQuery(final LogicSQL logicSQL, final TrafficExecutorContext<Statement> context, final TrafficExecutorCallback<ResultSet> callback) throws SQLException {
         cacheStatement(logicSQL.getParameters(), context.getStatement());
         return callback.execute(statement, logicSQL.getSql());
     }
