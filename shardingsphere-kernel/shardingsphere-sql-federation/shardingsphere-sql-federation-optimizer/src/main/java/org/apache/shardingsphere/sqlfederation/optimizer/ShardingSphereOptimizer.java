/*
 * Licensed to the Apache Software Foundation (ASF) under one or more
 * contributor license agreements.  See the NOTICE file distributed with
 * this work for additional information regarding copyright ownership.
 * The ASF licenses this file to You under the Apache License, Version 2.0
 * (the "License"); you may not use this file except in compliance with
 * the License.  You may obtain a copy of the License at
 *
 *     http://www.apache.org/licenses/LICENSE-2.0
 *
 * Unless required by applicable law or agreed to in writing, software
 * distributed under the License is distributed on an "AS IS" BASIS,
 * WITHOUT WARRANTIES OR CONDITIONS OF ANY KIND, either express or implied.
 * See the License for the specific language governing permissions and
 * limitations under the License.
 */

package org.apache.shardingsphere.sqlfederation.optimizer;

import lombok.RequiredArgsConstructor;
import org.apache.calcite.adapter.enumerable.EnumerableConvention;
import org.apache.calcite.plan.RelOptPlanner;
import org.apache.calcite.rel.RelNode;
import org.apache.calcite.sql.SqlNode;
import org.apache.calcite.sql2rel.SqlToRelConverter;
import org.apache.shardingsphere.sql.parser.sql.common.statement.SQLStatement;
import org.apache.shardingsphere.sqlfederation.optimizer.converter.SQLNodeConverterEngine;

/**
 * ShardingSphere optimizer.
 */
@RequiredArgsConstructor
public final class ShardingSphereOptimizer {
    
    private final SqlToRelConverter converter;
    
    private final RelOptPlanner hepPlanner;
    
    /**
     * Optimize query execution plan.
     * 
     * @param sqlStatement SQL statement
     * @return optimized relational node
     */
    public RelNode optimize(final SQLStatement sqlStatement) {
        SqlNode sqlNode = SQLNodeConverterEngine.convert(sqlStatement);
        RelNode logicPlan = converter.convertQuery(sqlNode, true, true).rel;
        RelNode ruleBasedPlan = optimizeWithRBO(logicPlan, hepPlanner);
<<<<<<< HEAD
        RelNode costBasedPlan = optimizeWithCBO(ruleBasedPlan, converter);
        return costBasedPlan;
=======
        return optimizeWithCBO(ruleBasedPlan, converter);
>>>>>>> 0e00ae0f
    }
    
    private static RelNode optimizeWithRBO(final RelNode logicPlan, final RelOptPlanner hepPlanner) {
        hepPlanner.setRoot(logicPlan);
        return hepPlanner.findBestExp();
    }
    
    private RelNode optimizeWithCBO(final RelNode bestPlan, final SqlToRelConverter converter) {
        RelOptPlanner planner = converter.getCluster().getPlanner();
        if (!bestPlan.getTraitSet().equals(converter.getCluster().traitSet().replace(EnumerableConvention.INSTANCE))) {
            planner.setRoot(planner.changeTraits(bestPlan, converter.getCluster().traitSet().replace(EnumerableConvention.INSTANCE)));
        } else {
            planner.setRoot(bestPlan);
        }
        return planner.findBestExp();
    }
}<|MERGE_RESOLUTION|>--- conflicted
+++ resolved
@@ -46,12 +46,7 @@
         SqlNode sqlNode = SQLNodeConverterEngine.convert(sqlStatement);
         RelNode logicPlan = converter.convertQuery(sqlNode, true, true).rel;
         RelNode ruleBasedPlan = optimizeWithRBO(logicPlan, hepPlanner);
-<<<<<<< HEAD
-        RelNode costBasedPlan = optimizeWithCBO(ruleBasedPlan, converter);
-        return costBasedPlan;
-=======
         return optimizeWithCBO(ruleBasedPlan, converter);
->>>>>>> 0e00ae0f
     }
     
     private static RelNode optimizeWithRBO(final RelNode logicPlan, final RelOptPlanner hepPlanner) {
