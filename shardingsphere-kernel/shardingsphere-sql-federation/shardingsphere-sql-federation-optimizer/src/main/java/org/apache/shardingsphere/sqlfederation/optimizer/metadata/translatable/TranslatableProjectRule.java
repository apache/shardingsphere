/*
 * Licensed to the Apache Software Foundation (ASF) under one or more
 * contributor license agreements.  See the NOTICE file distributed with
 * this work for additional information regarding copyright ownership.
 * The ASF licenses this file to You under the Apache License, Version 2.0
 * (the "License"); you may not use this file except in compliance with
 * the License.  You may obtain a copy of the License at
 *
 *     http://www.apache.org/licenses/LICENSE-2.0
 *
 * Unless required by applicable law or agreed to in writing, software
 * distributed under the License is distributed on an "AS IS" BASIS,
 * WITHOUT WARRANTIES OR CONDITIONS OF ANY KIND, either express or implied.
 * See the License for the specific language governing permissions and
 * limitations under the License.
 */

package org.apache.shardingsphere.sqlfederation.optimizer.metadata.translatable;

import org.apache.calcite.plan.RelOptRule;
import org.apache.calcite.plan.RelOptRuleCall;
import org.apache.calcite.rel.RelNode;
import org.apache.calcite.rel.core.RelFactories;
import org.apache.calcite.rel.logical.LogicalProject;
import org.apache.calcite.rex.RexInputRef;
import org.apache.calcite.rex.RexNode;
import org.apache.calcite.tools.RelBuilderFactory;

<<<<<<< HEAD
import java.util.LinkedList;
=======
import java.util.ArrayList;
>>>>>>> 0e00ae0f
import java.util.List;

/**
 * Planner rule for pushing projections into table scan.
 */
public class TranslatableProjectRule extends RelOptRule {
    
    public static final TranslatableProjectRule INSTANCE = new TranslatableProjectRule(RelFactories.LOGICAL_BUILDER);
    
    public TranslatableProjectRule(final RelBuilderFactory relBuilderFactory) {
        super(operand(LogicalProject.class, operand(TranslatableTableScan.class, none())), relBuilderFactory, "TranslatableProjectRule");
    }
    
    @Override
    public void onMatch(final RelOptRuleCall call) {
        LogicalProject project = call.rel(0);
        TranslatableTableScan scan = call.rel(1);
        int[] fields = getProjectFields(project.getProjects());
<<<<<<< HEAD
        List expressions = project.getProjects();
        int number = project.getProjects().size();
        if (fields.length == 0) {
=======
        List<RexNode> expressions = project.getProjects();
        if (0 == fields.length) {
>>>>>>> 0e00ae0f
            return;
        } else if (fields.length == number) {
            call.transformTo(new TranslatableTableScan(scan.getCluster(), scan.getTable(), scan.getTranslatableTable(), scan.getFilters(), fields));
        } else {
            TranslatableTableScan tableScan = new TranslatableTableScan(scan.getCluster(), scan.getTable(), scan.getTranslatableTable(), scan.getFilters(), fields, number, expressions);
            RelNode logicalProject = LogicalProject.create(tableScan, project.getHints(), project.getProjects(), project.getRowType());
            call.transformTo(logicalProject);
        }
<<<<<<< HEAD
    }
    
    private int[] getProjectFields(final List<RexNode> rexNodes) {
        List<Integer> rexInputRefs = new LinkedList<>();
        for (int index = 0; index < rexNodes.size(); index++) {
            RexNode exp = rexNodes.get(index);
=======
        if (fields.length == expressions.size()) {
            call.transformTo(new TranslatableTableScan(scan.getCluster(), scan.getTable(), scan.getTranslatableTable(), scan.getFilters(), fields));
        } else {
            TranslatableTableScan tableScan = new TranslatableTableScan(scan.getCluster(), scan.getTable(), scan.getTranslatableTable(), scan.getFilters(), fields, expressions.size(), expressions);
            RelNode logicalProject = LogicalProject.create(tableScan, project.getHints(), project.getProjects(), project.getRowType());
            call.transformTo(logicalProject);
        }
    }
    
    private int[] getProjectFields(final List<RexNode> rexNodes) {
        List<Integer> rexInputRefs = new ArrayList<>();
        for (RexNode exp : rexNodes) {
>>>>>>> 0e00ae0f
            if (exp instanceof RexInputRef) {
                rexInputRefs.add(((RexInputRef) exp).getIndex());
            }
        }
        int[] result = new int[rexInputRefs.size()];
        for (int index = 0; index < rexInputRefs.size(); index++) {
            result[index] = rexInputRefs.get(index);
        }
        return result;
    }
}<|MERGE_RESOLUTION|>--- conflicted
+++ resolved
@@ -26,11 +26,7 @@
 import org.apache.calcite.rex.RexNode;
 import org.apache.calcite.tools.RelBuilderFactory;
 
-<<<<<<< HEAD
-import java.util.LinkedList;
-=======
 import java.util.ArrayList;
->>>>>>> 0e00ae0f
 import java.util.List;
 
 /**
@@ -49,30 +45,10 @@
         LogicalProject project = call.rel(0);
         TranslatableTableScan scan = call.rel(1);
         int[] fields = getProjectFields(project.getProjects());
-<<<<<<< HEAD
-        List expressions = project.getProjects();
-        int number = project.getProjects().size();
-        if (fields.length == 0) {
-=======
         List<RexNode> expressions = project.getProjects();
         if (0 == fields.length) {
->>>>>>> 0e00ae0f
             return;
-        } else if (fields.length == number) {
-            call.transformTo(new TranslatableTableScan(scan.getCluster(), scan.getTable(), scan.getTranslatableTable(), scan.getFilters(), fields));
-        } else {
-            TranslatableTableScan tableScan = new TranslatableTableScan(scan.getCluster(), scan.getTable(), scan.getTranslatableTable(), scan.getFilters(), fields, number, expressions);
-            RelNode logicalProject = LogicalProject.create(tableScan, project.getHints(), project.getProjects(), project.getRowType());
-            call.transformTo(logicalProject);
         }
-<<<<<<< HEAD
-    }
-    
-    private int[] getProjectFields(final List<RexNode> rexNodes) {
-        List<Integer> rexInputRefs = new LinkedList<>();
-        for (int index = 0; index < rexNodes.size(); index++) {
-            RexNode exp = rexNodes.get(index);
-=======
         if (fields.length == expressions.size()) {
             call.transformTo(new TranslatableTableScan(scan.getCluster(), scan.getTable(), scan.getTranslatableTable(), scan.getFilters(), fields));
         } else {
@@ -85,7 +61,6 @@
     private int[] getProjectFields(final List<RexNode> rexNodes) {
         List<Integer> rexInputRefs = new ArrayList<>();
         for (RexNode exp : rexNodes) {
->>>>>>> 0e00ae0f
             if (exp instanceof RexInputRef) {
                 rexInputRefs.add(((RexInputRef) exp).getIndex());
             }
