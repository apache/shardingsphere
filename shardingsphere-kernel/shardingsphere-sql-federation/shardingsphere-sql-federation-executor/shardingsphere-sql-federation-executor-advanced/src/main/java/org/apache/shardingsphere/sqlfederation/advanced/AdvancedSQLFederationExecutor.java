--- conflicted
+++ resolved
@@ -149,24 +149,12 @@
     private void initializePlanManagement(final SelectStatementContext selectStatementContext, final AbstractSchema sqlFederationSchema) {
         OptimizerParserContext parserContext = optimizerContext.getParserContexts().get(databaseName);
         CalciteConnectionConfig connectionConfig = new CalciteConnectionConfigImpl(parserContext.getDialectProps());
-<<<<<<< HEAD
-        RelDataTypeFactory relDataTypeFactory = new JavaTypeFactoryImpl();
-        CalciteCatalogReader catalogReader = SQLFederationPlannerUtil.createCatalogReader(schemaName, sqlFederationSchema, relDataTypeFactory, connectionConfig);
-        SqlValidator validator = SQLFederationPlannerUtil.createSqlValidator(catalogReader, relDataTypeFactory, parserContext.getDatabaseType(), connectionConfig);
-        SqlToRelConverter converter = SQLFederationPlannerUtil.createSqlToRelConverter(catalogReader, validator, relDataTypeFactory);
-        SQLOptimizeEngine optimizer = new SQLOptimizeEngine(converter, SQLFederationPlannerUtil.createHepPlanner());
-        planManagement = new OptimizedPlanManagement(optimizer, validator, converter);
-=======
         CalciteCatalogReader catalogReader = SQLFederationPlannerUtil.createCatalogReader(schemaName, sqlFederationSchema, JAVA_TYPE_FACTORY, connectionConfig);
         SqlValidator validator = SQLFederationPlannerUtil.createSqlValidator(catalogReader, JAVA_TYPE_FACTORY, parserContext.getDatabaseType(), connectionConfig);
         SqlToRelConverter converter = SQLFederationPlannerUtil.createSqlToRelConverter(catalogReader, validator,
                 SQLFederationPlannerUtil.createRelOptCluster(JAVA_TYPE_FACTORY), optimizerContext, true);
-        SQLOptimizeContext optimizeContext =
-                new SQLOptimizeEngine(converter, SQLFederationPlannerUtil.createHepPlanner()).optimize(selectStatementContext.getSqlStatement());
-        Bindable<Object> executablePlan = EnumerableInterpretable.toBindable(Collections.emptyMap(), null, (EnumerableRel) optimizeContext.getBestPlan(), EnumerableRel.Prefer.ARRAY);
-        Enumerator<Object> enumerator = executablePlan.bind(new SQLFederationDataContext(validator, converter, parameters)).enumerator();
-        return new SQLFederationResultSet(enumerator, schema, sqlFederationSchema, selectStatementContext, optimizeContext.getValidatedNodeType());
->>>>>>> ed8429de
+        SQLOptimizeEngine optimizer = new SQLOptimizeEngine(converter, SQLFederationPlannerUtil.createHepPlanner());
+        planManagement = new OptimizedPlanManagement(optimizer, validator, converter);
     }
     
     @Override
