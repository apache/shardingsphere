--- conflicted
+++ resolved
@@ -21,6 +21,7 @@
 import org.apache.shardingsphere.infra.config.datasource.jdbc.config.JDBCDataSourceConfiguration;
 import org.apache.shardingsphere.infra.config.datasource.jdbc.creator.JDBCDataSourceCreatorFactory;
 
+import javax.sql.DataSource;
 import java.sql.SQLException;
 
 /**
@@ -36,11 +37,8 @@
      */
     @SneakyThrows(SQLException.class)
     public DataSourceWrapper newInstance(final JDBCDataSourceConfiguration dataSourceConfig) {
-<<<<<<< HEAD
         // TODO cache and reuse, try DataSourceManager
-        return new DataSourceWrapper(dataSourceConfig.toDataSource(), dataSourceConfig.getDatabaseType());
-=======
-        return new DataSourceWrapper(JDBCDataSourceCreatorFactory.getInstance(dataSourceConfig.getType()).createDataSource(dataSourceConfig.getDataSourceConfiguration()));
->>>>>>> 5dd0f900
+        DataSource dataSource = JDBCDataSourceCreatorFactory.getInstance(dataSourceConfig.getType()).createDataSource(dataSourceConfig.getDataSourceConfiguration());
+        return new DataSourceWrapper(dataSource, dataSourceConfig.getDatabaseType());
     }
 }