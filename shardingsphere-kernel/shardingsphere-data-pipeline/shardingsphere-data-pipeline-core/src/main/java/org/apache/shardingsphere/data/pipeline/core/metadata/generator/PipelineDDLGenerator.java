/*
 * Licensed to the Apache Software Foundation (ASF) under one or more
 * contributor license agreements.  See the NOTICE file distributed with
 * this work for additional information regarding copyright ownership.
 * The ASF licenses this file to You under the Apache License, Version 2.0
 * (the "License"); you may not use this file except in compliance with
 * the License.  You may obtain a copy of the License at
 *
 *     http://www.apache.org/licenses/LICENSE-2.0
 *
 * Unless required by applicable law or agreed to in writing, software
 * distributed under the License is distributed on an "AS IS" BASIS,
 * WITHOUT WARRANTIES OR CONDITIONS OF ANY KIND, either express or implied.
 * See the License for the specific language governing permissions and
 * limitations under the License.
 */

package org.apache.shardingsphere.data.pipeline.core.metadata.generator;

import com.google.common.base.Preconditions;
import lombok.RequiredArgsConstructor;
import lombok.SneakyThrows;
import lombok.extern.slf4j.Slf4j;
import org.apache.shardingsphere.infra.binder.LogicSQL;
import org.apache.shardingsphere.infra.binder.SQLStatementContextFactory;
import org.apache.shardingsphere.infra.binder.statement.SQLStatementContext;
import org.apache.shardingsphere.infra.binder.statement.ddl.AlterTableStatementContext;
import org.apache.shardingsphere.infra.binder.statement.ddl.CommentStatementContext;
import org.apache.shardingsphere.infra.binder.statement.ddl.CreateIndexStatementContext;
import org.apache.shardingsphere.infra.binder.statement.ddl.CreateTableStatementContext;
import org.apache.shardingsphere.infra.binder.type.ConstraintAvailable;
import org.apache.shardingsphere.infra.binder.type.IndexAvailable;
import org.apache.shardingsphere.infra.binder.type.TableAvailable;
import org.apache.shardingsphere.infra.database.type.DatabaseType;
import org.apache.shardingsphere.infra.datanode.DataNode;
import org.apache.shardingsphere.infra.datanode.DataNodes;
import org.apache.shardingsphere.infra.exception.ShardingSphereException;
import org.apache.shardingsphere.infra.metadata.database.ShardingSphereDatabase;
import org.apache.shardingsphere.data.pipeline.spi.ddlgenerator.DialectDDLSQLGeneratorFactory;
import org.apache.shardingsphere.infra.metadata.database.schema.util.IndexMetaDataUtil;
import org.apache.shardingsphere.infra.parser.ShardingSphereSQLParserEngine;
import org.apache.shardingsphere.infra.rule.identifier.type.DataNodeContainedRule;
import org.apache.shardingsphere.mode.manager.ContextManager;
import org.apache.shardingsphere.parser.rule.SQLParserRule;
import org.apache.shardingsphere.sql.parser.sql.common.segment.SQLSegment;
import org.apache.shardingsphere.sql.parser.sql.common.segment.ddl.constraint.ConstraintSegment;
import org.apache.shardingsphere.sql.parser.sql.common.segment.ddl.index.IndexSegment;
import org.apache.shardingsphere.sql.parser.sql.common.segment.generic.table.SimpleTableSegment;
import org.apache.shardingsphere.sql.parser.sql.common.segment.generic.table.TableNameSegment;
import org.apache.shardingsphere.sql.parser.sql.common.statement.SQLStatement;

import java.sql.SQLException;
import java.util.Collections;
import java.util.Comparator;
import java.util.Map;
import java.util.Objects;
import java.util.Optional;
import java.util.TreeMap;

/**
 * Pipeline ddl generator.
 */
@RequiredArgsConstructor
@Slf4j
public final class PipelineDDLGenerator {
    
    private static final String DELIMITER = ";";
    
    private static final String SET_SEARCH_PATH_PREFIX = "set search_path";
    
    private final ContextManager contextManager;
    
    /**
     * Generate logic ddl sql.
     *
     * @param databaseType database type
     * @param databaseName database name
     * @param schemaName schema name
     * @param tableName table name
     * @return ddl SQL
     */
    @SneakyThrows
    public String generateLogicDDLSQL(final DatabaseType databaseType, final String databaseName, final String schemaName, final String tableName) {
<<<<<<< HEAD
        ShardingSphereDatabase database = contextManager.getMetaDataContexts().getDatabase(databaseName);
=======
        ShardingSphereDatabase database = contextManager.getMetaDataContexts().getDatabaseMetaData(databaseName);
        log.info("generateLogicDDLSQL, databaseType={}, databaseName={}, schemaName={}, tableName={}, dataSourceNames={}",
                databaseType.getType(), databaseName, schemaName, tableName, database.getResource().getDataSources().keySet());
>>>>>>> 435e8d3e
        String sql = generateActualDDLSQL(databaseType, schemaName, tableName, database);
        StringBuilder result = new StringBuilder();
        for (String each : sql.split(DELIMITER)) {
            Optional<String> logicSQL = decorate(databaseType, databaseName, schemaName, database, each);
            logicSQL.ifPresent(ddlSQL -> result.append(ddlSQL).append(DELIMITER).append(System.lineSeparator()));
        }
        return result.toString();
    }
    
    /**
     * Replace table name with prefix.
     *
     * @param sql sql
     * @param prefix prefix
     * @param databaseType database type
     * @param databaseName database name
     * @return replaced sql
     */
    public String replaceTableNameWithPrefix(final String sql, final String prefix, final DatabaseType databaseType, final String databaseName) {
        LogicSQL logicSQL = getLogicSQL(sql, databaseType, databaseName);
        SQLStatementContext<?> sqlStatementContext = logicSQL.getSqlStatementContext();
        if (sqlStatementContext instanceof CreateTableStatementContext || sqlStatementContext instanceof CommentStatementContext || sqlStatementContext instanceof CreateIndexStatementContext
                || sqlStatementContext instanceof AlterTableStatementContext) {
            if (!sqlStatementContext.getTablesContext().getTables().isEmpty()) {
                TableNameSegment tableNameSegment = sqlStatementContext.getTablesContext().getTables().iterator().next().getTableName();
                Map<SQLSegment, String> replaceMap = new TreeMap<>(Comparator.comparing(SQLSegment::getStartIndex));
                replaceMap.put(tableNameSegment, prefix + tableNameSegment.getIdentifier().getValue());
                return doDecorateActualTable(replaceMap, sql);
            }
        }
        return sql;
    }
    
    private Optional<String> decorate(final DatabaseType databaseType, final String databaseName, final String schemaName, final ShardingSphereDatabase database, final String sql) {
        if (sql.trim().isEmpty()) {
            return Optional.empty();
        }
        String result = decorateActualSQL(sql.trim(), database, databaseType, databaseName);
        // TODO remove it after set search_path is supported.
        if ("openGauss".equals(databaseType.getType())) {
            return decorateOpenGauss(databaseType, databaseName, schemaName, result);
        }
        return Optional.of(result);
    }
    
    private String generateActualDDLSQL(final DatabaseType databaseType, final String schemaName, final String tableName, final ShardingSphereDatabase database) throws SQLException {
        DataNodes dataNodes = new DataNodes(database.getRuleMetaData().getRules());
        Optional<DataNode> filteredDataNode = dataNodes.getDataNodes(tableName).stream()
                .filter(each -> database.getResource().getDataSources().containsKey(each.getDataSourceName().contains(".") ? each.getDataSourceName().split("\\.")[0] : each.getDataSourceName()))
                .findFirst();
        String dataSourceName = filteredDataNode.map(DataNode::getDataSourceName).orElseGet(() -> database.getResource().getDataSources().keySet().iterator().next());
        String actualTable = filteredDataNode.map(DataNode::getTableName).orElse(tableName);
        return DialectDDLSQLGeneratorFactory.findInstance(databaseType).orElseThrow(() -> new ShardingSphereException("Failed to get dialect ddl sql generator"))
                .generateDDLSQL(actualTable, schemaName, database.getResource().getDataSources().get(dataSourceName));
    }
    
    private String decorateActualSQL(final String sql, final ShardingSphereDatabase database, final DatabaseType databaseType, final String databaseName) {
        LogicSQL logicSQL = getLogicSQL(sql, databaseType, databaseName);
        SQLStatementContext<?> sqlStatementContext = logicSQL.getSqlStatementContext();
        Map<SQLSegment, String> replaceMap = new TreeMap<>(Comparator.comparing(SQLSegment::getStartIndex));
        if (sqlStatementContext instanceof CreateTableStatementContext) {
            appendFromIndexAndConstraint(replaceMap, database, sqlStatementContext);
            appendFromTable(replaceMap, database, (TableAvailable) sqlStatementContext);
        }
        if (sqlStatementContext instanceof CommentStatementContext) {
            appendFromTable(replaceMap, database, (TableAvailable) sqlStatementContext);
        }
        if (sqlStatementContext instanceof CreateIndexStatementContext) {
            appendFromTable(replaceMap, database, (TableAvailable) sqlStatementContext);
            appendFromIndexAndConstraint(replaceMap, database, sqlStatementContext);
        }
        if (sqlStatementContext instanceof AlterTableStatementContext) {
            appendFromIndexAndConstraint(replaceMap, database, sqlStatementContext);
            appendFromTable(replaceMap, database, (TableAvailable) sqlStatementContext);
        }
        return doDecorateActualTable(replaceMap, sql);
    }
    
    private void appendFromIndexAndConstraint(final Map<SQLSegment, String> replaceMap, final ShardingSphereDatabase database, final SQLStatementContext<?> sqlStatementContext) {
        if (!(sqlStatementContext instanceof TableAvailable) || ((TableAvailable) sqlStatementContext).getTablesContext().getTables().isEmpty()) {
            return;
        }
        TableNameSegment tableNameSegment = ((TableAvailable) sqlStatementContext).getTablesContext().getTables().iterator().next().getTableName();
        String logicTable = findLogicTable(tableNameSegment, database);
        if (!tableNameSegment.getIdentifier().getValue().equals(logicTable)) {
            if (sqlStatementContext instanceof IndexAvailable) {
                for (IndexSegment each : ((IndexAvailable) sqlStatementContext).getIndexes()) {
                    String logicIndexName = IndexMetaDataUtil.getLogicIndexName(each.getIndexName().getIdentifier().getValue(), tableNameSegment.getIdentifier().getValue());
                    replaceMap.put(each.getIndexName(), logicIndexName);
                }
            }
            if (sqlStatementContext instanceof ConstraintAvailable) {
                for (ConstraintSegment each : ((ConstraintAvailable) sqlStatementContext).getConstraints()) {
                    String logicConstraint = IndexMetaDataUtil.getLogicIndexName(each.getIdentifier().getValue(), tableNameSegment.getIdentifier().getValue());
                    replaceMap.put(each, logicConstraint);
                }
            }
        }
    }
    
    private void appendFromTable(final Map<SQLSegment, String> replaceMap, final ShardingSphereDatabase database, final TableAvailable sqlStatementContext) {
        for (SimpleTableSegment each : sqlStatementContext.getAllTables()) {
            String logicTable = findLogicTable(each.getTableName(), database);
            if (!logicTable.equals(each.getTableName().getIdentifier().getValue())) {
                replaceMap.put(each.getTableName(), logicTable);
            }
        }
    }
    
    private String doDecorateActualTable(final Map<SQLSegment, String> replaceMap, final String sql) {
        StringBuilder result = new StringBuilder();
        int lastStopIndex = 0;
        for (Map.Entry<SQLSegment, String> entry : replaceMap.entrySet()) {
            result.append(sql, lastStopIndex, entry.getKey().getStartIndex());
            result.append(entry.getValue());
            lastStopIndex = entry.getKey().getStopIndex() + 1;
        }
        if (lastStopIndex < sql.length()) {
            result.append(sql, lastStopIndex, sql.length());
        }
        return result.toString();
    }
    
    private String findLogicTable(final TableNameSegment tableNameSegment, final ShardingSphereDatabase database) {
        String actualTable = tableNameSegment.getIdentifier().getValue();
        return database.getRuleMetaData().getRules().stream().filter(each -> each instanceof DataNodeContainedRule)
                .map(each -> ((DataNodeContainedRule) each).findLogicTableByActualTable(actualTable).orElse(null)).filter(Objects::nonNull).findFirst().orElse(actualTable);
    }
    
    private LogicSQL getLogicSQL(final String sql, final DatabaseType databaseType, final String databaseName) {
        Optional<SQLParserRule> sqlParserRule = contextManager.getMetaDataContexts().getMetaData().getGlobalRuleMetaData().findSingleRule(SQLParserRule.class);
        Preconditions.checkState(sqlParserRule.isPresent());
        SQLStatement sqlStatement = new ShardingSphereSQLParserEngine(databaseType.getType(), sqlParserRule.get().toParserConfiguration()).parse(sql, false);
        SQLStatementContext<?> sqlStatementContext = SQLStatementContextFactory.newInstance(contextManager.getMetaDataContexts().getMetaData().getDatabases(),
                sqlStatement, databaseName);
        return new LogicSQL(sqlStatementContext, sql, Collections.emptyList());
    }
    
    // TODO remove it after set search_path is supported.
    private Optional<String> decorateOpenGauss(final DatabaseType databaseType, final String databaseName, final String schemaName, final String logicSQL) {
        if (logicSQL.toLowerCase().startsWith(SET_SEARCH_PATH_PREFIX)) {
            return Optional.empty();
        }
        return Optional.of(replaceTableNameWithPrefix(logicSQL, schemaName + ".", databaseType, databaseName));
    }
}<|MERGE_RESOLUTION|>--- conflicted
+++ resolved
@@ -21,6 +21,7 @@
 import lombok.RequiredArgsConstructor;
 import lombok.SneakyThrows;
 import lombok.extern.slf4j.Slf4j;
+import org.apache.shardingsphere.data.pipeline.spi.ddlgenerator.DialectDDLSQLGeneratorFactory;
 import org.apache.shardingsphere.infra.binder.LogicSQL;
 import org.apache.shardingsphere.infra.binder.SQLStatementContextFactory;
 import org.apache.shardingsphere.infra.binder.statement.SQLStatementContext;
@@ -36,7 +37,6 @@
 import org.apache.shardingsphere.infra.datanode.DataNodes;
 import org.apache.shardingsphere.infra.exception.ShardingSphereException;
 import org.apache.shardingsphere.infra.metadata.database.ShardingSphereDatabase;
-import org.apache.shardingsphere.data.pipeline.spi.ddlgenerator.DialectDDLSQLGeneratorFactory;
 import org.apache.shardingsphere.infra.metadata.database.schema.util.IndexMetaDataUtil;
 import org.apache.shardingsphere.infra.parser.ShardingSphereSQLParserEngine;
 import org.apache.shardingsphere.infra.rule.identifier.type.DataNodeContainedRule;
@@ -53,6 +53,7 @@
 import java.util.Collections;
 import java.util.Comparator;
 import java.util.Map;
+import java.util.Map.Entry;
 import java.util.Objects;
 import java.util.Optional;
 import java.util.TreeMap;
@@ -81,13 +82,9 @@
      */
     @SneakyThrows
     public String generateLogicDDLSQL(final DatabaseType databaseType, final String databaseName, final String schemaName, final String tableName) {
-<<<<<<< HEAD
         ShardingSphereDatabase database = contextManager.getMetaDataContexts().getDatabase(databaseName);
-=======
-        ShardingSphereDatabase database = contextManager.getMetaDataContexts().getDatabaseMetaData(databaseName);
         log.info("generateLogicDDLSQL, databaseType={}, databaseName={}, schemaName={}, tableName={}, dataSourceNames={}",
                 databaseType.getType(), databaseName, schemaName, tableName, database.getResource().getDataSources().keySet());
->>>>>>> 435e8d3e
         String sql = generateActualDDLSQL(databaseType, schemaName, tableName, database);
         StringBuilder result = new StringBuilder();
         for (String each : sql.split(DELIMITER)) {
@@ -200,7 +197,7 @@
     private String doDecorateActualTable(final Map<SQLSegment, String> replaceMap, final String sql) {
         StringBuilder result = new StringBuilder();
         int lastStopIndex = 0;
-        for (Map.Entry<SQLSegment, String> entry : replaceMap.entrySet()) {
+        for (Entry<SQLSegment, String> entry : replaceMap.entrySet()) {
             result.append(sql, lastStopIndex, entry.getKey().getStartIndex());
             result.append(entry.getValue());
             lastStopIndex = entry.getKey().getStopIndex() + 1;
@@ -221,8 +218,7 @@
         Optional<SQLParserRule> sqlParserRule = contextManager.getMetaDataContexts().getMetaData().getGlobalRuleMetaData().findSingleRule(SQLParserRule.class);
         Preconditions.checkState(sqlParserRule.isPresent());
         SQLStatement sqlStatement = new ShardingSphereSQLParserEngine(databaseType.getType(), sqlParserRule.get().toParserConfiguration()).parse(sql, false);
-        SQLStatementContext<?> sqlStatementContext = SQLStatementContextFactory.newInstance(contextManager.getMetaDataContexts().getMetaData().getDatabases(),
-                sqlStatement, databaseName);
+        SQLStatementContext<?> sqlStatementContext = SQLStatementContextFactory.newInstance(contextManager.getMetaDataContexts().getMetaData().getDatabases(), sqlStatement, databaseName);
         return new LogicSQL(sqlStatementContext, sql, Collections.emptyList());
     }
     
