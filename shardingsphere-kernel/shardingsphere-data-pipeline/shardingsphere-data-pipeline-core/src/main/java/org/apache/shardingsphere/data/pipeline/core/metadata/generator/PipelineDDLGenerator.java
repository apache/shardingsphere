/*
 * Licensed to the Apache Software Foundation (ASF) under one or more
 * contributor license agreements.  See the NOTICE file distributed with
 * this work for additional information regarding copyright ownership.
 * The ASF licenses this file to You under the Apache License, Version 2.0
 * (the "License"); you may not use this file except in compliance with
 * the License.  You may obtain a copy of the License at
 *
 *     http://www.apache.org/licenses/LICENSE-2.0
 *
 * Unless required by applicable law or agreed to in writing, software
 * distributed under the License is distributed on an "AS IS" BASIS,
 * WITHOUT WARRANTIES OR CONDITIONS OF ANY KIND, either express or implied.
 * See the License for the specific language governing permissions and
 * limitations under the License.
 */

package org.apache.shardingsphere.data.pipeline.core.metadata.generator;

import com.google.common.base.Preconditions;
import lombok.RequiredArgsConstructor;
import lombok.SneakyThrows;
import org.apache.shardingsphere.infra.binder.LogicSQL;
import org.apache.shardingsphere.infra.binder.SQLStatementContextFactory;
import org.apache.shardingsphere.infra.binder.statement.SQLStatementContext;
import org.apache.shardingsphere.infra.binder.statement.ddl.AlterTableStatementContext;
import org.apache.shardingsphere.infra.binder.statement.ddl.CommentStatementContext;
import org.apache.shardingsphere.infra.binder.statement.ddl.CreateIndexStatementContext;
import org.apache.shardingsphere.infra.binder.statement.ddl.CreateTableStatementContext;
import org.apache.shardingsphere.infra.binder.type.ConstraintAvailable;
import org.apache.shardingsphere.infra.binder.type.IndexAvailable;
import org.apache.shardingsphere.infra.binder.type.TableAvailable;
import org.apache.shardingsphere.infra.database.type.DatabaseType;
import org.apache.shardingsphere.infra.datanode.DataNode;
import org.apache.shardingsphere.infra.datanode.DataNodes;
import org.apache.shardingsphere.infra.exception.ShardingSphereException;
import org.apache.shardingsphere.infra.metadata.ShardingSphereDatabase;
import org.apache.shardingsphere.data.pipeline.spi.ddlgenerator.DialectDDLSQLGeneratorFactory;
import org.apache.shardingsphere.infra.metadata.schema.util.IndexMetaDataUtil;
import org.apache.shardingsphere.infra.parser.ShardingSphereSQLParserEngine;
import org.apache.shardingsphere.infra.rule.identifier.type.DataNodeContainedRule;
import org.apache.shardingsphere.mode.manager.ContextManager;
import org.apache.shardingsphere.parser.rule.SQLParserRule;
import org.apache.shardingsphere.sql.parser.sql.common.segment.SQLSegment;
import org.apache.shardingsphere.sql.parser.sql.common.segment.ddl.constraint.ConstraintSegment;
import org.apache.shardingsphere.sql.parser.sql.common.segment.ddl.index.IndexSegment;
import org.apache.shardingsphere.sql.parser.sql.common.segment.generic.table.SimpleTableSegment;
import org.apache.shardingsphere.sql.parser.sql.common.segment.generic.table.TableNameSegment;
import org.apache.shardingsphere.sql.parser.sql.common.statement.SQLStatement;

import java.sql.SQLException;
import java.util.Collections;
import java.util.Comparator;
import java.util.Map;
import java.util.Map.Entry;
import java.util.Objects;
import java.util.Optional;
import java.util.TreeMap;

/**
 * Pipeline ddl generator.
 */
@RequiredArgsConstructor
public final class PipelineDDLGenerator {
    
    private static final String DELIMITER = ";";
    
    private final ContextManager contextManager;
    
    /**
     * Generate logic ddl sql.
     *
     * @param databaseType database type
     * @param databaseName database name
     * @param schemaName schema name
     * @param tableName table name
     * @return ddl SQL
     */
    @SneakyThrows
    public String generateLogicDDLSQL(final DatabaseType databaseType, final String databaseName, final String schemaName, final String tableName) {
        ShardingSphereDatabase database = contextManager.getMetaDataContexts().getDatabaseMetaData(databaseName);
        String sql = generateActualDDLSQL(databaseType, schemaName, tableName, database);
        StringBuilder result = new StringBuilder();
        for (String each : sql.split(DELIMITER)) {
            if (!each.trim().isEmpty()) {
                result.append(decorateActualSQL(each.trim(), database, databaseType, databaseName)).append(DELIMITER).append(System.lineSeparator());
            }
        }
        return result.toString();
    }
    
    /**
     * Replace table name with prefix.
     *
     * @param sql sql
     * @param prefix prefix
     * @param databaseType database type
     * @param databaseName database name
     * @return replaced sql
     */
    public String replaceTableNameWithPrefix(final String sql, final String prefix, final DatabaseType databaseType, final String databaseName) {
        LogicSQL logicSQL = getLogicSQL(sql, databaseType, databaseName);
        SQLStatementContext<?> sqlStatementContext = logicSQL.getSqlStatementContext();
        if (sqlStatementContext instanceof CreateTableStatementContext || sqlStatementContext instanceof CommentStatementContext || sqlStatementContext instanceof CreateIndexStatementContext) {
            if (!sqlStatementContext.getTablesContext().getTables().isEmpty()) {
                TableNameSegment tableNameSegment = sqlStatementContext.getTablesContext().getTables().iterator().next().getTableName();
                Map<SQLSegment, String> replaceMap = new TreeMap<>(Comparator.comparing(SQLSegment::getStartIndex));
                replaceMap.put(tableNameSegment, prefix + tableNameSegment.getIdentifier().getValue());
                return doDecorateActualTable(replaceMap, sql);
            }
        }
        return sql;
    }
    
    private String generateActualDDLSQL(final DatabaseType databaseType, final String schemaName, final String tableName, final ShardingSphereDatabase database) throws SQLException {
        DataNodes dataNodes = new DataNodes(database.getRuleMetaData().getRules());
        Optional<DataNode> optional = dataNodes.getDataNodes(tableName).stream()
                .filter(dataNode -> database.getResource().getDataSources().containsKey(dataNode.getDataSourceName().contains(".")
                        ? dataNode.getDataSourceName().split("\\.")[0]
                        : dataNode.getDataSourceName()))
                .findFirst();
        String dataSourceName = optional.map(DataNode::getDataSourceName).orElseGet(() -> database.getResource().getDataSources().keySet().iterator().next());
        String actualTable = optional.map(DataNode::getTableName).orElse(tableName);
        return DialectDDLSQLGeneratorFactory.findInstance(databaseType).orElseThrow(() -> new ShardingSphereException("Failed to get dialect ddl sql generator"))
                .generateDDLSQL(actualTable, schemaName, database.getResource().getDataSources().get(dataSourceName));
    }
    
    private String decorateActualSQL(final String sql, final ShardingSphereDatabase database, final DatabaseType databaseType, final String databaseName) {
        LogicSQL logicSQL = getLogicSQL(sql, databaseType, databaseName);
        SQLStatementContext<?> sqlStatementContext = logicSQL.getSqlStatementContext();
        Map<SQLSegment, String> replaceMap = new TreeMap<>(Comparator.comparing(SQLSegment::getStartIndex));
        if (sqlStatementContext instanceof CreateTableStatementContext) {
<<<<<<< HEAD
            result = decorateIndexAndConstraint(database, result, sqlStatementContext);
            result = decorateTable(database, result, (TableAvailable) sqlStatementContext);
        }
        if (sqlStatementContext instanceof CommentStatementContext) {
            result = decorateTable(database, result, (TableAvailable) sqlStatementContext);
        }
        if (sqlStatementContext instanceof CreateIndexStatementContext) {
            result = decorateTable(database, result, (TableAvailable) sqlStatementContext);
            result = decorateIndexAndConstraint(database, result, sqlStatementContext);
        }
        
        return result;
    }
    
    private String decorateTable(final ShardingSphereDatabase database, final String sql, final TableAvailable sqlStatementContext) {
        String result = sql;
        for (SimpleTableSegment each : sqlStatementContext.getAllTables()) {
            String logicTable = findLogicTable(each.getTableName(), database);
            if (!logicTable.equals(each.getTableName().getIdentifier().getValue())) {
                result = replace(result, each.getTableName(), logicTable);
            }
=======
            appendFromIndexAndConstraint(replaceMap, databaseMetaData, sqlStatementContext);
            appendFromTable(replaceMap, databaseMetaData, (TableAvailable) sqlStatementContext);
        }
        if (sqlStatementContext instanceof CommentStatementContext) {
            appendFromTable(replaceMap, databaseMetaData, (TableAvailable) sqlStatementContext);
        }
        if (sqlStatementContext instanceof CreateIndexStatementContext) {
            appendFromTable(replaceMap, databaseMetaData, (TableAvailable) sqlStatementContext);
            appendFromIndexAndConstraint(replaceMap, databaseMetaData, sqlStatementContext);
        }
        if (sqlStatementContext instanceof AlterTableStatementContext) {
            appendFromIndexAndConstraint(replaceMap, databaseMetaData, sqlStatementContext);
            appendFromTable(replaceMap, databaseMetaData, (TableAvailable) sqlStatementContext);
>>>>>>> 408c6e4e
        }
        return doDecorateActualTable(replaceMap, sql);
    }
    
<<<<<<< HEAD
    private String decorateIndexAndConstraint(final ShardingSphereDatabase database, final String sql, final SQLStatementContext<?> sqlStatementContext) {
=======
    private void appendFromIndexAndConstraint(final Map<SQLSegment, String> replaceMap, final ShardingSphereDatabaseMetaData databaseMetaData, final SQLStatementContext<?> sqlStatementContext) {
>>>>>>> 408c6e4e
        if (!(sqlStatementContext instanceof TableAvailable) || ((TableAvailable) sqlStatementContext).getTablesContext().getTables().isEmpty()) {
            return;
        }
        TableNameSegment tableNameSegment = ((TableAvailable) sqlStatementContext).getTablesContext().getTables().iterator().next().getTableName();
        String logicTable = findLogicTable(tableNameSegment, database);
        if (!tableNameSegment.getIdentifier().getValue().equals(logicTable)) {
            if (sqlStatementContext instanceof IndexAvailable) {
                for (IndexSegment each : ((IndexAvailable) sqlStatementContext).getIndexes()) {
                    String logicIndexName = IndexMetaDataUtil.getLogicIndexName(each.getIndexName().getIdentifier().getValue(), tableNameSegment.getIdentifier().getValue());
                    replaceMap.put(each.getIndexName(), logicIndexName);
                }
            }
            if (sqlStatementContext instanceof ConstraintAvailable) {
                for (ConstraintSegment each : ((ConstraintAvailable) sqlStatementContext).getConstraints()) {
                    String logicConstraint = IndexMetaDataUtil.getLogicIndexName(each.getIdentifier().getValue(), tableNameSegment.getIdentifier().getValue());
                    replaceMap.put(each, logicConstraint);
                }
            }
        }
    }
    
    private void appendFromTable(final Map<SQLSegment, String> replaceMap, final ShardingSphereDatabaseMetaData databaseMetaData, final TableAvailable sqlStatementContext) {
        for (SimpleTableSegment each : sqlStatementContext.getAllTables()) {
            String logicTable = findLogicTable(each.getTableName(), databaseMetaData);
            if (!logicTable.equals(each.getTableName().getIdentifier().getValue())) {
                replaceMap.put(each.getTableName(), logicTable);
            }
        }
    }
    
    private String doDecorateActualTable(final Map<SQLSegment, String> replaceMap, final String sql) {
        StringBuilder result = new StringBuilder();
        int lastStopIndex = 0;
        for (Entry<SQLSegment, String> entry : replaceMap.entrySet()) {
            result.append(sql, lastStopIndex, entry.getKey().getStartIndex());
            result.append(entry.getValue());
            lastStopIndex = entry.getKey().getStopIndex() + 1;
        }
        if (lastStopIndex < sql.length()) {
            result.append(sql, lastStopIndex, sql.length());
        }
        return result.toString();
    }
    
    private String findLogicTable(final TableNameSegment tableNameSegment, final ShardingSphereDatabase database) {
        String actualTable = tableNameSegment.getIdentifier().getValue();
        return database.getRuleMetaData().getRules().stream().filter(each -> each instanceof DataNodeContainedRule)
                .map(each -> ((DataNodeContainedRule) each).findLogicTableByActualTable(actualTable).orElse(null)).filter(Objects::nonNull).findFirst().orElse(actualTable);
    }
    
    private LogicSQL getLogicSQL(final String sql, final DatabaseType databaseType, final String databaseName) {
        Optional<SQLParserRule> sqlParserRule = contextManager.getMetaDataContexts().getGlobalRuleMetaData().findSingleRule(SQLParserRule.class);
        Preconditions.checkState(sqlParserRule.isPresent());
        SQLStatement sqlStatement = new ShardingSphereSQLParserEngine(databaseType.getType(), sqlParserRule.get().toParserConfiguration()).parse(sql, false);
        SQLStatementContext<?> sqlStatementContext = SQLStatementContextFactory.newInstance(contextManager.getMetaDataContexts().getDatabaseMap(),
                sqlStatement, databaseName);
        return new LogicSQL(sqlStatementContext, sql, Collections.emptyList());
    }
}<|MERGE_RESOLUTION|>--- conflicted
+++ resolved
@@ -23,7 +23,6 @@
 import org.apache.shardingsphere.infra.binder.LogicSQL;
 import org.apache.shardingsphere.infra.binder.SQLStatementContextFactory;
 import org.apache.shardingsphere.infra.binder.statement.SQLStatementContext;
-import org.apache.shardingsphere.infra.binder.statement.ddl.AlterTableStatementContext;
 import org.apache.shardingsphere.infra.binder.statement.ddl.CommentStatementContext;
 import org.apache.shardingsphere.infra.binder.statement.ddl.CreateIndexStatementContext;
 import org.apache.shardingsphere.infra.binder.statement.ddl.CreateTableStatementContext;
@@ -34,7 +33,7 @@
 import org.apache.shardingsphere.infra.datanode.DataNode;
 import org.apache.shardingsphere.infra.datanode.DataNodes;
 import org.apache.shardingsphere.infra.exception.ShardingSphereException;
-import org.apache.shardingsphere.infra.metadata.ShardingSphereDatabase;
+import org.apache.shardingsphere.infra.metadata.ShardingSphereDatabaseMetaData;
 import org.apache.shardingsphere.data.pipeline.spi.ddlgenerator.DialectDDLSQLGeneratorFactory;
 import org.apache.shardingsphere.infra.metadata.schema.util.IndexMetaDataUtil;
 import org.apache.shardingsphere.infra.parser.ShardingSphereSQLParserEngine;
@@ -50,12 +49,8 @@
 
 import java.sql.SQLException;
 import java.util.Collections;
-import java.util.Comparator;
-import java.util.Map;
-import java.util.Map.Entry;
 import java.util.Objects;
 import java.util.Optional;
-import java.util.TreeMap;
 
 /**
  * Pipeline ddl generator.
@@ -78,12 +73,12 @@
      */
     @SneakyThrows
     public String generateLogicDDLSQL(final DatabaseType databaseType, final String databaseName, final String schemaName, final String tableName) {
-        ShardingSphereDatabase database = contextManager.getMetaDataContexts().getDatabaseMetaData(databaseName);
-        String sql = generateActualDDLSQL(databaseType, schemaName, tableName, database);
+        ShardingSphereDatabaseMetaData databaseMetaData = contextManager.getMetaDataContexts().getDatabaseMetaData(databaseName);
+        String sql = generateActualDDLSQL(databaseType, schemaName, tableName, databaseMetaData);
         StringBuilder result = new StringBuilder();
         for (String each : sql.split(DELIMITER)) {
             if (!each.trim().isEmpty()) {
-                result.append(decorateActualSQL(each.trim(), database, databaseType, databaseName)).append(DELIMITER).append(System.lineSeparator());
+                result.append(decorateActualSQL(each.trim(), databaseMetaData, databaseType, databaseName)).append(DELIMITER).append(System.lineSeparator());
             }
         }
         return result.toString();
@@ -104,125 +99,105 @@
         if (sqlStatementContext instanceof CreateTableStatementContext || sqlStatementContext instanceof CommentStatementContext || sqlStatementContext instanceof CreateIndexStatementContext) {
             if (!sqlStatementContext.getTablesContext().getTables().isEmpty()) {
                 TableNameSegment tableNameSegment = sqlStatementContext.getTablesContext().getTables().iterator().next().getTableName();
-                Map<SQLSegment, String> replaceMap = new TreeMap<>(Comparator.comparing(SQLSegment::getStartIndex));
-                replaceMap.put(tableNameSegment, prefix + tableNameSegment.getIdentifier().getValue());
-                return doDecorateActualTable(replaceMap, sql);
+                return replace(sql, tableNameSegment, prefix + tableNameSegment.getIdentifier().getValue());
             }
         }
         return sql;
     }
     
-    private String generateActualDDLSQL(final DatabaseType databaseType, final String schemaName, final String tableName, final ShardingSphereDatabase database) throws SQLException {
-        DataNodes dataNodes = new DataNodes(database.getRuleMetaData().getRules());
+    private String generateActualDDLSQL(final DatabaseType databaseType, final String schemaName, final String tableName, final ShardingSphereDatabaseMetaData databaseMetaData) throws SQLException {
+        DataNodes dataNodes = new DataNodes(databaseMetaData.getRuleMetaData().getRules());
         Optional<DataNode> optional = dataNodes.getDataNodes(tableName).stream()
-                .filter(dataNode -> database.getResource().getDataSources().containsKey(dataNode.getDataSourceName().contains(".")
+                .filter(dataNode -> databaseMetaData.getResource().getDataSources().containsKey(dataNode.getDataSourceName().contains(".")
                         ? dataNode.getDataSourceName().split("\\.")[0]
                         : dataNode.getDataSourceName()))
                 .findFirst();
-        String dataSourceName = optional.map(DataNode::getDataSourceName).orElseGet(() -> database.getResource().getDataSources().keySet().iterator().next());
+        String dataSourceName = optional.map(DataNode::getDataSourceName).orElseGet(() -> databaseMetaData.getResource().getDataSources().keySet().iterator().next());
         String actualTable = optional.map(DataNode::getTableName).orElse(tableName);
         return DialectDDLSQLGeneratorFactory.findInstance(databaseType).orElseThrow(() -> new ShardingSphereException("Failed to get dialect ddl sql generator"))
-                .generateDDLSQL(actualTable, schemaName, database.getResource().getDataSources().get(dataSourceName));
-    }
-    
-    private String decorateActualSQL(final String sql, final ShardingSphereDatabase database, final DatabaseType databaseType, final String databaseName) {
+                .generateDDLSQL(actualTable, schemaName, databaseMetaData.getResource().getDataSources().get(dataSourceName));
+    }
+    
+    private String decorateActualSQL(final String sql, final ShardingSphereDatabaseMetaData databaseMetaData, final DatabaseType databaseType, final String databaseName) {
         LogicSQL logicSQL = getLogicSQL(sql, databaseType, databaseName);
+        String result = logicSQL.getSql();
         SQLStatementContext<?> sqlStatementContext = logicSQL.getSqlStatementContext();
-        Map<SQLSegment, String> replaceMap = new TreeMap<>(Comparator.comparing(SQLSegment::getStartIndex));
         if (sqlStatementContext instanceof CreateTableStatementContext) {
-<<<<<<< HEAD
-            result = decorateIndexAndConstraint(database, result, sqlStatementContext);
-            result = decorateTable(database, result, (TableAvailable) sqlStatementContext);
+            result = decorateIndexAndConstraint(databaseMetaData, result, sqlStatementContext);
+            result = decorateTable(databaseMetaData, result, (TableAvailable) sqlStatementContext);
         }
         if (sqlStatementContext instanceof CommentStatementContext) {
-            result = decorateTable(database, result, (TableAvailable) sqlStatementContext);
+            result = decorateTable(databaseMetaData, result, (TableAvailable) sqlStatementContext);
         }
         if (sqlStatementContext instanceof CreateIndexStatementContext) {
-            result = decorateTable(database, result, (TableAvailable) sqlStatementContext);
-            result = decorateIndexAndConstraint(database, result, sqlStatementContext);
+            result = decorateTable(databaseMetaData, result, (TableAvailable) sqlStatementContext);
+            result = decorateIndexAndConstraint(databaseMetaData, result, sqlStatementContext);
         }
         
         return result;
     }
     
-    private String decorateTable(final ShardingSphereDatabase database, final String sql, final TableAvailable sqlStatementContext) {
-        String result = sql;
-        for (SimpleTableSegment each : sqlStatementContext.getAllTables()) {
-            String logicTable = findLogicTable(each.getTableName(), database);
-            if (!logicTable.equals(each.getTableName().getIdentifier().getValue())) {
-                result = replace(result, each.getTableName(), logicTable);
-            }
-=======
-            appendFromIndexAndConstraint(replaceMap, databaseMetaData, sqlStatementContext);
-            appendFromTable(replaceMap, databaseMetaData, (TableAvailable) sqlStatementContext);
-        }
-        if (sqlStatementContext instanceof CommentStatementContext) {
-            appendFromTable(replaceMap, databaseMetaData, (TableAvailable) sqlStatementContext);
-        }
-        if (sqlStatementContext instanceof CreateIndexStatementContext) {
-            appendFromTable(replaceMap, databaseMetaData, (TableAvailable) sqlStatementContext);
-            appendFromIndexAndConstraint(replaceMap, databaseMetaData, sqlStatementContext);
-        }
-        if (sqlStatementContext instanceof AlterTableStatementContext) {
-            appendFromIndexAndConstraint(replaceMap, databaseMetaData, sqlStatementContext);
-            appendFromTable(replaceMap, databaseMetaData, (TableAvailable) sqlStatementContext);
->>>>>>> 408c6e4e
-        }
-        return doDecorateActualTable(replaceMap, sql);
-    }
-    
-<<<<<<< HEAD
-    private String decorateIndexAndConstraint(final ShardingSphereDatabase database, final String sql, final SQLStatementContext<?> sqlStatementContext) {
-=======
-    private void appendFromIndexAndConstraint(final Map<SQLSegment, String> replaceMap, final ShardingSphereDatabaseMetaData databaseMetaData, final SQLStatementContext<?> sqlStatementContext) {
->>>>>>> 408c6e4e
-        if (!(sqlStatementContext instanceof TableAvailable) || ((TableAvailable) sqlStatementContext).getTablesContext().getTables().isEmpty()) {
-            return;
-        }
-        TableNameSegment tableNameSegment = ((TableAvailable) sqlStatementContext).getTablesContext().getTables().iterator().next().getTableName();
-        String logicTable = findLogicTable(tableNameSegment, database);
-        if (!tableNameSegment.getIdentifier().getValue().equals(logicTable)) {
-            if (sqlStatementContext instanceof IndexAvailable) {
-                for (IndexSegment each : ((IndexAvailable) sqlStatementContext).getIndexes()) {
-                    String logicIndexName = IndexMetaDataUtil.getLogicIndexName(each.getIndexName().getIdentifier().getValue(), tableNameSegment.getIdentifier().getValue());
-                    replaceMap.put(each.getIndexName(), logicIndexName);
-                }
-            }
-            if (sqlStatementContext instanceof ConstraintAvailable) {
-                for (ConstraintSegment each : ((ConstraintAvailable) sqlStatementContext).getConstraints()) {
-                    String logicConstraint = IndexMetaDataUtil.getLogicIndexName(each.getIdentifier().getValue(), tableNameSegment.getIdentifier().getValue());
-                    replaceMap.put(each, logicConstraint);
-                }
-            }
-        }
-    }
-    
-    private void appendFromTable(final Map<SQLSegment, String> replaceMap, final ShardingSphereDatabaseMetaData databaseMetaData, final TableAvailable sqlStatementContext) {
+    private String decorateTable(final ShardingSphereDatabaseMetaData databaseMetaData, final String sql, final TableAvailable sqlStatementContext) {
+        String result = sql;
         for (SimpleTableSegment each : sqlStatementContext.getAllTables()) {
             String logicTable = findLogicTable(each.getTableName(), databaseMetaData);
             if (!logicTable.equals(each.getTableName().getIdentifier().getValue())) {
-                replaceMap.put(each.getTableName(), logicTable);
-            }
-        }
-    }
-    
-    private String doDecorateActualTable(final Map<SQLSegment, String> replaceMap, final String sql) {
-        StringBuilder result = new StringBuilder();
-        int lastStopIndex = 0;
-        for (Entry<SQLSegment, String> entry : replaceMap.entrySet()) {
-            result.append(sql, lastStopIndex, entry.getKey().getStartIndex());
-            result.append(entry.getValue());
-            lastStopIndex = entry.getKey().getStopIndex() + 1;
-        }
-        if (lastStopIndex < sql.length()) {
-            result.append(sql, lastStopIndex, sql.length());
-        }
-        return result.toString();
-    }
-    
-    private String findLogicTable(final TableNameSegment tableNameSegment, final ShardingSphereDatabase database) {
+                result = replace(result, each.getTableName(), logicTable);
+            }
+        }
+        return result;
+    }
+    
+    private String decorateIndexAndConstraint(final ShardingSphereDatabaseMetaData databaseMetaData, final String sql, final SQLStatementContext<?> sqlStatementContext) {
+        if (!(sqlStatementContext instanceof TableAvailable) || ((TableAvailable) sqlStatementContext).getTablesContext().getTables().isEmpty()) {
+            return sql;
+        }
+        String result = sql;
+        TableNameSegment tableNameSegment = ((TableAvailable) sqlStatementContext).getTablesContext().getTables().iterator().next().getTableName();
+        String logicTable = findLogicTable(tableNameSegment, databaseMetaData);
+        if (!tableNameSegment.getIdentifier().getValue().equals(logicTable)) {
+            if (sqlStatementContext instanceof IndexAvailable) {
+                result = decorateIndex((IndexAvailable) sqlStatementContext, result, tableNameSegment);
+            }
+            if (sqlStatementContext instanceof ConstraintAvailable) {
+                result = decorateConstraint((ConstraintAvailable) sqlStatementContext, result, tableNameSegment);
+            }
+            
+        }
+        return result;
+    }
+    
+    private String decorateIndex(final IndexAvailable indexAvailable, final String sql, final TableNameSegment tableNameSegment) {
+        String result = sql;
+        for (IndexSegment each : indexAvailable.getIndexes()) {
+            String logicIndexName = IndexMetaDataUtil.getLogicIndexName(each.getIndexName().getIdentifier().getValue(), tableNameSegment.getIdentifier().getValue());
+            result = replace(result, each, logicIndexName);
+        }
+        return result;
+    }
+    
+    private String decorateConstraint(final ConstraintAvailable constraintAvailable, final String sql, final TableNameSegment tableNameSegment) {
+        String result = sql;
+        for (ConstraintSegment each : constraintAvailable.getConstraints()) {
+            String logicConstraint = IndexMetaDataUtil.getLogicIndexName(each.getIdentifier().getValue(), tableNameSegment.getIdentifier().getValue());
+            result = replace(result, each, logicConstraint);
+        }
+        return result;
+    }
+    
+    private String replace(final String sql, final SQLSegment sqlSegment, final String replaceName) {
+        String result = "";
+        int start = sqlSegment.getStartIndex();
+        int stop = sqlSegment.getStopIndex();
+        result += sql.substring(0, start);
+        result += replaceName;
+        result += sql.substring(stop + 1);
+        return result;
+    }
+    
+    private String findLogicTable(final TableNameSegment tableNameSegment, final ShardingSphereDatabaseMetaData databaseMetaData) {
         String actualTable = tableNameSegment.getIdentifier().getValue();
-        return database.getRuleMetaData().getRules().stream().filter(each -> each instanceof DataNodeContainedRule)
+        return databaseMetaData.getRuleMetaData().getRules().stream().filter(each -> each instanceof DataNodeContainedRule)
                 .map(each -> ((DataNodeContainedRule) each).findLogicTableByActualTable(actualTable).orElse(null)).filter(Objects::nonNull).findFirst().orElse(actualTable);
     }
     
@@ -230,7 +205,7 @@
         Optional<SQLParserRule> sqlParserRule = contextManager.getMetaDataContexts().getGlobalRuleMetaData().findSingleRule(SQLParserRule.class);
         Preconditions.checkState(sqlParserRule.isPresent());
         SQLStatement sqlStatement = new ShardingSphereSQLParserEngine(databaseType.getType(), sqlParserRule.get().toParserConfiguration()).parse(sql, false);
-        SQLStatementContext<?> sqlStatementContext = SQLStatementContextFactory.newInstance(contextManager.getMetaDataContexts().getDatabaseMap(),
+        SQLStatementContext<?> sqlStatementContext = SQLStatementContextFactory.newInstance(contextManager.getMetaDataContexts().getDatabaseMetaDataMap(),
                 sqlStatement, databaseName);
         return new LogicSQL(sqlStatementContext, sql, Collections.emptyList());
     }
