--- conflicted
+++ resolved
@@ -38,20 +38,7 @@
      * @param algorithmType algorithm type
      * @return new instance of single table data calculator
      */
-<<<<<<< HEAD
-    public static SingleTableDataCalculator newServiceInstance(final String algorithmType, final String databaseType) {
-        Map<String, SingleTableDataCalculator> calculatorMap = ALGORITHM_DATABASE_CALCULATOR_MAP.get(algorithmType);
-        Preconditions.checkNotNull(calculatorMap, String.format("calculator not found for algorithmType '%s'", algorithmType));
-        SingleTableDataCalculator calculator = calculatorMap.get(databaseType);
-        Preconditions.checkNotNull(calculator, String.format("calculator not found for algorithmType '%s' databaseType '%s'", algorithmType, databaseType));
-        try {
-            return calculator.getClass().getDeclaredConstructor().newInstance();
-        } catch (final ReflectiveOperationException ex) {
-            throw new ServiceLoaderInstantiationException(calculator.getClass(), ex);
-        }
-=======
     public static SingleTableDataCalculator newInstance(final String algorithmType) {
         return TypedSPIRegistry.getRegisteredService(SingleTableDataCalculator.class, algorithmType, new Properties());
->>>>>>> 51707a31
     }
 }