--- conflicted
+++ resolved
@@ -39,9 +39,9 @@
 import org.apache.shardingsphere.data.pipeline.core.api.GovernanceRepositoryAPI;
 import org.apache.shardingsphere.data.pipeline.core.api.PipelineAPIFactory;
 import org.apache.shardingsphere.data.pipeline.core.api.impl.AbstractPipelineJobAPIImpl;
-import org.apache.shardingsphere.data.pipeline.core.exception.job.UncompletedConsistencyCheckJobExistsException;
 import org.apache.shardingsphere.data.pipeline.core.exception.job.PipelineJobHasAlreadyFinishedException;
 import org.apache.shardingsphere.data.pipeline.core.exception.job.PipelineJobNotFoundException;
+import org.apache.shardingsphere.data.pipeline.core.exception.job.UncompletedConsistencyCheckJobExistsException;
 import org.apache.shardingsphere.data.pipeline.core.job.progress.yaml.YamlConsistencyCheckJobProgress;
 import org.apache.shardingsphere.data.pipeline.core.job.progress.yaml.YamlConsistencyCheckJobProgressSwapper;
 import org.apache.shardingsphere.elasticjob.infra.pojo.JobConfigurationPOJO;
@@ -137,45 +137,23 @@
     public void startDisabledJob(final String jobId) {
         log.info("Start disable check job {}", jobId);
         PipelineJobItemProgress jobProgress = getJobItemProgress(jobId, 0);
-<<<<<<< HEAD
-        if (null != jobProgress && JobStatus.FINISHED == jobProgress.getStatus()) {
-            throw new PipelineJobHasAlreadyFinishedException("Check job already finished.");
-        }
+        ShardingSpherePreconditions.checkState(null == jobProgress || JobStatus.FINISHED != jobProgress.getStatus(), () -> new PipelineJobHasAlreadyFinishedException(jobId));
         super.startDisabledJob(jobId);
-=======
-        ShardingSpherePreconditions.checkState(null == jobProgress || JobStatus.FINISHED != jobProgress.getStatus(), () -> new PipelineJobHasAlreadyFinishedException(jobId));
->>>>>>> d15ca41b
     }
     
     @Override
     public void startByParentJobId(final String parentJobId) {
-<<<<<<< HEAD
-        log.info("start check job by parentJobId {}", parentJobId);
-        Optional<String> checkLatestJobId = PipelineAPIFactory.getGovernanceRepositoryAPI().getCheckLatestJobId(parentJobId);
-        if (!checkLatestJobId.isPresent()) {
-            throw new PipelineJobNotFoundException(parentJobId + " check job");
-        }
-=======
         log.info("Start check job by parent job id: {}", parentJobId);
         Optional<String> checkLatestJobId = PipelineAPIFactory.getGovernanceRepositoryAPI().getCheckLatestJobId(parentJobId);
         ShardingSpherePreconditions.checkState(checkLatestJobId.isPresent(), () -> new PipelineJobNotFoundException(parentJobId));
->>>>>>> d15ca41b
         startDisabledJob(checkLatestJobId.get());
     }
     
     @Override
     public void stopByParentJobId(final String parentJobId) {
-<<<<<<< HEAD
-        log.info("stop check job by parentJobId {}", parentJobId);
-        Optional<String> checkLatestJobId = PipelineAPIFactory.getGovernanceRepositoryAPI().getCheckLatestJobId(parentJobId);
-        if (!checkLatestJobId.isPresent()) {
-            throw new PipelineJobNotFoundException(parentJobId + " check job");
-        }
-=======
         log.info("Stop check job by parent job id: {}", parentJobId);
         Optional<String> checkLatestJobId = PipelineAPIFactory.getGovernanceRepositoryAPI().getCheckLatestJobId(parentJobId);
         ShardingSpherePreconditions.checkState(checkLatestJobId.isPresent(), () -> new PipelineJobNotFoundException(parentJobId));
->>>>>>> d15ca41b
         stop(checkLatestJobId.get());
     }
     
