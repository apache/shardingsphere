--- conflicted
+++ resolved
@@ -164,15 +164,9 @@
     
     private void verifySourceWritingStopped(final JobConfiguration jobConfig) {
         LockContext lockContext = PipelineContext.getContextManager().getInstanceContext().getLockContext();
-<<<<<<< HEAD
         String schemaName = jobConfig.getWorkflowConfig().getSchemaName();
         ShardingSphereLock lock = lockContext.getGlobalLock(schemaName);
         if (null == lock || !lock.isLocked(schemaName)) {
-=======
-        String databaseName = jobConfig.getWorkflowConfig().getDatabaseName();
-        ShardingSphereLock lock = lockContext.getDatabaseLock(databaseName);
-        if (null == lock || !lock.isLocked(databaseName)) {
->>>>>>> f4ee8911
             throw new PipelineVerifyFailedException("Source writing is not stopped. You could run `STOP SCALING SOURCE WRITING {jobId}` to stop it.");
         }
     }
@@ -193,13 +187,8 @@
     @Override
     public void stopClusterWriteDB(final String databaseName, final String jobId) {
         LockContext lockContext = PipelineContext.getContextManager().getInstanceContext().getLockContext();
-<<<<<<< HEAD
         ShardingSphereLock lock = lockContext.getOrCreateGlobalLock(schemaName);
         if (lock.isLocked(schemaName)) {
-=======
-        ShardingSphereLock lock = lockContext.getOrCreateDatabaseLock(databaseName);
-        if (lock.isLocked(databaseName)) {
->>>>>>> f4ee8911
             log.info("stopClusterWriteDB, already stopped");
             return;
         }
@@ -224,11 +213,7 @@
     @Override
     public void restoreClusterWriteDB(final String databaseName, final String jobId) {
         LockContext lockContext = PipelineContext.getContextManager().getInstanceContext().getLockContext();
-<<<<<<< HEAD
         ShardingSphereLock lock = lockContext.getGlobalLock(schemaName);
-=======
-        ShardingSphereLock lock = lockContext.getDatabaseLock(databaseName);
->>>>>>> f4ee8911
         if (null == lock) {
             log.info("restoreClusterWriteDB, lock is null");
             return;
