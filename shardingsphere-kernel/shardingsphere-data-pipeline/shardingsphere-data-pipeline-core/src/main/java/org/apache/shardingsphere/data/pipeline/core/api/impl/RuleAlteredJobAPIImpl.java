/*
 * Licensed to the Apache Software Foundation (ASF) under one or more
 * contributor license agreements.  See the NOTICE file distributed with
 * this work for additional information regarding copyright ownership.
 * The ASF licenses this file to You under the Apache License, Version 2.0
 * (the "License"); you may not use this file except in compliance with
 * the License.  You may obtain a copy of the License at
 *
 *     http://www.apache.org/licenses/LICENSE-2.0
 *
 * Unless required by applicable law or agreed to in writing, software
 * distributed under the License is distributed on an "AS IS" BASIS,
 * WITHOUT WARRANTIES OR CONDITIONS OF ANY KIND, either express or implied.
 * See the License for the specific language governing permissions and
 * limitations under the License.
 */

package org.apache.shardingsphere.data.pipeline.core.api.impl;

import com.google.common.base.Preconditions;
import lombok.extern.slf4j.Slf4j;
import org.apache.shardingsphere.data.pipeline.api.RuleAlteredJobAPI;
import org.apache.shardingsphere.data.pipeline.api.check.consistency.DataConsistencyCheckResult;
import org.apache.shardingsphere.data.pipeline.api.config.rulealtered.RuleAlteredJobConfiguration;
import org.apache.shardingsphere.data.pipeline.api.job.JobStatus;
import org.apache.shardingsphere.data.pipeline.api.job.progress.JobProgress;
import org.apache.shardingsphere.data.pipeline.api.pojo.DataConsistencyCheckAlgorithmInfo;
import org.apache.shardingsphere.data.pipeline.api.pojo.JobInfo;
import org.apache.shardingsphere.data.pipeline.core.api.GovernanceRepositoryAPI;
import org.apache.shardingsphere.data.pipeline.core.api.PipelineAPIFactory;
import org.apache.shardingsphere.data.pipeline.core.check.consistency.DataConsistencyCalculateAlgorithmFactory;
import org.apache.shardingsphere.data.pipeline.core.check.consistency.DataConsistencyChecker;
import org.apache.shardingsphere.data.pipeline.core.constant.DataPipelineConstants;
import org.apache.shardingsphere.data.pipeline.core.context.PipelineContext;
import org.apache.shardingsphere.data.pipeline.core.exception.PipelineJobCreationException;
import org.apache.shardingsphere.data.pipeline.core.exception.PipelineJobExecutionException;
import org.apache.shardingsphere.data.pipeline.core.exception.PipelineVerifyFailedException;
import org.apache.shardingsphere.data.pipeline.scenario.rulealtered.RuleAlteredContext;
import org.apache.shardingsphere.data.pipeline.scenario.rulealtered.RuleAlteredJob;
import org.apache.shardingsphere.data.pipeline.scenario.rulealtered.RuleAlteredJobProgressDetector;
import org.apache.shardingsphere.data.pipeline.scenario.rulealtered.RuleAlteredJobSchedulerCenter;
import org.apache.shardingsphere.data.pipeline.scenario.rulealtered.RuleAlteredJobWorker;
import org.apache.shardingsphere.data.pipeline.spi.check.consistency.DataConsistencyCalculateAlgorithm;
import org.apache.shardingsphere.elasticjob.infra.pojo.JobConfigurationPOJO;
import org.apache.shardingsphere.elasticjob.lite.lifecycle.domain.JobBriefInfo;
import org.apache.shardingsphere.infra.config.mode.ModeConfiguration;
import org.apache.shardingsphere.infra.eventbus.ShardingSphereEventBus;
import org.apache.shardingsphere.infra.lock.LockContext;
import org.apache.shardingsphere.infra.lock.ShardingSphereLock;
import org.apache.shardingsphere.infra.yaml.engine.YamlEngine;
import org.apache.shardingsphere.mode.manager.cluster.coordinator.registry.config.event.rule.ScalingTaskFinishedEvent;
import org.apache.shardingsphere.scaling.core.job.environment.ScalingEnvironmentManager;

import java.sql.SQLException;
import java.time.LocalDateTime;
import java.util.Collection;
import java.util.Collections;
import java.util.LinkedHashMap;
import java.util.List;
import java.util.Map;
import java.util.Map.Entry;
import java.util.Optional;
import java.util.Properties;
import java.util.stream.Collectors;
import java.util.stream.IntStream;
import java.util.stream.Stream;

/**
 * Rule altered job API impl.
 */
@Slf4j
public final class RuleAlteredJobAPIImpl extends AbstractPipelineJobAPIImpl implements RuleAlteredJobAPI {
    
    @Override
    public List<JobInfo> list() {
        checkModeConfig();
        return getJobBriefInfos().map(each -> getJobInfo(each.getJobName())).collect(Collectors.toList());
    }
    
    private void checkModeConfig() {
        ModeConfiguration modeConfig = PipelineContext.getModeConfig();
        Preconditions.checkNotNull(modeConfig, "Mode configuration is required.");
        Preconditions.checkArgument("Cluster".equalsIgnoreCase(modeConfig.getType()), "Mode must be `Cluster`.");
    }
    
    private Stream<JobBriefInfo> getJobBriefInfos() {
        return PipelineAPIFactory.getJobStatisticsAPI().getAllJobsBriefInfo().stream().filter(each -> !each.getJobName().startsWith("_"));
    }
    
    private JobInfo getJobInfo(final String jobName) {
        JobInfo result = new JobInfo(jobName);
        JobConfigurationPOJO jobConfigPOJO = getElasticJobConfigPOJO(result.getJobId());
        RuleAlteredJobConfiguration jobConfig = getJobConfig(jobConfigPOJO);
        result.setActive(!jobConfigPOJO.isDisabled());
        result.setShardingTotalCount(jobConfig.getJobShardingCount());
        result.setTables(jobConfig.getLogicTables());
        result.setCreateTime(jobConfigPOJO.getProps().getProperty("create_time"));
        result.setStopTime(jobConfigPOJO.getProps().getProperty("stop_time"));
        result.setJobParameter(jobConfigPOJO.getJobParameter());
        return result;
    }
    
    @Override
    public Optional<String> start(final RuleAlteredJobConfiguration jobConfig) {
        jobConfig.buildHandleConfig();
        if (jobConfig.getJobShardingCount() == 0) {
            log.warn("Invalid scaling job config!");
            throw new PipelineJobCreationException("handleConfig shardingTotalCount is 0");
        }
        log.info("Start scaling job by {}", jobConfig);
        GovernanceRepositoryAPI repositoryAPI = PipelineAPIFactory.getGovernanceRepositoryAPI();
        String jobId = jobConfig.getJobId();
        String jobConfigKey = String.format("%s/%s/config", DataPipelineConstants.DATA_PIPELINE_ROOT, jobId);
        if (repositoryAPI.isExisted(jobConfigKey)) {
            log.warn("jobId already exists in registry center, ignore, jobConfigKey={}", jobConfigKey);
            return Optional.of(jobId);
        }
        repositoryAPI.persist(String.format("%s/%s", DataPipelineConstants.DATA_PIPELINE_ROOT, jobId), RuleAlteredJob.class.getName());
        repositoryAPI.persist(jobConfigKey, createJobConfig(jobConfig));
        return Optional.of(jobId);
    }
    
    private String createJobConfig(final RuleAlteredJobConfiguration jobConfig) {
        JobConfigurationPOJO jobConfigPOJO = new JobConfigurationPOJO();
        jobConfigPOJO.setJobName(jobConfig.getJobId());
        jobConfigPOJO.setShardingTotalCount(jobConfig.getJobShardingCount());
        jobConfigPOJO.setJobParameter(YamlEngine.marshal(jobConfig));
        jobConfigPOJO.getProps().setProperty("create_time", LocalDateTime.now().format(DATE_TIME_FORMATTER));
        return YamlEngine.marshal(jobConfigPOJO);
    }
    
    @Override
    public Map<Integer, JobProgress> getProgress(final String jobId) {
        checkModeConfig();
        return getProgress(getJobConfig(jobId));
    }
    
    @Override
    public Map<Integer, JobProgress> getProgress(final RuleAlteredJobConfiguration jobConfig) {
        String jobId = jobConfig.getJobId();
        JobConfigurationPOJO jobConfigPOJO = getElasticJobConfigPOJO(jobId);
        return IntStream.range(0, jobConfig.getJobShardingCount()).boxed().collect(LinkedHashMap::new, (map, each) -> {
            JobProgress jobProgress = PipelineAPIFactory.getGovernanceRepositoryAPI().getJobProgress(jobId, each);
            if (null != jobProgress) {
                jobProgress.setActive(!jobConfigPOJO.isDisabled());
            }
            map.put(each, jobProgress);
        }, LinkedHashMap::putAll);
    }
    
    private void verifyManualMode(final RuleAlteredJobConfiguration jobConfig) {
        RuleAlteredContext ruleAlteredContext = RuleAlteredJobWorker.createRuleAlteredContext(jobConfig);
        if (null != ruleAlteredContext.getCompletionDetectAlgorithm()) {
            throw new PipelineVerifyFailedException("It's not necessary to do it in auto mode.");
        }
    }
    
    private void verifyJobNotCompleted(final RuleAlteredJobConfiguration jobConfig) {
        if (RuleAlteredJobProgressDetector.isJobCompleted(jobConfig.getJobShardingCount(), getProgress(jobConfig).values())) {
            throw new PipelineVerifyFailedException("Job is completed, it's not necessary to do it.");
        }
    }
    
    private void verifySourceWritingStopped(final RuleAlteredJobConfiguration jobConfig) {
        LockContext lockContext = PipelineContext.getContextManager().getInstanceContext().getLockContext();
<<<<<<< HEAD
        String schemaName = jobConfig.getDatabaseName();
        ShardingSphereLock lock = lockContext.getGlobalLock(schemaName);
        if (null == lock || !lock.isLocked(schemaName)) {
=======
        String databaseName = jobConfig.getWorkflowConfig().getDatabaseName();
        ShardingSphereLock lock = lockContext.getGlobalLock(databaseName);
        if (null == lock || !lock.isLocked()) {
>>>>>>> b3f8064a
            throw new PipelineVerifyFailedException("Source writing is not stopped. You could run `STOP SCALING SOURCE WRITING {jobId}` to stop it.");
        }
    }
    
    @Override
    public void stopClusterWriteDB(final String jobId) {
        checkModeConfig();
        log.info("stopClusterWriteDB for job {}", jobId);
        JobConfigurationPOJO jobConfigPOJO = getElasticJobConfigPOJO(jobId);
        RuleAlteredJobConfiguration jobConfig = getJobConfig(jobConfigPOJO);
        verifyManualMode(jobConfig);
        verifyJobNotStopped(jobConfigPOJO);
        verifyJobNotCompleted(jobConfig);
        String databaseName = jobConfig.getDatabaseName();
        stopClusterWriteDB(databaseName, jobId);
    }
    
    @Override
    public void stopClusterWriteDB(final String databaseName, final String jobId) {
        LockContext lockContext = PipelineContext.getContextManager().getInstanceContext().getLockContext();
        ShardingSphereLock lock = lockContext.getOrCreateGlobalLock(databaseName);
        if (lock.isLocked()) {
            log.info("stopClusterWriteDB, already stopped");
            return;
        }
        boolean tryLockSuccess = lock.tryLock(databaseName);
        log.info("stopClusterWriteDB, tryLockSuccess={}", tryLockSuccess);
        if (!tryLockSuccess) {
            throw new RuntimeException("Stop source writing failed");
        }
    }
    
    @Override
    public void restoreClusterWriteDB(final String jobId) {
        checkModeConfig();
        log.info("restoreClusterWriteDB for job {}", jobId);
        JobConfigurationPOJO jobConfigPOJO = getElasticJobConfigPOJO(jobId);
        RuleAlteredJobConfiguration jobConfig = getJobConfig(jobConfigPOJO);
        verifyManualMode(jobConfig);
        String databaseName = jobConfig.getDatabaseName();
        restoreClusterWriteDB(databaseName, jobId);
    }
    
    @Override
    public void restoreClusterWriteDB(final String databaseName, final String jobId) {
        LockContext lockContext = PipelineContext.getContextManager().getInstanceContext().getLockContext();
        ShardingSphereLock lock = lockContext.getGlobalLock(databaseName);
        if (null == lock) {
            log.info("restoreClusterWriteDB, lock is null");
            return;
        }
        boolean isLocked = lock.isLocked();
        if (!isLocked) {
            log.info("restoreClusterWriteDB, isLocked false, databaseName={}", databaseName);
            return;
        }
        log.info("restoreClusterWriteDB, before releaseLock, databaseName={}, jobId={}", databaseName, jobId);
        lock.releaseLock(databaseName);
    }
    
    @Override
    public Collection<DataConsistencyCheckAlgorithmInfo> listDataConsistencyCheckAlgorithms() {
        checkModeConfig();
        return DataConsistencyCalculateAlgorithmFactory.getAllInstances().stream().map(each -> {
            DataConsistencyCheckAlgorithmInfo result = new DataConsistencyCheckAlgorithmInfo();
            result.setType(each.getType());
            result.setDescription(each.getDescription());
            result.setSupportedDatabaseTypes(each.getSupportedDatabaseTypes());
            return result;
        }).collect(Collectors.toList());
    }
    
    @Override
    public boolean isDataConsistencyCheckNeeded(final String jobId) {
        log.info("isDataConsistencyCheckNeeded for job {}", jobId);
        RuleAlteredJobConfiguration jobConfig = getJobConfig(jobId);
        return isDataConsistencyCheckNeeded(jobConfig);
    }
    
    @Override
    public boolean isDataConsistencyCheckNeeded(final RuleAlteredJobConfiguration jobConfig) {
        RuleAlteredContext ruleAlteredContext = RuleAlteredJobWorker.createRuleAlteredContext(jobConfig);
        return isDataConsistencyCheckNeeded(ruleAlteredContext);
    }
    
    private boolean isDataConsistencyCheckNeeded(final RuleAlteredContext ruleAlteredContext) {
        return null != ruleAlteredContext.getDataConsistencyCalculateAlgorithm();
    }
    
    @Override
    public Map<String, DataConsistencyCheckResult> dataConsistencyCheck(final String jobId) {
        checkModeConfig();
        log.info("Data consistency check for job {}", jobId);
        RuleAlteredJobConfiguration jobConfig = getJobConfig(getElasticJobConfigPOJO(jobId));
        verifyDataConsistencyCheck(jobConfig);
        return dataConsistencyCheck(jobConfig);
    }
    
    @Override
    public Map<String, DataConsistencyCheckResult> dataConsistencyCheck(final RuleAlteredJobConfiguration jobConfig) {
        RuleAlteredContext ruleAlteredContext = RuleAlteredJobWorker.createRuleAlteredContext(jobConfig);
        if (!isDataConsistencyCheckNeeded(ruleAlteredContext)) {
            log.info("DataConsistencyCalculatorAlgorithm is not configured, data consistency check is ignored.");
            return Collections.emptyMap();
        }
        return dataConsistencyCheck(jobConfig, ruleAlteredContext.getDataConsistencyCalculateAlgorithm());
    }
    
    @Override
    public Map<String, DataConsistencyCheckResult> dataConsistencyCheck(final String jobId, final String algorithmType) {
        checkModeConfig();
        log.info("Data consistency check for job {}, algorithmType: {}", jobId, algorithmType);
        RuleAlteredJobConfiguration jobConfig = getJobConfig(getElasticJobConfigPOJO(jobId));
        verifyDataConsistencyCheck(jobConfig);
        return dataConsistencyCheck(jobConfig, DataConsistencyCalculateAlgorithmFactory.newInstance(algorithmType, new Properties()));
    }
    
    private Map<String, DataConsistencyCheckResult> dataConsistencyCheck(final RuleAlteredJobConfiguration jobConfig, final DataConsistencyCalculateAlgorithm calculator) {
        String jobId = jobConfig.getJobId();
        Map<String, DataConsistencyCheckResult> result = new DataConsistencyChecker(jobConfig).check(calculator);
        log.info("Scaling job {} with check algorithm '{}' data consistency checker result {}", jobId, calculator.getType(), result);
        PipelineAPIFactory.getGovernanceRepositoryAPI().persistJobCheckResult(jobId, aggregateDataConsistencyCheckResults(jobId, result));
        return result;
    }
    
    private void verifyDataConsistencyCheck(final RuleAlteredJobConfiguration jobConfig) {
        verifyManualMode(jobConfig);
        verifySourceWritingStopped(jobConfig);
    }
    
    @Override
    public boolean aggregateDataConsistencyCheckResults(final String jobId, final Map<String, DataConsistencyCheckResult> checkResults) {
        if (checkResults.isEmpty()) {
            return false;
        }
        for (Entry<String, DataConsistencyCheckResult> entry : checkResults.entrySet()) {
            DataConsistencyCheckResult checkResult = entry.getValue();
            boolean isCountMatched = checkResult.getCountCheckResult().isMatched();
            boolean isContentMatched = checkResult.getContentCheckResult().isMatched();
            if (!isCountMatched || !isContentMatched) {
                log.error("Scaling job: {}, table: {} data consistency check failed, count matched: {}, content matched: {}", jobId, entry.getKey(), isCountMatched, isContentMatched);
                return false;
            }
        }
        return true;
    }
    
    @Override
    public void switchClusterConfiguration(final String jobId) {
        checkModeConfig();
        log.info("Switch cluster configuration for job {}", jobId);
        JobConfigurationPOJO jobConfigPOJO = getElasticJobConfigPOJO(jobId);
        RuleAlteredJobConfiguration jobConfig = getJobConfig(jobConfigPOJO);
        verifyManualMode(jobConfig);
        verifyJobNotStopped(jobConfigPOJO);
        verifyJobNotCompleted(jobConfig);
        switchClusterConfiguration(jobConfig);
    }
    
    @Override
    public void switchClusterConfiguration(final RuleAlteredJobConfiguration jobConfig) {
        String jobId = jobConfig.getJobId();
        RuleAlteredContext ruleAlteredContext = RuleAlteredJobWorker.createRuleAlteredContext(jobConfig);
        GovernanceRepositoryAPI repositoryAPI = PipelineAPIFactory.getGovernanceRepositoryAPI();
        if (isDataConsistencyCheckNeeded(ruleAlteredContext)) {
            Optional<Boolean> checkResultOptional = repositoryAPI.getJobCheckResult(jobId);
            if (!checkResultOptional.isPresent() || !checkResultOptional.get()) {
                throw new PipelineVerifyFailedException("Data consistency check is not finished or failed.");
            }
        }
        ScalingTaskFinishedEvent taskFinishedEvent = new ScalingTaskFinishedEvent(jobConfig.getDatabaseName(), jobConfig.getActiveVersion(), jobConfig.getNewVersion());
        ShardingSphereEventBus.getInstance().post(taskFinishedEvent);
        // TODO rewrite job status update after job progress structure refactor
        RuleAlteredJobSchedulerCenter.updateJobStatus(jobId, JobStatus.FINISHED);
        for (int each : repositoryAPI.getShardingItems(jobId)) {
            repositoryAPI.updateShardingJobStatus(jobId, each, JobStatus.FINISHED);
        }
        RuleAlteredJobSchedulerCenter.stop(jobId);
        stop(jobId);
    }
    
    @Override
    public void reset(final String jobId) {
        checkModeConfig();
        log.info("Scaling job {} reset target table", jobId);
        JobConfigurationPOJO jobConfigPOJO = getElasticJobConfigPOJO(jobId);
        verifyJobStopped(jobConfigPOJO);
        try {
            new ScalingEnvironmentManager().cleanupTargetTables(getJobConfig(jobConfigPOJO));
        } catch (final SQLException ex) {
            throw new PipelineJobExecutionException("Reset target table failed for job " + jobId, ex);
        }
    }
    
    @Override
    public RuleAlteredJobConfiguration getJobConfig(final String jobId) {
        return getJobConfig(getElasticJobConfigPOJO(jobId));
    }
    
    private RuleAlteredJobConfiguration getJobConfig(final JobConfigurationPOJO elasticJobConfigPOJO) {
        return YamlEngine.unmarshal(elasticJobConfigPOJO.getJobParameter(), RuleAlteredJobConfiguration.class, true);
    }
}<|MERGE_RESOLUTION|>--- conflicted
+++ resolved
@@ -163,15 +163,9 @@
     
     private void verifySourceWritingStopped(final RuleAlteredJobConfiguration jobConfig) {
         LockContext lockContext = PipelineContext.getContextManager().getInstanceContext().getLockContext();
-<<<<<<< HEAD
-        String schemaName = jobConfig.getDatabaseName();
-        ShardingSphereLock lock = lockContext.getGlobalLock(schemaName);
-        if (null == lock || !lock.isLocked(schemaName)) {
-=======
-        String databaseName = jobConfig.getWorkflowConfig().getDatabaseName();
+        String databaseName = jobConfig.getDatabaseName();
         ShardingSphereLock lock = lockContext.getGlobalLock(databaseName);
         if (null == lock || !lock.isLocked()) {
->>>>>>> b3f8064a
             throw new PipelineVerifyFailedException("Source writing is not stopped. You could run `STOP SCALING SOURCE WRITING {jobId}` to stop it.");
         }
     }
