--- conflicted
+++ resolved
@@ -275,7 +275,6 @@
         }
     }
     
-<<<<<<< HEAD
     private void isUncompletedJobOfSameSchemaInJobList(final String schema) {
         boolean isUncompletedJobOfSameSchema = false;
         for (JobInfo each : PipelineJobAPIFactory.getRuleAlteredJobAPI().list()) {
@@ -308,7 +307,8 @@
     @Subscribe
     public void scalingReleaseSchemaNameLock(final ScalingReleaseSchemaNameLockEvent event) {
         ZookeeperDistributeLock.releaseLock(event.getSchemaName());
-=======
+    }
+    
     /**
      * Build task configuration.
      *
@@ -321,6 +321,5 @@
                                                     final OnRuleAlteredActionConfiguration onRuleAlteredActionConfig) {
         RuleAlteredJobConfigurationPreparer preparer = RequiredSPIRegistry.getRegisteredService(RuleAlteredJobConfigurationPreparer.class);
         return preparer.createTaskConfiguration(pipelineConfig, handleConfig, onRuleAlteredActionConfig);
->>>>>>> 6b59c010
     }
 }