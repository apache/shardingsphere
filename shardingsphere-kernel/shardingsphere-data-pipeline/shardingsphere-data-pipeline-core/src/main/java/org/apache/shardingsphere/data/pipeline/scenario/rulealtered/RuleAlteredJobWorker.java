--- conflicted
+++ resolved
@@ -337,17 +337,10 @@
     private void restoreSourceWriting(final String databaseName) {
         log.info("restoreSourceWriting, databaseName={}", databaseName);
         LockContext lockContext = PipelineContext.getContextManager().getInstanceContext().getLockContext();
-<<<<<<< HEAD
         ShardingSphereLock lock = lockContext.getGlobalLock(schemaName);
         if (null != lock && lock.isLocked(schemaName)) {
             log.info("Source writing is still stopped on schema '{}', restore it now", schemaName);
             lock.releaseLock(schemaName);
-=======
-        ShardingSphereLock lock = lockContext.getDatabaseLock(databaseName);
-        if (null != lock && lock.isLocked(databaseName)) {
-            log.info("Source writing is still stopped on database '{}', restore it now", databaseName);
-            lock.releaseLock(databaseName);
->>>>>>> f4ee8911
         }
     }
 }