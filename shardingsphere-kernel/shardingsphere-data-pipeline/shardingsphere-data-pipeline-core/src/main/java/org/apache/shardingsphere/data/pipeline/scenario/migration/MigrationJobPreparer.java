--- conflicted
+++ resolved
@@ -145,10 +145,6 @@
     }
     
     private void initInventoryTasks(final MigrationJobItemContext jobItemContext) {
-<<<<<<< HEAD
-        log.info("Start to init inventory tasks...");
-=======
->>>>>>> bc2d9b63
         InventoryDumperConfiguration inventoryDumperConfig = new InventoryDumperConfiguration(jobItemContext.getTaskConfig().getDumperConfig());
         PipelineColumnMetaData uniqueKeyColumn = jobItemContext.getJobConfig().getUniqueKeyColumn();
         inventoryDumperConfig.setUniqueKey(uniqueKeyColumn.getName());
