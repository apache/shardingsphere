/*
 * Licensed to the Apache Software Foundation (ASF) under one or more
 * contributor license agreements.  See the NOTICE file distributed with
 * this work for additional information regarding copyright ownership.
 * The ASF licenses this file to You under the Apache License, Version 2.0
 * (the "License"); you may not use this file except in compliance with
 * the License.  You may obtain a copy of the License at
 *
 *     http://www.apache.org/licenses/LICENSE-2.0
 *
 * Unless required by applicable law or agreed to in writing, software
 * distributed under the License is distributed on an "AS IS" BASIS,
 * WITHOUT WARRANTIES OR CONDITIONS OF ANY KIND, either express or implied.
 * See the License for the specific language governing permissions and
 * limitations under the License.
 */

package org.apache.shardingsphere.data.pipeline.scenario.consistencycheck;

import lombok.Getter;
import lombok.NonNull;
import lombok.ToString;
import org.apache.shardingsphere.data.pipeline.api.job.JobType;
import org.apache.shardingsphere.data.pipeline.core.job.AbstractPipelineJobId;

/**
 * Consistency check job id.
 */
@Getter
@ToString(callSuper = true)
public final class ConsistencyCheckJobId extends AbstractPipelineJobId {
    
    public static final String CURRENT_VERSION = "01";
    
    private static final int MAX_SEQUENCE = 9;
    
    private final String parentJobId;
    
    private final int sequence;
    
    public ConsistencyCheckJobId(final @NonNull String parentJobId, final int sequence) {
        super(JobType.CONSISTENCY_CHECK, CURRENT_VERSION);
<<<<<<< HEAD
        this.parentJobId = parentJobId;
        if (sequence > MAX_SEQUENCE) {
            this.sequence = 0;
        } else {
            this.sequence = sequence;
        }
=======
        this.pipelineJobId = pipelineJobId;
        this.sequence = sequence > MAX_CONSISTENCY_CHECK_VERSION ? 0 : sequence;
>>>>>>> 8360a5d4
    }
    
    /**
     * Parse consistency check sequence.
     *
     * @param checkJobId consistency check job id
     * @return sequence
     */
    public static int parseSequence(final @NonNull String checkJobId) {
        String versionString = checkJobId.substring(checkJobId.length() - 1);
        return Integer.parseInt(versionString);
    }
}<|MERGE_RESOLUTION|>--- conflicted
+++ resolved
@@ -40,17 +40,8 @@
     
     public ConsistencyCheckJobId(final @NonNull String parentJobId, final int sequence) {
         super(JobType.CONSISTENCY_CHECK, CURRENT_VERSION);
-<<<<<<< HEAD
         this.parentJobId = parentJobId;
-        if (sequence > MAX_SEQUENCE) {
-            this.sequence = 0;
-        } else {
-            this.sequence = sequence;
-        }
-=======
-        this.pipelineJobId = pipelineJobId;
-        this.sequence = sequence > MAX_CONSISTENCY_CHECK_VERSION ? 0 : sequence;
->>>>>>> 8360a5d4
+        this.sequence = sequence > MAX_SEQUENCE ? 0 : sequence;
     }
     
     /**
