/*
 * Licensed to the Apache Software Foundation (ASF) under one or more
 * contributor license agreements.  See the NOTICE file distributed with
 * this work for additional information regarding copyright ownership.
 * The ASF licenses this file to You under the Apache License, Version 2.0
 * (the "License"); you may not use this file except in compliance with
 * the License.  You may obtain a copy of the License at
 *
 *     http://www.apache.org/licenses/LICENSE-2.0
 *
 * Unless required by applicable law or agreed to in writing, software
 * distributed under the License is distributed on an "AS IS" BASIS,
 * WITHOUT WARRANTIES OR CONDITIONS OF ANY KIND, either express or implied.
 * See the License for the specific language governing permissions and
 * limitations under the License.
 */

package org.apache.shardingsphere.data.pipeline.core.execute;

import lombok.extern.slf4j.Slf4j;
<<<<<<< HEAD
import org.apache.shardingsphere.data.pipeline.api.executor.AbstractLifecycleExecutor;
import org.apache.shardingsphere.data.pipeline.api.job.JobType;
import org.apache.shardingsphere.data.pipeline.core.api.PipelineAPIFactory;
import org.apache.shardingsphere.data.pipeline.core.constant.DataPipelineConstants;
import org.apache.shardingsphere.data.pipeline.core.job.PipelineJobCenter;
import org.apache.shardingsphere.data.pipeline.core.job.PipelineJobIdUtils;
import org.apache.shardingsphere.data.pipeline.core.metadata.node.PipelineMetaDataNode;
import org.apache.shardingsphere.data.pipeline.core.spi.process.PipelineEventProcess;
import org.apache.shardingsphere.data.pipeline.core.spi.process.PipelineEventProcessFactory;
import org.apache.shardingsphere.data.pipeline.core.util.PipelineDistributedBarrier;
import org.apache.shardingsphere.data.pipeline.scenario.migration.MigrationJob;
import org.apache.shardingsphere.elasticjob.infra.pojo.JobConfigurationPOJO;
import org.apache.shardingsphere.elasticjob.lite.api.bootstrap.impl.OneOffJobBootstrap;
import org.apache.shardingsphere.infra.util.yaml.YamlEngine;
=======
import org.apache.shardingsphere.data.pipeline.core.api.PipelineAPIFactory;
import org.apache.shardingsphere.data.pipeline.core.constant.DataPipelineConstants;
import org.apache.shardingsphere.data.pipeline.core.spi.handler.PipelineMetaDataChangedHandler;
import org.apache.shardingsphere.data.pipeline.core.spi.handler.PipelineMetaDataChangedHandlerFactory;
>>>>>>> af444cc4
import org.apache.shardingsphere.mode.repository.cluster.listener.DataChangedEvent;

import java.util.Collection;
import java.util.Map;
import java.util.Map.Entry;
import java.util.concurrent.ConcurrentHashMap;
import java.util.regex.Pattern;

/**
 * Pipeline job executor.
 */
@Slf4j
public final class PipelineJobExecutor {
    
    private static final PipelineJobExecutor INSTANCE = new PipelineJobExecutor();
    
    private final Map<Pattern, PipelineMetaDataChangedHandler> listenerMap = new ConcurrentHashMap<>();
    
    private PipelineJobExecutor() {
        Collection<PipelineMetaDataChangedHandler> instances = PipelineMetaDataChangedHandlerFactory.findAllInstances();
        for (PipelineMetaDataChangedHandler each : instances) {
            listenerMap.put(each.getKeyPattern(), each);
        }
        PipelineAPIFactory.getGovernanceRepositoryAPI().watch(DataPipelineConstants.DATA_PIPELINE_ROOT, this::dispatchEvent);
    }
    
<<<<<<< HEAD
    private void processEvent(final DataChangedEvent event, final JobConfigurationPOJO jobConfigPOJO) {
        log.info("process event, key:{}, type:{}", event.getKey(), event.getType());
        boolean isDeleted = DataChangedEvent.Type.DELETED == event.getType();
        boolean isDisabled = jobConfigPOJO.isDisabled();
        JobType jobType = PipelineJobIdUtils.parseJobType(jobConfigPOJO.getJobName());
        PipelineEventProcess process = PipelineEventProcessFactory.getInstance(jobType);
        if (isDeleted) {
            process.deleteEventHandle(jobConfigPOJO);
            return;
        }
        if (isDisabled) {
            process.disableEventHandle(jobConfigPOJO);
            return;
=======
    private void dispatchEvent(final DataChangedEvent event) {
        for (Entry<Pattern, PipelineMetaDataChangedHandler> entry : listenerMap.entrySet()) {
            if (entry.getKey().matcher(event.getKey()).matches()) {
                entry.getValue().handle(event);
                return;
            }
>>>>>>> af444cc4
        }
    }
    
    /**
     * Get pipeline job executor instance.
     *
     * @return pipeline job executor
     */
    public static PipelineJobExecutor getInstance() {
        return INSTANCE;
    }
}<|MERGE_RESOLUTION|>--- conflicted
+++ resolved
@@ -18,27 +18,10 @@
 package org.apache.shardingsphere.data.pipeline.core.execute;
 
 import lombok.extern.slf4j.Slf4j;
-<<<<<<< HEAD
-import org.apache.shardingsphere.data.pipeline.api.executor.AbstractLifecycleExecutor;
-import org.apache.shardingsphere.data.pipeline.api.job.JobType;
-import org.apache.shardingsphere.data.pipeline.core.api.PipelineAPIFactory;
-import org.apache.shardingsphere.data.pipeline.core.constant.DataPipelineConstants;
-import org.apache.shardingsphere.data.pipeline.core.job.PipelineJobCenter;
-import org.apache.shardingsphere.data.pipeline.core.job.PipelineJobIdUtils;
-import org.apache.shardingsphere.data.pipeline.core.metadata.node.PipelineMetaDataNode;
-import org.apache.shardingsphere.data.pipeline.core.spi.process.PipelineEventProcess;
-import org.apache.shardingsphere.data.pipeline.core.spi.process.PipelineEventProcessFactory;
-import org.apache.shardingsphere.data.pipeline.core.util.PipelineDistributedBarrier;
-import org.apache.shardingsphere.data.pipeline.scenario.migration.MigrationJob;
-import org.apache.shardingsphere.elasticjob.infra.pojo.JobConfigurationPOJO;
-import org.apache.shardingsphere.elasticjob.lite.api.bootstrap.impl.OneOffJobBootstrap;
-import org.apache.shardingsphere.infra.util.yaml.YamlEngine;
-=======
 import org.apache.shardingsphere.data.pipeline.core.api.PipelineAPIFactory;
 import org.apache.shardingsphere.data.pipeline.core.constant.DataPipelineConstants;
 import org.apache.shardingsphere.data.pipeline.core.spi.handler.PipelineMetaDataChangedHandler;
 import org.apache.shardingsphere.data.pipeline.core.spi.handler.PipelineMetaDataChangedHandlerFactory;
->>>>>>> af444cc4
 import org.apache.shardingsphere.mode.repository.cluster.listener.DataChangedEvent;
 
 import java.util.Collection;
@@ -65,28 +48,12 @@
         PipelineAPIFactory.getGovernanceRepositoryAPI().watch(DataPipelineConstants.DATA_PIPELINE_ROOT, this::dispatchEvent);
     }
     
-<<<<<<< HEAD
-    private void processEvent(final DataChangedEvent event, final JobConfigurationPOJO jobConfigPOJO) {
-        log.info("process event, key:{}, type:{}", event.getKey(), event.getType());
-        boolean isDeleted = DataChangedEvent.Type.DELETED == event.getType();
-        boolean isDisabled = jobConfigPOJO.isDisabled();
-        JobType jobType = PipelineJobIdUtils.parseJobType(jobConfigPOJO.getJobName());
-        PipelineEventProcess process = PipelineEventProcessFactory.getInstance(jobType);
-        if (isDeleted) {
-            process.deleteEventHandle(jobConfigPOJO);
-            return;
-        }
-        if (isDisabled) {
-            process.disableEventHandle(jobConfigPOJO);
-            return;
-=======
     private void dispatchEvent(final DataChangedEvent event) {
         for (Entry<Pattern, PipelineMetaDataChangedHandler> entry : listenerMap.entrySet()) {
             if (entry.getKey().matcher(event.getKey()).matches()) {
                 entry.getValue().handle(event);
                 return;
             }
->>>>>>> af444cc4
         }
     }
     
