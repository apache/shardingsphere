--- conflicted
+++ resolved
@@ -58,30 +58,6 @@
     
     private final Map<String, Map<String, DataSource>> dataSources;
     
-<<<<<<< HEAD
-    private final Map<String, Collection<RuleConfiguration>> configurations;
-    
-    private final ConfigurationProperties props;
-    
-    private final Authentication authentication;
-    
-    private final ExecutorKernel executorKernel;
-    
-    public SchemaContextsBuilder(final Map<String, Map<String, DataSource>> dataSources,
-                                 final DatabaseType databaseType, final Map<String, Collection<RuleConfiguration>> configurations, final Properties props) {
-        this(dataSources, databaseType, configurations, new Authentication(), props);
-    }
-    
-    public SchemaContextsBuilder(final Map<String, Map<String, DataSource>> dataSources, 
-                                 final DatabaseType databaseType, final Map<String, Collection<RuleConfiguration>> configurations, final Authentication authentication, final Properties props) {
-        this.dataSources = dataSources;
-        this.databaseType = databaseType;
-        this.configurations = configurations;
-        this.authentication = authentication;
-        this.props = new ConfigurationProperties(null == props ? new Properties() : props);
-        executorKernel = new ExecutorKernel(this.props.<Integer>getValue(ConfigurationPropertyKey.EXECUTOR_SIZE));
-        log(configurations, props);
-=======
     private final Map<String, Collection<RuleConfiguration>> ruleConfigurations;
     
     private final Authentication authentication;
@@ -103,7 +79,6 @@
         this.authentication = authentication;
         this.props = new ConfigurationProperties(null == props ? new Properties() : props);
         executorKernel = new ExecutorKernel(this.props.<Integer>getValue(ConfigurationPropertyKey.EXECUTOR_SIZE));
->>>>>>> 845c687b
     }
     
     /**
@@ -141,15 +116,9 @@
     
     private ShardingSphereSchema createShardingSphereSchema(final String schemaName) throws SQLException {
         Map<String, DataSource> dataSources = this.dataSources.get(schemaName);
-<<<<<<< HEAD
-        Collection<RuleConfiguration> configurations = this.configurations.get(schemaName);
-        Collection<ShardingSphereRule> rules = ShardingSphereRulesBuilder.build(configurations, dataSources.keySet());
-        return new ShardingSphereSchema(databaseType, configurations, rules, dataSources, createMetaData(dataSources, rules));
-=======
         Collection<RuleConfiguration> ruleConfigurations = this.ruleConfigurations.get(schemaName);
         Collection<ShardingSphereRule> rules = ShardingSphereRulesBuilder.build(ruleConfigurations, dataSources.keySet());
         return new ShardingSphereSchema(databaseType, ruleConfigurations, rules, dataSources, createMetaData(dataSources, rules));
->>>>>>> 845c687b
     }
     
     private ShardingSphereMetaData createMetaData(final Map<String, DataSource> dataSourceMap, final Collection<ShardingSphereRule> rules) throws SQLException {
