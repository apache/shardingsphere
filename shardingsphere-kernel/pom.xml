<?xml version="1.0" encoding="UTF-8"?>
<!--
  ~ Licensed to the Apache Software Foundation (ASF) under one or more
  ~ contributor license agreements.  See the NOTICE file distributed with
  ~ this work for additional information regarding copyright ownership.
  ~ The ASF licenses this file to You under the Apache License, Version 2.0
  ~ (the "License"); you may not use this file except in compliance with
  ~ the License.  You may obtain a copy of the License at
  ~
  ~     http://www.apache.org/licenses/LICENSE-2.0
  ~
  ~ Unless required by applicable law or agreed to in writing, software
  ~ distributed under the License is distributed on an "AS IS" BASIS,
  ~ WITHOUT WARRANTIES OR CONDITIONS OF ANY KIND, either express or implied.
  ~ See the License for the specific language governing permissions and
  ~ limitations under the License.
  -->

<project xmlns="http://maven.apache.org/POM/4.0.0"
         xmlns:xsi="http://www.w3.org/2001/XMLSchema-instance"
         xsi:schemaLocation="http://maven.apache.org/POM/4.0.0 http://maven.apache.org/xsd/maven-4.0.0.xsd">
    <modelVersion>4.0.0</modelVersion>
    <parent>
        <groupId>org.apache.shardingsphere</groupId>
        <artifactId>shardingsphere</artifactId>
        <version>5.0.1-SNAPSHOT</version>
    </parent>
    <artifactId>shardingsphere-kernel</artifactId>
    <packaging>pom</packaging>
    <name>${project.artifactId}</name>
    
    <modules>
        <module>shardingsphere-single-table</module>
        <module>shardingsphere-authority</module>
        <module>shardingsphere-transaction</module>
<<<<<<< HEAD
        <module>shardingsphere-parser</module>
=======
        <module>shardingsphere-schedule</module>
>>>>>>> 22d8526c
    </modules>
</project><|MERGE_RESOLUTION|>--- conflicted
+++ resolved
@@ -33,10 +33,7 @@
         <module>shardingsphere-single-table</module>
         <module>shardingsphere-authority</module>
         <module>shardingsphere-transaction</module>
-<<<<<<< HEAD
+        <module>shardingsphere-schedule</module>
         <module>shardingsphere-parser</module>
-=======
-        <module>shardingsphere-schedule</module>
->>>>>>> 22d8526c
     </modules>
 </project>