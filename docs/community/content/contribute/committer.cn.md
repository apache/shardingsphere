+++
title = "提交者指南"
weight = 4
chapter = true
+++

## 提交者提名

ShardingSphere 社区遵循[Apache Community’s process](http://community.apache.org/newcommitter.html) 来接收新的提交者。
当您积极地参与ShardingSphere社区之后，项目管理委员会和项目官方提交者会根据您的表现发起吸纳您成为官方提交者和项目管理委员会成员的流程。

## 提交者责任

 - 开发新功能；
 - 代码重构；
 - 及时和可靠的评审 Pull Request；
 - 思考和接纳新特性请求；
 - 解答问题；
 - 维护文档和代码示例；
 - 改进流程和工具；
 - 引导新的参与者融入社区。

## 日常工作

<<<<<<< HEAD
1. 每周负责轮值的 Committer 需要每天查看社区待处理的Pull Request 和 Issue 列表，负责问题的处理：

 - 包括标记 issue，回复 issue，关闭 issue 等；
 - 将 issue 分配至熟悉该模块的贡献者；
 - 轮值周期为一周。
=======
1. Committer需要每天查看社区待处理的Pull Request和Issue列表，负责问题的处理：

 - 包括标记issue，回复issue，关闭issue等；
 - 将issue分配至熟悉该模块的贡献者；
>>>>>>> 404c7baa

2. Assignee 在被分配 issue 后，需要进行如下判断：

 - 判断是否是长期 issue，如是，则标记为 pending；
 - 判断 issue 类型，如：bug，enhancement，discussion 等；
 - 标记 Milestone。

3. Committer 提交的 PR，需要根据PR类型和当前发布的周期标注 Label 和 Milestone。

<<<<<<< HEAD
4. Committer review PR 时，可以进行 squash and merge to master 的操作, 如果有问题可以加上 change request 或者@相关人员协助处理。

### 轮值顺序表

| 序列 | 开始时间 | 姓名   | GitHub ID     |
| ----- | ------------- | ------ | ------------- |
| 1     | 2021/8/16     | 潘娟 | tristaZero    |
| 2     | 2021/8/23     | 欧阳文 | avalon566     |
| 3     | 2021/8/30     | 蒋晓峰 | SteNicholas   |
| 4     | 2021/9/6      | 江龙滔 | RaigorJiang   |
| 5     | 2021/9/13     | 孟浩然 | menghaoranss  |
| 6     | 2021/9/20     | 端正强 | strongduanmu  |
| 7     | 2021/9/27     | 孙念君 | taojintianxia |
| 8     | 2021/10/4     | 孙念君 | taojintianxia |
| 9     | 2021/10/11    | 钟红胜 | sandynz       |
| 10    | 2021/10/18    | 兰城翔 | lanchengx     |
| 11    | 2021/10/25    | 吴伟杰 | TeslaCN       |
| 12    | 2021/11/1     | 蒋平川 | dachuan9e     |
| 13    | 2021/11/8     | 姜茂林 | jiangML       |
| 14    | 2021/11/15    | 陆敬尚 | jingshanglu   |
| 15    | 2021/11/22    | 赵锦超 | zjcnb         |
| 16    | 2021/11/29    | 陈出新 | tuichenchuxin |
| 17    | 2021/12/6     | 王波 | wbtlb         |
| 18    | 2021/12/13    | 武建东 | wujiandong    |
| 19    | 2021/12/20    | 侯阳 | soulasuna     |
| 20    | 2021/12/27    | 王小满 | wgy8283335    |
=======
4. Committer review PR时，可以进行squash and merge to master的操作, 如果有问题可以加上change request或者@相关人员协助处理。
>>>>>>> 404c7baa
<|MERGE_RESOLUTION|>--- conflicted
+++ resolved
@@ -7,7 +7,7 @@
 ## 提交者提名
 
 ShardingSphere 社区遵循[Apache Community’s process](http://community.apache.org/newcommitter.html) 来接收新的提交者。
-当您积极地参与ShardingSphere社区之后，项目管理委员会和项目官方提交者会根据您的表现发起吸纳您成为官方提交者和项目管理委员会成员的流程。
+当您积极地参与 ShardingSphere 社区之后，项目管理委员会和项目官方提交者会根据您的表现发起吸纳您成为官方提交者和项目管理委员会成员的流程。
 
 ## 提交者责任
 
@@ -22,18 +22,15 @@
 
 ## 日常工作
 
-<<<<<<< HEAD
 1. 每周负责轮值的 Committer 需要每天查看社区待处理的Pull Request 和 Issue 列表，负责问题的处理：
 
  - 包括标记 issue，回复 issue，关闭 issue 等；
  - 将 issue 分配至熟悉该模块的贡献者；
  - 轮值周期为一周。
-=======
-1. Committer需要每天查看社区待处理的Pull Request和Issue列表，负责问题的处理：
+1. Committer 需要每天查看社区待处理的 Pull Request 和 Issue 列表，负责问题的处理：
 
- - 包括标记issue，回复issue，关闭issue等；
- - 将issue分配至熟悉该模块的贡献者；
->>>>>>> 404c7baa
+ - 包括标记 issue，回复 issue，关闭 issue 等；
+ - 将 issue 分配至熟悉该模块的贡献者；
 
 2. Assignee 在被分配 issue 后，需要进行如下判断：
 
@@ -43,7 +40,6 @@
 
 3. Committer 提交的 PR，需要根据PR类型和当前发布的周期标注 Label 和 Milestone。
 
-<<<<<<< HEAD
 4. Committer review PR 时，可以进行 squash and merge to master 的操作, 如果有问题可以加上 change request 或者@相关人员协助处理。
 
 ### 轮值顺序表
@@ -70,6 +66,5 @@
 | 18    | 2021/12/13    | 武建东 | wujiandong    |
 | 19    | 2021/12/20    | 侯阳 | soulasuna     |
 | 20    | 2021/12/27    | 王小满 | wgy8283335    |
-=======
-4. Committer review PR时，可以进行squash and merge to master的操作, 如果有问题可以加上change request或者@相关人员协助处理。
->>>>>>> 404c7baa
+
+4. Committer review PR 时，可以进行 squash and merge to master 的操作, 如果有问题可以加上 change request 或者@相关人员协助处理。