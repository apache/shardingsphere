body{
    font-family: 'roboto,sans-serif';
    letter-spacing: .33px;
    font-weight: 400;
    text-rendering: optimizeLegibility;
    -webkit-font-smoothing: antialiased;
}
.wrap{
    max-width: 1440px;
    margin: 0 auto;
    display: flex;
}

header{
    background-color: #F7F7FB;
    height: 80px;
}

header .wrap{
    justify-content: space-between;
    align-items: center;
    height: 80px;
    padding: 0 20px 0 20px;
}

header li a{
    color:#393C4E;
}

header .select-style{
    width: 80px;
}
header .select-style svg{
    fill:#000;
}

header img{
    height: 38px;
}

header li{list-style: none;}
header .select-style select{
    color:#000;
}

#body img,
#body .video-container {
    margin: auto;
    text-align: left;
    display: inherit;
    max-width: 100%;
    
    /* set img size */
}

#sidebar{
    width:350px;
    position: sticky;
    flex: 350px 0 0;
    padding:0 16px 0 16px;
    background-color: transparent;
    bottom:initial;
    font-weight: 400!important;
    z-index: 2;
}

#header-wrapper{
    position:sticky;
    background-color: #fff;
    border-bottom: none;
    padding:0;
    top:0px;
}

.searchbox{
    height: 48px;
    background-color: #F7F8FA;
    border-color: #F7F8FA;
    border-radius: 8px;
}

.searchbox input{
    height: 48px;
    color:#000;
    box-shadow: none;
}

.searchbox label,.searchbox span{
    color:#6B6D7A;
    top:10px;
}
.searchbox span:hover{
    color:#6B6D7A;
}

#sidebar a{
    color:#000;
}

#sidebar a:hover{
    color:#F6651C;
}

#sidebar ul li a{
   margin-bottom: .625rem;
}

#sidebar ul li.active > a{
    color: #F6651C!important;
}

#sidebar ul.topics > li > a{
    font-size: 1rem;
}

#sidebar .highlightable{
    position:sticky;
    top:48px;
}

#sidebar ul.topics > li.parent, #sidebar ul.topics > li.active{
    background-color: #fff;
}

#sidebar ul.topics > li > a b{
    font-weight: 400;
    opacity: 1;
}

#sidebar ul li i{
    position: relative;
    top:3px;
}

#sidebar a.padding{
    display: block;
    width: 224px;
    height: 48px;
    border-radius: 8px 8px 8px 8px;
    opacity: 1;
    border: 2px solid #3A49CF;
    text-align: center;
    line-height: 45px;
    color:#3A49CF;
    font-size: 16px;
    margin:24px  auto 0;
    font-weight: bold;
}

#sidebar a.padding:hover{
    color:#F6651C;
    border-color: #F6651C;
}

#body{
    margin-left:0;
    min-width: 15em;
    flex-grow: 1;
}

#body .padding{padding:1rem;}

#chapter p {
    text-align: left;
}

#chapter #body-inner{
    max-width: 95%;
    
}

#body-inner{
    padding-right: 250px;
}

#chapter img{
    /* background-color: #F3F4F6;
    padding:10px;
    border-radius: 41px; */
}

#TableOfContents{
    position: fixed;
    left: 50%;
    width: 230px;
    transform: translateX(calc(85% + 280px));
    transition: top .1s ease;
    top:160px;
    padding-left: 20px!important;
}

#TableOfContents.sticky{
    top: 63px;
}


#TableOfContents li{
    list-style: none;
}
#TableOfContents a.active{
    color:#F6651C;
}
#TableOfContents>ul{font-size: 1rem;padding-left:0}
#TableOfContents > ul > li > a{padding: 0;font-weight: bold;}
#TableOfContents>ul>li{list-style: outside;}
#TableOfContents>ul>li>a:before{
    display: none;
}
#TableOfContents>ul>li:first-child{
    margin-top:0;
}
#TableOfContents>ul>li>ul{
    font-size: 0.875rem;
    position: relative;
    padding-left: 17px;
}
#TableOfContents>ul>li>ul:before{
    content:' ';
    border-left: 1px solid #C4C4C4;
    position:absolute;
    left:2px;
    height: 100%;
}
#TableOfContents>ul>li>ul>li>a{
    position: relative;
}
#TableOfContents>ul>li>ul>li>a.active{
    color:#F6651C;
}
#TableOfContents>ul>li>ul>li>a.active::before{
    border-color:#F6651C ;
    background-color: #F6651C;
}
#TableOfContents>ul>li>ul>li>a::before{
    content:'';
    width: 10px;
    height: 10px;
    border-radius: 100%;
    border:1px solid #C4C4C4;
    position: absolute;
    left:-20px;
    top:3px;
    background-color: #fff;
}
#TableOfContents>ul>li>ul>li>a:hover:before{
    border-color:#F6651C ;
    background-color: #F6651C;
}
#TableOfContents>ul li{
    margin:1.5em 0 1em;
}

#chapter table em{font-style: normal;}

a{
    color:#6B6D7A
}
a:hover{
    color: #F6651C;
}
#body a.highlight:after{
    background-color: #F6651C;
}

#top-bar{
    background-color: #F7F7FB;
}

#body #navigation{
    max-width: 95%;
    margin:0 auto 3rem;
    display: flex;
    justify-content: space-between;
    padding-right:245px;
}

#chapter #body-inner{
    padding-bottom: 0rem;
    margin-bottom: 0rem;
}

#body .nav{
    position:static;
    width: 7rem;
    font-size: 16px;
    line-height: 26px;
    font-weight: bold;
    color:#3A49CF;
}
#body .nav-prev{
    text-align: left;
}
#body .nav-prev i{padding-right: 7px;}
#body .nav-next{
    text-align: right;
}
#body .nav:hover{
    background:transparent;
}

#body .nav i{
    padding-top:3px;
}


h1, h2, h3, h4, h5, h6{font-weight: bold;font-family:'roboto,sans-serif' ;}
h1{
    text-align: left;
}

h2{
    margin:2rem 0 1rem;
}
h2:first-of-type{
    margin-top:0;
}

table{
    table-layout: fixed;
}
<<<<<<< HEAD
table td,p,code{
    word-break:break-all;
    white-space: inherit;
=======
table td,table td code{
    word-break:break-all;
>>>>>>> d2bbe25b
}

.icon-1{
    position:fixed;
    top:659px;
    width: 50px;
    height: 24px;
    left:50%;
    background:url('../img/icon-1.png') no-repeat;
    background-size: contain;
    transform: translate(554px, 0);
    animation: mymove 5s ease infinite;
}
.icon-2{
    position: fixed;
    top:862px;
    left:50%;
    width: 30px;
    height: 30px;
    background:url('../img/icon-2.png') no-repeat;
    background-size: contain;
    transform: translateX(-540px);
    animation: mymove2 5s ease .5s infinite;
}
.icon-3{
    position:fixed;
    /* top:1020px; */
    bottom:80px;
    width: 150px;
    height: 31px;
    left:50%;
    background:url('../img/icon-3.png') no-repeat;
    background-size: contain;
    transform: translateX(525px);
    animation: mymove3 5s ease 1s infinite;
}

@media only all and (min-width: 48em) and (max-width: 89.99em) {
    #TableOfContents{
        right: 1rem;
        transform: translateX(0);
        left:auto;
    }
}
@media only all and (min-width: 48em) and (max-width: 59.938em) {
    body #chapter h1 {
        font-size: 3rem;
    }
    #body-inner{padding-right: 0;}
    #TableOfContents{
        position: static;
        transform: translateX(0);
    }
    #body #navigation{padding-right: 0;}
    .icon-3,.icon-2,.icon-1{display: none;}
}
@media only all and (max-width: 59.938em){
    #body #navigation{padding-right: 0;}
}
@media only all and (max-width: 47.938em) {
    header .wrap{
        padding: 0 20px;
    }
    body #chapter h1 {
        font-size: 2rem;
    }
    #sidebar{
        position: fixed;
        left:-300px;
        width: 300px;
        padding-left: 16px;
    }

    .sidebar-hidden #body{
        margin-left: 300px;
    }

    #body{
        min-width: 8rem;
    }

    #body-inner{padding-right: 0;}
    #TableOfContents{
        position: static;
        transform: translateX(0);
    }
    .icon-3,.icon-2,.icon-1{display: none;}
}

@keyframes mymove {
    0%{
        transform: translate(554px, 0);
    }
    50%{
        transform: translate(554px, 20px);
    }
    100%{
        transform: translate(554px, 0);
    }
}

@keyframes mymove2 {
    0%{
        transform: translate(-540px, 0);
    }
    50%{
        transform: translate(-540px, 20px);
    }
    100%{
        transform: translate(-540px, 0);
    }
}

@keyframes mymove3 {
    0%{
        transform: translate(525px, 0);
    }
    50%{
        transform: translate(525px, 20px);
    }
    100%{
        transform: translate(525px, 0);
    }
}<|MERGE_RESOLUTION|>--- conflicted
+++ resolved
@@ -318,14 +318,10 @@
 table{
     table-layout: fixed;
 }
-<<<<<<< HEAD
+
 table td,p,code{
     word-break:break-all;
     white-space: inherit;
-=======
-table td,table td code{
-    word-break:break-all;
->>>>>>> d2bbe25b
 }
 
 .icon-1{
