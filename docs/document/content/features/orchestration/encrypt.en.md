--- conflicted
+++ resolved
@@ -25,31 +25,18 @@
 1. When the new business start to launch, and the security department stipulates that the sensitive information related to users, such as banks and mobile phone numbers, should be encrypted and stored in the database, and then decrypted when used. Because it is a brand new system, there is no inventory data cleaning problem, so the implementation is relatively simple.
 
 2. For the service has been launched, and plaintext has been stored in the database before. The relevant department suddenly needs to encrypt the data from the on-line business. This scenario generally needs to deal with three issues as followings:
-<<<<<<< HEAD
-__
-   a) How to encrypt the historical data, a.k.a.s wash number.
+
+   a) How to encrypt the historical data, a.k.a.s clean data.
 
    b) How to encrypt the newly added data and store it in the database without changing the business SQL and logic; then decrypt the taken out data when use it.
 
-   c) How to securely, seamlessly and transparently migrate business systems between plaintext and ciphertext data
-=======
-
-   a) How to encrypt the historical data, a.k.a.s clean data.
-
-   b) How to encrypt the newly added data and store it in the database without changing the business SQL and logic; then decrypt the taken out data when use it.
-
    c) How to securely, seamlessly and transparently migrate plaintext and ciphertext data between business systems
->>>>>>> 6c91bfe3
 
 ## Detailed Process
 
 ### Overall Architecture
 
-<<<<<<< HEAD
-Encrypt-JDBC provided by ShardingSphere are deployed with business code. Business parties need to perform JDBC programming for Encrypt-JDBC. Since Encrypt-JDBC implements all JDBC standard interfaces, business codes can be used without additional modification. At this time, Encrypt-JDBC is responsible for all interactions between the business code and the database. Business only needs to provide encryption rules. ** As a bridge between the business code and the underlying database, Encrypt-JDBC can intercept user behavior and interact with the database after transforming the user behavior. **
-=======
 Encrypt-JDBC provided by ShardingSphere are deployed with business codes. Business parties need to perform JDBC programming for Encrypt-JDBC. Since Encrypt-JDBC implements all JDBC standard interfaces, business codes can be used without additional modification. At this time, Encrypt-JDBC is responsible for all interactions between the business code and the database. Business only needs to provide encryption rules. ** As a bridge between the business code and the underlying database, Encrypt-JDBC can intercept user behavior and interact with the database after transforming the user behavior. **
->>>>>>> 6c91bfe3
 ![1](https://shardingsphere.apache.org/document/current/img/encrypt/1_en.png)
 
 Encrypt-JDBC intercepts SQL initiated by user, analyzes and understands SQL behavior through the SQL syntax parser.According to the encryption rules passed by the user, find out the fields that need to be encrypted/decrypt and the encryptor/decryptor  used to encrypt/decrypt the target fields, and then interact with the underlying database.ShardingSphere will encrypt the plaintext requested by the user and store it in the underlying database; and when the user queries, the ciphertext will be taken out of the database for decryption and returned to the end user.ShardingSphere shields the encryption of data, so that users do not need to perceive the process of parsing SQL, data encryption, and data decryption, just like using ordinary data.
