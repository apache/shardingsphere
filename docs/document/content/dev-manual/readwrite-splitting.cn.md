--- conflicted
+++ resolved
@@ -7,10 +7,7 @@
 
 ## SPI 接口
 
-<<<<<<< HEAD
 ### ReadQueryLoadBalanceAlgorithm
-=======
->>>>>>> c839114d
 
 | *SPI 名称*                                 | *详细说明*              |
 | ----------------------------------------- | ----------------------- |
