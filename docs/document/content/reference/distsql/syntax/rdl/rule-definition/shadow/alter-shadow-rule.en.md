--- conflicted
+++ resolved
@@ -40,8 +40,6 @@
   identifier
 
 shadowAlgorithmType ::=
-<<<<<<< HEAD
-=======
   string
 
 propertiesDefinition ::=
@@ -52,7 +50,6 @@
 
 value ::=
   literal
->>>>>>> 731b174a
 ```
 {{% /tab %}}
 {{% tab name="Railroad diagram" %}}
