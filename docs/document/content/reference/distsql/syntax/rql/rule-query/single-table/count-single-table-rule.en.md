--- conflicted
+++ resolved
@@ -9,13 +9,9 @@
 
 ### Syntax
 
-<<<<<<< HEAD
 {{< tabs >}}
 {{% tab name="Grammar" %}}
-```
-=======
 ```sql
->>>>>>> 731b174a
 CountSingleTableRule::=
   'COUNT' 'SINGLE_TABLE' 'RULE' ('FROM' databaseName)?
   
