+++
title = "SHOW SHARDING TABLE RULES USED AUDITOR"
weight = 13

+++

### Description

`SHOW SHARDING TABLE RULES USED ALGORITHM` syntax is used to query sharding rules used specified sharding auditor in specified logical database

### Syntax

<<<<<<< HEAD
{{< tabs >}}
{{% tab name="Grammar" %}}
```
=======
```sql
>>>>>>> 731b174a
ShowShardingTableRulesUsedAuditor::=
  'SHOW' 'SHARDING' 'TABLE' 'RULES' 'USED' 'AUDITOR' AuditortorName ('FROM' databaseName)?

AuditortorName ::=
  identifier

databaseName ::=
  identifier
```
{{% /tab %}}
{{% tab name="Railroad diagram" %}}
<iframe frameborder="0" name="diagram" id="diagram" width="100%" height="100%"></iframe>
{{% /tab %}}
{{< /tabs >}}

### Supplement

- When databaseName is not specified, the default is the currently used DATABASE. If DATABASE is not used, No database selected will be prompted.

### Return value description

| Columns     | Descriptions       |
| ------------| -------------------|
| type        | Sharding rule type |
| name        | Sharding rule name |

### Example

- Query sharding table rules for the specified sharding auditor in spicified logical database

```sql
SHOW SHARDING TABLE RULES USED AUDITOR sharding_key_required_auditor FROM sharding_db;
```

```sql
mysql> SHOW SHARDING TABLE RULES USED AUDITOR sharding_key_required_auditor FROM sharding_db;
+-------+---------+
| type  | name    |
+-------+---------+
| table | t_order |
+-------+---------+
1 row in set (0.00 sec)
```

- Query sharding table rules for specified sharding auditor in the current logical database

```sql
SHOW SHARDING TABLE RULES USED AUDITOR sharding_key_required_auditor;
```

```sql
mysql> SHOW SHARDING TABLE RULES USED AUDITOR sharding_key_required_auditor;
+-------+---------+
| type  | name    |
+-------+---------+
| table | t_order |
+-------+---------+
1 row in set (0.00 sec)
```

### Reserved word

`SHOW`, `SHARDING`, `TABLE`, `RULES`, `USED`, `AUDITOR`, `FROM`

### Related links

- [Reserved word](/en/reference/distsql/syntax/reserved-word/)<|MERGE_RESOLUTION|>--- conflicted
+++ resolved
@@ -10,13 +10,9 @@
 
 ### Syntax
 
-<<<<<<< HEAD
 {{< tabs >}}
 {{% tab name="Grammar" %}}
-```
-=======
 ```sql
->>>>>>> 731b174a
 ShowShardingTableRulesUsedAuditor::=
   'SHOW' 'SHARDING' 'TABLE' 'RULES' 'USED' 'AUDITOR' AuditortorName ('FROM' databaseName)?
 
