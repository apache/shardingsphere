+++
title = "SHOW ENCRYPT TABLE RULE"
weight = 3
+++

### Description

The `SHOW ENCRYPT RULE` syntax is used to query encrypt rules for specified table in specified database.

### Syntax

<<<<<<< HEAD
{{< tabs >}}
{{% tab name="Grammar" %}}
```
=======
```sql
>>>>>>> 731b174a
ShowEncryptTableRule::=
  'SHOW' 'ENCRYPT' 'TABLE' 'RULE' tabeName ('FROM' databaseName)?

tableName ::=
  identifier

databaseName ::=
  identifier
```
{{% /tab %}}
{{% tab name="Railroad diagram" %}}
<iframe frameborder="0" name="diagram" id="diagram" width="100%" height="100%"></iframe>
{{% /tab %}}
{{< /tabs >}}

### Supplement

- When `databaseName` is not specified, the default is the currently used `DATABASE`. If `DATABASE` is not used, `No database selected` will be prompted.

### Return value description

| Column                    | Description                               |
| ------------------------- |-------------------------------------------|
| table                     | Logical table name                        |
| logic_column              | Logical column name                       |
| cipher_column             | Ciphertext column name                    |
| plain_column              | Plaintext column name                     |
| assisted_query_column     | Assisted query column name                |
| like_query_column         | Like query column name                    |
| encryptor_type            | Encryption algorithm type                 |
| encryptor_props           | Encryption algorithm parameter            |
| assisted_query_type       | Assisted query algorithm type             |
| assisted_query_props      | Assisted query algorithm parameter        |
| like_query_type           | Like query algorithm type                 |
| like_query_props          | Like query algorithm parameter            |
| query_with_cipher_column  | Whether to use encrypted column for query |




### Example

- Query encrypt rules for specified table in specified database.

```sql
SHOW ENCRYPT TABLE RULE t_encrypt FROM test1;
```

```sql
mysql> SHOW ENCRYPT TABLE RULE t_encrypt FROM test1;
+-----------+--------------+---------------+--------------+-----------------------+-------------------+----------------+-------------------------+---------------------+----------------------+-----------------+------------------+--------------------------+
| table     | logic_column | cipher_column | plain_column | assisted_query_column | like_query_column | encryptor_type | encryptor_props         | assisted_query_type | assisted_query_props | like_query_type | like_query_props | query_with_cipher_column |
+-----------+--------------+---------------+--------------+-----------------------+-------------------+----------------+-------------------------+---------------------+----------------------+-----------------+------------------+--------------------------+
| t_encrypt | pwd          | pwd_cipher    | pwd_plain    |                       |                   | AES            | aes-key-value=123456abc |                     |                      |                 |                  | true                     |
+-----------+--------------+---------------+--------------+-----------------------+-------------------+----------------+-------------------------+---------------------+----------------------+-----------------+------------------+--------------------------+
1 row in set (0.01 sec)
```

- Query encrypt rules for specified table in current database.

```sql
SHOW ENCRYPT TABLE RULE t_encrypt;
```

```sql
mysql> SHOW ENCRYPT TABLE RULE t_encrypt;
+-----------+--------------+---------------+--------------+-----------------------+-------------------+----------------+-------------------------+---------------------+----------------------+-----------------+------------------+--------------------------+
| table     | logic_column | cipher_column | plain_column | assisted_query_column | like_query_column | encryptor_type | encryptor_props         | assisted_query_type | assisted_query_props | like_query_type | like_query_props | query_with_cipher_column |
+-----------+--------------+---------------+--------------+-----------------------+-------------------+----------------+-------------------------+---------------------+----------------------+-----------------+------------------+--------------------------+
| t_encrypt | pwd          | pwd_cipher    | pwd_plain    |                       |                   | AES            | aes-key-value=123456abc |                     |                      |                 |                  | true                     |
+-----------+--------------+---------------+--------------+-----------------------+-------------------+----------------+-------------------------+---------------------+----------------------+-----------------+------------------+--------------------------+
1 row in set (0.01 sec)
```

### Reserved word

`SHOW`, `ENCRYPT`, `TABLE`, `RULE`, `FROM`

### Related links

- [Reserved word](/en/reference/distsql/syntax/reserved-word/)<|MERGE_RESOLUTION|>--- conflicted
+++ resolved
@@ -9,13 +9,9 @@
 
 ### Syntax
 
-<<<<<<< HEAD
 {{< tabs >}}
 {{% tab name="Grammar" %}}
-```
-=======
 ```sql
->>>>>>> 731b174a
 ShowEncryptTableRule::=
   'SHOW' 'ENCRYPT' 'TABLE' 'RULE' tabeName ('FROM' databaseName)?
 
