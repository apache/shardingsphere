+++
title = "ALTER TRAFFIC RULE"
weight = 8
+++

## 描述

`ALTER TRAFFIC RULE` 语法用于修改双路由规则

### 语法定义

{{< tabs >}}
{{% tab name="语法" %}}
```sql
AlterTrafficRule ::=
  'ALTER' 'TRAFFIC' 'RULE'  '(' 'LABELS' '(' lableName ')' ',' trafficAlgorithmDefinition ',' loadBalancerDefinition ')'

lableName ::=
  identifier

<<<<<<< HEAD
trafficAlgorithmDefination ::=
  'TRAFFIC_ALGORITHM' '(' 'TYPE' '(' 'NAME' '=' trafficAlgorithmTypeName (',' 'PROPERTIES' '(' key '=' value (',' key '=' value)* ')')? ')' ')'

loadBalancerDefination ::=
  'LOAD_BALANCER' '(' 'TYPE' '(' 'NAME' '=' loadBalancerName (',' 'PROPERTIES' '(' key '=' value (',' key '=' value)* ')')? ')' ')'
=======
trafficAlgorithmDefinition ::=
  'TRAFFIC_ALGORITHM' '(' 'TYPE' '(' 'NAME' '=' trafficAlgorithmTypeName (',' propertiesDefinition)? ')' ')'

loadBalancerDefinition ::=
  'LOAD_BALANCER' '(' 'TYPE' '(' 'NAME' '=' loadBalancerName (',' propertiesDefinition)? ')' ')'

propertiesDefinition ::=
  'PROPERTIES' '(' key '=' value (',' key '=' value)* ')'
>>>>>>> 731b174a

trafficAlgorithmTypeName ::=
  string

loadBalancerTypeName ::=
  string

key ::= 
  string

value ::=
<<<<<<< HEAD
  string

=======
  literal
>>>>>>> 731b174a
```
{{% /tab %}}
{{% tab name="铁路图" %}}
<iframe frameborder="0" name="diagram" id="diagram" width="100%" height="100%"></iframe>
{{% /tab %}}
{{< /tabs >}}

### 补充说明

- `TRAFFIC_ALGORITHM` 支持 `SQL_MATCH` 与 `SQL_HINT` 两种类型

- `LOAD_BALANCER` 支持 `RANDOM` 与 `ROUND_ROBIN` 两种类型

### 示例

- 修改双路由规则

```sql
ALTER TRAFFIC RULE sql_match_traffic ( 
  LABELS (OLTP),
  TRAFFIC_ALGORITHM(TYPE(NAME="SQL_MATCH",PROPERTIES("sql" = "SELECT * FROM t_order WHERE order_id = 1; UPDATE t_order SET order_id = 5;"))),
  LOAD_BALANCER(TYPE(NAME="RANDOM")));
```

### 保留字

`ALTER`、`TRAFFIC`、`RULE`、`LABELS`、`TYPE`、`NAME`、`PROPERTIES`、`TRAFFIC_ALGORITHM`、`LOAD_BALANCER`

### 相关链接

- [保留字](/cn/reference/distsql/syntax/reserved-word/)<|MERGE_RESOLUTION|>--- conflicted
+++ resolved
@@ -18,13 +18,6 @@
 lableName ::=
   identifier
 
-<<<<<<< HEAD
-trafficAlgorithmDefination ::=
-  'TRAFFIC_ALGORITHM' '(' 'TYPE' '(' 'NAME' '=' trafficAlgorithmTypeName (',' 'PROPERTIES' '(' key '=' value (',' key '=' value)* ')')? ')' ')'
-
-loadBalancerDefination ::=
-  'LOAD_BALANCER' '(' 'TYPE' '(' 'NAME' '=' loadBalancerName (',' 'PROPERTIES' '(' key '=' value (',' key '=' value)* ')')? ')' ')'
-=======
 trafficAlgorithmDefinition ::=
   'TRAFFIC_ALGORITHM' '(' 'TYPE' '(' 'NAME' '=' trafficAlgorithmTypeName (',' propertiesDefinition)? ')' ')'
 
@@ -33,7 +26,6 @@
 
 propertiesDefinition ::=
   'PROPERTIES' '(' key '=' value (',' key '=' value)* ')'
->>>>>>> 731b174a
 
 trafficAlgorithmTypeName ::=
   string
@@ -45,12 +37,7 @@
   string
 
 value ::=
-<<<<<<< HEAD
-  string
-
-=======
   literal
->>>>>>> 731b174a
 ```
 {{% /tab %}}
 {{% tab name="铁路图" %}}
