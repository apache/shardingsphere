+++
<<<<<<< HEAD
pre = "<b>7.6. </b>"
=======
pre = "<b>7.9. </b>"
>>>>>>> 1d2ffd72
title = "数据加密"
weight = 9
+++

## 处理流程详解

Apache ShardingSphere 通过对用户输入的 SQL 进行解析，并依据用户提供的加密规则对 SQL 进行改写，从而实现对原文数据进行加密，并将原文数据（可选）及密文数据同时存储到底层数据库。
在用户查询数据时，它仅从数据库中取出密文数据，并对其解密，最终将解密后的原始数据返回给用户。
Apache ShardingSphere 自动化 & 透明化了数据加密过程，让用户无需关注数据加密的实现细节，像使用普通数据那样使用加密数据。
此外，无论是已在线业务进行加密改造，还是新上线业务使用加密功能，Apache ShardingSphere 都可以提供一套相对完善的解决方案。

### 整体架构

![1](https://shardingsphere.apache.org/document/current/img/encrypt/1.png)

加密模块将用户发起的 SQL 进行拦截，并通过 SQL 语法解析器进行解析、理解 SQL 行为，再依据用户传入的加密规则，找出需要加密的字段和所使用的加解密算法对目标字段进行加解密处理后，再与底层数据库进行交互。
Apache ShardingSphere 会将用户请求的明文进行加密后存储到底层数据库；并在用户查询时，将密文从数据库中取出进行解密后返回给终端用户。
通过屏蔽对数据的加密处理，使用户无需感知解析 SQL、数据加密、数据解密的处理过程，就像在使用普通数据一样使用加密数据。

### 加密规则

在详解整套流程之前，我们需要先了解下加密规则与配置，这是认识整套流程的基础。加密配置主要分为四部分：数据源配置，加密算法配置，加密表配置以及查询属性配置，其详情如下图所示：

![2](https://shardingsphere.apache.org/document/current/img/encrypt/2.png)

**数据源配置**：指数据源配置。

**加密算法配置**：指使用什么加密算法进行加解密。目前 ShardingSphere 内置了五种加解密算法：AES，MD5，RC4，SM3 和 SM4。用户还可以通过实现 ShardingSphere 提供的接口，自行实现一套加解密算法。

**加密表配置**：用于告诉 ShardingSphere 数据表里哪个列用于存储密文数据（cipherColumn）、使用什么算法加解密（encryptorName）、哪个列用于存储辅助查询数据（assistedQueryColumn）、使用什么算法加解密（assistedQueryEncryptorName）、哪个列用于存储明文数据（plainColumn）以及用户想使用哪个列进行 SQL 编写（logicColumn）。

>  如何理解 `用户想使用哪个列进行 SQL 编写（logicColumn）`？
>
> 我们可以从加密模块存在的意义来理解。加密模块最终目的是希望屏蔽底层对数据的加密处理，也就是说我们不希望用户知道数据是如何被加解密的、如何将明文数据存储到 plainColumn，将密文数据存储到 cipherColumn，将辅助查询数据存储到 assistedQueryColumn。
换句话说，我们不希望用户知道 plainColumn、cipherColumn 和 assistedQueryColumn 的存在和使用。
所以，我们需要给用户提供一个概念意义上的列，这个列可以脱离底层数据库的真实列，它可以是数据库表里的一个真实列，也可以不是，从而使得用户可以随意改变底层数据库的 plainColumn、cipherColumn 和 assistedQueryColumn 的列名。
或者删除 plainColumn，选择永远不再存储明文，只存储密文。
只要用户的 SQL 面向这个逻辑列进行编写，并在加密规则里给出 logicColumn 和 plainColumn、cipherColumn、assistedQueryColumn 之间正确的映射关系即可。
>
> 为什么要这么做呢？答案在文章后面，即为了让已上线的业务能无缝、透明、安全地进行数据加密迁移。

**查询属性的配置**：当底层数据库表里同时存储了明文数据、密文数据后，该属性开关用于决定是直接查询数据库表里的明文数据进行返回，还是查询密文数据通过 Apache ShardingSphere 解密后返回。该属性开关支持表级别和整个规则级别配置，表级别优先级最高。

### 加密处理过程

举例说明，假如数据库里有一张表叫做 `t_user`，这张表里实际有两个字段 `pwd_plain`，用于存放明文数据、`pwd_cipher`，用于存放密文数据、`pwd_assisted_query`，用于存放辅助查询数据，同时定义 logicColumn 为 `pwd`。
那么，用户在编写 SQL 时应该面向 logicColumn 进行编写，即 `INSERT INTO t_user SET pwd = '123'`。
Apache ShardingSphere 接收到该 SQL，通过用户提供的加密配置，发现 `pwd` 是 logicColumn，于是便对逻辑列及其对应的明文数据进行加密处理。
**Apache ShardingSphere 将面向用户的逻辑列与面向底层数据库的明文列和密文列进行了列名以及数据的加密映射转换。** 
如下图所示：

![3](https://shardingsphere.apache.org/document/current/img/encrypt/3.png)

即依据用户提供的加密规则，将用户 SQL 与底层数据表结构割裂开来，使得用户的 SQL 编写不再依赖于真实的数据库表结构。
而用户与底层数据库之间的衔接、映射、转换交由 Apache ShardingSphere 进行处理。

下方图片展示了使用加密模块进行增删改查时，其中的处理流程和转换逻辑，如下图所示。

![4](https://shardingsphere.apache.org/document/current/img/encrypt/4.png)

## 解决方案详解

在了解了 Apache ShardingSphere 加密处理流程后，即可将加密配置、加密处理流程与实际场景进行结合。
所有的设计开发都是为了解决业务场景遇到的痛点。那么面对之前提到的业务场景需求，又应该如何使用 Apache ShardingSphere 这把利器来满足业务需求呢？

### 新上线业务

业务场景分析：新上线业务由于一切从零开始，不存在历史数据清洗问题，所以相对简单。

解决方案说明：选择合适的加密算法，如 AES 后，只需配置逻辑列（面向用户编写 SQL ）和密文列（数据表存密文数据）即可，**逻辑列和密文列可以相同也可以不同**。建议配置如下（YAML 格式展示）：

```yaml
-!ENCRYPT
  encryptors:
    aes_encryptor:
      type: AES
      props:
        aes-key-value: 123456abc
  tables:
    t_user:
      columns:
        pwd:
          cipherColumn: pwd_cipher
          encryptorName: aes_encryptor
          assistedQueryColumn: pwd_assisted_query
          assistedQueryEncryptorName: pwd_assisted_query_cipher
          queryWithCipherColumn: true
```

使用这套配置， Apache ShardingSphere 只需将 logicColumn 和 cipherColumn，assistedQueryColumn 进行转换，底层数据表不存储明文，只存储了密文，这也是安全审计部分的要求所在。
如果用户希望将明文、密文一同存储到数据库，只需添加 plainColumn 配置即可。整体处理流程如下图所示：

![5](https://shardingsphere.apache.org/document/current/img/encrypt/5.png)

### 已上线业务改造

业务场景分析：由于业务已经在线上运行，数据库里必然存有大量明文历史数据。现在的问题是如何让历史数据得以加密清洗、如何让增量数据得以加密处理、如何让业务在新旧两套数据系统之间进行无缝、透明化迁移。

解决方案说明：在提供解决方案之前，我们先来头脑风暴一下：首先，既然是旧业务需要进行加密改造，那一定存储了非常重要且敏感的信息。这些信息含金量高且业务相对基础重要。
不应该采用停止业务禁止新数据写入，再找个加密算法把历史数据全部加密清洗，再把之前重构的代码部署上线，使其能把存量和增量数据进行在线加密解密。

那么另一种相对安全的做法是：重新搭建一套和生产环境一模一样的预发环境，然后通过相关迁移洗数工具把生产环境的**存量原文数据**加密后存储到预发环境，
而**新增数据**则通过例如 MySQL 主从复制及业务方自行开发的工具加密后存储到预发环境的数据库里，再把重构后可以进行加解密的代码部署到预发环境。
这样生产环境是一套**以明文为核心的查询修改**的环境；预发环境是一套**以密文为核心加解密查询修改**的环境。
在对比一段时间无误后，可以夜间操作将生产流量切到预发环境中。
此方案相对安全可靠，只是时间、人力、资金、成本较高，主要包括：预发环境搭建、生产代码整改、相关辅助工具开发等。

业务开发人员最希望的做法是：减少资金费用的承担、最好不要修改业务代码、能够安全平滑迁移系统。于是，ShardingSphere 的加密功能模块便应运而生。可分为 3 步进行：

1. 系统迁移前

假设系统需要对 `t_user` 的 `pwd` 字段进行加密处理，业务方使用 Apache ShardingSphere 来代替标准化的 JDBC 接口，此举基本不需要额外改造（我们还提供了 Spring Boot Starter，Spring 命名空间，YAML 等接入方式，满足不同业务方需求）。
另外，提供一套加密配置规则，如下所示：

```yaml
-!ENCRYPT
  encryptors:
    aes_encryptor:
      type: AES
      props:
        aes-key-value: 123456abc
  tables:
    t_user:
      columns:
        pwd:
          plainColumn: pwd
          cipherColumn: pwd_cipher
          encryptorName: aes_encryptor
          assistedQueryColumn: pwd_assisted_query
          assistedQueryEncryptorName: pwd_assisted_query_cipher
          queryWithCipherColumn: false
```

依据上述加密规则可知，首先需要在数据库表 `t_user` 里新增一个字段叫做 `pwd_cipher`，即 cipherColumn，用于存放密文数据，同时我们把 plainColumn 设置为 `pwd`，用于存放明文数据，而把 logicColumn 也设置为 `pwd`。
由于之前的代码 SQL 就是使用 `pwd` 进行编写，即面向逻辑列进行 SQL 编写，所以业务代码无需改动。
通过 Apache ShardingSphere，针对新增的数据，会把明文写到 pwd 列，并同时把明文进行加密存储到 `pwd_cipher` 列。
此时，由于 `queryWithCipherColumn` 设置为 false，对业务应用来说，依旧使用 `pwd` 这一明文列进行查询存储，却在底层数据库表 `pwd_cipher` 上额外存储了新增数据的密文数据，其处理流程如下图所示：

![6](https://shardingsphere.apache.org/document/current/img/encrypt/6.png)

新增数据在插入时，就通过 Apache ShardingSphere 加密为密文数据，并被存储到了 cipherColumn。而现在就需要处理历史明文存量数据。
**由于 Apache ShardingSphere 目前并未提供相关迁移洗数工具，此时需要业务方自行将 `pwd` 中的明文数据进行加密处理存储到 `pwd_cipher`。**

2. 系统迁移中

新增的数据已被 Apache ShardingSphere 将密文存储到密文列，明文存储到明文列；历史数据被业务方自行加密清洗后，将密文也存储到密文列。
也就是说现在的数据库里即存放着明文也存放着密文，只是由于配置项中的 `queryWithCipherColumn = false`，所以密文一直没有被使用过。
现在我们为了让系统能切到密文数据进行查询，需要将加密配置中的 queryWithCipherColumn 设置为 true。
在重启系统后，我们发现系统业务一切正常，但是 Apache ShardingSphere 已经开始从数据库里取出密文列的数据，解密后返回给用户；
而对于用户的增删改需求，则依旧会把原文数据存储到明文列，加密后密文数据存储到密文列。

虽然现在业务系统通过将密文列的数据取出，解密后返回；但是，在存储的时候仍旧会存一份原文数据到明文列，这是为什么呢？
答案是：为了能够进行系统回滚。
**因为只要密文和明文永远同时存在，我们就可以通过开关项配置自由将业务查询切换到 cipherColumn 或 plainColumn。**
也就是说，如果将系统切到密文列进行查询时，发现系统报错，需要回滚。那么只需将 `queryWithCipherColumn = false`，Apache ShardingSphere 将会还原，即又重新开始使用 plainColumn 进行查询。
处理流程如下图所示：

![7](https://shardingsphere.apache.org/document/current/img/encrypt/7.png)

3. 系统迁移后

由于安全审计部门要求，业务系统一般不可能让数据库的明文列和密文列永久同步保留，我们需要在系统稳定后将明文列数据删除。
即我们需要在系统迁移后将 plainColumn，即 pwd 进行删除。那问题来了，现在业务代码都是面向pwd进行编写 SQL 的，把底层数据表中的存放明文的 pwd 删除了，
换用 pwd_cipher 进行解密得到原文数据，那岂不是意味着业务方需要整改所有 SQL，从而不使用即将要被删除的 pwd 列？还记得我们 Apache ShardingSphere 的核心意义所在吗？

> 这也正是 Apache ShardingSphere 核心意义所在，即依据用户提供的加密规则，将用户 SQL 与底层数据库表结构割裂开来，使得用户的 SQL 编写不再依赖于真实的数据库表结构。
而用户与底层数据库之间的衔接、映射、转换交由 Apache ShardingSphere 进行处理。

是的，因为有 logicColumn 存在，用户的编写 SQL 都面向这个虚拟列，Apache ShardingSphere 就可以把这个逻辑列和底层数据表中的密文列进行映射转换。于是迁移后的加密配置即为：

```yaml
-!ENCRYPT
  encryptors:
    aes_encryptor:
      type: AES
      props:
        aes-key-value: 123456abc
  tables:
    t_user:
      columns:
        pwd: # pwd 与 pwd_cipher 的转换映射
          cipherColumn: pwd_cipher
          encryptorName: aes_encryptor
          assistedQueryColumn: pwd_assisted_query
          assistedQueryEncryptorName: pwd_assisted_query_cipher
          queryWithCipherColumn: true
```

其处理流程如下：

![8](https://shardingsphere.apache.org/document/current/img/encrypt/8.png)

4. 系统迁移完成 

安全审计部门再要求，业务系统需要定期或某些紧急安全事件触发修改密钥，我们需要再次进行迁移洗数，即使用旧密钥解密后再使用新密钥加密。既要又要还要的问题来了，明文列数据已删除，数据库表中数据量千万级，迁移洗数需要一定时间，迁移洗数过程中密文列在变化，系统还需正确提供服务。怎么办？
答案是：辅助查询列
**因为辅助查询列一般使用不可逆的 MD5 和 SM3 等算法，基于辅助列进行查询，即使在迁移洗数过程中，系统也是可以提供正确服务。**

至此，已在线业务加密整改解决方案全部叙述完毕。我们提供了 Java、YAML、Spring Boot Starter、Spring 命名空间多种方式供用户选择接入，力求满足业务不同的接入需求。
该解决方案目前已在京东数科不断落地上线，提供对内基础服务支撑。

## 中间件加密服务优势

1. 自动化 & 透明化数据加密过程，用户无需关注加密中间实现细节。
2. 提供多种内置、第三方（AKS）的加密算法，用户仅需简单配置即可使用。
3. 提供加密算法 API 接口，用户可实现接口，从而使用自定义加密算法进行数据加密。
4. 支持切换不同的加密算法。
5. 针对已上线业务，可实现明文数据与密文数据同步存储，并通过配置决定使用明文列还是密文列进行查询。可实现在不改变业务查询 SQL 前提下，已上线系统对加密前后数据进行安全、透明化迁移。

## 加密算法解析

Apache ShardingSphere 提供了加密算法用于数据加密，即 `EncryptAlgorithm`。

一方面，Apache ShardingSphere 为用户提供了内置的加解密实现类，用户只需进行配置即可使用；
另一方面，为了满足用户不同场景的需求，我们还开放了相关加解密接口，用户可依据这两种类型的接口提供具体实现类。
再进行简单配置，即可让 Apache ShardingSphere 调用用户自定义的加解密方案进行数据加密。

### EncryptAlgorithm

该解决方案通过提供 `encrypt()`，`decrypt()` 两种方法对需要加密的数据进行加解密。
在用户进行 `INSERT`，`DELETE`，`UPDATE` 时，ShardingSphere会按照用户配置，对SQL进行解析、改写、路由，并调用 `encrypt()` 将数据加密后存储到数据库， 
而在 `SELECT` 时，则调用 `decrypt()` 方法将从数据库中取出的加密数据进行逆向解密，最终将原始数据返回给用户。

当前，Apache ShardingSphere 针对这种类型的加密解决方案提供了五种具体实现类，分别是 MD5（不可逆），AES（可逆），RC4（可逆），SM3（不可逆），SM4（可逆），用户只需配置即可使用这五种内置的方案。<|MERGE_RESOLUTION|>--- conflicted
+++ resolved
@@ -1,9 +1,5 @@
 +++
-<<<<<<< HEAD
-pre = "<b>7.6. </b>"
-=======
 pre = "<b>7.9. </b>"
->>>>>>> 1d2ffd72
 title = "数据加密"
 weight = 9
 +++
