--- conflicted
+++ resolved
@@ -1,13 +1,7 @@
 +++
-<<<<<<< HEAD
-pre = "<b>7.6. </b>"
-title = "Encryption"
-weight = 7
-=======
 pre = "<b>7.9. </b>"
 title = "Encryption"
 weight = 9
->>>>>>> 1d2ffd72
 +++
 
 Apache ShardingSphere parses the SQL entered by users and rewrites the SQL according to the encryption rules provided by users, to encrypt the source data and store the source data (optional) and ciphertext data in the underlying database. 
