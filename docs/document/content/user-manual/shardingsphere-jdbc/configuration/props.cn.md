+++
title = "属性配置"
weight = 6
chapter = true
+++

## 简介

Apache ShardingSphere 提供属性配置的方式配置系统级配置。

## 配置项说明

| *名称*                             | *数据类型*   | *说明*                                                                                                                                                                                  | *默认值*  |
| ---------------------------------- | ----------- | -------------------------------------------------------------------------------------------------------------------------------------------------------------------------------------- | -------- |
| sql-show (?)                       | boolean     | 是否在日志中打印 SQL。 <br /> 打印 SQL 可以帮助开发者快速定位系统问题。日志内容包含：逻辑 SQL，真实 SQL 和 SQL 解析结果。<br /> 如果开启配置，日志将使用 Topic `ShardingSphere-SQL`，日志级别是 INFO。 | false    |
| sql-simple (?)                     | boolean     | 是否在日志中打印简单风格的 SQL。                                                                                                                                                           | false    |
| executor-size (?)                  | int         | 用于设置任务处理线程池的大小。每个 ShardingSphereDataSource 使用一个独立的线程池，同一个 JVM 的不同数据源不共享线程池。                                                                           | infinite |
| max-connections-size-per-query (?) | int         | 一次查询请求在每个数据库实例中所能使用的最大连接数。                                                                                                                                          | 1        |
| check-table-metadata-enabled (?)   | boolean     | 是否在程序启动和更新时检查分片元数据的结构一致性。                                                                                                                                            | false    |
| query-with-cipher-column (?)       | boolean     | 是否使用加密列进行查询。在有原文列的情况下，可以使用原文列进行查询。                                                                                                                            | true     |
<<<<<<< HEAD
| transaction-manager-type (?)       | String      | 事务管理器类型。列如：atomikos，narayana                                                                                                                                                  | atomikos |
=======
| transaction-manager-type (?)       | String      | 事务管理器类型。列如：Atomikos，Narayana                                                                                                                                                   | Atomikos |
>>>>>>> a52ad73b
<|MERGE_RESOLUTION|>--- conflicted
+++ resolved
@@ -18,8 +18,4 @@
 | max-connections-size-per-query (?) | int         | 一次查询请求在每个数据库实例中所能使用的最大连接数。                                                                                                                                          | 1        |
 | check-table-metadata-enabled (?)   | boolean     | 是否在程序启动和更新时检查分片元数据的结构一致性。                                                                                                                                            | false    |
 | query-with-cipher-column (?)       | boolean     | 是否使用加密列进行查询。在有原文列的情况下，可以使用原文列进行查询。                                                                                                                            | true     |
-<<<<<<< HEAD
-| transaction-manager-type (?)       | String      | 事务管理器类型。列如：atomikos，narayana                                                                                                                                                  | atomikos |
-=======
-| transaction-manager-type (?)       | String      | 事务管理器类型。列如：Atomikos，Narayana                                                                                                                                                   | Atomikos |
->>>>>>> a52ad73b
+| transaction-manager-type (?)       | String      | 事务管理器类型。列如：Atomikos，Narayana                                                                                                                                                   | Atomikos |