--- conflicted
+++ resolved
@@ -35,21 +35,12 @@
 
 ## 熔断
 
-<<<<<<< HEAD
 | 语句                                                                                              | 说明                         | 示例                                                           |
 |:-------------------------------------------------------------------------------------------------|:-----------------------------|:--------------------------------------------------------------|
-| ALTER READWRITE_SPLITTING RULE [ groupName ] (ENABLE / DISABLE) resourceName [FROM databaseName] | 启用 / 禁用读库                | ALTER READWRITE_SPLITTING RULE group_1 ENABLE resource_0      |
+| ALTER READWRITE_SPLITTING RULE [ groupName ] (ENABLE / DISABLE) storageUnitName [FROM databaseName] | 启用 / 禁用读库                       | ALTER READWRITE_SPLITTING RULE group_1 ENABLE read_ds_1    |
 | [ENABLE / DISABLE] COMPUTE NODE instanceId                                                       | 启用 / 禁用 proxy 实例         | DISABLE COMPUTE NODE instance_1                               |
 | SHOW COMPUTE NODES                                                                               | 查询 proxy 实例信息            | SHOW COMPUTE NODES                                            |
 | SHOW STATUS FROM READWRITE_SPLITTING (RULES / RULE groupName) [FROM databaseName]                | 查询所有读库的状态              | SHOW STATUS FROM READWRITE_SPLITTING RULES                    |
-=======
-| 语句                                                                                                 | 说明                                | 示例                                                           |
-|:----------------------------------------------------------------------------------------------------|:------------------------------------|:--------------------------------------------------------------|
-| ALTER READWRITE_SPLITTING RULE [ groupName ] (ENABLE / DISABLE) storageUnitName [FROM databaseName] | 启用 / 禁用读库                       | ALTER READWRITE_SPLITTING RULE group_1 ENABLE read_ds_1       |
-| [ENABLE / DISABLE] INSTANCE instanceId                                                              | 启用 / 禁用 proxy 实例                | DISABLE INSTANCE instance_1                                   |
-| SHOW INSTANCE LIST                                                                                  | 查询 proxy 实例信息                   | SHOW INSTANCE LIST                                            |
-| SHOW STATUS FROM READWRITE_SPLITTING (RULES / RULE groupName) [FROM databaseName]                   | 查询所有读库的状态                     | SHOW STATUS FROM READWRITE_SPLITTING RULES                    |
->>>>>>> dfac7c58
 
 ## 全局规则
 
