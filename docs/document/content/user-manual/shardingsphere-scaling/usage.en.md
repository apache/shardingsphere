--- conflicted
+++ resolved
@@ -106,7 +106,7 @@
 
 1. Add new data source resources
 
-Please refer to [RDL#Data Source](/en/user-manual/shardingsphere-proxy/distsql/syntax/rdl/resource-definition/) for more details.
+Please refer to [RDL#Data Source](/en/user-manual/shardingsphere-proxy/usage/distsql/syntax/rdl/rdl-resource/) for more details.
 
 Create database on underlying RDBMS first, it will be used in following `DistSQL`.
 
@@ -124,11 +124,8 @@
 2. Alter sharding table rule
 
 Please refer to [RDL#Sharding](/en/user-manual/shardingsphere-proxy/distsql/syntax/rdl/rule-definition/sharding/) for more details.
-<<<<<<< HEAD
-=======
 
 `SHARDING TABLE RULE` support two types: `TableRule` and `AutoTableRule`. Following is a comparison of the two sharding rule types: 
->>>>>>> a77ba837
 
 | Type         | AutoTableRule                                               | TableRule                                                    |
 | ----------- | ------------------------------------------------------------ | ------------------------------------------------------------ |
@@ -171,7 +168,7 @@
 
 #### List scaling jobs
 
-Please refer to [RAL#Scaling](/en/user-manual/shardingsphere-proxy/distsql/syntax/ral/#scaling) for more details.
+Please refer to [RAL#Scaling](/en/user-manual/shardingsphere-proxy/usage/distsql/syntax/ral/#scaling) for more details.
 
 Example:
 ```sql
@@ -226,21 +223,6 @@
 
 If `status` fails, you can check the log of `proxy` to view the error stack and analyze the problem.
 
-<<<<<<< HEAD
-#### manual mode
-`Sharding-Scaling`提供了一些命令，可以手动执行。详情可见：[RAL#Scaling](/en/user-manual/shardingsphere-proxy/distsql/syntax/ral/#scaling)。
-```
-check scaling {jobId};
-```
-
-Check and checkout are used in manual mode, which is the case when clusterAutoSwitchAlgorithm is not configured. And each has its own conditions of use.
-
-The check is used for data consistency verification. It is possible to pass the verification only when it is executed when the full amount and the increment are completed. The current default implementation is to perform CRC32 calculation on the full amount of data at both ends, and then compare the results.
-
-Checkout is to make the new rules take effect, and the pre-steps will not be executed successfully if the pre-steps are not completed.
-
-=======
->>>>>>> a77ba837
 #### Preview new sharding rule
 
 Example:
@@ -265,14 +247,10 @@
 ```
 
 #### Other DistSQL
-<<<<<<< HEAD
 Please refer to [RAL#Scaling](/en/user-manual/shardingsphere-proxy/distsql/syntax/ral/#scaling) for more details.
-=======
-Please refer to [RAL#Scaling](/en/user-manual/shardingsphere-proxy/distsql/syntax/ral/#scaling) for more details.
 
 ### DistSQL API for manual mode
 
 Data consistency check and switch configuration could be emitted manually. Please refer to [RAL#Scaling](/en/user-manual/shardingsphere-proxy/distsql/syntax/ral/#scaling) for more details.
 
-Attention: It's still under development.
->>>>>>> a77ba837
+Attention: It's still under development.