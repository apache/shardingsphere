+++
title = "Data Masking Algorithm"
weight = 9
+++

## Background

Data masking algorithms are by the mask features of Apache ShardingSphere. A variety of algorithms are built-in to make it easy for users to fully leverage the feature.

## Parameters

### Hash Data Masking Algorithm

#### MD5 Data Masking Algorithm

Type: MD5

Attributes:

| *Name* | *DataType* | *Description*         |
|--------| ---------- |-----------------------|
| salt   | String     | Salt value (optional) |

### Mask Data Masking Algorithm

#### Keep First N Last M Data Masking Algorithm

Type: KEEP_FIRST_N_LAST_M

Attributes:

| *Name* | *DataType* | *Description*     |
|--------------|--------|-------------------|
| first-n      | int    | first n substring |
| last-m       | int    | last m substring  |
| replace-char | String | replace char      |

#### Keep From X To Y Data Masking Algorithm

Type: KEEP_FROM_X_TO_Y

Attributes:

| *Name* | *DataType* | *Description*           |
|--------------|--------|-------------------------|
| from-x       | int    | start position (from 0) |
| to-y         | int    | end position (from 0)   |
| replace-char | String | replace char            |

#### Mask First N Last M Data Masking Algorithm

Type: MASK_FIRST_N_LAST_M

Attributes:

| *Name* | *DataType* | *Description*           |
|--------------|--------|----------------|
| first-n      | int    | first n substring |
| last-m       | int    | last m substring |
| replace-char | String | replace char  |

#### Mask From X To Y Data Masking Algorithm

Type: MASK_FROM_X_TO_Y

Attributes:

| *Name* | *DataType* | *Description*           |
|--------------|--------|----------------|
| from-x       | int    | start position (from 0) |
| to-y         | int    | end position (from 0)   |
| replace-char | String | replace char            |

#### Mask Before Special Chars Data Masking Algorithm

Type: MASK_BEFORE_SPECIAL_CHARS

Attributes:

| *Name* | *DataType* | *Description*                    |
|--------------|--------|----------------------------------|
| special-chars       | String | Special chars (first appearance) |
| replace-char | String | replace char                             |

#### Mask After Special Chars Data Masking Algorithm

Type: MASK_AFTER_SPECIAL_CHARS

Attributes:

| *Name* | *DataType* | *Description*                    |
|--------------|--------|----------------------------------|
| special-chars       | String | Special chars (first appearance) |
| replace-char | String | replace char                     |

### Replace Data Masking Algorithm

#### Personal Identity Number Random Replace Data Masking Algorithm

Type: PERSONAL_IDENTITY_NUMBER_RANDOM_REPLACE

Attributes:

| *Name*                      | *DataType* | *Description*                                             |
|-----------------------------|--------|-----------------------------------------------------------|
| alpha-two-country-area-code | String | alpha two country area code (Optional, default value: CN) |

#### Military Identity Number Random Replace Data Masking Algorithm

类型：MILITARY_IDENTITY_NUMBER_RANDOM_REPLACE

可配置属性：

| *Name*                        | *DataType* | *Description*                                              |
|-------------------------------|------------|------------------------------------------------------------|
| type-codes                    | String     | military identity number type codes (separate with comma)  |

#### Telephone Random Replace Data Masking Algorithm

Type: TELEPHONE_RANDOM_REPLACE

Attributes:

| *Name*          | *DataType* | *Description*                                          |
|-----------------|--------|--------------------------------------------------------|
| network-numbers | String | Network numbers (separate with comma, default value: 130,131,132,133,134,135,136,137,138,139,150,151,152,153,155,156,157,158,159,166,170,176,177,178,180,181,182,183,184,185,186,187,188,189,191,198,199) |

#### Landline Number Random Replace Data Masking Algorithm

Type: LANDLINE_NUMBER_RANDOM_REPLACE

Attributes:

| *Name*          | *DataType* | *Description*                         |
|-----------------|--------|---------------------------------------|
| landline-numbers | String | Landline numbers (separate with comma) |

<<<<<<< HEAD
#### Unified credit code random replace algorithm

Type: UNIFIED_CREDIT_CODE_RANDOM_REPLACE
=======
#### Generic table random replace algorithm.

Type: GENERIC_TABLE_RANDOM_REPLACE
>>>>>>> 23977f38

Attributes:

| *Name*          | *DataType* | *Description*                         |
<<<<<<< HEAD
|-----------------|----------|-------------|
| registration-department-codes | String   | Registration department code (separate with comma) |
| category-codes | String   | Category code (separate with comma) |
| administrative-division-codes | String  |   Administrative division code (separate with comma) |
=======
|-----------------|--------|---------------------------------------|
| uppercase-letter-codes | String   | Uppercase letter (No Split) |
| lowercase-letter-codes | String   | Lowercase-letter (No Split) |
| digital-random-codes   | String   | Number (No Split)   |
| special-codes          | String   | Special code (No Split)|
>>>>>>> 23977f38

## Operating Procedure
1. Configure maskAlgorithms in a mask rule.
2. Use relevant algorithm types in maskAlgorithms.

## Configuration Examples
```yaml
rules:
- !MASK
  tables:
    t_user:
      columns:
        password:
          maskAlgorithm: md5_mask
        email:
          maskAlgorithm: mask_before_special_chars_mask
        telephone:
          maskAlgorithm: keep_first_n_last_m_mask

  maskAlgorithms:
    md5_mask:
      type: MD5
    mask_before_special_chars_mask:
      type: MASK_BEFORE_SPECIAL_CHARS
      props:
        special-chars: '@'
        replace-char: '*'
    keep_first_n_last_m_mask:
      type: KEEP_FIRST_N_LAST_M
      props:
        first-n: 3
        last-m: 4
        replace-char: '*'
```

## Related References
- [Core Feature: Data Masking](/en/features/mask/)
- [Developer Guide: Data Masking](/en/dev-manual/mask/)<|MERGE_RESOLUTION|>--- conflicted
+++ resolved
@@ -135,31 +135,30 @@
 |-----------------|--------|---------------------------------------|
 | landline-numbers | String | Landline numbers (separate with comma) |
 
-<<<<<<< HEAD
-#### Unified credit code random replace algorithm
-
-Type: UNIFIED_CREDIT_CODE_RANDOM_REPLACE
-=======
 #### Generic table random replace algorithm.
 
 Type: GENERIC_TABLE_RANDOM_REPLACE
->>>>>>> 23977f38
 
 Attributes:
 
 | *Name*          | *DataType* | *Description*                         |
-<<<<<<< HEAD
-|-----------------|----------|-------------|
-| registration-department-codes | String   | Registration department code (separate with comma) |
-| category-codes | String   | Category code (separate with comma) |
-| administrative-division-codes | String  |   Administrative division code (separate with comma) |
-=======
 |-----------------|--------|---------------------------------------|
 | uppercase-letter-codes | String   | Uppercase letter (No Split) |
 | lowercase-letter-codes | String   | Lowercase-letter (No Split) |
 | digital-random-codes   | String   | Number (No Split)   |
 | special-codes          | String   | Special code (No Split)|
->>>>>>> 23977f38
+
+#### Unified credit code random replace algorithm
+
+Type: UNIFIED_CREDIT_CODE_RANDOM_REPLACE
+
+Attributes:
+
+| *Name*          | *DataType* | *Description*                         |
+|-----------------|----------|-------------|
+| registration-department-codes | String   | Registration department code (separate with comma) |
+| category-codes | String   | Category code (separate with comma) |
+| administrative-division-codes | String  |   Administrative division code (separate with comma) |
 
 ## Operating Procedure
 1. Configure maskAlgorithms in a mask rule.
