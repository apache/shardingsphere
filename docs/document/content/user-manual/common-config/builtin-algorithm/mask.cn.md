+++
title = "脱敏算法"
weight = 9
+++

## 背景信息

脱敏算法是 Apache ShardingSphere 的脱敏功能使用的算法，ShardingSphere 内置了多种算法，可以让用户方便使用。

## 参数解释

### 哈希脱敏算法

#### MD5 脱敏算法

类型：MD5

可配置属性：

| *名称*   | *数据类型* | *说明*  |
|--------| --------- |-------|
| salt   | String    | 盐值（可选）|

### 遮盖脱敏算法

#### 保留前 N 后 M 脱敏算法

类型：KEEP_FIRST_N_LAST_M

可配置属性：

| *名称*         | *数据类型* | *说明*  |
|--------------|--------|-------|
| first-n      | int    | 前 n 位 |
| last-m       | int    | 后 n 位 |
| replace-char | String | 替换字符  |

#### 保留自 X 至 Y 脱敏算法

类型：KEEP_FROM_X_TO_Y

可配置属性：

| *名称*         | *数据类型* | *说明*           |
|--------------|--------|----------------|
| from-x       | int    | 起始位置（从 0 开始）   |
| to-y         | int    | 结束位置（从 0 开始）   |
| replace-char | String | 替换字符           |

#### 遮盖前 N 后 M 脱敏算法

类型：MASK_FIRST_N_LAST_M

可配置属性：

| *名称*         | *数据类型* | *说明*           |
|--------------|--------|----------------|
| first-n      | int    | 前 n 位 |
| last-m       | int    | 后 n 位 |
| replace-char | String | 替换字符  |

#### 遮盖自 X 至 Y 脱敏算法

类型：MASK_FROM_X_TO_Y

可配置属性：

| *名称*         | *数据类型* | *说明*           |
|--------------|--------|----------------|
| from-x       | int    | 起始位置（从 0 开始）   |
| to-y         | int    | 结束位置（从 0 开始）   |
| replace-char | String | 替换字符           |

#### 特殊字符前遮盖脱敏算法

类型：MASK_BEFORE_SPECIAL_CHARS

可配置属性：

| *名称*         | *数据类型* | *说明*         |
|--------------|--------|--------------|
| special-chars       | String | 特殊字符（首次出现）   |
| replace-char | String | 替换字符         |

#### 特殊字符后遮盖脱敏算法

类型：MASK_AFTER_SPECIAL_CHARS

可配置属性：

| *名称*         | *数据类型* | *说明*         |
|--------------|--------|--------------|
| special-chars       | String | 特殊字符（首次出现）   |
| replace-char | String | 替换字符         |

### 替换脱敏算法

#### 身份证随机替换脱敏算法

类型：PERSONAL_IDENTITY_NUMBER_RANDOM_REPLACE

可配置属性：

| *名称*                        | *数据类型* | *说明*                 |
|------------------------------|----------|----------------------|
| alpha-two-country-area-code  | String   | 两位字母国家/地区编码（可选，默认：CN）|

#### 军官证随机替换脱敏算法

类型：MILITARY_IDENTITY_NUMBER_RANDOM_REPLACE

可配置属性：

| *名称*                        | *数据类型* | *说明*                 |
|------------------------------|----------|----------------------|
| type-codes  | String   | 军官证种类编码（以英文逗号分隔，例如：军,人,士,文,职） |

#### 手机号随机替换脱敏算法

类型：TELEPHONE_RANDOM_REPLACE

可配置属性：

| *名称*            | *数据类型* | *说明*             |
|-----------------|----------|------------------|
| network-numbers | String   | ⽹号（以英文逗号分隔，默认值：130,131,132,133,134,135,136,137,138,139,150,151,152,153,155,156,157,158,159,166,170,176,177,178,180,181,182,183,184,185,186,187,188,189,191,198,199） |

#### 座机号码随机替换

类型：LANDLINE_NUMBER_RANDOM_REPLACE

可配置属性：

| *名称*            | *数据类型* | *说明*        |
|-----------------|----------|-------------|
| landline-numbers | String   | 座机号码（以英文逗号分隔） |

<<<<<<< HEAD
#### 统⼀信⽤码随机替换

类型：UNIFIED_CREDIT_CODE_RANDOM_REPLACE

可配置属性：

| *名称*            | *数据类型* | *说明*        |
|-----------------|----------|-------------|
| registration-department-codes | String   | 登记管理部门代码（以英文逗号分隔） |
| category-codes | String   | 机构类别代码（以英文逗号分隔） |
| administrative-division-codes | String   | 等级管理机关行政区划码（以英文逗号分隔） |
=======
#### 通⽤表格随机替换

类型：GENERIC_TABLE_RANDOM_REPLACE

可配置属性：

| *名称*            | *数据类型* | *说明*        |
|-----------------|----------|-------------|
| uppercase-letter-codes | String   | 大写字母 |
| lowercase-letter-codes | String   | 小写字母 |
| digital-random-codes   | String   | 数字    |
| special-codes          | String   | 特殊字符 |
>>>>>>> 23977f38

## 操作步骤
1. 在脱敏规则中配置脱敏算法；
2. 为脱敏算法指定脱敏算法类型。

## 配置示例
```yaml
rules:
- !MASK
  tables:
    t_user:
      columns:
        password:
          maskAlgorithm: md5_mask
        email:
          maskAlgorithm: mask_before_special_chars_mask
        telephone:
          maskAlgorithm: keep_first_n_last_m_mask

  maskAlgorithms:
    md5_mask:
      type: MD5
    mask_before_special_chars_mask:
      type: MASK_BEFORE_SPECIAL_CHARS
      props:
        special-chars: '@'
        replace-char: '*'
    keep_first_n_last_m_mask:
      type: KEEP_FIRST_N_LAST_M
      props:
        first-n: 3
        last-m: 4
        replace-char: '*'
```

## 相关参考
- [核心特性：数据脱敏](/cn/features/mask/)
- [开发者指南：数据脱敏](/cn/dev-manual/mask/)<|MERGE_RESOLUTION|>--- conflicted
+++ resolved
@@ -135,19 +135,6 @@
 |-----------------|----------|-------------|
 | landline-numbers | String   | 座机号码（以英文逗号分隔） |
 
-<<<<<<< HEAD
-#### 统⼀信⽤码随机替换
-
-类型：UNIFIED_CREDIT_CODE_RANDOM_REPLACE
-
-可配置属性：
-
-| *名称*            | *数据类型* | *说明*        |
-|-----------------|----------|-------------|
-| registration-department-codes | String   | 登记管理部门代码（以英文逗号分隔） |
-| category-codes | String   | 机构类别代码（以英文逗号分隔） |
-| administrative-division-codes | String   | 等级管理机关行政区划码（以英文逗号分隔） |
-=======
 #### 通⽤表格随机替换
 
 类型：GENERIC_TABLE_RANDOM_REPLACE
@@ -160,7 +147,18 @@
 | lowercase-letter-codes | String   | 小写字母 |
 | digital-random-codes   | String   | 数字    |
 | special-codes          | String   | 特殊字符 |
->>>>>>> 23977f38
+
+#### 统⼀信⽤码随机替换
+
+类型：UNIFIED_CREDIT_CODE_RANDOM_REPLACE
+
+可配置属性：
+
+| *名称*            | *数据类型* | *说明*        |
+|-----------------|----------|-------------|
+| registration-department-codes | String   | 登记管理部门代码（以英文逗号分隔） |
+| category-codes | String   | 机构类别代码（以英文逗号分隔） |
+| administrative-division-codes | String   | 等级管理机关行政区划码（以英文逗号分隔） |
 
 ## 操作步骤
 1. 在脱敏规则中配置脱敏算法；
