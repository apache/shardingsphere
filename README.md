--- conflicted
+++ resolved
@@ -1,177 +1,176 @@
-## [Ecosystem to Transform Any Database into a Distributed Database System, and Enhance it with Sharding, Elastic Scaling, Encryption Features & More](https://shardingsphere.apache.org/)
-
-**Official Website:** [https://shardingsphere.apache.org/](https://shardingsphere.apache.org/)
-
-[![License](https://img.shields.io/badge/license-Apache%202-4EB1BA.svg)](https://www.apache.org/licenses/LICENSE-2.0.html)
-[![GitHub release](https://img.shields.io/github/release/apache/shardingsphere.svg)](https://github.com/apache/shardingsphere/releases)
-[![Build Status](https://api.travis-ci.org/apache/shardingsphere.svg?branch=master&status=created)](https://travis-ci.org/apache/shardingsphere)
-[![codecov](https://codecov.io/gh/apache/shardingsphere/branch/master/graph/badge.svg)](https://codecov.io/gh/apache/shardingsphere)
-[![snyk](https://snyk.io/test/github/apache/shardingsphere/badge.svg?targetFile=pom.xml)](https://snyk.io/test/github/apache/shardingsphere?targetFile=pom.xml)
-[![Maintainability](https://cloud.quality-gate.com/dashboard/api/badge?projectName=apache_shardingsphere&branchName=master)](https://cloud.quality-gate.com/dashboard/branches/30#overview)
-[![OpenTracing-1.0 Badge](https://img.shields.io/badge/OpenTracing--1.0-enabled-blue.svg)](http://opentracing.io)
-[![Skywalking Tracing](https://img.shields.io/badge/Skywalking%20Tracing-enable-brightgreen.svg)](https://github.com/apache/skywalking)
-[![CII Best Practices](https://bestpractices.coreinfrastructure.org/projects/5394/badge)](https://bestpractices.coreinfrastructure.org/projects/5394)
-
-[![Twitter](https://img.shields.io/twitter/url/https/twitter.com/ShardingSphere.svg?style=social&label=Follow%20%40ShardingSphere)](https://twitter.com/ShardingSphere)
-[![Slack](https://img.shields.io/badge/%20Slack-ShardingSphere%20Channel-blueviolet)](https://join.slack.com/t/apacheshardingsphere/shared_invite/zt-sbdde7ie-SjDqo9~I4rYcR18bq0SYTg)
-[![Gitter](https://badges.gitter.im/shardingsphere/shardingsphere.svg)](https://gitter.im/shardingsphere/Lobby)
-
-**Stargazers Over Time**           |  **Contributors Over Time**
-:---------------------------------:|:------------------------------------:
-[![Stargazers over time](https://starchart.cc/apache/shardingsphere.svg)](https://starchart.cc/apache/shardingsphere)  |  [![Contributor over time](https://contributor-graph-api.apiseven.com/contributors-svg?chart=contributorOverTime&repo=apache/shardingsphere)](https://www.apiseven.com/en/contributor-graph?chart=contributorOverTime&repo=apache/shardingsphere)
-
-### SHARINGSPHERE OVERVIEW
-<hr>
-
-Apache ShardingSphere follows Database Plus - our community's guiding development concept for creating a complete ecosystem that allows you to transform any database into a distributed database system, and easily enhance it with sharding, elastic scaling, data encryption features & more. 
-
-It focuses on repurposing existing databases, by placing a standardized upper layer above existing and fragmented databases, rather than creating a new database. 
-
-The goal is to provide unified database services, and minimize or eliminate the challenges caused by underlying databases' fragmentation. This results in applications only needing to communicate with a single standardized service.
-
-The concepts at the core of the project are Connect, Enhance and Pluggable.
-
-- `Connect:` Flexible adaptation of database protocol, SQL dialect and database storage. It can quickly connect applications and heterogeneous databases.
-- `Enhance:` Capture database access entry to provide additional features transparently, such as: redirect (sharding, readwrite-splitting and shadow), transform (data encrypt and mask), authentication (security, audit and authority), governance (circuit breaker and access limitation and analyze, QoS and observability).
-- `Pluggable:` Leveraging the micro kernel and 3 layers pluggable mode, features and database ecosystem can be embedded flexibly. Developers can customize their ShardingSphere just like building with LEGO blocks.
-
-Virtually all databases are [supported](https://shardingsphere.apache.org/document/current/en/dev-manual/data-source/) including [MySQL](https://www.mysql.com), [PostgreSQL](https://www.postgresql.org), [SQL Server](https://www.microsoft.com/en-us/sql-server/sql-server-downloads), [Oracle Database](https://www.oracle.com/database/), [MariaDB](https://mariadb.org) or any other SQL-92 database.
-
-ShardingSphere became an [Apache](https://apache.org/index.html#projects-list) Top-Level Project on April 16, 2020.
- 
-### DOCUMENTATION📜: 
-<hr>
-
-[![EN doc](https://img.shields.io/badge/document-English-blue.svg)](https://shardingsphere.apache.org/document/current/en/overview/)
-[![CN doc](https://img.shields.io/badge/文档-中文版-blue.svg)](https://shardingsphere.apache.org/document/current/cn/overview/)
-
-For full documentation & more details, visit: [Docs](https://shardingsphere.apache.org/document/current/en/overview/)
-
-### CONTRIBUTION🚀🧑‍💻:
-<hr>
-
-For guides on how to get started and setup your environment, contributor & committer guides, visit: [Contribution Guidelines](https://shardingsphere.apache.org/community/en/contribute/)
-##
-
-### COMMUNITY & SUPPORT💝🖤:
-<hr>
-
-:link: [Mailing List](https://shardingsphere.apache.org/community/en/contribute/subscribe/). Best for: Apache community updates, releases, changes.
-
-:link: [GitHub Issues](https://github.com/apache/shardingsphere/issues). Best for: larger systemic questions/bug reports or anything development related.
-
-:link: [GitHub Discussions](https://github.com/apache/shardingsphere/discussions). Best for: technical questions & support, requesting new features, proposing new features.
-
-:link: [Slack channel](https://join.slack.com/t/apacheshardingsphere/shared_invite/zt-sbdde7ie-SjDqo9~I4rYcR18bq0SYTg). Best for: instant communications and online meetings, sharing your applications.
-
-:link: [Twitter](https://twitter.com/ShardingSphere). Best for: keeping up to date on everything ShardingSphere.
-##
-### Status👀:
-<hr>
-:white_check_mark: Version 5.1.0: released :tada:
-
-🔗 For the release notes, follow this link to the relevant [GitHub page](https://github.com/apache/shardingsphere/blob/master/RELEASE-NOTES.md).
-
-
-:soon: Version 5.1.1
-
-We are currently working towards our 5.1.1 milestone. Keep an eye on the [milestones page](https://github.com/apache/shardingsphere/milestones) of this repo to stay up to date.
-
-##
-
- ### Nightly Builds:
- 
-<hr>
- A nightly build of ShardingSphere from the latest master branch is available. The package is updated daily and is [available here](http://117.48.121.24:8080).
-##
-
- ##### ‼️ Notice: 
-<hr>
- Use this nightly build at your own risk! The branch is not always fully tested. The nightly build may contain bugs, and there may be new features added which may cause problems with your environment. 
-##
-
-### How it Works:
-<hr>
-Apache ShardingSphere includes 3 independent products: JDBC, Proxy & Sidecar (Planning). They all provide functions of data scale-out, distributed transaction and distributed governance, applicable in a variety of situations such as Java isomorphism, heterogeneous language and Cloud-Native.
-##
-
-#### ShardingSphere-JDBC
-<hr>
-[![Maven Status](https://maven-badges.herokuapp.com/maven-central/org.apache.shardingsphere/shardingsphere-jdbc/badge.svg)](https://mvnrepository.com/artifact/org.apache.shardingsphere/shardingsphere-jdbc)
-
-A lightweight Java framework providing extra services at the Java JDBC layer. 
-With the client end connecting directly to the database, it provides services in the form of a jar and requires no extra deployment and dependence.
-
-:link: For more details, follow this [link to the official website](https://shardingsphere.apache.org/document/current/en/overview/#shardingsphere-jdbc).
- ##
-#### ShardingSphere-Proxy
-<hr>
-[![Download](https://img.shields.io/badge/release-download-orange.svg)](https://apache.org/dyn/closer.cgi?path=shardingsphere/5.1.0/apache-shardingsphere-5.1.0-shardingsphere-proxy-bin.tar.gz)
-[![Docker Pulls](https://img.shields.io/docker/pulls/apache/shardingsphere-proxy.svg)](https://store.docker.com/community/images/apache/shardingsphere-proxy)
-
-A transparent database proxy, providing a database server that encapsulates database binary protocol to support heterogeneous languages. 
-Friendlier to DBAs, the MySQL and PostgreSQL version now provided can use any kind of terminal.
-
-:link: For more details, follow this [link to the official website](https://shardingsphere.apache.org/document/current/en/overview/#shardingsphere-proxy).
-##
-#### Hybrid Architecture
-<hr>
-ShardingSphere-JDBC adopts a decentralized architecture, applicable to high-performance light-weight OLTP applications developed with Java. 
-ShardingSphere-Proxy provides static entry and all languages support, suitable for OLAP application and sharding databases management and operation.
-
-Through the mixed use of ShardingSphere-JDBC & ShardingSphere-Proxy together with a unified sharding strategy by the same registry center, the ShardingSphere ecosystem can build an application system suitable to all kinds of scenarios.
-
-:link: More details can be found following this [link to the official website](https://shardingsphere.apache.org/document/current/en/overview/#hybrid-architecture).
-##
-
-#### Solution
-
-<hr>
-
-| *Solutions/Features* |  *Distributed Database* | *Data Security*      | *Database Gateway*                | *Stress Testing* |
-| -------------------- | ----------------------- | ---------------------| --------------------------------- | ---------------- |
-|                      | Data Sharding           | Data Encrypt         | Heterogeneous Databases Supported | Shadow Database  |
-|                      | Readwrite-splitting     | Row Authority (TODO) | SQL Dialect Translate (TODO)      | Observability    |
-|                      | Distributed Transaction | SQL Audit (TODO)     |                                   |                  |
-|                      | Elastic Scale-out       | SQL Firewall (TODO)  |                                   |                  |
-|                      | Highly Available        |                      |                                   |                  |
-##
-
-#### Roadmap
-
-<hr>
-
-![Roadmap](https://shardingsphere.apache.org/document/current/img/roadmap_v2.png)
-
-#### WHITEBACKGROUND
-![image](https://user-images.githubusercontent.com/70385414/157352426-3a20ad7c-e67e-484c-8a74-f8197c31b1bd.png)
-
-
-##
-
-### How to Build Apache ShardingSphere:
-
-<hr>
-
-Check out [Wiki](https://github.com/apache/shardingsphere/wiki) section for details on how to build Apache ShardingSphere and a full guide on how to get started and setup your local dev environment.
-
-##
-
-### Landscapes
-
-<<<<<<< HEAD
-### Contributors
-
-[shardingsphere-contributors](https://shardingsphere.apache.org/community/en/team)
-=======
-<hr>
->>>>>>> ae9fd242
-
-<p align="center">
-<br/><br/>
-<img src="https://landscape.cncf.io/images/left-logo.svg" width="150"/>&nbsp;&nbsp;<img src="https://landscape.cncf.io/images/right-logo.svg" width="200"/>
-<br/><br/>
-Apache ShardingSphere enriches the <a href="https://landscape.cncf.io/landscape=observability-and-analysis&license=apache-license-2-0">CNCF CLOUD NATIVE Landscape</a>.
-</p>
-
-##
+## [Ecosystem to Transform Any Database into a Distributed Database System, and Enhance it with Sharding, Elastic Scaling, Encryption Features & More](https://shardingsphere.apache.org/)
+
+**Official Website:** [https://shardingsphere.apache.org/](https://shardingsphere.apache.org/)
+
+[![License](https://img.shields.io/badge/license-Apache%202-4EB1BA.svg)](https://www.apache.org/licenses/LICENSE-2.0.html)
+[![GitHub release](https://img.shields.io/github/release/apache/shardingsphere.svg)](https://github.com/apache/shardingsphere/releases)
+[![Build Status](https://api.travis-ci.org/apache/shardingsphere.svg?branch=master&status=created)](https://travis-ci.org/apache/shardingsphere)
+[![codecov](https://codecov.io/gh/apache/shardingsphere/branch/master/graph/badge.svg)](https://codecov.io/gh/apache/shardingsphere)
+[![snyk](https://snyk.io/test/github/apache/shardingsphere/badge.svg?targetFile=pom.xml)](https://snyk.io/test/github/apache/shardingsphere?targetFile=pom.xml)
+[![Maintainability](https://cloud.quality-gate.com/dashboard/api/badge?projectName=apache_shardingsphere&branchName=master)](https://cloud.quality-gate.com/dashboard/branches/30#overview)
+[![OpenTracing-1.0 Badge](https://img.shields.io/badge/OpenTracing--1.0-enabled-blue.svg)](http://opentracing.io)
+[![Skywalking Tracing](https://img.shields.io/badge/Skywalking%20Tracing-enable-brightgreen.svg)](https://github.com/apache/skywalking)
+[![CII Best Practices](https://bestpractices.coreinfrastructure.org/projects/5394/badge)](https://bestpractices.coreinfrastructure.org/projects/5394)
+
+[![Twitter](https://img.shields.io/twitter/url/https/twitter.com/ShardingSphere.svg?style=social&label=Follow%20%40ShardingSphere)](https://twitter.com/ShardingSphere)
+[![Slack](https://img.shields.io/badge/%20Slack-ShardingSphere%20Channel-blueviolet)](https://join.slack.com/t/apacheshardingsphere/shared_invite/zt-sbdde7ie-SjDqo9~I4rYcR18bq0SYTg)
+[![Gitter](https://badges.gitter.im/shardingsphere/shardingsphere.svg)](https://gitter.im/shardingsphere/Lobby)
+
+**Stargazers Over Time**           |  **Contributors Over Time**
+:---------------------------------:|:------------------------------------:
+[![Stargazers over time](https://starchart.cc/apache/shardingsphere.svg)](https://starchart.cc/apache/shardingsphere)  |  [![Contributor over time](https://contributor-graph-api.apiseven.com/contributors-svg?chart=contributorOverTime&repo=apache/shardingsphere)](https://www.apiseven.com/en/contributor-graph?chart=contributorOverTime&repo=apache/shardingsphere)
+
+### SHARINGSPHERE OVERVIEW
+<hr>
+
+Apache ShardingSphere follows Database Plus - our community's guiding development concept for creating a complete ecosystem that allows you to transform any database into a distributed database system, and easily enhance it with sharding, elastic scaling, data encryption features & more. 
+
+It focuses on repurposing existing databases, by placing a standardized upper layer above existing and fragmented databases, rather than creating a new database. 
+
+The goal is to provide unified database services, and minimize or eliminate the challenges caused by underlying databases' fragmentation. This results in applications only needing to communicate with a single standardized service.
+
+The concepts at the core of the project are Connect, Enhance and Pluggable.
+
+- `Connect:` Flexible adaptation of database protocol, SQL dialect and database storage. It can quickly connect applications and heterogeneous databases.
+- `Enhance:` Capture database access entry to provide additional features transparently, such as: redirect (sharding, readwrite-splitting and shadow), transform (data encrypt and mask), authentication (security, audit and authority), governance (circuit breaker and access limitation and analyze, QoS and observability).
+- `Pluggable:` Leveraging the micro kernel and 3 layers pluggable mode, features and database ecosystem can be embedded flexibly. Developers can customize their ShardingSphere just like building with LEGO blocks.
+
+Virtually all databases are [supported](https://shardingsphere.apache.org/document/current/en/dev-manual/data-source/) including [MySQL](https://www.mysql.com), [PostgreSQL](https://www.postgresql.org), [SQL Server](https://www.microsoft.com/en-us/sql-server/sql-server-downloads), [Oracle Database](https://www.oracle.com/database/), [MariaDB](https://mariadb.org) or any other SQL-92 database.
+
+ShardingSphere became an [Apache](https://apache.org/index.html#projects-list) Top-Level Project on April 16, 2020.
+ 
+### DOCUMENTATION📜: 
+<hr>
+
+[![EN doc](https://img.shields.io/badge/document-English-blue.svg)](https://shardingsphere.apache.org/document/current/en/overview/)
+[![CN doc](https://img.shields.io/badge/文档-中文版-blue.svg)](https://shardingsphere.apache.org/document/current/cn/overview/)
+
+For full documentation & more details, visit: [Docs](https://shardingsphere.apache.org/document/current/en/overview/)
+
+### CONTRIBUTION🚀🧑‍💻:
+<hr>
+
+For guides on how to get started and setup your environment, contributor & committer guides, visit: [Contribution Guidelines](https://shardingsphere.apache.org/community/en/contribute/)
+##
+
+### COMMUNITY & SUPPORT💝🖤:
+<hr>
+
+:link: [Mailing List](https://shardingsphere.apache.org/community/en/contribute/subscribe/). Best for: Apache community updates, releases, changes.
+
+:link: [GitHub Issues](https://github.com/apache/shardingsphere/issues). Best for: larger systemic questions/bug reports or anything development related.
+
+:link: [GitHub Discussions](https://github.com/apache/shardingsphere/discussions). Best for: technical questions & support, requesting new features, proposing new features.
+
+:link: [Slack channel](https://join.slack.com/t/apacheshardingsphere/shared_invite/zt-sbdde7ie-SjDqo9~I4rYcR18bq0SYTg). Best for: instant communications and online meetings, sharing your applications.
+
+:link: [Twitter](https://twitter.com/ShardingSphere). Best for: keeping up to date on everything ShardingSphere.
+##
+### Status👀:
+<hr>
+:white_check_mark: Version 5.1.0: released :tada:
+
+🔗 For the release notes, follow this link to the relevant [GitHub page](https://github.com/apache/shardingsphere/blob/master/RELEASE-NOTES.md).
+
+
+:soon: Version 5.1.1
+
+We are currently working towards our 5.1.1 milestone. Keep an eye on the [milestones page](https://github.com/apache/shardingsphere/milestones) of this repo to stay up to date.
+
+##
+
+ ### Nightly Builds:
+ 
+<hr>
+ A nightly build of ShardingSphere from the latest master branch is available. The package is updated daily and is [available here](http://117.48.121.24:8080).
+##
+
+ ##### ‼️ Notice: 
+<hr>
+ Use this nightly build at your own risk! The branch is not always fully tested. The nightly build may contain bugs, and there may be new features added which may cause problems with your environment. 
+##
+
+### How it Works:
+<hr>
+Apache ShardingSphere includes 3 independent products: JDBC, Proxy & Sidecar (Planning). They all provide functions of data scale-out, distributed transaction and distributed governance, applicable in a variety of situations such as Java isomorphism, heterogeneous language and Cloud-Native.
+##
+
+#### ShardingSphere-JDBC
+<hr>
+[![Maven Status](https://maven-badges.herokuapp.com/maven-central/org.apache.shardingsphere/shardingsphere-jdbc/badge.svg)](https://mvnrepository.com/artifact/org.apache.shardingsphere/shardingsphere-jdbc)
+
+A lightweight Java framework providing extra services at the Java JDBC layer. 
+With the client end connecting directly to the database, it provides services in the form of a jar and requires no extra deployment and dependence.
+
+:link: For more details, follow this [link to the official website](https://shardingsphere.apache.org/document/current/en/overview/#shardingsphere-jdbc).
+ ##
+#### ShardingSphere-Proxy
+<hr>
+[![Download](https://img.shields.io/badge/release-download-orange.svg)](https://apache.org/dyn/closer.cgi?path=shardingsphere/5.1.0/apache-shardingsphere-5.1.0-shardingsphere-proxy-bin.tar.gz)
+[![Docker Pulls](https://img.shields.io/docker/pulls/apache/shardingsphere-proxy.svg)](https://store.docker.com/community/images/apache/shardingsphere-proxy)
+
+A transparent database proxy, providing a database server that encapsulates database binary protocol to support heterogeneous languages. 
+Friendlier to DBAs, the MySQL and PostgreSQL version now provided can use any kind of terminal.
+
+:link: For more details, follow this [link to the official website](https://shardingsphere.apache.org/document/current/en/overview/#shardingsphere-proxy).
+##
+#### Hybrid Architecture
+<hr>
+ShardingSphere-JDBC adopts a decentralized architecture, applicable to high-performance light-weight OLTP applications developed with Java. 
+ShardingSphere-Proxy provides static entry and all languages support, suitable for OLAP application and sharding databases management and operation.
+
+Through the mixed use of ShardingSphere-JDBC & ShardingSphere-Proxy together with a unified sharding strategy by the same registry center, the ShardingSphere ecosystem can build an application system suitable to all kinds of scenarios.
+
+:link: More details can be found following this [link to the official website](https://shardingsphere.apache.org/document/current/en/overview/#hybrid-architecture).
+##
+
+#### Solution
+
+<hr>
+
+| *Solutions/Features* |  *Distributed Database* | *Data Security*      | *Database Gateway*                | *Stress Testing* |
+| -------------------- | ----------------------- | ---------------------| --------------------------------- | ---------------- |
+|                      | Data Sharding           | Data Encrypt         | Heterogeneous Databases Supported | Shadow Database  |
+|                      | Readwrite-splitting     | Row Authority (TODO) | SQL Dialect Translate (TODO)      | Observability    |
+|                      | Distributed Transaction | SQL Audit (TODO)     |                                   |                  |
+|                      | Elastic Scale-out       | SQL Firewall (TODO)  |                                   |                  |
+|                      | Highly Available        |                      |                                   |                  |
+##
+
+#### Roadmap
+
+<hr>
+
+![Roadmap](https://shardingsphere.apache.org/document/current/img/roadmap_v2.png)
+
+#### WHITEBACKGROUND
+![image](https://user-images.githubusercontent.com/70385414/157352426-3a20ad7c-e67e-484c-8a74-f8197c31b1bd.png)
+
+
+##
+
+### How to Build Apache ShardingSphere:
+
+<hr>
+
+Check out [Wiki](https://github.com/apache/shardingsphere/wiki) section for details on how to build Apache ShardingSphere and a full guide on how to get started and setup your local dev environment.
+
+##
+
+### Landscapes
+
+
+### Contributors
+
+[shardingsphere-contributors](https://shardingsphere.apache.org/community/en/team)
+
+<hr>
+
+<p align="center">
+<br/><br/>
+<img src="https://landscape.cncf.io/images/left-logo.svg" width="150"/>&nbsp;&nbsp;<img src="https://landscape.cncf.io/images/right-logo.svg" width="200"/>
+<br/><br/>
+Apache ShardingSphere enriches the <a href="https://landscape.cncf.io/landscape=observability-and-analysis&license=apache-license-2-0">CNCF CLOUD NATIVE Landscape</a>.
+</p>
+
+##