--- conflicted
+++ resolved
@@ -31,14 +31,13 @@
     : DROP SHADOW RULE ruleName (COMMA ruleName)*
     ;
 
-<<<<<<< HEAD
+alterShadowAlgorithm
+    : ALTER SHADOW ALGORITHM shadowAlgorithmDefinition (COMMA shadowAlgorithmDefinition)*
+    ;
+
 dropShadowAlgorithms
     : DROP SHADOW ALGORITHM algorithmName (COMMA algorithmName)*
     ;
-=======
-alterShadowAlgorithm
-    : ALTER SHADOW ALGORITHM shadowAlgorithmDefinition (COMMA shadowAlgorithmDefinition)*;
->>>>>>> 96507957
 
 shadowRuleDefinition
     :  ruleName LP SOURCE EQ source COMMA SHADOW EQ shadow COMMA shadowTableRule (COMMA shadowTableRule)* RP
