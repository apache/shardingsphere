/*
 * Licensed to the Apache Software Foundation (ASF) under one or more
 * contributor license agreements.  See the NOTICE file distributed with
 * this work for additional information regarding copyright ownership.
 * The ASF licenses this file to You under the Apache License, Version 2.0
 * (the "License"); you may not use this file except in compliance with
 * the License.  You may obtain a copy of the License at
 *
 *     http://www.apache.org/licenses/LICENSE-2.0
 *
 * Unless required by applicable law or agreed to in writing, software
 * distributed under the License is distributed on an "AS IS" BASIS,
 * WITHOUT WARRANTIES OR CONDITIONS OF ANY KIND, either express or implied.
 * See the License for the specific language governing permissions and
 * limitations under the License.
 */

package org.apache.shardingsphere.shadow.distsql.parser.core;

import org.antlr.v4.runtime.ParserRuleContext;
import org.apache.shardingsphere.distsql.parser.autogen.ShadowDistSQLStatementBaseVisitor;
import org.apache.shardingsphere.distsql.parser.autogen.ShadowDistSQLStatementParser.AlgorithmPropertiesContext;
import org.apache.shardingsphere.distsql.parser.autogen.ShadowDistSQLStatementParser.AlterShadowAlgorithmContext;
import org.apache.shardingsphere.distsql.parser.autogen.ShadowDistSQLStatementParser.AlterShadowRuleContext;
import org.apache.shardingsphere.distsql.parser.autogen.ShadowDistSQLStatementParser.CreateShadowRuleContext;
import org.apache.shardingsphere.distsql.parser.autogen.ShadowDistSQLStatementParser.DropShadowRuleContext;
import org.apache.shardingsphere.distsql.parser.autogen.ShadowDistSQLStatementParser.ShadowAlgorithmDefinitionContext;
import org.apache.shardingsphere.distsql.parser.autogen.ShadowDistSQLStatementParser.ShadowRuleDefinitionContext;
import org.apache.shardingsphere.distsql.parser.autogen.ShadowDistSQLStatementParser.ShadowTableRuleContext;
import org.apache.shardingsphere.distsql.parser.segment.AlgorithmSegment;
import org.apache.shardingsphere.shadow.distsql.parser.segment.ShadowAlgorithmSegment;
import org.apache.shardingsphere.shadow.distsql.parser.segment.ShadowRuleSegment;
import org.apache.shardingsphere.shadow.distsql.parser.statement.AlterShadowAlgorithmStatement;
import org.apache.shardingsphere.shadow.distsql.parser.statement.AlterShadowRuleStatement;
import org.apache.shardingsphere.shadow.distsql.parser.statement.CreateShadowRuleStatement;
import org.apache.shardingsphere.shadow.distsql.parser.statement.DropShadowRuleStatement;
import org.apache.shardingsphere.sql.parser.api.visitor.ASTNode;
import org.apache.shardingsphere.sql.parser.api.visitor.SQLVisitor;
import org.apache.shardingsphere.sql.parser.sql.common.value.identifier.IdentifierValue;
import org.apache.shardingsphere.sql.parser.sql.common.value.literal.impl.StringLiteralValue;

import java.util.Collection;
import java.util.List;
import java.util.Map;
import java.util.Properties;
import java.util.stream.Collectors;

/**
 * SQL statement visitor for shadow dist SQL.
 */
public final class ShadowDistSQLStatementVisitor extends ShadowDistSQLStatementBaseVisitor<ASTNode> implements SQLVisitor {
    @Override
    public ASTNode visitCreateShadowRule(final CreateShadowRuleContext ctx) {
        List<ShadowRuleSegment> shadowRuleSegments = ctx.shadowRuleDefinition().stream().map(this::visit).map(each -> (ShadowRuleSegment) each).collect(Collectors.toList());
        return new CreateShadowRuleStatement(shadowRuleSegments);
    }
    
    @Override
    public ASTNode visitShadowRuleDefinition(final ShadowRuleDefinitionContext ctx) {
        Map<String, Collection<ShadowAlgorithmSegment>> shadowAlgorithms = ctx.shadowTableRule().stream()
                .collect(Collectors.toMap(each -> getText(each.tableName()), each -> visitShadowAlgorithms(each.shadowAlgorithmDefinition())));
        return new ShadowRuleSegment(getText(ctx.ruleName()), getText(ctx.source()), getText(ctx.shadow()), shadowAlgorithms);
    }
    
    @Override
    public ASTNode visitShadowAlgorithmDefinition(final ShadowAlgorithmDefinitionContext ctx) {
        AlgorithmSegment algorithmSegment = new AlgorithmSegment(getText(ctx.shadowAlgorithmType()), getAlgorithmProperties(ctx.algorithmProperties()));
        String algorithmName = null != ctx.algorithmName() ? getText(ctx.algorithmName()) : createAlgorithmName(getText(((ShadowTableRuleContext) ctx.getParent()).tableName()), algorithmSegment);
        return new ShadowAlgorithmSegment(algorithmName, algorithmSegment);
    }
    
    private Properties getAlgorithmProperties(final AlgorithmPropertiesContext ctx) {
        Properties result = new Properties();
        ctx.algorithmProperty().forEach(each -> result.put(new IdentifierValue(each.key.getText()).getValue(), new StringLiteralValue(each.value.getText()).getValue()));
        return result;
    }
    
    @Override
    public ASTNode visitAlterShadowRule(final AlterShadowRuleContext ctx) {
        List<ShadowRuleSegment> shadowRuleSegments = ctx.shadowRuleDefinition().stream().map(this::visit).map(each -> (ShadowRuleSegment) each).collect(Collectors.toList());
        return new AlterShadowRuleStatement(shadowRuleSegments);
    }
    
    @Override
<<<<<<< HEAD
    public ASTNode visitAlterShadowAlgorithm(final AlterShadowAlgorithmContext ctx) {
        return new AlterShadowAlgorithmStatement(visitShadowAlgorithms(ctx.shadowAlgorithmDefinition()));
=======
    public ASTNode visitDropShadowRule(final DropShadowRuleContext ctx) {
        return new DropShadowRuleStatement(ctx.ruleName().stream().map(each -> new IdentifierValue(each.getText()).getValue()).collect(Collectors.toList()));
    }
    
    private Properties getAlgorithmProperties(final AlgorithmPropertiesContext ctx) {
        Properties result = new Properties();
        ctx.algorithmProperty().forEach(each -> result.put(new IdentifierValue(each.key.getText()).getValue(), new StringLiteralValue(each.value.getText()).getValue()));
        return result;
>>>>>>> 8ce86aa2
    }
    
    private static String getText(final ParserRuleContext ctx) {
        return new IdentifierValue(ctx.getText()).getValue();
    }
    
    private Collection<ShadowAlgorithmSegment> visitShadowAlgorithms(final List<ShadowAlgorithmDefinitionContext> ctxs) {
        return ctxs.stream().map(this::visit).map(each -> (ShadowAlgorithmSegment) each).collect(Collectors.toList());
    }
    
    private String createAlgorithmName(final String tableName, final AlgorithmSegment algorithmSegment) {
        return (tableName + "_" + algorithmSegment.getName()).toLowerCase();
    }
}<|MERGE_RESOLUTION|>--- conflicted
+++ resolved
@@ -82,19 +82,13 @@
     }
     
     @Override
-<<<<<<< HEAD
-    public ASTNode visitAlterShadowAlgorithm(final AlterShadowAlgorithmContext ctx) {
-        return new AlterShadowAlgorithmStatement(visitShadowAlgorithms(ctx.shadowAlgorithmDefinition()));
-=======
     public ASTNode visitDropShadowRule(final DropShadowRuleContext ctx) {
         return new DropShadowRuleStatement(ctx.ruleName().stream().map(each -> new IdentifierValue(each.getText()).getValue()).collect(Collectors.toList()));
     }
     
-    private Properties getAlgorithmProperties(final AlgorithmPropertiesContext ctx) {
-        Properties result = new Properties();
-        ctx.algorithmProperty().forEach(each -> result.put(new IdentifierValue(each.key.getText()).getValue(), new StringLiteralValue(each.value.getText()).getValue()));
-        return result;
->>>>>>> 8ce86aa2
+    @Override
+    public ASTNode visitAlterShadowAlgorithm(final AlterShadowAlgorithmContext ctx) {
+        return new AlterShadowAlgorithmStatement(visitShadowAlgorithms(ctx.shadowAlgorithmDefinition()));
     }
     
     private static String getText(final ParserRuleContext ctx) {
