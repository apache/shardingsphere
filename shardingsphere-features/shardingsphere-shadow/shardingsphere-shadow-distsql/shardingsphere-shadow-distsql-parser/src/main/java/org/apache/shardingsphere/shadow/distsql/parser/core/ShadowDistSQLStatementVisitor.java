/*
 * Licensed to the Apache Software Foundation (ASF) under one or more
 * contributor license agreements.  See the NOTICE file distributed with
 * this work for additional information regarding copyright ownership.
 * The ASF licenses this file to You under the Apache License, Version 2.0
 * (the "License"); you may not use this file except in compliance with
 * the License.  You may obtain a copy of the License at
 *
 *     http://www.apache.org/licenses/LICENSE-2.0
 *
 * Unless required by applicable law or agreed to in writing, software
 * distributed under the License is distributed on an "AS IS" BASIS,
 * WITHOUT WARRANTIES OR CONDITIONS OF ANY KIND, either express or implied.
 * See the License for the specific language governing permissions and
 * limitations under the License.
 */

package org.apache.shardingsphere.shadow.distsql.parser.core;

import org.antlr.v4.runtime.ParserRuleContext;
import org.apache.shardingsphere.distsql.parser.autogen.ShadowDistSQLStatementBaseVisitor;
import org.apache.shardingsphere.distsql.parser.autogen.ShadowDistSQLStatementParser.AlgorithmPropertiesContext;
import org.apache.shardingsphere.distsql.parser.autogen.ShadowDistSQLStatementParser.AlterShadowAlgorithmContext;
import org.apache.shardingsphere.distsql.parser.autogen.ShadowDistSQLStatementParser.AlterShadowRuleContext;
import org.apache.shardingsphere.distsql.parser.autogen.ShadowDistSQLStatementParser.CreateDefaultShadowAlgorithmContext;
import org.apache.shardingsphere.distsql.parser.autogen.ShadowDistSQLStatementParser.CreateShadowAlgorithmContext;
import org.apache.shardingsphere.distsql.parser.autogen.ShadowDistSQLStatementParser.CreateShadowRuleContext;
import org.apache.shardingsphere.distsql.parser.autogen.ShadowDistSQLStatementParser.DropShadowAlgorithmContext;
import org.apache.shardingsphere.distsql.parser.autogen.ShadowDistSQLStatementParser.DropShadowRuleContext;
import org.apache.shardingsphere.distsql.parser.autogen.ShadowDistSQLStatementParser.SchemaNameContext;
import org.apache.shardingsphere.distsql.parser.autogen.ShadowDistSQLStatementParser.ShadowAlgorithmDefinitionContext;
import org.apache.shardingsphere.distsql.parser.autogen.ShadowDistSQLStatementParser.ShadowRuleDefinitionContext;
import org.apache.shardingsphere.distsql.parser.autogen.ShadowDistSQLStatementParser.ShadowTableRuleContext;
import org.apache.shardingsphere.distsql.parser.autogen.ShadowDistSQLStatementParser.ShowShadowAlgorithmsContext;
import org.apache.shardingsphere.distsql.parser.autogen.ShadowDistSQLStatementParser.ShowShadowRulesContext;
import org.apache.shardingsphere.distsql.parser.autogen.ShadowDistSQLStatementParser.ShowShadowTableRulesContext;
import org.apache.shardingsphere.distsql.parser.segment.AlgorithmSegment;
import org.apache.shardingsphere.shadow.distsql.parser.segment.ShadowAlgorithmSegment;
import org.apache.shardingsphere.shadow.distsql.parser.segment.ShadowRuleSegment;
import org.apache.shardingsphere.shadow.distsql.parser.statement.AlterShadowAlgorithmStatement;
import org.apache.shardingsphere.shadow.distsql.parser.statement.AlterShadowRuleStatement;
import org.apache.shardingsphere.shadow.distsql.parser.statement.CreateDefaultShadowAlgorithmStatement;
import org.apache.shardingsphere.shadow.distsql.parser.statement.CreateShadowAlgorithmStatement;
import org.apache.shardingsphere.shadow.distsql.parser.statement.CreateShadowRuleStatement;
import org.apache.shardingsphere.shadow.distsql.parser.statement.DropShadowAlgorithmStatement;
import org.apache.shardingsphere.shadow.distsql.parser.statement.DropShadowRuleStatement;
import org.apache.shardingsphere.shadow.distsql.parser.statement.ShowShadowAlgorithmsStatement;
import org.apache.shardingsphere.shadow.distsql.parser.statement.ShowShadowRulesStatement;
import org.apache.shardingsphere.shadow.distsql.parser.statement.ShowShadowTableRulesStatement;
import org.apache.shardingsphere.sql.parser.api.visitor.ASTNode;
import org.apache.shardingsphere.sql.parser.api.visitor.SQLVisitor;
import org.apache.shardingsphere.sql.parser.sql.common.segment.generic.SchemaSegment;
import org.apache.shardingsphere.sql.parser.sql.common.value.identifier.IdentifierValue;
import org.apache.shardingsphere.sql.parser.sql.common.value.literal.impl.StringLiteralValue;

import java.util.Collection;
import java.util.Collections;
import java.util.List;
import java.util.Map;
import java.util.Properties;
import java.util.stream.Collectors;

/**
 * SQL statement visitor for shadow dist SQL.
 */
public final class ShadowDistSQLStatementVisitor extends ShadowDistSQLStatementBaseVisitor<ASTNode> implements SQLVisitor {
    
    @Override
    public ASTNode visitCreateShadowRule(final CreateShadowRuleContext ctx) {
        List<ShadowRuleSegment> shadowRuleSegments = ctx.shadowRuleDefinition().stream().map(this::visit).map(each -> (ShadowRuleSegment) each).collect(Collectors.toList());
        return new CreateShadowRuleStatement(shadowRuleSegments);
    }
    
    @Override
    public ASTNode visitCreateDefaultShadowAlgorithm(final CreateDefaultShadowAlgorithmContext ctx) {
        return new CreateDefaultShadowAlgorithmStatement(getIdentifierValue(ctx.algorithmName()));
    }
    
    @Override
    public ASTNode visitShadowRuleDefinition(final ShadowRuleDefinitionContext ctx) {
        Map<String, Collection<ShadowAlgorithmSegment>> shadowAlgorithms = ctx.shadowTableRule().stream()
                .collect(Collectors.toMap(each -> getIdentifierValue(each.tableName()), each -> visitShadowAlgorithms(each.shadowAlgorithmDefinition()), (oldValue, newValue) -> newValue));
        return new ShadowRuleSegment(getIdentifierValue(ctx.ruleName()), getIdentifierValue(ctx.source()), getIdentifierValue(ctx.shadow()), shadowAlgorithms);
    }
    
    @Override
    public ASTNode visitShowShadowAlgorithms(final ShowShadowAlgorithmsContext ctx) {
        return new ShowShadowAlgorithmsStatement(null != ctx.schemaName() ? (SchemaSegment) visit(ctx.schemaName()) : null);
    }
    
    @Override
    public ASTNode visitShadowAlgorithmDefinition(final ShadowAlgorithmDefinitionContext ctx) {
        AlgorithmSegment segment = new AlgorithmSegment(getIdentifierValue(ctx.shadowAlgorithmType()), getAlgorithmProperties(ctx.algorithmProperties()));
        String algorithmName = null != ctx.algorithmName() ? getIdentifierValue(ctx.algorithmName())
                : createAlgorithmName(getIdentifierValue(((ShadowRuleDefinitionContext) ctx.getParent().getParent()).ruleName()), 
                getIdentifierValue(((ShadowTableRuleContext) ctx.getParent()).tableName()), segment);
        return new ShadowAlgorithmSegment(algorithmName, segment);
    }
    
    private Properties getAlgorithmProperties(final AlgorithmPropertiesContext ctx) {
        Properties result = new Properties();
        ctx.algorithmProperty().forEach(each -> result.put(new IdentifierValue(each.key.getText()).getValue(), new StringLiteralValue(each.value.getText()).getValue()));
        return result;
    }
    
    @Override
    public ASTNode visitAlterShadowRule(final AlterShadowRuleContext ctx) {
        List<ShadowRuleSegment> shadowRuleSegments = ctx.shadowRuleDefinition().stream().map(this::visit).map(each -> (ShadowRuleSegment) each).collect(Collectors.toList());
        return new AlterShadowRuleStatement(shadowRuleSegments);
    }
    
    @Override
    public ASTNode visitCreateShadowAlgorithm(final CreateShadowAlgorithmContext ctx) {
        return new CreateShadowAlgorithmStatement(visitShadowAlgorithms(ctx.shadowAlgorithmDefinition()));
    }
    
    @Override
    public ASTNode visitDropShadowRule(final DropShadowRuleContext ctx) {
        return new DropShadowRuleStatement(null != ctx.existClause(), ctx.ruleName().stream().map(each -> new IdentifierValue(each.getText()).getValue()).collect(Collectors.toList()));
    }
    
    @Override
    public ASTNode visitAlterShadowAlgorithm(final AlterShadowAlgorithmContext ctx) {
        return new AlterShadowAlgorithmStatement(visitShadowAlgorithms(ctx.shadowAlgorithmDefinition()));
    }
    
    @Override
    public ASTNode visitDropShadowAlgorithm(final DropShadowAlgorithmContext ctx) {
<<<<<<< HEAD
        return new DropShadowAlgorithmStatement(null != ctx.existClause(), null == ctx.algorithmName() ? Collections.emptyList()
                : ctx.algorithmName().stream().map(each -> getIdentifierValue(each)).collect(Collectors.toSet()));
=======
        return new DropShadowAlgorithmStatement(null == ctx.algorithmName() ? Collections.emptyList()
                : ctx.algorithmName().stream().map(this::getIdentifierValue).collect(Collectors.toSet()));
>>>>>>> f92142ba
    }
    
    @Override
    public ASTNode visitShowShadowRules(final ShowShadowRulesContext ctx) {
        String ruleName = null == ctx.shadowRule() ? null : getIdentifierValue(ctx.shadowRule().ruleName());
        SchemaSegment schemaSegment = null == ctx.schemaName() ? null : (SchemaSegment) visit(ctx.schemaName());
        return new ShowShadowRulesStatement(ruleName, null == ctx.schemaName() ? null : schemaSegment);
    }
    
    @Override
    public ASTNode visitShowShadowTableRules(final ShowShadowTableRulesContext ctx) {
        return new ShowShadowTableRulesStatement(null != ctx.schemaName() ? (SchemaSegment) visit(ctx.schemaName()) : null);
    }
    
    private String getIdentifierValue(final ParserRuleContext ctx) {
        if (null == ctx || ctx.isEmpty()) {
            return null;
        }
        return new IdentifierValue(ctx.getText()).getValue();
    }
    
    private Collection<ShadowAlgorithmSegment> visitShadowAlgorithms(final List<ShadowAlgorithmDefinitionContext> ctxs) {
        return ctxs.stream().map(this::visit).map(each -> (ShadowAlgorithmSegment) each).collect(Collectors.toList());
    }
    
    private String createAlgorithmName(final String ruleName, final String tableName, final AlgorithmSegment algorithmSegment) {
        return String.format("%s_%s_%s", ruleName, tableName, algorithmSegment.getName()).toLowerCase();
    }
    
    @Override
    public ASTNode visitSchemaName(final SchemaNameContext ctx) {
        return new SchemaSegment(ctx.getStart().getStartIndex(), ctx.getStop().getStopIndex(), new IdentifierValue(ctx.getText()));
    }
}<|MERGE_RESOLUTION|>--- conflicted
+++ resolved
@@ -126,13 +126,8 @@
     
     @Override
     public ASTNode visitDropShadowAlgorithm(final DropShadowAlgorithmContext ctx) {
-<<<<<<< HEAD
         return new DropShadowAlgorithmStatement(null != ctx.existClause(), null == ctx.algorithmName() ? Collections.emptyList()
-                : ctx.algorithmName().stream().map(each -> getIdentifierValue(each)).collect(Collectors.toSet()));
-=======
-        return new DropShadowAlgorithmStatement(null == ctx.algorithmName() ? Collections.emptyList()
                 : ctx.algorithmName().stream().map(this::getIdentifierValue).collect(Collectors.toSet()));
->>>>>>> f92142ba
     }
     
     @Override
