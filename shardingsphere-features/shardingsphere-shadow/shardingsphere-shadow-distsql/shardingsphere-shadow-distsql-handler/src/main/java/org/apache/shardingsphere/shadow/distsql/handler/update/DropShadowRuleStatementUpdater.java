--- conflicted
+++ resolved
@@ -46,14 +46,10 @@
     }
     
     private void checkRuleNames(final String schemaName, final DropShadowRuleStatement sqlStatement, final ShadowRuleConfiguration currentRuleConfig) throws DistSQLException {
-<<<<<<< HEAD
         if (sqlStatement.isContainsExistClause()) {
             return;
         }
-        Set<String> currentRuleNames = currentRuleConfig.getDataSources().keySet();
-=======
         Collection<String> currentRuleNames = currentRuleConfig.getDataSources().keySet();
->>>>>>> 5089c90a
         ShadowRuleStatementChecker.checkRulesExist(currentRuleNames, sqlStatement.getRuleNames(), different -> new RequiredRuleMissedException(SHADOW, schemaName, different));
     }
     
