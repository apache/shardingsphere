/*
 * Licensed to the Apache Software Foundation (ASF) under one or more
 * contributor license agreements.  See the NOTICE file distributed with
 * this work for additional information regarding copyright ownership.
 * The ASF licenses this file to You under the Apache License, Version 2.0
 * (the "License"); you may not use this file except in compliance with
 * the License.  You may obtain a copy of the License at
 *
 *     http://www.apache.org/licenses/LICENSE-2.0
 *
 * Unless required by applicable law or agreed to in writing, software
 * distributed under the License is distributed on an "AS IS" BASIS,
 * WITHOUT WARRANTIES OR CONDITIONS OF ANY KIND, either express or implied.
 * See the License for the specific language governing permissions and
 * limitations under the License.
 */

package org.apache.shardingsphere.shadow.rewrite.token.generator.impl;

import org.apache.shardingsphere.infra.binder.statement.SQLStatementContext;
import org.apache.shardingsphere.infra.binder.statement.dml.UpdateStatementContext;
import org.apache.shardingsphere.infra.rewrite.sql.token.generator.CollectionSQLTokenGenerator;
import org.apache.shardingsphere.infra.rewrite.sql.token.pojo.SQLToken;
import org.apache.shardingsphere.infra.rewrite.sql.token.pojo.generic.RemoveToken;
import org.apache.shardingsphere.shadow.rewrite.token.generator.BaseShadowSQLTokenGenerator;
import org.apache.shardingsphere.sql.parser.sql.common.segment.dml.assignment.AssignmentSegment;

import java.util.Collection;
import java.util.Iterator;
import java.util.LinkedList;

/**
 * Remove update column token generator for shadow.
 */
public final class ShadowUpdateColumnTokenGenerator extends BaseShadowSQLTokenGenerator implements CollectionSQLTokenGenerator<UpdateStatementContext> {
    
    @Override
    protected boolean isGenerateSQLTokenForShadow(final SQLStatementContext sqlStatementContext) {
        return sqlStatementContext instanceof UpdateStatementContext && isContainShadowColumn(((UpdateStatementContext) sqlStatementContext).getSqlStatement().getSetAssignment().getAssignments());
    }
    
    private boolean isContainShadowColumn(final Collection<AssignmentSegment> assignments) {
        return assignments.stream().anyMatch(each -> each.getColumns().get(0).getIdentifier().getValue().equals(getShadowColumn()));
    }
    
    @Override
    public Collection<? extends SQLToken> generateSQLTokens(final UpdateStatementContext sqlStatementContext) {
        return generateRemoveTokenForShadow(sqlStatementContext.getSqlStatement().getSetAssignment().getAssignments());
    }
    
    private Collection<RemoveToken> generateRemoveTokenForShadow(final Collection<AssignmentSegment> assignments) {
<<<<<<< HEAD
        LinkedList<RemoveToken> removeTokens = new LinkedList<>();
        int index = 0;
        int previousElementStopIndex = 0;
        Iterator<AssignmentSegment> iterator = assignments.iterator();
        while (iterator.hasNext()) {
            AssignmentSegment each = iterator.next();
            if (getShadowColumn().equals(each.getColumn().getIdentifier().getValue())) {
                removeTokens.add(isLastElement(index, assignments.size()) ? new RemoveToken(previousElementStopIndex + 1, each.getStopIndex())
                        : new RemoveToken(each.getStartIndex(), iterator.next().getStartIndex() - 1));
            }
            previousElementStopIndex = each.getValue().getStopIndex();
            index++;
        }
        return removeTokens;
=======
        List<AssignmentSegment> assignmentSegments = (LinkedList<AssignmentSegment>) assignments;
        return IntStream.range(0, assignmentSegments.size()).filter(i -> getShadowColumn().equals(assignmentSegments.get(i).getColumns().get(0).getIdentifier().getValue()))
                .mapToObj(i -> createRemoveToken(assignmentSegments, i)).collect(Collectors.toCollection(LinkedList::new));
>>>>>>> 33312d12
    }
    
    private boolean isLastElement(final int index, final int size) {
        return size - 1 == index;
    }
}<|MERGE_RESOLUTION|>--- conflicted
+++ resolved
@@ -49,7 +49,6 @@
     }
     
     private Collection<RemoveToken> generateRemoveTokenForShadow(final Collection<AssignmentSegment> assignments) {
-<<<<<<< HEAD
         LinkedList<RemoveToken> removeTokens = new LinkedList<>();
         int index = 0;
         int previousElementStopIndex = 0;
@@ -64,11 +63,6 @@
             index++;
         }
         return removeTokens;
-=======
-        List<AssignmentSegment> assignmentSegments = (LinkedList<AssignmentSegment>) assignments;
-        return IntStream.range(0, assignmentSegments.size()).filter(i -> getShadowColumn().equals(assignmentSegments.get(i).getColumns().get(0).getIdentifier().getValue()))
-                .mapToObj(i -> createRemoveToken(assignmentSegments, i)).collect(Collectors.toCollection(LinkedList::new));
->>>>>>> 33312d12
     }
     
     private boolean isLastElement(final int index, final int size) {
