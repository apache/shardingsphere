/*
 * Licensed to the Apache Software Foundation (ASF) under one or more
 * contributor license agreements.  See the NOTICE file distributed with
 * this work for additional information regarding copyright ownership.
 * The ASF licenses this file to You under the Apache License, Version 2.0
 * (the "License"); you may not use this file except in compliance with
 * the License.  You may obtain a copy of the License at
 *
 *     http://www.apache.org/licenses/LICENSE-2.0
 *
 * Unless required by applicable law or agreed to in writing, software
 * distributed under the License is distributed on an "AS IS" BASIS,
 * WITHOUT WARRANTIES OR CONDITIONS OF ANY KIND, either express or implied.
 * See the License for the specific language governing permissions and
 * limitations under the License.
 */

package org.apache.shardingsphere.sharding.spi;

import org.apache.shardingsphere.infra.binder.statement.SQLStatementContext;
import org.apache.shardingsphere.infra.check.SQLCheckResult;
import org.apache.shardingsphere.infra.config.algorithm.ShardingSphereAlgorithm;
import org.apache.shardingsphere.infra.metadata.database.ShardingSphereDatabase;
import org.apache.shardingsphere.infra.metadata.user.Grantee;
<<<<<<< HEAD
import org.apache.shardingsphere.infra.rule.ShardingSphereRule;
=======
import org.apache.shardingsphere.sql.parser.sql.common.statement.SQLStatement;
>>>>>>> 43b7ad1e

import java.util.List;

/**
 * Sharding audit algorithm.
 */
public interface ShardingAuditAlgorithm extends ShardingSphereAlgorithm {
    
    /**
     * Sharding audit algorithm SQL check.
     *
     * @param sqlStatementContext SQL statement context
     * @param parameters SQL parameters
     * @param grantee grantee
     * @param database database
     * @return SQL check result
     */
<<<<<<< HEAD
    SQLCheckResult check(SQLStatementContext<?> sqlStatementContext, List<Object> parameters, Grantee grantee, String currentDatabase,
                         Map<String, ShardingSphereDatabase> databases, ShardingSphereRule rule);
=======
    SQLCheckResult check(SQLStatement sqlStatement, List<Object> parameters, Grantee grantee, ShardingSphereDatabase database);
>>>>>>> 43b7ad1e
}<|MERGE_RESOLUTION|>--- conflicted
+++ resolved
@@ -22,11 +22,7 @@
 import org.apache.shardingsphere.infra.config.algorithm.ShardingSphereAlgorithm;
 import org.apache.shardingsphere.infra.metadata.database.ShardingSphereDatabase;
 import org.apache.shardingsphere.infra.metadata.user.Grantee;
-<<<<<<< HEAD
 import org.apache.shardingsphere.infra.rule.ShardingSphereRule;
-=======
-import org.apache.shardingsphere.sql.parser.sql.common.statement.SQLStatement;
->>>>>>> 43b7ad1e
 
 import java.util.List;
 
@@ -44,10 +40,6 @@
      * @param database database
      * @return SQL check result
      */
-<<<<<<< HEAD
     SQLCheckResult check(SQLStatementContext<?> sqlStatementContext, List<Object> parameters, Grantee grantee, String currentDatabase,
                          Map<String, ShardingSphereDatabase> databases, ShardingSphereRule rule);
-=======
-    SQLCheckResult check(SQLStatement sqlStatement, List<Object> parameters, Grantee grantee, ShardingSphereDatabase database);
->>>>>>> 43b7ad1e
 }