--- conflicted
+++ resolved
@@ -91,10 +91,6 @@
         yamlKeyGenerateStrategyConfiguration.setColumn("foo_column");
         result.setDefaultKeyGenerateStrategy(yamlKeyGenerateStrategyConfiguration);
         result.setDefaultAuditStrategy(mock(YamlShardingAuditStrategyConfiguration.class));
-<<<<<<< HEAD
-        
-=======
->>>>>>> 40dee07b
         result.setDefaultShardingColumn("foo_column");
         return result;
     }
