--- conflicted
+++ resolved
@@ -45,17 +45,10 @@
     public void assertGenerateSQLToken() {
         InsertStatementContext insertStatementContext = mock(InsertStatementContext.class);
         GeneratedKeyContext generatedKeyContext = getGeneratedKeyContext();
-<<<<<<< HEAD
         when(insertStatementContext.getGeneratedKeyContext()).thenReturn(Collections.singletonMap(0, Optional.of(generatedKeyContext)));
         when(insertStatementContext.getInsertValueContexts()).thenReturn(Collections.singletonMap(0, Collections.singletonList(mock(InsertValueContext.class))));
-        List<List<Object>> parameterGroups = Collections.singletonList(new ArrayList<>(Collections.singletonList(new Object())));
+        List<List<Object>> parameterGroups = Collections.singletonList(new ArrayList<>(Collections.singleton(new Object())));
         when(insertStatementContext.getGroupedParameters()).thenReturn(Collections.singletonMap(0, parameterGroups));
-=======
-        when(insertStatementContext.getGeneratedKeyContext()).thenReturn(Optional.of(generatedKeyContext));
-        when(insertStatementContext.getInsertValueContexts()).thenReturn(Collections.singletonList(mock(InsertValueContext.class)));
-        List<List<Object>> parameterGroups = Collections.singletonList(new ArrayList<>(Collections.singleton(new Object())));
-        when(insertStatementContext.getGroupedParameters()).thenReturn(parameterGroups);
->>>>>>> 50ad6cf6
         GeneratedKeyInsertValuesTokenGenerator generator = new GeneratedKeyInsertValuesTokenGenerator();
         generator.setPreviousSQLTokens(getPreviousSQLTokens());
         SQLToken sqlToken = generator.generateSQLToken(insertStatementContext);
