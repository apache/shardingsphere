--- conflicted
+++ resolved
@@ -64,24 +64,10 @@
     
     @Before
     public void setUp() {
-<<<<<<< HEAD
         when(insertStatementContext.getTables()).thenReturn(Collections.singletonMap(0, new SimpleTableSegment(new TableNameSegment(0, 0, new IdentifierValue("foo_table")))));
-        shardingConditionEngine = new InsertClauseShardingConditionEngine(shardingRule, mock(ShardingSphereDatabaseMetaData.class));
+        shardingConditionEngine = new InsertClauseShardingConditionEngine(shardingRule, mock(ShardingSphereDatabase.class));
         when(insertStatementContext.getColumnNames()).thenReturn(Collections.singletonMap(0, Collections.singletonList("foo_col")));
         when(insertStatementContext.getInsertValueContexts()).thenReturn(Collections.singletonMap(0, Collections.singletonList(createInsertValueContext())));
-=======
-        InsertStatement insertStatement = mockInsertStatement();
-        shardingConditionEngine = new InsertClauseShardingConditionEngine(shardingRule, mock(ShardingSphereDatabase.class));
-        when(insertStatementContext.getSqlStatement()).thenReturn(insertStatement);
-        when(insertStatementContext.getColumnNames()).thenReturn(Collections.singletonList("foo_col"));
-        when(insertStatementContext.getInsertValueContexts()).thenReturn(Collections.singletonList(createInsertValueContext()));
-    }
-    
-    private InsertStatement mockInsertStatement() {
-        InsertStatement result = mock(InsertStatement.class);
-        when(result.getTable()).thenReturn(new SimpleTableSegment(new TableNameSegment(0, 0, new IdentifierValue("foo_table"))));
-        return result;
->>>>>>> d6f6e3af
     }
     
     private InsertValueContext createInsertValueContext() {
