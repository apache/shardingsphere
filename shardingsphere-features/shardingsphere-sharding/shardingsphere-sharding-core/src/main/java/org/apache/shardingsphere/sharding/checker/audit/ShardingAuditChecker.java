--- conflicted
+++ resolved
@@ -44,14 +44,9 @@
     @Override
     public SQLCheckResult check(final SQLStatementContext<?> sqlStatementContext, final List<Object> parameters, final Grantee grantee,
                                 final String currentDatabase, final Map<String, ShardingSphereDatabase> databases, final ShardingRule rule) {
-<<<<<<< HEAD
         for (Entry<String, ShardingAuditStrategyConfiguration> entry : rule.getShardingAudits().entrySet()) {
             SQLCheckResult result = rule.getShardingAuditAlgorithms().get(entry.getValue().getShardingAuditAlgorithmName())
                     .check(sqlStatementContext, parameters, grantee, currentDatabase, databases, rule);
-=======
-        for (Entry<String, ShardingAuditStrategyConfiguration> entry : rule.getAuditStrategies().entrySet()) {
-            SQLCheckResult result = rule.getShardingAuditAlgorithms().get(entry.getValue().getAuditAlgorithmName()).check(sqlStatement, parameters, grantee, currentDatabase, databases, rule);
->>>>>>> f6c4d4c4
             if (!result.isPassed()) {
                 return result;
             }
