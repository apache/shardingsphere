/*
 * Licensed to the Apache Software Foundation (ASF) under one or more
 * contributor license agreements.  See the NOTICE file distributed with
 * this work for additional information regarding copyright ownership.
 * The ASF licenses this file to You under the Apache License, Version 2.0
 * (the "License"); you may not use this file except in compliance with
 * the License.  You may obtain a copy of the License at
 *
 *     http://www.apache.org/licenses/LICENSE-2.0
 *
 * Unless required by applicable law or agreed to in writing, software
 * distributed under the License is distributed on an "AS IS" BASIS,
 * WITHOUT WARRANTIES OR CONDITIONS OF ANY KIND, either express or implied.
 * See the License for the specific language governing permissions and
 * limitations under the License.
 */

package org.apache.shardingsphere.sharding.metadata;

import lombok.Getter;
import lombok.RequiredArgsConstructor;
import org.apache.shardingsphere.infra.config.properties.ConfigurationPropertyKey;
import org.apache.shardingsphere.infra.datanode.DataNode;
import org.apache.shardingsphere.infra.exception.ShardingSphereException;
import org.apache.shardingsphere.infra.metadata.schema.builder.SchemaBuilderMaterials;
import org.apache.shardingsphere.infra.metadata.schema.builder.loader.TableMetaDataLoaderEngine;
import org.apache.shardingsphere.infra.metadata.schema.builder.loader.TableMetaDataLoaderMaterial;
import org.apache.shardingsphere.infra.metadata.schema.builder.spi.RuleBasedTableMetaDataBuilder;
import org.apache.shardingsphere.infra.metadata.schema.builder.util.TableMetaDataUtil;
import org.apache.shardingsphere.infra.metadata.schema.model.ColumnMetaData;
import org.apache.shardingsphere.infra.metadata.schema.model.IndexMetaData;
import org.apache.shardingsphere.infra.metadata.schema.model.TableMetaData;
import org.apache.shardingsphere.sharding.constant.ShardingOrder;
import org.apache.shardingsphere.sharding.rule.ShardingRule;
import org.apache.shardingsphere.sharding.rule.TableRule;

import java.sql.SQLException;
import java.util.Collection;
import java.util.Collections;
import java.util.HashSet;
import java.util.LinkedHashMap;
import java.util.LinkedList;
import java.util.Map;
import java.util.Map.Entry;
import java.util.Optional;
import java.util.stream.Collectors;

/**
 * Table meta data builder for sharding.
 */
public final class ShardingTableMetaDataBuilder implements RuleBasedTableMetaDataBuilder<ShardingRule> {
    
    @Override
    public Map<String, TableMetaData> load(final Collection<String> tableNames, final ShardingRule rule, final SchemaBuilderMaterials materials) throws SQLException {
        Collection<String> needLoadTables = tableNames.stream().filter(each -> rule.findTableRule(each).isPresent() || rule.isBroadcastTable(each)).collect(Collectors.toList());
        if (needLoadTables.isEmpty()) {
            return Collections.emptyMap();
        }
        boolean isCheckingMetaData = materials.getProps().getValue(ConfigurationPropertyKey.CHECK_TABLE_METADATA_ENABLED);
        Collection<TableMetaDataLoaderMaterial> tableMetaDataLoaderMaterials = TableMetaDataUtil.getTableMetaDataLoadMaterial(needLoadTables, materials, isCheckingMetaData);
        if (tableMetaDataLoaderMaterials.isEmpty()) {
            return Collections.emptyMap();
        }
        Collection<TableMetaData> tableMetaDataList = TableMetaDataLoaderEngine.load(tableMetaDataLoaderMaterials, materials.getDatabaseType());
        if (isCheckingMetaData) {
            checkTableMetaData(tableMetaDataList, rule);
        }
        return getTableMetaDataMap(tableMetaDataList, rule);
    }
    
    private void checkTableMetaData(final Collection<TableMetaData> tableMetaDataList, final ShardingRule rule) {
        Map<String, Collection<TableMetaData>> logicTableMetaDataMap = new LinkedHashMap<>();
        for (TableMetaData each : tableMetaDataList) {
            Optional<String> logicName = rule.findLogicTableByActualTable(each.getName());
            if (logicName.isPresent()) {
                Collection<TableMetaData> logicTableMetaDataList = logicTableMetaDataMap.getOrDefault(logicName.get(), new LinkedList<>());
                logicTableMetaDataList.add(each);
                logicTableMetaDataMap.putIfAbsent(logicName.get(), logicTableMetaDataList);
            }
        }
        for (Entry<String, Collection<TableMetaData>> entry : logicTableMetaDataMap.entrySet()) {
            checkUniformed(entry.getKey(), entry.getValue(), rule);
        }
    }
    
    private Map<String, TableMetaData> getTableMetaDataMap(final Collection<TableMetaData> tableMetaDataList, final ShardingRule rule) {
        Map<String, TableMetaData> result = new LinkedHashMap<>();
<<<<<<< HEAD
        for (TableMetaData each : tableMetaDatas) {
            result.putIfAbsent(rule.findLogicTableByActualTable(each.getName()).orElse(each.getName()), each);
=======
        for (TableMetaData each : tableMetaDataList) {
            rule.findLogicTableByActualTable(each.getName()).ifPresent(tableName -> result.putIfAbsent(tableName, each));
>>>>>>> 30f11f8b
        }
        return result;
    }
    
    private void checkUniformed(final String logicTableName, final Collection<TableMetaData> tableMetaDataList, final ShardingRule shardingRule) {
        TableMetaData sample = decorate(logicTableName, tableMetaDataList.iterator().next(), shardingRule);
        Collection<TableMetaDataViolation> violations = tableMetaDataList.stream()
                .filter(each -> !sample.equals(decorate(logicTableName, each, shardingRule)))
                .map(each -> new TableMetaDataViolation(each.getName(), each)).collect(Collectors.toList());
        throwExceptionIfNecessary(violations, logicTableName);
    }
    
    private void throwExceptionIfNecessary(final Collection<TableMetaDataViolation> violations, final String logicTableName) {
        if (!violations.isEmpty()) {
            StringBuilder errorMessage = new StringBuilder(
                    "Cannot get uniformed table structure for logic table `%s`, it has different meta data of actual tables are as follows:").append(System.lineSeparator());
            for (TableMetaDataViolation each : violations) {
                errorMessage.append("actual table: ").append(each.getActualTableName()).append(", meta data: ").append(each.getTableMetaData()).append(System.lineSeparator());
            }
            throw new ShardingSphereException(errorMessage.toString(), logicTableName);
        }
    }

    @Override
    public TableMetaData decorate(final String tableName, final TableMetaData tableMetaData, final ShardingRule shardingRule) {
        return shardingRule.findTableRule(tableName).map(
            tableRule -> new TableMetaData(tableName, getColumnMetaDataList(tableMetaData, tableRule), getIndexMetaDataList(tableMetaData, tableRule))).orElse(tableMetaData);
    }
    
    private Collection<ColumnMetaData> getColumnMetaDataList(final TableMetaData tableMetaData, final TableRule tableRule) {
        Collection<ColumnMetaData> result = new LinkedList<>();
        for (Entry<String, ColumnMetaData> entry : tableMetaData.getColumns().entrySet()) {
            boolean generated = entry.getKey().equalsIgnoreCase(tableRule.getGenerateKeyColumn().orElse(null));
            ColumnMetaData columnMetaData = entry.getValue();
            result.add(new ColumnMetaData(columnMetaData.getName(), columnMetaData.getDataType(), columnMetaData.isPrimaryKey(), generated, columnMetaData.isCaseSensitive()));
        }
        return result;
    }
    
    private Collection<IndexMetaData> getIndexMetaDataList(final TableMetaData tableMetaData, final TableRule tableRule) {
        Collection<IndexMetaData> result = new HashSet<>();
        for (Entry<String, IndexMetaData> entry : tableMetaData.getIndexes().entrySet()) {
            for (DataNode each : tableRule.getActualDataNodes()) {
                getLogicIndex(entry.getKey(), each.getTableName()).ifPresent(logicIndex -> result.add(new IndexMetaData(logicIndex)));
            }
        }
        return result;
    }
    
    private Optional<String> getLogicIndex(final String actualIndexName, final String actualTableName) {
        String indexNameSuffix = "_" + actualTableName;
        return actualIndexName.endsWith(indexNameSuffix) ? Optional.of(actualIndexName.replace(indexNameSuffix, "")) : Optional.empty();
    }
    
    @Override
    public int getOrder() {
        return ShardingOrder.ORDER;
    }
    
    @Override
    public Class<ShardingRule> getTypeClass() {
        return ShardingRule.class;
    }
    
    @RequiredArgsConstructor
    @Getter
    private static final class TableMetaDataViolation {
        
        private final String actualTableName;
        
        private final TableMetaData tableMetaData;
    }
}<|MERGE_RESOLUTION|>--- conflicted
+++ resolved
@@ -85,13 +85,8 @@
     
     private Map<String, TableMetaData> getTableMetaDataMap(final Collection<TableMetaData> tableMetaDataList, final ShardingRule rule) {
         Map<String, TableMetaData> result = new LinkedHashMap<>();
-<<<<<<< HEAD
-        for (TableMetaData each : tableMetaDatas) {
+        for (TableMetaData each : tableMetaDataList) {
             result.putIfAbsent(rule.findLogicTableByActualTable(each.getName()).orElse(each.getName()), each);
-=======
-        for (TableMetaData each : tableMetaDataList) {
-            rule.findLogicTableByActualTable(each.getName()).ifPresent(tableName -> result.putIfAbsent(tableName, each));
->>>>>>> 30f11f8b
         }
         return result;
     }
