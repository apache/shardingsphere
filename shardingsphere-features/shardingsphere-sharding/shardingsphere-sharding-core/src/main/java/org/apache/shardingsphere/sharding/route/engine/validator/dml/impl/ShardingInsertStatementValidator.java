--- conflicted
+++ resolved
@@ -27,6 +27,7 @@
 import org.apache.shardingsphere.infra.config.props.ConfigurationProperties;
 import org.apache.shardingsphere.infra.exception.ShardingSphereException;
 import org.apache.shardingsphere.infra.metadata.ShardingSphereMetaData;
+import org.apache.shardingsphere.infra.metadata.schema.ShardingSphereSchema;
 import org.apache.shardingsphere.infra.route.context.RouteContext;
 import org.apache.shardingsphere.sharding.route.engine.condition.ShardingConditions;
 import org.apache.shardingsphere.sharding.route.engine.type.standard.ShardingStandardRoutingEngine;
@@ -53,14 +54,9 @@
     private final ShardingConditions shardingConditions;
     
     @Override
-    public void preValidate(final ShardingRule shardingRule, final SQLStatementContext<InsertStatement> sqlStatementContext,
-<<<<<<< HEAD
-                            final List<Object> parameters, final ShardingSphereSchema schema) {
+    public void preValidate(final ShardingRule shardingRule, final SQLStatementContext<InsertStatement> sqlStatementContext, 
+                            final List<Object> parameters, final ShardingSphereMetaData metaData) {
         if (!getInsertSelectContext(sqlStatementContext).isPresent()) {
-=======
-                            final List<Object> parameters, final ShardingSphereMetaData metaData) {
-        if (null == ((InsertStatementContext) sqlStatementContext).getInsertSelectContext()) {
->>>>>>> ca100714
             validateMultipleTable(shardingRule, sqlStatementContext);
         }
         Optional<SubquerySegment> insertSelectSegment = sqlStatementContext.getSqlStatement().getInsertSelect();
