/*
 * Licensed to the Apache Software Foundation (ASF) under one or more
 * contributor license agreements.  See the NOTICE file distributed with
 * this work for additional information regarding copyright ownership.
 * The ASF licenses this file to You under the Apache License, Version 2.0
 * (the "License"); you may not use this file except in compliance with
 * the License.  You may obtain a copy of the License at
 *
 *     http://www.apache.org/licenses/LICENSE-2.0
 *
 * Unless required by applicable law or agreed to in writing, software
 * distributed under the License is distributed on an "AS IS" BASIS,
 * WITHOUT WARRANTIES OR CONDITIONS OF ANY KIND, either express or implied.
 * See the License for the specific language governing permissions and
 * limitations under the License.
 */

package org.apache.shardingsphere.sharding.route.engine.validator.dml.impl;

import com.google.common.base.Preconditions;
import lombok.RequiredArgsConstructor;
import org.apache.shardingsphere.infra.binder.segment.table.TablesContext;
import org.apache.shardingsphere.infra.binder.statement.SQLStatementContext;
import org.apache.shardingsphere.infra.binder.statement.dml.InsertStatementContext;
import org.apache.shardingsphere.infra.config.props.ConfigurationProperties;
import org.apache.shardingsphere.infra.exception.ShardingSphereException;
import org.apache.shardingsphere.infra.metadata.ShardingSphereDatabaseMetaData;
import org.apache.shardingsphere.infra.route.context.RouteContext;
import org.apache.shardingsphere.sharding.route.engine.condition.ShardingConditions;
import org.apache.shardingsphere.sharding.route.engine.type.standard.ShardingStandardRoutingEngine;
import org.apache.shardingsphere.sharding.route.engine.validator.dml.ShardingDMLStatementValidator;
import org.apache.shardingsphere.sharding.rule.ShardingRule;
import org.apache.shardingsphere.sql.parser.sql.common.segment.dml.assignment.AssignmentSegment;
import org.apache.shardingsphere.sql.parser.sql.common.segment.dml.column.ColumnSegment;
import org.apache.shardingsphere.sql.parser.sql.common.segment.dml.column.OnDuplicateKeyColumnsSegment;
import org.apache.shardingsphere.sql.parser.sql.common.segment.dml.expr.subquery.SubquerySegment;
import org.apache.shardingsphere.sql.parser.sql.common.statement.dml.InsertStatement;
import org.apache.shardingsphere.sql.parser.sql.dialect.handler.dml.InsertStatementHandler;

import java.util.Collection;
import java.util.Collections;
import java.util.List;
import java.util.Optional;

/**
 * Sharding insert statement validator.
 */
@RequiredArgsConstructor
public final class ShardingInsertStatementValidator extends ShardingDMLStatementValidator<InsertStatement> {
    
    private final ShardingConditions shardingConditions;
    
    @Override
    public void preValidate(final ShardingRule shardingRule, final SQLStatementContext<InsertStatement> sqlStatementContext,
<<<<<<< HEAD
                            final List<Object> parameters, final ShardingSphereMetaData metaData) {
        InsertStatementContext insertStatementContext = (InsertStatementContext) sqlStatementContext;
        if (null == insertStatementContext.getInsertSelectContext()) {
=======
                            final List<Object> parameters, final ShardingSphereDatabaseMetaData databaseMetaData) {
        if (null == ((InsertStatementContext) sqlStatementContext).getInsertSelectContext()) {
>>>>>>> 50ad6cf6
            validateMultipleTable(shardingRule, sqlStatementContext);
        }
        String tableName = insertStatementContext.getTables().get(0).getTableName().getIdentifier().getValue();
        Optional<SubquerySegment> insertSelectSegment = sqlStatementContext.getSqlStatement().getInsertSelect();
        if (insertSelectSegment.isPresent() && isContainsKeyGenerateStrategy(shardingRule, tableName)
                && !isContainsKeyGenerateColumn(shardingRule, sqlStatementContext.getSqlStatement().getColumns(), tableName)) {
            throw new ShardingSphereException("INSERT INTO ... SELECT can not support applying keyGenerator to absent generateKeyColumn.");
        }
        TablesContext tablesContext = sqlStatementContext.getTablesContext();
        if (insertSelectSegment.isPresent() && shardingRule.tableRuleExists(tablesContext.getTableNames())
                && !isAllSameTables(tablesContext.getTableNames()) && !shardingRule.isAllBindingTables(tablesContext.getTableNames())) {
            throw new ShardingSphereException("The table inserted and the table selected must be the same or bind tables.");
        }
    }
    
    private boolean isContainsKeyGenerateStrategy(final ShardingRule shardingRule, final String tableName) {
        return shardingRule.findGenerateKeyColumnName(tableName).isPresent();
    }
    
    private boolean isContainsKeyGenerateColumn(final ShardingRule shardingRule, final Collection<ColumnSegment> columns, final String tableName) {
        return columns.isEmpty() || columns.stream().anyMatch(each -> shardingRule.isGenerateKeyColumn(each.getIdentifier().getValue(), tableName));
    }
    
    private boolean isAllSameTables(final Collection<String> tableNames) {
        return 1 == tableNames.stream().distinct().count();
    }
    
    @Override
    public void postValidate(final ShardingRule shardingRule, final SQLStatementContext<InsertStatement> sqlStatementContext, final List<Object> parameters,
<<<<<<< HEAD
                             final ShardingSphereMetaData metaData, final ConfigurationProperties props, final RouteContext routeContext) {
        InsertStatementContext insertStatementContext = (InsertStatementContext) sqlStatementContext;
        Optional<SubquerySegment> insertSelect = insertStatementContext.getSqlStatement().getInsertSelect();
=======
                             final ShardingSphereDatabaseMetaData databaseMetaData, final ConfigurationProperties props, final RouteContext routeContext) {
        Optional<SubquerySegment> insertSelect = sqlStatementContext.getSqlStatement().getInsertSelect();
>>>>>>> 50ad6cf6
        if (insertSelect.isPresent() && shardingConditions.isNeedMerge()) {
            boolean singleRoutingOrSameShardingCondition = routeContext.isSingleRouting() || shardingConditions.isSameShardingCondition();
            Preconditions.checkState(singleRoutingOrSameShardingCondition, "Subquery sharding conditions must be same with primary query.");
        }
        String tableName = insertStatementContext.getTables().get(0).getTableName().getIdentifier().getValue();
        Collection<AssignmentSegment> assignments = InsertStatementHandler.getOnDuplicateKeyColumnsSegment(sqlStatementContext.getSqlStatement())
                .map(OnDuplicateKeyColumnsSegment::getColumns).orElse(Collections.emptyList());
        Optional<ShardingConditions> onDuplicateKeyShardingConditions = createShardingConditions(sqlStatementContext, shardingRule, assignments, parameters);
        Optional<RouteContext> onDuplicateKeyRouteContext = onDuplicateKeyShardingConditions.map(optional -> new ShardingStandardRoutingEngine(tableName, optional, props).route(shardingRule));
        if (onDuplicateKeyRouteContext.isPresent() && !isSameRouteContext(routeContext, onDuplicateKeyRouteContext.get())) {
            throw new ShardingSphereException("Can not update sharding key since the updated value will change %s's data nodes.", tableName);
        }
        if (!routeContext.isSingleRouting() && !shardingRule.isBroadcastTable(tableName)) {
            boolean isSingleDataNode = routeContext.getOriginalDataNodes().stream().allMatch(dataNodes -> dataNodes.size() == 1);
            Preconditions.checkState(isSingleDataNode, "Insert statement does not support sharding table routing to multiple data nodes.");
        }
    }
}<|MERGE_RESOLUTION|>--- conflicted
+++ resolved
@@ -52,14 +52,9 @@
     
     @Override
     public void preValidate(final ShardingRule shardingRule, final SQLStatementContext<InsertStatement> sqlStatementContext,
-<<<<<<< HEAD
-                            final List<Object> parameters, final ShardingSphereMetaData metaData) {
+                            final List<Object> parameters, final ShardingSphereDatabaseMetaData databaseMetaData) {
         InsertStatementContext insertStatementContext = (InsertStatementContext) sqlStatementContext;
         if (null == insertStatementContext.getInsertSelectContext()) {
-=======
-                            final List<Object> parameters, final ShardingSphereDatabaseMetaData databaseMetaData) {
-        if (null == ((InsertStatementContext) sqlStatementContext).getInsertSelectContext()) {
->>>>>>> 50ad6cf6
             validateMultipleTable(shardingRule, sqlStatementContext);
         }
         String tableName = insertStatementContext.getTables().get(0).getTableName().getIdentifier().getValue();
@@ -89,14 +84,9 @@
     
     @Override
     public void postValidate(final ShardingRule shardingRule, final SQLStatementContext<InsertStatement> sqlStatementContext, final List<Object> parameters,
-<<<<<<< HEAD
-                             final ShardingSphereMetaData metaData, final ConfigurationProperties props, final RouteContext routeContext) {
+                             final ShardingSphereDatabaseMetaData databaseMetaData, final ConfigurationProperties props, final RouteContext routeContext) {
         InsertStatementContext insertStatementContext = (InsertStatementContext) sqlStatementContext;
         Optional<SubquerySegment> insertSelect = insertStatementContext.getSqlStatement().getInsertSelect();
-=======
-                             final ShardingSphereDatabaseMetaData databaseMetaData, final ConfigurationProperties props, final RouteContext routeContext) {
-        Optional<SubquerySegment> insertSelect = sqlStatementContext.getSqlStatement().getInsertSelect();
->>>>>>> 50ad6cf6
         if (insertSelect.isPresent() && shardingConditions.isNeedMerge()) {
             boolean singleRoutingOrSameShardingCondition = routeContext.isSingleRouting() || shardingConditions.isSameShardingCondition();
             Preconditions.checkState(singleRoutingOrSameShardingCondition, "Subquery sharding conditions must be same with primary query.");
