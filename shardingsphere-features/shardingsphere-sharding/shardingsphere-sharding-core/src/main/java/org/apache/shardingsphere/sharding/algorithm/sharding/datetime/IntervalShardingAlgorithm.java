--- conflicted
+++ resolved
@@ -151,24 +151,14 @@
         if (null == queryToLocalDate) {
             return doShardingInLocalTime(availableTargetNames, range, calculateTime);
         }
-<<<<<<< HEAD
         return doShardingInLocalDateTime(availableTargetNames, range, calculateTime);
     }
 
     private Collection<String> doShardingInLocalDateTime(Collection<String> availableTargetNames, Range<Comparable<?>> range, TemporalAccessor calculateTime) {
         Set<String> result = new HashSet<>();
-        LocalDate dateTimeUpperAsLocalDate = dateTimeUpper.query(TemporalQueries.localDate());
-        LocalDate dateTimeLowerAsLocalDate = dateTimeLower.query(TemporalQueries.localDate());
-        LocalTime dateTimeUpperAsLocalTime = dateTimeUpper.query(TemporalQueries.localTime());
-        LocalTime dateTimeLowerAsLocalTime = dateTimeLower.query(TemporalQueries.localTime());
-        LocalDateTime calculateTimeAsView = LocalDateTime.of(calculateTime.query(TemporalQueries.localDate()), calculateTime.query(TemporalQueries.localTime()));
-        LocalDateTime dateTimeUpperAsLocalDateTime = LocalDateTime.of(dateTimeUpperAsLocalDate, dateTimeUpperAsLocalTime);
-        LocalDateTime dateTimeLowerAsLocalDateTime = LocalDateTime.of(dateTimeLowerAsLocalDate, dateTimeLowerAsLocalTime);
-=======
         LocalDateTime calculateTimeAsView = LocalDateTime.from(calculateTime);
         LocalDateTime dateTimeUpperAsLocalDateTime = LocalDateTime.from(dateTimeUpper);
         LocalDateTime dateTimeLowerAsLocalDateTime = LocalDateTime.from(dateTimeLower);
->>>>>>> f2d6cc22
         while (!calculateTimeAsView.isAfter(dateTimeUpperAsLocalDateTime)) {
             if (hasIntersection(Range.closedOpen(calculateTimeAsView, calculateTimeAsView.plus(stepAmount, stepUnit)), range, dateTimeLowerAsLocalDateTime, dateTimeUpperAsLocalDateTime)) {
                 result.addAll(getMatchedTables(calculateTimeAsView, availableTargetNames));
@@ -270,11 +260,7 @@
             tableSuffix = localTime.format(tableSuffixPattern);
             return availableTargetNames.parallelStream().filter(each -> each.endsWith(tableSuffix)).collect(Collectors.toSet());
         }
-<<<<<<< HEAD
-        tableSuffix = LocalDateTime.of(localDate, localTime).format(tableSuffixPattern);
-=======
         tableSuffix = LocalDateTime.from(dateTime).format(tableSuffixPattern);
->>>>>>> f2d6cc22
         return availableTargetNames.parallelStream().filter(each -> each.endsWith(tableSuffix)).collect(Collectors.toSet());
     }
     
