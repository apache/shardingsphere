/*
 * Licensed to the Apache Software Foundation (ASF) under one or more
 * contributor license agreements.  See the NOTICE file distributed with
 * this work for additional information regarding copyright ownership.
 * The ASF licenses this file to You under the Apache License, Version 2.0
 * (the "License"); you may not use this file except in compliance with
 * the License.  You may obtain a copy of the License at
 *
 *     http://www.apache.org/licenses/LICENSE-2.0
 *
 * Unless required by applicable law or agreed to in writing, software
 * distributed under the License is distributed on an "AS IS" BASIS,
 * WITHOUT WARRANTIES OR CONDITIONS OF ANY KIND, either express or implied.
 * See the License for the specific language governing permissions and
 * limitations under the License.
 */

package org.apache.shardingsphere.sharding.rule;

import com.google.common.base.Preconditions;
import com.google.common.base.Splitter;
import lombok.Getter;
import org.apache.shardingsphere.infra.binder.segment.insert.values.InsertSelectContext;
import org.apache.shardingsphere.infra.binder.segment.table.TablesContext;
import org.apache.shardingsphere.infra.binder.statement.SQLStatementContext;
import org.apache.shardingsphere.infra.binder.statement.dml.InsertStatementContext;
import org.apache.shardingsphere.infra.binder.statement.dml.SelectStatementContext;
import org.apache.shardingsphere.infra.config.algorithm.ShardingSphereAlgorithmFactory;
import org.apache.shardingsphere.infra.config.exception.ShardingSphereConfigurationException;
import org.apache.shardingsphere.infra.datanode.DataNode;
<<<<<<< HEAD
import org.apache.shardingsphere.infra.metadata.schema.ShardingSphereSchema;
import org.apache.shardingsphere.infra.rule.identifier.level.FeatureRule;
=======
>>>>>>> 0a710abb
import org.apache.shardingsphere.infra.rule.identifier.scope.SchemaRule;
import org.apache.shardingsphere.infra.rule.identifier.type.DataNodeContainedRule;
import org.apache.shardingsphere.infra.rule.identifier.type.TableContainedRule;
import org.apache.shardingsphere.sharding.algorithm.config.AlgorithmProvidedShardingRuleConfiguration;
import org.apache.shardingsphere.sharding.api.config.ShardingRuleConfiguration;
import org.apache.shardingsphere.sharding.api.config.rule.ShardingAutoTableRuleConfiguration;
import org.apache.shardingsphere.sharding.api.config.rule.ShardingTableRuleConfiguration;
import org.apache.shardingsphere.sharding.api.config.strategy.keygen.KeyGenerateStrategyConfiguration;
import org.apache.shardingsphere.sharding.api.config.strategy.sharding.ComplexShardingStrategyConfiguration;
import org.apache.shardingsphere.sharding.api.config.strategy.sharding.NoneShardingStrategyConfiguration;
import org.apache.shardingsphere.sharding.api.config.strategy.sharding.ShardingStrategyConfiguration;
import org.apache.shardingsphere.sharding.api.config.strategy.sharding.StandardShardingStrategyConfiguration;
import org.apache.shardingsphere.sharding.api.sharding.ShardingAutoTableAlgorithm;
import org.apache.shardingsphere.sharding.spi.KeyGenerateAlgorithm;
import org.apache.shardingsphere.sharding.spi.ShardingAlgorithm;
import org.apache.shardingsphere.sharding.support.InlineExpressionParser;
import org.apache.shardingsphere.spi.ShardingSphereServiceLoader;
import org.apache.shardingsphere.spi.required.RequiredSPIRegistry;
import org.apache.shardingsphere.sql.parser.sql.common.segment.dml.column.ColumnSegment;
import org.apache.shardingsphere.sql.parser.sql.common.segment.dml.expr.BinaryOperationExpression;
import org.apache.shardingsphere.sql.parser.sql.common.segment.dml.expr.ExpressionSegment;
import org.apache.shardingsphere.sql.parser.sql.common.segment.dml.predicate.AndPredicate;
import org.apache.shardingsphere.sql.parser.sql.common.segment.dml.predicate.WhereSegment;
import org.apache.shardingsphere.sql.parser.sql.common.segment.generic.table.JoinTableSegment;
import org.apache.shardingsphere.sql.parser.sql.common.util.ExpressionExtractUtil;

import javax.sql.DataSource;
import java.util.Collection;
import java.util.Collections;
import java.util.HashSet;
import java.util.LinkedHashMap;
import java.util.LinkedHashSet;
import java.util.LinkedList;
import java.util.List;
import java.util.Map;
import java.util.Objects;
import java.util.Optional;
import java.util.TreeSet;
import java.util.function.Function;
import java.util.stream.Collectors;

/**
 * Sharding rule.
 */
@Getter
public final class ShardingRule implements SchemaRule, DataNodeContainedRule, TableContainedRule {
    
    static {
        ShardingSphereServiceLoader.register(ShardingAlgorithm.class);
        ShardingSphereServiceLoader.register(KeyGenerateAlgorithm.class);
    }
    
    private final Collection<String> dataSourceNames;
    
    private final Map<String, ShardingAlgorithm> shardingAlgorithms = new LinkedHashMap<>();
    
    private final Map<String, KeyGenerateAlgorithm> keyGenerators = new LinkedHashMap<>();
    
    private final Map<String, TableRule> tableRules = new LinkedHashMap<>();
    
    private final Collection<BindingTableRule> bindingTableRules;
    
    private final Collection<String> broadcastTables;
    
    private final ShardingStrategyConfiguration defaultDatabaseShardingStrategyConfig;
    
    private final ShardingStrategyConfiguration defaultTableShardingStrategyConfig;
    
    private final KeyGenerateAlgorithm defaultKeyGenerateAlgorithm;
    
    private final String defaultShardingColumn;
    
    public ShardingRule(final ShardingRuleConfiguration config, final Map<String, DataSource> dataSourceMap) {
        Preconditions.checkArgument(null != dataSourceMap && !dataSourceMap.isEmpty(), "Data sources cannot be empty.");
        dataSourceNames = getDataSourceNames(config.getTables(), config.getAutoTables(), dataSourceMap.keySet());
        config.getShardingAlgorithms().forEach((key, value) -> shardingAlgorithms.put(key, ShardingSphereAlgorithmFactory.createAlgorithm(value, ShardingAlgorithm.class)));
        config.getKeyGenerators().forEach((key, value) -> keyGenerators.put(key, ShardingSphereAlgorithmFactory.createAlgorithm(value, KeyGenerateAlgorithm.class)));
        tableRules.putAll(createTableRules(config.getTables(), config.getDefaultKeyGenerateStrategy()));
        tableRules.putAll(createAutoTableRules(config.getAutoTables(), config.getDefaultKeyGenerateStrategy()));
        broadcastTables = createBroadcastTables(config.getBroadcastTables());
        bindingTableRules = createBindingTableRules(config.getBindingTableGroups());
        defaultDatabaseShardingStrategyConfig = null == config.getDefaultDatabaseShardingStrategy() ? new NoneShardingStrategyConfiguration() : config.getDefaultDatabaseShardingStrategy();
        defaultTableShardingStrategyConfig = null == config.getDefaultTableShardingStrategy() ? new NoneShardingStrategyConfiguration() : config.getDefaultTableShardingStrategy();
        defaultKeyGenerateAlgorithm = null == config.getDefaultKeyGenerateStrategy()
                ? RequiredSPIRegistry.getRegisteredService(KeyGenerateAlgorithm.class) : keyGenerators.get(config.getDefaultKeyGenerateStrategy().getKeyGeneratorName());
        defaultShardingColumn = config.getDefaultShardingColumn();
    }
    
    public ShardingRule(final AlgorithmProvidedShardingRuleConfiguration config, final Map<String, DataSource> dataSourceMap) {
        Preconditions.checkArgument(null != dataSourceMap && !dataSourceMap.isEmpty(), "Data sources cannot be empty.");
        dataSourceNames = getDataSourceNames(config.getTables(), config.getAutoTables(), dataSourceMap.keySet());
        shardingAlgorithms.putAll(config.getShardingAlgorithms());
        keyGenerators.putAll(config.getKeyGenerators());
        tableRules.putAll(createTableRules(config.getTables(), config.getDefaultKeyGenerateStrategy()));
        tableRules.putAll(createAutoTableRules(config.getAutoTables(), config.getDefaultKeyGenerateStrategy()));
        broadcastTables = createBroadcastTables(config.getBroadcastTables());
        bindingTableRules = createBindingTableRules(config.getBindingTableGroups());
        defaultDatabaseShardingStrategyConfig = null == config.getDefaultDatabaseShardingStrategy() ? new NoneShardingStrategyConfiguration() : config.getDefaultDatabaseShardingStrategy();
        defaultTableShardingStrategyConfig = null == config.getDefaultTableShardingStrategy() ? new NoneShardingStrategyConfiguration() : config.getDefaultTableShardingStrategy();
        defaultKeyGenerateAlgorithm = null == config.getDefaultKeyGenerateStrategy()
                ? RequiredSPIRegistry.getRegisteredService(KeyGenerateAlgorithm.class) : keyGenerators.get(config.getDefaultKeyGenerateStrategy().getKeyGeneratorName());
        defaultShardingColumn = config.getDefaultShardingColumn();
    }
    
    private Collection<String> getDataSourceNames(final Collection<ShardingTableRuleConfiguration> tableRuleConfigs,
                                                  final Collection<ShardingAutoTableRuleConfiguration> autoTableRuleConfigs, final Collection<String> dataSourceNames) {
        if (tableRuleConfigs.isEmpty() && autoTableRuleConfigs.isEmpty()) {
            return dataSourceNames;
        }
        if (tableRuleConfigs.stream().map(ShardingTableRuleConfiguration::getActualDataNodes).anyMatch(each -> null == each || each.isEmpty())) {
            return dataSourceNames;
        }
        Collection<String> result = new LinkedHashSet<>();
        tableRuleConfigs.forEach(each -> result.addAll(getDataSourceNames(each)));
        autoTableRuleConfigs.forEach(each -> result.addAll(getDataSourceNames(each)));
        return result;
    }
    
    private Collection<String> getDataSourceNames(final ShardingAutoTableRuleConfiguration shardingAutoTableRuleConfig) {
        List<String> actualDataSources = new InlineExpressionParser(shardingAutoTableRuleConfig.getActualDataSources()).splitAndEvaluate();
        return new HashSet<>(actualDataSources);
    }
    
    private Collection<String> getDataSourceNames(final ShardingTableRuleConfiguration shardingTableRuleConfig) {
        List<String> actualDataNodes = new InlineExpressionParser(shardingTableRuleConfig.getActualDataNodes()).splitAndEvaluate();
        return actualDataNodes.stream().map(each -> new DataNode(each).getDataSourceName()).collect(Collectors.toList());
    }
    
    private Map<String, TableRule> createTableRules(final Collection<ShardingTableRuleConfiguration> tableRuleConfigs, final KeyGenerateStrategyConfiguration defaultKeyGenerateStrategyConfig) {
        return tableRuleConfigs.stream().map(each -> new TableRule(each, dataSourceNames, getDefaultGenerateKeyColumn(defaultKeyGenerateStrategyConfig)))
                .collect(Collectors.toMap(each -> each.getLogicTable().toLowerCase(), Function.identity(), (oldValue, currentValue) -> oldValue, LinkedHashMap::new));
    }
    
    private Map<String, TableRule> createAutoTableRules(final Collection<ShardingAutoTableRuleConfiguration> autoTableRuleConfigs,
                                                        final KeyGenerateStrategyConfiguration defaultKeyGenerateStrategyConfig) {
        return autoTableRuleConfigs.stream().map(each -> createAutoTableRule(defaultKeyGenerateStrategyConfig, each))
                .collect(Collectors.toMap(each -> each.getLogicTable().toLowerCase(), Function.identity(), (oldValue, currentValue) -> oldValue, LinkedHashMap::new));
    }
    
    private TableRule createAutoTableRule(final KeyGenerateStrategyConfiguration defaultKeyGenerateStrategyConfig, final ShardingAutoTableRuleConfiguration autoTableRuleConfig) {
        ShardingAlgorithm shardingAlgorithm = null == autoTableRuleConfig.getShardingStrategy() ? null : shardingAlgorithms.get(autoTableRuleConfig.getShardingStrategy().getShardingAlgorithmName());
        Preconditions.checkState(shardingAlgorithm instanceof ShardingAutoTableAlgorithm, "Sharding auto table rule configuration must match sharding auto table algorithm.");
        return new TableRule(autoTableRuleConfig, dataSourceNames, (ShardingAutoTableAlgorithm) shardingAlgorithm, getDefaultGenerateKeyColumn(defaultKeyGenerateStrategyConfig));
    }
    
    private String getDefaultGenerateKeyColumn(final KeyGenerateStrategyConfiguration defaultKeyGenerateStrategyConfig) {
        return Optional.ofNullable(defaultKeyGenerateStrategyConfig).map(KeyGenerateStrategyConfiguration::getColumn).orElse(null);
    }
    
    private Collection<String> createBroadcastTables(final Collection<String> broadcastTables) {
        Collection<String> result = new TreeSet<>(String.CASE_INSENSITIVE_ORDER);
        result.addAll(broadcastTables);
        return result;
    }
    
    private Collection<BindingTableRule> createBindingTableRules(final Collection<String> bindingTableGroups) {
        return bindingTableGroups.stream().map(this::createBindingTableRule).collect(Collectors.toList());
    }
    
    private BindingTableRule createBindingTableRule(final String bindingTableGroup) {
        Map<String, TableRule> tableRules = Splitter.on(",").trimResults().splitToList(bindingTableGroup).stream()
                .map(this::getTableRule).collect(Collectors.toMap(each -> each.getLogicTable().toLowerCase(), Function.identity(), (oldValue, currentValue) -> oldValue, LinkedHashMap::new));
        BindingTableRule result = new BindingTableRule();
        result.getTableRules().putAll(tableRules);
        return result;
    }
    
    @Override
    public Collection<String> getAllTables() {
        Collection<String> result = new HashSet<>(getTables());
        result.addAll(getAllActualTables());
        result.addAll(broadcastTables);
        return result;
    }
    
    /**
     * Get database sharding strategy configuration.
     *
     * @param tableRule table rule
     * @return database sharding strategy configuration
     */
    public ShardingStrategyConfiguration getDatabaseShardingStrategyConfiguration(final TableRule tableRule) {
        return null == tableRule.getDatabaseShardingStrategyConfig() ? defaultDatabaseShardingStrategyConfig : tableRule.getDatabaseShardingStrategyConfig();
    }
    
    /**
     * Get table sharding strategy configuration.
     *
     * @param tableRule table rule
     * @return table sharding strategy configuration
     */
    public ShardingStrategyConfiguration getTableShardingStrategyConfiguration(final TableRule tableRule) {
        return null == tableRule.getTableShardingStrategyConfig() ? defaultTableShardingStrategyConfig : tableRule.getTableShardingStrategyConfig();
    }
    
    /**
     * Find table rule.
     *
     * @param logicTableName logic table name
     * @return table rule
     */
    public Optional<TableRule> findTableRule(final String logicTableName) {
        return Optional.ofNullable(tableRules.get(logicTableName.toLowerCase()));
    }
    
    /**
     * Find table rule via actual table name.
     *
     * @param actualTableName actual table name
     * @return table rule
     */
    public Optional<TableRule> findTableRuleByActualTable(final String actualTableName) {
        return tableRules.values().stream().filter(each -> each.isExisted(actualTableName)).findFirst();
    }
    
    /**
     * Get table rule.
     *
     * @param logicTableName logic table name
     * @return table rule
     */
    public TableRule getTableRule(final String logicTableName) {
        Optional<TableRule> tableRule = findTableRule(logicTableName);
        if (tableRule.isPresent()) {
            return tableRule.get();
        }
        if (isBroadcastTable(logicTableName)) {
            return new TableRule(dataSourceNames, logicTableName);
        }
        throw new ShardingSphereConfigurationException("Cannot find table rule with logic table: '%s'", logicTableName);
    }
    
    /**
     * Judge logic tables is all belong to binding encryptors.
     *
     * @param logicTableNames logic table names
     * @return logic tables is all belong to binding encryptors or not
     */
    public boolean isAllBindingTables(final Collection<String> logicTableNames) {
        if (logicTableNames.isEmpty()) {
            return false;
        }
        Optional<BindingTableRule> bindingTableRule = findBindingTableRule(logicTableNames);
        if (!bindingTableRule.isPresent()) {
            return false;
        }
        Collection<String> result = new TreeSet<>(String.CASE_INSENSITIVE_ORDER);
        result.addAll(bindingTableRule.get().getAllLogicTables());
        return !result.isEmpty() && result.containsAll(logicTableNames);
    }
    
    /**
     * Judge logic tables is all belong to binding tables and is join query and related by sharding key.
     *
     * @param logicTableNames     logicTableNames
     * @param sqlStatementContext sqlStatementContext
     * @param schema              schema
     * @return Judge logic tables is all belong to binding tables and is join query and related by sharding key.
     */
    public boolean isAllBindingTablesAndRelatedByShardingKey(final Collection<String> logicTableNames, final SQLStatementContext<?> sqlStatementContext,
                                                             final ShardingSphereSchema schema) {
        if (!isAllBindingTables(logicTableNames)) {
            return false;
        }
        boolean selectContainJoin = sqlStatementContext instanceof SelectStatementContext && ((SelectStatementContext) sqlStatementContext).isContainsJoinQuery();
        boolean insertSelectContainJoin = false;
        InsertSelectContext insertSelectContext = null;
        if (sqlStatementContext instanceof InsertStatementContext) {
            insertSelectContext = ((InsertStatementContext) sqlStatementContext).getInsertSelectContext();
            insertSelectContainJoin = null != insertSelectContext && insertSelectContext.getSelectStatementContext().isContainsJoinQuery();
        }
        if (!selectContainJoin && !insertSelectContainJoin) {
            return true;
        }
        SelectStatementContext selectStatementContext = selectContainJoin ? ((SelectStatementContext) sqlStatementContext) : insertSelectContext.getSelectStatementContext();
        JoinTableSegment joinTableSegment = (JoinTableSegment) selectStatementContext.getSqlStatement().getFrom();
        ExpressionSegment expressionSegment = joinTableSegment.getCondition();
        if (expressionSegment instanceof BinaryOperationExpression && isRelatedByShardingKey(expressionSegment, sqlStatementContext, schema)) {
            return true;
        }
        if (!selectStatementContext.getWhere().isPresent()) {
            return false;
        }
        WhereSegment whereSegment = selectStatementContext.getWhere().get();
        return whereSegment.getExpr() instanceof BinaryOperationExpression && isRelatedByShardingKey(whereSegment.getExpr(), sqlStatementContext, schema);
    }
    
    /**
     * judge whether related column is all sharding key.
     *
     * @param expression          expression
     * @param sqlStatementContext sqlStatementContext
     * @param schema              schema
     * @return judge whether related column is all sharding key.
     */
    private boolean isRelatedByShardingKey(final ExpressionSegment expression, final SQLStatementContext<?> sqlStatementContext, final ShardingSphereSchema schema) {
        Collection<AndPredicate> andPredicates = ExpressionExtractUtil.getAndPredicates(expression);
        for (AndPredicate andPredicate : andPredicates) {
            for (ExpressionSegment expressionSegment : andPredicate.getPredicates()) {
                if (expressionSegment instanceof BinaryOperationExpression) {
                    BinaryOperationExpression operationExpression = (BinaryOperationExpression) expressionSegment;
                    if ("=".equals(operationExpression.getOperator()) && operationExpression.getLeft() instanceof ColumnSegment && operationExpression.getRight() instanceof ColumnSegment
                            && isAllShardingKey((ColumnSegment) operationExpression.getLeft(), (ColumnSegment) operationExpression.getRight(), sqlStatementContext, schema)) {
                        return true;
                    }
                }
            }
        }
        return false;
    }
    
    /**
     * judge whether related column is all sharding key.
     *
     * @param left                left
     * @param right               right
     * @param sqlStatementContext sqlStatementContext
     * @param schema              schema
     * @return whether related column is all sharding key.
     */
    private boolean isAllShardingKey(final ColumnSegment left, final ColumnSegment right, final SQLStatementContext<?> sqlStatementContext,
                                     final ShardingSphereSchema schema) {
        return isShardingKey(left, sqlStatementContext, schema) && isShardingKey(right, sqlStatementContext, schema);
    }
    
    /**
     * judge whether column is sharding key.
     *
     * @param columnSegment       columnSegment
     * @param sqlStatementContext sqlStatementContext
     * @param schema              schema
     * @return whether column is sharding key
     */
    private boolean isShardingKey(final ColumnSegment columnSegment, final SQLStatementContext<?> sqlStatementContext, final ShardingSphereSchema schema) {
        String column = columnSegment.getIdentifier().getValue();
        TablesContext tablesContext = sqlStatementContext.getTablesContext();
        Map<String, String> tableNameMap = tablesContext.findTableName(Collections.singletonList(columnSegment), schema);
        String tableName = tableNameMap.get(columnSegment.getQualifiedName());
        return null != tableName && isShardingColumn(column, tableName);
    }
    
    private Optional<BindingTableRule> findBindingTableRule(final Collection<String> logicTableNames) {
        return logicTableNames.stream().map(this::findBindingTableRule).filter(Optional::isPresent).findFirst().orElse(Optional.empty());
    }
    
    /**
     * Find binding table rule via logic table name.
     *
     * @param logicTableName logic table name
     * @return binding table rule
     */
    public Optional<BindingTableRule> findBindingTableRule(final String logicTableName) {
        return bindingTableRules.stream().filter(each -> each.hasLogicTable(logicTableName)).findFirst();
    }
    
    /**
     * Judge logic tables is all belong to broadcast encryptors.
     *
     * @param logicTableNames logic table names
     * @return logic tables is all belong to broadcast encryptors or not
     */
    public boolean isAllBroadcastTables(final Collection<String> logicTableNames) {
        return !logicTableNames.isEmpty() && broadcastTables.containsAll(logicTableNames);
    }
    
    /**
     * Judge logic tables is all belong to sharding tables.
     *
     * @param logicTableNames logic table names
     * @return logic tables is all belong to sharding tables or not
     */
    public boolean isAllShardingTables(final Collection<String> logicTableNames) {
        return !logicTableNames.isEmpty() && logicTableNames.stream().allMatch(this::isShardingTable);
    }
    
    /**
     * Judge logic table is belong to sharding tables.
     *
     * @param logicTableName logic table name
     * @return logic table is belong to sharding tables or not
     */
    public boolean isShardingTable(final String logicTableName) {
        return tableRules.containsKey(logicTableName.toLowerCase());
    }
    
    /**
     * Judge logic table is belong to broadcast tables.
     *
     * @param logicTableName logic table name
     * @return logic table is belong to broadcast tables or not
     */
    public boolean isBroadcastTable(final String logicTableName) {
        return broadcastTables.contains(logicTableName);
    }
    
    /**
     * Judge whether all tables are in same data source or not.
     *
     * @param logicTableNames logic table names
     * @return whether all tables are in same data source or not
     */
    public boolean isAllTablesInSameDataSource(final Collection<String> logicTableNames) {
        Collection<String> dataSourceNames = logicTableNames.stream().map(each -> tableRules.get(each.toLowerCase()))
                .filter(Objects::nonNull).flatMap(each -> each.getActualDatasourceNames().stream()).collect(Collectors.toSet());
        return 1 == dataSourceNames.size();
    }
    
    /**
     * Judge if there is at least one table rule for logic tables.
     *
     * @param logicTableNames logic table names
     * @return whether a table rule exists for logic tables
     */
    public boolean tableRuleExists(final Collection<String> logicTableNames) {
        return logicTableNames.stream().anyMatch(each -> isShardingTable(each) || isBroadcastTable(each));
    }
    
    /**
     * Judge is sharding column or not.
     *
     * @param columnName column name
     * @param tableName  table name
     * @return is sharding column or not
     */
    public boolean isShardingColumn(final String columnName, final String tableName) {
        return Optional.ofNullable(tableRules.get(tableName.toLowerCase())).filter(each -> isShardingColumn(each, columnName)).isPresent();
    }
    
    private boolean isShardingColumn(final TableRule tableRule, final String columnName) {
        return isShardingColumn(getDatabaseShardingStrategyConfiguration(tableRule), columnName) || isShardingColumn(getTableShardingStrategyConfiguration(tableRule), columnName);
    }
    
    private boolean isShardingColumn(final ShardingStrategyConfiguration shardingStrategyConfig, final String columnName) {
        if (shardingStrategyConfig instanceof StandardShardingStrategyConfiguration) {
            String shardingColumn = null == ((StandardShardingStrategyConfiguration) shardingStrategyConfig).getShardingColumn()
                    ? defaultShardingColumn : ((StandardShardingStrategyConfiguration) shardingStrategyConfig).getShardingColumn();
            return shardingColumn.equalsIgnoreCase(columnName);
        }
        if (shardingStrategyConfig instanceof ComplexShardingStrategyConfiguration) {
            return ((ComplexShardingStrategyConfiguration) shardingStrategyConfig).getShardingColumns().contains(columnName);
        }
        return false;
    }
    
    /**
     * Judge is generate key column or not.
     *
     * @param columnName column name
     * @param tableName  table name
     * @return is generate key column or not
     */
    public boolean isGenerateKeyColumn(final String columnName, final String tableName) {
        return Optional.ofNullable(tableRules.get(tableName.toLowerCase())).filter(each -> isGenerateKeyColumn(each, columnName)).isPresent();
    }
    
    private boolean isGenerateKeyColumn(final TableRule tableRule, final String columnName) {
        Optional<String> generateKeyColumn = tableRule.getGenerateKeyColumn();
        return generateKeyColumn.isPresent() && generateKeyColumn.get().equalsIgnoreCase(columnName);
    }
    
    /**
     * Find column name of generated key.
     *
     * @param logicTableName logic table name
     * @return column name of generated key
     */
    public Optional<String> findGenerateKeyColumnName(final String logicTableName) {
        return Optional.ofNullable(tableRules.get(logicTableName.toLowerCase())).filter(each -> each.getGenerateKeyColumn().isPresent()).flatMap(TableRule::getGenerateKeyColumn);
    }
    
    /**
     * Generate key.
     *
     * @param logicTableName logic table name
     * @return generated key
     */
    public Comparable<?> generateKey(final String logicTableName) {
        Optional<TableRule> tableRule = findTableRule(logicTableName);
        if (!tableRule.isPresent()) {
            throw new ShardingSphereConfigurationException("Cannot find strategy for generate keys.");
        }
        KeyGenerateAlgorithm keyGenerator = null != tableRule.get().getKeyGeneratorName() ? keyGenerators.get(tableRule.get().getKeyGeneratorName()) : defaultKeyGenerateAlgorithm;
        return keyGenerator.generateKey();
    }
    
    /**
     * Find data node by logic table name.
     *
     * @param logicTableName logic table name
     * @return data node
     */
    public DataNode getDataNode(final String logicTableName) {
        TableRule tableRule = getTableRule(logicTableName);
        return tableRule.getActualDataNodes().get(0);
    }
    
    /**
     * Get sharding logic table names.
     *
     * @param logicTableNames logic table names
     * @return sharding logic table names
     */
    public Collection<String> getShardingLogicTableNames(final Collection<String> logicTableNames) {
        return logicTableNames.stream().filter(this::isShardingTable).collect(Collectors.toCollection(LinkedList::new));
    }
    
    /**
     * Get sharding rule table names.
     *
     * @param logicTableNames logic table names
     * @return sharding rule table names
     */
    public Collection<String> getShardingRuleTableNames(final Collection<String> logicTableNames) {
        return logicTableNames.stream().filter(each -> isShardingTable(each) || isBroadcastTable(each)).collect(Collectors.toCollection(LinkedList::new));
    }
    
    /**
     * Get logic and actual binding tables.
     *
     * @param dataSourceName              data source name
     * @param logicTable                  logic table name
     * @param actualTable                 actual table name
     * @param availableLogicBindingTables available logic binding table names
     * @return logic and actual binding tables
     */
    public Map<String, String> getLogicAndActualTablesFromBindingTable(final String dataSourceName,
                                                                       final String logicTable, final String actualTable, final Collection<String> availableLogicBindingTables) {
        Map<String, String> result = new LinkedHashMap<>();
        findBindingTableRule(logicTable).ifPresent(bindingTableRule -> result.putAll(bindingTableRule.getLogicAndActualTables(dataSourceName, logicTable, actualTable, availableLogicBindingTables)));
        return result;
    }
    
    @Override
    public Map<String, Collection<DataNode>> getAllDataNodes() {
        Map<String, Collection<DataNode>> result = new LinkedHashMap<>();
        result.putAll(tableRules.values().stream().collect(Collectors.toMap(TableRule::getLogicTable, TableRule::getActualDataNodes, (oldValue, currentValue) -> oldValue, LinkedHashMap::new)));
        return result;
    }
    
    @Override
    public Collection<String> getAllActualTables() {
        return tableRules.values().stream().flatMap(each -> each.getActualDataNodes().stream().map(DataNode::getTableName)).collect(Collectors.toSet());
    }
    
    @Override
    public Optional<String> findFirstActualTable(final String logicTable) {
        return findTableRule(logicTable).map(tableRule -> tableRule.getActualDataNodes().get(0).getTableName());
    }
    
    @Override
    public boolean isNeedAccumulate(final Collection<String> tables) {
        return !isAllBroadcastTables(tables);
    }
    
    @Override
    public Optional<String> findLogicTableByActualTable(final String actualTable) {
        return findTableRuleByActualTable(actualTable).map(TableRule::getLogicTable);
    }
    
    @Override
    public Collection<String> getTables() {
        return tableRules.values().stream().map(TableRule::getLogicTable).collect(Collectors.toSet());
    }
    
    @Override
    public Optional<String> findActualTableByCatalog(final String catalog, final String logicTable) {
        return findTableRule(logicTable).flatMap(tableRule -> findActualTableFromActualDataNode(catalog, tableRule.getActualDataNodes()));
    }
    
    private Optional<String> findActualTableFromActualDataNode(final String catalog, final List<DataNode> actualDataNodes) {
        return actualDataNodes.stream().filter(each -> each.getDataSourceName().equalsIgnoreCase(catalog)).findFirst().map(DataNode::getTableName);
    }
}<|MERGE_RESOLUTION|>--- conflicted
+++ resolved
@@ -28,11 +28,8 @@
 import org.apache.shardingsphere.infra.config.algorithm.ShardingSphereAlgorithmFactory;
 import org.apache.shardingsphere.infra.config.exception.ShardingSphereConfigurationException;
 import org.apache.shardingsphere.infra.datanode.DataNode;
-<<<<<<< HEAD
 import org.apache.shardingsphere.infra.metadata.schema.ShardingSphereSchema;
 import org.apache.shardingsphere.infra.rule.identifier.level.FeatureRule;
-=======
->>>>>>> 0a710abb
 import org.apache.shardingsphere.infra.rule.identifier.scope.SchemaRule;
 import org.apache.shardingsphere.infra.rule.identifier.type.DataNodeContainedRule;
 import org.apache.shardingsphere.infra.rule.identifier.type.TableContainedRule;
@@ -102,7 +99,7 @@
     private final ShardingStrategyConfiguration defaultTableShardingStrategyConfig;
     
     private final KeyGenerateAlgorithm defaultKeyGenerateAlgorithm;
-    
+
     private final String defaultShardingColumn;
     
     public ShardingRule(final ShardingRuleConfiguration config, final Map<String, DataSource> dataSourceMap) {
@@ -137,7 +134,7 @@
         defaultShardingColumn = config.getDefaultShardingColumn();
     }
     
-    private Collection<String> getDataSourceNames(final Collection<ShardingTableRuleConfiguration> tableRuleConfigs,
+    private Collection<String> getDataSourceNames(final Collection<ShardingTableRuleConfiguration> tableRuleConfigs, 
                                                   final Collection<ShardingAutoTableRuleConfiguration> autoTableRuleConfigs, final Collection<String> dataSourceNames) {
         if (tableRuleConfigs.isEmpty() && autoTableRuleConfigs.isEmpty()) {
             return dataSourceNames;
@@ -166,8 +163,8 @@
                 .collect(Collectors.toMap(each -> each.getLogicTable().toLowerCase(), Function.identity(), (oldValue, currentValue) -> oldValue, LinkedHashMap::new));
     }
     
-    private Map<String, TableRule> createAutoTableRules(final Collection<ShardingAutoTableRuleConfiguration> autoTableRuleConfigs,
-                                                        final KeyGenerateStrategyConfiguration defaultKeyGenerateStrategyConfig) {
+    private Map<String, TableRule> createAutoTableRules(final Collection<ShardingAutoTableRuleConfiguration> autoTableRuleConfigs, 
+                                                       final KeyGenerateStrategyConfiguration defaultKeyGenerateStrategyConfig) {
         return autoTableRuleConfigs.stream().map(each -> createAutoTableRule(defaultKeyGenerateStrategyConfig, each))
                 .collect(Collectors.toMap(each -> each.getLogicTable().toLowerCase(), Function.identity(), (oldValue, currentValue) -> oldValue, LinkedHashMap::new));
     }
@@ -210,7 +207,7 @@
     
     /**
      * Get database sharding strategy configuration.
-     *
+     * 
      * @param tableRule table rule
      * @return database sharding strategy configuration
      */
@@ -430,7 +427,7 @@
     
     /**
      * Judge whether all tables are in same data source or not.
-     *
+     * 
      * @param logicTableNames logic table names
      * @return whether all tables are in same data source or not
      */
@@ -454,7 +451,7 @@
      * Judge is sharding column or not.
      *
      * @param columnName column name
-     * @param tableName  table name
+     * @param tableName table name
      * @return is sharding column or not
      */
     public boolean isShardingColumn(final String columnName, final String tableName) {
@@ -475,13 +472,13 @@
             return ((ComplexShardingStrategyConfiguration) shardingStrategyConfig).getShardingColumns().contains(columnName);
         }
         return false;
-    }
+    } 
     
     /**
      * Judge is generate key column or not.
      *
      * @param columnName column name
-     * @param tableName  table name
+     * @param tableName table name
      * @return is generate key column or not
      */
     public boolean isGenerateKeyColumn(final String columnName, final String tableName) {
@@ -552,9 +549,9 @@
     /**
      * Get logic and actual binding tables.
      *
-     * @param dataSourceName              data source name
-     * @param logicTable                  logic table name
-     * @param actualTable                 actual table name
+     * @param dataSourceName data source name
+     * @param logicTable logic table name
+     * @param actualTable actual table name
      * @param availableLogicBindingTables available logic binding table names
      * @return logic and actual binding tables
      */
@@ -594,7 +591,7 @@
     
     @Override
     public Collection<String> getTables() {
-        return tableRules.values().stream().map(TableRule::getLogicTable).collect(Collectors.toSet());
+        return tableRules.keySet();
     }
     
     @Override
