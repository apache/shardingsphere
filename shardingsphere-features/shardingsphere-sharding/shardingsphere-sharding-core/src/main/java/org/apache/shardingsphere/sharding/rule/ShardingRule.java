/*
 * Licensed to the Apache Software Foundation (ASF) under one or more
 * contributor license agreements.  See the NOTICE file distributed with
 * this work for additional information regarding copyright ownership.
 * The ASF licenses this file to You under the Apache License, Version 2.0
 * (the "License"); you may not use this file except in compliance with
 * the License.  You may obtain a copy of the License at
 *
 *     http://www.apache.org/licenses/LICENSE-2.0
 *
 * Unless required by applicable law or agreed to in writing, software
 * distributed under the License is distributed on an "AS IS" BASIS,
 * WITHOUT WARRANTIES OR CONDITIONS OF ANY KIND, either express or implied.
 * See the License for the specific language governing permissions and
 * limitations under the License.
 */

package org.apache.shardingsphere.sharding.rule;

import com.google.common.base.Preconditions;
import com.google.common.base.Splitter;
import com.google.common.base.Strings;
import lombok.Getter;
import org.apache.shardingsphere.infra.binder.statement.SQLStatementContext;
import org.apache.shardingsphere.infra.binder.statement.dml.SelectStatementContext;
import org.apache.shardingsphere.infra.config.RuleConfiguration;
import org.apache.shardingsphere.infra.config.algorithm.InstanceAwareAlgorithm;
import org.apache.shardingsphere.infra.config.algorithm.ShardingSphereAlgorithmConfiguration;
import org.apache.shardingsphere.infra.config.exception.ShardingSphereConfigurationException;
import org.apache.shardingsphere.infra.database.type.DatabaseTypeEngine;
import org.apache.shardingsphere.infra.datanode.DataNode;
import org.apache.shardingsphere.infra.expr.InlineExpressionParser;
import org.apache.shardingsphere.infra.instance.InstanceContext;
import org.apache.shardingsphere.infra.metadata.database.ShardingSphereDatabase;
import org.apache.shardingsphere.infra.metadata.database.schema.decorator.model.ShardingSphereSchema;
import org.apache.shardingsphere.infra.rule.identifier.scope.DatabaseRule;
import org.apache.shardingsphere.infra.rule.identifier.type.CheckableRule;
import org.apache.shardingsphere.infra.rule.identifier.type.DataNodeContainedRule;
import org.apache.shardingsphere.infra.rule.identifier.type.InstanceAwareRule;
import org.apache.shardingsphere.infra.rule.identifier.type.TableContainedRule;
import org.apache.shardingsphere.sharding.algorithm.config.AlgorithmProvidedShardingRuleConfiguration;
import org.apache.shardingsphere.sharding.api.config.ShardingRuleConfiguration;
import org.apache.shardingsphere.sharding.api.config.rule.ShardingAutoTableRuleConfiguration;
import org.apache.shardingsphere.sharding.api.config.rule.ShardingTableRuleConfiguration;
import org.apache.shardingsphere.sharding.api.config.strategy.keygen.KeyGenerateStrategyConfiguration;
import org.apache.shardingsphere.sharding.api.config.strategy.sharding.ComplexShardingStrategyConfiguration;
import org.apache.shardingsphere.sharding.api.config.strategy.sharding.NoneShardingStrategyConfiguration;
import org.apache.shardingsphere.sharding.api.config.strategy.sharding.ShardingStrategyConfiguration;
import org.apache.shardingsphere.sharding.api.config.strategy.sharding.StandardShardingStrategyConfiguration;
import org.apache.shardingsphere.sharding.api.sharding.ShardingAutoTableAlgorithm;
import org.apache.shardingsphere.sharding.factory.KeyGenerateAlgorithmFactory;
import org.apache.shardingsphere.sharding.factory.ShardingAlgorithmFactory;
import org.apache.shardingsphere.sharding.spi.KeyGenerateAlgorithm;
import org.apache.shardingsphere.sharding.spi.ShardingAlgorithm;
import org.apache.shardingsphere.sql.parser.sql.common.segment.dml.column.ColumnSegment;
import org.apache.shardingsphere.sql.parser.sql.common.segment.dml.expr.BinaryOperationExpression;
import org.apache.shardingsphere.sql.parser.sql.common.segment.dml.expr.ExpressionSegment;
import org.apache.shardingsphere.sql.parser.sql.common.segment.dml.predicate.AndPredicate;
import org.apache.shardingsphere.sql.parser.sql.common.segment.dml.predicate.WhereSegment;
import org.apache.shardingsphere.sql.parser.sql.common.util.ExpressionExtractUtil;
import org.apache.shardingsphere.sql.parser.sql.common.util.WhereExtractUtil;

import java.util.Arrays;
import java.util.Collection;
import java.util.Collections;
import java.util.HashMap;
import java.util.HashSet;
import java.util.Iterator;
import java.util.LinkedHashMap;
import java.util.LinkedHashSet;
import java.util.LinkedList;
import java.util.List;
import java.util.Map;
import java.util.Objects;
import java.util.Optional;
import java.util.TreeSet;
import java.util.function.Function;
import java.util.stream.Collectors;

/**
 * Sharding rule.
 */
@Getter
public final class ShardingRule implements DatabaseRule, DataNodeContainedRule, TableContainedRule, InstanceAwareRule, CheckableRule {
    
    private static final String EQUAL = "=";
    
    private static final String ALGORITHM_EXPRESSION_KEY = "algorithm-expression";
    
    private final RuleConfiguration configuration;
    
    private final Collection<String> dataSourceNames;
    
    private final Map<String, ShardingAlgorithm> shardingAlgorithms = new LinkedHashMap<>();
    
    private final Map<String, KeyGenerateAlgorithm> keyGenerators = new LinkedHashMap<>();
    
    private final Map<String, TableRule> tableRules = new LinkedHashMap<>();
    
    private final Map<String, BindingTableRule> bindingTableRules = new LinkedHashMap<>();
    
    private final Collection<String> broadcastTables;
    
    private final ShardingStrategyConfiguration defaultDatabaseShardingStrategyConfig;
    
    private final ShardingStrategyConfiguration defaultTableShardingStrategyConfig;
    
    private final KeyGenerateAlgorithm defaultKeyGenerateAlgorithm;
    
    private final String defaultShardingColumn;
    
    private final Map<String, Collection<DataNode>> shardingTableDataNodes;
    
<<<<<<< HEAD
    public ShardingRule(final ShardingRuleConfiguration ruleConfig, final Collection<String> dataSourceNames) {
        configuration = ruleConfig;
        this.dataSourceNames = getDataSourceNames(ruleConfig.getTables(), ruleConfig.getAutoTables(), dataSourceNames);
        ruleConfig.getShardingAlgorithms().forEach((key, value) -> shardingAlgorithms.put(key, createShardingAlgorithm(key, value, ruleConfig.getTables(), ruleConfig.getAutoTables())));
        ruleConfig.getKeyGenerators().forEach((key, value) -> keyGenerators.put(key, KeyGenerateAlgorithmFactory.newInstance(value)));
        tableRules.putAll(createTableRules(ruleConfig.getTables(), ruleConfig.getDefaultKeyGenerateStrategy()));
        tableRules.putAll(createAutoTableRules(ruleConfig.getAutoTables(), ruleConfig.getDefaultKeyGenerateStrategy()));
        bindingTableRules.putAll(createBindingTableRules(ruleConfig.getBindingTableGroups()));
        broadcastTables = createBroadcastTables(ruleConfig.getBroadcastTables());
        defaultDatabaseShardingStrategyConfig = null == ruleConfig.getDefaultDatabaseShardingStrategy() ? new NoneShardingStrategyConfiguration() : ruleConfig.getDefaultDatabaseShardingStrategy();
        defaultTableShardingStrategyConfig = null == ruleConfig.getDefaultTableShardingStrategy() ? new NoneShardingStrategyConfiguration() : ruleConfig.getDefaultTableShardingStrategy();
        defaultKeyGenerateAlgorithm = null == ruleConfig.getDefaultKeyGenerateStrategy()
=======
    public ShardingRule(final ShardingRuleConfiguration config, final Collection<String> dataSourceNames) {
        this.dataSourceNames = getDataSourceNames(config.getTables(), config.getAutoTables(), dataSourceNames);
        config.getShardingAlgorithms().forEach((key, value) -> shardingAlgorithms.put(key, createShardingAlgorithm(key, value, config.getTables(), config.getAutoTables())));
        config.getKeyGenerators().forEach((key, value) -> keyGenerators.put(key, KeyGenerateAlgorithmFactory.newInstance(value)));
        tableRules.putAll(createTableRules(config.getTables(), config.getDefaultKeyGenerateStrategy()));
        tableRules.putAll(createAutoTableRules(config.getAutoTables(), config.getDefaultKeyGenerateStrategy()));
        broadcastTables = createBroadcastTables(config.getBroadcastTables());
        bindingTableRules.putAll(createBindingTableRules(config.getBindingTableGroups()));
        defaultDatabaseShardingStrategyConfig = null == config.getDefaultDatabaseShardingStrategy() ? new NoneShardingStrategyConfiguration() : config.getDefaultDatabaseShardingStrategy();
        defaultTableShardingStrategyConfig = null == config.getDefaultTableShardingStrategy() ? new NoneShardingStrategyConfiguration() : config.getDefaultTableShardingStrategy();
        defaultKeyGenerateAlgorithm = null == config.getDefaultKeyGenerateStrategy()
>>>>>>> d4d05e7a
                ? KeyGenerateAlgorithmFactory.newInstance()
                : keyGenerators.get(ruleConfig.getDefaultKeyGenerateStrategy().getKeyGeneratorName());
        defaultShardingColumn = ruleConfig.getDefaultShardingColumn();
        shardingTableDataNodes = createShardingTableDataNodes(tableRules);
        Preconditions.checkArgument(isValidBindingTableConfiguration(tableRules, new BindingTableCheckedConfiguration(this.dataSourceNames, shardingAlgorithms, ruleConfig.getBindingTableGroups(),
                broadcastTables, defaultDatabaseShardingStrategyConfig, defaultTableShardingStrategyConfig, defaultShardingColumn)),
                "Invalid binding table configuration in ShardingRuleConfiguration.");
    }
    
<<<<<<< HEAD
    public ShardingRule(final AlgorithmProvidedShardingRuleConfiguration ruleConfig, final Collection<String> dataSourceNames) {
        configuration = ruleConfig;
        this.dataSourceNames = getDataSourceNames(ruleConfig.getTables(), ruleConfig.getAutoTables(), dataSourceNames);
        shardingAlgorithms.putAll(ruleConfig.getShardingAlgorithms());
        keyGenerators.putAll(ruleConfig.getKeyGenerators());
        tableRules.putAll(createTableRules(ruleConfig.getTables(), ruleConfig.getDefaultKeyGenerateStrategy()));
        tableRules.putAll(createAutoTableRules(ruleConfig.getAutoTables(), ruleConfig.getDefaultKeyGenerateStrategy()));
        bindingTableRules.putAll(createBindingTableRules(ruleConfig.getBindingTableGroups()));
        broadcastTables = createBroadcastTables(ruleConfig.getBroadcastTables());
        defaultDatabaseShardingStrategyConfig = null == ruleConfig.getDefaultDatabaseShardingStrategy() ? new NoneShardingStrategyConfiguration() : ruleConfig.getDefaultDatabaseShardingStrategy();
        defaultTableShardingStrategyConfig = null == ruleConfig.getDefaultTableShardingStrategy() ? new NoneShardingStrategyConfiguration() : ruleConfig.getDefaultTableShardingStrategy();
        defaultKeyGenerateAlgorithm = null == ruleConfig.getDefaultKeyGenerateStrategy()
=======
    public ShardingRule(final AlgorithmProvidedShardingRuleConfiguration config, final Collection<String> dataSourceNames) {
        this.dataSourceNames = getDataSourceNames(config.getTables(), config.getAutoTables(), dataSourceNames);
        shardingAlgorithms.putAll(config.getShardingAlgorithms());
        keyGenerators.putAll(config.getKeyGenerators());
        tableRules.putAll(createTableRules(config.getTables(), config.getDefaultKeyGenerateStrategy()));
        tableRules.putAll(createAutoTableRules(config.getAutoTables(), config.getDefaultKeyGenerateStrategy()));
        broadcastTables = createBroadcastTables(config.getBroadcastTables());
        bindingTableRules.putAll(createBindingTableRules(config.getBindingTableGroups()));
        defaultDatabaseShardingStrategyConfig = null == config.getDefaultDatabaseShardingStrategy() ? new NoneShardingStrategyConfiguration() : config.getDefaultDatabaseShardingStrategy();
        defaultTableShardingStrategyConfig = null == config.getDefaultTableShardingStrategy() ? new NoneShardingStrategyConfiguration() : config.getDefaultTableShardingStrategy();
        defaultKeyGenerateAlgorithm = null == config.getDefaultKeyGenerateStrategy()
>>>>>>> d4d05e7a
                ? KeyGenerateAlgorithmFactory.newInstance()
                : keyGenerators.get(ruleConfig.getDefaultKeyGenerateStrategy().getKeyGeneratorName());
        defaultShardingColumn = ruleConfig.getDefaultShardingColumn();
        shardingTableDataNodes = createShardingTableDataNodes(tableRules);
        Preconditions.checkArgument(isValidBindingTableConfiguration(tableRules, new BindingTableCheckedConfiguration(this.dataSourceNames, shardingAlgorithms, ruleConfig.getBindingTableGroups(),
                broadcastTables, defaultDatabaseShardingStrategyConfig, defaultTableShardingStrategyConfig, defaultShardingColumn)),
                "Invalid binding table configuration in ShardingRuleConfiguration.");
    }
    
    @Override
    public boolean check(final RuleConfiguration ruleConfig, final Collection<String> dataSourceNames) {
        if (!(ruleConfig instanceof ShardingRuleConfiguration)) {
            return true;
        }
        ShardingRuleConfiguration config = (ShardingRuleConfiguration) ruleConfig;
        Collection<String> allDataSourceNames = getDataSourceNames(config.getTables(), config.getAutoTables(), dataSourceNames);
        Map<String, ShardingAlgorithm> shardingAlgorithms = new HashMap<>(config.getShardingAlgorithms().size(), 1);
        Map<String, TableRule> tableRules = new HashMap<>();
        config.getShardingAlgorithms().forEach((key, value) -> shardingAlgorithms.put(key, ShardingAlgorithmFactory.newInstance(value)));
        tableRules.putAll(createTableRules(config.getTables(), config.getDefaultKeyGenerateStrategy(), allDataSourceNames));
        tableRules.putAll(createAutoTableRules(config.getAutoTables(), shardingAlgorithms, config.getDefaultKeyGenerateStrategy(), allDataSourceNames));
        Collection<String> broadcastTables = createBroadcastTables(config.getBroadcastTables());
        ShardingStrategyConfiguration defaultDatabaseShardingStrategyConfig = null == config.getDefaultDatabaseShardingStrategy()
                ? new NoneShardingStrategyConfiguration()
                : config.getDefaultDatabaseShardingStrategy();
        ShardingStrategyConfiguration defaultTableShardingStrategyConfig = null == config.getDefaultTableShardingStrategy()
                ? new NoneShardingStrategyConfiguration()
                : config.getDefaultTableShardingStrategy();
        return isValidBindingTableConfiguration(tableRules, new BindingTableCheckedConfiguration(allDataSourceNames, shardingAlgorithms, config.getBindingTableGroups(), broadcastTables,
                defaultDatabaseShardingStrategyConfig, defaultTableShardingStrategyConfig, config.getDefaultShardingColumn()));
    }
    
    private Map<String, Collection<DataNode>> createShardingTableDataNodes(final Map<String, TableRule> tableRules) {
        Map<String, Collection<DataNode>> result = new HashMap<>(tableRules.size(), 1);
        for (TableRule each : tableRules.values()) {
            result.put(each.getLogicTable().toLowerCase(), each.getActualDataNodes());
        }
        return result;
    }
    
    private Collection<String> getDataSourceNames(final Collection<ShardingTableRuleConfiguration> tableRuleConfigs,
                                                  final Collection<ShardingAutoTableRuleConfiguration> autoTableRuleConfigs, final Collection<String> dataSourceNames) {
        if (tableRuleConfigs.isEmpty() && autoTableRuleConfigs.isEmpty()) {
            return dataSourceNames;
        }
        if (tableRuleConfigs.stream().map(ShardingTableRuleConfiguration::getActualDataNodes).anyMatch(each -> null == each || each.isEmpty())) {
            return dataSourceNames;
        }
        Collection<String> result = new LinkedHashSet<>();
        tableRuleConfigs.forEach(each -> result.addAll(getDataSourceNames(each)));
        autoTableRuleConfigs.forEach(each -> result.addAll(getDataSourceNames(each)));
        return result;
    }
    
    private Collection<String> getDataSourceNames(final ShardingAutoTableRuleConfiguration shardingAutoTableRuleConfig) {
        List<String> actualDataSources = new InlineExpressionParser(shardingAutoTableRuleConfig.getActualDataSources()).splitAndEvaluate();
        return new HashSet<>(actualDataSources);
    }
    
    private Collection<String> getDataSourceNames(final ShardingTableRuleConfiguration shardingTableRuleConfig) {
        List<String> actualDataNodes = new InlineExpressionParser(shardingTableRuleConfig.getActualDataNodes()).splitAndEvaluate();
        return actualDataNodes.stream().map(each -> new DataNode(each).getDataSourceName()).collect(Collectors.toList());
    }
    
    private Map<String, TableRule> createTableRules(final Collection<ShardingTableRuleConfiguration> tableRuleConfigs, final KeyGenerateStrategyConfiguration defaultKeyGenerateStrategyConfig) {
        return tableRuleConfigs.stream().map(each -> new TableRule(each, dataSourceNames, getDefaultGenerateKeyColumn(defaultKeyGenerateStrategyConfig)))
                .collect(Collectors.toMap(each -> each.getLogicTable().toLowerCase(), Function.identity(), (oldValue, currentValue) -> oldValue, LinkedHashMap::new));
    }
    
    private Map<String, TableRule> createTableRules(final Collection<ShardingTableRuleConfiguration> tableRuleConfigs, final KeyGenerateStrategyConfiguration defaultKeyGenerateStrategyConfig,
                                                    final Collection<String> dataSourceNames) {
        return tableRuleConfigs.stream().map(each -> new TableRule(each, dataSourceNames, getDefaultGenerateKeyColumn(defaultKeyGenerateStrategyConfig)))
                .collect(Collectors.toMap(each -> each.getLogicTable().toLowerCase(), Function.identity(), (oldValue, currentValue) -> oldValue, LinkedHashMap::new));
    }
    
    private Map<String, TableRule> createAutoTableRules(final Collection<ShardingAutoTableRuleConfiguration> autoTableRuleConfigs,
                                                        final KeyGenerateStrategyConfiguration defaultKeyGenerateStrategyConfig) {
        return autoTableRuleConfigs.stream().map(each -> createAutoTableRule(defaultKeyGenerateStrategyConfig, each))
                .collect(Collectors.toMap(each -> each.getLogicTable().toLowerCase(), Function.identity(), (oldValue, currentValue) -> oldValue, LinkedHashMap::new));
    }
    
    private Map<String, TableRule> createAutoTableRules(final Collection<ShardingAutoTableRuleConfiguration> autoTableRuleConfigs, final Map<String, ShardingAlgorithm> shardingAlgorithms,
                                                        final KeyGenerateStrategyConfiguration defaultKeyGenerateStrategyConfig, final Collection<String> dataSourceNames) {
        return autoTableRuleConfigs.stream().map(each -> createAutoTableRule(defaultKeyGenerateStrategyConfig, each, shardingAlgorithms, dataSourceNames))
                .collect(Collectors.toMap(each -> each.getLogicTable().toLowerCase(), Function.identity(), (oldValue, currentValue) -> oldValue, LinkedHashMap::new));
    }
    
    private TableRule createAutoTableRule(final KeyGenerateStrategyConfiguration defaultKeyGenerateStrategyConfig, final ShardingAutoTableRuleConfiguration autoTableRuleConfig) {
        ShardingAlgorithm shardingAlgorithm = null == autoTableRuleConfig.getShardingStrategy() ? null : shardingAlgorithms.get(autoTableRuleConfig.getShardingStrategy().getShardingAlgorithmName());
        Preconditions.checkState(shardingAlgorithm instanceof ShardingAutoTableAlgorithm, "Sharding auto table rule configuration must match sharding auto table algorithm.");
        return new TableRule(autoTableRuleConfig, dataSourceNames, (ShardingAutoTableAlgorithm) shardingAlgorithm, getDefaultGenerateKeyColumn(defaultKeyGenerateStrategyConfig));
    }
    
    private TableRule createAutoTableRule(final KeyGenerateStrategyConfiguration defaultKeyGenerateStrategyConfig, final ShardingAutoTableRuleConfiguration autoTableRuleConfig,
                                          final Map<String, ShardingAlgorithm> shardingAlgorithms, final Collection<String> dataSourceNames) {
        ShardingAlgorithm shardingAlgorithm = null == autoTableRuleConfig.getShardingStrategy() ? null : shardingAlgorithms.get(autoTableRuleConfig.getShardingStrategy().getShardingAlgorithmName());
        Preconditions.checkState(shardingAlgorithm instanceof ShardingAutoTableAlgorithm, "Sharding auto table rule configuration must match sharding auto table algorithm.");
        return new TableRule(autoTableRuleConfig, dataSourceNames, (ShardingAutoTableAlgorithm) shardingAlgorithm, getDefaultGenerateKeyColumn(defaultKeyGenerateStrategyConfig));
    }
    
    private String getDefaultGenerateKeyColumn(final KeyGenerateStrategyConfiguration defaultKeyGenerateStrategyConfig) {
        return Optional.ofNullable(defaultKeyGenerateStrategyConfig).map(KeyGenerateStrategyConfiguration::getColumn).orElse(null);
    }
    
    private Collection<String> createBroadcastTables(final Collection<String> broadcastTables) {
        Collection<String> result = new TreeSet<>(String.CASE_INSENSITIVE_ORDER);
        result.addAll(broadcastTables);
        return result;
    }
    
    private Map<String, BindingTableRule> createBindingTableRules(final Collection<String> bindingTableGroups) {
        Map<String, BindingTableRule> result = new LinkedHashMap<>();
        for (String each : bindingTableGroups) {
            BindingTableRule bindingTableRule = createBindingTableRule(each);
            for (String logicTable : bindingTableRule.getAllLogicTables()) {
                result.put(logicTable.toLowerCase(), bindingTableRule);
            }
        }
        return result;
    }
    
    private BindingTableRule createBindingTableRule(final String bindingTableGroup) {
        Map<String, TableRule> tableRules = Splitter.on(",").trimResults().splitToList(bindingTableGroup).stream()
                .map(this::getTableRule).collect(Collectors.toMap(each -> each.getLogicTable().toLowerCase(), Function.identity(), (oldValue, currentValue) -> oldValue, LinkedHashMap::new));
        BindingTableRule result = new BindingTableRule();
        result.getTableRules().putAll(tableRules);
        return result;
    }
    
    private boolean isValidBindingTableConfiguration(final Map<String, TableRule> tableRules, final BindingTableCheckedConfiguration checkedConfig) {
        for (String each : checkedConfig.getBindingTableGroups()) {
            Collection<String> bindingTables = Splitter.on(",").trimResults().splitToList(each.toLowerCase());
            if (bindingTables.size() <= 1) {
                continue;
            }
            Iterator<String> iterator = bindingTables.iterator();
            TableRule sampleTableRule = getTableRule(iterator.next(), checkedConfig.getDataSourceNames(), tableRules, checkedConfig.getBroadcastTables());
            while (iterator.hasNext()) {
                TableRule tableRule = getTableRule(iterator.next(), checkedConfig.getDataSourceNames(), tableRules, checkedConfig.getBroadcastTables());
                if (!isValidActualDatasourceName(sampleTableRule, tableRule) || !isValidActualTableName(sampleTableRule, tableRule)) {
                    return false;
                }
                if (!isValidShardingAlgorithm(sampleTableRule, tableRule, true, checkedConfig) || !isValidShardingAlgorithm(sampleTableRule, tableRule, false, checkedConfig)) {
                    return false;
                }
            }
        }
        return true;
    }
    
    private boolean isValidActualDatasourceName(final TableRule sampleTableRule, final TableRule tableRule) {
        return sampleTableRule.getActualDatasourceNames().equals(tableRule.getActualDatasourceNames());
    }
    
    private boolean isValidActualTableName(final TableRule sampleTableRule, final TableRule tableRule) {
        for (String each : sampleTableRule.getActualDatasourceNames()) {
            Collection<String> sampleActualTableNames =
                    sampleTableRule.getActualTableNames(each).stream().map(actualTableName -> actualTableName.replace(sampleTableRule.getTableDataNode().getPrefix(), "")).collect(Collectors.toSet());
            Collection<String> actualTableNames =
                    tableRule.getActualTableNames(each).stream().map(optional -> optional.replace(tableRule.getTableDataNode().getPrefix(), "")).collect(Collectors.toSet());
            if (!sampleActualTableNames.equals(actualTableNames)) {
                return false;
            }
        }
        return true;
    }
    
    private boolean isValidShardingAlgorithm(final TableRule sampleTableRule, final TableRule tableRule, final boolean databaseAlgorithm, final BindingTableCheckedConfiguration checkedConfig) {
        String sampleAlgorithmExpression = getAlgorithmExpression(sampleTableRule, databaseAlgorithm, checkedConfig);
        String algorithmExpression = getAlgorithmExpression(tableRule, databaseAlgorithm, checkedConfig);
        return sampleAlgorithmExpression.equalsIgnoreCase(algorithmExpression);
    }
    
    private String getAlgorithmExpression(final TableRule tableRule, final boolean databaseAlgorithm, final BindingTableCheckedConfiguration checkedConfig) {
        ShardingStrategyConfiguration shardingStrategyConfig = databaseAlgorithm
                ? null == tableRule.getDatabaseShardingStrategyConfig() ? checkedConfig.getDefaultDatabaseShardingStrategyConfig() : tableRule.getDatabaseShardingStrategyConfig()
                : null == tableRule.getTableShardingStrategyConfig() ? checkedConfig.getDefaultTableShardingStrategyConfig() : tableRule.getTableShardingStrategyConfig();
        ShardingAlgorithm shardingAlgorithm = checkedConfig.getShardingAlgorithms().get(shardingStrategyConfig.getShardingAlgorithmName());
        String originAlgorithmExpression = null == shardingAlgorithm ? "" : shardingAlgorithm.getProps().getProperty("algorithm-expression", "");
        String sampleDataNodePrefix = databaseAlgorithm ? tableRule.getDataSourceDataNode().getPrefix() : tableRule.getTableDataNode().getPrefix();
        String shardingColumn = getShardingColumn(shardingStrategyConfig, checkedConfig.getDefaultShardingColumn());
        return originAlgorithmExpression.replaceFirst(sampleDataNodePrefix, "").replaceFirst(shardingColumn, "").replaceAll(" ", "");
    }
    
    private String getShardingColumn(final ShardingStrategyConfiguration shardingStrategyConfig, final String defaultShardingColumn) {
        String shardingColumn = defaultShardingColumn;
        if (shardingStrategyConfig instanceof ComplexShardingStrategyConfiguration) {
            shardingColumn = ((ComplexShardingStrategyConfiguration) shardingStrategyConfig).getShardingColumns();
        }
        if (shardingStrategyConfig instanceof StandardShardingStrategyConfiguration) {
            shardingColumn = ((StandardShardingStrategyConfiguration) shardingStrategyConfig).getShardingColumn();
        }
        return null == shardingColumn ? "" : shardingColumn;
    }
    
    @Override
    public Collection<String> getAllTables() {
        Collection<String> result = new HashSet<>(getTables());
        result.addAll(getAllActualTables());
        return result;
    }
    
    /**
     * Get database sharding strategy configuration.
     *
     * @param tableRule table rule
     * @return database sharding strategy configuration
     */
    public ShardingStrategyConfiguration getDatabaseShardingStrategyConfiguration(final TableRule tableRule) {
        return null == tableRule.getDatabaseShardingStrategyConfig() ? defaultDatabaseShardingStrategyConfig : tableRule.getDatabaseShardingStrategyConfig();
    }
    
    /**
     * Get table sharding strategy configuration.
     *
     * @param tableRule table rule
     * @return table sharding strategy configuration
     */
    public ShardingStrategyConfiguration getTableShardingStrategyConfiguration(final TableRule tableRule) {
        return null == tableRule.getTableShardingStrategyConfig() ? defaultTableShardingStrategyConfig : tableRule.getTableShardingStrategyConfig();
    }
    
    /**
     * Find table rule.
     *
     * @param logicTableName logic table name
     * @return table rule
     */
    public Optional<TableRule> findTableRule(final String logicTableName) {
        return Optional.ofNullable(tableRules.get(logicTableName.toLowerCase()));
    }
    
    /**
     * Find table rule via actual table name.
     *
     * @param actualTableName actual table name
     * @return table rule
     */
    public Optional<TableRule> findTableRuleByActualTable(final String actualTableName) {
        for (TableRule each : tableRules.values()) {
            if (each.isExisted(actualTableName)) {
                return Optional.of(each);
            }
        }
        return Optional.empty();
    }
    
    /**
     * Get table rule.
     *
     * @param logicTableName logic table name
     * @return table rule
     */
    public TableRule getTableRule(final String logicTableName) {
        Optional<TableRule> tableRule = findTableRule(logicTableName);
        if (tableRule.isPresent()) {
            return tableRule.get();
        }
        if (isBroadcastTable(logicTableName)) {
            return new TableRule(dataSourceNames, logicTableName);
        }
        throw new ShardingSphereConfigurationException("Cannot find table rule with logic table: '%s'", logicTableName);
    }
    
    private TableRule getTableRule(final String logicTableName, final Collection<String> dataSourceNames, final Map<String, TableRule> tableRules, final Collection<String> broadcastTables) {
        TableRule result = tableRules.get(logicTableName);
        if (null != result) {
            return result;
        }
        if (broadcastTables.contains(logicTableName)) {
            return new TableRule(dataSourceNames, logicTableName);
        }
        throw new ShardingSphereConfigurationException("Cannot find table rule with logic table: '%s'", logicTableName);
    }
    
    /**
     * Judge whether logic table is all binding tables or not.
     *
     * @param logicTableNames logic table names
     * @return whether logic table is all binding tables or not
     */
    public boolean isAllBindingTables(final Collection<String> logicTableNames) {
        if (logicTableNames.isEmpty()) {
            return false;
        }
        Optional<BindingTableRule> bindingTableRule = findBindingTableRule(logicTableNames);
        if (!bindingTableRule.isPresent()) {
            return false;
        }
        Collection<String> result = new TreeSet<>(String.CASE_INSENSITIVE_ORDER);
        result.addAll(bindingTableRule.get().getAllLogicTables());
        return !result.isEmpty() && result.containsAll(logicTableNames);
    }
    
    /**
     * Judge whether logic table is all binding tables.
     *
     * @param database database
     * @param sqlStatementContext sqlStatementContext
     * @param logicTableNames logic table names
     * @return whether logic table is all binding tables
     */
    public boolean isAllBindingTables(final ShardingSphereDatabase database, final SQLStatementContext<?> sqlStatementContext, final Collection<String> logicTableNames) {
        if (!(sqlStatementContext instanceof SelectStatementContext && ((SelectStatementContext) sqlStatementContext).isContainsJoinQuery())) {
            return isAllBindingTables(logicTableNames);
        }
        if (!isAllBindingTables(logicTableNames)) {
            return false;
        }
        String defaultSchemaName = DatabaseTypeEngine.getDefaultSchemaName(sqlStatementContext.getDatabaseType(), database.getName());
        ShardingSphereSchema schema = sqlStatementContext.getTablesContext().getSchemaName()
                .map(optional -> database.getSchemas().get(optional)).orElseGet(() -> database.getSchemas().get(defaultSchemaName));
        SelectStatementContext select = (SelectStatementContext) sqlStatementContext;
        Collection<WhereSegment> joinSegments = WhereExtractUtil.getJoinWhereSegments(select.getSqlStatement());
        return isJoinConditionContainsShardingColumns(schema, select, logicTableNames, joinSegments)
                || isJoinConditionContainsShardingColumns(schema, select, logicTableNames, select.getWhereSegments());
    }
    
    private Optional<BindingTableRule> findBindingTableRule(final Collection<String> logicTableNames) {
        for (String each : logicTableNames) {
            Optional<BindingTableRule> result = findBindingTableRule(each);
            if (result.isPresent()) {
                return result;
            }
        }
        return Optional.empty();
    }
    
    /**
     * Find binding table rule via logic table name.
     *
     * @param logicTableName logic table name
     * @return binding table rule
     */
    public Optional<BindingTableRule> findBindingTableRule(final String logicTableName) {
        return Optional.ofNullable(bindingTableRules.get(logicTableName.toLowerCase()));
    }
    
    /**
     * Judge whether logic table is all broadcast tables or not.
     *
     * @param logicTableNames logic table names
     * @return whether logic table is all broadcast tables or not
     */
    public boolean isAllBroadcastTables(final Collection<String> logicTableNames) {
        return !logicTableNames.isEmpty() && broadcastTables.containsAll(logicTableNames);
    }
    
    /**
     * Judge whether logic table is all sharding table or not.
     *
     * @param logicTableNames logic table names
     * @return whether logic table is all sharding table or not
     */
    public boolean isAllShardingTables(final Collection<String> logicTableNames) {
        if (logicTableNames.isEmpty()) {
            return false;
        }
        for (String each : logicTableNames) {
            if (!isShardingTable(each)) {
                return false;
            }
        }
        return true;
    }
    
    /**
     * Judge whether logic table is sharding table or not.
     *
     * @param logicTableName logic table name
     * @return whether logic table is sharding table or not
     */
    public boolean isShardingTable(final String logicTableName) {
        return tableRules.containsKey(logicTableName.toLowerCase());
    }
    
    /**
     * Judge whether logic table is broadcast table or not.
     *
     * @param logicTableName logic table name
     * @return whether logic table is broadcast table or not
     */
    public boolean isBroadcastTable(final String logicTableName) {
        return broadcastTables.contains(logicTableName);
    }
    
    /**
     * Judge whether all tables are in same data source or not.
     *
     * @param logicTableNames logic table names
     * @return whether all tables are in same data source or not
     */
    public boolean isAllTablesInSameDataSource(final Collection<String> logicTableNames) {
        Collection<String> dataSourceNames = logicTableNames.stream().map(each -> tableRules.get(each.toLowerCase()))
                .filter(Objects::nonNull).flatMap(each -> each.getActualDatasourceNames().stream()).collect(Collectors.toSet());
        return 1 == dataSourceNames.size();
    }
    
    /**
     * Judge whether a table rule exists for logic tables.
     *
     * @param logicTableNames logic table names
     * @return whether a table rule exists for logic tables
     */
    public boolean tableRuleExists(final Collection<String> logicTableNames) {
        for (String each : logicTableNames) {
            if (isShardingTable(each) || isBroadcastTable(each)) {
                return true;
            }
        }
        return false;
    }
    
    /**
     * Find sharding column.
     *
     * @param columnName column name
     * @param tableName table name
     * @return sharding column
     */
    public Optional<String> findShardingColumn(final String columnName, final String tableName) {
        return Optional.ofNullable(tableRules.get(tableName.toLowerCase())).flatMap(optional -> findShardingColumn(optional, columnName));
    }
    
    private Optional<String> findShardingColumn(final TableRule tableRule, final String columnName) {
        Optional<String> databaseShardingColumn = findShardingColumn(getDatabaseShardingStrategyConfiguration(tableRule), columnName);
        if (databaseShardingColumn.isPresent()) {
            return databaseShardingColumn;
        }
        return findShardingColumn(getTableShardingStrategyConfiguration(tableRule), columnName);
    }
    
    private Optional<String> findShardingColumn(final ShardingStrategyConfiguration shardingStrategyConfig, final String columnName) {
        if (shardingStrategyConfig instanceof StandardShardingStrategyConfiguration) {
            String shardingColumn = null == ((StandardShardingStrategyConfiguration) shardingStrategyConfig).getShardingColumn()
                    ? defaultShardingColumn
                    : ((StandardShardingStrategyConfiguration) shardingStrategyConfig).getShardingColumn();
            return shardingColumn.equalsIgnoreCase(columnName) ? Optional.of(shardingColumn) : Optional.empty();
        }
        if (shardingStrategyConfig instanceof ComplexShardingStrategyConfiguration) {
            List<String> shardingColumns = Splitter.on(",").trimResults().splitToList(((ComplexShardingStrategyConfiguration) shardingStrategyConfig).getShardingColumns());
            for (String each : shardingColumns) {
                if (each.equalsIgnoreCase(columnName)) {
                    return Optional.of(each);
                }
            }
        }
        return Optional.empty();
    }
    
    /**
     * Judge whether given logic table column is generate key column or not.
     *
     * @param columnName column name
     * @param tableName table name
     * @return whether given logic table column is generate key column or not
     */
    public boolean isGenerateKeyColumn(final String columnName, final String tableName) {
        return Optional.ofNullable(tableRules.get(tableName.toLowerCase())).filter(each -> isGenerateKeyColumn(each, columnName)).isPresent();
    }
    
    private boolean isGenerateKeyColumn(final TableRule tableRule, final String columnName) {
        Optional<String> generateKeyColumn = tableRule.getGenerateKeyColumn();
        return generateKeyColumn.isPresent() && generateKeyColumn.get().equalsIgnoreCase(columnName);
    }
    
    /**
     * Find column name of generated key.
     *
     * @param logicTableName logic table name
     * @return column name of generated key
     */
    public Optional<String> findGenerateKeyColumnName(final String logicTableName) {
        return Optional.ofNullable(tableRules.get(logicTableName.toLowerCase())).filter(each -> each.getGenerateKeyColumn().isPresent()).flatMap(TableRule::getGenerateKeyColumn);
    }
    
    /**
     * Find the Generated key of logic table.
     *
     * @param logicTableName logic table name
     * @return generated key
     */
    public Comparable<?> generateKey(final String logicTableName) {
        Optional<TableRule> tableRule = findTableRule(logicTableName);
        if (!tableRule.isPresent()) {
            throw new ShardingSphereConfigurationException("Cannot find strategy for generate keys.");
        }
        KeyGenerateAlgorithm keyGenerator = null != tableRule.get().getKeyGeneratorName() ? keyGenerators.get(tableRule.get().getKeyGeneratorName()) : defaultKeyGenerateAlgorithm;
        return keyGenerator.generateKey();
    }
    
    /**
     * Find data node by logic table name.
     *
     * @param logicTableName logic table name
     * @return data node
     */
    public DataNode getDataNode(final String logicTableName) {
        TableRule tableRule = getTableRule(logicTableName);
        return tableRule.getActualDataNodes().get(0);
    }
    
    /**
     * Get sharding logic table names.
     *
     * @param logicTableNames logic table names
     * @return sharding logic table names
     */
    public Collection<String> getShardingLogicTableNames(final Collection<String> logicTableNames) {
        Collection<String> result = new LinkedList<>();
        for (String each : logicTableNames) {
            if (isShardingTable(each)) {
                result.add(each);
            }
        }
        return result;
    }
    
    /**
     * Get sharding rule table names.
     *
     * @param logicTableNames logic table names
     * @return sharding rule table names
     */
    public Collection<String> getShardingRuleTableNames(final Collection<String> logicTableNames) {
        return logicTableNames.stream().filter(each -> isShardingTable(each) || isBroadcastTable(each)).collect(Collectors.toList());
    }
    
    /**
     * Get logic and actual binding tables.
     *
     * @param dataSourceName data source name
     * @param logicTable logic table name
     * @param actualTable actual table name
     * @param availableLogicBindingTables available logic binding table names
     * @return logic and actual binding tables
     */
    public Map<String, String> getLogicAndActualTablesFromBindingTable(final String dataSourceName,
                                                                       final String logicTable, final String actualTable, final Collection<String> availableLogicBindingTables) {
        return findBindingTableRule(logicTable).map(optional -> optional.getLogicAndActualTables(dataSourceName, logicTable, actualTable, availableLogicBindingTables))
                .orElseGet(Collections::emptyMap);
    }
    
    /**
     * Get logic tables via actual table name.
     *
     * @param actualTable actual table name
     * @return logic tables
     */
    public Collection<String> getLogicTablesByActualTable(final String actualTable) {
        return tableRules.values().stream().filter(each -> each.isExisted(actualTable)).map(TableRule::getLogicTable).collect(Collectors.toSet());
    }
    
    @Override
    public Map<String, Collection<DataNode>> getAllDataNodes() {
        return shardingTableDataNodes;
    }
    
    @Override
    public Collection<DataNode> getDataNodesByTableName(final String tableName) {
        return shardingTableDataNodes.getOrDefault(tableName.toLowerCase(), Collections.emptyList());
    }
    
    private Collection<String> getAllActualTables() {
        return tableRules.values().stream().flatMap(each -> each.getActualDataNodes().stream().map(DataNode::getTableName)).collect(Collectors.toSet());
    }
    
    @Override
    public Optional<String> findFirstActualTable(final String logicTable) {
        return findTableRule(logicTable).map(optional -> optional.getActualDataNodes().get(0).getTableName());
    }
    
    @Override
    public boolean isNeedAccumulate(final Collection<String> tables) {
        return !isAllBroadcastTables(tables);
    }
    
    @Override
    public Optional<String> findLogicTableByActualTable(final String actualTable) {
        return findTableRuleByActualTable(actualTable).map(TableRule::getLogicTable);
    }
    
    @Override
    public Collection<String> getTables() {
        Collection<String> result = tableRules.values().stream().map(TableRule::getLogicTable).collect(Collectors.toSet());
        result.addAll(broadcastTables);
        return result;
    }
    
    @Override
    public Optional<String> findActualTableByCatalog(final String catalog, final String logicTable) {
        return findTableRule(logicTable).flatMap(optional -> findActualTableFromActualDataNode(catalog, optional.getActualDataNodes()));
    }
    
    private Optional<String> findActualTableFromActualDataNode(final String catalog, final List<DataNode> actualDataNodes) {
        return actualDataNodes.stream().filter(each -> each.getDataSourceName().equalsIgnoreCase(catalog)).findFirst().map(DataNode::getTableName);
    }
    
    @Override
    public String getType() {
        return ShardingRule.class.getSimpleName();
    }
    
    private boolean isJoinConditionContainsShardingColumns(final ShardingSphereSchema schema, final SelectStatementContext select,
                                                           final Collection<String> tableNames, final Collection<WhereSegment> whereSegments) {
        Collection<String> databaseJoinConditionTables = new HashSet<>(tableNames.size());
        Collection<String> tableJoinConditionTables = new HashSet<>(tableNames.size());
        for (WhereSegment each : whereSegments) {
            Collection<AndPredicate> andPredicates = ExpressionExtractUtil.getAndPredicates(each.getExpr());
            if (andPredicates.size() > 1) {
                return false;
            }
            for (AndPredicate andPredicate : andPredicates) {
                databaseJoinConditionTables.addAll(getJoinConditionTables(schema, select, andPredicate.getPredicates(), true));
                tableJoinConditionTables.addAll(getJoinConditionTables(schema, select, andPredicate.getPredicates(), false));
            }
        }
        TableRule tableRule = getTableRule(tableNames.iterator().next());
        boolean containsDatabaseShardingColumns = !(getDatabaseShardingStrategyConfiguration(tableRule) instanceof StandardShardingStrategyConfiguration)
                || databaseJoinConditionTables.containsAll(tableNames);
        boolean containsTableShardingColumns = !(getTableShardingStrategyConfiguration(tableRule) instanceof StandardShardingStrategyConfiguration) || tableJoinConditionTables.containsAll(tableNames);
        return containsDatabaseShardingColumns && containsTableShardingColumns;
    }
    
    private Collection<String> getJoinConditionTables(final ShardingSphereSchema schema, final SelectStatementContext select,
                                                      final Collection<ExpressionSegment> predicates, final boolean isDatabaseJoinCondition) {
        Collection<String> result = new LinkedList<>();
        for (ExpressionSegment each : predicates) {
            if (!isJoinConditionExpression(each)) {
                continue;
            }
            ColumnSegment leftColumn = (ColumnSegment) ((BinaryOperationExpression) each).getLeft();
            ColumnSegment rightColumn = (ColumnSegment) ((BinaryOperationExpression) each).getRight();
            Map<String, String> columnExpressionTableNames = select.getTablesContext().findTableNamesByColumnSegment(Arrays.asList(leftColumn, rightColumn), schema);
            Optional<TableRule> leftTableRule = findTableRule(columnExpressionTableNames.get(leftColumn.getExpression()));
            Optional<TableRule> rightTableRule = findTableRule(columnExpressionTableNames.get(rightColumn.getExpression()));
            if (!leftTableRule.isPresent() || !rightTableRule.isPresent()) {
                continue;
            }
            ShardingStrategyConfiguration leftConfig = isDatabaseJoinCondition
                    ? getDatabaseShardingStrategyConfiguration(leftTableRule.get())
                    : getTableShardingStrategyConfiguration(leftTableRule.get());
            ShardingStrategyConfiguration rightConfig = isDatabaseJoinCondition
                    ? getDatabaseShardingStrategyConfiguration(rightTableRule.get())
                    : getTableShardingStrategyConfiguration(rightTableRule.get());
            if (findShardingColumn(leftConfig, leftColumn.getIdentifier().getValue()).isPresent()
                    && findShardingColumn(rightConfig, rightColumn.getIdentifier().getValue()).isPresent()) {
                result.add(columnExpressionTableNames.get(leftColumn.getExpression()));
                result.add(columnExpressionTableNames.get(rightColumn.getExpression()));
            }
        }
        return result;
    }
    
    private boolean isJoinConditionExpression(final ExpressionSegment expression) {
        if (!(expression instanceof BinaryOperationExpression)) {
            return false;
        }
        BinaryOperationExpression binaryExpression = (BinaryOperationExpression) expression;
        return binaryExpression.getLeft() instanceof ColumnSegment && binaryExpression.getRight() instanceof ColumnSegment && EQUAL.equals(binaryExpression.getOperator());
    }
    
    @Override
    public void setInstanceContext(final InstanceContext instanceContext) {
        keyGenerators.values().stream().filter(each -> each instanceof InstanceAwareAlgorithm)
                .forEach(each -> ((InstanceAwareAlgorithm) each).setInstanceContext(instanceContext));
        if (defaultKeyGenerateAlgorithm instanceof InstanceAwareAlgorithm) {
            ((InstanceAwareAlgorithm) defaultKeyGenerateAlgorithm).setInstanceContext(instanceContext);
        }
    }
    
    private ShardingAlgorithm createShardingAlgorithm(final String name, final ShardingSphereAlgorithmConfiguration config, final Collection<ShardingTableRuleConfiguration> tables,
                                                      final Collection<ShardingAutoTableRuleConfiguration> autoTables) {
        Map<String, String> algorithmTablePrefixMap = getAlgorithmTablePrefixMap(tables, autoTables);
        if (algorithmTablePrefixMap.containsKey(name)) {
            String algorithmExpression = config.getProps().getProperty(ALGORITHM_EXPRESSION_KEY);
            String actualTablePrefix = algorithmTablePrefixMap.get(name);
            if (!Strings.isNullOrEmpty(algorithmExpression) && !algorithmExpression.startsWith(actualTablePrefix)) {
                config.getProps().setProperty(ALGORITHM_EXPRESSION_KEY, actualTablePrefix + algorithmExpression);
            }
        }
        return ShardingAlgorithmFactory.newInstance(config);
    }
    
    private Map<String, String> getAlgorithmTablePrefixMap(final Collection<ShardingTableRuleConfiguration> tables, final Collection<ShardingAutoTableRuleConfiguration> autoTables) {
        Map<String, String> result = new LinkedHashMap<>(tables.size() + autoTables.size(), 1);
        for (ShardingTableRuleConfiguration each : tables) {
            if (null != each.getActualTablePrefix() && null != each.getTableShardingStrategy()) {
                result.put(each.getTableShardingStrategy().getShardingAlgorithmName(), each.getActualTablePrefix());
            }
        }
        for (ShardingAutoTableRuleConfiguration each : autoTables) {
            if (null != each.getActualTablePrefix() && null != each.getShardingStrategy()) {
                result.put(each.getShardingStrategy().getShardingAlgorithmName(), each.getActualTablePrefix());
            }
        }
        return result;
    }
}<|MERGE_RESOLUTION|>--- conflicted
+++ resolved
@@ -111,21 +111,8 @@
     
     private final Map<String, Collection<DataNode>> shardingTableDataNodes;
     
-<<<<<<< HEAD
-    public ShardingRule(final ShardingRuleConfiguration ruleConfig, final Collection<String> dataSourceNames) {
-        configuration = ruleConfig;
-        this.dataSourceNames = getDataSourceNames(ruleConfig.getTables(), ruleConfig.getAutoTables(), dataSourceNames);
-        ruleConfig.getShardingAlgorithms().forEach((key, value) -> shardingAlgorithms.put(key, createShardingAlgorithm(key, value, ruleConfig.getTables(), ruleConfig.getAutoTables())));
-        ruleConfig.getKeyGenerators().forEach((key, value) -> keyGenerators.put(key, KeyGenerateAlgorithmFactory.newInstance(value)));
-        tableRules.putAll(createTableRules(ruleConfig.getTables(), ruleConfig.getDefaultKeyGenerateStrategy()));
-        tableRules.putAll(createAutoTableRules(ruleConfig.getAutoTables(), ruleConfig.getDefaultKeyGenerateStrategy()));
-        bindingTableRules.putAll(createBindingTableRules(ruleConfig.getBindingTableGroups()));
-        broadcastTables = createBroadcastTables(ruleConfig.getBroadcastTables());
-        defaultDatabaseShardingStrategyConfig = null == ruleConfig.getDefaultDatabaseShardingStrategy() ? new NoneShardingStrategyConfiguration() : ruleConfig.getDefaultDatabaseShardingStrategy();
-        defaultTableShardingStrategyConfig = null == ruleConfig.getDefaultTableShardingStrategy() ? new NoneShardingStrategyConfiguration() : ruleConfig.getDefaultTableShardingStrategy();
-        defaultKeyGenerateAlgorithm = null == ruleConfig.getDefaultKeyGenerateStrategy()
-=======
     public ShardingRule(final ShardingRuleConfiguration config, final Collection<String> dataSourceNames) {
+        configuration = config;
         this.dataSourceNames = getDataSourceNames(config.getTables(), config.getAutoTables(), dataSourceNames);
         config.getShardingAlgorithms().forEach((key, value) -> shardingAlgorithms.put(key, createShardingAlgorithm(key, value, config.getTables(), config.getAutoTables())));
         config.getKeyGenerators().forEach((key, value) -> keyGenerators.put(key, KeyGenerateAlgorithmFactory.newInstance(value)));
@@ -136,31 +123,17 @@
         defaultDatabaseShardingStrategyConfig = null == config.getDefaultDatabaseShardingStrategy() ? new NoneShardingStrategyConfiguration() : config.getDefaultDatabaseShardingStrategy();
         defaultTableShardingStrategyConfig = null == config.getDefaultTableShardingStrategy() ? new NoneShardingStrategyConfiguration() : config.getDefaultTableShardingStrategy();
         defaultKeyGenerateAlgorithm = null == config.getDefaultKeyGenerateStrategy()
->>>>>>> d4d05e7a
                 ? KeyGenerateAlgorithmFactory.newInstance()
-                : keyGenerators.get(ruleConfig.getDefaultKeyGenerateStrategy().getKeyGeneratorName());
-        defaultShardingColumn = ruleConfig.getDefaultShardingColumn();
+                : keyGenerators.get(config.getDefaultKeyGenerateStrategy().getKeyGeneratorName());
+        defaultShardingColumn = config.getDefaultShardingColumn();
         shardingTableDataNodes = createShardingTableDataNodes(tableRules);
-        Preconditions.checkArgument(isValidBindingTableConfiguration(tableRules, new BindingTableCheckedConfiguration(this.dataSourceNames, shardingAlgorithms, ruleConfig.getBindingTableGroups(),
+        Preconditions.checkArgument(isValidBindingTableConfiguration(tableRules, new BindingTableCheckedConfiguration(this.dataSourceNames, shardingAlgorithms, config.getBindingTableGroups(),
                 broadcastTables, defaultDatabaseShardingStrategyConfig, defaultTableShardingStrategyConfig, defaultShardingColumn)),
                 "Invalid binding table configuration in ShardingRuleConfiguration.");
     }
     
-<<<<<<< HEAD
-    public ShardingRule(final AlgorithmProvidedShardingRuleConfiguration ruleConfig, final Collection<String> dataSourceNames) {
-        configuration = ruleConfig;
-        this.dataSourceNames = getDataSourceNames(ruleConfig.getTables(), ruleConfig.getAutoTables(), dataSourceNames);
-        shardingAlgorithms.putAll(ruleConfig.getShardingAlgorithms());
-        keyGenerators.putAll(ruleConfig.getKeyGenerators());
-        tableRules.putAll(createTableRules(ruleConfig.getTables(), ruleConfig.getDefaultKeyGenerateStrategy()));
-        tableRules.putAll(createAutoTableRules(ruleConfig.getAutoTables(), ruleConfig.getDefaultKeyGenerateStrategy()));
-        bindingTableRules.putAll(createBindingTableRules(ruleConfig.getBindingTableGroups()));
-        broadcastTables = createBroadcastTables(ruleConfig.getBroadcastTables());
-        defaultDatabaseShardingStrategyConfig = null == ruleConfig.getDefaultDatabaseShardingStrategy() ? new NoneShardingStrategyConfiguration() : ruleConfig.getDefaultDatabaseShardingStrategy();
-        defaultTableShardingStrategyConfig = null == ruleConfig.getDefaultTableShardingStrategy() ? new NoneShardingStrategyConfiguration() : ruleConfig.getDefaultTableShardingStrategy();
-        defaultKeyGenerateAlgorithm = null == ruleConfig.getDefaultKeyGenerateStrategy()
-=======
     public ShardingRule(final AlgorithmProvidedShardingRuleConfiguration config, final Collection<String> dataSourceNames) {
+        configuration = config;
         this.dataSourceNames = getDataSourceNames(config.getTables(), config.getAutoTables(), dataSourceNames);
         shardingAlgorithms.putAll(config.getShardingAlgorithms());
         keyGenerators.putAll(config.getKeyGenerators());
@@ -171,12 +144,11 @@
         defaultDatabaseShardingStrategyConfig = null == config.getDefaultDatabaseShardingStrategy() ? new NoneShardingStrategyConfiguration() : config.getDefaultDatabaseShardingStrategy();
         defaultTableShardingStrategyConfig = null == config.getDefaultTableShardingStrategy() ? new NoneShardingStrategyConfiguration() : config.getDefaultTableShardingStrategy();
         defaultKeyGenerateAlgorithm = null == config.getDefaultKeyGenerateStrategy()
->>>>>>> d4d05e7a
                 ? KeyGenerateAlgorithmFactory.newInstance()
-                : keyGenerators.get(ruleConfig.getDefaultKeyGenerateStrategy().getKeyGeneratorName());
-        defaultShardingColumn = ruleConfig.getDefaultShardingColumn();
+                : keyGenerators.get(config.getDefaultKeyGenerateStrategy().getKeyGeneratorName());
+        defaultShardingColumn = config.getDefaultShardingColumn();
         shardingTableDataNodes = createShardingTableDataNodes(tableRules);
-        Preconditions.checkArgument(isValidBindingTableConfiguration(tableRules, new BindingTableCheckedConfiguration(this.dataSourceNames, shardingAlgorithms, ruleConfig.getBindingTableGroups(),
+        Preconditions.checkArgument(isValidBindingTableConfiguration(tableRules, new BindingTableCheckedConfiguration(this.dataSourceNames, shardingAlgorithms, config.getBindingTableGroups(),
                 broadcastTables, defaultDatabaseShardingStrategyConfig, defaultTableShardingStrategyConfig, defaultShardingColumn)),
                 "Invalid binding table configuration in ShardingRuleConfiguration.");
     }
