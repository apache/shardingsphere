/*
 * Licensed to the Apache Software Foundation (ASF) under one or more
 * contributor license agreements.  See the NOTICE file distributed with
 * this work for additional information regarding copyright ownership.
 * The ASF licenses this file to You under the Apache License, Version 2.0
 * (the "License"); you may not use this file except in compliance with
 * the License.  You may obtain a copy of the License at
 *
 *     http://www.apache.org/licenses/LICENSE-2.0
 *
 * Unless required by applicable law or agreed to in writing, software
 * distributed under the License is distributed on an "AS IS" BASIS,
 * WITHOUT WARRANTIES OR CONDITIONS OF ANY KIND, either express or implied.
 * See the License for the specific language governing permissions and
 * limitations under the License.
 */

package org.apache.shardingsphere.sharding.rule;

import com.google.common.base.Preconditions;
import com.google.common.base.Splitter;
import lombok.Getter;
import org.apache.commons.collections4.CollectionUtils;
import org.apache.commons.lang.StringUtils;
import org.apache.shardingsphere.infra.binder.segment.select.projection.impl.ColumnProjection;
import org.apache.shardingsphere.infra.binder.statement.SQLStatementContext;
import org.apache.shardingsphere.infra.binder.statement.dml.SelectStatementContext;
import org.apache.shardingsphere.infra.config.algorithm.ShardingSphereAlgorithmFactory;
import org.apache.shardingsphere.infra.config.algorithm.ShardingSphereInstanceRequiredAlgorithm;
import org.apache.shardingsphere.infra.config.exception.ShardingSphereConfigurationException;
import org.apache.shardingsphere.infra.datanode.DataNode;
import org.apache.shardingsphere.infra.instance.InstanceContext;
import org.apache.shardingsphere.infra.metadata.schema.ShardingSphereSchema;
import org.apache.shardingsphere.infra.rule.identifier.scope.SchemaRule;
import org.apache.shardingsphere.infra.rule.identifier.type.DataNodeContainedRule;
import org.apache.shardingsphere.infra.rule.identifier.type.InstanceAwareRule;
import org.apache.shardingsphere.infra.rule.identifier.type.TableContainedRule;
import org.apache.shardingsphere.sharding.algorithm.config.AlgorithmProvidedShardingRuleConfiguration;
import org.apache.shardingsphere.sharding.api.config.ShardingRuleConfiguration;
import org.apache.shardingsphere.sharding.api.config.rule.ShardingAutoTableRuleConfiguration;
import org.apache.shardingsphere.sharding.api.config.rule.ShardingTableRuleConfiguration;
import org.apache.shardingsphere.sharding.api.config.strategy.keygen.KeyGenerateStrategyConfiguration;
import org.apache.shardingsphere.sharding.api.config.strategy.sharding.ComplexShardingStrategyConfiguration;
import org.apache.shardingsphere.sharding.api.config.strategy.sharding.NoneShardingStrategyConfiguration;
import org.apache.shardingsphere.sharding.api.config.strategy.sharding.ShardingStrategyConfiguration;
import org.apache.shardingsphere.sharding.api.config.strategy.sharding.StandardShardingStrategyConfiguration;
import org.apache.shardingsphere.sharding.api.sharding.ShardingAutoTableAlgorithm;
import org.apache.shardingsphere.sharding.spi.KeyGenerateAlgorithm;
import org.apache.shardingsphere.sharding.spi.ShardingAlgorithm;
import org.apache.shardingsphere.sharding.support.InlineExpressionParser;
import org.apache.shardingsphere.spi.ShardingSphereServiceLoader;
import org.apache.shardingsphere.spi.required.RequiredSPIRegistry;
import org.apache.shardingsphere.sql.parser.sql.common.segment.dml.column.ColumnSegment;
import org.apache.shardingsphere.sql.parser.sql.common.segment.dml.expr.BinaryOperationExpression;
import org.apache.shardingsphere.sql.parser.sql.common.segment.dml.expr.ExpressionSegment;
import org.apache.shardingsphere.sql.parser.sql.common.segment.dml.predicate.AndPredicate;
import org.apache.shardingsphere.sql.parser.sql.common.segment.dml.predicate.WhereSegment;
import org.apache.shardingsphere.sql.parser.sql.common.util.ExpressionExtractUtil;
import org.apache.shardingsphere.sql.parser.sql.common.util.WhereExtractUtil;

import java.util.ArrayList;
import java.util.Arrays;
import java.util.Collection;
import java.util.Collections;
import java.util.HashMap;
import java.util.HashSet;
import java.util.LinkedHashMap;
import java.util.LinkedHashSet;
import java.util.LinkedList;
import java.util.List;
import java.util.Map;
import java.util.Objects;
import java.util.Optional;
import java.util.TreeSet;
import java.util.function.Function;
import java.util.stream.Collectors;

/**
 * Sharding rule.
 */
@Getter
public final class ShardingRule implements SchemaRule, DataNodeContainedRule, TableContainedRule, InstanceAwareRule {
    
    private static final String EQUAL = "=";
    
    static {
        ShardingSphereServiceLoader.register(ShardingAlgorithm.class);
        ShardingSphereServiceLoader.register(KeyGenerateAlgorithm.class);
    }
    
    private final Collection<String> dataSourceNames;
    
    private final Map<String, ShardingAlgorithm> shardingAlgorithms = new LinkedHashMap<>();
    
    private final Map<String, KeyGenerateAlgorithm> keyGenerators = new LinkedHashMap<>();
    
    private final Map<String, TableRule> tableRules = new LinkedHashMap<>();
    
    private final Map<String, BindingTableRule> bindingTableRules = new LinkedHashMap<>();
    
    private final Collection<String> broadcastTables;
    
    private final ShardingStrategyConfiguration defaultDatabaseShardingStrategyConfig;
    
    private final ShardingStrategyConfiguration defaultTableShardingStrategyConfig;
    
    private final KeyGenerateAlgorithm defaultKeyGenerateAlgorithm;

    private final String defaultShardingColumn;
    
    private final Map<String, Collection<DataNode>> shardingTableDataNodes;
    
    public ShardingRule(final ShardingRuleConfiguration config, final Collection<String> dataSourceNames) {
        this.dataSourceNames = getDataSourceNames(config.getTables(), config.getAutoTables(), dataSourceNames);
        config.getShardingAlgorithms().forEach((key, value) -> shardingAlgorithms.put(key, ShardingSphereAlgorithmFactory.createAlgorithm(value, ShardingAlgorithm.class)));
        config.getKeyGenerators().forEach((key, value) -> keyGenerators.put(key, ShardingSphereAlgorithmFactory.createAlgorithm(value, KeyGenerateAlgorithm.class)));
        tableRules.putAll(createTableRules(config.getTables(), config.getDefaultKeyGenerateStrategy()));
        tableRules.putAll(createAutoTableRules(config.getAutoTables(), config.getDefaultKeyGenerateStrategy()));
        bindingTableRules.putAll(createBindingTableRules(config.getBindingTableGroups()));
        broadcastTables = createBroadcastTables(config.getBroadcastTables());
        defaultDatabaseShardingStrategyConfig = null == config.getDefaultDatabaseShardingStrategy() ? new NoneShardingStrategyConfiguration() : config.getDefaultDatabaseShardingStrategy();
        defaultTableShardingStrategyConfig = null == config.getDefaultTableShardingStrategy() ? new NoneShardingStrategyConfiguration() : config.getDefaultTableShardingStrategy();
        defaultKeyGenerateAlgorithm = null == config.getDefaultKeyGenerateStrategy()
                ? RequiredSPIRegistry.getRegisteredService(KeyGenerateAlgorithm.class) : keyGenerators.get(config.getDefaultKeyGenerateStrategy().getKeyGeneratorName());
        defaultShardingColumn = config.getDefaultShardingColumn();
<<<<<<< HEAD
        checkSameBindingTables(config.getBindingTableGroups(), bindingTableRules);
=======
        shardingTableDataNodes = createShardingTableDataNodes(tableRules);
>>>>>>> e3bad9f5
    }
    
    public ShardingRule(final AlgorithmProvidedShardingRuleConfiguration config, final Collection<String> dataSourceNames) {
        this.dataSourceNames = getDataSourceNames(config.getTables(), config.getAutoTables(), dataSourceNames);
        shardingAlgorithms.putAll(config.getShardingAlgorithms());
        keyGenerators.putAll(config.getKeyGenerators());
        tableRules.putAll(createTableRules(config.getTables(), config.getDefaultKeyGenerateStrategy()));
        tableRules.putAll(createAutoTableRules(config.getAutoTables(), config.getDefaultKeyGenerateStrategy()));
        bindingTableRules.putAll(createBindingTableRules(config.getBindingTableGroups()));
        broadcastTables = createBroadcastTables(config.getBroadcastTables());
        defaultDatabaseShardingStrategyConfig = null == config.getDefaultDatabaseShardingStrategy() ? new NoneShardingStrategyConfiguration() : config.getDefaultDatabaseShardingStrategy();
        defaultTableShardingStrategyConfig = null == config.getDefaultTableShardingStrategy() ? new NoneShardingStrategyConfiguration() : config.getDefaultTableShardingStrategy();
        defaultKeyGenerateAlgorithm = null == config.getDefaultKeyGenerateStrategy()
                ? RequiredSPIRegistry.getRegisteredService(KeyGenerateAlgorithm.class) : keyGenerators.get(config.getDefaultKeyGenerateStrategy().getKeyGeneratorName());
        defaultShardingColumn = config.getDefaultShardingColumn();
<<<<<<< HEAD
        checkSameBindingTables(config.getBindingTableGroups(), bindingTableRules);
=======
        shardingTableDataNodes = createShardingTableDataNodes(tableRules);
    }
    
    private Map<String, Collection<DataNode>> createShardingTableDataNodes(final Map<String, TableRule> tableRules) {
        Map<String, Collection<DataNode>> result = new HashMap<>(tableRules.size(), 1);
        for (TableRule each : tableRules.values()) {
            result.put(each.getLogicTable().toLowerCase(), each.getActualDataNodes());
        }
        return result;
>>>>>>> e3bad9f5
    }
    
    private Collection<String> getDataSourceNames(final Collection<ShardingTableRuleConfiguration> tableRuleConfigs, 
                                                  final Collection<ShardingAutoTableRuleConfiguration> autoTableRuleConfigs, final Collection<String> dataSourceNames) {
        if (tableRuleConfigs.isEmpty() && autoTableRuleConfigs.isEmpty()) {
            return dataSourceNames;
        }
        if (tableRuleConfigs.stream().map(ShardingTableRuleConfiguration::getActualDataNodes).anyMatch(each -> null == each || each.isEmpty())) {
            return dataSourceNames;
        }
        Collection<String> result = new LinkedHashSet<>();
        tableRuleConfigs.forEach(each -> result.addAll(getDataSourceNames(each)));
        autoTableRuleConfigs.forEach(each -> result.addAll(getDataSourceNames(each)));
        return result;
    }
    
    private Collection<String> getDataSourceNames(final ShardingAutoTableRuleConfiguration shardingAutoTableRuleConfig) {
        List<String> actualDataSources = new InlineExpressionParser(shardingAutoTableRuleConfig.getActualDataSources()).splitAndEvaluate();
        return new HashSet<>(actualDataSources);
    }
    
    private Collection<String> getDataSourceNames(final ShardingTableRuleConfiguration shardingTableRuleConfig) {
        List<String> actualDataNodes = new InlineExpressionParser(shardingTableRuleConfig.getActualDataNodes()).splitAndEvaluate();
        return actualDataNodes.stream().map(each -> new DataNode(each).getDataSourceName()).collect(Collectors.toList());
    }
    
    private Map<String, TableRule> createTableRules(final Collection<ShardingTableRuleConfiguration> tableRuleConfigs, final KeyGenerateStrategyConfiguration defaultKeyGenerateStrategyConfig) {
        return tableRuleConfigs.stream().map(each -> new TableRule(each, dataSourceNames, getDefaultGenerateKeyColumn(defaultKeyGenerateStrategyConfig)))
                .collect(Collectors.toMap(each -> each.getLogicTable().toLowerCase(), Function.identity(), (oldValue, currentValue) -> oldValue, LinkedHashMap::new));
    }
    
    private Map<String, TableRule> createAutoTableRules(final Collection<ShardingAutoTableRuleConfiguration> autoTableRuleConfigs, 
                                                       final KeyGenerateStrategyConfiguration defaultKeyGenerateStrategyConfig) {
        return autoTableRuleConfigs.stream().map(each -> createAutoTableRule(defaultKeyGenerateStrategyConfig, each))
                .collect(Collectors.toMap(each -> each.getLogicTable().toLowerCase(), Function.identity(), (oldValue, currentValue) -> oldValue, LinkedHashMap::new));
    }
    
    private TableRule createAutoTableRule(final KeyGenerateStrategyConfiguration defaultKeyGenerateStrategyConfig, final ShardingAutoTableRuleConfiguration autoTableRuleConfig) {
        ShardingAlgorithm shardingAlgorithm = null == autoTableRuleConfig.getShardingStrategy() ? null : shardingAlgorithms.get(autoTableRuleConfig.getShardingStrategy().getShardingAlgorithmName());
        Preconditions.checkState(shardingAlgorithm instanceof ShardingAutoTableAlgorithm, "Sharding auto table rule configuration must match sharding auto table algorithm.");
        return new TableRule(autoTableRuleConfig, dataSourceNames, (ShardingAutoTableAlgorithm) shardingAlgorithm, getDefaultGenerateKeyColumn(defaultKeyGenerateStrategyConfig));
    }
    
    private String getDefaultGenerateKeyColumn(final KeyGenerateStrategyConfiguration defaultKeyGenerateStrategyConfig) {
        return Optional.ofNullable(defaultKeyGenerateStrategyConfig).map(KeyGenerateStrategyConfiguration::getColumn).orElse(null);
    }
    
    private Collection<String> createBroadcastTables(final Collection<String> broadcastTables) {
        Collection<String> result = new TreeSet<>(String.CASE_INSENSITIVE_ORDER);
        result.addAll(broadcastTables);
        return result;
    }
    
    private Map<String, BindingTableRule> createBindingTableRules(final Collection<String> bindingTableGroups) {
        Map<String, BindingTableRule> result = new LinkedHashMap<>();
        for (String each : bindingTableGroups) {
            BindingTableRule bindingTableRule = createBindingTableRule(each);
            for (String logicTable : bindingTableRule.getAllLogicTables()) {
                result.put(logicTable.toLowerCase(), bindingTableRule);
            }
        }
        return result;
    }
    
    private BindingTableRule createBindingTableRule(final String bindingTableGroup) {
        Map<String, TableRule> tableRules = Splitter.on(",").trimResults().splitToList(bindingTableGroup).stream()
                .map(this::getTableRule).collect(Collectors.toMap(each -> each.getLogicTable().toLowerCase(), Function.identity(), (oldValue, currentValue) -> oldValue, LinkedHashMap::new));
        BindingTableRule result = new BindingTableRule();
        result.getTableRules().putAll(tableRules);
        return result;
    }
    
    private void checkSameBindingTables(final Collection<String> bindingTableGroups, final Map<String, BindingTableRule> bindingTableRules) {
        for (String each : bindingTableGroups) {
            List<String> bindingTableList = Splitter.on(",").trimResults().splitToList(each.toLowerCase());
            TableRule sampleTableRule = null;
            for (String bindingTable : bindingTableList) {
                TableRule tableRule = bindingTableRules.get(bindingTable).getTableRules().get(bindingTable);
                if (null == sampleTableRule) {
                    sampleTableRule = tableRule;
                } else {
                    checkSameActualDatasourceNamesAndActualTableIndex(sampleTableRule, tableRule, each);
                }
            }
        }
    }
    
    private void checkSameActualDatasourceNamesAndActualTableIndex(final TableRule sampleTableRule, final TableRule tableRule, final String bindingTableGroup) {
        if (!CollectionUtils.isEqualCollection(sampleTableRule.getActualDatasourceNames(), tableRule.getActualDatasourceNames())) {
            throw new ShardingSphereConfigurationException("The %s on bindingTableGroup `%s` are inconsistent", "actualDatasourceNames", bindingTableGroup);
        }
        checkSameAlgorithmOnDatabase(sampleTableRule, tableRule, sampleTableRule.getActualDatasourceNames().stream().findFirst().get(), bindingTableGroup);
        for (String each : sampleTableRule.getActualDatasourceNames()) {
            Collection<String> sampleActualTableNames = sampleTableRule.getActualTableNames(each).stream().map(optional -> substring(optional)[1])
                    .filter(optional -> !optional.isEmpty()).collect(Collectors.toList());
            Collection<String> actualTableNames = tableRule.getActualTableNames(each).stream().map(optional -> substring(optional)[1])
                    .filter(optional -> !optional.isEmpty()).collect(Collectors.toList());
            if (!CollectionUtils.isEqualCollection(sampleActualTableNames, actualTableNames)) {
                throw new ShardingSphereConfigurationException("The %s on bindingTableGroup `%s` are inconsistent", "actualTableNames", bindingTableGroup);
            }
            checkSameAlgorithmOnTable(sampleTableRule, sampleTableRule.getActualTableNames(each).stream().findFirst().get(), tableRule,
                    tableRule.getActualTableNames(each).stream().findFirst().get(), bindingTableGroup);
        }
    }
    
    private void checkSameAlgorithmOnDatabase(final TableRule sampleTableRule, final TableRule tableRule, final String dataSourceName,
                                              final String bindingTableGroup) {
        Collection<String[]> algorithmExpressions = new ArrayList<>();
        String logicName = substring(dataSourceName)[0];
        algorithmExpressions.add(new String[] {getAlgorithmExpression(sampleTableRule, true), logicName, getShardingColumn(sampleTableRule.getDatabaseShardingStrategyConfig())});
        algorithmExpressions.add(new String[] {getAlgorithmExpression(tableRule, true), logicName, getShardingColumn(tableRule.getDatabaseShardingStrategyConfig())});
        checkSameAlgorithmExpression(algorithmExpressions, "databaseShardingStrategyConfig", bindingTableGroup);
    }
    
    private String getAlgorithmExpression(final TableRule tableRule, final boolean databaseOrTable) {
        if (null == tableRule.getDatabaseShardingStrategyConfig() || null == tableRule.getTableShardingStrategyConfig()) {
            return "";
        }
        String shardingAlgorithmName = databaseOrTable ? tableRule.getDatabaseShardingStrategyConfig().getShardingAlgorithmName()
                : tableRule.getTableShardingStrategyConfig().getShardingAlgorithmName();
        ShardingAlgorithm shardingAlgorithm = shardingAlgorithms.get(shardingAlgorithmName);
        return null == shardingAlgorithm ? "" : checkWithDefaultValue(shardingAlgorithm.getProps().getProperty("algorithm-expression"), "");
    }
    
    private String checkWithDefaultValue(final String str, final String defaultValue) {
        return null == str ? defaultValue : str;
    }
    
    private String getShardingColumn(final ShardingStrategyConfiguration shardingStrategyConfiguration) {
        String result = checkWithDefaultValue(defaultShardingColumn, "");
        if (null == shardingStrategyConfiguration) {
            return result;
        }
        if (shardingStrategyConfiguration instanceof ComplexShardingStrategyConfiguration) {
            result = ((ComplexShardingStrategyConfiguration) shardingStrategyConfiguration).getShardingColumns();
        }
        if (shardingStrategyConfiguration instanceof StandardShardingStrategyConfiguration) {
            result = ((StandardShardingStrategyConfiguration) shardingStrategyConfiguration).getShardingColumn();
        }
        return checkWithDefaultValue(result, "");
    }
    
    private void checkSameAlgorithmOnTable(final TableRule sampleTableRule, final String sampleTableName, final TableRule tableRule,
                                           final String tableName, final String bindingTableGroup) {
        Collection<String[]> algorithmExpressions = new ArrayList<>();
        algorithmExpressions.add(new String[] {getAlgorithmExpression(sampleTableRule, false), substring(sampleTableName)[0],
                getShardingColumn(sampleTableRule.getTableShardingStrategyConfig())});
        algorithmExpressions.add(new String[] {getAlgorithmExpression(tableRule, false), substring(tableName)[0],
                getShardingColumn(tableRule.getTableShardingStrategyConfig())});
        checkSameAlgorithmExpression(algorithmExpressions, "tableShardingStrategyConfig", bindingTableGroup);
    }
    
    private void checkSameAlgorithmExpression(final Collection<String[]> algorithmExpressions, final String shardingStrategyConfig, final String bindingTableGroup) {
        String sampleAlgorithmExpressions = "";
        for (String[] each : algorithmExpressions) {
            String algorithmExpression = each[0].replaceAll(each[1], "").replaceAll(each[2], "");
            if (sampleAlgorithmExpressions.isEmpty()) {
                sampleAlgorithmExpressions = algorithmExpression;
            } else if (!Objects.equals(sampleAlgorithmExpressions, algorithmExpression)) {
                throw new ShardingSphereConfigurationException("The %s of %s on bindingTableGroup `%s` are inconsistent", "algorithm-expressions", shardingStrategyConfig, bindingTableGroup);
            }
        }
    }
    
    private String[] substring(final String str) {
        int charAt = str.lastIndexOf("_") + 1;
        String index = str.substring(charAt, str.length());
        return StringUtils.isNumeric(index) ? new String[] {str.replace(index, ""), index} : new String[] {str, ""};
    }
    
    @Override
    public Collection<String> getAllTables() {
        Collection<String> result = new HashSet<>(getTables());
        result.addAll(getAllActualTables());
        return result;
    }
    
    /**
     * Get database sharding strategy configuration.
     * 
     * @param tableRule table rule
     * @return database sharding strategy configuration
     */
    public ShardingStrategyConfiguration getDatabaseShardingStrategyConfiguration(final TableRule tableRule) {
        return null == tableRule.getDatabaseShardingStrategyConfig() ? defaultDatabaseShardingStrategyConfig : tableRule.getDatabaseShardingStrategyConfig();
    }
    
    /**
     * Get table sharding strategy configuration.
     *
     * @param tableRule table rule
     * @return table sharding strategy configuration
     */
    public ShardingStrategyConfiguration getTableShardingStrategyConfiguration(final TableRule tableRule) {
        return null == tableRule.getTableShardingStrategyConfig() ? defaultTableShardingStrategyConfig : tableRule.getTableShardingStrategyConfig();
    }
    
    /**
     * Find table rule.
     *
     * @param logicTableName logic table name
     * @return table rule
     */
    public Optional<TableRule> findTableRule(final String logicTableName) {
        return Optional.ofNullable(tableRules.get(logicTableName.toLowerCase()));
    }
    
    /**
     * Find table rule via actual table name.
     *
     * @param actualTableName actual table name
     * @return table rule
     */
    public Optional<TableRule> findTableRuleByActualTable(final String actualTableName) {
        for (TableRule each : tableRules.values()) {
            if (each.isExisted(actualTableName)) {
                return Optional.of(each);
            }
        }
        return Optional.empty();
    }
    
    /**
     * Get table rule.
     *
     * @param logicTableName logic table name
     * @return table rule
     */
    public TableRule getTableRule(final String logicTableName) {
        Optional<TableRule> tableRule = findTableRule(logicTableName);
        if (tableRule.isPresent()) {
            return tableRule.get();
        }
        if (isBroadcastTable(logicTableName)) {
            return new TableRule(dataSourceNames, logicTableName);
        }
        throw new ShardingSphereConfigurationException("Cannot find table rule with logic table: '%s'", logicTableName);
    }
    
    /**
     * Judge whether logic table is all binding tables or not.
     *
     * @param logicTableNames logic table names
     * @return whether logic table is all binding tables or not
     */
    public boolean isAllBindingTables(final Collection<String> logicTableNames) {
        if (logicTableNames.isEmpty()) {
            return false;
        }
        Optional<BindingTableRule> bindingTableRule = findBindingTableRule(logicTableNames);
        if (!bindingTableRule.isPresent()) {
            return false;
        }
        Collection<String> result = new TreeSet<>(String.CASE_INSENSITIVE_ORDER);
        result.addAll(bindingTableRule.get().getAllLogicTables());
        return !result.isEmpty() && result.containsAll(logicTableNames);
    }
    
    /**
     * Judge whether logic table is all binding tables.
     *
     * @param schema schema
     * @param sqlStatementContext sqlStatementContext
     * @param logicTableNames logic table names
     * @return whether logic table is all binding tables
     */
    public boolean isAllBindingTables(final ShardingSphereSchema schema, final SQLStatementContext<?> sqlStatementContext, final Collection<String> logicTableNames) {
        if (!(sqlStatementContext instanceof SelectStatementContext && ((SelectStatementContext) sqlStatementContext).isContainsJoinQuery())) {
            return isAllBindingTables(logicTableNames);
        }
        if (!isAllBindingTables(logicTableNames)) {
            return false;
        }
        SelectStatementContext select = (SelectStatementContext) sqlStatementContext;
        Collection<WhereSegment> joinSegments = WhereExtractUtil.getJoinWhereSegments(select.getSqlStatement());
        return isJoinConditionContainsShardingColumns(schema, select, logicTableNames, joinSegments) 
                || isJoinConditionContainsShardingColumns(schema, select, logicTableNames, select.getWhereSegments());
    }
    
    private Optional<BindingTableRule> findBindingTableRule(final Collection<String> logicTableNames) {
        for (String each : logicTableNames) {
            Optional<BindingTableRule> result = findBindingTableRule(each);
            if (result.isPresent()) {
                return result;
            }
        }
        return Optional.empty();
    }
    
    /**
     * Find binding table rule via logic table name.
     *
     * @param logicTableName logic table name
     * @return binding table rule
     */
    public Optional<BindingTableRule> findBindingTableRule(final String logicTableName) {
        return Optional.ofNullable(bindingTableRules.get(logicTableName.toLowerCase()));
    }
    
    /**
     * Judge whether logic table is all broadcast tables or not.
     *
     * @param logicTableNames logic table names
     * @return whether logic table is all broadcast tables or not
     */
    public boolean isAllBroadcastTables(final Collection<String> logicTableNames) {
        return !logicTableNames.isEmpty() && broadcastTables.containsAll(logicTableNames);
    }
    
    /**
     * Judge whether logic table is all sharding table or not.
     *
     * @param logicTableNames logic table names
     * @return whether logic table is all sharding table or not
     */
    public boolean isAllShardingTables(final Collection<String> logicTableNames) {
        if (logicTableNames.isEmpty()) {
            return false;
        }
        for (String each : logicTableNames) {
            if (!isShardingTable(each)) {
                return false;
            }
        }
        return true;
    }
    
    /**
     * Judge whether logic table is sharding table or not.
     *
     * @param logicTableName logic table name
     * @return whether logic table is sharding table or not
     */
    public boolean isShardingTable(final String logicTableName) {
        return tableRules.containsKey(logicTableName.toLowerCase());
    }
    
    /**
     * Judge whether logic table is broadcast table or not.
     *
     * @param logicTableName logic table name
     * @return whether logic table is broadcast table or not
     */
    public boolean isBroadcastTable(final String logicTableName) {
        return broadcastTables.contains(logicTableName);
    }
    
    /**
     * Judge whether all tables are in same data source or not.
     * 
     * @param logicTableNames logic table names
     * @return whether all tables are in same data source or not
     */
    public boolean isAllTablesInSameDataSource(final Collection<String> logicTableNames) {
        Collection<String> dataSourceNames = logicTableNames.stream().map(each -> tableRules.get(each.toLowerCase()))
                .filter(Objects::nonNull).flatMap(each -> each.getActualDatasourceNames().stream()).collect(Collectors.toSet());
        return 1 == dataSourceNames.size();
    }
    
    /**
     * Judge whether a table rule exists for logic tables.
     *
     * @param logicTableNames logic table names
     * @return whether a table rule exists for logic tables
     */
    public boolean tableRuleExists(final Collection<String> logicTableNames) {
        for (String each : logicTableNames) {
            if (isShardingTable(each) || isBroadcastTable(each)) {
                return true;
            }
        }
        return false;
    }
    
    /**
     * Find sharding column.
     *
     * @param columnName column name
     * @param tableName table name
     * @return sharding column
     */
    public Optional<String> findShardingColumn(final String columnName, final String tableName) {
        return Optional.ofNullable(tableRules.get(tableName.toLowerCase())).flatMap(optional -> findShardingColumn(optional, columnName));
    }
    
    private Optional<String> findShardingColumn(final TableRule tableRule, final String columnName) {
        Optional<String> databaseShardingColumn = findShardingColumn(getDatabaseShardingStrategyConfiguration(tableRule), columnName);
        if (databaseShardingColumn.isPresent()) {
            return databaseShardingColumn;
        }
        return findShardingColumn(getTableShardingStrategyConfiguration(tableRule), columnName);
    }
    
    private Optional<String> findShardingColumn(final ShardingStrategyConfiguration shardingStrategyConfig, final String columnName) {
        if (shardingStrategyConfig instanceof StandardShardingStrategyConfiguration) {
            String shardingColumn = null == ((StandardShardingStrategyConfiguration) shardingStrategyConfig).getShardingColumn()
                    ? defaultShardingColumn : ((StandardShardingStrategyConfiguration) shardingStrategyConfig).getShardingColumn();
            return shardingColumn.equalsIgnoreCase(columnName) ? Optional.of(shardingColumn) : Optional.empty();
        }
        if (shardingStrategyConfig instanceof ComplexShardingStrategyConfiguration) {
            List<String> shardingColumns = Splitter.on(",").trimResults().splitToList(((ComplexShardingStrategyConfiguration) shardingStrategyConfig).getShardingColumns());
            for (String each : shardingColumns) {
                if (each.equalsIgnoreCase(columnName)) {
                    return Optional.of(each);
                }
            }
        }
        return Optional.empty();
    } 
    
    /**
     * Judge whether given logic table column is generate key column or not.
     *
     * @param columnName column name
     * @param tableName table name
     * @return whether given logic table column is generate key column or not
     */
    public boolean isGenerateKeyColumn(final String columnName, final String tableName) {
        return Optional.ofNullable(tableRules.get(tableName.toLowerCase())).filter(each -> isGenerateKeyColumn(each, columnName)).isPresent();
    }
    
    private boolean isGenerateKeyColumn(final TableRule tableRule, final String columnName) {
        Optional<String> generateKeyColumn = tableRule.getGenerateKeyColumn();
        return generateKeyColumn.isPresent() && generateKeyColumn.get().equalsIgnoreCase(columnName);
    }
    
    /**
     * Find column name of generated key.
     *
     * @param logicTableName logic table name
     * @return column name of generated key
     */
    public Optional<String> findGenerateKeyColumnName(final String logicTableName) {
        return Optional.ofNullable(tableRules.get(logicTableName.toLowerCase())).filter(each -> each.getGenerateKeyColumn().isPresent()).flatMap(TableRule::getGenerateKeyColumn);
    }
    
    /**
     * Find the Generated key of logic table.
     *
     * @param logicTableName logic table name
     * @return generated key
     */
    public Comparable<?> generateKey(final String logicTableName) {
        Optional<TableRule> tableRule = findTableRule(logicTableName);
        if (!tableRule.isPresent()) {
            throw new ShardingSphereConfigurationException("Cannot find strategy for generate keys.");
        }
        KeyGenerateAlgorithm keyGenerator = null != tableRule.get().getKeyGeneratorName() ? keyGenerators.get(tableRule.get().getKeyGeneratorName()) : defaultKeyGenerateAlgorithm;
        return keyGenerator.generateKey();
    }
    
    /**
     * Find data node by logic table name.
     *
     * @param logicTableName logic table name
     * @return data node
     */
    public DataNode getDataNode(final String logicTableName) {
        TableRule tableRule = getTableRule(logicTableName);
        return tableRule.getActualDataNodes().get(0);
    }
    
    /**
     * Get sharding logic table names.
     *
     * @param logicTableNames logic table names
     * @return sharding logic table names
     */
    public Collection<String> getShardingLogicTableNames(final Collection<String> logicTableNames) {
        Collection<String> result = new LinkedList<>();
        for (String each : logicTableNames) {
            if (isShardingTable(each)) {
                result.add(each);
            }
        }
        return result;
    }
    
    /**
     * Get sharding rule table names.
     *
     * @param logicTableNames logic table names
     * @return sharding rule table names
     */
    public Collection<String> getShardingRuleTableNames(final Collection<String> logicTableNames) {
        return logicTableNames.stream().filter(each -> isShardingTable(each) || isBroadcastTable(each)).collect(Collectors.toCollection(LinkedList::new));
    }
    
    /**
     * Get logic and actual binding tables.
     *
     * @param dataSourceName data source name
     * @param logicTable logic table name
     * @param actualTable actual table name
     * @param availableLogicBindingTables available logic binding table names
     * @return logic and actual binding tables
     */
    public Map<String, String> getLogicAndActualTablesFromBindingTable(final String dataSourceName,
                                                                       final String logicTable, final String actualTable, final Collection<String> availableLogicBindingTables) {
        return findBindingTableRule(logicTable).map(optional 
            -> optional.getLogicAndActualTables(dataSourceName, logicTable, actualTable, availableLogicBindingTables)).orElseGet(Collections::emptyMap);
    }

    /**
     * Get logic tables via actual table name.
     *
     * @param actualTable actual table name
     * @return logic tables
     */
    public Collection<String> getLogicTablesByActualTable(final String actualTable) {
        return tableRules.values().stream().filter(each -> each.isExisted(actualTable)).map(TableRule::getLogicTable).collect(Collectors.toSet());
    }
    
    @Override
    public Map<String, Collection<DataNode>> getAllDataNodes() {
        return shardingTableDataNodes;
    }
    
    @Override
    public Collection<DataNode> getDataNodesByTableName(final String tableName) {
        return shardingTableDataNodes.getOrDefault(tableName.toLowerCase(), Collections.emptyList());
    }
    
    private Collection<String> getAllActualTables() {
        return tableRules.values().stream().flatMap(each -> each.getActualDataNodes().stream().map(DataNode::getTableName)).collect(Collectors.toSet());
    }
    
    @Override
    public Optional<String> findFirstActualTable(final String logicTable) {
        return findTableRule(logicTable).map(tableRule -> tableRule.getActualDataNodes().get(0).getTableName());
    }
    
    @Override
    public boolean isNeedAccumulate(final Collection<String> tables) {
        return !isAllBroadcastTables(tables);
    }
    
    @Override
    public Optional<String> findLogicTableByActualTable(final String actualTable) {
        return findTableRuleByActualTable(actualTable).map(TableRule::getLogicTable);
    }
    
    @Override
    public Collection<String> getTables() {
        Collection<String> result = tableRules.values().stream().map(TableRule::getLogicTable).collect(Collectors.toSet());
        result.addAll(broadcastTables);
        return result;
    }
    
    @Override
    public Optional<String> findActualTableByCatalog(final String catalog, final String logicTable) {
        return findTableRule(logicTable).flatMap(tableRule -> findActualTableFromActualDataNode(catalog, tableRule.getActualDataNodes()));
    }
    
    private Optional<String> findActualTableFromActualDataNode(final String catalog, final List<DataNode> actualDataNodes) {
        return actualDataNodes.stream().filter(each -> each.getDataSourceName().equalsIgnoreCase(catalog)).findFirst().map(DataNode::getTableName);
    }
    
    @Override
    public String getType() {
        return ShardingRule.class.getSimpleName();
    }
    
    private boolean isJoinConditionContainsShardingColumns(final ShardingSphereSchema schema, final SelectStatementContext select, 
                                                           final Collection<String> tableNames, final Collection<WhereSegment> whereSegments) {
        Collection<String> databaseJoinConditionTables = new HashSet<>(tableNames.size());
        Collection<String> tableJoinConditionTables = new HashSet<>(tableNames.size());
        for (WhereSegment each : whereSegments) {
            Collection<AndPredicate> andPredicates = ExpressionExtractUtil.getAndPredicates(each.getExpr());
            if (andPredicates.size() > 1) {
                return false;
            }
            for (AndPredicate andPredicate : andPredicates) {
                databaseJoinConditionTables.addAll(getJoinConditionTables(schema, select, andPredicate.getPredicates(), true));
                tableJoinConditionTables.addAll(getJoinConditionTables(schema, select, andPredicate.getPredicates(), false));
            }
        }
        TableRule tableRule = getTableRule(tableNames.iterator().next());
        boolean containsDatabaseShardingColumns = !(getDatabaseShardingStrategyConfiguration(tableRule) instanceof StandardShardingStrategyConfiguration) 
                || databaseJoinConditionTables.containsAll(tableNames);
        boolean containsTableShardingColumns = !(getTableShardingStrategyConfiguration(tableRule) instanceof StandardShardingStrategyConfiguration) || tableJoinConditionTables.containsAll(tableNames);
        return containsDatabaseShardingColumns && containsTableShardingColumns;
    }
    
    private Collection<String> getJoinConditionTables(final ShardingSphereSchema schema, final SelectStatementContext select,
                                                      final Collection<ExpressionSegment> predicates, final boolean isDatabaseJoinCondition) {
        Collection<String> result = new LinkedList<>();
        for (ExpressionSegment each : predicates) {
            if (!isJoinConditionExpression(each)) {
                continue;
            }
            ColumnProjection leftColumn = buildColumnProjection((ColumnSegment) ((BinaryOperationExpression) each).getLeft());
            ColumnProjection rightColumn = buildColumnProjection((ColumnSegment) ((BinaryOperationExpression) each).getRight());
            Map<String, String> columnTableNames = select.getTablesContext().findTableName(Arrays.asList(leftColumn, rightColumn), schema);
            Optional<TableRule> leftTableRule = findTableRule(columnTableNames.get(leftColumn.getExpression()));
            Optional<TableRule> rightTableRule = findTableRule(columnTableNames.get(rightColumn.getExpression()));
            if (!leftTableRule.isPresent() || !rightTableRule.isPresent()) {
                continue;
            }
            ShardingStrategyConfiguration leftConfiguration = isDatabaseJoinCondition
                    ? getDatabaseShardingStrategyConfiguration(leftTableRule.get()) : getTableShardingStrategyConfiguration(leftTableRule.get());
            ShardingStrategyConfiguration rightConfiguration = isDatabaseJoinCondition
                    ? getDatabaseShardingStrategyConfiguration(rightTableRule.get()) : getTableShardingStrategyConfiguration(rightTableRule.get());
            if (findShardingColumn(leftConfiguration, leftColumn.getName()).isPresent() && findShardingColumn(rightConfiguration, rightColumn.getName()).isPresent()) {
                result.add(columnTableNames.get(leftColumn.getExpression()));
                result.add(columnTableNames.get(rightColumn.getExpression()));
            }
        }
        return result;
    }
    
    private ColumnProjection buildColumnProjection(final ColumnSegment segment) {
        String owner = segment.getOwner().map(optional -> optional.getIdentifier().getValue()).orElse(null);
        return new ColumnProjection(owner, segment.getIdentifier().getValue(), null);
    }
    
    private boolean isJoinConditionExpression(final ExpressionSegment expression) {
        if (!(expression instanceof BinaryOperationExpression)) {
            return false;
        }
        BinaryOperationExpression binaryExpression = (BinaryOperationExpression) expression;
        return binaryExpression.getLeft() instanceof ColumnSegment && binaryExpression.getRight() instanceof ColumnSegment && EQUAL.equals(binaryExpression.getOperator());
    }
    
    @Override
    public void setInstanceContext(final InstanceContext instanceContext) {
        keyGenerators.values().stream().filter(each -> each instanceof ShardingSphereInstanceRequiredAlgorithm)
                .forEach(each -> ((ShardingSphereInstanceRequiredAlgorithm) each).setInstanceContext(instanceContext));
        if (defaultKeyGenerateAlgorithm instanceof ShardingSphereInstanceRequiredAlgorithm) {
            ((ShardingSphereInstanceRequiredAlgorithm) defaultKeyGenerateAlgorithm).setInstanceContext(instanceContext);
        }
    }
}<|MERGE_RESOLUTION|>--- conflicted
+++ resolved
@@ -123,11 +123,8 @@
         defaultKeyGenerateAlgorithm = null == config.getDefaultKeyGenerateStrategy()
                 ? RequiredSPIRegistry.getRegisteredService(KeyGenerateAlgorithm.class) : keyGenerators.get(config.getDefaultKeyGenerateStrategy().getKeyGeneratorName());
         defaultShardingColumn = config.getDefaultShardingColumn();
-<<<<<<< HEAD
         checkSameBindingTables(config.getBindingTableGroups(), bindingTableRules);
-=======
         shardingTableDataNodes = createShardingTableDataNodes(tableRules);
->>>>>>> e3bad9f5
     }
     
     public ShardingRule(final AlgorithmProvidedShardingRuleConfiguration config, final Collection<String> dataSourceNames) {
@@ -143,9 +140,7 @@
         defaultKeyGenerateAlgorithm = null == config.getDefaultKeyGenerateStrategy()
                 ? RequiredSPIRegistry.getRegisteredService(KeyGenerateAlgorithm.class) : keyGenerators.get(config.getDefaultKeyGenerateStrategy().getKeyGeneratorName());
         defaultShardingColumn = config.getDefaultShardingColumn();
-<<<<<<< HEAD
         checkSameBindingTables(config.getBindingTableGroups(), bindingTableRules);
-=======
         shardingTableDataNodes = createShardingTableDataNodes(tableRules);
     }
     
@@ -155,7 +150,6 @@
             result.put(each.getLogicTable().toLowerCase(), each.getActualDataNodes());
         }
         return result;
->>>>>>> e3bad9f5
     }
     
     private Collection<String> getDataSourceNames(final Collection<ShardingTableRuleConfiguration> tableRuleConfigs, 
