--- conflicted
+++ resolved
@@ -211,15 +211,13 @@
     : W I T H
     ;
 
-<<<<<<< HEAD
 COUNT
     : C O U N T
-=======
+
 AUDITOR
     : A U D I T O R
     ;
 
 AUDITORS
     : A U D I T O R S
->>>>>>> 590b043c
     ;