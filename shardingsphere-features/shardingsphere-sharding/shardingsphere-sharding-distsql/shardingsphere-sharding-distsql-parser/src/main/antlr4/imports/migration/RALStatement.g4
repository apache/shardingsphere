/*
 * Licensed to the Apache Software Foundation (ASF) under one or more
 * contributor license agreements.  See the NOTICE file distributed with
 * this work for additional information regarding copyright ownership.
 * The ASF licenses this file to You under the Apache License, Version 2.0
 * (the "License"); you may not use this file except in compliance with
 * the License.  You may obtain a copy of the License at
 *
 *     http://www.apache.org/licenses/LICENSE-2.0
 *
 * Unless required by applicable law or agreed to in writing, software
 * distributed under the License is distributed on an "AS IS" BASIS,
 * WITHOUT WARRANTIES OR CONDITIONS OF ANY KIND, either express or implied.
 * See the License for the specific language governing permissions and
 * limitations under the License.
 */

grammar RALStatement;

import BaseRule;

migrateTable
    : MIGRATE TABLE sourceTableName INTO targetTableName
    ;

showScalingList
    : SHOW SCALING LIST
    ;

showScalingStatus
    : SHOW SCALING STATUS jobId
    ;

startScaling
    : START SCALING jobId
    ;

stopScaling
    : STOP SCALING jobId
    ;

dropScaling
    : DROP SCALING jobId
    ;

resetScaling
    : RESET SCALING jobId
    ;

checkScaling
    : CHECK SCALING jobId (BY algorithmDefinition)?
    ;

showScalingCheckAlgorithms
    : SHOW SCALING CHECK ALGORITHMS
    ;

stopScalingSourceWriting
    : STOP SCALING SOURCE WRITING jobId
    ;

restoreScalingSourceWriting
    : RESTORE SCALING SOURCE WRITING jobId
    ;

applyScaling
    : APPLY SCALING jobId
    ;

jobId
    : INT | STRING
    ;

<<<<<<< HEAD
resourceDefinition
    : resourceName LP (simpleSource | urlSource) COMMA USER EQ user (COMMA PASSWORD EQ password)? (COMMA propertiesDefinition)? RP
    ;

resourceName
    : IDENTIFIER
    ;

simpleSource
    : HOST EQ hostname COMMA PORT EQ port COMMA DB EQ dbName
    ;

urlSource
    : URL EQ url
    ;

hostname
    : STRING
    ;

port
    : INT
    ;

dbName
    : STRING
    ;

url
    : STRING
    ;

user
    : STRING
    ;

password
    : STRING
    ;

addMigrationSourceResource
    : ADD MIGRATION SOURCE RESOURCE resourceDefinition (COMMA resourceDefinition)*
=======
sourceTableName
    : (owner DOT)? name
    ;

targetTableName
    : (owner DOT)? name
    ;

owner
    : identifier
    ;

name
    : identifier
    ;

identifier
    : IDENTIFIER
>>>>>>> 23c05250
    ;<|MERGE_RESOLUTION|>--- conflicted
+++ resolved
@@ -71,7 +71,26 @@
     : INT | STRING
     ;
 
-<<<<<<< HEAD
+sourceTableName
+    : (owner DOT)? name
+    ;
+
+targetTableName
+    : (owner DOT)? name
+    ;
+
+owner
+    : identifier
+    ;
+
+name
+    : identifier
+    ;
+
+identifier
+    : IDENTIFIER
+    ;
+
 resourceDefinition
     : resourceName LP (simpleSource | urlSource) COMMA USER EQ user (COMMA PASSWORD EQ password)? (COMMA propertiesDefinition)? RP
     ;
@@ -114,24 +133,4 @@
 
 addMigrationSourceResource
     : ADD MIGRATION SOURCE RESOURCE resourceDefinition (COMMA resourceDefinition)*
-=======
-sourceTableName
-    : (owner DOT)? name
-    ;
-
-targetTableName
-    : (owner DOT)? name
-    ;
-
-owner
-    : identifier
-    ;
-
-name
-    : identifier
-    ;
-
-identifier
-    : IDENTIFIER
->>>>>>> 23c05250
     ;