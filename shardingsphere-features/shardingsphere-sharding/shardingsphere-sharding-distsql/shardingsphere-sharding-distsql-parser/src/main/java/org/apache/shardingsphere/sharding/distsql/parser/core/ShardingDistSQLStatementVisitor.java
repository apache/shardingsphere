/*
 * Licensed to the Apache Software Foundation (ASF) under one or more
 * contributor license agreements.  See the NOTICE file distributed with
 * this work for additional information regarding copyright ownership.
 * The ASF licenses this file to You under the Apache License, Version 2.0
 * (the "License"); you may not use this file except in compliance with
 * the License.  You may obtain a copy of the License at
 *
 *     http://www.apache.org/licenses/LICENSE-2.0
 *
 * Unless required by applicable law or agreed to in writing, software
 * distributed under the License is distributed on an "AS IS" BASIS,
 * WITHOUT WARRANTIES OR CONDITIONS OF ANY KIND, either express or implied.
 * See the License for the specific language governing permissions and
 * limitations under the License.
 */

package org.apache.shardingsphere.sharding.distsql.parser.core;

import com.google.common.base.Joiner;
import org.antlr.v4.runtime.tree.ParseTree;
import org.apache.shardingsphere.distsql.parser.autogen.ShardingDistSQLStatementBaseVisitor;
import org.apache.shardingsphere.distsql.parser.autogen.ShardingDistSQLStatementParser.AddShardingHintDatabaseValueContext;
import org.apache.shardingsphere.distsql.parser.autogen.ShardingDistSQLStatementParser.AddShardingHintTableValueContext;
import org.apache.shardingsphere.distsql.parser.autogen.ShardingDistSQLStatementParser.AlgorithmDefinitionContext;
import org.apache.shardingsphere.distsql.parser.autogen.ShardingDistSQLStatementParser.AlgorithmPropertyContext;
import org.apache.shardingsphere.distsql.parser.autogen.ShardingDistSQLStatementParser.AlterDefaultShardingStrategyContext;
import org.apache.shardingsphere.distsql.parser.autogen.ShardingDistSQLStatementParser.AlterShardingAlgorithmContext;
import org.apache.shardingsphere.distsql.parser.autogen.ShardingDistSQLStatementParser.AlterShardingBindingTableRulesContext;
import org.apache.shardingsphere.distsql.parser.autogen.ShardingDistSQLStatementParser.AlterShardingBroadcastTableRulesContext;
import org.apache.shardingsphere.distsql.parser.autogen.ShardingDistSQLStatementParser.AlterShardingKeyGeneratorContext;
import org.apache.shardingsphere.distsql.parser.autogen.ShardingDistSQLStatementParser.AlterShardingTableRuleContext;
import org.apache.shardingsphere.distsql.parser.autogen.ShardingDistSQLStatementParser.BindTableRulesDefinitionContext;
import org.apache.shardingsphere.distsql.parser.autogen.ShardingDistSQLStatementParser.ClearShardingHintContext;
import org.apache.shardingsphere.distsql.parser.autogen.ShardingDistSQLStatementParser.CreateDefaultShardingStrategyContext;
import org.apache.shardingsphere.distsql.parser.autogen.ShardingDistSQLStatementParser.CreateShardingAlgorithmContext;
import org.apache.shardingsphere.distsql.parser.autogen.ShardingDistSQLStatementParser.CreateShardingBindingTableRulesContext;
import org.apache.shardingsphere.distsql.parser.autogen.ShardingDistSQLStatementParser.CreateShardingBroadcastTableRulesContext;
import org.apache.shardingsphere.distsql.parser.autogen.ShardingDistSQLStatementParser.CreateShardingKeyGeneratorContext;
import org.apache.shardingsphere.distsql.parser.autogen.ShardingDistSQLStatementParser.CreateShardingTableRuleContext;
import org.apache.shardingsphere.distsql.parser.autogen.ShardingDistSQLStatementParser.DataNodesContext;
import org.apache.shardingsphere.distsql.parser.autogen.ShardingDistSQLStatementParser.DropDefaultShardingStrategyContext;
import org.apache.shardingsphere.distsql.parser.autogen.ShardingDistSQLStatementParser.DropShardingAlgorithmContext;
import org.apache.shardingsphere.distsql.parser.autogen.ShardingDistSQLStatementParser.DropShardingBindingTableRulesContext;
import org.apache.shardingsphere.distsql.parser.autogen.ShardingDistSQLStatementParser.DropShardingBroadcastTableRulesContext;
import org.apache.shardingsphere.distsql.parser.autogen.ShardingDistSQLStatementParser.DropShardingKeyGeneratorContext;
import org.apache.shardingsphere.distsql.parser.autogen.ShardingDistSQLStatementParser.DropShardingTableRuleContext;
import org.apache.shardingsphere.distsql.parser.autogen.ShardingDistSQLStatementParser.KeyGenerateDefinitionContext;
import org.apache.shardingsphere.distsql.parser.autogen.ShardingDistSQLStatementParser.KeyGenerateStrategyContext;
import org.apache.shardingsphere.distsql.parser.autogen.ShardingDistSQLStatementParser.KeyGeneratorDefinitionContext;
import org.apache.shardingsphere.distsql.parser.autogen.ShardingDistSQLStatementParser.ResourcesContext;
import org.apache.shardingsphere.distsql.parser.autogen.ShardingDistSQLStatementParser.SchemaNameContext;
import org.apache.shardingsphere.distsql.parser.autogen.ShardingDistSQLStatementParser.SetShardingHintDatabaseValueContext;
import org.apache.shardingsphere.distsql.parser.autogen.ShardingDistSQLStatementParser.ShardingAlgorithmDefinitionContext;
import org.apache.shardingsphere.distsql.parser.autogen.ShardingDistSQLStatementParser.ShardingAutoTableRuleContext;
import org.apache.shardingsphere.distsql.parser.autogen.ShardingDistSQLStatementParser.ShardingColumnDefinitionContext;
import org.apache.shardingsphere.distsql.parser.autogen.ShardingDistSQLStatementParser.ShardingStrategyContext;
import org.apache.shardingsphere.distsql.parser.autogen.ShardingDistSQLStatementParser.ShardingTableRuleContext;
import org.apache.shardingsphere.distsql.parser.autogen.ShardingDistSQLStatementParser.ShardingTableRuleDefinitionContext;
import org.apache.shardingsphere.distsql.parser.autogen.ShardingDistSQLStatementParser.ShowShardingAlgorithmsContext;
import org.apache.shardingsphere.distsql.parser.autogen.ShardingDistSQLStatementParser.ShowShardingBindingTableRulesContext;
import org.apache.shardingsphere.distsql.parser.autogen.ShardingDistSQLStatementParser.ShowShardingBroadcastTableRulesContext;
import org.apache.shardingsphere.distsql.parser.autogen.ShardingDistSQLStatementParser.ShowShardingDefaultShardingStrategyContext;
import org.apache.shardingsphere.distsql.parser.autogen.ShardingDistSQLStatementParser.ShowShardingHintStatusContext;
import org.apache.shardingsphere.distsql.parser.autogen.ShardingDistSQLStatementParser.ShowShardingKeyGeneratorsContext;
import org.apache.shardingsphere.distsql.parser.autogen.ShardingDistSQLStatementParser.ShowShardingTableNodesContext;
import org.apache.shardingsphere.distsql.parser.autogen.ShardingDistSQLStatementParser.ShowShardingTableRulesContext;
import org.apache.shardingsphere.distsql.parser.autogen.ShardingDistSQLStatementParser.ShowUnusedShardingAlgorithmsContext;
import org.apache.shardingsphere.distsql.parser.autogen.ShardingDistSQLStatementParser.TableNameContext;
import org.apache.shardingsphere.distsql.parser.segment.AlgorithmSegment;
import org.apache.shardingsphere.sharding.distsql.parser.segment.AbstractTableRuleSegment;
import org.apache.shardingsphere.sharding.distsql.parser.segment.AbstractTableRuleSegment.EmptyTableRuleSegment;
import org.apache.shardingsphere.sharding.distsql.parser.segment.AutoTableRuleSegment;
import org.apache.shardingsphere.sharding.distsql.parser.segment.BindingTableRuleSegment;
import org.apache.shardingsphere.sharding.distsql.parser.segment.KeyGenerateSegment;
import org.apache.shardingsphere.sharding.distsql.parser.segment.ShardingAlgorithmSegment;
import org.apache.shardingsphere.sharding.distsql.parser.segment.ShardingKeyGeneratorSegment;
import org.apache.shardingsphere.sharding.distsql.parser.segment.ShardingStrategySegment;
import org.apache.shardingsphere.sharding.distsql.parser.segment.TableRuleSegment;
import org.apache.shardingsphere.sharding.distsql.parser.statement.AlterDefaultShardingStrategyStatement;
import org.apache.shardingsphere.sharding.distsql.parser.statement.AlterShardingAlgorithmStatement;
import org.apache.shardingsphere.sharding.distsql.parser.statement.AlterShardingBindingTableRulesStatement;
import org.apache.shardingsphere.sharding.distsql.parser.statement.AlterShardingBroadcastTableRulesStatement;
import org.apache.shardingsphere.sharding.distsql.parser.statement.AlterShardingKeyGeneratorStatement;
import org.apache.shardingsphere.sharding.distsql.parser.statement.AlterShardingTableRuleStatement;
import org.apache.shardingsphere.sharding.distsql.parser.statement.CreateDefaultShardingStrategyStatement;
import org.apache.shardingsphere.sharding.distsql.parser.statement.CreateShardingAlgorithmStatement;
import org.apache.shardingsphere.sharding.distsql.parser.statement.CreateShardingBindingTableRulesStatement;
import org.apache.shardingsphere.sharding.distsql.parser.statement.CreateShardingBroadcastTableRulesStatement;
import org.apache.shardingsphere.sharding.distsql.parser.statement.CreateShardingKeyGeneratorStatement;
import org.apache.shardingsphere.sharding.distsql.parser.statement.CreateShardingTableRuleStatement;
import org.apache.shardingsphere.sharding.distsql.parser.statement.DropDefaultShardingStrategyStatement;
import org.apache.shardingsphere.sharding.distsql.parser.statement.DropShardingAlgorithmStatement;
import org.apache.shardingsphere.sharding.distsql.parser.statement.DropShardingBindingTableRulesStatement;
import org.apache.shardingsphere.sharding.distsql.parser.statement.DropShardingBroadcastTableRulesStatement;
import org.apache.shardingsphere.sharding.distsql.parser.statement.DropShardingKeyGeneratorStatement;
import org.apache.shardingsphere.sharding.distsql.parser.statement.DropShardingTableRuleStatement;
import org.apache.shardingsphere.sharding.distsql.parser.statement.ShowDefaultShardingStrategyStatement;
import org.apache.shardingsphere.sharding.distsql.parser.statement.ShowShardingAlgorithmsStatement;
import org.apache.shardingsphere.sharding.distsql.parser.statement.ShowShardingBindingTableRulesStatement;
import org.apache.shardingsphere.sharding.distsql.parser.statement.ShowShardingBroadcastTableRulesStatement;
import org.apache.shardingsphere.sharding.distsql.parser.statement.ShowShardingKeyGeneratorsStatement;
import org.apache.shardingsphere.sharding.distsql.parser.statement.ShowShardingTableNodesStatement;
import org.apache.shardingsphere.sharding.distsql.parser.statement.ShowShardingTableRulesStatement;
import org.apache.shardingsphere.sharding.distsql.parser.statement.ShowUnusedShardingAlgorithmsStatement;
import org.apache.shardingsphere.sharding.distsql.parser.statement.hint.AddShardingHintDatabaseValueStatement;
import org.apache.shardingsphere.sharding.distsql.parser.statement.hint.AddShardingHintTableValueStatement;
import org.apache.shardingsphere.sharding.distsql.parser.statement.hint.ClearShardingHintStatement;
import org.apache.shardingsphere.sharding.distsql.parser.statement.hint.SetShardingHintDatabaseValueStatement;
import org.apache.shardingsphere.sharding.distsql.parser.statement.hint.ShowShardingHintStatusStatement;
import org.apache.shardingsphere.sql.parser.api.visitor.ASTNode;
import org.apache.shardingsphere.sql.parser.api.visitor.SQLVisitor;
import org.apache.shardingsphere.sql.parser.sql.common.segment.generic.SchemaSegment;
import org.apache.shardingsphere.sql.parser.sql.common.segment.generic.table.TableNameSegment;
import org.apache.shardingsphere.sql.parser.sql.common.value.identifier.IdentifierValue;

import java.util.Collection;
import java.util.Collections;
import java.util.LinkedList;
import java.util.List;
import java.util.Objects;
import java.util.Optional;
import java.util.Properties;
import java.util.stream.Collectors;

/**
 * SQL statement visitor for sharding dist SQL.
 */
public final class ShardingDistSQLStatementVisitor extends ShardingDistSQLStatementBaseVisitor<ASTNode> implements SQLVisitor {
    
    @Override
    public ASTNode visitAlterShardingAlgorithm(final AlterShardingAlgorithmContext ctx) {
        return new AlterShardingAlgorithmStatement(ctx.shardingAlgorithmDefinition().stream().map(this::buildAlgorithmSegment).collect(Collectors.toCollection(LinkedList::new)));
    }
    
    @Override
    public ASTNode visitCreateShardingTableRule(final CreateShardingTableRuleContext ctx) {
        List<AbstractTableRuleSegment> tableRuleSegments = ctx.shardingTableRuleDefinition().stream().map(each -> (AbstractTableRuleSegment) visit(each))
                .filter(Objects::nonNull).collect(Collectors.toList());
        if (tableRuleSegments.isEmpty()) {
            return new EmptyTableRuleSegment();
        }
        return new CreateShardingTableRuleStatement(tableRuleSegments);
    }
    
    @Override
    public ASTNode visitCreateShardingBindingTableRules(final CreateShardingBindingTableRulesContext ctx) {
        return new CreateShardingBindingTableRulesStatement(createBindingTableRuleSegment(ctx.bindTableRulesDefinition()));
    }
    
    private Collection<BindingTableRuleSegment> createBindingTableRuleSegment(final List<BindTableRulesDefinitionContext> contexts) {
        return contexts.stream().map(each -> Joiner.on(",").join(each.tableName().stream().map(t -> getIdentifierValue(t)).collect(Collectors.toList())))
                .map(BindingTableRuleSegment::new).collect(Collectors.toCollection(LinkedList::new));
    }
    
    @Override
    public ASTNode visitCreateShardingBroadcastTableRules(final CreateShardingBroadcastTableRulesContext ctx) {
        return new CreateShardingBroadcastTableRulesStatement(ctx.tableName().stream().map(each -> getIdentifierValue(each)).collect(Collectors.toList()));
    }
    
    @Override
    public ASTNode visitAlterShardingTableRule(final AlterShardingTableRuleContext ctx) {
        List<AbstractTableRuleSegment> tableRuleSegments = ctx.shardingTableRuleDefinition().stream().map(each -> (AbstractTableRuleSegment) visit(each))
                .filter(Objects::nonNull).collect(Collectors.toList());
        if (tableRuleSegments.isEmpty()) {
            return new EmptyTableRuleSegment();
        }
        return new AlterShardingTableRuleStatement(tableRuleSegments);
    }
    
    @Override
    public ASTNode visitShowShardingBroadcastTableRules(final ShowShardingBroadcastTableRulesContext ctx) {
        return new ShowShardingBroadcastTableRulesStatement(Objects.nonNull(ctx.schemaName()) ? (SchemaSegment) visit(ctx.schemaName()) : null);
    }
    
    @Override
    public ASTNode visitAlterShardingBindingTableRules(final AlterShardingBindingTableRulesContext ctx) {
        Collection<BindingTableRuleSegment> rules = new LinkedList<>();
        for (BindTableRulesDefinitionContext each : ctx.bindTableRulesDefinition()) {
            rules.add(new BindingTableRuleSegment(Joiner.on(",").join(each.tableName().stream().map(t -> new IdentifierValue(t.getText()).getValue()).collect(Collectors.toList()))));
        }
        return new AlterShardingBindingTableRulesStatement(rules);
    }
    
    @Override
    public ASTNode visitAlterShardingBroadcastTableRules(final AlterShardingBroadcastTableRulesContext ctx) {
        return new AlterShardingBroadcastTableRulesStatement(ctx.tableName().stream().map(each -> getIdentifierValue(each)).collect(Collectors.toList()));
    }
    
    @Override
    public ASTNode visitDropShardingTableRule(final DropShardingTableRuleContext ctx) {
        return new DropShardingTableRuleStatement(ctx.tableName().stream().map(each -> (TableNameSegment) visit(each)).collect(Collectors.toList()));
    }
    
    @Override
    public ASTNode visitDropShardingBindingTableRules(final DropShardingBindingTableRulesContext ctx) {
        Collection<BindingTableRuleSegment> tableNames = null == ctx.bindTableRulesDefinition() ? Collections.emptyList()
                : createBindingTableRuleSegment(ctx.bindTableRulesDefinition());
        return new DropShardingBindingTableRulesStatement(tableNames);
    }
    
    @Override
    public ASTNode visitCreateDefaultShardingStrategy(final CreateDefaultShardingStrategyContext ctx) {
        ShardingStrategyContext shardingStrategyContext = ctx.shardingStrategy();
        String shardingAlgorithmName = null;
        if (null != shardingStrategyContext.shardingAlgorithm().existingAlgorithm()) {
            shardingAlgorithmName = getIdentifierValue(shardingStrategyContext.shardingAlgorithm().existingAlgorithm().shardingAlgorithmName()).toLowerCase();
        }
        AlgorithmSegment algorithmSegment = null;
        if (null != shardingStrategyContext.shardingAlgorithm().autoCreativeAlgorithm()) {
            algorithmSegment = (AlgorithmSegment) visitAlgorithmDefinition(shardingStrategyContext.shardingAlgorithm().autoCreativeAlgorithm().algorithmDefinition());
        }
        String defaultType = new IdentifierValue(ctx.type.getText()).getValue();
        String strategyType = getIdentifierValue(shardingStrategyContext.strategyType());        
        String shardingColumn = buildShardingColumn(ctx.shardingStrategy().shardingColumnDefinition());
        return new CreateDefaultShardingStrategyStatement(defaultType, strategyType, shardingColumn, shardingAlgorithmName, algorithmSegment);
    }
    
    @Override
    public ASTNode visitSetShardingHintDatabaseValue(final SetShardingHintDatabaseValueContext ctx) {
        return new SetShardingHintDatabaseValueStatement(getIdentifierValue(ctx.shardingValue()));
    }
    
    @Override
    public ASTNode visitAddShardingHintDatabaseValue(final AddShardingHintDatabaseValueContext ctx) {
        return new AddShardingHintDatabaseValueStatement(getIdentifierValue(ctx.tableName()), getIdentifierValue(ctx.shardingValue()));
    }
    
    @Override
    public ASTNode visitAddShardingHintTableValue(final AddShardingHintTableValueContext ctx) {
        return new AddShardingHintTableValueStatement(getIdentifierValue(ctx.tableName()), getIdentifierValue(ctx.shardingValue()));
    }
    
    @Override
    public ASTNode visitShowShardingHintStatus(final ShowShardingHintStatusContext ctx) {
        return new ShowShardingHintStatusStatement();
    }
    
    @Override
    public ASTNode visitAlterDefaultShardingStrategy(final AlterDefaultShardingStrategyContext ctx) {
        ShardingStrategyContext shardingStrategyContext = ctx.shardingStrategy();
        String shardingAlgorithmName = null;
        if (null != shardingStrategyContext.shardingAlgorithm().existingAlgorithm()) {
            shardingAlgorithmName = getIdentifierValue(shardingStrategyContext.shardingAlgorithm().existingAlgorithm().shardingAlgorithmName()).toLowerCase();
        }
        AlgorithmSegment algorithmSegment = null;
        if (null != shardingStrategyContext.shardingAlgorithm().autoCreativeAlgorithm()) {
            algorithmSegment = (AlgorithmSegment) visitAlgorithmDefinition(shardingStrategyContext.shardingAlgorithm().autoCreativeAlgorithm().algorithmDefinition());
        }
        String defaultType = new IdentifierValue(ctx.type.getText()).getValue();
        String strategyType = getIdentifierValue(shardingStrategyContext.strategyType());
        String shardingColumn = buildShardingColumn(ctx.shardingStrategy().shardingColumnDefinition());
        return new AlterDefaultShardingStrategyStatement(defaultType, strategyType, shardingColumn, shardingAlgorithmName, algorithmSegment);
    }
    
    @Override
    public ASTNode visitDropDefaultShardingStrategy(final DropDefaultShardingStrategyContext ctx) {
        return new DropDefaultShardingStrategyStatement(new IdentifierValue(ctx.type.getText()).getValue().toLowerCase());
    }
    
    @Override
    public ASTNode visitClearShardingHint(final ClearShardingHintContext ctx) {
        return new ClearShardingHintStatement();
    }
    
    @Override
    public ASTNode visitDropShardingBroadcastTableRules(final DropShardingBroadcastTableRulesContext ctx) {
        Collection<String> tableNames = ctx.tableName() == null ? Collections.emptyList()
                : ctx.tableName().stream().map(each -> getIdentifierValue(each)).collect(Collectors.toCollection(LinkedList::new));
        return new DropShardingBroadcastTableRulesStatement(tableNames);
    }
    
    @Override
    public ASTNode visitDropShardingAlgorithm(final DropShardingAlgorithmContext ctx) {
        return new DropShardingAlgorithmStatement(ctx.algorithmName().stream().map(each -> getIdentifierValue(each)).collect(Collectors.toList()));
    }
    
    @Override
    public ASTNode visitShowShardingTableRules(final ShowShardingTableRulesContext ctx) {
        return new ShowShardingTableRulesStatement(null == ctx.tableRule() ? null : getIdentifierValue(ctx.tableRule().tableName()),
                null == ctx.schemaName() ? null : (SchemaSegment) visit(ctx.schemaName()));
    }
    
    @Override
    public ASTNode visitShowShardingAlgorithms(final ShowShardingAlgorithmsContext ctx) {
        return new ShowShardingAlgorithmsStatement(Objects.nonNull(ctx.schemaName()) ? (SchemaSegment) visit(ctx.schemaName()) : null);
    }
    
    @Override
    public ASTNode visitShardingTableRuleDefinition(final ShardingTableRuleDefinitionContext ctx) {
        if (null != ctx.shardingTableRule()) {
            return visit(ctx.shardingTableRule());
        }
        if (null != ctx.shardingAutoTableRule()) {
            return visit(ctx.shardingAutoTableRule());
        }
        return null;
    }
    
    @Override
    public ASTNode visitShardingTableRule(final ShardingTableRuleContext ctx) {
        String tableName = getIdentifierValue(ctx.tableName());
        Collection<String> dataNodes = getDataNodes(ctx.dataNodes());
        KeyGenerateSegment keyGenerateSegment = null != ctx.keyGenerateDeclaration() ? (KeyGenerateSegment) visit(ctx.keyGenerateDeclaration()) : null;
        TableRuleSegment result = new TableRuleSegment(tableName, dataNodes, keyGenerateSegment);
        Optional.ofNullable(ctx.tableStrategy()).ifPresent(op -> result.setTableStrategySegment((ShardingStrategySegment) visit(ctx.tableStrategy().shardingStrategy())));
        Optional.ofNullable(ctx.databaseStrategy()).ifPresent(op -> result.setDatabaseStrategySegment((ShardingStrategySegment) visit(ctx.databaseStrategy().shardingStrategy())));
        return result;
    }
    
    @Override
    public ASTNode visitShowShardingTableNodes(final ShowShardingTableNodesContext ctx) {
        return new ShowShardingTableNodesStatement(null == ctx.tableName() ? null : getIdentifierValue(ctx.tableName()),
                null == ctx.schemaName() ? null : (SchemaSegment) visit(ctx.schemaName()));
    }
    
    @Override
    public ASTNode visitShardingAutoTableRule(final ShardingAutoTableRuleContext ctx) {
        String tableName = getIdentifierValue(ctx.tableName());
        Collection<String> dataSources = getResources(ctx.resources());
        AutoTableRuleSegment result = new AutoTableRuleSegment(tableName, dataSources);
        Optional.ofNullable(ctx.keyGenerateDeclaration()).ifPresent(op -> result.setKeyGenerateSegment((KeyGenerateSegment) visit(ctx.keyGenerateDeclaration())));
        Optional.ofNullable(ctx.shardingColumnDefinition()).ifPresent(op -> result.setShardingColumn(buildShardingColumn(ctx.shardingColumnDefinition())));
        Optional.ofNullable(ctx.algorithmDefinition()).ifPresent(op -> result.setShardingAlgorithmSegment((AlgorithmSegment) visit(ctx.algorithmDefinition())));
        return result;
    }
    
    @Override
    public ASTNode visitKeyGenerateStrategy(final KeyGenerateStrategyContext ctx) {
        if (ctx == null) {
            return null;
        }
        return new KeyGenerateSegment(getIdentifierValue(ctx.columnName()), getIdentifierValue(ctx.keyGenerator().shardingAlgorithmName()));
    }
    
    @Override
    public ASTNode visitKeyGenerateDefinition(final KeyGenerateDefinitionContext ctx) {
        if (ctx == null) {
            return null;
        }
        return new KeyGenerateSegment(getIdentifierValue(ctx.columnName()), (AlgorithmSegment) visit(ctx.algorithmDefinition()));
    }
    
    @Override
    public ASTNode visitShardingStrategy(final ShardingStrategyContext ctx) {
        if (ctx == null) {
            return null;
        }
        String shardingAlgorithmName = null;
        if (null != ctx.shardingAlgorithm().existingAlgorithm()) {
            shardingAlgorithmName = getIdentifierValue(ctx.shardingAlgorithm().existingAlgorithm().shardingAlgorithmName()).toLowerCase();
        }
        AlgorithmSegment algorithmSegment = null;
        if (null != ctx.shardingAlgorithm().autoCreativeAlgorithm()) {
            algorithmSegment = (AlgorithmSegment) visitAlgorithmDefinition(ctx.shardingAlgorithm().autoCreativeAlgorithm().algorithmDefinition());
        }
        return new ShardingStrategySegment(getIdentifierValue(ctx.strategyType()), buildShardingColumn(ctx.shardingColumnDefinition()), shardingAlgorithmName, algorithmSegment);
    }
    
    private Collection<String> getResources(final ResourcesContext ctx) {
        return ctx.resource().stream().map(each -> getIdentifierValue(each)).collect(Collectors.toCollection(LinkedList::new));
    }
    
    private Collection<String> getDataNodes(final DataNodesContext ctx) {
        return ctx.dataNode().stream().map(each -> getIdentifierValueWithBracketReserved(each)).collect(Collectors.toCollection(LinkedList::new));
    }
    
    @Override
    public ASTNode visitAlgorithmDefinition(final AlgorithmDefinitionContext ctx) {
        return new AlgorithmSegment(getIdentifierValue(ctx.algorithmName()), getAlgorithmProperties(ctx));
    }
    
    private String getIdentifierValue(final ParseTree context) {
        if (null == context) {
            return null;
        }
        return new IdentifierValue(context.getText()).getValue();
    }
    
    private String getIdentifierValueWithBracketReserved(final ParseTree context) {
        if (null == context) {
            return null;
        }
        return new IdentifierValue(context.getText(), "[]").getValue();
    }
    
    private Properties getAlgorithmProperties(final AlgorithmDefinitionContext ctx) {
        Properties result = new Properties();
        if (null == ctx.algorithmProperties()) {
            return result;
        }
        for (AlgorithmPropertyContext each : ctx.algorithmProperties().algorithmProperty()) {
            result.setProperty(new IdentifierValue(each.key.getText()).getValue(), new IdentifierValue(each.value.getText()).getValue());
        }
        return result;
    }
    
    @Override
    public ASTNode visitCreateShardingAlgorithm(final CreateShardingAlgorithmContext ctx) {
        return new CreateShardingAlgorithmStatement(ctx.shardingAlgorithmDefinition().stream().map(this::buildAlgorithmSegment).collect(Collectors.toCollection(LinkedList::new)));
    }
    
    private ShardingAlgorithmSegment buildAlgorithmSegment(final ShardingAlgorithmDefinitionContext ctx) {
        return new ShardingAlgorithmSegment(getIdentifierValue(ctx.shardingAlgorithmName()), (AlgorithmSegment) visitAlgorithmDefinition(ctx.algorithmDefinition()));
    }
    
    @Override
    public ASTNode visitTableName(final TableNameContext ctx) {
        return new TableNameSegment(ctx.getStart().getStartIndex(), ctx.getStop().getStopIndex(), new IdentifierValue(ctx.getText()));
    }
    
    @Override
    public ASTNode visitShowShardingBindingTableRules(final ShowShardingBindingTableRulesContext ctx) {
        return new ShowShardingBindingTableRulesStatement(null == ctx.schemaName() ? null : (SchemaSegment) visit(ctx.schemaName()));
    }
    
    @Override
    public ASTNode visitSchemaName(final SchemaNameContext ctx) {
        return new SchemaSegment(ctx.getStart().getStartIndex(), ctx.getStop().getStopIndex(), new IdentifierValue(ctx.getText()));
    }
    
    @Override
    public ASTNode visitCreateShardingKeyGenerator(final CreateShardingKeyGeneratorContext ctx) {
        return new CreateShardingKeyGeneratorStatement(ctx.keyGeneratorDefinition().stream().map(this::buildShardingKeyGeneratorSegment).collect(Collectors.toCollection(LinkedList::new)));
    }
    
    @Override
    public ASTNode visitAlterShardingKeyGenerator(final AlterShardingKeyGeneratorContext ctx) {
        return new AlterShardingKeyGeneratorStatement(ctx.keyGeneratorDefinition().stream().map(this::buildShardingKeyGeneratorSegment).collect(Collectors.toCollection(LinkedList::new)));
    }
    
    private ShardingKeyGeneratorSegment buildShardingKeyGeneratorSegment(final KeyGeneratorDefinitionContext ctx) {
        return new ShardingKeyGeneratorSegment(getIdentifierValue(ctx.keyGeneratorName()), (AlgorithmSegment) visitAlgorithmDefinition(ctx.algorithmDefinition()));
    }
    
    @Override
    public ASTNode visitShowShardingKeyGenerators(final ShowShardingKeyGeneratorsContext ctx) {
        return new ShowShardingKeyGeneratorsStatement(Objects.nonNull(ctx.schemaName()) ? (SchemaSegment) visit(ctx.schemaName()) : null);
    }
    
    @Override
    public ASTNode visitDropShardingKeyGenerator(final DropShardingKeyGeneratorContext ctx) {
        return new DropShardingKeyGeneratorStatement(ctx.keyGeneratorName().stream().map(each -> getIdentifierValue(each)).collect(Collectors.toList()));
    }
    
    @Override
    public ASTNode visitShowShardingDefaultShardingStrategy(final ShowShardingDefaultShardingStrategyContext ctx) {
        return new ShowDefaultShardingStrategyStatement(Objects.nonNull(ctx.schemaName()) ? (SchemaSegment) visit(ctx.schemaName()) : null);
    }
    
<<<<<<< HEAD
    private String buildShardingColumn(final ShardingColumnDefinitionContext ctx) {
        String result = Optional.ofNullable(ctx.shardingColumn()).map(op -> getIdentifierValue(op.columnName()))
                .orElseGet(() -> ctx.shardingColumns().columnName().stream().map(this::getIdentifierValue).collect(Collectors.joining(",")));
        return result.isEmpty() ? null : result;
=======
    @Override
    public ASTNode visitShowUnusedShardingAlgorithms(final ShowUnusedShardingAlgorithmsContext ctx) {
        return new ShowUnusedShardingAlgorithmsStatement(Objects.nonNull(ctx.schemaName()) ? (SchemaSegment) visit(ctx.schemaName()) : null);
>>>>>>> 7e083359
    }
}<|MERGE_RESOLUTION|>--- conflicted
+++ resolved
@@ -448,15 +448,14 @@
         return new ShowDefaultShardingStrategyStatement(Objects.nonNull(ctx.schemaName()) ? (SchemaSegment) visit(ctx.schemaName()) : null);
     }
     
-<<<<<<< HEAD
+    @Override
+    public ASTNode visitShowUnusedShardingAlgorithms(final ShowUnusedShardingAlgorithmsContext ctx) {
+        return new ShowUnusedShardingAlgorithmsStatement(Objects.nonNull(ctx.schemaName()) ? (SchemaSegment) visit(ctx.schemaName()) : null);
+    }
+    
     private String buildShardingColumn(final ShardingColumnDefinitionContext ctx) {
         String result = Optional.ofNullable(ctx.shardingColumn()).map(op -> getIdentifierValue(op.columnName()))
                 .orElseGet(() -> ctx.shardingColumns().columnName().stream().map(this::getIdentifierValue).collect(Collectors.joining(",")));
         return result.isEmpty() ? null : result;
-=======
-    @Override
-    public ASTNode visitShowUnusedShardingAlgorithms(final ShowUnusedShardingAlgorithmsContext ctx) {
-        return new ShowUnusedShardingAlgorithmsStatement(Objects.nonNull(ctx.schemaName()) ? (SchemaSegment) visit(ctx.schemaName()) : null);
->>>>>>> 7e083359
     }
 }