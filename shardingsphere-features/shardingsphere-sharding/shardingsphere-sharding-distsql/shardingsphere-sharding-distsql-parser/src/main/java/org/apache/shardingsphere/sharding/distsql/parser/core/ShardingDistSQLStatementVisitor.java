--- conflicted
+++ resolved
@@ -367,13 +367,9 @@
     private ShardingKeyGeneratorSegment buildShardingKeyGeneratorSegment(final KeyGeneratorDefinationContext ctx) {
         return new ShardingKeyGeneratorSegment(getIdentifierValue(ctx.keyGeneratorName()), (AlgorithmSegment) visitAlgorithmDefinition(ctx.algorithmDefinition()));
     }
-    
-    @Override
-<<<<<<< HEAD
-    public ASTNode visitShowShardingKeyGenerators(final ShardingDistSQLStatementParser.ShowShardingKeyGeneratorsContext ctx) {
-=======
+
+    @Override
     public ASTNode visitShowShardingKeyGenerators(final ShowShardingKeyGeneratorsContext ctx) {
->>>>>>> 0e50fe61
         return new ShowShardingKeyGeneratorsStatement(Objects.nonNull(ctx.schemaName()) ? (SchemaSegment) visit(ctx.schemaName()) : null);
     }
 }