--- conflicted
+++ resolved
@@ -208,15 +208,9 @@
         if (null != shardingStrategyContext.shardingAlgorithm().autoCreativeAlgorithm()) {
             algorithmSegment = (AlgorithmSegment) visitAlgorithmDefinition(shardingStrategyContext.shardingAlgorithm().autoCreativeAlgorithm().algorithmDefinition());
         }
-<<<<<<< HEAD
-        String defaultType = new IdentifierValue(ctx.type.getText()).getValue().toLowerCase();
-        String strategyType = getIdentifierValue(shardingStrategyContext.strategyType()).toLowerCase();
+        String defaultType = new IdentifierValue(ctx.type.getText()).getValue();
+        String strategyType = getIdentifierValue(shardingStrategyContext.strategyType());        
         String shardingColumn = buildShardingColumn(ctx.shardingStrategy().shardingColumnDefinition());
-=======
-        String defaultType = new IdentifierValue(ctx.type.getText()).getValue();
-        String strategyType = getIdentifierValue(shardingStrategyContext.strategyType());
-        String shardingColumn = getIdentifierValue(shardingStrategyContext.shardingColumn().columnName());
->>>>>>> 4c7d608d
         return new CreateDefaultShardingStrategyStatement(defaultType, strategyType, shardingColumn, shardingAlgorithmName, algorithmSegment);
     }
     
