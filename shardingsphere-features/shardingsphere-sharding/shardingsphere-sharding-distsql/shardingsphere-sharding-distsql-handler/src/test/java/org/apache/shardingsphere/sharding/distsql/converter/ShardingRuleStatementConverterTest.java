/*
 * Licensed to the Apache Software Foundation (ASF) under one or more
 * contributor license agreements.  See the NOTICE file distributed with
 * this work for additional information regarding copyright ownership.
 * The ASF licenses this file to You under the Apache License, Version 2.0
 * (the "License"); you may not use this file except in compliance with
 * the License.  You may obtain a copy of the License at
 *
 *     http://www.apache.org/licenses/LICENSE-2.0
 *
 * Unless required by applicable law or agreed to in writing, software
 * distributed under the License is distributed on an "AS IS" BASIS,
 * WITHOUT WARRANTIES OR CONDITIONS OF ANY KIND, either express or implied.
 * See the License for the specific language governing permissions and
 * limitations under the License.
 */

package org.apache.shardingsphere.sharding.distsql.converter;

import org.apache.shardingsphere.distsql.parser.segment.AlgorithmSegment;
import org.apache.shardingsphere.sharding.api.config.ShardingRuleConfiguration;
import org.apache.shardingsphere.sharding.api.config.rule.ShardingAutoTableRuleConfiguration;
import org.apache.shardingsphere.sharding.api.config.rule.ShardingTableRuleConfiguration;
import org.apache.shardingsphere.sharding.distsql.handler.converter.ShardingTableRuleStatementConverter;
import org.apache.shardingsphere.sharding.distsql.parser.segment.AbstractTableRuleSegment;
import org.apache.shardingsphere.sharding.distsql.parser.segment.AutoTableRuleSegment;
import org.apache.shardingsphere.sharding.distsql.parser.segment.KeyGenerateSegment;
import org.apache.shardingsphere.sharding.distsql.parser.segment.ShardingStrategySegment;
import org.apache.shardingsphere.sharding.distsql.parser.segment.TableRuleSegment;
import org.apache.shardingsphere.sharding.spi.ShardingAlgorithm;
import org.apache.shardingsphere.spi.ShardingSphereServiceLoader;
import org.junit.Before;
import org.junit.Test;

import java.util.Arrays;
import java.util.Collection;
import java.util.Iterator;
import java.util.LinkedList;
import java.util.Properties;

import static org.hamcrest.CoreMatchers.is;
import static org.junit.Assert.assertThat;

public final class ShardingRuleStatementConverterTest {
    
    @Before
    public void before() {
        ShardingSphereServiceLoader.register(ShardingAlgorithm.class);
    }
    
    @Test
    public void assertConvert() {
        ShardingRuleConfiguration config = ShardingTableRuleStatementConverter.convert(createTableRuleSegment1());
        assertThat(config.getTables().size(), is(1));
        ShardingTableRuleConfiguration tableRule = config.getTables().iterator().next();
        assertThat(tableRule.getLogicTable(), is("t_order"));
        assertThat(tableRule.getActualDataNodes(), is("ds0,ds1"));
        assertThat(tableRule.getDatabaseShardingStrategy().getShardingAlgorithmName(), is("t_order_database_inline"));
        assertThat(tableRule.getTableShardingStrategy().getShardingAlgorithmName(), is("order_id_algorithm"));
        assertThat(tableRule.getKeyGenerateStrategy().getKeyGeneratorName(), is("t_order_snowflake"));
        assertThat(tableRule.getKeyGenerateStrategy().getColumn(), is("order_id"));
        assertThat(config.getAutoTables().size(), is(2));
        Iterator<ShardingAutoTableRuleConfiguration> autoTableConfigIterator = config.getAutoTables().iterator();
        ShardingAutoTableRuleConfiguration autoTableRule = autoTableConfigIterator.next();
        assertThat(autoTableRule.getLogicTable(), is("t_order"));
        assertThat(autoTableRule.getActualDataSources(), is("ds0,ds1"));
        assertThat(autoTableRule.getShardingStrategy().getShardingAlgorithmName(), is("t_order_MOD"));
<<<<<<< HEAD
        assertThat(tableRule.getKeyGenerateStrategy().getKeyGeneratorName(), is("t_order_snowflake"));
        assertThat(tableRule.getKeyGenerateStrategy().getColumn(), is("order_id"));
        autoTableRule = autoTableConfigIterator.next();
        assertThat(autoTableRule.getKeyGenerateStrategy().getKeyGeneratorName(), is("snowflake_algorithm"));
=======
>>>>>>> b86c0ff0
        assertThat(config.getShardingAlgorithms().size(), is(2));
        assertThat(config.getShardingAlgorithms().get("t_order_MOD").getType(), is("MOD"));
        assertThat(config.getShardingAlgorithms().get("t_order_MOD").getProps().get("sharding_count"), is("2"));
        assertThat(config.getKeyGenerators().size(), is(1));
        assertThat(config.getKeyGenerators().get("t_order_snowflake").getType(), is("snowflake"));
        assertThat(config.getKeyGenerators().get("t_order_snowflake").getProps().get(""), is(""));
    }
    
    private Collection<AbstractTableRuleSegment> createTableRuleSegment1() {
        Collection<AbstractTableRuleSegment> result = new LinkedList<>();
        AutoTableRuleSegment autoTableRuleSegment1 = new AutoTableRuleSegment("t_order", Arrays.asList("ds0", "ds1"), "order_id",
                new AlgorithmSegment("MOD", newProperties("sharding_count", "2")), null);
<<<<<<< HEAD
        AutoTableRuleSegment autoTableRuleSegment2 = new AutoTableRuleSegment("t_order_2", Arrays.asList("ds0", "ds1"), "order_id",
                new AlgorithmSegment("MOD", newProperties("sharding_count", "2")), new KeyGenerateSegment("order_id", "snowflake_algorithm"));
=======
        AlgorithmSegment databaseAlgorithmSegment = getAutoCreativeAlgorithmSegment("inline", newProperties("algorithm-expression", "ds_${product_id% 2}"));
>>>>>>> b86c0ff0
        TableRuleSegment tableRuleSegment = new TableRuleSegment("t_order", Arrays.asList("ds0", "ds1"),
                new ShardingStrategySegment("standard", "order_id", null, databaseAlgorithmSegment),
                new ShardingStrategySegment("standard", "order_id", "order_id_algorithm", null),
                new KeyGenerateSegment("order_id", new AlgorithmSegment("snowflake", newProperties("", ""))));
        result.add(autoTableRuleSegment1);
        result.add(autoTableRuleSegment2);
        result.add(tableRuleSegment);
        return result;
    }
    
    private AlgorithmSegment getAutoCreativeAlgorithmSegment(final String name, final Properties properties) {
        return new AlgorithmSegment(name, properties);
    }
    
    private static Properties newProperties(final String key, final String value) {
        Properties properties = new Properties();
        properties.put(key, value);
        return properties;
    }
}<|MERGE_RESOLUTION|>--- conflicted
+++ resolved
@@ -65,14 +65,11 @@
         assertThat(autoTableRule.getLogicTable(), is("t_order"));
         assertThat(autoTableRule.getActualDataSources(), is("ds0,ds1"));
         assertThat(autoTableRule.getShardingStrategy().getShardingAlgorithmName(), is("t_order_MOD"));
-<<<<<<< HEAD
         assertThat(tableRule.getKeyGenerateStrategy().getKeyGeneratorName(), is("t_order_snowflake"));
         assertThat(tableRule.getKeyGenerateStrategy().getColumn(), is("order_id"));
         autoTableRule = autoTableConfigIterator.next();
         assertThat(autoTableRule.getKeyGenerateStrategy().getKeyGeneratorName(), is("snowflake_algorithm"));
-=======
->>>>>>> b86c0ff0
-        assertThat(config.getShardingAlgorithms().size(), is(2));
+        assertThat(config.getShardingAlgorithms().size(), is(3));
         assertThat(config.getShardingAlgorithms().get("t_order_MOD").getType(), is("MOD"));
         assertThat(config.getShardingAlgorithms().get("t_order_MOD").getProps().get("sharding_count"), is("2"));
         assertThat(config.getKeyGenerators().size(), is(1));
@@ -84,12 +81,9 @@
         Collection<AbstractTableRuleSegment> result = new LinkedList<>();
         AutoTableRuleSegment autoTableRuleSegment1 = new AutoTableRuleSegment("t_order", Arrays.asList("ds0", "ds1"), "order_id",
                 new AlgorithmSegment("MOD", newProperties("sharding_count", "2")), null);
-<<<<<<< HEAD
+        AlgorithmSegment databaseAlgorithmSegment = getAutoCreativeAlgorithmSegment("inline", newProperties("algorithm-expression", "ds_${product_id% 2}"));
         AutoTableRuleSegment autoTableRuleSegment2 = new AutoTableRuleSegment("t_order_2", Arrays.asList("ds0", "ds1"), "order_id",
                 new AlgorithmSegment("MOD", newProperties("sharding_count", "2")), new KeyGenerateSegment("order_id", "snowflake_algorithm"));
-=======
-        AlgorithmSegment databaseAlgorithmSegment = getAutoCreativeAlgorithmSegment("inline", newProperties("algorithm-expression", "ds_${product_id% 2}"));
->>>>>>> b86c0ff0
         TableRuleSegment tableRuleSegment = new TableRuleSegment("t_order", Arrays.asList("ds0", "ds1"),
                 new ShardingStrategySegment("standard", "order_id", null, databaseAlgorithmSegment),
                 new ShardingStrategySegment("standard", "order_id", "order_id_algorithm", null),
