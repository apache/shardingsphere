/*
 * Licensed to the Apache Software Foundation (ASF) under one or more
 * contributor license agreements.  See the NOTICE file distributed with
 * this work for additional information regarding copyright ownership.
 * The ASF licenses this file to You under the Apache License, Version 2.0
 * (the "License"); you may not use this file except in compliance with
 * the License.  You may obtain a copy of the License at
 *
 *     http://www.apache.org/licenses/LICENSE-2.0
 *
 * Unless required by applicable law or agreed to in writing, software
 * distributed under the License is distributed on an "AS IS" BASIS,
 * WITHOUT WARRANTIES OR CONDITIONS OF ANY KIND, either express or implied.
 * See the License for the specific language governing permissions and
 * limitations under the License.
 */

package org.apache.shardingsphere.sharding.distsql.handler.update;

import com.google.common.base.Splitter;
import org.apache.shardingsphere.infra.distsql.exception.rule.RequiredRuleMissedException;
import org.apache.shardingsphere.infra.distsql.exception.rule.RuleDefinitionViolationException;
import org.apache.shardingsphere.infra.distsql.exception.rule.RuleInUsedException;
import org.apache.shardingsphere.infra.distsql.update.RuleDefinitionDropUpdater;
import org.apache.shardingsphere.infra.metadata.ShardingSphereMetaData;
import org.apache.shardingsphere.sharding.api.config.ShardingRuleConfiguration;
import org.apache.shardingsphere.sharding.api.config.rule.ShardingAutoTableRuleConfiguration;
import org.apache.shardingsphere.sharding.api.config.rule.ShardingTableRuleConfiguration;
import org.apache.shardingsphere.sharding.api.config.strategy.sharding.ShardingStrategyConfiguration;
import org.apache.shardingsphere.sharding.distsql.parser.statement.DropShardingTableRuleStatement;

import java.util.ArrayList;
import java.util.Arrays;
import java.util.Collection;
import java.util.LinkedHashSet;
import java.util.LinkedList;
import java.util.Objects;
import java.util.stream.Collectors;

/**
 * Drop sharding table rule statement updater.
 */
public final class DropShardingTableRuleStatementUpdater implements RuleDefinitionDropUpdater<DropShardingTableRuleStatement, ShardingRuleConfiguration> {
    
    @Override
    public void checkSQLStatement(final ShardingSphereMetaData shardingSphereMetaData, final DropShardingTableRuleStatement sqlStatement,
                                  final ShardingRuleConfiguration currentRuleConfig) throws RuleDefinitionViolationException {
        String databaseName = shardingSphereMetaData.getName();
        if (!isExistRuleConfig(currentRuleConfig) && sqlStatement.isContainsExistClause()) {
            return;
        }
        checkCurrentRuleConfiguration(databaseName, currentRuleConfig);
        checkToBeDroppedShardingTableNames(databaseName, sqlStatement, currentRuleConfig);
        checkBindingTables(databaseName, sqlStatement, currentRuleConfig);
    }
    
    private void checkCurrentRuleConfiguration(final String databaseName, final ShardingRuleConfiguration currentRuleConfig) throws RequiredRuleMissedException {
        if (null == currentRuleConfig) {
            throw new RequiredRuleMissedException("Sharding", databaseName);
        }
    }
    
    private Collection<String> getToBeDroppedShardingTableNames(final DropShardingTableRuleStatement sqlStatement) {
        return sqlStatement.getTableNames().stream().map(each -> each.getIdentifier().getValue()).collect(Collectors.toList());
    }
    
<<<<<<< HEAD
    private void checkToBeDroppedShardingTableNames(final String schemaName, final DropShardingTableRuleStatement sqlStatement,
=======
    private void checkToBeDroppedShardingTableNames(final String databaseName, final DropShardingTableRuleStatement sqlStatement,
>>>>>>> 3514de3b
                                                    final ShardingRuleConfiguration currentRuleConfig) throws RequiredRuleMissedException {
        if (sqlStatement.isContainsExistClause()) {
            return;
        }
        Collection<String> currentShardingTableNames = getCurrentShardingTableNames(currentRuleConfig);
        Collection<String> notExistedTableNames = getToBeDroppedShardingTableNames(sqlStatement).stream().filter(each -> !currentShardingTableNames.contains(each)).collect(Collectors.toList());
        if (!notExistedTableNames.isEmpty()) {
            throw new RequiredRuleMissedException("sharding", databaseName, notExistedTableNames);
        }
    }
    
    private Collection<String> getCurrentShardingTableNames(final ShardingRuleConfiguration shardingRuleConfig) {
        Collection<String> result = new LinkedList<>();
        result.addAll(shardingRuleConfig.getTables().stream().map(ShardingTableRuleConfiguration::getLogicTable).collect(Collectors.toList()));
        result.addAll(shardingRuleConfig.getAutoTables().stream().map(ShardingAutoTableRuleConfiguration::getLogicTable).collect(Collectors.toList()));
        return result;
    }
    
    private void checkBindingTables(final String databaseName, final DropShardingTableRuleStatement sqlStatement, final ShardingRuleConfiguration currentRuleConfig) throws RuleInUsedException {
        Collection<String> bindingTables = getBindingTables(currentRuleConfig);
        Collection<String> usedTableNames = getToBeDroppedShardingTableNames(sqlStatement).stream().filter(bindingTables::contains).collect(Collectors.toList());
        if (!usedTableNames.isEmpty()) {
            throw new RuleInUsedException("Sharding", databaseName, usedTableNames);
        }
    }
    
    private Collection<String> getBindingTables(final ShardingRuleConfiguration shardingRuleConfig) {
        Collection<String> result = new LinkedHashSet<>();
        shardingRuleConfig.getBindingTableGroups().forEach(each -> result.addAll(Splitter.on(",").splitToList(each)));
        return result;
    }
    
    @Override
    public boolean hasAnyOneToBeDropped(final DropShardingTableRuleStatement sqlStatement, final ShardingRuleConfiguration currentRuleConfig) {
        if (null == currentRuleConfig) {
            return false;
        }
        Collection<String> currentTableNames = new ArrayList<>(currentRuleConfig.getTables().size() + currentRuleConfig.getAutoTables().size());
        currentTableNames.addAll(currentRuleConfig.getTables().stream().map(ShardingTableRuleConfiguration::getLogicTable).collect(Collectors.toSet()));
        currentTableNames.addAll(currentRuleConfig.getAutoTables().stream().map(ShardingAutoTableRuleConfiguration::getLogicTable).collect(Collectors.toSet()));
        return !getIdenticalData(currentTableNames,
                sqlStatement.getTableNames().stream().map(each -> each.getIdentifier().getValue()).collect(Collectors.toSet())).isEmpty();
    }
    
    @Override
    public boolean updateCurrentRuleConfiguration(final DropShardingTableRuleStatement sqlStatement, final ShardingRuleConfiguration currentRuleConfig) {
        boolean dropUnusedAlgorithms = sqlStatement.isDropUnusedAlgorithms();
        Collection<String> toBeDroppedShardingTableNames = getToBeDroppedShardingTableNames(sqlStatement);
        toBeDroppedShardingTableNames.forEach(each -> dropShardingTable(currentRuleConfig, each));
        if (dropUnusedAlgorithms) {
            toBeDroppedShardingTableNames.forEach(each -> dropUnusedAlgorithms(currentRuleConfig));
        }
        return false;
    }
    
    private void dropUnusedAlgorithms(final ShardingRuleConfiguration currentRuleConfig) {
        Collection<String> inUsedAlgorithms = currentRuleConfig.getTables().stream()
                .map(each -> Arrays.asList(each.getTableShardingStrategy(), each.getDatabaseShardingStrategy()))
                .flatMap(Collection::stream).filter(Objects::nonNull).map(ShardingStrategyConfiguration::getShardingAlgorithmName).collect(Collectors.toSet());
        inUsedAlgorithms.addAll(currentRuleConfig.getAutoTables().stream().map(each -> each.getShardingStrategy().getShardingAlgorithmName()).collect(Collectors.toSet()));
        if (null != currentRuleConfig.getDefaultTableShardingStrategy()) {
            inUsedAlgorithms.add(currentRuleConfig.getDefaultTableShardingStrategy().getShardingAlgorithmName());
        }
        if (null != currentRuleConfig.getDefaultDatabaseShardingStrategy()) {
            inUsedAlgorithms.add(currentRuleConfig.getDefaultDatabaseShardingStrategy().getShardingAlgorithmName());
        }
        Collection<String> unusedAlgorithms = currentRuleConfig.getShardingAlgorithms().keySet().stream().filter(each -> !inUsedAlgorithms.contains(each)).collect(Collectors.toSet());
        unusedAlgorithms.forEach(each -> currentRuleConfig.getShardingAlgorithms().remove(each));
    }
    
    private void dropShardingTable(final ShardingRuleConfiguration currentRuleConfig, final String tableName) {
        currentRuleConfig.getTables().removeAll(currentRuleConfig.getTables().stream().filter(each -> tableName.equals(each.getLogicTable())).collect(Collectors.toList()));
        currentRuleConfig.getAutoTables().removeAll(currentRuleConfig.getAutoTables().stream().filter(each -> tableName.equals(each.getLogicTable())).collect(Collectors.toList()));
    }
    
    @Override
    public Class<ShardingRuleConfiguration> getRuleConfigurationClass() {
        return ShardingRuleConfiguration.class;
    }
    
    @Override
    public String getType() {
        return DropShardingTableRuleStatement.class.getName();
    }
}<|MERGE_RESOLUTION|>--- conflicted
+++ resolved
@@ -64,11 +64,7 @@
         return sqlStatement.getTableNames().stream().map(each -> each.getIdentifier().getValue()).collect(Collectors.toList());
     }
     
-<<<<<<< HEAD
-    private void checkToBeDroppedShardingTableNames(final String schemaName, final DropShardingTableRuleStatement sqlStatement,
-=======
     private void checkToBeDroppedShardingTableNames(final String databaseName, final DropShardingTableRuleStatement sqlStatement,
->>>>>>> 3514de3b
                                                     final ShardingRuleConfiguration currentRuleConfig) throws RequiredRuleMissedException {
         if (sqlStatement.isContainsExistClause()) {
             return;
