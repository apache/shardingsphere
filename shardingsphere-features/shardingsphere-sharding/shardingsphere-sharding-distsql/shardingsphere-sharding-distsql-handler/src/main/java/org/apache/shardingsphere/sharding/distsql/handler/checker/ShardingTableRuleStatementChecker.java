--- conflicted
+++ resolved
@@ -215,15 +215,10 @@
         DistSQLException.predictionThrow(invalidAlgorithms.isEmpty(), new InvalidAlgorithmConfigurationException(schemaName, invalidAlgorithms));
     }
     
-<<<<<<< HEAD
     private static boolean isInvalidStrategy(final Collection<String> currentAlgorithms, final ShardingStrategySegment shardingStrategySegment) {
-        return !ShardingStrategyTypeEnum.contain(shardingStrategySegment.getType())
-                || !ShardingStrategyTypeEnum.getValueOf(shardingStrategySegment.getType()).isValid(shardingStrategySegment.getShardingColumn())
+        return !ShardingStrategyType.contain(shardingStrategySegment.getType())
+                || !ShardingStrategyType.getValueOf(shardingStrategySegment.getType()).isValid(shardingStrategySegment.getShardingColumn())
                 || !isAlgorithmExists(currentAlgorithms, shardingStrategySegment);
-=======
-    private static boolean isAlgorithmInvalid(final Collection<String> currentAlgorithms, final ShardingStrategySegment shardingStrategySegment) {
-        return !ShardingStrategyType.contain(shardingStrategySegment.getType()) || !isAlgorithmExists(currentAlgorithms, shardingStrategySegment);
->>>>>>> 7e083359
     }
     
     private static boolean isAlgorithmExists(final Collection<String> currentAlgorithms, final ShardingStrategySegment shardingStrategySegment) {
