--- conflicted
+++ resolved
@@ -85,17 +85,10 @@
     private void assertValidateCreateTable(final CreateTableStatement sqlStatement) {
         SQLStatementContext<CreateTableStatement> sqlStatementContext = new CreateTableStatementContext(sqlStatement);
         ShardingSphereMetaData metaData = mock(ShardingSphereMetaData.class);
-<<<<<<< HEAD
-        RuleSchemaMetaData ruleSchemaMetaData = mock(RuleSchemaMetaData.class);
-        when(ruleSchemaMetaData.getAllTableNames()).thenReturn(Collections.singleton("t_order"));
-        when(metaData.getRuleSchemaMetaData()).thenReturn(ruleSchemaMetaData);
-        new ShardingCreateTableStatementValidator().preValidate(shardingRule, sqlStatementContext, Collections.emptyList(), "", metaData);
-=======
         LogicSchemaMetaData logicSchemaMetaData = mock(LogicSchemaMetaData.class);
         when(logicSchemaMetaData.getAllTableNames()).thenReturn(Collections.singleton("t_order"));
         when(metaData.getSchemaMetaData()).thenReturn(logicSchemaMetaData);
-        new ShardingCreateTableStatementValidator().preValidate(shardingRule, sqlStatementContext, Collections.emptyList(), metaData);
->>>>>>> 8cecd8c4
+        new ShardingCreateTableStatementValidator().preValidate(shardingRule, sqlStatementContext, Collections.emptyList(), "", metaData);
     }
     
     @Test
@@ -117,16 +110,9 @@
     private void assertValidateCreateTableIfNotExists(final CreateTableStatement sqlStatement) {
         SQLStatementContext<CreateTableStatement> sqlStatementContext = new CreateTableStatementContext(sqlStatement);
         ShardingSphereMetaData metaData = mock(ShardingSphereMetaData.class);
-<<<<<<< HEAD
-        RuleSchemaMetaData ruleSchemaMetaData = mock(RuleSchemaMetaData.class);
-        when(ruleSchemaMetaData.getAllTableNames()).thenReturn(Collections.singleton("t_order"));
-        when(metaData.getRuleSchemaMetaData()).thenReturn(ruleSchemaMetaData);
-        new ShardingCreateTableStatementValidator().preValidate(shardingRule, sqlStatementContext, Collections.emptyList(), "", metaData);
-=======
         LogicSchemaMetaData logicSchemaMetaData = mock(LogicSchemaMetaData.class);
         when(logicSchemaMetaData.getAllTableNames()).thenReturn(Collections.singleton("t_order"));
         when(metaData.getSchemaMetaData()).thenReturn(logicSchemaMetaData);
-        new ShardingCreateTableStatementValidator().preValidate(shardingRule, sqlStatementContext, Collections.emptyList(), metaData);
->>>>>>> 8cecd8c4
+        new ShardingCreateTableStatementValidator().preValidate(shardingRule, sqlStatementContext, Collections.emptyList(), "", metaData);
     }
 }