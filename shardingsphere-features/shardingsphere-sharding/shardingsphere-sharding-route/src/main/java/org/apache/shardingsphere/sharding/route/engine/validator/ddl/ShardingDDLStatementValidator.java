--- conflicted
+++ resolved
@@ -41,13 +41,8 @@
     protected void validateShardingTable(final ShardingSphereMetaData metaData, final Collection<SimpleTableSegment> tables, final String sql) {
         for (SimpleTableSegment each : tables) {
             String tableName = each.getTableName().getIdentifier().getValue();
-<<<<<<< HEAD
-            if (metaData.getRuleSchemaMetaData().getConfiguredSchemaMetaData().getAllTableNames().contains(tableName)) {
+            if (metaData.getSchemaMetaData().getConfiguredSchemaMetaData().getAllTableNames().contains(tableName)) {
                 throw new ShardingSphereException("Can not support sharding table '%s' for '%s'.", tableName, sql);
-=======
-            if (metaData.getSchemaMetaData().getConfiguredSchemaMetaData().getAllTableNames().contains(tableName)) {
-                throw new ShardingSphereException("Can not support sharding table '%s' for '%s'.", tableName, sqlStatement);
->>>>>>> 8cecd8c4
             }
         }
     }
@@ -66,5 +61,4 @@
             }
         }
     }
-    
 }