/*
 * Licensed to the Apache Software Foundation (ASF) under one or more
 * contributor license agreements.  See the NOTICE file distributed with
 * this work for additional information regarding copyright ownership.
 * The ASF licenses this file to You under the Apache License, Version 2.0
 * (the "License"); you may not use this file except in compliance with
 * the License.  You may obtain a copy of the License at
 *
 *     http://www.apache.org/licenses/LICENSE-2.0
 *
 * Unless required by applicable law or agreed to in writing, software
 * distributed under the License is distributed on an "AS IS" BASIS,
 * WITHOUT WARRANTIES OR CONDITIONS OF ANY KIND, either express or implied.
 * See the License for the specific language governing permissions and
 * limitations under the License.
 */

package org.apache.shardingsphere.sharding.rewrite.parameterized;

import com.google.common.base.Preconditions;
import org.apache.shardingsphere.sql.parser.engine.StandardSQLParserEngine;
import org.apache.shardingsphere.sql.parser.engine.SQLParserEngineFactory;
import org.apache.shardingsphere.sql.parser.binder.metadata.column.ColumnMetaData;
import org.apache.shardingsphere.sql.parser.binder.metadata.index.IndexMetaData;
import org.apache.shardingsphere.sql.parser.binder.metadata.schema.SchemaMetaData;
import org.apache.shardingsphere.sql.parser.binder.metadata.table.TableMetaData;
import org.apache.shardingsphere.infra.config.properties.ConfigurationProperties;
import org.apache.shardingsphere.infra.metadata.ShardingSphereMetaData;
import org.apache.shardingsphere.infra.metadata.datasource.DataSourceMetaDatas;
import org.apache.shardingsphere.infra.metadata.schema.RuleSchemaMetaData;
import org.apache.shardingsphere.infra.rule.ShardingSphereRule;
import org.apache.shardingsphere.infra.rule.ShardingSphereRulesBuilder;
import org.apache.shardingsphere.infra.yaml.config.YamlRootRuleConfigurations;
import org.apache.shardingsphere.infra.yaml.engine.YamlEngine;
import org.apache.shardingsphere.infra.yaml.swapper.YamlRuleConfigurationSwapperEngine;
import org.apache.shardingsphere.infra.rewrite.SQLRewriteEntry;
import org.apache.shardingsphere.infra.rewrite.engine.result.GenericSQLRewriteResult;
import org.apache.shardingsphere.infra.rewrite.engine.result.RouteSQLRewriteResult;
import org.apache.shardingsphere.infra.rewrite.engine.result.SQLRewriteResult;
import org.apache.shardingsphere.infra.rewrite.engine.result.SQLRewriteUnit;
import org.apache.shardingsphere.infra.rewrite.parameterized.engine.AbstractSQLRewriterParameterizedTest;
import org.apache.shardingsphere.infra.rewrite.parameterized.engine.parameter.SQLRewriteEngineTestParameters;
import org.apache.shardingsphere.infra.rewrite.parameterized.engine.parameter.SQLRewriteEngineTestParametersBuilder;
import org.apache.shardingsphere.infra.route.DataNodeRouter;
import org.apache.shardingsphere.infra.route.context.RouteContext;
import org.junit.runners.Parameterized.Parameters;

import java.io.File;
import java.io.IOException;
import java.net.URL;
import java.sql.Types;
import java.util.Arrays;
import java.util.Collection;
import java.util.Collections;
import java.util.HashMap;
import java.util.LinkedHashMap;
import java.util.Map;

import static org.mockito.Mockito.mock;
import static org.mockito.Mockito.when;

public final class ShardingSQLRewriterParameterizedTest extends AbstractSQLRewriterParameterizedTest {
    
    private static final String PATH = "sharding";
    
    public ShardingSQLRewriterParameterizedTest(final String type, final String name, final String fileName, final SQLRewriteEngineTestParameters testParameters) {
        super(testParameters);
    }
    
    @Parameters(name = "{0}: {1} -> {2}")
    public static Collection<Object[]> loadTestParameters() {
        return SQLRewriteEngineTestParametersBuilder.loadTestParameters(PATH.toUpperCase(), PATH, ShardingSQLRewriterParameterizedTest.class);
    }
    
    @Override
    protected Collection<SQLRewriteUnit> createSQLRewriteUnits() throws IOException {
        YamlRootRuleConfigurations yamlRootRuleConfigs = createYamlRootRuleConfigurations();
        Collection<ShardingSphereRule> rules = ShardingSphereRulesBuilder.build(
                new YamlRuleConfigurationSwapperEngine().swapToRuleConfigurations(yamlRootRuleConfigs.getRules()), yamlRootRuleConfigs.getDataSources().keySet());
        StandardSQLParserEngine standardSqlParserEngine = SQLParserEngineFactory.getSQLParserEngine(null == getTestParameters().getDatabaseType() ? "SQL92" : getTestParameters().getDatabaseType());
        ShardingSphereMetaData metaData = createShardingSphereMetaData();
        ConfigurationProperties props = new ConfigurationProperties(yamlRootRuleConfigs.getProps());
        RouteContext routeContext = new DataNodeRouter(metaData, props, rules).route(
                standardSqlParserEngine.parse(getTestParameters().getInputSQL(), false), getTestParameters().getInputSQL(), getTestParameters().getInputParameters());
        SQLRewriteResult sqlRewriteResult = new SQLRewriteEntry(metaData.getRuleSchemaMetaData().getConfiguredSchemaMetaData(),
                props, rules).rewrite(getTestParameters().getInputSQL(), getTestParameters().getInputParameters(), routeContext);
        return sqlRewriteResult instanceof GenericSQLRewriteResult
                ? Collections.singletonList(((GenericSQLRewriteResult) sqlRewriteResult).getSqlRewriteUnit()) : (((RouteSQLRewriteResult) sqlRewriteResult).getSqlRewriteUnits()).values();
    }
    
    private YamlRootRuleConfigurations createYamlRootRuleConfigurations() throws IOException {
        URL url = ShardingSQLRewriterParameterizedTest.class.getClassLoader().getResource(getTestParameters().getRuleFile());
        Preconditions.checkNotNull(url, "Cannot found rewrite rule yaml configuration.");
        return YamlEngine.unmarshal(new File(url.getFile()), YamlRootRuleConfigurations.class);
    }
    
    private ShardingSphereMetaData createShardingSphereMetaData() {
        SchemaMetaData schemaMetaData = mock(SchemaMetaData.class);
        when(schemaMetaData.getAllTableNames()).thenReturn(Arrays.asList("t_account", "t_account_detail"));
        TableMetaData accountTableMetaData = mock(TableMetaData.class);
        when(accountTableMetaData.getColumns()).thenReturn(createColumnMetaDataMap());
        Map<String, IndexMetaData> indexMetaDataMap = new HashMap<>(1, 1);
        indexMetaDataMap.put("index_name", new IndexMetaData("index_name"));
        when(accountTableMetaData.getIndexes()).thenReturn(indexMetaDataMap);
        when(schemaMetaData.containsTable("t_account")).thenReturn(true);
        when(schemaMetaData.get("t_account")).thenReturn(accountTableMetaData);
        when(schemaMetaData.get("t_account_detail")).thenReturn(mock(TableMetaData.class));
        when(schemaMetaData.getAllColumnNames("t_account")).thenReturn(Arrays.asList("account_id", "amount", "status"));
        RuleSchemaMetaData ruleSchemaMetaData = mock(RuleSchemaMetaData.class);
        when(ruleSchemaMetaData.getConfiguredSchemaMetaData()).thenReturn(schemaMetaData);
        when(ruleSchemaMetaData.getSchemaMetaData()).thenReturn(schemaMetaData);
<<<<<<< HEAD
        return new ShardingSphereMetaData(mock(DataSourceMetas.class), ruleSchemaMetaData, "sharding_db");
=======
        return new ShardingSphereMetaData(mock(DataSourceMetaDatas.class), ruleSchemaMetaData);
>>>>>>> aeb9a965
    }
    
    private Map<String, ColumnMetaData> createColumnMetaDataMap() {
        Map<String, ColumnMetaData> result = new LinkedHashMap<>(3, 1);
        result.put("account_id", new ColumnMetaData("account_id", Types.INTEGER, "INT", true, true, false));
        result.put("amount", mock(ColumnMetaData.class));
        result.put("status", mock(ColumnMetaData.class));
        return result;
    }
}<|MERGE_RESOLUTION|>--- conflicted
+++ resolved
@@ -109,11 +109,7 @@
         RuleSchemaMetaData ruleSchemaMetaData = mock(RuleSchemaMetaData.class);
         when(ruleSchemaMetaData.getConfiguredSchemaMetaData()).thenReturn(schemaMetaData);
         when(ruleSchemaMetaData.getSchemaMetaData()).thenReturn(schemaMetaData);
-<<<<<<< HEAD
-        return new ShardingSphereMetaData(mock(DataSourceMetas.class), ruleSchemaMetaData, "sharding_db");
-=======
-        return new ShardingSphereMetaData(mock(DataSourceMetaDatas.class), ruleSchemaMetaData);
->>>>>>> aeb9a965
+        return new ShardingSphereMetaData(mock(DataSourceMetaDatas.class), ruleSchemaMetaData, "sharding_db");
     }
     
     private Map<String, ColumnMetaData> createColumnMetaDataMap() {
