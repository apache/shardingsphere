--- conflicted
+++ resolved
@@ -82,7 +82,7 @@
         ConfigurationProperties props = new ConfigurationProperties(ruleConfigurations.getProps());
         RouteContext routeContext = new DataNodeRouter(metaData, props, rules).route(
                 standardSqlParserEngine.parse(getTestParameters().getInputSQL(), false), getTestParameters().getInputSQL(), getTestParameters().getInputParameters());
-        SQLRewriteResult sqlRewriteResult = new SQLRewriteEntry(metaData.getRuleSchemaMetaData().getConfiguredSchemaMetaData(), 
+        SQLRewriteResult sqlRewriteResult = new SQLRewriteEntry(metaData.getRuleSchemaMetaData().getConfiguredSchemaMetaData(),
                 props, rules).rewrite(getTestParameters().getInputSQL(), getTestParameters().getInputParameters(), routeContext);
         return sqlRewriteResult instanceof GenericSQLRewriteResult
                 ? Collections.singletonList(((GenericSQLRewriteResult) sqlRewriteResult).getSqlRewriteUnit()) : (((RouteSQLRewriteResult) sqlRewriteResult).getSqlRewriteUnits()).values();
@@ -114,11 +114,7 @@
         RuleSchemaMetaData ruleSchemaMetaData = mock(RuleSchemaMetaData.class);
         when(ruleSchemaMetaData.getConfiguredSchemaMetaData()).thenReturn(schemaMetaData);
         when(ruleSchemaMetaData.getSchemaMetaData()).thenReturn(schemaMetaData);
-<<<<<<< HEAD
-        return new ShardingSphereMetaData(mock(DataSourceMetas.class), ruleSchemaMetaData, "sharding_db");
-=======
-        return new ShardingSphereMetaData(mock(DataSourceMetaDatas.class), ruleSchemaMetaData);
->>>>>>> aeb9a965
+        return new ShardingSphereMetaData(mock(DataSourceMetaDatas.class), ruleSchemaMetaData, "sharding_db");
     }
     
     private Map<String, ColumnMetaData> createColumnMetaDataMap() {
