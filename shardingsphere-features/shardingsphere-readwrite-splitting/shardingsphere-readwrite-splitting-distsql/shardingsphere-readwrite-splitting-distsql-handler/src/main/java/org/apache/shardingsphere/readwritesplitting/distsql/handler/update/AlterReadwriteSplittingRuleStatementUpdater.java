--- conflicted
+++ resolved
@@ -107,13 +107,8 @@
     @SuppressWarnings("unchecked")
     private Collection<String> getLogicResources(final ShardingSphereDatabase database) {
         Collection<String> result = new LinkedHashSet<>();
-<<<<<<< HEAD
-        Optional<ExportableRule> exportableRule = databaseMetaData.getRuleMetaData().findRules(ExportableRule.class).stream()
+        Optional<ExportableRule> exportableRule = database.getRuleMetaData().findRules(ExportableRule.class).stream()
                 .filter(each -> each.containExportableKey(Collections.singletonList(ExportableConstants.EXPORT_DB_DISCOVERY_PRIMARY_DATA_SOURCES))).findAny();
-=======
-        Optional<ExportableRule> exportableRule = database.getRuleMetaData().findRules(ExportableRule.class).stream()
-                .filter(each -> each.containExportableKey(Collections.singletonList(ExportableConstants.EXPORTABLE_KEY_PRIMARY_DATA_SOURCE))).findAny();
->>>>>>> d30f64bc
         exportableRule.ifPresent(optional -> {
             Map<String, Object> exportData = optional.export(Collections.singletonList(ExportableConstants.EXPORT_DB_DISCOVERY_PRIMARY_DATA_SOURCES));
             Set<String> logicResources = ((Map<String, String>) exportData.getOrDefault(ExportableConstants.EXPORT_DB_DISCOVERY_PRIMARY_DATA_SOURCES, Collections.emptyMap())).keySet();
