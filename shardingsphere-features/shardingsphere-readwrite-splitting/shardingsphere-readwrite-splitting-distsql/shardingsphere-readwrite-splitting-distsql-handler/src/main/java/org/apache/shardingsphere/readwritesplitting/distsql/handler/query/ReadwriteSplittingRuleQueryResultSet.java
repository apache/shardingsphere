--- conflicted
+++ resolved
@@ -49,17 +49,6 @@
     public void init(final ShardingSphereMetaData metaData, final SQLStatement sqlStatement) {
         Optional<ReadwriteSplittingRuleConfiguration> ruleConfig = metaData.getRuleMetaData().getConfigurations()
                 .stream().filter(each -> each instanceof ReadwriteSplittingRuleConfiguration).map(each -> (ReadwriteSplittingRuleConfiguration) each).findAny();
-<<<<<<< HEAD
-        data = ruleConfig.map(optional -> optional.getDataSources().iterator()).orElse(Collections.emptyIterator());
-        loadBalancers = ruleConfig.map(ReadwriteSplittingRuleConfiguration::getLoadBalancers).orElse(Collections.emptyMap());
-        Optional<ExportableRule> exportableRule = metaData.getRuleMetaData().getRules().stream()
-                .filter(each -> each instanceof ExportableRule).map(each -> (ExportableRule) each)
-                .filter(each -> each.containExportableKey(Arrays.asList(ExportableConstants.EXPORTABLE_KEY_AUTO_AWARE_DATA_SOURCE_KEY, ExportableConstants.EXPORTABLE_KEY_DATA_SOURCE_KEY))).findAny();
-        exportableRule.ifPresent(op -> {
-            Map<String, Object> exportedReadwriteRules = op.export(Arrays.asList(ExportableConstants.EXPORTABLE_KEY_AUTO_AWARE_DATA_SOURCE_KEY, ExportableConstants.EXPORTABLE_KEY_DATA_SOURCE_KEY));
-            autoAwareDataSourceMap = (Map<String, Map<String, String>>) exportedReadwriteRules.getOrDefault(ExportableConstants.EXPORTABLE_KEY_AUTO_AWARE_DATA_SOURCE_KEY, Collections.emptyMap());
-            dataSourceMap = (Map<String, Map<String, String>>) exportedReadwriteRules.getOrDefault(ExportableConstants.EXPORTABLE_KEY_DATA_SOURCE_KEY, Collections.emptyMap());
-=======
         ruleConfig.map(optional -> optional.getDataSources().iterator()).orElse(Collections.emptyIterator());
         Map<String, ShardingSphereAlgorithmConfiguration> loadBalancers = ruleConfig.map(ReadwriteSplittingRuleConfiguration::getLoadBalancers).orElse(Collections.emptyMap());
         Optional<ExportableRule> exportableRule = getExportableRule(metaData);
@@ -68,9 +57,9 @@
             Map<String, Map<String, String>> autoAwareDataSourceMap = Collections.emptyMap();
             Map<String, Map<String, String>> dataSourceMap = Collections.emptyMap();
             if (exportableRule.isPresent()) {
-                Map<String, Object> exportable = exportableRule.get().export();
-                autoAwareDataSourceMap = (Map<String, Map<String, String>>) exportable.getOrDefault(ExportableConstants.AUTO_AWARE_DATA_SOURCE_KEY, Collections.emptyMap());
-                dataSourceMap = (Map<String, Map<String, String>>) exportable.getOrDefault(ExportableConstants.DATA_SOURCE_KEY, Collections.emptyMap());
+                Map<String, Object> exportable = exportableRule.get().export(Arrays.asList());
+                autoAwareDataSourceMap = (Map<String, Map<String, String>>) exportable.getOrDefault(ExportableConstants.EXPORTABLE_KEY_AUTO_AWARE_DATA_SOURCE_KEY, Collections.emptyMap());
+                dataSourceMap = (Map<String, Map<String, String>>) exportable.getOrDefault(ExportableConstants.EXPORTABLE_KEY_DATA_SOURCE_KEY, Collections.emptyMap());
             }
             for (ReadwriteSplittingDataSourceRuleConfiguration each : op.getDataSources()) {
                 Properties props = each.getProps();
@@ -89,7 +78,6 @@
                         loadBalancer.map(TypedSPIConfiguration::getProps).map(PropertiesConverter::convert).orElse("")));
             }
             data = rows.iterator();
->>>>>>> 6a62a200
         });
     }
     
@@ -116,6 +104,6 @@
     private Optional<ExportableRule> getExportableRule(final ShardingSphereMetaData metaData) {
         return metaData.getRuleMetaData().getRules().stream()
                 .filter(each -> each instanceof ExportableRule).map(each -> (ExportableRule) each)
-                .filter(each -> each.export().containsKey(ExportableConstants.AUTO_AWARE_DATA_SOURCE_KEY)).findAny();
+                .filter(each -> each.export().containsKey(ExportableConstants.EXPORTABLE_KEY_AUTO_AWARE_DATA_SOURCE_KEY)).findAny();
     }
 }