/*
 * Licensed to the Apache Software Foundation (ASF) under one or more
 * contributor license agreements.  See the NOTICE file distributed with
 * this work for additional information regarding copyright ownership.
 * The ASF licenses this file to You under the Apache License, Version 2.0
 * (the "License"); you may not use this file except in compliance with
 * the License.  You may obtain a copy of the License at
 *
 *     http://www.apache.org/licenses/LICENSE-2.0
 *
 * Unless required by applicable law or agreed to in writing, software
 * distributed under the License is distributed on an "AS IS" BASIS,
 * WITHOUT WARRANTIES OR CONDITIONS OF ANY KIND, either express or implied.
 * See the License for the specific language governing permissions and
 * limitations under the License.
 */

package org.apache.shardingsphere.readwritesplitting.distsql.handler.update;

import org.apache.shardingsphere.infra.config.algorithm.ShardingSphereAlgorithmConfiguration;
import org.apache.shardingsphere.infra.config.function.ResourceRequiredRuleConfiguration;
import org.apache.shardingsphere.infra.distsql.exception.rule.RequiredRuleMissedException;
import org.apache.shardingsphere.infra.distsql.exception.rule.RuleDefinitionViolationException;
import org.apache.shardingsphere.infra.distsql.exception.rule.RuleInUsedException;
import org.apache.shardingsphere.infra.metadata.ShardingSphereMetaData;
import org.apache.shardingsphere.readwritesplitting.api.ReadwriteSplittingRuleConfiguration;
import org.apache.shardingsphere.readwritesplitting.api.rule.ReadwriteSplittingDataSourceRuleConfiguration;
import org.apache.shardingsphere.readwritesplitting.distsql.parser.statement.DropReadwriteSplittingRuleStatement;
import org.junit.Test;
import org.junit.runner.RunWith;
import org.mockito.Answers;
import org.mockito.Mock;
import org.mockito.junit.MockitoJUnitRunner;

import java.util.Arrays;
import java.util.Collections;
import java.util.LinkedList;
import java.util.Map;
import java.util.Properties;

import static org.hamcrest.CoreMatchers.is;
import static org.junit.Assert.assertFalse;
import static org.junit.Assert.assertThat;
import static org.junit.Assert.assertTrue;
import static org.mockito.ArgumentMatchers.any;
import static org.mockito.Mockito.when;

@RunWith(MockitoJUnitRunner.class)
public final class DropReadwriteSplittingRuleStatementUpdaterTest {
    
    private final DropReadwriteSplittingRuleStatementUpdater updater = new DropReadwriteSplittingRuleStatementUpdater();
    
    @Mock(answer = Answers.RETURNS_DEEP_STUBS)
    private ShardingSphereMetaData shardingSphereMetaData;
    
    @Test(expected = RequiredRuleMissedException.class)
    public void assertCheckSQLStatementWithoutCurrentRule() throws RuleDefinitionViolationException {
        updater.checkSQLStatement(shardingSphereMetaData, createSQLStatement(), null);
    }
    
    @Test(expected = RequiredRuleMissedException.class)
    public void assertCheckSQLStatementWithoutToBeDroppedRule() throws RuleDefinitionViolationException {
        updater.checkSQLStatement(shardingSphereMetaData, createSQLStatement(), new ReadwriteSplittingRuleConfiguration(Collections.emptyList(), Collections.emptyMap()));
    }
    
    @Test
    public void assertCheckSQLStatementWithIfExists() throws RuleDefinitionViolationException {
        when(shardingSphereMetaData.getRuleMetaData().findRuleConfiguration(ResourceRequiredRuleConfiguration.class)).thenReturn(Collections.emptyList());
        updater.checkSQLStatement(shardingSphereMetaData, new DropReadwriteSplittingRuleStatement(true, Collections.singleton("readwrite_ds")),
                new ReadwriteSplittingRuleConfiguration(Collections.emptyList(), Collections.emptyMap()));
        updater.checkSQLStatement(shardingSphereMetaData, new DropReadwriteSplittingRuleStatement(true, Collections.singleton("readwrite_ds")), null);
    }
    
    @Test(expected = RuleInUsedException.class)
    public void assertCheckSQLStatementWithInUsed() throws RuleDefinitionViolationException {
        when(shardingSphereMetaData.getRuleMetaData().findRuleConfiguration(any()))
                .thenReturn(Collections.singletonList((ResourceRequiredRuleConfiguration) () -> Collections.singleton("readwrite_ds")));
        updater.checkSQLStatement(shardingSphereMetaData, createSQLStatement(), createCurrentRuleConfiguration());
    }
    
    @Test
    public void assertUpdateCurrentRuleConfiguration() {
        ReadwriteSplittingRuleConfiguration ruleConfig = createCurrentRuleConfiguration();
        assertTrue(updater.updateCurrentRuleConfiguration(createSQLStatement(), ruleConfig));
        assertThat(ruleConfig.getLoadBalancers().size(), is(1));
    }
    
    @Test
    public void assertUpdateCurrentRuleConfigurationWithInUsedLoadBalancer() {
        ReadwriteSplittingRuleConfiguration ruleConfig = createMultipleCurrentRuleConfigurations();
        assertFalse(updater.updateCurrentRuleConfiguration(createSQLStatement(), ruleConfig));
        assertThat(ruleConfig.getLoadBalancers().size(), is(1));
    }
    
    private DropReadwriteSplittingRuleStatement createSQLStatement() {
        return new DropReadwriteSplittingRuleStatement(Collections.singleton("readwrite_ds"));
    }
    
    private ReadwriteSplittingRuleConfiguration createCurrentRuleConfiguration() {
<<<<<<< HEAD
        Map<String, ShardingSphereAlgorithmConfiguration> loadBalancers = new HashMap<>(1, 1);
        loadBalancers.put("readwrite_ds", new ShardingSphereAlgorithmConfiguration("TEST", new Properties()));
        ReadwriteSplittingDataSourceRuleConfiguration dataSourceRuleConfig = new ReadwriteSplittingDataSourceRuleConfiguration("readwrite_ds",
                "Static", new Properties(), "TEST", 0);
=======
        ReadwriteSplittingDataSourceRuleConfiguration dataSourceRuleConfig = new ReadwriteSplittingDataSourceRuleConfiguration("readwrite_ds", "Static", new Properties(), "TEST");
        Map<String, ShardingSphereAlgorithmConfiguration> loadBalancers = Collections.singletonMap("readwrite_ds", new ShardingSphereAlgorithmConfiguration("TEST", new Properties()));
>>>>>>> 3b0c9a08
        return new ReadwriteSplittingRuleConfiguration(new LinkedList<>(Collections.singleton(dataSourceRuleConfig)), loadBalancers);
    }
    
    private ReadwriteSplittingRuleConfiguration createMultipleCurrentRuleConfigurations() {
<<<<<<< HEAD
        Map<String, ShardingSphereAlgorithmConfiguration> loadBalancers = new HashMap<>(1, 1);
        loadBalancers.put("readwrite_ds", new ShardingSphereAlgorithmConfiguration("TEST", new Properties()));
        ReadwriteSplittingDataSourceRuleConfiguration dataSourceRuleConfig = new ReadwriteSplittingDataSourceRuleConfiguration("readwrite_ds", "Static", new Properties(), "TEST", 0);
        return new ReadwriteSplittingRuleConfiguration(new LinkedList<>(Arrays.asList(dataSourceRuleConfig,
                new ReadwriteSplittingDataSourceRuleConfiguration("readwrite_ds_another", "Static", new Properties(), "TEST", 0))), loadBalancers);
=======
        ReadwriteSplittingDataSourceRuleConfiguration fooDataSourceRuleConfig = new ReadwriteSplittingDataSourceRuleConfiguration("foo_ds", "Static", new Properties(), "TEST");
        ReadwriteSplittingDataSourceRuleConfiguration barDataSourceRuleConfig = new ReadwriteSplittingDataSourceRuleConfiguration("bar_ds", "Static", new Properties(), "TEST");
        Map<String, ShardingSphereAlgorithmConfiguration> loadBalancers = Collections.singletonMap("foo_ds", new ShardingSphereAlgorithmConfiguration("TEST", new Properties()));
        return new ReadwriteSplittingRuleConfiguration(new LinkedList<>(Arrays.asList(fooDataSourceRuleConfig, barDataSourceRuleConfig)), loadBalancers);
>>>>>>> 3b0c9a08
    }
}<|MERGE_RESOLUTION|>--- conflicted
+++ resolved
@@ -97,30 +97,15 @@
     }
     
     private ReadwriteSplittingRuleConfiguration createCurrentRuleConfiguration() {
-<<<<<<< HEAD
-        Map<String, ShardingSphereAlgorithmConfiguration> loadBalancers = new HashMap<>(1, 1);
-        loadBalancers.put("readwrite_ds", new ShardingSphereAlgorithmConfiguration("TEST", new Properties()));
-        ReadwriteSplittingDataSourceRuleConfiguration dataSourceRuleConfig = new ReadwriteSplittingDataSourceRuleConfiguration("readwrite_ds",
-                "Static", new Properties(), "TEST", 0);
-=======
-        ReadwriteSplittingDataSourceRuleConfiguration dataSourceRuleConfig = new ReadwriteSplittingDataSourceRuleConfiguration("readwrite_ds", "Static", new Properties(), "TEST");
+        ReadwriteSplittingDataSourceRuleConfiguration dataSourceRuleConfig = new ReadwriteSplittingDataSourceRuleConfiguration("readwrite_ds", "Static", new Properties(), "TEST", 0);
         Map<String, ShardingSphereAlgorithmConfiguration> loadBalancers = Collections.singletonMap("readwrite_ds", new ShardingSphereAlgorithmConfiguration("TEST", new Properties()));
->>>>>>> 3b0c9a08
         return new ReadwriteSplittingRuleConfiguration(new LinkedList<>(Collections.singleton(dataSourceRuleConfig)), loadBalancers);
     }
     
     private ReadwriteSplittingRuleConfiguration createMultipleCurrentRuleConfigurations() {
-<<<<<<< HEAD
-        Map<String, ShardingSphereAlgorithmConfiguration> loadBalancers = new HashMap<>(1, 1);
-        loadBalancers.put("readwrite_ds", new ShardingSphereAlgorithmConfiguration("TEST", new Properties()));
-        ReadwriteSplittingDataSourceRuleConfiguration dataSourceRuleConfig = new ReadwriteSplittingDataSourceRuleConfiguration("readwrite_ds", "Static", new Properties(), "TEST", 0);
-        return new ReadwriteSplittingRuleConfiguration(new LinkedList<>(Arrays.asList(dataSourceRuleConfig,
-                new ReadwriteSplittingDataSourceRuleConfiguration("readwrite_ds_another", "Static", new Properties(), "TEST", 0))), loadBalancers);
-=======
-        ReadwriteSplittingDataSourceRuleConfiguration fooDataSourceRuleConfig = new ReadwriteSplittingDataSourceRuleConfiguration("foo_ds", "Static", new Properties(), "TEST");
-        ReadwriteSplittingDataSourceRuleConfiguration barDataSourceRuleConfig = new ReadwriteSplittingDataSourceRuleConfiguration("bar_ds", "Static", new Properties(), "TEST");
+        ReadwriteSplittingDataSourceRuleConfiguration fooDataSourceRuleConfig = new ReadwriteSplittingDataSourceRuleConfiguration("foo_ds", "Static", new Properties(), "TEST", 0);
+        ReadwriteSplittingDataSourceRuleConfiguration barDataSourceRuleConfig = new ReadwriteSplittingDataSourceRuleConfiguration("bar_ds", "Static", new Properties(), "TEST", 0);
         Map<String, ShardingSphereAlgorithmConfiguration> loadBalancers = Collections.singletonMap("foo_ds", new ShardingSphereAlgorithmConfiguration("TEST", new Properties()));
         return new ReadwriteSplittingRuleConfiguration(new LinkedList<>(Arrays.asList(fooDataSourceRuleConfig, barDataSourceRuleConfig)), loadBalancers);
->>>>>>> 3b0c9a08
     }
 }