--- conflicted
+++ resolved
@@ -121,12 +121,7 @@
     private RuleConfiguration createRuleConfigurationWithAutoAwareDataSource() {
         Properties props = new Properties();
         props.setProperty("auto-aware-data-source-name", "rd_rs");
-<<<<<<< HEAD
-        ReadwriteSplittingDataSourceRuleConfiguration dataSourceRuleConfig =
-                new ReadwriteSplittingDataSourceRuleConfiguration("readwrite_ds", "Dynamic", props, "", 0);
-=======
-        ReadwriteSplittingDataSourceRuleConfiguration dataSourceRuleConfig = new ReadwriteSplittingDataSourceRuleConfiguration("readwrite_ds", "Dynamic", props, "");
->>>>>>> 3b0c9a08
+        ReadwriteSplittingDataSourceRuleConfiguration dataSourceRuleConfig = new ReadwriteSplittingDataSourceRuleConfiguration("readwrite_ds", "Dynamic", props, "", 0);
         return new ReadwriteSplittingRuleConfiguration(Collections.singleton(dataSourceRuleConfig), null);
     }
     
