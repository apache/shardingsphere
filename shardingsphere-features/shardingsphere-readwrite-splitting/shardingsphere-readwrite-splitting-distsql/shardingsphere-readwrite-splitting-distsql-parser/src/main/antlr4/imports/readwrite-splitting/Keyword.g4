/*
 * Licensed to the Apache Software Foundation (ASF) under one or more
 * contributor license agreements.  See the NOTICE file distributed with
 * this work for additional information regarding copyright ownership.
 * The ASF licenses this file to You under the Apache License, Version 2.0
 * (the "License"); you may not use this file except in compliance with
 * the License.  You may obtain a copy of the License at
 *
 *     http://www.apache.org/licenses/LICENSE-2.0
 *
 * Unless required by applicable law or agreed to in writing, software
 * distributed under the License is distributed on an "AS IS" BASIS,
 * WITHOUT WARRANTIES OR CONDITIONS OF ANY KIND, either express or implied.
 * See the License for the specific language governing permissions and
 * limitations under the License.
 */

lexer grammar Keyword;

import Alphabet;

WS
    : [ \t\r\n] + ->skip
    ;

CREATE
    : C R E A T E
    ;

ALTER
    : A L T E R
    ;

DROP
    : D R O P
    ;

SET
    : S E T
    ;

SHOW
    : S H O W
    ;

RULE
    :  R U L E
    ;

FROM
    : F R O M
    ;

READWRITE_SPLITTING
    : R E A D W R I T E UL_ S P L I T T I N G
    ;

WRITE_RESOURCE
    : W R I T E UL_ R E S O U R C E
    ;

READ_RESOURCES
    : R E A D UL_ R E S O U R C E S
    ;

AUTO_AWARE_RESOURCE
    : A U T O UL_ A W A R E UL_ R E S O U R C E
    ;

TYPE
    : T Y P E
    ;

NAME
    : N A M E
    ;

PROPERTIES
    : P R O P E R T I E S
    ;

RULES
    : R U L E S
    ;

SOURCE
    : S O U R C E
    ;

RESOURCES
    : R E S O U R C E S
    ;

STATUS
    : S T A T U S
    ;

HINT
    : H I N T
    ;

CLEAR
    : C L E A R
    ;

ENABLE
    : E N A B L E
    ;

DISABLE
   : D I S A B L E
   ;

READ
   : R E A D
   ;

IF
    : I F
    ;
    
EXISTS
    : E X I S T S
    ;  

<<<<<<< HEAD
COUNT
    : C O U N T
=======
WRITE_DATA_SOURCE_QUERY_ENABLED
    : W R I T E UL_ D A T A UL_ S O U R C E UL_ Q U E R Y UL_ E N A B L E D
    ;

TRUE
    : T R U E
    ;

FALSE
    : F A L S E
>>>>>>> 590b043c
    ;<|MERGE_RESOLUTION|>--- conflicted
+++ resolved
@@ -123,10 +123,10 @@
     : E X I S T S
     ;  
 
-<<<<<<< HEAD
+
 COUNT
     : C O U N T
-=======
+
 WRITE_DATA_SOURCE_QUERY_ENABLED
     : W R I T E UL_ D A T A UL_ S O U R C E UL_ Q U E R Y UL_ E N A B L E D
     ;
@@ -137,5 +137,4 @@
 
 FALSE
     : F A L S E
->>>>>>> 590b043c
     ;