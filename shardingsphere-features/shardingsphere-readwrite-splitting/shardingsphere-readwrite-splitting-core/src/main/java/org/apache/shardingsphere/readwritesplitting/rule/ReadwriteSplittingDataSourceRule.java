/*
 * Licensed to the Apache Software Foundation (ASF) under one or more
 * contributor license agreements.  See the NOTICE file distributed with
 * this work for additional information regarding copyright ownership.
 * The ASF licenses this file to You under the Apache License, Version 2.0
 * (the "License"); you may not use this file except in compliance with
 * the License.  You may obtain a copy of the License at
 *
 *     http://www.apache.org/licenses/LICENSE-2.0
 *
 * Unless required by applicable law or agreed to in writing, software
 * distributed under the License is distributed on an "AS IS" BASIS,
 * WITHOUT WARRANTIES OR CONDITIONS OF ANY KIND, either express or implied.
 * See the License for the specific language governing permissions and
 * limitations under the License.
 */

package org.apache.shardingsphere.readwritesplitting.rule;

import com.google.common.base.Preconditions;
import com.google.common.base.Strings;
import lombok.AccessLevel;
import lombok.Getter;
import org.apache.shardingsphere.infra.config.algorithm.ShardingSphereAlgorithmConfiguration;
import org.apache.shardingsphere.infra.config.algorithm.ShardingSphereAlgorithmFactory;
import org.apache.shardingsphere.readwritesplitting.api.rule.ReadwriteSplittingDataSourceRuleConfiguration;
import org.apache.shardingsphere.readwritesplitting.spi.ReadwriteSplittingType;
import org.apache.shardingsphere.readwritesplitting.spi.ReplicaLoadBalanceAlgorithm;

import java.util.Collection;
import java.util.HashSet;
import java.util.List;
import java.util.Map;
import java.util.stream.Collectors;

/**
 * Readwrite-splitting data source rule.
 */
@Getter
public final class ReadwriteSplittingDataSourceRule {
    
    private final String name;
    
    private final ReadwriteSplittingType readwriteSplittingType;
    
    private final ReplicaLoadBalanceAlgorithm loadBalancer;
    
    @Getter(AccessLevel.NONE)
    private final Collection<String> disabledDataSourceNames = new HashSet<>();
    
    public ReadwriteSplittingDataSourceRule(final ReadwriteSplittingDataSourceRuleConfiguration config, final ReplicaLoadBalanceAlgorithm loadBalancer) {
        Preconditions.checkArgument(!Strings.isNullOrEmpty(config.getName()), "Name is required.");
        name = config.getName();
        readwriteSplittingType = ShardingSphereAlgorithmFactory.createAlgorithm(new ShardingSphereAlgorithmConfiguration(config.getType(), config.getProps()), ReadwriteSplittingType.class);
        this.loadBalancer = loadBalancer;
    }
    
    /**
     * Get read data source names.
     *
     * @return available read data source names
     */
    public List<String> getReadDataSourceNames() {
        return readwriteSplittingType.getReadDataSources().stream().filter(each -> !disabledDataSourceNames.contains(each)).collect(Collectors.toList());
    }
    
    /**
     * Update disabled data source names.
     *
     * @param dataSourceName data source name
     * @param isDisabled is disabled
     */
    public void updateDisabledDataSourceNames(final String dataSourceName, final boolean isDisabled) {
        if (isDisabled) {
            disabledDataSourceNames.add(dataSourceName);
        } else {
            disabledDataSourceNames.remove(dataSourceName);
        }
    }
    
    /**
     * Get data source mapper.
     *
     * @return data source mapper
     */
    public Map<String, Collection<String>> getDataSourceMapper() {
<<<<<<< HEAD
        Map<String, Collection<String>> result = new HashMap<>(1, 1);
        Collection<String> actualDataSourceNames = new LinkedList<>();
        if (Strings.isNullOrEmpty(autoAwareDataSourceName)) {
            actualDataSourceNames.add(writeDataSourceName);
            actualDataSourceNames.addAll(readDataSourceNames);
        } else {
            Optional<DataSourceNameAware> dataSourceNameAware = DataSourceNameAwareFactory.getInstance().getDataSourceNameAware();
            if (dataSourceNameAware.isPresent()) {
                actualDataSourceNames.add(dataSourceNameAware.get().getPrimaryDataSourceName(autoAwareDataSourceName));
                actualDataSourceNames.addAll(dataSourceNameAware.get().getReplicaDataSourceNames(autoAwareDataSourceName));
            }
        }
        result.put(name, actualDataSourceNames);
        return result;
    }
    
    /**
     * Get auto aware data sources.
     *
     * @return auto aware data sources
     */
    public Map<String, String> getAutoAwareDataSources() {
        Optional<DataSourceNameAware> dataSourceNameAware = DataSourceNameAwareFactory.getInstance().getDataSourceNameAware();
        Map<String, String> result = new HashMap<>(2, 1);
        if (!Strings.isNullOrEmpty(autoAwareDataSourceName) && dataSourceNameAware.isPresent() && dataSourceNameAware.get().getRule().isPresent()) {
            result.put(ExportableConstants.CONTENT_KEY_PRIMARY_DATA_SOURCE_NAME, dataSourceNameAware.get().getPrimaryDataSourceName(autoAwareDataSourceName));
            result.put(ExportableConstants.CONTENT_KEY_REPLICA_DATA_SOURCE_NAMES, String.join(",", dataSourceNameAware.get().getReplicaDataSourceNames(autoAwareDataSourceName)));
            return result;
        }
        return result;
=======
        return readwriteSplittingType.getDataSourceMapper(name);
>>>>>>> a9f7b8b5
    }
    
    /**
     * Get data sources.
     *
     * @return data sources
     */
    public Map<String, String> getDataSources() {
<<<<<<< HEAD
        Map<String, String> result = new HashMap<>(2, 1);
        if (Strings.isNullOrEmpty(autoAwareDataSourceName)) {
            result.put(ExportableConstants.CONTENT_KEY_PRIMARY_DATA_SOURCE_NAME, writeDataSourceName);
            result.put(ExportableConstants.CONTENT_KEY_REPLICA_DATA_SOURCE_NAMES, String.join(",",
                    readDataSourceNames.stream().filter(each -> !disabledDataSourceNames.contains(each)).collect(Collectors.toCollection(LinkedHashSet::new))));
        }
        return result;
=======
        return readwriteSplittingType.getDataSources();
>>>>>>> a9f7b8b5
    }
}<|MERGE_RESOLUTION|>--- conflicted
+++ resolved
@@ -24,7 +24,6 @@
 import org.apache.shardingsphere.infra.config.algorithm.ShardingSphereAlgorithmConfiguration;
 import org.apache.shardingsphere.infra.config.algorithm.ShardingSphereAlgorithmFactory;
 import org.apache.shardingsphere.readwritesplitting.api.rule.ReadwriteSplittingDataSourceRuleConfiguration;
-import org.apache.shardingsphere.readwritesplitting.spi.ReadwriteSplittingType;
 import org.apache.shardingsphere.readwritesplitting.spi.ReplicaLoadBalanceAlgorithm;
 
 import java.util.Collection;
@@ -84,40 +83,7 @@
      * @return data source mapper
      */
     public Map<String, Collection<String>> getDataSourceMapper() {
-<<<<<<< HEAD
-        Map<String, Collection<String>> result = new HashMap<>(1, 1);
-        Collection<String> actualDataSourceNames = new LinkedList<>();
-        if (Strings.isNullOrEmpty(autoAwareDataSourceName)) {
-            actualDataSourceNames.add(writeDataSourceName);
-            actualDataSourceNames.addAll(readDataSourceNames);
-        } else {
-            Optional<DataSourceNameAware> dataSourceNameAware = DataSourceNameAwareFactory.getInstance().getDataSourceNameAware();
-            if (dataSourceNameAware.isPresent()) {
-                actualDataSourceNames.add(dataSourceNameAware.get().getPrimaryDataSourceName(autoAwareDataSourceName));
-                actualDataSourceNames.addAll(dataSourceNameAware.get().getReplicaDataSourceNames(autoAwareDataSourceName));
-            }
-        }
-        result.put(name, actualDataSourceNames);
-        return result;
-    }
-    
-    /**
-     * Get auto aware data sources.
-     *
-     * @return auto aware data sources
-     */
-    public Map<String, String> getAutoAwareDataSources() {
-        Optional<DataSourceNameAware> dataSourceNameAware = DataSourceNameAwareFactory.getInstance().getDataSourceNameAware();
-        Map<String, String> result = new HashMap<>(2, 1);
-        if (!Strings.isNullOrEmpty(autoAwareDataSourceName) && dataSourceNameAware.isPresent() && dataSourceNameAware.get().getRule().isPresent()) {
-            result.put(ExportableConstants.CONTENT_KEY_PRIMARY_DATA_SOURCE_NAME, dataSourceNameAware.get().getPrimaryDataSourceName(autoAwareDataSourceName));
-            result.put(ExportableConstants.CONTENT_KEY_REPLICA_DATA_SOURCE_NAMES, String.join(",", dataSourceNameAware.get().getReplicaDataSourceNames(autoAwareDataSourceName)));
-            return result;
-        }
-        return result;
-=======
         return readwriteSplittingType.getDataSourceMapper(name);
->>>>>>> a9f7b8b5
     }
     
     /**
@@ -126,16 +92,6 @@
      * @return data sources
      */
     public Map<String, String> getDataSources() {
-<<<<<<< HEAD
-        Map<String, String> result = new HashMap<>(2, 1);
-        if (Strings.isNullOrEmpty(autoAwareDataSourceName)) {
-            result.put(ExportableConstants.CONTENT_KEY_PRIMARY_DATA_SOURCE_NAME, writeDataSourceName);
-            result.put(ExportableConstants.CONTENT_KEY_REPLICA_DATA_SOURCE_NAMES, String.join(",",
-                    readDataSourceNames.stream().filter(each -> !disabledDataSourceNames.contains(each)).collect(Collectors.toCollection(LinkedHashSet::new))));
-        }
-        return result;
-=======
         return readwriteSplittingType.getDataSources();
->>>>>>> a9f7b8b5
     }
 }