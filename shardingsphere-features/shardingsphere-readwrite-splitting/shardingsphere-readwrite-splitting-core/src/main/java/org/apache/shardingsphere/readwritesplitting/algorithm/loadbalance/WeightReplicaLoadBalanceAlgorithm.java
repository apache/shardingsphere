--- conflicted
+++ resolved
@@ -46,16 +46,11 @@
     
     @Override
     public String getDataSource(final String name, final String writeDataSourceName, final List<String> readDataSourceNames) {
-<<<<<<< HEAD
-        double[] weight = weightMap.containsKey(name) ? weightMap.get(name) : initWeight(readDataSourceNames);
-        weightMap.putIfAbsent(name, weight);
-=======
         if (TransactionHolder.isTransaction()) {
             return writeDataSourceName;
         }
         double[] weight = WEIGHT_MAP.containsKey(name) ? WEIGHT_MAP.get(name) : initWeight(readDataSourceNames);
         WEIGHT_MAP.putIfAbsent(name, weight);
->>>>>>> 368efd64
         return getDataSourceName(readDataSourceNames, weight);
     }
     
