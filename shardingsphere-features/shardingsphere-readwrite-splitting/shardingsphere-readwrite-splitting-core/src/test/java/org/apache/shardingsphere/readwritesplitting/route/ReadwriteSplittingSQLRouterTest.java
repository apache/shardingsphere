/*
 * Licensed to the Apache Software Foundation (ASF) under one or more
 * contributor license agreements.  See the NOTICE file distributed with
 * this work for additional information regarding copyright ownership.
 * The ASF licenses this file to You under the Apache License, Version 2.0
 * (the "License"); you may not use this file except in compliance with
 * the License.  You may obtain a copy of the License at
 *
 *     http://www.apache.org/licenses/LICENSE-2.0
 *
 * Unless required by applicable law or agreed to in writing, software
 * distributed under the License is distributed on an "AS IS" BASIS,
 * WITHOUT WARRANTIES OR CONDITIONS OF ANY KIND, either express or implied.
 * See the License for the specific language governing permissions and
 * limitations under the License.
 */

package org.apache.shardingsphere.readwritesplitting.route;

import org.apache.shardingsphere.infra.binder.LogicSQL;
import org.apache.shardingsphere.infra.binder.statement.CommonSQLStatementContext;
import org.apache.shardingsphere.infra.binder.statement.SQLStatementContext;
import org.apache.shardingsphere.infra.binder.statement.dml.SelectStatementContext;
import org.apache.shardingsphere.infra.config.props.ConfigurationProperties;
import org.apache.shardingsphere.infra.database.DefaultDatabase;
import org.apache.shardingsphere.infra.database.type.DatabaseType;
import org.apache.shardingsphere.infra.metadata.ShardingSphereMetaData;
import org.apache.shardingsphere.infra.metadata.database.ShardingSphereDatabase;
import org.apache.shardingsphere.infra.metadata.resource.ShardingSphereResource;
import org.apache.shardingsphere.infra.metadata.rule.ShardingSphereRuleMetaData;
import org.apache.shardingsphere.infra.route.SQLRouterFactory;
import org.apache.shardingsphere.infra.route.context.RouteContext;
import org.apache.shardingsphere.infra.route.context.RouteMapper;
import org.apache.shardingsphere.infra.route.context.RouteUnit;
import org.apache.shardingsphere.readwritesplitting.api.ReadwriteSplittingRuleConfiguration;
import org.apache.shardingsphere.readwritesplitting.api.rule.ReadwriteSplittingDataSourceRuleConfiguration;
import org.apache.shardingsphere.readwritesplitting.rule.ReadwriteSplittingRule;
import org.apache.shardingsphere.sql.parser.sql.common.segment.dml.predicate.LockSegment;
import org.apache.shardingsphere.sql.parser.sql.common.statement.SQLStatement;
import org.apache.shardingsphere.sql.parser.sql.common.statement.dml.InsertStatement;
import org.apache.shardingsphere.sql.parser.sql.common.statement.dml.SelectStatement;
import org.apache.shardingsphere.sql.parser.sql.dialect.statement.mysql.dml.MySQLInsertStatement;
import org.apache.shardingsphere.sql.parser.sql.dialect.statement.mysql.dml.MySQLSelectStatement;
import org.junit.Before;
import org.junit.Test;
import org.junit.runner.RunWith;
import org.mockito.Mock;
import org.mockito.junit.MockitoJUnitRunner;

import java.util.Collections;
import java.util.Iterator;
import java.util.Optional;
import java.util.Properties;

import static org.hamcrest.CoreMatchers.is;
import static org.junit.Assert.assertThat;
import static org.mockito.Mockito.RETURNS_DEEP_STUBS;
import static org.mockito.Mockito.mock;
import static org.mockito.Mockito.when;

@RunWith(MockitoJUnitRunner.class)
public final class ReadwriteSplittingSQLRouterTest {
    
    private static final String DATASOURCE_NAME = "ds";
    
    private static final String NONE_READWRITE_SPLITTING_DATASOURCE_NAME = "noneReadwriteSplittingDatasource";
    
    private static final String WRITE_DATASOURCE = "write";
    
    private static final String READ_DATASOURCE = "read";
    
    private ReadwriteSplittingRule rule;
    
    @Mock
    private CommonSQLStatementContext<SQLStatement> sqlStatementContext;
    
    private ReadwriteSplittingSQLRouter sqlRouter;
    
    @Before
    public void setUp() {
        rule = new ReadwriteSplittingRule(new ReadwriteSplittingRuleConfiguration(Collections.singleton(
<<<<<<< HEAD
                new ReadwriteSplittingDataSourceRuleConfiguration(DATASOURCE_NAME, "Static", createProperties(), "", 0)), Collections.emptyMap()));
        sqlRouter = (ReadwriteSplittingSQLRouter) SQLRouterFactory.newInstance(Collections.singleton(rule)).get(rule);
=======
                new ReadwriteSplittingDataSourceRuleConfiguration(DATASOURCE_NAME, "Static", createProperties(), "")), Collections.emptyMap()));
        sqlRouter = (ReadwriteSplittingSQLRouter) SQLRouterFactory.getInstances(Collections.singleton(rule)).get(rule);
>>>>>>> 3b0c9a08
    }
    
    private Properties createProperties() {
        Properties result = new Properties();
        result.setProperty("write-data-source-name", WRITE_DATASOURCE);
        result.setProperty("read-data-source-names", READ_DATASOURCE);
        return result;
    }
    
    @Test
    public void assertCreateRouteContextToPrimaryWithoutRouteUnits() {
        LogicSQL logicSQL = new LogicSQL(mock(SQLStatementContext.class), "", Collections.emptyList());
        ShardingSphereRuleMetaData ruleMetaData = new ShardingSphereRuleMetaData(Collections.emptyList(), Collections.singleton(rule));
        ShardingSphereMetaData metaData = new ShardingSphereMetaData(
                mock(DatabaseType.class), mock(ShardingSphereResource.class, RETURNS_DEEP_STUBS), ruleMetaData, new ShardingSphereDatabase(DefaultDatabase.LOGIC_NAME, Collections.emptyMap()));
        RouteContext actual = sqlRouter.createRouteContext(logicSQL, metaData, rule, new ConfigurationProperties(new Properties()));
        assertThat(actual.getRouteUnits().size(), is(1));
        RouteUnit routeUnit = actual.getRouteUnits().iterator().next();
        assertThat(routeUnit.getDataSourceMapper().getLogicName(), is(DATASOURCE_NAME));
        assertThat(routeUnit.getDataSourceMapper().getActualName(), is(WRITE_DATASOURCE));
        Iterator<String> routedDataSourceNames = actual.getActualDataSourceNames().iterator();
        assertThat(routedDataSourceNames.next(), is(WRITE_DATASOURCE));
    }
    
    @Test
    public void assertDecorateRouteContextToPrimaryDataSource() {
        RouteContext actual = mockRouteContext();
        LogicSQL logicSQL = new LogicSQL(mock(SQLStatementContext.class), "", Collections.emptyList());
        ShardingSphereRuleMetaData ruleMetaData = new ShardingSphereRuleMetaData(Collections.emptyList(), Collections.singleton(rule));
        ShardingSphereMetaData metaData = new ShardingSphereMetaData(
                mock(DatabaseType.class), mock(ShardingSphereResource.class, RETURNS_DEEP_STUBS), ruleMetaData, new ShardingSphereDatabase(DefaultDatabase.LOGIC_NAME, Collections.emptyMap()));
        sqlRouter.decorateRouteContext(actual, logicSQL, metaData, rule, new ConfigurationProperties(new Properties()));
        Iterator<String> routedDataSourceNames = actual.getActualDataSourceNames().iterator();
        assertThat(routedDataSourceNames.next(), is(NONE_READWRITE_SPLITTING_DATASOURCE_NAME));
        assertThat(routedDataSourceNames.next(), is(WRITE_DATASOURCE));
    }
    
    @Test
    public void assertCreateRouteContextToReplicaDataSource() {
        MySQLSelectStatement selectStatement = mock(MySQLSelectStatement.class);
        when(sqlStatementContext.getSqlStatement()).thenReturn(selectStatement);
        when(selectStatement.getLock()).thenReturn(Optional.empty());
        LogicSQL logicSQL = new LogicSQL(sqlStatementContext, "", Collections.emptyList());
        ShardingSphereRuleMetaData ruleMetaData = new ShardingSphereRuleMetaData(Collections.emptyList(), Collections.singleton(rule));
        ShardingSphereMetaData metaData = new ShardingSphereMetaData(
                mock(DatabaseType.class), mock(ShardingSphereResource.class, RETURNS_DEEP_STUBS), ruleMetaData, new ShardingSphereDatabase(DefaultDatabase.LOGIC_NAME, Collections.emptyMap()));
        RouteContext actual = sqlRouter.createRouteContext(logicSQL, metaData, rule, new ConfigurationProperties(new Properties()));
        assertThat(actual.getRouteUnits().size(), is(1));
        RouteUnit routeUnit = actual.getRouteUnits().iterator().next();
        assertThat(routeUnit.getDataSourceMapper().getLogicName(), is(DATASOURCE_NAME));
        assertThat(routeUnit.getDataSourceMapper().getActualName(), is(READ_DATASOURCE));
        Iterator<String> routedDataSourceNames = actual.getActualDataSourceNames().iterator();
        assertThat(routedDataSourceNames.next(), is(READ_DATASOURCE));
    }
    
    @Test
    public void assertDecorateRouteContextToReplicaDataSource() {
        RouteContext actual = mockRouteContext();
        MySQLSelectStatement selectStatement = mock(MySQLSelectStatement.class);
        when(sqlStatementContext.getSqlStatement()).thenReturn(selectStatement);
        when(selectStatement.getLock()).thenReturn(Optional.empty());
        LogicSQL logicSQL = new LogicSQL(sqlStatementContext, "", Collections.emptyList());
        ShardingSphereRuleMetaData ruleMetaData = new ShardingSphereRuleMetaData(Collections.emptyList(), Collections.singleton(rule));
        ShardingSphereMetaData metaData = new ShardingSphereMetaData(
                mock(DatabaseType.class), mock(ShardingSphereResource.class, RETURNS_DEEP_STUBS), ruleMetaData, new ShardingSphereDatabase(DefaultDatabase.LOGIC_NAME, Collections.emptyMap()));
        sqlRouter.decorateRouteContext(actual, logicSQL, metaData, rule, new ConfigurationProperties(new Properties()));
        Iterator<String> routedDataSourceNames = actual.getActualDataSourceNames().iterator();
        assertThat(routedDataSourceNames.next(), is(NONE_READWRITE_SPLITTING_DATASOURCE_NAME));
        assertThat(routedDataSourceNames.next(), is(READ_DATASOURCE));
    }
    
    @Test
    public void assertCreateRouteContextToPrimaryDataSourceWithLock() {
        MySQLSelectStatement selectStatement = mock(MySQLSelectStatement.class);
        when(sqlStatementContext.getSqlStatement()).thenReturn(selectStatement);
        when(selectStatement.getLock()).thenReturn(Optional.of(mock(LockSegment.class)));
        LogicSQL logicSQL = new LogicSQL(sqlStatementContext, "", Collections.emptyList());
        ShardingSphereRuleMetaData ruleMetaData = new ShardingSphereRuleMetaData(Collections.emptyList(), Collections.singleton(rule));
        ShardingSphereMetaData metaData = new ShardingSphereMetaData(
                mock(DatabaseType.class), mock(ShardingSphereResource.class, RETURNS_DEEP_STUBS), ruleMetaData, new ShardingSphereDatabase(DefaultDatabase.LOGIC_NAME, Collections.emptyMap()));
        RouteContext actual = sqlRouter.createRouteContext(logicSQL, metaData, rule, new ConfigurationProperties(new Properties()));
        Iterator<String> routedDataSourceNames = actual.getActualDataSourceNames().iterator();
        assertThat(routedDataSourceNames.next(), is(WRITE_DATASOURCE));
    }
    
    @Test
    public void assertDecorateRouteContextToPrimaryDataSourceWithLock() {
        RouteContext actual = mockRouteContext();
        MySQLSelectStatement selectStatement = mock(MySQLSelectStatement.class);
        when(sqlStatementContext.getSqlStatement()).thenReturn(selectStatement);
        when(selectStatement.getLock()).thenReturn(Optional.of(mock(LockSegment.class)));
        LogicSQL logicSQL = new LogicSQL(sqlStatementContext, "", Collections.emptyList());
        ShardingSphereRuleMetaData ruleMetaData = new ShardingSphereRuleMetaData(Collections.emptyList(), Collections.singleton(rule));
        ShardingSphereMetaData metaData = new ShardingSphereMetaData(
                mock(DatabaseType.class), mock(ShardingSphereResource.class, RETURNS_DEEP_STUBS), ruleMetaData, new ShardingSphereDatabase(DefaultDatabase.LOGIC_NAME, Collections.emptyMap()));
        sqlRouter.decorateRouteContext(actual, logicSQL, metaData, rule, new ConfigurationProperties(new Properties()));
        Iterator<String> routedDataSourceNames = actual.getActualDataSourceNames().iterator();
        assertThat(routedDataSourceNames.next(), is(NONE_READWRITE_SPLITTING_DATASOURCE_NAME));
        assertThat(routedDataSourceNames.next(), is(WRITE_DATASOURCE));
    }
    
    @Test
    public void assertCreateRouteContextToPrimaryDataSource() {
        when(sqlStatementContext.getSqlStatement()).thenReturn(mock(InsertStatement.class));
        LogicSQL logicSQL = new LogicSQL(sqlStatementContext, "", Collections.emptyList());
        ShardingSphereRuleMetaData ruleMetaData = new ShardingSphereRuleMetaData(Collections.emptyList(), Collections.singleton(rule));
        ShardingSphereMetaData metaData = new ShardingSphereMetaData(
                mock(DatabaseType.class), mock(ShardingSphereResource.class, RETURNS_DEEP_STUBS), ruleMetaData, new ShardingSphereDatabase(DefaultDatabase.LOGIC_NAME, Collections.emptyMap()));
        RouteContext actual = sqlRouter.createRouteContext(logicSQL, metaData, rule, new ConfigurationProperties(new Properties()));
        Iterator<String> routedDataSourceNames = actual.getActualDataSourceNames().iterator();
        assertThat(routedDataSourceNames.next(), is(WRITE_DATASOURCE));
    }
    
    @Test
    public void assertCreateRouteContextToReadDataSource() {
        MySQLInsertStatement insertStatement = mock(MySQLInsertStatement.class);
        when(sqlStatementContext.getSqlStatement()).thenReturn(insertStatement);
        LogicSQL logicSQL = new LogicSQL(sqlStatementContext, "", Collections.emptyList());
        ShardingSphereRuleMetaData ruleMetaData = new ShardingSphereRuleMetaData(Collections.emptyList(), Collections.singleton(rule));
        ShardingSphereMetaData metaData = new ShardingSphereMetaData(
                mock(DatabaseType.class), mock(ShardingSphereResource.class, RETURNS_DEEP_STUBS), ruleMetaData, new ShardingSphereDatabase(DefaultDatabase.LOGIC_NAME, Collections.emptyMap()));
        RouteContext actual = sqlRouter.createRouteContext(logicSQL, metaData, rule, new ConfigurationProperties(new Properties()));
        Iterator<String> routedDataSourceNames = actual.getActualDataSourceNames().iterator();
        assertThat(routedDataSourceNames.next(), is(WRITE_DATASOURCE));
        MySQLSelectStatement selectStatement = mock(MySQLSelectStatement.class);
        when(sqlStatementContext.getSqlStatement()).thenReturn(selectStatement);
        when(selectStatement.getLock()).thenReturn(Optional.empty());
        logicSQL = new LogicSQL(sqlStatementContext, "", Collections.emptyList());
        actual = sqlRouter.createRouteContext(logicSQL, metaData, rule, new ConfigurationProperties(new Properties()));
        routedDataSourceNames = actual.getActualDataSourceNames().iterator();
        assertThat(routedDataSourceNames.next(), is(READ_DATASOURCE));
    }
    
    @Test
    public void assertSqlHintRouteWriteOnly() {
        SelectStatement statement = mock(SelectStatement.class);
        CommonSQLStatementContext<SelectStatement> sqlStatementContext = mock(SelectStatementContext.class);
        when(sqlStatementContext.getSqlStatement()).thenReturn(statement);
        when(sqlStatementContext.isHintWriteRouteOnly()).thenReturn(true);
        LogicSQL logicSQL = new LogicSQL(sqlStatementContext, "", Collections.emptyList());
        ShardingSphereRuleMetaData ruleMetaData = new ShardingSphereRuleMetaData(Collections.emptyList(), Collections.singleton(rule));
        ShardingSphereMetaData metaData = new ShardingSphereMetaData(
                mock(DatabaseType.class), mock(ShardingSphereResource.class, RETURNS_DEEP_STUBS), ruleMetaData, new ShardingSphereDatabase(DefaultDatabase.LOGIC_NAME, Collections.emptyMap()));
        RouteContext actual = sqlRouter.createRouteContext(logicSQL, metaData, rule, new ConfigurationProperties(new Properties()));
        Iterator<String> routedDataSourceNames = actual.getActualDataSourceNames().iterator();
        assertThat(routedDataSourceNames.next(), is(WRITE_DATASOURCE));
    }
    
    private RouteContext mockRouteContext() {
        RouteContext result = new RouteContext();
        RouteUnit routeUnit = new RouteUnit(new RouteMapper(DATASOURCE_NAME, DATASOURCE_NAME), Collections.singletonList(new RouteMapper("table", "table_0")));
        result.getRouteUnits().add(routeUnit);
        result.getRouteUnits().add(new RouteUnit(new RouteMapper(NONE_READWRITE_SPLITTING_DATASOURCE_NAME, NONE_READWRITE_SPLITTING_DATASOURCE_NAME), Collections.emptyList()));
        return result;
    }
}<|MERGE_RESOLUTION|>--- conflicted
+++ resolved
@@ -79,13 +79,8 @@
     @Before
     public void setUp() {
         rule = new ReadwriteSplittingRule(new ReadwriteSplittingRuleConfiguration(Collections.singleton(
-<<<<<<< HEAD
                 new ReadwriteSplittingDataSourceRuleConfiguration(DATASOURCE_NAME, "Static", createProperties(), "", 0)), Collections.emptyMap()));
-        sqlRouter = (ReadwriteSplittingSQLRouter) SQLRouterFactory.newInstance(Collections.singleton(rule)).get(rule);
-=======
-                new ReadwriteSplittingDataSourceRuleConfiguration(DATASOURCE_NAME, "Static", createProperties(), "")), Collections.emptyMap()));
         sqlRouter = (ReadwriteSplittingSQLRouter) SQLRouterFactory.getInstances(Collections.singleton(rule)).get(rule);
->>>>>>> 3b0c9a08
     }
     
     private Properties createProperties() {
