/*
 * Licensed to the Apache Software Foundation (ASF) under one or more
 * contributor license agreements.  See the NOTICE file distributed with
 * this work for additional information regarding copyright ownership.
 * The ASF licenses this file to You under the Apache License, Version 2.0
 * (the "License"); you may not use this file except in compliance with
 * the License.  You may obtain a copy of the License at
 *
 *     http://www.apache.org/licenses/LICENSE-2.0
 *
 * Unless required by applicable law or agreed to in writing, software
 * distributed under the License is distributed on an "AS IS" BASIS,
 * WITHOUT WARRANTIES OR CONDITIONS OF ANY KIND, either express or implied.
 * See the License for the specific language governing permissions and
 * limitations under the License.
 */

package org.apache.shardingsphere.encrypt.rewrite.token.generator.impl;

import com.google.common.base.Preconditions;
import org.apache.shardingsphere.encrypt.rewrite.token.generator.BaseEncryptSQLTokenGenerator;
import org.apache.shardingsphere.encrypt.rewrite.token.pojo.EncryptAssignmentToken;
import org.apache.shardingsphere.encrypt.rewrite.token.pojo.EncryptFunctionAssignmentToken;
import org.apache.shardingsphere.encrypt.rewrite.token.pojo.EncryptLiteralAssignmentToken;
import org.apache.shardingsphere.encrypt.rewrite.token.pojo.EncryptParameterAssignmentToken;
import org.apache.shardingsphere.infra.binder.statement.SQLStatementContext;
import org.apache.shardingsphere.infra.binder.statement.dml.InsertStatementContext;
import org.apache.shardingsphere.infra.exception.ShardingSphereException;
import org.apache.shardingsphere.infra.rewrite.sql.token.generator.CollectionSQLTokenGenerator;
import org.apache.shardingsphere.sql.parser.sql.common.segment.dml.assignment.AssignmentSegment;
import org.apache.shardingsphere.sql.parser.sql.common.segment.dml.column.ColumnSegment;
import org.apache.shardingsphere.sql.parser.sql.common.segment.dml.column.OnDuplicateKeyColumnsSegment;
import org.apache.shardingsphere.sql.parser.sql.common.segment.dml.expr.FunctionSegment;
import org.apache.shardingsphere.sql.parser.sql.common.segment.dml.expr.simple.LiteralExpressionSegment;
import org.apache.shardingsphere.sql.parser.sql.common.segment.dml.expr.simple.ParameterMarkerExpressionSegment;
import org.apache.shardingsphere.sql.parser.sql.common.statement.dml.InsertStatement;
import org.apache.shardingsphere.sql.parser.sql.dialect.handler.dml.InsertStatementHandler;

import java.util.Collection;
import java.util.Collections;
import java.util.LinkedList;
import java.util.Optional;

/**
 * Insert on update values token generator for encrypt.
 */
public final class EncryptInsertOnUpdateTokenGenerator extends BaseEncryptSQLTokenGenerator implements CollectionSQLTokenGenerator<InsertStatementContext> {
    
    @Override
    protected boolean isGenerateSQLTokenForEncrypt(final SQLStatementContext sqlStatementContext) {
        return sqlStatementContext instanceof InsertStatementContext 
                && InsertStatementHandler.getOnDuplicateKeyColumnsSegment(((InsertStatementContext) sqlStatementContext).getSqlStatement()).isPresent();
    }
    
    @Override
    public Collection<EncryptAssignmentToken> generateSQLTokens(final InsertStatementContext insertStatementContext) {
        Collection<EncryptAssignmentToken> result = new LinkedList<>();
        InsertStatement insertStatement = insertStatementContext.getSqlStatement();
        String tableName = insertStatement.getTable().getTableName().getIdentifier().getValue();
        Preconditions.checkState(InsertStatementHandler.getOnDuplicateKeyColumnsSegment(insertStatement).isPresent());
        OnDuplicateKeyColumnsSegment onDuplicateKeyColumnsSegment = InsertStatementHandler.getOnDuplicateKeyColumnsSegment(insertStatement).get();
        Collection<AssignmentSegment> onDuplicateKeyColumnsSegments = onDuplicateKeyColumnsSegment.getColumns();
        if (onDuplicateKeyColumnsSegments.isEmpty()) {
            return result;
        }
        String schemaName = insertStatementContext.getSchemaName();
        for (AssignmentSegment each : onDuplicateKeyColumnsSegments) {
            if (each.getValue() instanceof FunctionSegment && "VALUES".equalsIgnoreCase(((FunctionSegment) each.getValue()).getFunctionName())) {
                boolean leftEncryptorPresent = getEncryptRule().findEncryptor(schemaName, tableName, each.getColumns().get(0).getIdentifier().getValue()).isPresent();
                ColumnSegment rightColumn = (ColumnSegment) ((FunctionSegment) each.getValue()).getParameters().stream().findFirst().get();
                boolean rightEncryptorPresent = getEncryptRule().findEncryptor(schemaName, tableName, rightColumn.getIdentifier().getValue()).isPresent();
<<<<<<< HEAD
                if (leftEncryptorPresent || rightEncryptorPresent) {
                    generateSQLToken(schemaName, tableName, each).ifPresent(result::add);
                }
            } else {
                generateSQLToken(schemaName, tableName, each).ifPresent(result::add);
            }
=======
                if (!leftEncryptorPresent && !rightEncryptorPresent) {
                    continue;
                }
            } 
            generateSQLToken(schemaName, tableName, each).ifPresent(result::add);
>>>>>>> 7c3559af
        }
        return result;
    }
    
    private Optional<EncryptAssignmentToken> generateSQLToken(final String schemaName, final String tableName, final AssignmentSegment assignmentSegment) {
        if (assignmentSegment.getValue() instanceof ParameterMarkerExpressionSegment) {
            return Optional.of(generateParameterSQLToken(tableName, assignmentSegment));
        }
        if (assignmentSegment.getValue() instanceof FunctionSegment && "VALUES".equalsIgnoreCase(((FunctionSegment) assignmentSegment.getValue()).getFunctionName())) {
            return Optional.of(generateValuesSQLToken(schemaName, tableName, assignmentSegment, (FunctionSegment) assignmentSegment.getValue()));
        }
        if (assignmentSegment.getValue() instanceof LiteralExpressionSegment) {
            return Optional.of(generateLiteralSQLToken(schemaName, tableName, assignmentSegment));
        }
        return Optional.empty();
    }
    
    private EncryptAssignmentToken generateParameterSQLToken(final String tableName, final AssignmentSegment assignmentSegment) {
        EncryptParameterAssignmentToken result = new EncryptParameterAssignmentToken(assignmentSegment.getColumns().get(0).getStartIndex(), assignmentSegment.getStopIndex());
        String columnName = assignmentSegment.getColumns().get(0).getIdentifier().getValue();
        addCipherColumn(tableName, columnName, result);
        addAssistedQueryColumn(tableName, columnName, result);
        addPlainColumn(tableName, columnName, result);
        return result;
    }
    
    private EncryptAssignmentToken generateLiteralSQLToken(final String schemaName, final String tableName, final AssignmentSegment assignmentSegment) {
        EncryptLiteralAssignmentToken result = new EncryptLiteralAssignmentToken(assignmentSegment.getColumns().get(0).getStartIndex(), assignmentSegment.getStopIndex());
        addCipherAssignment(schemaName, tableName, assignmentSegment, result);
        addAssistedQueryAssignment(schemaName, tableName, assignmentSegment, result);
        addPlainAssignment(tableName, assignmentSegment, result);
        return result;
    }
    
    private EncryptAssignmentToken generateValuesSQLToken(final String schemaName, final String tableName, final AssignmentSegment assignmentSegment, final FunctionSegment functionSegment) {
        ColumnSegment columnSegment = assignmentSegment.getColumns().get(0);
        String column = columnSegment.getIdentifier().getValue();
        ColumnSegment valueColumnSegment = (ColumnSegment) functionSegment.getParameters().stream().findFirst().get();
        String valueColumn = valueColumnSegment.getIdentifier().getValue();
<<<<<<< HEAD
        
        EncryptLiteralAssignmentToken result = new EncryptLiteralAssignmentToken(columnSegment.getStartIndex(), assignmentSegment.getStopIndex());
=======
    
        EncryptFunctionAssignmentToken result = new EncryptFunctionAssignmentToken(columnSegment.getStartIndex(), assignmentSegment.getStopIndex());
>>>>>>> 7c3559af
        
        boolean cipherColumnPresent = getEncryptRule().findEncryptor(schemaName, tableName, column).isPresent();
        boolean cipherValueColumnPresent = getEncryptRule().findEncryptor(schemaName, tableName, valueColumn).isPresent();
        if (cipherColumnPresent && cipherValueColumnPresent) {
            String cipherColumn = getEncryptRule().getCipherColumn(tableName, column);
            String cipherValueColumn = getEncryptRule().getCipherColumn(tableName, valueColumn);
<<<<<<< HEAD
            result.addAssignment(cipherColumn, String.format("VALUES(%s)", cipherValueColumn), false);
=======
            result.addAssignment(cipherColumn, String.format("VALUES(%s)", cipherValueColumn));
>>>>>>> 7c3559af
        } else if (cipherColumnPresent != cipherValueColumnPresent) {
            throw new ShardingSphereException("The SQL clause `%s` is unsupported in encrypt rule.", String.format("%s=VALUES(%s)", column, valueColumn));
        }
        
        Optional<String> assistedQueryColumn = getEncryptRule().findAssistedQueryColumn(tableName, column);
        Optional<String> valueAssistedQueryColumn = getEncryptRule().findAssistedQueryColumn(tableName, valueColumn);
        if (assistedQueryColumn.isPresent() && valueAssistedQueryColumn.isPresent()) {
<<<<<<< HEAD
            result.addAssignment(assistedQueryColumn.get(), String.format("VALUES(%s)", valueAssistedQueryColumn.get()), false);
=======
            result.addAssignment(assistedQueryColumn.get(), String.format("VALUES(%s)", valueAssistedQueryColumn.get()));
>>>>>>> 7c3559af
        } else if (assistedQueryColumn.isPresent() != valueAssistedQueryColumn.isPresent()) {
            throw new ShardingSphereException("The SQL clause `%s` is unsupported in encrypt rule.", String.format("%s=VALUES(%s)", column, valueColumn));
        }
    
        Optional<String> plainColumn = getEncryptRule().findPlainColumn(tableName, column);
        Optional<String> valuePlainColumn = getEncryptRule().findPlainColumn(tableName, valueColumn);
        if (plainColumn.isPresent() && valuePlainColumn.isPresent()) {
<<<<<<< HEAD
            result.addAssignment(plainColumn.get(), String.format("VALUES(%s)", valuePlainColumn.get()), false);
=======
            result.addAssignment(plainColumn.get(), String.format("VALUES(%s)", valuePlainColumn.get()));
>>>>>>> 7c3559af
        } else if (plainColumn.isPresent() != valuePlainColumn.isPresent()) {
            throw new ShardingSphereException("The SQL clause `%s` is unsupported in encrypt rule.", String.format("%s=VALUES(%s)", column, valueColumn));
        }
        
        if (result.getAssignment().isEmpty()) {
            throw new ShardingSphereException("The SQL clause `%s` is unsupported in encrypt rule.", String.format("%s=VALUES(%s)", column, valueColumn));
        }
        return result;
    }
    
    private void addCipherColumn(final String tableName, final String columnName, final EncryptParameterAssignmentToken token) {
        token.addColumnName(getEncryptRule().getCipherColumn(tableName, columnName));
    }
    
    private void addAssistedQueryColumn(final String tableName, final String columnName, final EncryptParameterAssignmentToken token) {
        getEncryptRule().findAssistedQueryColumn(tableName, columnName).ifPresent(token::addColumnName);
    }
    
    private void addPlainColumn(final String tableName, final String columnName, final EncryptParameterAssignmentToken token) {
        getEncryptRule().findPlainColumn(tableName, columnName).ifPresent(token::addColumnName);
    }
    
    private void addCipherAssignment(final String schemaName, final String tableName, final AssignmentSegment assignmentSegment, final EncryptLiteralAssignmentToken token) {
        Object originalValue = ((LiteralExpressionSegment) assignmentSegment.getValue()).getLiterals();
        Object cipherValue = getEncryptRule().getEncryptValues(schemaName, tableName, assignmentSegment.getColumns().get(0).getIdentifier().getValue(), 
                Collections.singletonList(originalValue)).iterator().next();
        token.addAssignment(getEncryptRule().getCipherColumn(tableName, assignmentSegment.getColumns().get(0).getIdentifier().getValue()), cipherValue, true);
    }
    
    private void addAssistedQueryAssignment(final String schemaName, final String tableName, final AssignmentSegment assignmentSegment, final EncryptLiteralAssignmentToken token) {
        getEncryptRule().findAssistedQueryColumn(tableName, assignmentSegment.getColumns().get(0).getIdentifier().getValue()).ifPresent(assistedQueryColumn -> {
            Object originalValue = ((LiteralExpressionSegment) assignmentSegment.getValue()).getLiterals();
            Object assistedQueryValue = getEncryptRule()
                    .getEncryptAssistedQueryValues(schemaName, tableName, assignmentSegment.getColumns().get(0).getIdentifier().getValue(), Collections.singletonList(originalValue))
                    .iterator().next();
            token.addAssignment(assistedQueryColumn, assistedQueryValue, true);
        });
    }
    
    private void addPlainAssignment(final String tableName, final AssignmentSegment assignmentSegment, final EncryptLiteralAssignmentToken token) {
        Object originalValue = ((LiteralExpressionSegment) assignmentSegment.getValue()).getLiterals();
        getEncryptRule().findPlainColumn(tableName, assignmentSegment.getColumns().get(0).getIdentifier().getValue()).ifPresent(plainColumn -> token.addAssignment(plainColumn, originalValue, true));
    }
}<|MERGE_RESOLUTION|>--- conflicted
+++ resolved
@@ -69,20 +69,11 @@
                 boolean leftEncryptorPresent = getEncryptRule().findEncryptor(schemaName, tableName, each.getColumns().get(0).getIdentifier().getValue()).isPresent();
                 ColumnSegment rightColumn = (ColumnSegment) ((FunctionSegment) each.getValue()).getParameters().stream().findFirst().get();
                 boolean rightEncryptorPresent = getEncryptRule().findEncryptor(schemaName, tableName, rightColumn.getIdentifier().getValue()).isPresent();
-<<<<<<< HEAD
-                if (leftEncryptorPresent || rightEncryptorPresent) {
-                    generateSQLToken(schemaName, tableName, each).ifPresent(result::add);
-                }
-            } else {
-                generateSQLToken(schemaName, tableName, each).ifPresent(result::add);
-            }
-=======
                 if (!leftEncryptorPresent && !rightEncryptorPresent) {
                     continue;
                 }
             } 
             generateSQLToken(schemaName, tableName, each).ifPresent(result::add);
->>>>>>> 7c3559af
         }
         return result;
     }
@@ -122,24 +113,15 @@
         String column = columnSegment.getIdentifier().getValue();
         ColumnSegment valueColumnSegment = (ColumnSegment) functionSegment.getParameters().stream().findFirst().get();
         String valueColumn = valueColumnSegment.getIdentifier().getValue();
-<<<<<<< HEAD
-        
-        EncryptLiteralAssignmentToken result = new EncryptLiteralAssignmentToken(columnSegment.getStartIndex(), assignmentSegment.getStopIndex());
-=======
     
         EncryptFunctionAssignmentToken result = new EncryptFunctionAssignmentToken(columnSegment.getStartIndex(), assignmentSegment.getStopIndex());
->>>>>>> 7c3559af
         
         boolean cipherColumnPresent = getEncryptRule().findEncryptor(schemaName, tableName, column).isPresent();
         boolean cipherValueColumnPresent = getEncryptRule().findEncryptor(schemaName, tableName, valueColumn).isPresent();
         if (cipherColumnPresent && cipherValueColumnPresent) {
             String cipherColumn = getEncryptRule().getCipherColumn(tableName, column);
             String cipherValueColumn = getEncryptRule().getCipherColumn(tableName, valueColumn);
-<<<<<<< HEAD
-            result.addAssignment(cipherColumn, String.format("VALUES(%s)", cipherValueColumn), false);
-=======
             result.addAssignment(cipherColumn, String.format("VALUES(%s)", cipherValueColumn));
->>>>>>> 7c3559af
         } else if (cipherColumnPresent != cipherValueColumnPresent) {
             throw new ShardingSphereException("The SQL clause `%s` is unsupported in encrypt rule.", String.format("%s=VALUES(%s)", column, valueColumn));
         }
@@ -147,11 +129,7 @@
         Optional<String> assistedQueryColumn = getEncryptRule().findAssistedQueryColumn(tableName, column);
         Optional<String> valueAssistedQueryColumn = getEncryptRule().findAssistedQueryColumn(tableName, valueColumn);
         if (assistedQueryColumn.isPresent() && valueAssistedQueryColumn.isPresent()) {
-<<<<<<< HEAD
-            result.addAssignment(assistedQueryColumn.get(), String.format("VALUES(%s)", valueAssistedQueryColumn.get()), false);
-=======
             result.addAssignment(assistedQueryColumn.get(), String.format("VALUES(%s)", valueAssistedQueryColumn.get()));
->>>>>>> 7c3559af
         } else if (assistedQueryColumn.isPresent() != valueAssistedQueryColumn.isPresent()) {
             throw new ShardingSphereException("The SQL clause `%s` is unsupported in encrypt rule.", String.format("%s=VALUES(%s)", column, valueColumn));
         }
@@ -159,11 +137,7 @@
         Optional<String> plainColumn = getEncryptRule().findPlainColumn(tableName, column);
         Optional<String> valuePlainColumn = getEncryptRule().findPlainColumn(tableName, valueColumn);
         if (plainColumn.isPresent() && valuePlainColumn.isPresent()) {
-<<<<<<< HEAD
-            result.addAssignment(plainColumn.get(), String.format("VALUES(%s)", valuePlainColumn.get()), false);
-=======
             result.addAssignment(plainColumn.get(), String.format("VALUES(%s)", valuePlainColumn.get()));
->>>>>>> 7c3559af
         } else if (plainColumn.isPresent() != valuePlainColumn.isPresent()) {
             throw new ShardingSphereException("The SQL clause `%s` is unsupported in encrypt rule.", String.format("%s=VALUES(%s)", column, valueColumn));
         }
@@ -190,7 +164,7 @@
         Object originalValue = ((LiteralExpressionSegment) assignmentSegment.getValue()).getLiterals();
         Object cipherValue = getEncryptRule().getEncryptValues(schemaName, tableName, assignmentSegment.getColumns().get(0).getIdentifier().getValue(), 
                 Collections.singletonList(originalValue)).iterator().next();
-        token.addAssignment(getEncryptRule().getCipherColumn(tableName, assignmentSegment.getColumns().get(0).getIdentifier().getValue()), cipherValue, true);
+        token.addAssignment(getEncryptRule().getCipherColumn(tableName, assignmentSegment.getColumns().get(0).getIdentifier().getValue()), cipherValue);
     }
     
     private void addAssistedQueryAssignment(final String schemaName, final String tableName, final AssignmentSegment assignmentSegment, final EncryptLiteralAssignmentToken token) {
@@ -199,12 +173,12 @@
             Object assistedQueryValue = getEncryptRule()
                     .getEncryptAssistedQueryValues(schemaName, tableName, assignmentSegment.getColumns().get(0).getIdentifier().getValue(), Collections.singletonList(originalValue))
                     .iterator().next();
-            token.addAssignment(assistedQueryColumn, assistedQueryValue, true);
+            token.addAssignment(assistedQueryColumn, assistedQueryValue);
         });
     }
     
     private void addPlainAssignment(final String tableName, final AssignmentSegment assignmentSegment, final EncryptLiteralAssignmentToken token) {
         Object originalValue = ((LiteralExpressionSegment) assignmentSegment.getValue()).getLiterals();
-        getEncryptRule().findPlainColumn(tableName, assignmentSegment.getColumns().get(0).getIdentifier().getValue()).ifPresent(plainColumn -> token.addAssignment(plainColumn, originalValue, true));
+        getEncryptRule().findPlainColumn(tableName, assignmentSegment.getColumns().get(0).getIdentifier().getValue()).ifPresent(plainColumn -> token.addAssignment(plainColumn, originalValue));
     }
 }