--- conflicted
+++ resolved
@@ -60,11 +60,7 @@
             Optional<EncryptAlgorithm> encryptor = getEncryptRule().findEncryptor(schemaName, tableName, encryptLogicColumnName);
             encryptor.ifPresent(optional -> {
                 Object plainColumnValue = onDuplicateKeyUpdateValueContext.getValue(columnIndex);
-<<<<<<< HEAD
-                if (null == plainColumnValue) {
-=======
                 if (plainColumnValue instanceof FunctionSegment && "VALUES".equalsIgnoreCase(((FunctionSegment) plainColumnValue).getFunctionName())) {
->>>>>>> 7c3559af
                     return;
                 }
                 Object cipherColumnValue = encryptor.get().encrypt(plainColumnValue);
