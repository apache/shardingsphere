--- conflicted
+++ resolved
@@ -38,11 +38,7 @@
     
     private String encryptorName;
     
-<<<<<<< HEAD
-    private String assistEncryptorName;
-=======
     private String assistedQueryEncryptorName;
->>>>>>> 392b20a0
     
     private Boolean queryWithCipherColumn;
 }