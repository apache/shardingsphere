--- conflicted
+++ resolved
@@ -191,7 +191,6 @@
         return result;
     }
     
-<<<<<<< HEAD
     private Collection<ColumnProjection> generateExistsSubqueryProjections(final String tableName, final ColumnProjection column, final boolean shorthand) {
         Collection<ColumnProjection> result = new LinkedList<>();
         result.add(distinctOwner(new ColumnProjection(column.getOwner(), getEncryptRule().getCipherColumn(tableName, column.getName()), null), shorthand));
@@ -199,9 +198,6 @@
     }
     
     private ColumnProjection generateCommonProjection(final String tableName, final ColumnProjection column, final boolean shorthand, final ShorthandProjectionSegment segment) {
-=======
-    private ColumnProjection generateCommonProjection(final String tableName, final ColumnProjection column, final ShorthandProjectionSegment segment) {
->>>>>>> 59113b87
         String encryptColumnName = getEncryptColumnName(tableName, column.getName());
         String owner = (segment != null && segment.getOwner().isPresent()) ? segment.getOwner().get().getIdentifier().getValue() : column.getOwner();
         return new ColumnProjection(owner, encryptColumnName, column.getAlias().orElse(column.getName()));
