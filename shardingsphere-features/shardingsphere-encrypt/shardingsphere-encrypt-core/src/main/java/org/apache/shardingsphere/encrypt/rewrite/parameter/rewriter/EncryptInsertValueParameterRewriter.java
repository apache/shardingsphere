--- conflicted
+++ resolved
@@ -72,13 +72,8 @@
         }
     }
     
-<<<<<<< HEAD
     private void encryptInsertValues(final GroupedParameterBuilder parameterBuilder, final InsertStatementContext insertStatementContext,
-                                     final EncryptAlgorithm encryptAlgorithm, final EncryptContext encryptContext) {
-=======
-    private void encryptInsertValues(final GroupedParameterBuilder parameterBuilder, final InsertStatementContext insertStatementContext, 
                                      final EncryptAlgorithm<?, ?> encryptAlgorithm, final EncryptContext encryptContext) {
->>>>>>> 26c63a95
         int columnIndex = getColumnIndex(parameterBuilder, insertStatementContext, encryptContext.getColumnName());
         int count = 0;
         for (List<Object> each : insertStatementContext.getGroupedParameters()) {
