--- conflicted
+++ resolved
@@ -42,10 +42,6 @@
     public EncryptColumnRuleConfiguration swapToObject(final YamlEncryptColumnRuleConfiguration yamlConfig) {
         return new EncryptColumnRuleConfiguration(
                 yamlConfig.getLogicColumn(), yamlConfig.getCipherColumn(), yamlConfig.getAssistedQueryColumn(), yamlConfig.getPlainColumn(), yamlConfig.getEncryptorName(),
-<<<<<<< HEAD
-                yamlConfig.getAssistEncryptorName(), yamlConfig.getQueryWithCipherColumn());
-=======
                 yamlConfig.getAssistedQueryEncryptorName(), yamlConfig.getQueryWithCipherColumn());
->>>>>>> 392b20a0
     }
 }