/*
 * Licensed to the Apache Software Foundation (ASF) under one or more
 * contributor license agreements.  See the NOTICE file distributed with
 * this work for additional information regarding copyright ownership.
 * The ASF licenses this file to You under the Apache License, Version 2.0
 * (the "License"); you may not use this file except in compliance with
 * the License.  You may obtain a copy of the License at
 *
 *     http://www.apache.org/licenses/LICENSE-2.0
 *
 * Unless required by applicable law or agreed to in writing, software
 * distributed under the License is distributed on an "AS IS" BASIS,
 * WITHOUT WARRANTIES OR CONDITIONS OF ANY KIND, either express or implied.
 * See the License for the specific language governing permissions and
 * limitations under the License.
 */

package org.apache.shardingsphere.encrypt.rewrite.token.generator;

import com.google.common.base.Preconditions;
import lombok.Setter;
import org.apache.shardingsphere.encrypt.rule.EncryptRule;
import org.apache.shardingsphere.encrypt.rule.aware.EncryptRuleAware;
import org.apache.shardingsphere.infra.binder.segment.select.projection.Projection;
import org.apache.shardingsphere.infra.binder.segment.select.projection.ProjectionsContext;
import org.apache.shardingsphere.infra.binder.segment.select.projection.impl.ColumnProjection;
import org.apache.shardingsphere.infra.binder.segment.select.projection.impl.ExpressionProjection;
import org.apache.shardingsphere.infra.binder.segment.select.projection.impl.ShorthandProjection;
import org.apache.shardingsphere.infra.binder.statement.SQLStatementContext;
import org.apache.shardingsphere.infra.binder.statement.dml.SelectStatementContext;
import org.apache.shardingsphere.infra.database.type.DatabaseType;
import org.apache.shardingsphere.infra.metadata.schema.ShardingSphereSchema;
import org.apache.shardingsphere.infra.rewrite.sql.token.generator.CollectionSQLTokenGenerator;
import org.apache.shardingsphere.infra.rewrite.sql.token.generator.aware.PreviousSQLTokensAware;
import org.apache.shardingsphere.infra.rewrite.sql.token.generator.aware.SchemaMetaDataAware;
import org.apache.shardingsphere.infra.rewrite.sql.token.pojo.SQLToken;
import org.apache.shardingsphere.infra.rewrite.sql.token.pojo.generic.SubstitutableColumnNameToken;
import org.apache.shardingsphere.sql.parser.sql.common.constant.SubqueryType;
import org.apache.shardingsphere.sql.parser.sql.common.segment.dml.column.ColumnSegment;
import org.apache.shardingsphere.sql.parser.sql.common.segment.dml.expr.ExpressionSegment;
import org.apache.shardingsphere.sql.parser.sql.common.segment.dml.expr.FunctionSegment;
import org.apache.shardingsphere.sql.parser.sql.common.segment.dml.item.ColumnProjectionSegment;
import org.apache.shardingsphere.sql.parser.sql.common.segment.dml.item.ExpressionProjectionSegment;
import org.apache.shardingsphere.sql.parser.sql.common.segment.dml.item.ProjectionSegment;
import org.apache.shardingsphere.sql.parser.sql.common.segment.dml.item.ShorthandProjectionSegment;
import org.apache.shardingsphere.sql.parser.sql.common.segment.generic.AliasSegment;
import org.apache.shardingsphere.sql.parser.sql.common.segment.generic.OwnerSegment;

import java.util.Collection;
import java.util.LinkedHashSet;
import java.util.LinkedList;
import java.util.List;
import java.util.Map;
import java.util.Optional;

/**
 * Projection token generator for encrypt.
 */
@Setter
public final class EncryptProjectionTokenGenerator implements CollectionSQLTokenGenerator<SQLStatementContext<?>>, PreviousSQLTokensAware, SchemaMetaDataAware, EncryptRuleAware {
    
    private List<SQLToken> previousSQLTokens;
    
    private ShardingSphereSchema schema;
    
    private EncryptRule encryptRule;
    
    @Override
    public boolean isGenerateSQLToken(final SQLStatementContext<?> sqlStatementContext) {
        return sqlStatementContext instanceof SelectStatementContext && !((SelectStatementContext) sqlStatementContext).getAllTables().isEmpty();
    }
    
    @Override
    public Collection<SubstitutableColumnNameToken> generateSQLTokens(final SQLStatementContext<?> sqlStatementContext) {
        Preconditions.checkState(sqlStatementContext instanceof SelectStatementContext);
        Collection<SubstitutableColumnNameToken> result = new LinkedHashSet<>();
        SelectStatementContext selectStatementContext = (SelectStatementContext) sqlStatementContext;
        addGenerateSQLTokens(result, selectStatementContext);
        for (SelectStatementContext each : selectStatementContext.getSubqueryContexts().values()) {
            addGenerateSQLTokens(result, each);
        }
        return result;
    }
    
<<<<<<< HEAD
    private Collection<SubstitutableColumnNameToken> generateSQLTokens(final ExpressionSegment expr, final Map<String, String> columnTableNames,
                                                                       final SubqueryType subqueryType, final boolean forceNoneAlias) {
        Collection<SubstitutableColumnNameToken> result = new LinkedList<>();
        if (!(expr instanceof FunctionSegment) || (expr instanceof FunctionSegment && null == ((FunctionSegment) expr).getParameters())) {
            return result;
        }
        for (ExpressionSegment expressionSegment : ((FunctionSegment) expr).getParameters()) {
            if (!(expressionSegment instanceof ColumnSegment)) {
                continue;
            }
            ColumnProjectionSegment columnSegment = buildColumnProjectionSegment((ColumnSegment) expressionSegment);
            generateSQLTokens(columnSegment, columnTableNames, subqueryType, forceNoneAlias).ifPresent(result::add);
        }
        return result;
    }
    
    private Collection<SubstitutableColumnNameToken> generateSQLTokens(final SelectStatementContext selectStatementContext, 
                                                                       final ProjectionSegment projection, final Map<String, String> columnTableNames) {
        Collection<SubstitutableColumnNameToken> result = new LinkedList<>();
        SubqueryType subqueryType = selectStatementContext.getSubqueryType();
        if (projection instanceof ColumnProjectionSegment) {
            ColumnProjectionSegment columnSegment = (ColumnProjectionSegment) projection;
            generateSQLTokens(columnSegment, columnTableNames, subqueryType, false).ifPresent(result::add);
        }
        if (projection instanceof ExpressionProjectionSegment) {
            result.addAll(generateSQLTokens(((ExpressionProjectionSegment) projection).getExpr(), columnTableNames, subqueryType, true));
        }
        if (projection instanceof ShorthandProjectionSegment) {
            ShorthandProjectionSegment shorthandSegment = (ShorthandProjectionSegment) projection;
            Collection<ColumnProjection> actualColumns = getShorthandProjection(shorthandSegment, selectStatementContext.getProjectionsContext()).getActualColumns().values();
            if (!actualColumns.isEmpty()) {
                result.add(generateSQLTokens(shorthandSegment, actualColumns, selectStatementContext.getDatabaseType(), subqueryType, columnTableNames, false));
=======
    private void addGenerateSQLTokens(final Collection<SubstitutableColumnNameToken> result, final SelectStatementContext selectStatementContext) {
        Map<String, String> columnTableNames = getColumnTableNames(selectStatementContext);
        for (ProjectionSegment projection : selectStatementContext.getSqlStatement().getProjections().getProjections()) {
            SubqueryType subqueryType = selectStatementContext.getSubqueryType();
            if (projection instanceof ColumnProjectionSegment) {
                ColumnProjectionSegment columnSegment = (ColumnProjectionSegment) projection;
                ColumnProjection columnProjection = buildColumnProjection(columnSegment);
                String tableName = columnTableNames.get(columnProjection.getExpression());
                if (null != tableName && encryptRule.findEncryptColumn(tableName, columnProjection.getName()).isPresent()) {
                    result.add(generateSQLToken(tableName, columnSegment, columnProjection, subqueryType));
                }
            }
            if (projection instanceof ShorthandProjectionSegment) {
                ShorthandProjectionSegment shorthandSegment = (ShorthandProjectionSegment) projection;
                Collection<ColumnProjection> actualColumns = getShorthandProjection(shorthandSegment, selectStatementContext.getProjectionsContext()).getActualColumns().values();
                if (!actualColumns.isEmpty()) {
                    result.add(generateSQLToken(shorthandSegment, actualColumns, selectStatementContext.getDatabaseType(), subqueryType, columnTableNames));
                }
>>>>>>> 02c38f81
            }
        }
    }
    
<<<<<<< HEAD
    private Optional<SubstitutableColumnNameToken> generateSQLTokens(final ColumnProjectionSegment columnSegment, final Map<String, String> columnTableNames,
                                                                     final SubqueryType subqueryType, final boolean forceNoneAlias) {
        ColumnProjection columnProjection = buildColumnProjection(columnSegment);
        String tableName = columnTableNames.get(columnProjection.getExpression());
        if (null != tableName && encryptRule.findEncryptor(tableName, columnProjection.getName()).isPresent()) {
            return Optional.ofNullable(generateSQLTokens(tableName, columnSegment, columnProjection, subqueryType, forceNoneAlias));
        }
        return Optional.empty();
    }
    
    private SubstitutableColumnNameToken generateSQLTokens(final String tableName, final ColumnProjectionSegment columnSegment, 
                                                           final ColumnProjection columnProjection, final SubqueryType subqueryType, final boolean forceNoneAlia) {
        Collection<ColumnProjection> projections = generateProjections(tableName, columnProjection, subqueryType, false, null, forceNoneAlia);
=======
    private SubstitutableColumnNameToken generateSQLToken(final String tableName, final ColumnProjectionSegment columnSegment,
                                                          final ColumnProjection columnProjection, final SubqueryType subqueryType) {
        Collection<ColumnProjection> projections = generateProjections(tableName, columnProjection, subqueryType, false, null);
>>>>>>> 02c38f81
        int startIndex = columnSegment.getColumn().getOwner().isPresent() ? columnSegment.getColumn().getOwner().get().getStopIndex() + 2 : columnSegment.getColumn().getStartIndex();
        int stopIndex = columnSegment.getStopIndex();
        return new SubstitutableColumnNameToken(startIndex, stopIndex, projections);
    }
    
<<<<<<< HEAD
    private SubstitutableColumnNameToken generateSQLTokens(final ShorthandProjectionSegment segment, final Collection<ColumnProjection> actualColumns, 
                                                           final DatabaseType databaseType, final SubqueryType subqueryType, final Map<String, String> columnTableNames, final boolean forceNoneAlias) {
=======
    private SubstitutableColumnNameToken generateSQLToken(final ShorthandProjectionSegment segment, final Collection<ColumnProjection> actualColumns,
                                                          final DatabaseType databaseType, final SubqueryType subqueryType, final Map<String, String> columnTableNames) {
>>>>>>> 02c38f81
        List<ColumnProjection> projections = new LinkedList<>();
        for (ColumnProjection each : actualColumns) {
            String tableName = columnTableNames.get(each.getExpression());
            if (null != tableName && encryptRule.findEncryptor(tableName, each.getName()).isPresent()) {
                projections.addAll(generateProjections(tableName, each, subqueryType, true, segment, forceNoneAlias));
            } else {
                projections.add(new ColumnProjection(each.getOwner(), each.getName(), each.getAlias().orElse(null)));
            }
        }
        int startIndex = segment.getOwner().isPresent() ? segment.getOwner().get().getStartIndex() : segment.getStartIndex();
        previousSQLTokens.removeIf(each -> each.getStartIndex() == startIndex);
        return new SubstitutableColumnNameToken(startIndex, segment.getStopIndex(), projections, databaseType.getQuoteCharacter());
    }
    
    private ColumnProjection buildColumnProjection(final ColumnProjectionSegment segment) {
        String owner = segment.getColumn().getOwner().map(optional -> optional.getIdentifier().getValue()).orElse(null);
        return new ColumnProjection(owner, segment.getColumn().getIdentifier().getValue(), segment.getAlias().orElse(null));
    }
    
    private ColumnProjectionSegment buildColumnProjectionSegment(final ColumnSegment columnSegment) {
        ColumnProjectionSegment result = new ColumnProjectionSegment(columnSegment);
        if (columnSegment.getOwner().isPresent()) {
            OwnerSegment ownerSegment = columnSegment.getOwner().get();
            result.setAlias(new AliasSegment(ownerSegment.getStartIndex(), ownerSegment.getStopIndex(), ownerSegment.getIdentifier()));
        }
        return result;
    }
    
    private Map<String, String> getColumnTableNames(final SelectStatementContext selectStatementContext) {
        Collection<ColumnProjection> columns = new LinkedList<>();
        for (Projection projection : selectStatementContext.getProjectionsContext().getProjections()) {
            if (projection instanceof ColumnProjection) {
                columns.add((ColumnProjection) projection);
            }
            if (projection instanceof ExpressionProjection) {
                ((ExpressionProjection) projection).getExpressionSegments().forEach(each -> {
                    if (each instanceof ColumnSegment) {
                        columns.add(buildColumnProjection(new ColumnProjectionSegment((ColumnSegment) each)));
                    }
                });
            }
            if (projection instanceof ShorthandProjection) {
                columns.addAll(((ShorthandProjection) projection).getActualColumns().values());
            }
        }
        return selectStatementContext.getTablesContext().findTableNamesByColumnProjection(columns, schema);
    }
    
    private Collection<ColumnProjection> generateProjections(final String tableName, final ColumnProjection column, final SubqueryType subqueryType, final boolean shorthand, 
                                                             final ShorthandProjectionSegment segment, final boolean forceNoneAlias) {
        Collection<ColumnProjection> result = new LinkedList<>();
        if (SubqueryType.PREDICATE_SUBQUERY.equals(subqueryType)) {
            result.add(distinctOwner(generatePredicateSubqueryProjection(tableName, column), shorthand));
        } else if (SubqueryType.TABLE_SUBQUERY.equals(subqueryType)) {
            result.addAll(generateTableSubqueryProjections(tableName, column, shorthand));
        } else if (SubqueryType.EXISTS_SUBQUERY.equals(subqueryType)) {
            result.addAll(generateExistsSubqueryProjections(tableName, column, shorthand));
        } else {
            result.add(distinctOwner(generateCommonProjection(tableName, column, segment, forceNoneAlias), shorthand));
        }
        return result;
    }
    
    private ColumnProjection distinctOwner(final ColumnProjection column, final boolean shorthand) {
        if (shorthand || null == column.getOwner()) {
            return column;
        }
        return new ColumnProjection(null, column.getName(), column.getAlias().isPresent() ? column.getAlias().get() : null);
    }
    
    private ColumnProjection generatePredicateSubqueryProjection(final String tableName, final ColumnProjection column) {
        boolean queryWithCipherColumn = encryptRule.isQueryWithCipherColumn(tableName);
        if (!queryWithCipherColumn) {
            Optional<String> plainColumn = encryptRule.findPlainColumn(tableName, column.getName());
            if (plainColumn.isPresent()) {
                return new ColumnProjection(column.getOwner(), plainColumn.get(), null);
            }
        }
        Optional<String> assistedQueryColumn = encryptRule.findAssistedQueryColumn(tableName, column.getName());
        if (assistedQueryColumn.isPresent()) {
            return new ColumnProjection(column.getOwner(), assistedQueryColumn.get(), null);
        }
        String cipherColumn = encryptRule.getCipherColumn(tableName, column.getName());
        return new ColumnProjection(column.getOwner(), cipherColumn, null);
    }
    
    private Collection<ColumnProjection> generateTableSubqueryProjections(final String tableName, final ColumnProjection column, final boolean shorthand) {
        Collection<ColumnProjection> result = new LinkedList<>();
        result.add(distinctOwner(new ColumnProjection(column.getOwner(), encryptRule.getCipherColumn(tableName, column.getName()), null), shorthand));
        Optional<String> assistedQueryColumn = encryptRule.findAssistedQueryColumn(tableName, column.getName());
        assistedQueryColumn.ifPresent(optional -> result.add(new ColumnProjection(column.getOwner(), optional, null)));
        Optional<String> plainColumn = encryptRule.findPlainColumn(tableName, column.getName());
        plainColumn.ifPresent(optional -> result.add(new ColumnProjection(column.getOwner(), optional, null)));
        return result;
    }
    
    private Collection<ColumnProjection> generateExistsSubqueryProjections(final String tableName, final ColumnProjection column, final boolean shorthand) {
        Collection<ColumnProjection> result = new LinkedList<>();
        result.add(distinctOwner(new ColumnProjection(column.getOwner(), encryptRule.getCipherColumn(tableName, column.getName()), null), shorthand));
        return result;
    }
    
    private ColumnProjection generateCommonProjection(final String tableName, final ColumnProjection column, final ShorthandProjectionSegment segment, final boolean forceNoneAlias) {
        String encryptColumnName = getEncryptColumnName(tableName, column.getName());
<<<<<<< HEAD
        String owner = (segment != null && segment.getOwner().isPresent()) ? segment.getOwner().get().getIdentifier().getValue() : column.getOwner();
        return new ColumnProjection(owner, encryptColumnName, forceNoneAlias ? null : column.getAlias().orElse(column.getName()));
=======
        String owner = (null != segment && segment.getOwner().isPresent()) ? segment.getOwner().get().getIdentifier().getValue() : column.getOwner();
        return new ColumnProjection(owner, encryptColumnName, column.getAlias().orElse(column.getName()));
>>>>>>> 02c38f81
    }
    
    private String getEncryptColumnName(final String tableName, final String logicEncryptColumnName) {
        boolean queryWithCipherColumn = encryptRule.isQueryWithCipherColumn(tableName);
        if (!queryWithCipherColumn) {
            return encryptRule.findPlainColumn(tableName, logicEncryptColumnName).orElseGet(() -> encryptRule.getCipherColumn(tableName, logicEncryptColumnName));
        }
        return encryptRule.getCipherColumn(tableName, logicEncryptColumnName);
    }
    
    private ShorthandProjection getShorthandProjection(final ShorthandProjectionSegment segment, final ProjectionsContext projectionsContext) {
        Optional<String> owner = segment.getOwner().isPresent() ? Optional.of(segment.getOwner().get().getIdentifier().getValue()) : Optional.empty();
        for (Projection each : projectionsContext.getProjections()) {
            if (each instanceof ShorthandProjection) {
                if (!owner.isPresent() && !((ShorthandProjection) each).getOwner().isPresent()) {
                    return (ShorthandProjection) each;
                }
                if (owner.isPresent() && owner.get().equals(((ShorthandProjection) each).getOwner().orElse(null))) {
                    return (ShorthandProjection) each;
                }
            }
        }
        throw new IllegalStateException(String.format("Can not find shorthand projection segment, owner is: `%s`", owner.orElse(null)));
    }
}<|MERGE_RESOLUTION|>--- conflicted
+++ resolved
@@ -82,7 +82,6 @@
         return result;
     }
     
-<<<<<<< HEAD
     private Collection<SubstitutableColumnNameToken> generateSQLTokens(final ExpressionSegment expr, final Map<String, String> columnTableNames,
                                                                        final SubqueryType subqueryType, final boolean forceNoneAlias) {
         Collection<SubstitutableColumnNameToken> result = new LinkedList<>();
@@ -115,7 +114,6 @@
             Collection<ColumnProjection> actualColumns = getShorthandProjection(shorthandSegment, selectStatementContext.getProjectionsContext()).getActualColumns().values();
             if (!actualColumns.isEmpty()) {
                 result.add(generateSQLTokens(shorthandSegment, actualColumns, selectStatementContext.getDatabaseType(), subqueryType, columnTableNames, false));
-=======
     private void addGenerateSQLTokens(final Collection<SubstitutableColumnNameToken> result, final SelectStatementContext selectStatementContext) {
         Map<String, String> columnTableNames = getColumnTableNames(selectStatementContext);
         for (ProjectionSegment projection : selectStatementContext.getSqlStatement().getProjections().getProjections()) {
@@ -134,12 +132,10 @@
                 if (!actualColumns.isEmpty()) {
                     result.add(generateSQLToken(shorthandSegment, actualColumns, selectStatementContext.getDatabaseType(), subqueryType, columnTableNames));
                 }
->>>>>>> 02c38f81
-            }
-        }
-    }
-    
-<<<<<<< HEAD
+            }
+        }
+    }
+    
     private Optional<SubstitutableColumnNameToken> generateSQLTokens(final ColumnProjectionSegment columnSegment, final Map<String, String> columnTableNames,
                                                                      final SubqueryType subqueryType, final boolean forceNoneAlias) {
         ColumnProjection columnProjection = buildColumnProjection(columnSegment);
@@ -153,23 +149,18 @@
     private SubstitutableColumnNameToken generateSQLTokens(final String tableName, final ColumnProjectionSegment columnSegment, 
                                                            final ColumnProjection columnProjection, final SubqueryType subqueryType, final boolean forceNoneAlia) {
         Collection<ColumnProjection> projections = generateProjections(tableName, columnProjection, subqueryType, false, null, forceNoneAlia);
-=======
     private SubstitutableColumnNameToken generateSQLToken(final String tableName, final ColumnProjectionSegment columnSegment,
                                                           final ColumnProjection columnProjection, final SubqueryType subqueryType) {
         Collection<ColumnProjection> projections = generateProjections(tableName, columnProjection, subqueryType, false, null);
->>>>>>> 02c38f81
         int startIndex = columnSegment.getColumn().getOwner().isPresent() ? columnSegment.getColumn().getOwner().get().getStopIndex() + 2 : columnSegment.getColumn().getStartIndex();
         int stopIndex = columnSegment.getStopIndex();
         return new SubstitutableColumnNameToken(startIndex, stopIndex, projections);
     }
     
-<<<<<<< HEAD
     private SubstitutableColumnNameToken generateSQLTokens(final ShorthandProjectionSegment segment, final Collection<ColumnProjection> actualColumns, 
                                                            final DatabaseType databaseType, final SubqueryType subqueryType, final Map<String, String> columnTableNames, final boolean forceNoneAlias) {
-=======
     private SubstitutableColumnNameToken generateSQLToken(final ShorthandProjectionSegment segment, final Collection<ColumnProjection> actualColumns,
                                                           final DatabaseType databaseType, final SubqueryType subqueryType, final Map<String, String> columnTableNames) {
->>>>>>> 02c38f81
         List<ColumnProjection> projections = new LinkedList<>();
         for (ColumnProjection each : actualColumns) {
             String tableName = columnTableNames.get(each.getExpression());
@@ -274,13 +265,10 @@
     
     private ColumnProjection generateCommonProjection(final String tableName, final ColumnProjection column, final ShorthandProjectionSegment segment, final boolean forceNoneAlias) {
         String encryptColumnName = getEncryptColumnName(tableName, column.getName());
-<<<<<<< HEAD
         String owner = (segment != null && segment.getOwner().isPresent()) ? segment.getOwner().get().getIdentifier().getValue() : column.getOwner();
         return new ColumnProjection(owner, encryptColumnName, forceNoneAlias ? null : column.getAlias().orElse(column.getName()));
-=======
         String owner = (null != segment && segment.getOwner().isPresent()) ? segment.getOwner().get().getIdentifier().getValue() : column.getOwner();
         return new ColumnProjection(owner, encryptColumnName, column.getAlias().orElse(column.getName()));
->>>>>>> 02c38f81
     }
     
     private String getEncryptColumnName(final String tableName, final String logicEncryptColumnName) {
