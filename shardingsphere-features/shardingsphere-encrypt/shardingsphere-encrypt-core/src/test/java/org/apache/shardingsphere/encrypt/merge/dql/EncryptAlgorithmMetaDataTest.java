/*
 * Licensed to the Apache Software Foundation (ASF) under one or more
 * contributor license agreements.  See the NOTICE file distributed with
 * this work for additional information regarding copyright ownership.
 * The ASF licenses this file to You under the Apache License, Version 2.0
 * (the "License"); you may not use this file except in compliance with
 * the License.  You may obtain a copy of the License at
 *
 *     http://www.apache.org/licenses/LICENSE-2.0
 *
 * Unless required by applicable law or agreed to in writing, software
 * distributed under the License is distributed on an "AS IS" BASIS,
 * WITHOUT WARRANTIES OR CONDITIONS OF ANY KIND, either express or implied.
 * See the License for the specific language governing permissions and
 * limitations under the License.
 */

package org.apache.shardingsphere.encrypt.merge.dql;

import org.apache.shardingsphere.encrypt.factory.EncryptAlgorithmFactory;
import org.apache.shardingsphere.encrypt.rule.EncryptRule;
import org.apache.shardingsphere.encrypt.spi.EncryptAlgorithm;
import org.apache.shardingsphere.encrypt.spi.context.EncryptContext;
import org.apache.shardingsphere.infra.binder.segment.select.projection.ProjectionsContext;
import org.apache.shardingsphere.infra.binder.segment.select.projection.impl.ColumnProjection;
import org.apache.shardingsphere.infra.binder.segment.select.projection.impl.DerivedProjection;
import org.apache.shardingsphere.infra.binder.segment.table.TablesContext;
import org.apache.shardingsphere.infra.binder.statement.dml.SelectStatementContext;
import org.apache.shardingsphere.infra.config.algorithm.ShardingSphereAlgorithmConfiguration;
import org.apache.shardingsphere.infra.database.DefaultDatabase;
import org.apache.shardingsphere.infra.database.type.dialect.MySQLDatabaseType;
import org.apache.shardingsphere.infra.metadata.ShardingSphereDatabaseMetaData;
import org.apache.shardingsphere.infra.metadata.schema.ShardingSphereSchema;
import org.junit.Before;
import org.junit.Test;
import org.junit.runner.RunWith;
import org.mockito.Answers;
import org.mockito.Mock;
import org.mockito.junit.MockitoJUnitRunner;

import java.util.Arrays;
import java.util.Collections;
import java.util.HashMap;
import java.util.Map;
import java.util.Optional;
import java.util.Properties;

import static org.hamcrest.CoreMatchers.is;
import static org.junit.Assert.assertFalse;
import static org.junit.Assert.assertThat;
import static org.junit.Assert.assertTrue;
import static org.mockito.Mockito.mock;
import static org.mockito.Mockito.when;

@RunWith(MockitoJUnitRunner.class)
public final class EncryptAlgorithmMetaDataTest {
    
    @Mock(answer = Answers.RETURNS_DEEP_STUBS)
    private ShardingSphereDatabaseMetaData databaseMetaData;
    
    @Mock
    private ShardingSphereSchema schema;
    
    @Mock
    private EncryptRule encryptRule;
    
    @Mock
    private SelectStatementContext selectStatementContext;
    
    @Mock
    private TablesContext tablesContext;
    
    @Mock
    private ColumnProjection columnProjection;
    
    @Mock
    private ProjectionsContext projectionsContext;
    
    private EncryptAlgorithm<?, ?> encryptAlgorithm;
    
    @Before
    public void setUp() {
        when(selectStatementContext.getProjectionsContext()).thenReturn(projectionsContext);
        when(projectionsContext.getExpandProjections()).thenReturn(Collections.singletonList(columnProjection));
        when(columnProjection.getName()).thenReturn("id");
        when(columnProjection.getExpression()).thenReturn("id");
        when(selectStatementContext.getTablesContext()).thenReturn(tablesContext);
        when(selectStatementContext.getDatabaseType()).thenReturn(new MySQLDatabaseType());
        when(databaseMetaData.getDatabase().getName()).thenReturn(DefaultDatabase.LOGIC_NAME);
        when(databaseMetaData.getDatabase().getSchema(DefaultDatabase.LOGIC_NAME)).thenReturn(schema);
        encryptAlgorithm = EncryptAlgorithmFactory.newInstance(new ShardingSphereAlgorithmConfiguration("MD5", new Properties()));
    }
    
    @Test
    public void assertFindEncryptContextByMetaData() {
        Map<String, String> columnTableNames = new HashMap<>();
        columnTableNames.put(columnProjection.getExpression(), "t_order");
        when(tablesContext.findTableNamesByColumnProjection(Collections.singletonList(columnProjection), schema)).thenReturn(columnTableNames);
        EncryptAlgorithmMetaData encryptAlgorithmMetaData = new EncryptAlgorithmMetaData(DefaultDatabase.LOGIC_NAME, databaseMetaData, encryptRule, selectStatementContext);
        Optional<EncryptContext> actual = encryptAlgorithmMetaData.findEncryptContext(1);
        assertTrue(actual.isPresent());
        assertThat(actual.get().getDatabaseName(), is(DefaultDatabase.LOGIC_NAME));
        assertThat(actual.get().getTableName(), is("t_order"));
        assertThat(actual.get().getColumnName(), is("id"));
    }
    
    @Test
    public void assertFindEncryptContextByStatementContext() {
        when(tablesContext.findTableNamesByColumnProjection(Collections.singletonList(columnProjection), schema)).thenReturn(Collections.emptyMap());
        when(tablesContext.getTableNames()).thenReturn(Arrays.asList("t_user", "t_user_item", "t_order_item"));
        when(encryptRule.findEncryptor("t_order_item", "id")).thenReturn(Optional.of(encryptAlgorithm));
        EncryptAlgorithmMetaData encryptAlgorithmMetaData = new EncryptAlgorithmMetaData(DefaultDatabase.LOGIC_NAME, databaseMetaData, encryptRule, selectStatementContext);
        Optional<EncryptContext> actual = encryptAlgorithmMetaData.findEncryptContext(1);
        assertTrue(actual.isPresent());
        assertThat(actual.get().getDatabaseName(), is(DefaultDatabase.LOGIC_NAME));
        assertThat(actual.get().getTableName(), is("t_order_item"));
        assertThat(actual.get().getColumnName(), is("id"));
    }
    
    @Test
    public void assertFindEncryptContextWhenColumnProjectionIsNotExist() {
        when(projectionsContext.getExpandProjections()).thenReturn(Collections.singletonList(mock(DerivedProjection.class)));
        EncryptAlgorithmMetaData encryptAlgorithmMetaData = new EncryptAlgorithmMetaData(DefaultDatabase.LOGIC_NAME, databaseMetaData, encryptRule, selectStatementContext);
        Optional<EncryptContext> actual = encryptAlgorithmMetaData.findEncryptContext(1);
        assertFalse(actual.isPresent());
    }
    
    @SuppressWarnings("rawtypes")
    @Test
    public void assertFindEncryptor() {
        when(encryptRule.findEncryptor("t_order", "id")).thenReturn(Optional.of(encryptAlgorithm));
        EncryptAlgorithmMetaData encryptAlgorithmMetaData = new EncryptAlgorithmMetaData(DefaultDatabase.LOGIC_NAME, databaseMetaData, encryptRule, selectStatementContext);
        Optional<EncryptAlgorithm> actualEncryptor = encryptAlgorithmMetaData.findEncryptor("t_order", "id");
        assertTrue(actualEncryptor.isPresent());
        assertThat(actualEncryptor.get().getType(), is("MD5"));
    }
    
    @Test
    public void assertIsQueryWithCipherColumn() {
<<<<<<< HEAD
        when(encryptRule.isQueryWithCipherColumn("t_order", "id")).thenReturn(true);
        EncryptAlgorithmMetaData encryptAlgorithmMetaData = new EncryptAlgorithmMetaData(DefaultDatabase.LOGIC_NAME, metaData, encryptRule, selectStatementContext);
        assertTrue(encryptAlgorithmMetaData.isQueryWithCipherColumn("t_order", "id"));
=======
        when(encryptRule.isQueryWithCipherColumn("t_order")).thenReturn(true);
        EncryptAlgorithmMetaData encryptAlgorithmMetaData = new EncryptAlgorithmMetaData(DefaultDatabase.LOGIC_NAME, databaseMetaData, encryptRule, selectStatementContext);
        assertTrue(encryptAlgorithmMetaData.isQueryWithCipherColumn("t_order"));
>>>>>>> 1d13c34d
    }
}<|MERGE_RESOLUTION|>--- conflicted
+++ resolved
@@ -137,14 +137,8 @@
     
     @Test
     public void assertIsQueryWithCipherColumn() {
-<<<<<<< HEAD
         when(encryptRule.isQueryWithCipherColumn("t_order", "id")).thenReturn(true);
-        EncryptAlgorithmMetaData encryptAlgorithmMetaData = new EncryptAlgorithmMetaData(DefaultDatabase.LOGIC_NAME, metaData, encryptRule, selectStatementContext);
+        EncryptAlgorithmMetaData encryptAlgorithmMetaData = new EncryptAlgorithmMetaData(DefaultDatabase.LOGIC_NAME, databaseMetaData, encryptRule, selectStatementContext);
         assertTrue(encryptAlgorithmMetaData.isQueryWithCipherColumn("t_order", "id"));
-=======
-        when(encryptRule.isQueryWithCipherColumn("t_order")).thenReturn(true);
-        EncryptAlgorithmMetaData encryptAlgorithmMetaData = new EncryptAlgorithmMetaData(DefaultDatabase.LOGIC_NAME, databaseMetaData, encryptRule, selectStatementContext);
-        assertTrue(encryptAlgorithmMetaData.isQueryWithCipherColumn("t_order"));
->>>>>>> 1d13c34d
     }
 }