/*
 * Licensed to the Apache Software Foundation (ASF) under one or more
 * contributor license agreements.  See the NOTICE file distributed with
 * this work for additional information regarding copyright ownership.
 * The ASF licenses this file to You under the Apache License, Version 2.0
 * (the "License"); you may not use this file except in compliance with
 * the License.  You may obtain a copy of the License at
 *
 *     http://www.apache.org/licenses/LICENSE-2.0
 *
 * Unless required by applicable law or agreed to in writing, software
 * distributed under the License is distributed on an "AS IS" BASIS,
 * WITHOUT WARRANTIES OR CONDITIONS OF ANY KIND, either express or implied.
 * See the License for the specific language governing permissions and
 * limitations under the License.
 */

package org.apache.shardingsphere.encrypt.merge.dql;

import org.apache.shardingsphere.encrypt.factory.EncryptAlgorithmFactory;
import org.apache.shardingsphere.encrypt.rule.EncryptRule;
import org.apache.shardingsphere.encrypt.spi.EncryptAlgorithm;
import org.apache.shardingsphere.encrypt.spi.context.EncryptContext;
import org.apache.shardingsphere.infra.binder.segment.select.projection.ProjectionsContext;
import org.apache.shardingsphere.infra.binder.segment.select.projection.impl.ColumnProjection;
import org.apache.shardingsphere.infra.binder.segment.select.projection.impl.DerivedProjection;
import org.apache.shardingsphere.infra.binder.segment.table.TablesContext;
import org.apache.shardingsphere.infra.binder.statement.dml.SelectStatementContext;
import org.apache.shardingsphere.infra.config.algorithm.ShardingSphereAlgorithmConfiguration;
import org.apache.shardingsphere.infra.database.DefaultDatabase;
import org.apache.shardingsphere.infra.database.type.dialect.MySQLDatabaseType;
import org.apache.shardingsphere.infra.metadata.ShardingSphereDatabase;
import org.apache.shardingsphere.infra.metadata.schema.ShardingSphereSchema;
import org.junit.Before;
import org.junit.Test;
import org.junit.runner.RunWith;
import org.mockito.Answers;
import org.mockito.Mock;
import org.mockito.junit.MockitoJUnitRunner;

import java.util.Arrays;
import java.util.Collections;
import java.util.HashMap;
import java.util.Map;
import java.util.Optional;
import java.util.Properties;

import static org.hamcrest.CoreMatchers.is;
import static org.junit.Assert.assertFalse;
import static org.junit.Assert.assertThat;
import static org.junit.Assert.assertTrue;
import static org.mockito.Mockito.mock;
import static org.mockito.Mockito.when;

@RunWith(MockitoJUnitRunner.class)
public final class EncryptAlgorithmMetaDataTest {
    
    @Mock(answer = Answers.RETURNS_DEEP_STUBS)
    private ShardingSphereDatabase database;
    
    @Mock
    private ShardingSphereSchema schema;
    
    @Mock
    private EncryptRule encryptRule;
    
    @Mock
    private SelectStatementContext selectStatementContext;
    
    @Mock
    private TablesContext tablesContext;
    
    @Mock
    private ColumnProjection columnProjection;
    
    @Mock
    private ProjectionsContext projectionsContext;
    
    private EncryptAlgorithm<?, ?> encryptAlgorithm;
    
    @Before
    public void setUp() {
        when(selectStatementContext.getProjectionsContext()).thenReturn(projectionsContext);
        when(projectionsContext.getExpandProjections()).thenReturn(Collections.singletonList(columnProjection));
        when(columnProjection.getName()).thenReturn("id");
        when(columnProjection.getExpression()).thenReturn("id");
        when(selectStatementContext.getTablesContext()).thenReturn(tablesContext);
        when(selectStatementContext.getDatabaseType()).thenReturn(new MySQLDatabaseType());
        when(database.getName()).thenReturn(DefaultDatabase.LOGIC_NAME);
        when(database.getSchemas().get(DefaultDatabase.LOGIC_NAME)).thenReturn(schema);
        encryptAlgorithm = EncryptAlgorithmFactory.newInstance(new ShardingSphereAlgorithmConfiguration("MD5", new Properties()));
    }
    
    @Test
    public void assertFindEncryptContextByMetaData() {
        Map<String, String> columnTableNames = new HashMap<>();
        columnTableNames.put(columnProjection.getExpression(), "t_order");
        when(tablesContext.findTableNamesByColumnProjection(Collections.singletonList(columnProjection), schema)).thenReturn(columnTableNames);
        EncryptAlgorithmMetaData encryptAlgorithmMetaData = new EncryptAlgorithmMetaData(DefaultDatabase.LOGIC_NAME, database, encryptRule, selectStatementContext);
        Optional<EncryptContext> actual = encryptAlgorithmMetaData.findEncryptContext(1);
        assertTrue(actual.isPresent());
        assertThat(actual.get().getDatabaseName(), is(DefaultDatabase.LOGIC_NAME));
        assertThat(actual.get().getTableName(), is("t_order"));
        assertThat(actual.get().getColumnName(), is("id"));
    }
    
    @Test
    public void assertFindEncryptContextByStatementContext() {
        when(tablesContext.findTableNamesByColumnProjection(Collections.singletonList(columnProjection), schema)).thenReturn(Collections.emptyMap());
        when(tablesContext.getTableNames()).thenReturn(Arrays.asList("t_user", "t_user_item", "t_order_item"));
        when(encryptRule.findEncryptor("t_order_item", "id")).thenReturn(Optional.of(encryptAlgorithm));
        EncryptAlgorithmMetaData encryptAlgorithmMetaData = new EncryptAlgorithmMetaData(DefaultDatabase.LOGIC_NAME, database, encryptRule, selectStatementContext);
        Optional<EncryptContext> actual = encryptAlgorithmMetaData.findEncryptContext(1);
        assertTrue(actual.isPresent());
        assertThat(actual.get().getDatabaseName(), is(DefaultDatabase.LOGIC_NAME));
        assertThat(actual.get().getTableName(), is("t_order_item"));
        assertThat(actual.get().getColumnName(), is("id"));
    }
    
    @Test
    public void assertFindEncryptContextWhenColumnProjectionIsNotExist() {
        when(projectionsContext.getExpandProjections()).thenReturn(Collections.singletonList(mock(DerivedProjection.class)));
        EncryptAlgorithmMetaData encryptAlgorithmMetaData = new EncryptAlgorithmMetaData(DefaultDatabase.LOGIC_NAME, database, encryptRule, selectStatementContext);
        Optional<EncryptContext> actual = encryptAlgorithmMetaData.findEncryptContext(1);
        assertFalse(actual.isPresent());
    }
    
    @SuppressWarnings("rawtypes")
    @Test
    public void assertFindEncryptor() {
        when(encryptRule.findEncryptor("t_order", "id")).thenReturn(Optional.of(encryptAlgorithm));
        EncryptAlgorithmMetaData encryptAlgorithmMetaData = new EncryptAlgorithmMetaData(DefaultDatabase.LOGIC_NAME, database, encryptRule, selectStatementContext);
        Optional<EncryptAlgorithm> actualEncryptor = encryptAlgorithmMetaData.findEncryptor("t_order", "id");
        assertTrue(actualEncryptor.isPresent());
        assertThat(actualEncryptor.get().getType(), is("MD5"));
    }
    
    @Test
    public void assertIsQueryWithCipherColumn() {
<<<<<<< HEAD
        when(encryptRule.isQueryWithCipherColumn("t_order", "id")).thenReturn(true);
        EncryptAlgorithmMetaData encryptAlgorithmMetaData = new EncryptAlgorithmMetaData(DefaultDatabase.LOGIC_NAME, databaseMetaData, encryptRule, selectStatementContext);
        assertTrue(encryptAlgorithmMetaData.isQueryWithCipherColumn("t_order", "id"));
=======
        when(encryptRule.isQueryWithCipherColumn("t_order")).thenReturn(true);
        EncryptAlgorithmMetaData encryptAlgorithmMetaData = new EncryptAlgorithmMetaData(DefaultDatabase.LOGIC_NAME, database, encryptRule, selectStatementContext);
        assertTrue(encryptAlgorithmMetaData.isQueryWithCipherColumn("t_order"));
>>>>>>> 3a451f20
    }
}<|MERGE_RESOLUTION|>--- conflicted
+++ resolved
@@ -137,14 +137,8 @@
     
     @Test
     public void assertIsQueryWithCipherColumn() {
-<<<<<<< HEAD
         when(encryptRule.isQueryWithCipherColumn("t_order", "id")).thenReturn(true);
-        EncryptAlgorithmMetaData encryptAlgorithmMetaData = new EncryptAlgorithmMetaData(DefaultDatabase.LOGIC_NAME, databaseMetaData, encryptRule, selectStatementContext);
+        EncryptAlgorithmMetaData encryptAlgorithmMetaData = new EncryptAlgorithmMetaData(DefaultDatabase.LOGIC_NAME, database, encryptRule, selectStatementContext);
         assertTrue(encryptAlgorithmMetaData.isQueryWithCipherColumn("t_order", "id"));
-=======
-        when(encryptRule.isQueryWithCipherColumn("t_order")).thenReturn(true);
-        EncryptAlgorithmMetaData encryptAlgorithmMetaData = new EncryptAlgorithmMetaData(DefaultDatabase.LOGIC_NAME, database, encryptRule, selectStatementContext);
-        assertTrue(encryptAlgorithmMetaData.isQueryWithCipherColumn("t_order"));
->>>>>>> 3a451f20
     }
 }