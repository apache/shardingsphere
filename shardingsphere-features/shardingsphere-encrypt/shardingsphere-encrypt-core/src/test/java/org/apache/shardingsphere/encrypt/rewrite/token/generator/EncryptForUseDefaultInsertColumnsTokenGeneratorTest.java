--- conflicted
+++ resolved
@@ -42,36 +42,6 @@
         tokenGenerator.setPreviousSQLTokens(Collections.emptyList());
         assertThat(tokenGenerator.generateSQLToken(createInsertStatementContext(Collections.emptyList())).toString(), is("(id, name, status, pwd_cipher, pwd_assist, pwd_plain)"));
     }
-<<<<<<< HEAD
-    
-    private EncryptRuleConfiguration createEncryptRuleConfiguration() {
-        EncryptColumnRuleConfiguration pwdColumnConfig = new EncryptColumnRuleConfiguration("pwd", "pwd_cipher", "pwd_assist", "pwd_plain", "test_encryptor", "test_encryptor", false);
-        return new EncryptRuleConfiguration(Collections.singleton(new EncryptTableRuleConfiguration("tbl", Collections.singletonList(pwdColumnConfig), null)),
-                Collections.singletonMap("test_encryptor", new ShardingSphereAlgorithmConfiguration("CORE.QUERY_ASSISTED.FIXTURE", new Properties())));
-    }
-    
-    private InsertStatementContext createInsertStatementContext(final List<Object> parameters) {
-        InsertStatement insertStatement = createInsertStatement();
-        ShardingSphereDatabase database = mock(ShardingSphereDatabase.class, RETURNS_DEEP_STUBS);
-        ShardingSphereSchema schema = mock(ShardingSphereSchema.class);
-        when(database.getSchema(DefaultDatabase.LOGIC_NAME)).thenReturn(schema);
-        when(schema.getAllColumnNames("tbl")).thenReturn(Arrays.asList("id", "name", "status", "pwd"));
-        return new InsertStatementContext(Collections.singletonMap(DefaultDatabase.LOGIC_NAME, database), parameters, insertStatement, DefaultDatabase.LOGIC_NAME);
-    }
-    
-    private InsertStatement createInsertStatement() {
-        InsertStatement result = new MySQLInsertStatement();
-        result.setTable(new SimpleTableSegment(new TableNameSegment(0, 0, new IdentifierValue("tbl"))));
-        InsertColumnsSegment insertColumnsSegment = new InsertColumnsSegment(0, 0, Arrays.asList(
-                new ColumnSegment(0, 0, new IdentifierValue("id")), new ColumnSegment(0, 0, new IdentifierValue("name")),
-                new ColumnSegment(0, 0, new IdentifierValue("status")), new ColumnSegment(0, 0, new IdentifierValue("pwd"))));
-        result.setInsertColumns(insertColumnsSegment);
-        result.getValues().add(new InsertValuesSegment(0, 0, Arrays.asList(
-                new ParameterMarkerExpressionSegment(0, 0, 1), new ParameterMarkerExpressionSegment(0, 0, 2), new LiteralExpressionSegment(0, 0, "init"))));
-        result.getValues().add(new InsertValuesSegment(0, 0, Arrays.asList(
-                new ParameterMarkerExpressionSegment(0, 0, 3), new ParameterMarkerExpressionSegment(0, 0, 4), new LiteralExpressionSegment(0, 0, "init"))));
-        return result;
-=======
 
     @Test
     public void assertGenerateSQLTokenFromPreviousSQLTokens() {
@@ -79,6 +49,5 @@
         tokenGenerator.setEncryptRule(new EncryptRule(createEncryptRuleConfiguration()));
         tokenGenerator.setPreviousSQLTokens(getPreviousSQLTokens());
         assertThat(tokenGenerator.generateSQLToken(createInsertStatementContext(Collections.emptyList())).toString(), is("(id, name, status, pwd_cipher, pwd_assist, pwd_plain)"));
->>>>>>> 9ffb7838
     }
 }