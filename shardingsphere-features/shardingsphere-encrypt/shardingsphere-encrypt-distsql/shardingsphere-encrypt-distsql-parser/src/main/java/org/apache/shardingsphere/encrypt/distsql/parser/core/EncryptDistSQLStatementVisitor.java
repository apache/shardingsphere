/*
 * Licensed to the Apache Software Foundation (ASF) under one or more
 * contributor license agreements.  See the NOTICE file distributed with
 * this work for additional information regarding copyright ownership.
 * The ASF licenses this file to You under the Apache License, Version 2.0
 * (the "License"); you may not use this file except in compliance with
 * the License.  You may obtain a copy of the License at
 *
 *     http://www.apache.org/licenses/LICENSE-2.0
 *
 * Unless required by applicable law or agreed to in writing, software
 * distributed under the License is distributed on an "AS IS" BASIS,
 * WITHOUT WARRANTIES OR CONDITIONS OF ANY KIND, either express or implied.
 * See the License for the specific language governing permissions and
 * limitations under the License.
 */

package org.apache.shardingsphere.encrypt.distsql.parser.core;

import org.antlr.v4.runtime.tree.ParseTree;
import org.apache.shardingsphere.distsql.parser.autogen.EncryptDistSQLStatementBaseVisitor;
import org.apache.shardingsphere.distsql.parser.autogen.EncryptDistSQLStatementParser.AlgorithmDefinitionContext;
import org.apache.shardingsphere.distsql.parser.autogen.EncryptDistSQLStatementParser.AlgorithmPropertyContext;
import org.apache.shardingsphere.distsql.parser.autogen.EncryptDistSQLStatementParser.AlterEncryptRuleContext;
import org.apache.shardingsphere.distsql.parser.autogen.EncryptDistSQLStatementParser.CreateEncryptRuleContext;
import org.apache.shardingsphere.distsql.parser.autogen.EncryptDistSQLStatementParser.DropEncryptRuleContext;
import org.apache.shardingsphere.distsql.parser.autogen.EncryptDistSQLStatementParser.EncryptColumnDefinitionContext;
import org.apache.shardingsphere.distsql.parser.autogen.EncryptDistSQLStatementParser.EncryptRuleDefinitionContext;
import org.apache.shardingsphere.distsql.parser.autogen.EncryptDistSQLStatementParser.SchemaNameContext;
import org.apache.shardingsphere.distsql.parser.autogen.EncryptDistSQLStatementParser.ShowEncryptRulesContext;
import org.apache.shardingsphere.distsql.parser.autogen.EncryptDistSQLStatementParser.TableNameContext;
import org.apache.shardingsphere.distsql.parser.segment.AlgorithmSegment;
import org.apache.shardingsphere.encrypt.distsql.parser.segment.EncryptColumnSegment;
import org.apache.shardingsphere.encrypt.distsql.parser.segment.EncryptRuleSegment;
import org.apache.shardingsphere.encrypt.distsql.parser.statement.AlterEncryptRuleStatement;
import org.apache.shardingsphere.encrypt.distsql.parser.statement.CreateEncryptRuleStatement;
import org.apache.shardingsphere.encrypt.distsql.parser.statement.DropEncryptRuleStatement;
import org.apache.shardingsphere.encrypt.distsql.parser.statement.ShowEncryptRulesStatement;
import org.apache.shardingsphere.sql.parser.api.visitor.ASTNode;
import org.apache.shardingsphere.sql.parser.api.visitor.SQLVisitor;
import org.apache.shardingsphere.sql.parser.sql.common.segment.generic.SchemaSegment;
import org.apache.shardingsphere.sql.parser.sql.common.segment.generic.table.TableNameSegment;
import org.apache.shardingsphere.sql.parser.sql.common.value.identifier.IdentifierValue;

import java.util.Properties;
import java.util.stream.Collectors;

/**
 * SQL statement visitor for encrypt dist SQL.
 */
public final class EncryptDistSQLStatementVisitor extends EncryptDistSQLStatementBaseVisitor<ASTNode> implements SQLVisitor {
    
    @Override
    public ASTNode visitCreateEncryptRule(final CreateEncryptRuleContext ctx) {
        return new CreateEncryptRuleStatement(ctx.encryptRuleDefinition().stream().map(each -> (EncryptRuleSegment) visit(each)).collect(Collectors.toList()));
    }
    
    @Override
    public ASTNode visitAlterEncryptRule(final AlterEncryptRuleContext ctx) {
        return new AlterEncryptRuleStatement(ctx.encryptRuleDefinition().stream().map(each -> (EncryptRuleSegment) visit(each)).collect(Collectors.toList()));
    }
    
    @Override
    public ASTNode visitDropEncryptRule(final DropEncryptRuleContext ctx) {
<<<<<<< HEAD
        return new DropEncryptRuleStatement(null != ctx.existClause(), ctx.tableName().stream().map(each -> getIdentifierValue(each)).collect(Collectors.toList()));
=======
        return new DropEncryptRuleStatement(ctx.tableName().stream().map(this::getIdentifierValue).collect(Collectors.toList()));
>>>>>>> f92142ba
    }
    
    @Override
    public ASTNode visitShowEncryptRules(final ShowEncryptRulesContext ctx) {
        return new ShowEncryptRulesStatement(null == ctx.tableRule() ? null : getIdentifierValue(ctx.tableRule().tableName()),
                null == ctx.schemaName() ? null : (SchemaSegment) visit(ctx.schemaName()));
    }
    
    @Override
    public ASTNode visitEncryptRuleDefinition(final EncryptRuleDefinitionContext ctx) {
        return new EncryptRuleSegment(getIdentifierValue(ctx.tableName()),
                ctx.encryptColumnDefinition().stream().map(each -> (EncryptColumnSegment) visit(each)).collect(Collectors.toList()),
                null == ctx.queryWithCipherColumn() ? null : Boolean.parseBoolean(getIdentifierValue(ctx.queryWithCipherColumn())));
    }
    
    @Override
    public ASTNode visitEncryptColumnDefinition(final EncryptColumnDefinitionContext ctx) {
        return new EncryptColumnSegment(getIdentifierValue(ctx.columnDefinition().columnName()),
                getIdentifierValue(ctx.cipherColumnDefinition().cipherColumnName()),
                null == ctx.plainColumnDefinition() ? null : getIdentifierValue(ctx.plainColumnDefinition().plainColumnName()),
                null == ctx.assistedQueryColumnDefinition() ? null : getIdentifierValue(ctx.assistedQueryColumnDefinition().assistedQueryColumnName()),
                getIdentifierValue(ctx.columnDefinition().dataType()),
                getIdentifierValue(ctx.cipherColumnDefinition().dataType()),
                null == ctx.plainColumnDefinition() ? null : getIdentifierValue(ctx.plainColumnDefinition().dataType()),
                null == ctx.assistedQueryColumnDefinition() ? null : getIdentifierValue(ctx.assistedQueryColumnDefinition().dataType()),
                (AlgorithmSegment) visit(ctx.algorithmDefinition()));
    }
    
    @Override
    public ASTNode visitAlgorithmDefinition(final AlgorithmDefinitionContext ctx) {
        return new AlgorithmSegment(getIdentifierValue(ctx.algorithmName()), getAlgorithmProperties(ctx));
    }
    
    private String getIdentifierValue(final ParseTree context) {
        if (null == context) {
            return null;
        }
        return new IdentifierValue(context.getText()).getValue();
    }
    
    private Properties getAlgorithmProperties(final AlgorithmDefinitionContext ctx) {
        Properties result = new Properties();
        if (null == ctx.algorithmProperties()) {
            return result;
        }
        for (AlgorithmPropertyContext each : ctx.algorithmProperties().algorithmProperty()) {
            result.setProperty(new IdentifierValue(each.key.getText()).getValue(), new IdentifierValue(each.value.getText()).getValue());
        }
        return result;
    }
    
    @Override
    public ASTNode visitTableName(final TableNameContext ctx) {
        return new TableNameSegment(ctx.getStart().getStartIndex(), ctx.getStop().getStopIndex(), new IdentifierValue(ctx.getText()));
    }
    
    @Override
    public ASTNode visitSchemaName(final SchemaNameContext ctx) {
        return new SchemaSegment(ctx.getStart().getStartIndex(), ctx.getStop().getStopIndex(), new IdentifierValue(ctx.getText()));
    }
}<|MERGE_RESOLUTION|>--- conflicted
+++ resolved
@@ -62,11 +62,7 @@
     
     @Override
     public ASTNode visitDropEncryptRule(final DropEncryptRuleContext ctx) {
-<<<<<<< HEAD
         return new DropEncryptRuleStatement(null != ctx.existClause(), ctx.tableName().stream().map(each -> getIdentifierValue(each)).collect(Collectors.toList()));
-=======
-        return new DropEncryptRuleStatement(ctx.tableName().stream().map(this::getIdentifierValue).collect(Collectors.toList()));
->>>>>>> f92142ba
     }
     
     @Override
