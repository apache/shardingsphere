--- conflicted
+++ resolved
@@ -49,11 +49,7 @@
             <xsd:attribute name="assisted-query-column" type="xsd:string" />
             <xsd:attribute name="plain-column" type="xsd:string" />
             <xsd:attribute name="encrypt-algorithm-ref" type="xsd:string" use="required" />
-<<<<<<< HEAD
-            <xsd:attribute name="assist-encrypt-algorithm-ref" type="xsd:string" />
-=======
             <xsd:attribute name="assisted-query-encrypt-algorithm-ref" type="xsd:string" />
->>>>>>> 392b20a0
             <xsd:attribute name="query-with-cipher-column" type="xsd:boolean" />
         </xsd:complexType>
     </xsd:element>
