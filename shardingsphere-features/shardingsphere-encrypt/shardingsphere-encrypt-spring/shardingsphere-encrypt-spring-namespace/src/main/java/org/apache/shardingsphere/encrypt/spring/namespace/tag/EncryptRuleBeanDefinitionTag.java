/*
 * Licensed to the Apache Software Foundation (ASF) under one or more
 * contributor license agreements.  See the NOTICE file distributed with
 * this work for additional information regarding copyright ownership.
 * The ASF licenses this file to You under the Apache License, Version 2.0
 * (the "License"); you may not use this file except in compliance with
 * the License.  You may obtain a copy of the License at
 *
 *     http://www.apache.org/licenses/LICENSE-2.0
 *
 * Unless required by applicable law or agreed to in writing, software
 * distributed under the License is distributed on an "AS IS" BASIS,
 * WITHOUT WARRANTIES OR CONDITIONS OF ANY KIND, either express or implied.
 * See the License for the specific language governing permissions and
 * limitations under the License.
 */

package org.apache.shardingsphere.encrypt.spring.namespace.tag;

import lombok.AccessLevel;
import lombok.NoArgsConstructor;

/**
 * Encrypt rule bean definition tag.
 */
@NoArgsConstructor(access = AccessLevel.PRIVATE)
public final class EncryptRuleBeanDefinitionTag {
    
    public static final String ROOT_TAG = "rule";
    
    public static final String TABLE_TAG = "table";
    
    public static final String COLUMN_TAG = "column";
    
    public static final String LOGIC_COLUMN_ATTRIBUTE = "logic-column";
    
    public static final String CIPHER_COLUMN_ATTRIBUTE = "cipher-column";
    
    public static final String ASSISTED_QUERY_COLUMN_ATTRIBUTE = "assisted-query-column";
    
    public static final String PLAIN_COLUMN_ATTRIBUTE = "plain-column";
    
    public static final String ENCRYPT_ALGORITHM_REF_ATTRIBUTE = "encrypt-algorithm-ref";
    
<<<<<<< HEAD
    public static final String ASSIST_ENCRYPT_ALGORITHM_REF_ATTRIBUTE = "assist-encrypt-algorithm-ref";
=======
    public static final String ASSISTED_QUERY_ENCRYPT_ALGORITHM_REF_ATTRIBUTE = "assisted-query-encrypt-algorithm-ref";
>>>>>>> 392b20a0
    
    public static final String QUERY_WITH_CIPHER_COLUMN = "query-with-cipher-column";
}<|MERGE_RESOLUTION|>--- conflicted
+++ resolved
@@ -42,11 +42,7 @@
     
     public static final String ENCRYPT_ALGORITHM_REF_ATTRIBUTE = "encrypt-algorithm-ref";
     
-<<<<<<< HEAD
-    public static final String ASSIST_ENCRYPT_ALGORITHM_REF_ATTRIBUTE = "assist-encrypt-algorithm-ref";
-=======
     public static final String ASSISTED_QUERY_ENCRYPT_ALGORITHM_REF_ATTRIBUTE = "assisted-query-encrypt-algorithm-ref";
->>>>>>> 392b20a0
     
     public static final String QUERY_WITH_CIPHER_COLUMN = "query-with-cipher-column";
 }