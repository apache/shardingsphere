/*
 * Licensed to the Apache Software Foundation (ASF) under one or more
 * contributor license agreements.  See the NOTICE file distributed with
 * this work for additional information regarding copyright ownership.
 * The ASF licenses this file to You under the Apache License, Version 2.0
 * (the "License"); you may not use this file except in compliance with
 * the License.  You may obtain a copy of the License at
 *
 *     http://www.apache.org/licenses/LICENSE-2.0
 *
 * Unless required by applicable law or agreed to in writing, software
 * distributed under the License is distributed on an "AS IS" BASIS,
 * WITHOUT WARRANTIES OR CONDITIONS OF ANY KIND, either express or implied.
 * See the License for the specific language governing permissions and
 * limitations under the License.
 */

package org.apache.shardingsphere.ha.route.engine;

import org.apache.shardingsphere.ha.api.config.HARuleConfiguration;
import org.apache.shardingsphere.ha.api.config.rule.HADataSourceRuleConfiguration;
import org.apache.shardingsphere.ha.route.engine.impl.PrimaryVisitedManager;
import org.apache.shardingsphere.ha.rule.HARule;
import org.apache.shardingsphere.infra.binder.LogicSQL;
import org.apache.shardingsphere.infra.binder.statement.SQLStatementContext;
import org.apache.shardingsphere.infra.config.properties.ConfigurationProperties;
import org.apache.shardingsphere.infra.metadata.ShardingSphereMetaData;
import org.apache.shardingsphere.infra.metadata.resource.ShardingSphereResource;
import org.apache.shardingsphere.infra.route.SQLRouter;
import org.apache.shardingsphere.infra.route.context.RouteContext;
import org.apache.shardingsphere.infra.route.context.RouteMapper;
import org.apache.shardingsphere.infra.route.context.RouteUnit;
import org.apache.shardingsphere.infra.schema.model.ShardingSphereSchema;
import org.apache.shardingsphere.infra.spi.ShardingSphereServiceLoader;
import org.apache.shardingsphere.infra.spi.ordered.OrderedSPIRegistry;
import org.apache.shardingsphere.sql.parser.sql.common.segment.dml.predicate.LockSegment;
import org.apache.shardingsphere.sql.parser.sql.common.statement.SQLStatement;
import org.apache.shardingsphere.sql.parser.sql.common.statement.dml.InsertStatement;
import org.apache.shardingsphere.sql.parser.sql.dialect.statement.mysql.dml.MySQLSelectStatement;
import org.junit.After;
import org.junit.Before;
import org.junit.Test;
import org.junit.runner.RunWith;
import org.mockito.Mock;
import org.mockito.junit.MockitoJUnitRunner;

import java.util.Collections;
import java.util.Iterator;
import java.util.Optional;
import java.util.Properties;

import static org.hamcrest.CoreMatchers.is;
import static org.junit.Assert.assertThat;
import static org.mockito.Mockito.RETURNS_DEEP_STUBS;
import static org.mockito.Mockito.mock;
import static org.mockito.Mockito.when;

@RunWith(MockitoJUnitRunner.class)
public final class HASQLRouterTest {
    
    private static final String DATASOURCE_NAME = "ds";
    
    private static final String NONE_HA_DATASOURCE_NAME = "noneHADatasource";
    
    private static final String PRIMARY_DATASOURCE = "primary";
    
    private static final String REPLICA_DATASOURCE = "query";
    
    private HARule rule;
    
    @Mock
    private SQLStatementContext<SQLStatement> sqlStatementContext;
    
    private HASQLRouter sqlRouter;
    
    static {
        ShardingSphereServiceLoader.register(SQLRouter.class);
    }
    
    @Before
    public void setUp() {
        rule = new HARule(new HARuleConfiguration(Collections.singleton(
                new HADataSourceRuleConfiguration(DATASOURCE_NAME, PRIMARY_DATASOURCE, Collections.singletonList(REPLICA_DATASOURCE), null)), Collections.emptyMap()));
        sqlRouter = (HASQLRouter) OrderedSPIRegistry.getRegisteredServices(Collections.singleton(rule), SQLRouter.class).get(rule);
    }
    
    @After
    public void tearDown() {
        PrimaryVisitedManager.clear();
    }
    
    @Test
    public void assertCreateRouteContextToPrimaryWithoutRouteUnits() {
        LogicSQL logicSQL = new LogicSQL(mock(SQLStatementContext.class), "", Collections.emptyList());
<<<<<<< HEAD
        ShardingSphereMetaData metaData = new ShardingSphereMetaData(
                "logic_schema", Collections.emptyList(), Collections.singleton(rule), mock(ShardingSphereResource.class), mock(ShardingSphereSchema.class));
=======
        ShardingSphereMetaData metaData = new ShardingSphereMetaData("logic_schema", Collections.emptyList(), Collections.singleton(rule),
                mock(ShardingSphereResource.class, RETURNS_DEEP_STUBS), mock(ShardingSphereSchema.class));
>>>>>>> 998788ad
        RouteContext actual = sqlRouter.createRouteContext(logicSQL, metaData, rule, new ConfigurationProperties(new Properties()));
        Iterator<String> routedDataSourceNames = actual.getActualDataSourceNames().iterator();
        assertThat(routedDataSourceNames.next(), is(PRIMARY_DATASOURCE));
    }
    
    @Test
    public void assertDecorateRouteContextToPrimaryDataSource() {
        RouteContext actual = mockRouteContext();
        LogicSQL logicSQL = new LogicSQL(mock(SQLStatementContext.class), "", Collections.emptyList());
<<<<<<< HEAD
        ShardingSphereMetaData metaData = new ShardingSphereMetaData(
                "logic_schema", Collections.emptyList(), Collections.singleton(rule), mock(ShardingSphereResource.class), mock(ShardingSphereSchema.class));
=======
        ShardingSphereMetaData metaData = new ShardingSphereMetaData("logic_schema", Collections.emptyList(), Collections.singleton(rule),
                mock(ShardingSphereResource.class, RETURNS_DEEP_STUBS), mock(ShardingSphereSchema.class));
>>>>>>> 998788ad
        sqlRouter.decorateRouteContext(actual, logicSQL, metaData, rule, new ConfigurationProperties(new Properties()));
        Iterator<String> routedDataSourceNames = actual.getActualDataSourceNames().iterator();
        assertThat(routedDataSourceNames.next(), is(NONE_HA_DATASOURCE_NAME));
        assertThat(routedDataSourceNames.next(), is(PRIMARY_DATASOURCE));
    }
    
    @Test
    public void assertCreateRouteContextToReplicaDataSource() {
        MySQLSelectStatement selectStatement = mock(MySQLSelectStatement.class);
        when(sqlStatementContext.getSqlStatement()).thenReturn(selectStatement);
        when(selectStatement.getLock()).thenReturn(Optional.empty());
        LogicSQL logicSQL = new LogicSQL(sqlStatementContext, "", Collections.emptyList());
<<<<<<< HEAD
        ShardingSphereMetaData metaData = new ShardingSphereMetaData(
                "logic_schema", Collections.emptyList(), Collections.singleton(rule), mock(ShardingSphereResource.class), mock(ShardingSphereSchema.class));
=======
        ShardingSphereMetaData metaData = new ShardingSphereMetaData("logic_schema", Collections.emptyList(), Collections.singleton(rule),
                mock(ShardingSphereResource.class, RETURNS_DEEP_STUBS), mock(ShardingSphereSchema.class));
>>>>>>> 998788ad
        RouteContext actual = sqlRouter.createRouteContext(logicSQL, metaData, rule, new ConfigurationProperties(new Properties()));
        Iterator<String> routedDataSourceNames = actual.getActualDataSourceNames().iterator();
        assertThat(routedDataSourceNames.next(), is(REPLICA_DATASOURCE));
    }
    
    @Test
    public void assertDecorateRouteContextToReplicaDataSource() {
        RouteContext actual = mockRouteContext();
        MySQLSelectStatement selectStatement = mock(MySQLSelectStatement.class);
        when(sqlStatementContext.getSqlStatement()).thenReturn(selectStatement);
        when(selectStatement.getLock()).thenReturn(Optional.empty());
        LogicSQL logicSQL = new LogicSQL(sqlStatementContext, "", Collections.emptyList());
<<<<<<< HEAD
        ShardingSphereMetaData metaData = new ShardingSphereMetaData(
                "logic_schema", Collections.emptyList(), Collections.singleton(rule), mock(ShardingSphereResource.class), mock(ShardingSphereSchema.class));
=======
        ShardingSphereMetaData metaData = new ShardingSphereMetaData("logic_schema", Collections.emptyList(), Collections.singleton(rule),
                mock(ShardingSphereResource.class, RETURNS_DEEP_STUBS), mock(ShardingSphereSchema.class));
>>>>>>> 998788ad
        sqlRouter.decorateRouteContext(actual, logicSQL, metaData, rule, new ConfigurationProperties(new Properties()));
        Iterator<String> routedDataSourceNames = actual.getActualDataSourceNames().iterator();
        assertThat(routedDataSourceNames.next(), is(NONE_HA_DATASOURCE_NAME));
        assertThat(routedDataSourceNames.next(), is(REPLICA_DATASOURCE));
    }
    
    @Test
    public void assertCreateRouteContextToPrimaryDataSourceWithLock() {
        MySQLSelectStatement selectStatement = mock(MySQLSelectStatement.class);
        when(sqlStatementContext.getSqlStatement()).thenReturn(selectStatement);
        when(selectStatement.getLock()).thenReturn(Optional.of(mock(LockSegment.class)));
        LogicSQL logicSQL = new LogicSQL(sqlStatementContext, "", Collections.emptyList());
<<<<<<< HEAD
        ShardingSphereMetaData metaData = new ShardingSphereMetaData(
                "logic_schema", Collections.emptyList(), Collections.singleton(rule), mock(ShardingSphereResource.class), mock(ShardingSphereSchema.class));
=======
        ShardingSphereMetaData metaData = new ShardingSphereMetaData("logic_schema", Collections.emptyList(), Collections.singleton(rule),
                mock(ShardingSphereResource.class, RETURNS_DEEP_STUBS), mock(ShardingSphereSchema.class));
>>>>>>> 998788ad
        RouteContext actual = sqlRouter.createRouteContext(logicSQL, metaData, rule, new ConfigurationProperties(new Properties()));
        Iterator<String> routedDataSourceNames = actual.getActualDataSourceNames().iterator();
        assertThat(routedDataSourceNames.next(), is(PRIMARY_DATASOURCE));
    }
    
    @Test
    public void assertDecorateRouteContextToPrimaryDataSourceWithLock() {
        RouteContext actual = mockRouteContext();
        MySQLSelectStatement selectStatement = mock(MySQLSelectStatement.class);
        when(sqlStatementContext.getSqlStatement()).thenReturn(selectStatement);
        when(selectStatement.getLock()).thenReturn(Optional.of(mock(LockSegment.class)));
        LogicSQL logicSQL = new LogicSQL(sqlStatementContext, "", Collections.emptyList());
<<<<<<< HEAD
        ShardingSphereMetaData metaData = new ShardingSphereMetaData(
                "logic_schema", Collections.emptyList(), Collections.singleton(rule), mock(ShardingSphereResource.class), mock(ShardingSphereSchema.class));
=======
        ShardingSphereMetaData metaData = new ShardingSphereMetaData("logic_schema", Collections.emptyList(), Collections.singleton(rule),
                mock(ShardingSphereResource.class, RETURNS_DEEP_STUBS), mock(ShardingSphereSchema.class));
>>>>>>> 998788ad
        sqlRouter.decorateRouteContext(actual, logicSQL, metaData, rule, new ConfigurationProperties(new Properties()));
        Iterator<String> routedDataSourceNames = actual.getActualDataSourceNames().iterator();
        assertThat(routedDataSourceNames.next(), is(NONE_HA_DATASOURCE_NAME));
        assertThat(routedDataSourceNames.next(), is(PRIMARY_DATASOURCE));
    }
    
    @Test
    public void assertCreateRouteContextToPrimaryDataSource() {
        when(sqlStatementContext.getSqlStatement()).thenReturn(mock(InsertStatement.class));
        LogicSQL logicSQL = new LogicSQL(sqlStatementContext, "", Collections.emptyList());
<<<<<<< HEAD
        ShardingSphereMetaData metaData = new ShardingSphereMetaData(
                "logic_schema", Collections.emptyList(), Collections.singleton(rule), mock(ShardingSphereResource.class), mock(ShardingSphereSchema.class));
=======
        ShardingSphereMetaData metaData = new ShardingSphereMetaData("logic_schema", Collections.emptyList(), Collections.singleton(rule),
                mock(ShardingSphereResource.class, RETURNS_DEEP_STUBS), mock(ShardingSphereSchema.class));
>>>>>>> 998788ad
        RouteContext actual = sqlRouter.createRouteContext(logicSQL, metaData, rule, new ConfigurationProperties(new Properties()));
        Iterator<String> routedDataSourceNames = actual.getActualDataSourceNames().iterator();
        assertThat(routedDataSourceNames.next(), is(PRIMARY_DATASOURCE));
    }
    
    private RouteContext mockRouteContext() {
        RouteContext result = new RouteContext();
        RouteUnit routeUnit = new RouteUnit(new RouteMapper(DATASOURCE_NAME, DATASOURCE_NAME), Collections.singletonList(new RouteMapper("table", "table_0")));
        result.getRouteUnits().add(routeUnit);
        result.getRouteUnits().add(new RouteUnit(new RouteMapper(NONE_HA_DATASOURCE_NAME, NONE_HA_DATASOURCE_NAME), Collections.emptyList()));
        return result;
    }
}<|MERGE_RESOLUTION|>--- conflicted
+++ resolved
@@ -17,12 +17,6 @@
 
 package org.apache.shardingsphere.ha.route.engine;
 
-import org.apache.shardingsphere.ha.api.config.HARuleConfiguration;
-import org.apache.shardingsphere.ha.api.config.rule.HADataSourceRuleConfiguration;
-import org.apache.shardingsphere.ha.route.engine.impl.PrimaryVisitedManager;
-import org.apache.shardingsphere.ha.rule.HARule;
-import org.apache.shardingsphere.infra.binder.LogicSQL;
-import org.apache.shardingsphere.infra.binder.statement.SQLStatementContext;
 import org.apache.shardingsphere.infra.config.properties.ConfigurationProperties;
 import org.apache.shardingsphere.infra.metadata.ShardingSphereMetaData;
 import org.apache.shardingsphere.infra.metadata.resource.ShardingSphereResource;
@@ -33,6 +27,12 @@
 import org.apache.shardingsphere.infra.schema.model.ShardingSphereSchema;
 import org.apache.shardingsphere.infra.spi.ShardingSphereServiceLoader;
 import org.apache.shardingsphere.infra.spi.ordered.OrderedSPIRegistry;
+import org.apache.shardingsphere.infra.binder.LogicSQL;
+import org.apache.shardingsphere.ha.api.config.HARuleConfiguration;
+import org.apache.shardingsphere.ha.api.config.rule.HADataSourceRuleConfiguration;
+import org.apache.shardingsphere.ha.route.engine.impl.PrimaryVisitedManager;
+import org.apache.shardingsphere.ha.rule.HARule;
+import org.apache.shardingsphere.infra.binder.statement.SQLStatementContext;
 import org.apache.shardingsphere.sql.parser.sql.common.segment.dml.predicate.LockSegment;
 import org.apache.shardingsphere.sql.parser.sql.common.statement.SQLStatement;
 import org.apache.shardingsphere.sql.parser.sql.common.statement.dml.InsertStatement;
@@ -92,13 +92,8 @@
     @Test
     public void assertCreateRouteContextToPrimaryWithoutRouteUnits() {
         LogicSQL logicSQL = new LogicSQL(mock(SQLStatementContext.class), "", Collections.emptyList());
-<<<<<<< HEAD
-        ShardingSphereMetaData metaData = new ShardingSphereMetaData(
-                "logic_schema", Collections.emptyList(), Collections.singleton(rule), mock(ShardingSphereResource.class), mock(ShardingSphereSchema.class));
-=======
         ShardingSphereMetaData metaData = new ShardingSphereMetaData("logic_schema", Collections.emptyList(), Collections.singleton(rule),
                 mock(ShardingSphereResource.class, RETURNS_DEEP_STUBS), mock(ShardingSphereSchema.class));
->>>>>>> 998788ad
         RouteContext actual = sqlRouter.createRouteContext(logicSQL, metaData, rule, new ConfigurationProperties(new Properties()));
         Iterator<String> routedDataSourceNames = actual.getActualDataSourceNames().iterator();
         assertThat(routedDataSourceNames.next(), is(PRIMARY_DATASOURCE));
@@ -108,13 +103,8 @@
     public void assertDecorateRouteContextToPrimaryDataSource() {
         RouteContext actual = mockRouteContext();
         LogicSQL logicSQL = new LogicSQL(mock(SQLStatementContext.class), "", Collections.emptyList());
-<<<<<<< HEAD
-        ShardingSphereMetaData metaData = new ShardingSphereMetaData(
-                "logic_schema", Collections.emptyList(), Collections.singleton(rule), mock(ShardingSphereResource.class), mock(ShardingSphereSchema.class));
-=======
         ShardingSphereMetaData metaData = new ShardingSphereMetaData("logic_schema", Collections.emptyList(), Collections.singleton(rule),
                 mock(ShardingSphereResource.class, RETURNS_DEEP_STUBS), mock(ShardingSphereSchema.class));
->>>>>>> 998788ad
         sqlRouter.decorateRouteContext(actual, logicSQL, metaData, rule, new ConfigurationProperties(new Properties()));
         Iterator<String> routedDataSourceNames = actual.getActualDataSourceNames().iterator();
         assertThat(routedDataSourceNames.next(), is(NONE_HA_DATASOURCE_NAME));
@@ -127,13 +117,8 @@
         when(sqlStatementContext.getSqlStatement()).thenReturn(selectStatement);
         when(selectStatement.getLock()).thenReturn(Optional.empty());
         LogicSQL logicSQL = new LogicSQL(sqlStatementContext, "", Collections.emptyList());
-<<<<<<< HEAD
-        ShardingSphereMetaData metaData = new ShardingSphereMetaData(
-                "logic_schema", Collections.emptyList(), Collections.singleton(rule), mock(ShardingSphereResource.class), mock(ShardingSphereSchema.class));
-=======
         ShardingSphereMetaData metaData = new ShardingSphereMetaData("logic_schema", Collections.emptyList(), Collections.singleton(rule),
                 mock(ShardingSphereResource.class, RETURNS_DEEP_STUBS), mock(ShardingSphereSchema.class));
->>>>>>> 998788ad
         RouteContext actual = sqlRouter.createRouteContext(logicSQL, metaData, rule, new ConfigurationProperties(new Properties()));
         Iterator<String> routedDataSourceNames = actual.getActualDataSourceNames().iterator();
         assertThat(routedDataSourceNames.next(), is(REPLICA_DATASOURCE));
@@ -146,13 +131,8 @@
         when(sqlStatementContext.getSqlStatement()).thenReturn(selectStatement);
         when(selectStatement.getLock()).thenReturn(Optional.empty());
         LogicSQL logicSQL = new LogicSQL(sqlStatementContext, "", Collections.emptyList());
-<<<<<<< HEAD
-        ShardingSphereMetaData metaData = new ShardingSphereMetaData(
-                "logic_schema", Collections.emptyList(), Collections.singleton(rule), mock(ShardingSphereResource.class), mock(ShardingSphereSchema.class));
-=======
         ShardingSphereMetaData metaData = new ShardingSphereMetaData("logic_schema", Collections.emptyList(), Collections.singleton(rule),
                 mock(ShardingSphereResource.class, RETURNS_DEEP_STUBS), mock(ShardingSphereSchema.class));
->>>>>>> 998788ad
         sqlRouter.decorateRouteContext(actual, logicSQL, metaData, rule, new ConfigurationProperties(new Properties()));
         Iterator<String> routedDataSourceNames = actual.getActualDataSourceNames().iterator();
         assertThat(routedDataSourceNames.next(), is(NONE_HA_DATASOURCE_NAME));
@@ -165,13 +145,8 @@
         when(sqlStatementContext.getSqlStatement()).thenReturn(selectStatement);
         when(selectStatement.getLock()).thenReturn(Optional.of(mock(LockSegment.class)));
         LogicSQL logicSQL = new LogicSQL(sqlStatementContext, "", Collections.emptyList());
-<<<<<<< HEAD
-        ShardingSphereMetaData metaData = new ShardingSphereMetaData(
-                "logic_schema", Collections.emptyList(), Collections.singleton(rule), mock(ShardingSphereResource.class), mock(ShardingSphereSchema.class));
-=======
         ShardingSphereMetaData metaData = new ShardingSphereMetaData("logic_schema", Collections.emptyList(), Collections.singleton(rule),
                 mock(ShardingSphereResource.class, RETURNS_DEEP_STUBS), mock(ShardingSphereSchema.class));
->>>>>>> 998788ad
         RouteContext actual = sqlRouter.createRouteContext(logicSQL, metaData, rule, new ConfigurationProperties(new Properties()));
         Iterator<String> routedDataSourceNames = actual.getActualDataSourceNames().iterator();
         assertThat(routedDataSourceNames.next(), is(PRIMARY_DATASOURCE));
@@ -184,13 +159,8 @@
         when(sqlStatementContext.getSqlStatement()).thenReturn(selectStatement);
         when(selectStatement.getLock()).thenReturn(Optional.of(mock(LockSegment.class)));
         LogicSQL logicSQL = new LogicSQL(sqlStatementContext, "", Collections.emptyList());
-<<<<<<< HEAD
-        ShardingSphereMetaData metaData = new ShardingSphereMetaData(
-                "logic_schema", Collections.emptyList(), Collections.singleton(rule), mock(ShardingSphereResource.class), mock(ShardingSphereSchema.class));
-=======
         ShardingSphereMetaData metaData = new ShardingSphereMetaData("logic_schema", Collections.emptyList(), Collections.singleton(rule),
                 mock(ShardingSphereResource.class, RETURNS_DEEP_STUBS), mock(ShardingSphereSchema.class));
->>>>>>> 998788ad
         sqlRouter.decorateRouteContext(actual, logicSQL, metaData, rule, new ConfigurationProperties(new Properties()));
         Iterator<String> routedDataSourceNames = actual.getActualDataSourceNames().iterator();
         assertThat(routedDataSourceNames.next(), is(NONE_HA_DATASOURCE_NAME));
@@ -201,13 +171,8 @@
     public void assertCreateRouteContextToPrimaryDataSource() {
         when(sqlStatementContext.getSqlStatement()).thenReturn(mock(InsertStatement.class));
         LogicSQL logicSQL = new LogicSQL(sqlStatementContext, "", Collections.emptyList());
-<<<<<<< HEAD
-        ShardingSphereMetaData metaData = new ShardingSphereMetaData(
-                "logic_schema", Collections.emptyList(), Collections.singleton(rule), mock(ShardingSphereResource.class), mock(ShardingSphereSchema.class));
-=======
         ShardingSphereMetaData metaData = new ShardingSphereMetaData("logic_schema", Collections.emptyList(), Collections.singleton(rule),
                 mock(ShardingSphereResource.class, RETURNS_DEEP_STUBS), mock(ShardingSphereSchema.class));
->>>>>>> 998788ad
         RouteContext actual = sqlRouter.createRouteContext(logicSQL, metaData, rule, new ConfigurationProperties(new Properties()));
         Iterator<String> routedDataSourceNames = actual.getActualDataSourceNames().iterator();
         assertThat(routedDataSourceNames.next(), is(PRIMARY_DATASOURCE));
