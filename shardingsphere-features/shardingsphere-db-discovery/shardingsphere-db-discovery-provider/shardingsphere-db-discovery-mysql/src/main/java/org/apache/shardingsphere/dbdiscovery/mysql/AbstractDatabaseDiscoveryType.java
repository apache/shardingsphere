--- conflicted
+++ resolved
@@ -47,20 +47,11 @@
     
     private String loadPrimaryDataSourceURL(final Map<String, DataSource> dataSourceMap) {
         for (DataSource each : dataSourceMap.values()) {
-<<<<<<< HEAD
-            try (
-                    Connection connection = each.getConnection();
-                    Statement statement = connection.createStatement()) {
-                String primaryDataSourceURL = getPrimaryDataSourceURL(statement);
-                if (!primaryDataSourceURL.isEmpty()) {
-                    return primaryDataSourceURL;
-=======
             try (Connection connection = each.getConnection();
                  Statement statement = connection.createStatement()) {
                 Optional<String> primaryDataSourceURL = loadPrimaryDataSourceURL(statement);
                 if (primaryDataSourceURL.isPresent()) {
                     return primaryDataSourceURL.get();
->>>>>>> 3c5edf81
                 }
             } catch (final SQLException ex) {
                 log.error("An exception occurred while find primary data source url", ex);
