/*
 * Licensed to the Apache Software Foundation (ASF) under one or more
 * contributor license agreements.  See the NOTICE file distributed with
 * this work for additional information regarding copyright ownership.
 * The ASF licenses this file to You under the Apache License, Version 2.0
 * (the "License"); you may not use this file except in compliance with
 * the License.  You may obtain a copy of the License at
 *
 *     http://www.apache.org/licenses/LICENSE-2.0
 *
 * Unless required by applicable law or agreed to in writing, software
 * distributed under the License is distributed on an "AS IS" BASIS,
 * WITHOUT WARRANTIES OR CONDITIONS OF ANY KIND, either express or implied.
 * See the License for the specific language governing permissions and
 * limitations under the License.
 */

package org.apache.shardingsphere.dbdiscovery.mysql.type;

import lombok.Getter;
import lombok.Setter;
import lombok.extern.slf4j.Slf4j;
import org.apache.shardingsphere.dbdiscovery.mysql.AbstractDatabaseDiscoveryType;
import org.apache.shardingsphere.infra.config.exception.ShardingSphereConfigurationException;
import org.apache.shardingsphere.infra.eventbus.ShardingSphereEventBus;
import org.apache.shardingsphere.infra.rule.event.impl.DataSourceDisabledEvent;
import org.apache.shardingsphere.infra.storage.StorageNodeDataSource;
import org.apache.shardingsphere.infra.storage.StorageNodeRole;
import org.apache.shardingsphere.infra.storage.StorageNodeStatus;

import javax.sql.DataSource;
import java.sql.Connection;
import java.sql.ResultSet;
import java.sql.SQLException;
import java.sql.Statement;
import java.util.Collection;
import java.util.LinkedList;
import java.util.List;
import java.util.Map;
import java.util.Map.Entry;
import java.util.Optional;
import java.util.Properties;

/**
 * MGR database discovery type.
 */
@Slf4j
public final class MGRDatabaseDiscoveryType extends AbstractDatabaseDiscoveryType {
    
    private static final String PLUGIN_STATUS = "SELECT * FROM information_schema.PLUGINS WHERE PLUGIN_NAME='group_replication'";
    
    private static final String MEMBER_COUNT = "SELECT count(*) FROM performance_schema.replication_group_members";
    
    private static final String GROUP_NAME = "SELECT * FROM performance_schema.global_variables WHERE VARIABLE_NAME='group_replication_group_name'";
    
    private static final String SINGLE_PRIMARY = "SELECT * FROM performance_schema.global_variables WHERE VARIABLE_NAME='group_replication_single_primary_mode'";
    
    private static final String MEMBER_LIST = "SELECT MEMBER_HOST, MEMBER_PORT, MEMBER_STATE FROM performance_schema.replication_group_members";
    
    private static final String PRIMARY_DATA_SOURCE = "SELECT MEMBER_HOST, MEMBER_PORT FROM performance_schema.replication_group_members WHERE MEMBER_ID = "
            + "(SELECT VARIABLE_VALUE FROM performance_schema.global_status WHERE VARIABLE_NAME = 'group_replication_primary_member')";
    
    @Getter
    @Setter
    private Properties props = new Properties();
    
    @Override
    public void checkDatabaseDiscoveryConfiguration(final String databaseName, final Map<String, DataSource> dataSourceMap) throws SQLException {
<<<<<<< HEAD
        try (
                Connection connection = dataSourceMap.values().stream().findFirst().get().getConnection();
                Statement statement = connection.createStatement()) {
=======
        try (Connection connection = dataSourceMap.values().iterator().next().getConnection();
             Statement statement = connection.createStatement()) {
>>>>>>> 3c5edf81
            checkPluginIsActive(statement);
            checkMemberCount(statement);
            checkServerGroupName(statement);
            checkIsSinglePrimaryMode(statement);
            checkDataSourceInReplicationGroup(statement, dataSourceMap);
        }
    }
    
    private void checkPluginIsActive(final Statement statement) throws SQLException {
        try (ResultSet resultSet = statement.executeQuery(PLUGIN_STATUS)) {
            while (resultSet.next()) {
                if (!"ACTIVE".equals(resultSet.getString("PLUGIN_STATUS"))) {
                    throw new ShardingSphereConfigurationException("MGR plugin is not active.");
                }
            }
        }
    }
    
    private void checkMemberCount(final Statement statement) throws SQLException {
        try (ResultSet resultSet = statement.executeQuery(MEMBER_COUNT)) {
            while (resultSet.next()) {
                if (resultSet.getInt(1) < 1) {
                    throw new ShardingSphereConfigurationException("MGR member count < 1");
                }
            }
        }
    }
    
    private void checkServerGroupName(final Statement statement) throws SQLException {
        try (ResultSet resultSet = statement.executeQuery(GROUP_NAME)) {
            while (resultSet.next()) {
                String serverGroupName = resultSet.getString("VARIABLE_VALUE");
                String ruleGroupName = props.getProperty("group-name");
                if (!serverGroupName.equals(ruleGroupName)) {
                    throw new ShardingSphereConfigurationException("MGR group name is not consistent\n" + "serverGroupName: %s\nruleGroupName: %s", serverGroupName, ruleGroupName);
                }
            }
        }
    }
    
    private void checkIsSinglePrimaryMode(final Statement statement) throws SQLException {
        try (ResultSet resultSet = statement.executeQuery(SINGLE_PRIMARY)) {
            while (resultSet.next()) {
                if (!"ON".equals(resultSet.getString("VARIABLE_VALUE"))) {
                    throw new ShardingSphereConfigurationException("MGR is not in single primary mode");
                }
            }
        }
    }
    
    private void checkDataSourceInReplicationGroup(final Statement statement, final Map<String, DataSource> dataSourceMap) throws SQLException {
        Collection<String> memberDataSourceURLs = new LinkedList<>();
        try (ResultSet resultSet = statement.executeQuery(MEMBER_LIST)) {
            while (resultSet.next()) {
                memberDataSourceURLs.add(String.format("%s:%s", resultSet.getString("MEMBER_HOST"), resultSet.getString("MEMBER_PORT")));
            }
        }
        for (Entry<String, DataSource> entry : dataSourceMap.entrySet()) {
            checkDataSourceExistedWithGroupMember(entry.getKey(), entry.getValue(), memberDataSourceURLs);
        }
    }
    
    private void checkDataSourceExistedWithGroupMember(final String datasourceName, final DataSource dataSource, final Collection<String> memberDataSourceURLs) throws SQLException {
        boolean isExisted = false;
        for (String each : memberDataSourceURLs) {
            if (dataSource.getConnection().getMetaData().getURL().contains(each)) {
                isExisted = true;
                break;
            }
        }
        if (!isExisted) {
            throw new ShardingSphereConfigurationException("%s is not MGR replication group member", datasourceName);
        }
    }
    
    @Override
    protected Optional<String> loadPrimaryDataSourceURL(final Statement statement) throws SQLException {
        try (ResultSet resultSet = statement.executeQuery(PRIMARY_DATA_SOURCE)) {
            if (resultSet.next()) {
                return Optional.of(String.format("%s:%s", resultSet.getString("MEMBER_HOST"), resultSet.getString("MEMBER_PORT")));
            }
            return Optional.empty();
        }
    }
    
    @Override
    public void updateMemberState(final String databaseName, final Map<String, DataSource> dataSourceMap, final String groupName) {
        List<String> memberDataSourceURLs = findMemberDataSourceURLs(dataSourceMap);
        if (memberDataSourceURLs.isEmpty()) {
            return;
        }
        determineDisabledDataSource(databaseName, dataSourceMap, memberDataSourceURLs, groupName);
    }
    
    private List<String> findMemberDataSourceURLs(final Map<String, DataSource> dataSourceMap) {
        List<String> result = new LinkedList<>();
        try (
                Connection connection = dataSourceMap.get(getPrimaryDataSource()).getConnection();
                Statement statement = connection.createStatement()) {
            ResultSet resultSet = statement.executeQuery(MEMBER_LIST);
            while (resultSet.next()) {
                if (!"ONLINE".equals(resultSet.getString("MEMBER_STATE"))) {
                    continue;
                }
                result.add(String.format("%s:%s", resultSet.getString("MEMBER_HOST"), resultSet.getString("MEMBER_PORT")));
            }
        } catch (final SQLException ex) {
            log.error("An exception occurred while find member data source urls", ex);
        }
        return result;
    }
    
    private void determineDisabledDataSource(final String databaseName, final Map<String, DataSource> dataSourceMap, final List<String> memberDataSourceURLs, final String groupName) {
        for (Entry<String, DataSource> entry : dataSourceMap.entrySet()) {
            if (entry.getKey().equals(getPrimaryDataSource())) {
                continue;
            }
            boolean disable = true;
            String url;
            try (Connection connection = entry.getValue().getConnection()) {
                url = connection.getMetaData().getURL();
                for (String each : memberDataSourceURLs) {
                    if (null != url && url.contains(each)) {
                        disable = false;
                        break;
                    }
                }
            } catch (final SQLException ex) {
                log.error("An exception occurred while find data source urls", ex);
            }
            ShardingSphereEventBus.getInstance().post(new DataSourceDisabledEvent(databaseName, groupName, entry.getKey(),
                    new StorageNodeDataSource(StorageNodeRole.MEMBER, disable ? StorageNodeStatus.DISABLED : StorageNodeStatus.ENABLED)));
        }
    }
    
    @Override
    public String getType() {
        return "MGR";
    }
}<|MERGE_RESOLUTION|>--- conflicted
+++ resolved
@@ -66,14 +66,8 @@
     
     @Override
     public void checkDatabaseDiscoveryConfiguration(final String databaseName, final Map<String, DataSource> dataSourceMap) throws SQLException {
-<<<<<<< HEAD
-        try (
-                Connection connection = dataSourceMap.values().stream().findFirst().get().getConnection();
-                Statement statement = connection.createStatement()) {
-=======
         try (Connection connection = dataSourceMap.values().iterator().next().getConnection();
              Statement statement = connection.createStatement()) {
->>>>>>> 3c5edf81
             checkPluginIsActive(statement);
             checkMemberCount(statement);
             checkServerGroupName(statement);
@@ -170,9 +164,8 @@
     
     private List<String> findMemberDataSourceURLs(final Map<String, DataSource> dataSourceMap) {
         List<String> result = new LinkedList<>();
-        try (
-                Connection connection = dataSourceMap.get(getPrimaryDataSource()).getConnection();
-                Statement statement = connection.createStatement()) {
+        try (Connection connection = dataSourceMap.get(getPrimaryDataSource()).getConnection();
+             Statement statement = connection.createStatement()) {
             ResultSet resultSet = statement.executeQuery(MEMBER_LIST);
             while (resultSet.next()) {
                 if (!"ONLINE".equals(resultSet.getString("MEMBER_STATE"))) {
