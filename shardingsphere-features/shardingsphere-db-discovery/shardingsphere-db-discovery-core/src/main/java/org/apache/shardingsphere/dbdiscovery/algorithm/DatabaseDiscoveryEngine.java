--- conflicted
+++ resolved
@@ -17,11 +17,7 @@
 
 package org.apache.shardingsphere.dbdiscovery.algorithm;
 
-<<<<<<< HEAD
-import com.google.common.base.Preconditions;
 import com.google.common.collect.Lists;
-=======
->>>>>>> 9b6e00f6
 import lombok.RequiredArgsConstructor;
 import lombok.extern.slf4j.Slf4j;
 import org.apache.shardingsphere.dbdiscovery.spi.DatabaseDiscoveryProviderAlgorithm;
@@ -30,6 +26,7 @@
 import org.apache.shardingsphere.infra.executor.kernel.ExecutorEngine;
 import org.apache.shardingsphere.infra.executor.kernel.model.ExecutionGroup;
 import org.apache.shardingsphere.infra.executor.kernel.model.ExecutionGroupContext;
+import org.apache.shardingsphere.infra.executor.kernel.model.ExecutorDataMap;
 import org.apache.shardingsphere.infra.metadata.schema.QualifiedDatabase;
 import org.apache.shardingsphere.infra.rule.event.impl.DataSourceDisabledEvent;
 import org.apache.shardingsphere.infra.rule.event.impl.PrimaryDataSourceChangedEvent;
@@ -46,43 +43,30 @@
 import java.util.Map.Entry;
 import java.util.Optional;
 
+import static org.apache.shardingsphere.dbdiscovery.algorithm.DatabaseDiscoveryExecutorCallback.DATABASE_NAME;
+
 /**
  * Database discovery engine.
  */
 @RequiredArgsConstructor
 @Slf4j
 public final class DatabaseDiscoveryEngine {
-    
-<<<<<<< HEAD
-    private final DatabaseDiscoveryType databaseDiscoveryType;
+
+    private final DatabaseDiscoveryProviderAlgorithm databaseDiscoveryProviderAlgorithm;
 
     private static final int CPU_CORES = Runtime.getRuntime().availableProcessors();
-=======
-    private final DatabaseDiscoveryProviderAlgorithm databaseDiscoveryProviderAlgorithm;
->>>>>>> 9b6e00f6
-    
+
     /**
      * Check environment of database cluster.
      *
-     * @param databaseName database name
+     * @param databaseName  database name
      * @param dataSourceMap data source map
      * @throws SQLException SQL exception
      */
-<<<<<<< HEAD
-    public void checkHighlyAvailableStatus(final String databaseName, final Map<String, DataSource> dataSourceMap) throws SQLException {
-        Collection<HighlyAvailableStatus> statuses = loadHighlyAvailableStatuses(dataSourceMap);
-        Preconditions.checkState(!statuses.isEmpty(), "No database instance in database cluster `%s`.", databaseName);
-        HighlyAvailableStatus sample = statuses.iterator().next();
-        if (sample instanceof GlobalHighlyAvailableStatus) {
-            checkGlobalHighlyAvailableStatus(databaseName, dataSourceMap, statuses);
-        } else if (sample instanceof RoleSeparatedHighlyAvailableStatus) {
-            checkRoleSeparatedHighlyAvailableStatus(databaseName, dataSourceMap, statuses);
-        }
-    }
-
-    private Collection<HighlyAvailableStatus> loadHighlyAvailableStatuses(final Map<String, DataSource> dataSourceMap) throws SQLException{
+    public void checkEnvironment(final String databaseName, final Map<String, DataSource> dataSourceMap) throws SQLException {
         ExecutorEngine executorEngine = new ExecutorEngine(Math.min(CPU_CORES * 2, dataSourceMap.isEmpty() ? 1 : dataSourceMap.entrySet().size()));
-        return executorEngine.execute(createExecutionGroupContext(dataSourceMap), new DatabaseDiscoveryExecutorCallback(databaseDiscoveryType));
+        ExecutorDataMap.getValue().put(DATABASE_NAME, databaseName);
+        executorEngine.execute(createExecutionGroupContext(dataSourceMap), new DatabaseDiscoveryExecutorCallback(databaseDiscoveryProviderAlgorithm));
     }
 
     private ExecutionGroupContext<DataSource> createExecutionGroupContext(Map<String, DataSource> dataSourceMap) {
@@ -93,32 +77,15 @@
         }
         return new ExecutionGroupContext<>(inputGroups);
     }
-    
-    private void checkGlobalHighlyAvailableStatus(final String databaseName, final Map<String, DataSource> dataSourceMap, final Collection<HighlyAvailableStatus> statuses) throws SQLException {
-        Preconditions.checkState(1 == statuses.size(), "Different status in highly available cluster in database `%s`.", databaseName);
-        statuses.iterator().next().validate(databaseName, dataSourceMap, databaseDiscoveryType.getProps());
-    }
-    
-    private void checkRoleSeparatedHighlyAvailableStatus(final String databaseName, final Map<String, DataSource> dataSourceMap, final Collection<HighlyAvailableStatus> statuses) throws SQLException {
-        for (HighlyAvailableStatus each : statuses) {
-            each.validate(databaseName, dataSourceMap, databaseDiscoveryType.getProps());
-=======
-    public void checkEnvironment(final String databaseName, final Map<String, DataSource> dataSourceMap) throws SQLException {
-        for (Entry<String, DataSource> entry : dataSourceMap.entrySet()) {
-            // TODO query with multiple threads
-            databaseDiscoveryProviderAlgorithm.checkEnvironment(databaseName, entry.getValue());
->>>>>>> 9b6e00f6
-        }
-    }
-    
+
     /**
      * Change primary data source.
      *
-     * @param databaseName database name
-     * @param groupName group name
+     * @param databaseName                  database name
+     * @param groupName                     group name
      * @param originalPrimaryDataSourceName original primary data source name
-     * @param dataSourceMap data source map
-     * @param disabledDataSourceNames disabled data source names
+     * @param dataSourceMap                 data source map
+     * @param disabledDataSourceNames       disabled data source names
      * @return changed primary data source name
      */
     public String changePrimaryDataSource(final String databaseName, final String groupName, final String originalPrimaryDataSourceName,
@@ -131,7 +98,7 @@
         postReplicaDataSourceDisabledEvent(databaseName, groupName, result, dataSourceMap);
         return result;
     }
-    
+
     private Optional<String> findPrimaryDataSourceName(final Map<String, DataSource> dataSourceMap, final Collection<String> disabledDataSourceNames) {
         for (Entry<String, DataSource> entry : getActiveDataSourceMap(dataSourceMap, disabledDataSourceNames).entrySet()) {
             try {
@@ -144,7 +111,7 @@
         }
         return Optional.empty();
     }
-    
+
     private Map<String, DataSource> getActiveDataSourceMap(final Map<String, DataSource> dataSourceMap, final Collection<String> disabledDataSourceNames) {
         Map<String, DataSource> result = new HashMap<>(dataSourceMap);
         if (!disabledDataSourceNames.isEmpty()) {
@@ -152,7 +119,7 @@
         }
         return result;
     }
-    
+
     private void postReplicaDataSourceDisabledEvent(final String databaseName, final String groupName, final String primaryDataSourceName, final Map<String, DataSource> dataSourceMap) {
         for (Entry<String, DataSource> entry : dataSourceMap.entrySet()) {
             if (!entry.getKey().equals(primaryDataSourceName)) {
@@ -160,11 +127,11 @@
             }
         }
     }
-    
+
     private StorageNodeDataSource createStorageNodeDataSource(final ReplicaDataSourceStatus replicaStatus) {
         return new StorageNodeDataSource(StorageNodeRole.MEMBER, replicaStatus.isOnline() ? StorageNodeStatus.ENABLED : StorageNodeStatus.DISABLED, replicaStatus.getReplicationDelayMilliseconds());
     }
-    
+
     private ReplicaDataSourceStatus loadReplicaStatus(final DataSource replicaDataSource) {
         try {
             return databaseDiscoveryProviderAlgorithm.loadReplicaStatus(replicaDataSource);
