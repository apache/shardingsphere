--- conflicted
+++ resolved
@@ -31,7 +31,10 @@
     : DROP DB_DISCOVERY RULE ruleName (COMMA ruleName)*
     ;
 
-<<<<<<< HEAD
+createDatabaseDiscoveryType
+    : CREATE DB_DISCOVERY TYPE databaseDiscoveryTypeDefinition (COMMA databaseDiscoveryTypeDefinition)*
+    ;
+
 createDatabaseDiscoveryHeartbeat
     : CREATE DB_DISCOVERY HEARTBEAT heartbeatDefinition (COMMA heartbeatDefinition)*
     ;
@@ -40,12 +43,6 @@
     : ALTER DB_DISCOVERY HEARTBEAT heartbeatDefinition (COMMA heartbeatDefinition)*
     ;
     
-=======
-createDatabaseDiscoveryType
-    : CREATE DB_DISCOVERY TYPE databaseDiscoveryTypeDefinition (COMMA databaseDiscoveryTypeDefinition)*
-    ;
-
->>>>>>> b84ded0c
 databaseDiscoveryRule
     : (databaseDiscoveryRuleDefinition | databaseDiscoveryRuleConstruction)
     ;
@@ -58,13 +55,12 @@
     : ruleName LP resources COMMA TYPE EQ discoveryTypeName COMMA HEARTBEAT EQ discoveryHeartbeatName RP
     ;
 
-<<<<<<< HEAD
+databaseDiscoveryTypeDefinition
+    : discoveryTypeName LP typeDefinition RP
+    ;
+
 heartbeatDefinition
     : discoveryHeartbeatName LP PROPERTIES LP properties RP RP  
-=======
-databaseDiscoveryTypeDefinition
-    : discoveryTypeName LP typeDefinition RP
->>>>>>> b84ded0c
     ;
 
 ruleName
@@ -79,13 +75,8 @@
     : IDENTIFIER
     ;
 
-<<<<<<< HEAD
-discoveryType
-    : TYPE LP NAME EQ type (COMMA PROPERTIES LP properties RP)? RP
-=======
 typeDefinition
-    : TYPE LP NAME EQ typeName (COMMA PROPERTIES LP typeProperties RP)? RP
->>>>>>> b84ded0c
+    : TYPE LP NAME EQ typeName (COMMA PROPERTIES LP properties RP)? RP
     ;
 
 discoveryHeartbeat
