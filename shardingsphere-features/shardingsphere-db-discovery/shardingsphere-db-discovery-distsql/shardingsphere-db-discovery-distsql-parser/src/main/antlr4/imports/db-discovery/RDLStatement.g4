/*
 * Licensed to the Apache Software Foundation (ASF) under one or more
 * contributor license agreements.  See the NOTICE file distributed with
 * this work for additional information regarding copyright ownership.
 * The ASF licenses this file to You under the Apache License, Version 2.0
 * (the "License"); you may not use this file except in compliance with
 * the License.  You may obtain a copy of the License at
 *
 *     http://www.apache.org/licenses/LICENSE-2.0
 *
 * Unless required by applicable law or agreed to in writing, software
 * distributed under the License is distributed on an "AS IS" BASIS,
 * WITHOUT WARRANTIES OR CONDITIONS OF ANY KIND, either express or implied.
 * See the License for the specific language governing permissions and
 * limitations under the License.
 */

grammar RDLStatement;

import Keyword, Literals, Symbol;

createDatabaseDiscoveryRule
    : CREATE DB_DISCOVERY RULE databaseDiscoveryRule  (COMMA databaseDiscoveryRule)*
    ;

alterDatabaseDiscoveryRule
    : ALTER DB_DISCOVERY RULE databaseDiscoveryRule  (COMMA databaseDiscoveryRule)*
    ;

dropDatabaseDiscoveryRule
    : DROP DB_DISCOVERY RULE ruleName (COMMA ruleName)*
    ;

createDatabaseDiscoveryType
    : CREATE DB_DISCOVERY TYPE databaseDiscoveryTypeDefinition (COMMA databaseDiscoveryTypeDefinition)*
    ;

<<<<<<< HEAD
alterDatabaseDiscoveryType
    : ALTER DB_DISCOVERY TYPE databaseDiscoveryTypeDefinition (COMMA databaseDiscoveryTypeDefinition)*
    ;

=======
createDatabaseDiscoveryHeartbeat
    : CREATE DB_DISCOVERY HEARTBEAT heartbeatDefinition (COMMA heartbeatDefinition)*
    ;
    
alterDatabaseDiscoveryHeartbeat
    : ALTER DB_DISCOVERY HEARTBEAT heartbeatDefinition (COMMA heartbeatDefinition)*
    ;
    
>>>>>>> 179d71a6
databaseDiscoveryRule
    : (databaseDiscoveryRuleDefinition | databaseDiscoveryRuleConstruction)
    ;

databaseDiscoveryRuleDefinition
    : ruleName LP resources COMMA typeDefinition COMMA discoveryHeartbeat RP
    ;

databaseDiscoveryRuleConstruction
    : ruleName LP resources COMMA TYPE EQ discoveryTypeName COMMA HEARTBEAT EQ discoveryHeartbeatName RP
    ;

databaseDiscoveryTypeDefinition
    : discoveryTypeName LP typeDefinition RP
    ;

heartbeatDefinition
    : discoveryHeartbeatName LP PROPERTIES LP properties RP RP  
    ;

ruleName
    : IDENTIFIER
    ;

resources
    : RESOURCES LP resourceName (COMMA resourceName)* RP
    ;

resourceName
    : IDENTIFIER
    ;

typeDefinition
    : TYPE LP NAME EQ typeName (COMMA PROPERTIES LP properties RP)? RP
    ;

discoveryHeartbeat
    : HEARTBEAT LP PROPERTIES LP properties RP RP
    ;

typeName
    : IDENTIFIER
    ;

properties
    : property (COMMA property)*
    ;

property
    : key=(IDENTIFIER | STRING) EQ value=(NUMBER | INT | STRING)
    ;

discoveryTypeName
    : IDENTIFIER
    ;
    
discoveryHeartbeatName
    : IDENTIFIER
    ;<|MERGE_RESOLUTION|>--- conflicted
+++ resolved
@@ -35,12 +35,6 @@
     : CREATE DB_DISCOVERY TYPE databaseDiscoveryTypeDefinition (COMMA databaseDiscoveryTypeDefinition)*
     ;
 
-<<<<<<< HEAD
-alterDatabaseDiscoveryType
-    : ALTER DB_DISCOVERY TYPE databaseDiscoveryTypeDefinition (COMMA databaseDiscoveryTypeDefinition)*
-    ;
-
-=======
 createDatabaseDiscoveryHeartbeat
     : CREATE DB_DISCOVERY HEARTBEAT heartbeatDefinition (COMMA heartbeatDefinition)*
     ;
@@ -49,7 +43,10 @@
     : ALTER DB_DISCOVERY HEARTBEAT heartbeatDefinition (COMMA heartbeatDefinition)*
     ;
     
->>>>>>> 179d71a6
+alterDatabaseDiscoveryType
+    : ALTER DB_DISCOVERY TYPE databaseDiscoveryTypeDefinition (COMMA databaseDiscoveryTypeDefinition)*
+    ;
+
 databaseDiscoveryRule
     : (databaseDiscoveryRuleDefinition | databaseDiscoveryRuleConstruction)
     ;
