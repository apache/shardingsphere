/*
 * Licensed to the Apache Software Foundation (ASF) under one or more
 * contributor license agreements.  See the NOTICE file distributed with
 * this work for additional information regarding copyright ownership.
 * The ASF licenses this file to You under the Apache License, Version 2.0
 * (the "License"); you may not use this file except in compliance with
 * the License.  You may obtain a copy of the License at
 *
 *     http://www.apache.org/licenses/LICENSE-2.0
 *
 * Unless required by applicable law or agreed to in writing, software
 * distributed under the License is distributed on an "AS IS" BASIS,
 * WITHOUT WARRANTIES OR CONDITIONS OF ANY KIND, either express or implied.
 * See the License for the specific language governing permissions and
 * limitations under the License.
 */

grammar DatabaseDiscoveryDistSQLStatement;

import Symbol, RDLStatement, RQLStatement;

execute
    : (createDatabaseDiscoveryRule
    | alterDatabaseDiscoveryRule
    | dropDatabaseDiscoveryRule
    | showDatabaseDiscoveryTypes
    | showDatabaseDiscoveryHeartbeats
    | showDatabaseDiscoveryRules
<<<<<<< HEAD
    | createDatabaseDiscoveryHeartbeat
    | alterDatabaseDiscoveryHeartbeat
=======
    | createDatabaseDiscoveryType
>>>>>>> b84ded0c
    ) SEMI?
    ;<|MERGE_RESOLUTION|>--- conflicted
+++ resolved
@@ -26,11 +26,8 @@
     | showDatabaseDiscoveryTypes
     | showDatabaseDiscoveryHeartbeats
     | showDatabaseDiscoveryRules
-<<<<<<< HEAD
+    | createDatabaseDiscoveryType
     | createDatabaseDiscoveryHeartbeat
     | alterDatabaseDiscoveryHeartbeat
-=======
-    | createDatabaseDiscoveryType
->>>>>>> b84ded0c
     ) SEMI?
     ;