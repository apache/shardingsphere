--- conflicted
+++ resolved
@@ -29,11 +29,8 @@
     | createDatabaseDiscoveryType
     | createDatabaseDiscoveryHeartbeat
     | alterDatabaseDiscoveryHeartbeat
-<<<<<<< HEAD
-    | alterDatabaseDiscoveryType
-=======
     | dropDatabaseDiscoveryType
     | dropDatabaseDiscoveryHeartbeat
->>>>>>> 92b562b4
+    | alterDatabaseDiscoveryType
     ) SEMI?
     ;