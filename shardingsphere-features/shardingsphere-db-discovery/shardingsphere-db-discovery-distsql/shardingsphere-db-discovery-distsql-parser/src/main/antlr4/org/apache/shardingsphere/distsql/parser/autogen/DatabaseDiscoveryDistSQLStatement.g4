/*
 * Licensed to the Apache Software Foundation (ASF) under one or more
 * contributor license agreements.  See the NOTICE file distributed with
 * this work for additional information regarding copyright ownership.
 * The ASF licenses this file to You under the Apache License, Version 2.0
 * (the "License"); you may not use this file except in compliance with
 * the License.  You may obtain a copy of the License at
 *
 *     http://www.apache.org/licenses/LICENSE-2.0
 *
 * Unless required by applicable law or agreed to in writing, software
 * distributed under the License is distributed on an "AS IS" BASIS,
 * WITHOUT WARRANTIES OR CONDITIONS OF ANY KIND, either express or implied.
 * See the License for the specific language governing permissions and
 * limitations under the License.
 */

grammar DatabaseDiscoveryDistSQLStatement;

import Symbol, RDLStatement, RQLStatement;

execute
    : (createDatabaseDiscoveryRule
    | alterDatabaseDiscoveryRule
    | dropDatabaseDiscoveryRule
    | showDatabaseDiscoveryTypes
    | showDatabaseDiscoveryHeartbeats
    | showDatabaseDiscoveryRules
    | createDatabaseDiscoveryType
<<<<<<< HEAD
    | alterDatabaseDiscoveryType
=======
    | createDatabaseDiscoveryHeartbeat
    | alterDatabaseDiscoveryHeartbeat
>>>>>>> 179d71a6
    ) SEMI?
    ;<|MERGE_RESOLUTION|>--- conflicted
+++ resolved
@@ -27,11 +27,8 @@
     | showDatabaseDiscoveryHeartbeats
     | showDatabaseDiscoveryRules
     | createDatabaseDiscoveryType
-<<<<<<< HEAD
-    | alterDatabaseDiscoveryType
-=======
     | createDatabaseDiscoveryHeartbeat
     | alterDatabaseDiscoveryHeartbeat
->>>>>>> 179d71a6
+    | alterDatabaseDiscoveryType
     ) SEMI?
     ;