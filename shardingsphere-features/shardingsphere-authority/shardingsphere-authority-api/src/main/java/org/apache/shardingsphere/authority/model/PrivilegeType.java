--- conflicted
+++ resolved
@@ -66,19 +66,17 @@
     CREATE_DATABASE,
     INHERIT,
     CAN_LOGIN,
-<<<<<<< HEAD
     CREATE_FUNCTION,
     CREATE_TABLE,
     BACKUP_DATABASE,
     CREATE_DEFAULT,
     BACKUP_LOG,
     CREATE_RULE
-=======
+    CAN_LOGIN,
     CREATE_SEQUENCE,
     CREATE_TYPE,
     CREATE_SESSION,
     ALTER_SESSION,
     CREATE_SYNONYM,
     CREATE_TABLE
->>>>>>> 4d202a57
 }