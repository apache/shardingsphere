--- conflicted
+++ resolved
@@ -19,8 +19,8 @@
 
 import lombok.AccessLevel;
 import lombok.NoArgsConstructor;
-import org.apache.shardingsphere.authority.model.database.SchemaPrivilege;
-import org.apache.shardingsphere.authority.model.database.TablePrivilege;
+import org.apache.shardingsphere.authority.model.database.SchemaPrivileges;
+import org.apache.shardingsphere.authority.model.database.TablePrivileges;
 import org.apache.shardingsphere.infra.exception.ShardingSphereException;
 import org.apache.shardingsphere.authority.model.Privileges;
 import org.apache.shardingsphere.infra.metadata.user.ShardingSphereUser;
@@ -48,29 +48,17 @@
      * @param rules ShardingSphere rules
      * @return privileges
      */
-<<<<<<< HEAD
-    public static Map<ShardingSphereUser, ShardingSpherePrivilege> merge(final Map<ShardingSphereUser, Collection<ShardingSpherePrivilege>> authentication,
+    public static Map<ShardingSphereUser, Privileges> merge(final Map<ShardingSphereUser, Collection<Privileges>> authentication,
                                                                          final String schemaName, final Collection<ShardingSphereRule> rules) {
-        Map<ShardingSphereUser, ShardingSpherePrivilege> result = new HashMap<>(authentication.size(), 1);
-        for (Entry<ShardingSphereUser, Collection<ShardingSpherePrivilege>> entry : authentication.entrySet()) {
-            result.put(entry.getKey(), merge(entry.getKey(), entry.getValue(), schemaName, rules));
-=======
-    public static Map<ShardingSphereUser, Privileges> merge(final Map<ShardingSphereUser, Collection<Privileges>> authentication,
-                                                            final String schemaName, final Collection<ShardingSphereRule> rules) {
         Map<ShardingSphereUser, Privileges> result = new HashMap<>(authentication.size(), 1);
         for (Entry<ShardingSphereUser, Collection<Privileges>> entry : authentication.entrySet()) {
-            result.put(entry.getKey(), merge(entry.getKey(), entry.getValue()));
->>>>>>> 1275f91c
+            result.put(entry.getKey(), merge(entry.getKey(), entry.getValue(), schemaName, rules));
         }
         return result;
     }
     
-<<<<<<< HEAD
-    private static ShardingSpherePrivilege merge(final ShardingSphereUser user, final Collection<ShardingSpherePrivilege> privileges, final String schemaName,
+    private static Privileges merge(final ShardingSphereUser user, final Collection<Privileges> privileges, final String schemaName,
                                                  final Collection<ShardingSphereRule> rules) {
-=======
-    private static Privileges merge(final ShardingSphereUser user, final Collection<Privileges> privileges) {
->>>>>>> 1275f91c
         if (privileges.isEmpty()) {
             return new Privileges();
         }
@@ -86,34 +74,34 @@
         return result;
     }
     
-    private static void merge(final ShardingSpherePrivilege privilege, final String schemaName, final Collection<ShardingSphereRule> rules) {
-        Map<String, SchemaPrivilege> schemaPrivilegeMap = new HashMap<>();
-        for (Entry<String, SchemaPrivilege> entry : privilege.getDatabasePrivilege().getSpecificPrivileges().entrySet()) {
+    private static void merge(final Privileges privilege, final String schemaName, final Collection<ShardingSphereRule> rules) {
+        Map<String, SchemaPrivileges> schemaPrivilegeMap = new HashMap<>();
+        for (Entry<String, SchemaPrivileges> entry : privilege.getDatabasePrivileges().getSpecificPrivileges().entrySet()) {
             if (!schemaPrivilegeMap.containsKey(schemaName)) {
-                SchemaPrivilege newSchemaPrivilege = new SchemaPrivilege(schemaName);
+                SchemaPrivileges newSchemaPrivilege = new SchemaPrivileges(schemaName);
                 newSchemaPrivilege.getGlobalPrivileges().addAll(entry.getValue().getGlobalPrivileges());
                 newSchemaPrivilege.getSpecificPrivileges().putAll(entry.getValue().getSpecificPrivileges());
                 merge(newSchemaPrivilege, rules);
                 schemaPrivilegeMap.put(schemaName, newSchemaPrivilege);
             }
         }
-        privilege.getDatabasePrivilege().getSpecificPrivileges().clear();
-        privilege.getDatabasePrivilege().getSpecificPrivileges().putAll(schemaPrivilegeMap);
+        privilege.getDatabasePrivileges().getSpecificPrivileges().clear();
+        privilege.getDatabasePrivileges().getSpecificPrivileges().putAll(schemaPrivilegeMap);
     }
     
-    private static void merge(final SchemaPrivilege privilege, final Collection<ShardingSphereRule> rules) {
-        Map<String, TablePrivilege> tablePrivilegeMap = new HashMap<>();
-        for (Entry<String, TablePrivilege> entry : privilege.getSpecificPrivileges().entrySet()) {
+    private static void merge(final SchemaPrivileges privilege, final Collection<ShardingSphereRule> rules) {
+        Map<String, TablePrivileges> tablePrivilegeMap = new HashMap<>();
+        for (Entry<String, TablePrivileges> entry : privilege.getSpecificPrivileges().entrySet()) {
             Optional<String> logicalTable = getLogicalTable(entry, rules);
             if (logicalTable.isPresent() && !tablePrivilegeMap.containsKey(logicalTable.get())) {
-                tablePrivilegeMap.put(logicalTable.get(), new TablePrivilege(logicalTable.get(), entry.getValue().getPrivileges()));
+                tablePrivilegeMap.put(logicalTable.get(), new TablePrivileges(logicalTable.get(), entry.getValue().getPrivileges()));
             }
         }
         privilege.getSpecificPrivileges().clear();
         privilege.getSpecificPrivileges().putAll(tablePrivilegeMap);
     }
     
-    private static Optional<String> getLogicalTable(final Entry<String, TablePrivilege> privilege, final Collection<ShardingSphereRule> rules) {
+    private static Optional<String> getLogicalTable(final Entry<String, TablePrivileges> privilege, final Collection<ShardingSphereRule> rules) {
         for (ShardingSphereRule each : rules) {
             if (each instanceof DataNodeContainedRule) {
                 Optional<String> logicalTable = ((DataNodeContainedRule) each).findLogicTableByActualTable(privilege.getKey());
