#
# Licensed to the Apache Software Foundation (ASF) under one or more
# contributor license agreements.  See the NOTICE file distributed with
# this work for additional information regarding copyright ownership.
# The ASF licenses this file to You under the Apache License, Version 2.0
# (the "License"); you may not use this file except in compliance with
# the License.  You may obtain a copy of the License at
#
#     http://www.apache.org/licenses/LICENSE-2.0
#
# Unless required by applicable law or agreed to in writing, software
# distributed under the License is distributed on an "AS IS" BASIS,
# WITHOUT WARRANTIES OR CONDITIONS OF ANY KIND, either express or implied.
# See the License for the specific language governing permissions and
# limitations under the License.
#

schemaName: encrypt_db

<<<<<<< HEAD
dataSource:
  url: jdbc:mysql://127.0.0.1:3306/encrypt_ds
  username: root
  password:
  connectionTimeoutMilliseconds: 30000
  idleTimeoutMilliseconds: 60000
  maxLifetimeMilliseconds: 1800000
  maxPoolSize: 50
  minPoolSize: 1
=======
dataSources:
  ds_0:
    url: jdbc:mysql://127.0.0.1:3306/encrypt_ds
    username: root
    password:
    connectionTimeoutMilliseconds: 30000
    idleTimeoutMilliseconds: 60000
    maxLifetimeMilliseconds: 1800000
    maxPoolSize: 50
    minPoolSize: 1
    maintenanceIntervalMilliseconds: 30000
>>>>>>> 5784be8b

rules:
- !ENCRYPT
  tables:
    t_encrypt:
      columns:
        pwd:
          cipherColumn: pwd
          encryptorName: aes_encryptor
        name:
          cipherColumn: name
          encryptorName: md5_encryptor
  encryptors:
    aes_encryptor:
      type: AES
      props:
        aes-key-value: 123456abc
    md5_encryptor:
          type: MD5<|MERGE_RESOLUTION|>--- conflicted
+++ resolved
@@ -17,17 +17,6 @@
 
 schemaName: encrypt_db
 
-<<<<<<< HEAD
-dataSource:
-  url: jdbc:mysql://127.0.0.1:3306/encrypt_ds
-  username: root
-  password:
-  connectionTimeoutMilliseconds: 30000
-  idleTimeoutMilliseconds: 60000
-  maxLifetimeMilliseconds: 1800000
-  maxPoolSize: 50
-  minPoolSize: 1
-=======
 dataSources:
   ds_0:
     url: jdbc:mysql://127.0.0.1:3306/encrypt_ds
@@ -38,8 +27,6 @@
     maxLifetimeMilliseconds: 1800000
     maxPoolSize: 50
     minPoolSize: 1
-    maintenanceIntervalMilliseconds: 30000
->>>>>>> 5784be8b
 
 rules:
 - !ENCRYPT
