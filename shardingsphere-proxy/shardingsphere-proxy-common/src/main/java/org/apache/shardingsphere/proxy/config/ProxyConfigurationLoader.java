/*
 * Licensed to the Apache Software Foundation (ASF) under one or more
 * contributor license agreements.  See the NOTICE file distributed with
 * this work for additional information regarding copyright ownership.
 * The ASF licenses this file to You under the Apache License, Version 2.0
 * (the "License"); you may not use this file except in compliance with
 * the License.  You may obtain a copy of the License at
 *
 *     http://www.apache.org/licenses/LICENSE-2.0
 *
 * Unless required by applicable law or agreed to in writing, software
 * distributed under the License is distributed on an "AS IS" BASIS,
 * WITHOUT WARRANTIES OR CONDITIONS OF ANY KIND, either express or implied.
 * See the License for the specific language governing permissions and
 * limitations under the License.
 */

package org.apache.shardingsphere.proxy.config;

<<<<<<< HEAD
=======
import com.google.common.base.Preconditions;
import lombok.AccessLevel;
import lombok.NoArgsConstructor;
import org.apache.shardingsphere.authority.engine.AuthorityEngine;
import org.apache.shardingsphere.infra.yaml.engine.YamlEngine;
import org.apache.shardingsphere.proxy.config.yaml.YamlProxyRuleConfiguration;
import org.apache.shardingsphere.proxy.config.yaml.YamlProxyServerConfiguration;

>>>>>>> 391f32da
import java.io.File;
import java.io.IOException;
import java.net.URL;
import java.net.URLDecoder;
import java.util.Collection;
import java.util.HashSet;
import java.util.LinkedHashMap;
import java.util.LinkedList;
import java.util.Optional;
import java.util.regex.Pattern;
import java.util.stream.Collectors;

import org.apache.shardingsphere.authority.engine.AuthenticationEngine;
import org.apache.shardingsphere.infra.yaml.engine.YamlEngine;
import org.apache.shardingsphere.proxy.config.yaml.YamlProxyRuleConfiguration;
import org.apache.shardingsphere.proxy.config.yaml.YamlProxyServerConfiguration;

import com.google.common.base.Preconditions;

import lombok.AccessLevel;
import lombok.NoArgsConstructor;

/**
 * Proxy configuration loader.
 */
@NoArgsConstructor(access = AccessLevel.PRIVATE)
public final class ProxyConfigurationLoader {
    
    private static final String DEFAULT_DATASOURCE_NAME = "dataSource";
    
    private static final String SERVER_CONFIG_FILE = "server.yaml";
    
    private static final Pattern RULE_CONFIG_FILE_PATTERN = Pattern.compile("config-.+\\.yaml");
    
    /**
     * Load configuration of ShardingSphere-Proxy.
     *
     * @param path configuration path of ShardingSphere-Proxy
     * @return configuration of ShardingSphere-Proxy
     * @throws IOException IO exception
     */
    public static YamlProxyConfiguration load(final String path) throws IOException {
        YamlProxyServerConfiguration serverConfig = loadServerConfiguration(getResourceFile(String.join("/", path, SERVER_CONFIG_FILE)));
        File configPath = getResourceFile(path);
        Collection<YamlProxyRuleConfiguration> ruleConfigurations = loadRuleConfigurations(configPath);
        Preconditions.checkState(!ruleConfigurations.isEmpty() || null != serverConfig.getGovernance(), "Can not find any valid rule configurations file in path `%s`.", configPath.getPath());
        return new YamlProxyConfiguration(serverConfig, ruleConfigurations.stream().collect(Collectors.toMap(
                YamlProxyRuleConfiguration::getSchemaName, each -> each, (oldValue, currentValue) -> oldValue, LinkedHashMap::new)));
    }
    
    private static File getResourceFile(final String path) throws IOException {
        URL url = ProxyConfigurationLoader.class.getResource(path);
        if (null != url) {
            // Fixed: the path contains Chinese yaml error.
            return new File(URLDecoder.decode(url.getFile(), "UTF-8"));
        }
        // Fixed: the path contains Chinese yaml error.
        return new File(URLDecoder.decode(path, "UTF-8"));
    }
    
    private static YamlProxyServerConfiguration loadServerConfiguration(final File yamlFile) throws IOException {
        YamlProxyServerConfiguration result = YamlEngine.unmarshal(yamlFile, YamlProxyServerConfiguration.class);
        Preconditions.checkNotNull(result, "Server configuration file `%s` is invalid.", yamlFile.getName());
        Preconditions.checkState(
                AuthorityEngine.findSPIAuthority().isPresent() || null != result.getAuthentication() || null != result.getGovernance(), "Authority configuration is invalid.");
        return result;
    }
    
    private static Collection<YamlProxyRuleConfiguration> loadRuleConfigurations(final File configPath) throws IOException {
        Collection<String> loadedSchemaNames = new HashSet<>();
        Collection<YamlProxyRuleConfiguration> result = new LinkedList<>();
        for (File each : findRuleConfigurationFiles(configPath)) {
            loadRuleConfiguration(each).ifPresent(yamlProxyRuleConfig -> {
                Preconditions.checkState(loadedSchemaNames.add(yamlProxyRuleConfig.getSchemaName()), "Schema name `%s` must unique at all rule configurations.", yamlProxyRuleConfig.getSchemaName());
                result.add(yamlProxyRuleConfig);
            });
        }
        return result;
    }
    
    private static Optional<YamlProxyRuleConfiguration> loadRuleConfiguration(final File yamlFile) throws IOException {
        YamlProxyRuleConfiguration result = YamlEngine.unmarshal(yamlFile, YamlProxyRuleConfiguration.class);
        if (null == result) {
            return Optional.empty();
        }
        Preconditions.checkNotNull(result.getSchemaName(), "Property `schemaName` in file `%s` is required.", yamlFile.getName());
        if (result.getDataSources().isEmpty() && null != result.getDataSource()) {
            result.getDataSources().put(DEFAULT_DATASOURCE_NAME, result.getDataSource());
        }
        Preconditions.checkState(!result.getDataSources().isEmpty(), "Data sources configuration in file `%s` is required.", yamlFile.getName());
        return Optional.of(result);
    }
    
    private static File[] findRuleConfigurationFiles(final File path) {
        return path.listFiles(each -> RULE_CONFIG_FILE_PATTERN.matcher(each.getName()).matches());
    }
}<|MERGE_RESOLUTION|>--- conflicted
+++ resolved
@@ -17,17 +17,6 @@
 
 package org.apache.shardingsphere.proxy.config;
 
-<<<<<<< HEAD
-=======
-import com.google.common.base.Preconditions;
-import lombok.AccessLevel;
-import lombok.NoArgsConstructor;
-import org.apache.shardingsphere.authority.engine.AuthorityEngine;
-import org.apache.shardingsphere.infra.yaml.engine.YamlEngine;
-import org.apache.shardingsphere.proxy.config.yaml.YamlProxyRuleConfiguration;
-import org.apache.shardingsphere.proxy.config.yaml.YamlProxyServerConfiguration;
-
->>>>>>> 391f32da
 import java.io.File;
 import java.io.IOException;
 import java.net.URL;
@@ -81,10 +70,8 @@
     private static File getResourceFile(final String path) throws IOException {
         URL url = ProxyConfigurationLoader.class.getResource(path);
         if (null != url) {
-            // Fixed: the path contains Chinese yaml error.
             return new File(URLDecoder.decode(url.getFile(), "UTF-8"));
         }
-        // Fixed: the path contains Chinese yaml error.
         return new File(URLDecoder.decode(path, "UTF-8"));
     }
     
