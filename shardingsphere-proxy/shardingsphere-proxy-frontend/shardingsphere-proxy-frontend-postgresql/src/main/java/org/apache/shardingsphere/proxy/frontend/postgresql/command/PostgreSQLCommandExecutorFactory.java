/*
 * Licensed to the Apache Software Foundation (ASF) under one or more
 * contributor license agreements.  See the NOTICE file distributed with
 * this work for additional information regarding copyright ownership.
 * The ASF licenses this file to You under the Apache License, Version 2.0
 * (the "License"); you may not use this file except in compliance with
 * the License.  You may obtain a copy of the License at
 *
 *     http://www.apache.org/licenses/LICENSE-2.0
 *
 * Unless required by applicable law or agreed to in writing, software
 * distributed under the License is distributed on an "AS IS" BASIS,
 * WITHOUT WARRANTIES OR CONDITIONS OF ANY KIND, either express or implied.
 * See the License for the specific language governing permissions and
 * limitations under the License.
 */

package org.apache.shardingsphere.proxy.frontend.postgresql.command;

import lombok.AccessLevel;
import lombok.NoArgsConstructor;
import lombok.extern.slf4j.Slf4j;
import org.apache.shardingsphere.db.protocol.postgresql.packet.command.PostgreSQLCommandPacket;
import org.apache.shardingsphere.db.protocol.postgresql.packet.command.PostgreSQLCommandPacketType;
import org.apache.shardingsphere.db.protocol.postgresql.packet.command.query.extended.bind.PostgreSQLComBindPacket;
import org.apache.shardingsphere.db.protocol.postgresql.packet.command.query.extended.close.PostgreSQLComClosePacket;
import org.apache.shardingsphere.db.protocol.postgresql.packet.command.query.extended.describe.PostgreSQLComDescribePacket;
import org.apache.shardingsphere.db.protocol.postgresql.packet.command.query.extended.execute.PostgreSQLComExecutePacket;
import org.apache.shardingsphere.db.protocol.postgresql.packet.command.query.extended.parse.PostgreSQLComParsePacket;
import org.apache.shardingsphere.db.protocol.postgresql.packet.command.query.simple.PostgreSQLComQueryPacket;
import org.apache.shardingsphere.proxy.backend.session.ConnectionSession;
import org.apache.shardingsphere.proxy.frontend.command.executor.CommandExecutor;
import org.apache.shardingsphere.proxy.frontend.postgresql.command.generic.PostgreSQLComTerminationExecutor;
import org.apache.shardingsphere.proxy.frontend.postgresql.command.generic.PostgreSQLUnsupportedCommandExecutor;
import org.apache.shardingsphere.proxy.frontend.postgresql.command.query.extended.bind.PostgreSQLComBindExecutor;
import org.apache.shardingsphere.proxy.frontend.postgresql.command.query.extended.close.PostgreSQLComCloseExecutor;
import org.apache.shardingsphere.proxy.frontend.postgresql.command.query.extended.describe.PostgreSQLComDescribeExecutor;
import org.apache.shardingsphere.proxy.frontend.postgresql.command.query.extended.execute.PostgreSQLComExecuteExecutor;
import org.apache.shardingsphere.proxy.frontend.postgresql.command.query.extended.parse.PostgreSQLComParseExecutor;
import org.apache.shardingsphere.proxy.frontend.postgresql.command.query.extended.sync.PostgreSQLComSyncExecutor;
import org.apache.shardingsphere.proxy.frontend.postgresql.command.query.simple.PostgreSQLComQueryExecutor;

import java.sql.SQLException;
import java.util.Collections;

/**
 * Command executor factory for PostgreSQL.
 */
@NoArgsConstructor(access = AccessLevel.PRIVATE)
@Slf4j
public final class PostgreSQLCommandExecutorFactory {
    
    /**
     * Create new instance of command executor.
     *
     * @param commandPacketType command packet type for PostgreSQL
     * @param commandPacket command packet for PostgreSQL
     * @param connectionSession connection session
     * @param connectionContext PostgreSQL connection context
     * @return command executor
     * @throws SQLException SQL exception
     */
    public static CommandExecutor newInstance(final PostgreSQLCommandPacketType commandPacketType, final PostgreSQLCommandPacket commandPacket,
<<<<<<< HEAD
                                              final JDBCConnectionSession connectionSession, final PostgreSQLConnectionContext connectionContext) throws SQLException {
        if (log.isDebugEnabled()) {
            log.debug("Execute packet type: {}, value: {}", commandPacketType, commandPacket);
        }
=======
                                              final ConnectionSession connectionSession, final PostgreSQLConnectionContext connectionContext) throws SQLException {
        log.debug("Execute packet type: {}, value: {}", commandPacketType, commandPacket);
>>>>>>> 95e2a98b
        switch (commandPacketType) {
            case SIMPLE_QUERY:
                return new PostgreSQLComQueryExecutor(connectionContext, (PostgreSQLComQueryPacket) commandPacket, connectionSession);
            case PARSE_COMMAND:
                return new PostgreSQLComParseExecutor((PostgreSQLComParsePacket) commandPacket, connectionSession);
            case BIND_COMMAND:
                connectionContext.getPendingExecutors().add(new PostgreSQLComBindExecutor(connectionContext, (PostgreSQLComBindPacket) commandPacket, connectionSession));
                break;
            case DESCRIBE_COMMAND:
                connectionContext.getPendingExecutors().add(new PostgreSQLComDescribeExecutor(connectionContext, (PostgreSQLComDescribePacket) commandPacket));
                break;
            case EXECUTE_COMMAND:
                return new PostgreSQLComExecuteExecutor(connectionContext, (PostgreSQLComExecutePacket) commandPacket);
            case SYNC_COMMAND:
                return new PostgreSQLComSyncExecutor(connectionContext, connectionSession);
            case CLOSE_COMMAND:
                connectionContext.getPendingExecutors().add(new PostgreSQLComCloseExecutor(connectionContext, (PostgreSQLComClosePacket) commandPacket, connectionSession));
                break;
            case TERMINATE:
                return new PostgreSQLComTerminationExecutor();
            default:
                return new PostgreSQLUnsupportedCommandExecutor(connectionContext);
        }
        return Collections::emptyList;
    }
}<|MERGE_RESOLUTION|>--- conflicted
+++ resolved
@@ -61,15 +61,10 @@
      * @throws SQLException SQL exception
      */
     public static CommandExecutor newInstance(final PostgreSQLCommandPacketType commandPacketType, final PostgreSQLCommandPacket commandPacket,
-<<<<<<< HEAD
-                                              final JDBCConnectionSession connectionSession, final PostgreSQLConnectionContext connectionContext) throws SQLException {
+                                              final ConnectionSession connectionSession, final PostgreSQLConnectionContext connectionContext) throws SQLException {
         if (log.isDebugEnabled()) {
             log.debug("Execute packet type: {}, value: {}", commandPacketType, commandPacket);
         }
-=======
-                                              final ConnectionSession connectionSession, final PostgreSQLConnectionContext connectionContext) throws SQLException {
-        log.debug("Execute packet type: {}, value: {}", commandPacketType, commandPacket);
->>>>>>> 95e2a98b
         switch (commandPacketType) {
             case SIMPLE_QUERY:
                 return new PostgreSQLComQueryExecutor(connectionContext, (PostgreSQLComQueryPacket) commandPacket, connectionSession);
