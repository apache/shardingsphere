/*
 * Licensed to the Apache Software Foundation (ASF) under one or more
 * contributor license agreements.  See the NOTICE file distributed with
 * this work for additional information regarding copyright ownership.
 * The ASF licenses this file to You under the Apache License, Version 2.0
 * (the "License"); you may not use this file except in compliance with
 * the License.  You may obtain a copy of the License at
 *
 *     http://www.apache.org/licenses/LICENSE-2.0
 *
 * Unless required by applicable law or agreed to in writing, software
 * distributed under the License is distributed on an "AS IS" BASIS,
 * WITHOUT WARRANTIES OR CONDITIONS OF ANY KIND, either express or implied.
 * See the License for the specific language governing permissions and
 * limitations under the License.
 */

package org.apache.shardingsphere.proxy.backend.communication.jdbc.wrapper;

import lombok.RequiredArgsConstructor;
import org.apache.shardingsphere.infra.context.SchemaContext;
import org.apache.shardingsphere.infra.executor.sql.context.ExecutionContext;
import org.apache.shardingsphere.infra.executor.sql.context.ExecutionContextBuilder;
import org.apache.shardingsphere.infra.executor.sql.context.ExecutionUnit;
import org.apache.shardingsphere.infra.executor.sql.context.SQLUnit;
import org.apache.shardingsphere.infra.executor.sql.group.ExecuteGroupEngine;
import org.apache.shardingsphere.infra.executor.sql.resourced.jdbc.group.PreparedStatementExecuteGroupEngine;
import org.apache.shardingsphere.infra.executor.sql.resourced.jdbc.group.StatementOption;
import org.apache.shardingsphere.infra.rewrite.SQLRewriteEntry;
import org.apache.shardingsphere.infra.rewrite.engine.result.SQLRewriteResult;
import org.apache.shardingsphere.infra.route.DataNodeRouter;
import org.apache.shardingsphere.infra.route.context.RouteContext;
import org.apache.shardingsphere.infra.route.context.RouteResult;
import org.apache.shardingsphere.infra.rule.ShardingSphereRule;
import org.apache.shardingsphere.proxy.backend.communication.jdbc.connection.BackendConnection;
import org.apache.shardingsphere.proxy.backend.context.ProxyContext;
import org.apache.shardingsphere.sql.parser.binder.statement.CommonSQLStatementContext;
import org.apache.shardingsphere.sql.parser.binder.statement.SQLStatementContext;
import org.apache.shardingsphere.sql.parser.sql.common.statement.SQLStatement;

import java.sql.PreparedStatement;
import java.sql.SQLException;
import java.sql.Statement;
import java.util.ArrayList;
import java.util.Collection;
import java.util.List;

/**
 * Executor wrapper for prepared statement.
 */
@RequiredArgsConstructor
public final class PreparedStatementExecutorWrapper implements JDBCExecutorWrapper {
    
    private static final ProxyContext PROXY_SCHEMA_CONTEXTS = ProxyContext.getInstance();
    
    private final SchemaContext schema;
    
    private final SQLStatement sqlStatement;
    
    private final List<Object> parameters;
    
    @SuppressWarnings("unchecked")
    @Override
    public ExecutionContext generateExecutionContext(final String sql) {
        Collection<ShardingSphereRule> rules = schema.getSchema().getRules();
        if (rules.isEmpty()) {
            SQLStatementContext<?> sqlStatementContext = new CommonSQLStatementContext(sqlStatement);
            return new ExecutionContext(sqlStatementContext, new ExecutionUnit(schema.getSchema().getDataSources().keySet().iterator().next(), new SQLUnit(sql, parameters)),
                    new RouteContext(sqlStatementContext, parameters, new RouteResult()));
        }
<<<<<<< HEAD
        DataNodeRouter dataNodeRouter = new DataNodeRouter(schema.getSchema().getMetaData(), PROXY_SCHEMA_CONTEXTS.getSchemaContexts().getProps(), rules);
        RouteContext routeContext = dataNodeRouter.route(sqlStatement, sql, parameters);
        SQLRewriteEntry sqlRewriteEntry = new SQLRewriteEntry(schema.getSchema().getMetaData().getSchema().getConfiguredSchemaMetaData(), PROXY_SCHEMA_CONTEXTS.getSchemaContexts().getProps(), rules);
=======
        RouteContext routeContext = new DataNodeRouter(schema.getSchema().getMetaData(), PROXY_SCHEMA_CONTEXTS.getSchemaContexts().getProps(), rules).route(sqlStatement, sql, parameters);
        SQLRewriteEntry sqlRewriteEntry = new SQLRewriteEntry(schema.getSchema().getMetaData().getRuleSchemaMetaData().getConfiguredSchemaMetaData(), 
                PROXY_SCHEMA_CONTEXTS.getSchemaContexts().getProps(), rules);
>>>>>>> aeb9a965
        SQLRewriteResult sqlRewriteResult = sqlRewriteEntry.rewrite(sql, new ArrayList<>(parameters), routeContext);
        SQLStatementContext<?> sqlStatementContext = routeContext.getSqlStatementContext();
        Collection<ExecutionUnit> executionUnits = ExecutionContextBuilder.build(schema.getSchema().getMetaData(), sqlRewriteResult, sqlStatementContext);
        return new ExecutionContext(sqlStatementContext, executionUnits, routeContext);
    }
    
    @Override
    public ExecuteGroupEngine<?> getExecuteGroupEngine(final BackendConnection backendConnection, final int maxConnectionsSizePerQuery, final StatementOption option) {
        return new PreparedStatementExecuteGroupEngine(maxConnectionsSizePerQuery, backendConnection, option, schema.getSchema().getRules());
    }
    
    @Override
    public boolean execute(final Statement statement, final String sql, final boolean isReturnGeneratedKeys) throws SQLException {
        return ((PreparedStatement) statement).execute();
    }
}<|MERGE_RESOLUTION|>--- conflicted
+++ resolved
@@ -68,15 +68,9 @@
             return new ExecutionContext(sqlStatementContext, new ExecutionUnit(schema.getSchema().getDataSources().keySet().iterator().next(), new SQLUnit(sql, parameters)),
                     new RouteContext(sqlStatementContext, parameters, new RouteResult()));
         }
-<<<<<<< HEAD
         DataNodeRouter dataNodeRouter = new DataNodeRouter(schema.getSchema().getMetaData(), PROXY_SCHEMA_CONTEXTS.getSchemaContexts().getProps(), rules);
         RouteContext routeContext = dataNodeRouter.route(sqlStatement, sql, parameters);
-        SQLRewriteEntry sqlRewriteEntry = new SQLRewriteEntry(schema.getSchema().getMetaData().getSchema().getConfiguredSchemaMetaData(), PROXY_SCHEMA_CONTEXTS.getSchemaContexts().getProps(), rules);
-=======
-        RouteContext routeContext = new DataNodeRouter(schema.getSchema().getMetaData(), PROXY_SCHEMA_CONTEXTS.getSchemaContexts().getProps(), rules).route(sqlStatement, sql, parameters);
-        SQLRewriteEntry sqlRewriteEntry = new SQLRewriteEntry(schema.getSchema().getMetaData().getRuleSchemaMetaData().getConfiguredSchemaMetaData(), 
-                PROXY_SCHEMA_CONTEXTS.getSchemaContexts().getProps(), rules);
->>>>>>> aeb9a965
+        SQLRewriteEntry sqlRewriteEntry = new SQLRewriteEntry(schema.getSchema().getMetaData().getRuleSchemaMetaData().getConfiguredSchemaMetaData(), PROXY_SCHEMA_CONTEXTS.getSchemaContexts().getProps(), rules);
         SQLRewriteResult sqlRewriteResult = sqlRewriteEntry.rewrite(sql, new ArrayList<>(parameters), routeContext);
         SQLStatementContext<?> sqlStatementContext = routeContext.getSqlStatementContext();
         Collection<ExecutionUnit> executionUnits = ExecutionContextBuilder.build(schema.getSchema().getMetaData(), sqlRewriteResult, sqlStatementContext);
