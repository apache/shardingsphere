/*
 * Licensed to the Apache Software Foundation (ASF) under one or more
 * contributor license agreements.  See the NOTICE file distributed with
 * this work for additional information regarding copyright ownership.
 * The ASF licenses this file to You under the Apache License, Version 2.0
 * (the "License"); you may not use this file except in compliance with
 * the License.  You may obtain a copy of the License at
 *
 *     http://www.apache.org/licenses/LICENSE-2.0
 *
 * Unless required by applicable law or agreed to in writing, software
 * distributed under the License is distributed on an "AS IS" BASIS,
 * WITHOUT WARRANTIES OR CONDITIONS OF ANY KIND, either express or implied.
 * See the License for the specific language governing permissions and
 * limitations under the License.
 */

package org.apache.shardingsphere.proxy.backend.session;

import io.netty.util.AttributeMap;
import lombok.AccessLevel;
import lombok.Getter;
import lombok.Setter;
import org.apache.shardingsphere.infra.binder.LogicSQL;
import org.apache.shardingsphere.infra.config.props.ConfigurationPropertyKey;
import org.apache.shardingsphere.infra.database.type.DatabaseType;
import org.apache.shardingsphere.infra.executor.sql.prepare.driver.ExecutorStatementManager;
import org.apache.shardingsphere.infra.metadata.user.Grantee;
import org.apache.shardingsphere.infra.session.ConnectionContext;
import org.apache.shardingsphere.proxy.backend.communication.BackendConnection;
import org.apache.shardingsphere.proxy.backend.communication.jdbc.connection.JDBCBackendConnection;
import org.apache.shardingsphere.proxy.backend.communication.jdbc.statement.JDBCBackendStatement;
import org.apache.shardingsphere.proxy.backend.communication.vertx.VertxBackendConnection;
import org.apache.shardingsphere.proxy.backend.communication.vertx.VertxBackendStatement;
import org.apache.shardingsphere.proxy.backend.context.ProxyContext;
import org.apache.shardingsphere.proxy.backend.session.transaction.TransactionStatus;
import org.apache.shardingsphere.sql.parser.sql.common.constant.TransactionIsolationLevel;
import org.apache.shardingsphere.transaction.core.TransactionType;

import java.util.Optional;

/**
 * Connection session.
 */
@Getter
@Setter
public final class ConnectionSession {
    
    private final DatabaseType databaseType;
    
    @Setter(AccessLevel.NONE)
    private volatile String databaseName;
    
    private volatile int connectionId;
    
    private volatile Grantee grantee;
    
    private final TransactionStatus transactionStatus;
    
    private final AttributeMap attributeMap;
    
    private volatile boolean autoCommit = true;
    
    private volatile boolean readOnly;
    
    private TransactionIsolationLevel defaultIsolationLevel;
    
    private TransactionIsolationLevel isolationLevel;
    
    private final BackendConnection backendConnection;
    
    private final ExecutorStatementManager statementManager;
    
    private final PreparedStatementRegistry preparedStatementRegistry = new PreparedStatementRegistry();
    
    private final ConnectionContext connectionContext;
    
    private LogicSQL logicSQL;
    
    private final RequiredSessionVariableRecorder requiredSessionVariableRecorder = new RequiredSessionVariableRecorder();
    
    public ConnectionSession(final DatabaseType databaseType, final TransactionType initialTransactionType, final AttributeMap attributeMap) {
        this.databaseType = databaseType;
        transactionStatus = new TransactionStatus(initialTransactionType);
        this.attributeMap = attributeMap;
        backendConnection = determineBackendConnection();
        statementManager = determineStatementManager();
        connectionContext = new ConnectionContext();
    }
    
    private BackendConnection determineBackendConnection() {
        String proxyBackendDriverType = ProxyContext.getInstance().getContextManager().getMetaDataContexts().getMetaData().getProps().getValue(ConfigurationPropertyKey.PROXY_BACKEND_DRIVER_TYPE);
        return "ExperimentalVertx".equals(proxyBackendDriverType) ? new VertxBackendConnection(this) : new JDBCBackendConnection(this);
    }
    
    private ExecutorStatementManager determineStatementManager() {
        String proxyBackendDriverType = ProxyContext.getInstance().getContextManager().getMetaDataContexts().getMetaData().getProps().getValue(ConfigurationPropertyKey.PROXY_BACKEND_DRIVER_TYPE);
        return "ExperimentalVertx".equals(proxyBackendDriverType) ? new VertxBackendStatement() : new JDBCBackendStatement();
    }
    
    /**
     * Change database of current channel.
     *
     * @param databaseName database name
     */
    public void setCurrentDatabase(final String databaseName) {
        if (null != databaseName && databaseName.equals(this.databaseName)) {
            return;
        }
<<<<<<< HEAD
        if (transactionStatus.isInTransaction()) {
            throw new ShardingSphereException("Failed to switch database, please terminate current transaction.");
=======
        if (statementManager instanceof JDBCBackendStatement) {
            ((JDBCBackendStatement) statementManager).setDatabaseName(databaseName);
>>>>>>> e0b3d6d1
        }
        this.databaseName = databaseName;
    }
    
    /**
     * Get database name.
     *
     * @return database name
     */
    public String getDatabaseName() {
        return Optional.ofNullable(logicSQL).flatMap(LogicSQL::getSqlStatementDatabaseName).orElse(databaseName);
    }
    
    /**
     * Get default database name.
     *
     * @return default database name
     */
    public String getDefaultDatabaseName() {
        return databaseName;
    }
}<|MERGE_RESOLUTION|>--- conflicted
+++ resolved
@@ -107,14 +107,6 @@
         if (null != databaseName && databaseName.equals(this.databaseName)) {
             return;
         }
-<<<<<<< HEAD
-        if (transactionStatus.isInTransaction()) {
-            throw new ShardingSphereException("Failed to switch database, please terminate current transaction.");
-=======
-        if (statementManager instanceof JDBCBackendStatement) {
-            ((JDBCBackendStatement) statementManager).setDatabaseName(databaseName);
->>>>>>> e0b3d6d1
-        }
         this.databaseName = databaseName;
     }
     
