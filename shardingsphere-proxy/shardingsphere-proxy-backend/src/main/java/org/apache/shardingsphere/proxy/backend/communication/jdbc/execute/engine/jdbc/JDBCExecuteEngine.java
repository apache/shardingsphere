/*
 * Licensed to the Apache Software Foundation (ASF) under one or more
 * contributor license agreements.  See the NOTICE file distributed with
 * this work for additional information regarding copyright ownership.
 * The ASF licenses this file to You under the Apache License, Version 2.0
 * (the "License"); you may not use this file except in compliance with
 * the License.  You may obtain a copy of the License at
 *
 *     http://www.apache.org/licenses/LICENSE-2.0
 *
 * Unless required by applicable law or agreed to in writing, software
 * distributed under the License is distributed on an "AS IS" BASIS,
 * WITHOUT WARRANTIES OR CONDITIONS OF ANY KIND, either express or implied.
 * See the License for the specific language governing permissions and
 * limitations under the License.
 */

package org.apache.shardingsphere.proxy.backend.communication.jdbc.execute.engine.jdbc;

import lombok.Getter;
import org.apache.shardingsphere.infra.config.properties.ConfigurationPropertyKey;
import org.apache.shardingsphere.infra.database.type.DatabaseType;
import org.apache.shardingsphere.infra.executor.kernel.InputGroup;
import org.apache.shardingsphere.infra.executor.sql.ExecutorConstant;
import org.apache.shardingsphere.infra.executor.sql.context.ExecutionContext;
import org.apache.shardingsphere.infra.executor.sql.context.ExecutionUnit;
import org.apache.shardingsphere.infra.executor.sql.group.ExecuteGroupEngine;
import org.apache.shardingsphere.infra.executor.sql.raw.RawSQLExecuteUnit;
import org.apache.shardingsphere.infra.executor.sql.raw.execute.callback.RawSQLExecutorCallback;
import org.apache.shardingsphere.infra.executor.sql.raw.execute.result.ExecuteResult;
import org.apache.shardingsphere.infra.executor.sql.raw.execute.result.query.ExecuteQueryResult;
import org.apache.shardingsphere.infra.executor.sql.raw.execute.result.query.QueryHeader;
import org.apache.shardingsphere.infra.executor.sql.raw.group.RawExecuteGroupEngine;
import org.apache.shardingsphere.infra.executor.sql.resourced.jdbc.StatementExecuteUnit;
import org.apache.shardingsphere.infra.executor.sql.resourced.jdbc.executor.ExecutorExceptionHandler;
import org.apache.shardingsphere.infra.executor.sql.resourced.jdbc.executor.SQLExecutor;
import org.apache.shardingsphere.infra.executor.sql.resourced.jdbc.group.StatementOption;
import org.apache.shardingsphere.infra.route.context.RouteContext;
import org.apache.shardingsphere.infra.rule.ShardingSphereRule;
import org.apache.shardingsphere.proxy.backend.communication.jdbc.connection.BackendConnection;
import org.apache.shardingsphere.proxy.backend.communication.jdbc.execute.SQLExecuteEngine;
import org.apache.shardingsphere.proxy.backend.communication.jdbc.wrapper.JDBCExecutorWrapper;
import org.apache.shardingsphere.proxy.backend.context.BackendExecutorContext;
import org.apache.shardingsphere.proxy.backend.response.BackendResponse;
import org.apache.shardingsphere.proxy.backend.response.query.QueryResponse;
import org.apache.shardingsphere.proxy.backend.response.update.UpdateResponse;
import org.apache.shardingsphere.proxy.backend.context.ProxyContext;
import org.apache.shardingsphere.sql.parser.sql.common.statement.dml.DeleteStatement;
import org.apache.shardingsphere.sql.parser.sql.common.statement.dml.InsertStatement;
import org.apache.shardingsphere.sql.parser.sql.common.statement.dml.UpdateStatement;

import java.sql.SQLException;
import java.util.Collection;
import java.util.List;

/**
 * SQL Execute engine for JDBC.
 */
public final class JDBCExecuteEngine implements SQLExecuteEngine {
    
    @Getter
    private final BackendConnection backendConnection;
    
    @Getter
    private final JDBCExecutorWrapper jdbcExecutorWrapper;
    
    private final SQLExecutor sqlExecutor;
    
    private final RawProxyExecutor rawExecutor;
    
    public JDBCExecuteEngine(final BackendConnection backendConnection, final JDBCExecutorWrapper jdbcExecutorWrapper) {
        this.backendConnection = backendConnection;
        this.jdbcExecutorWrapper = jdbcExecutorWrapper;
        sqlExecutor = new SQLExecutor(BackendExecutorContext.getInstance().getExecutorKernel(), backendConnection.isSerialExecute());
        rawExecutor = new RawProxyExecutor(BackendExecutorContext.getInstance().getExecutorKernel(), backendConnection.isSerialExecute());
    }
    
    @Override
    public ExecutionContext generateExecutionContext(final String sql) throws SQLException {
        return jdbcExecutorWrapper.generateExecutionContext(sql);
    }
    
    @Override
    public BackendResponse execute(final ExecutionContext executionContext) throws SQLException {
        Collection<ExecuteResult> executeResults = execute(executionContext,
                executionContext.getSqlStatementContext().getSqlStatement() instanceof InsertStatement, ExecutorExceptionHandler.isExceptionThrown());
        ExecuteResult executeResult = executeResults.iterator().next();
        if (executeResult instanceof ExecuteQueryResult) {
            return getExecuteQueryResponse(((ExecuteQueryResult) executeResult).getQueryHeaders(), executeResults);
        } else {
            UpdateResponse result = new UpdateResponse(executeResults);
            if (executionContext.getSqlStatementContext().getSqlStatement() instanceof InsertStatement) {
                result.setType("INSERT");
            } else if (executionContext.getSqlStatementContext().getSqlStatement() instanceof DeleteStatement) {
                result.setType("DELETE");
            } else if (executionContext.getSqlStatementContext().getSqlStatement() instanceof UpdateStatement) {
                result.setType("UPDATE");
            }
            return result;
        }
    }
    
    private Collection<ExecuteResult> execute(final ExecutionContext executionContext, final boolean isReturnGeneratedKeys, final boolean isExceptionThrown) throws SQLException {
        int maxConnectionsSizePerQuery = ProxyContext.getInstance().getSchemaContexts().getProps().<Integer>getValue(ConfigurationPropertyKey.MAX_CONNECTIONS_SIZE_PER_QUERY);
        return ExecutorConstant.MANAGED_RESOURCE ? executeWithManagedResource(executionContext, maxConnectionsSizePerQuery, isReturnGeneratedKeys, isExceptionThrown)
                : executeWithUnmanagedResource(executionContext, maxConnectionsSizePerQuery);
    }
    
    private Collection<ExecuteResult> executeWithManagedResource(final ExecutionContext executionContext,
                                                                 final int maxConnectionsSizePerQuery, final boolean isReturnGeneratedKeys, final boolean isExceptionThrown) throws SQLException {
        DatabaseType databaseType = ProxyContext.getInstance().getSchemaContexts().getDatabaseType();
        return sqlExecutor.execute(generateInputGroups(executionContext.getExecutionUnits(), maxConnectionsSizePerQuery, isReturnGeneratedKeys, executionContext.getRouteContext()),
                new ProxySQLExecutorCallback(databaseType, executionContext.getSqlStatementContext(), backendConnection, jdbcExecutorWrapper, isExceptionThrown, isReturnGeneratedKeys, true),
                new ProxySQLExecutorCallback(databaseType, executionContext.getSqlStatementContext(), backendConnection, jdbcExecutorWrapper, isExceptionThrown, isReturnGeneratedKeys, false));
    }
    
    @SuppressWarnings({"unchecked", "rawtypes"})
    private Collection<InputGroup<StatementExecuteUnit>> generateInputGroups(final Collection<ExecutionUnit> executionUnits, final int maxConnectionsSizePerQuery, final boolean isReturnGeneratedKeys,
                                                                             final RouteContext routeContext) throws SQLException {
        ExecuteGroupEngine executeGroupEngine = jdbcExecutorWrapper.getExecuteGroupEngine(backendConnection, maxConnectionsSizePerQuery, new StatementOption(isReturnGeneratedKeys));
        return (Collection<InputGroup<StatementExecuteUnit>>) executeGroupEngine.generate(routeContext, executionUnits);
    }
    
    private Collection<ExecuteResult> executeWithUnmanagedResource(final ExecutionContext executionContext, final int maxConnectionsSizePerQuery) throws SQLException {
<<<<<<< HEAD
        Collection<ShardingSphereRule> rules = ProxyContext.getInstance().getSchema(backendConnection.getSchema()).getSchema().getRules();
        Collection<InputGroup<RawSQLExecuteUnit>> inputGroups = new RawExecuteGroupEngine(maxConnectionsSizePerQuery, rules).generate(executionContext.getRouteContext(),
                executionContext.getExecutionUnits());
=======
        Collection<ShardingSphereRule> rules = ProxyContext.getInstance().getSchema(backendConnection.getSchemaName()).getSchema().getRules();
        Collection<InputGroup<RawSQLExecuteUnit>> inputGroups = new RawExecuteGroupEngine(maxConnectionsSizePerQuery, rules).generate(executionContext.getExecutionUnits());
>>>>>>> b41cf2d9
        // TODO handle query header
        return rawExecutor.execute(inputGroups, new RawSQLExecutorCallback());
    }
    
    private BackendResponse getExecuteQueryResponse(final List<QueryHeader> queryHeaders, final Collection<ExecuteResult> executeResults) {
        QueryResponse result = new QueryResponse(queryHeaders);
        for (ExecuteResult each : executeResults) {
            result.getQueryResults().add(((ExecuteQueryResult) each).getQueryResult());
        }
        return result;
    }
}<|MERGE_RESOLUTION|>--- conflicted
+++ resolved
@@ -115,21 +115,16 @@
     }
     
     @SuppressWarnings({"unchecked", "rawtypes"})
-    private Collection<InputGroup<StatementExecuteUnit>> generateInputGroups(final Collection<ExecutionUnit> executionUnits, final int maxConnectionsSizePerQuery, final boolean isReturnGeneratedKeys,
-                                                                             final RouteContext routeContext) throws SQLException {
+    private Collection<InputGroup<StatementExecuteUnit>> generateInputGroups(final Collection<ExecutionUnit> executionUnits,
+                                                                             final int maxConnectionsSizePerQuery, final boolean isReturnGeneratedKeys, final RouteContext routeContext) throws SQLException {
         ExecuteGroupEngine executeGroupEngine = jdbcExecutorWrapper.getExecuteGroupEngine(backendConnection, maxConnectionsSizePerQuery, new StatementOption(isReturnGeneratedKeys));
         return (Collection<InputGroup<StatementExecuteUnit>>) executeGroupEngine.generate(routeContext, executionUnits);
     }
     
     private Collection<ExecuteResult> executeWithUnmanagedResource(final ExecutionContext executionContext, final int maxConnectionsSizePerQuery) throws SQLException {
-<<<<<<< HEAD
-        Collection<ShardingSphereRule> rules = ProxyContext.getInstance().getSchema(backendConnection.getSchema()).getSchema().getRules();
+        Collection<ShardingSphereRule> rules = ProxyContext.getInstance().getSchema(backendConnection.getSchemaName()).getSchema().getRules();
         Collection<InputGroup<RawSQLExecuteUnit>> inputGroups = new RawExecuteGroupEngine(maxConnectionsSizePerQuery, rules).generate(executionContext.getRouteContext(),
                 executionContext.getExecutionUnits());
-=======
-        Collection<ShardingSphereRule> rules = ProxyContext.getInstance().getSchema(backendConnection.getSchemaName()).getSchema().getRules();
-        Collection<InputGroup<RawSQLExecuteUnit>> inputGroups = new RawExecuteGroupEngine(maxConnectionsSizePerQuery, rules).generate(executionContext.getExecutionUnits());
->>>>>>> b41cf2d9
         // TODO handle query header
         return rawExecutor.execute(inputGroups, new RawSQLExecutorCallback());
     }
