/*
 * Licensed to the Apache Software Foundation (ASF) under one or more
 * contributor license agreements.  See the NOTICE file distributed with
 * this work for additional information regarding copyright ownership.
 * The ASF licenses this file to You under the Apache License, Version 2.0
 * (the "License"); you may not use this file except in compliance with
 * the License.  You may obtain a copy of the License at
 *
 *     http://www.apache.org/licenses/LICENSE-2.0
 *
 * Unless required by applicable law or agreed to in writing, software
 * distributed under the License is distributed on an "AS IS" BASIS,
 * WITHOUT WARRANTIES OR CONDITIONS OF ANY KIND, either express or implied.
 * See the License for the specific language governing permissions and
 * limitations under the License.
 */

package org.apache.shardingsphere.proxy.backend.text.distsql.rql;

import lombok.AccessLevel;
import lombok.NoArgsConstructor;
import org.apache.shardingsphere.distsql.parser.statement.rql.show.ShowResourcesStatement;
import org.apache.shardingsphere.distsql.parser.statement.rql.show.ShowRuleStatement;
import org.apache.shardingsphere.proxy.backend.communication.jdbc.connection.BackendConnection;
import org.apache.shardingsphere.proxy.backend.text.TextProtocolBackendHandler;
import org.apache.shardingsphere.proxy.backend.text.distsql.rql.impl.DataSourcesQueryBackendHandler;
import org.apache.shardingsphere.proxy.backend.text.distsql.rql.impl.ReadWriteSplittingRuleQueryBackendHandler;
import org.apache.shardingsphere.proxy.backend.text.distsql.rql.impl.RuleQueryBackendHandler;
import org.apache.shardingsphere.proxy.backend.text.distsql.rql.impl.ShardingRuleQueryBackendHandler;
import org.apache.shardingsphere.sql.parser.sql.common.statement.SQLStatement;

import java.util.Optional;

/**
 * RQL backend handler factory.
 */
@NoArgsConstructor(access = AccessLevel.PRIVATE)
public final class RQLBackendHandlerFactory {
    
    /**
     * Create new instance of RDL backend handler.
     * 
     * @param sqlStatement SQL statement
     * @param backendConnection backend connection
     * @return RDL backend handler
     */
    public static Optional<TextProtocolBackendHandler> newInstance(final SQLStatement sqlStatement, final BackendConnection backendConnection) {
        if (sqlStatement instanceof ShowRuleStatement) {
            String ruleType = ((ShowRuleStatement) sqlStatement).getRuleType();
            switch (ruleType.toUpperCase()) {
                case "SHARDING":
                    return Optional.of(new ShardingRuleQueryBackendHandler((ShowRuleStatement) sqlStatement, backendConnection.getSchemaName()));
                case "REPLICA_QUERY":
<<<<<<< HEAD
                    return Optional.of(new ReplicaQueryRuleQueryBackendHandler((ShowRuleStatement) sqlStatement, backendConnection.getSchemaName()));
=======
                    return Optional.of(new ReadWriteSplittingRuleQueryBackendHandler((ShowRuleStatement) sqlStatement, backendConnection));
>>>>>>> d6466bf8
                case "ENCRYPT":
                    return Optional.of(new RuleQueryBackendHandler((ShowRuleStatement) sqlStatement, backendConnection.getSchemaName()));
                case "SHADOW":
                    return Optional.of(new RuleQueryBackendHandler((ShowRuleStatement) sqlStatement, backendConnection.getSchemaName()));
                default:
                    throw new UnsupportedOperationException(ruleType);
            }
        }
        if (sqlStatement instanceof ShowResourcesStatement) {
            return Optional.of(new DataSourcesQueryBackendHandler((ShowResourcesStatement) sqlStatement, backendConnection.getSchemaName()));
        }
        return Optional.empty();
    }
}<|MERGE_RESOLUTION|>--- conflicted
+++ resolved
@@ -51,11 +51,7 @@
                 case "SHARDING":
                     return Optional.of(new ShardingRuleQueryBackendHandler((ShowRuleStatement) sqlStatement, backendConnection.getSchemaName()));
                 case "REPLICA_QUERY":
-<<<<<<< HEAD
-                    return Optional.of(new ReplicaQueryRuleQueryBackendHandler((ShowRuleStatement) sqlStatement, backendConnection.getSchemaName()));
-=======
-                    return Optional.of(new ReadWriteSplittingRuleQueryBackendHandler((ShowRuleStatement) sqlStatement, backendConnection));
->>>>>>> d6466bf8
+                    return Optional.of(new ReadWriteSplittingRuleQueryBackendHandler((ShowRuleStatement) sqlStatement, backendConnection.getSchemaName()));
                 case "ENCRYPT":
                     return Optional.of(new RuleQueryBackendHandler((ShowRuleStatement) sqlStatement, backendConnection.getSchemaName()));
                 case "SHADOW":
