/*
 * Licensed to the Apache Software Foundation (ASF) under one or more
 * contributor license agreements.  See the NOTICE file distributed with
 * this work for additional information regarding copyright ownership.
 * The ASF licenses this file to You under the Apache License, Version 2.0
 * (the "License"); you may not use this file except in compliance with
 * the License.  You may obtain a copy of the License at
 *
 *     http://www.apache.org/licenses/LICENSE-2.0
 *
 * Unless required by applicable law or agreed to in writing, software
 * distributed under the License is distributed on an "AS IS" BASIS,
 * WITHOUT WARRANTIES OR CONDITIONS OF ANY KIND, either express or implied.
 * See the License for the specific language governing permissions and
 * limitations under the License.
 */

package org.apache.shardingsphere.proxy.backend.text.distsql;

import com.mchange.v1.db.sql.UnsupportedTypeException;
import lombok.AccessLevel;
import lombok.NoArgsConstructor;
import org.apache.shardingsphere.distsql.parser.statement.DistSQLStatement;
import org.apache.shardingsphere.distsql.parser.statement.ral.RALStatement;
import org.apache.shardingsphere.distsql.parser.statement.rdl.RDLStatement;
import org.apache.shardingsphere.distsql.parser.statement.rql.RQLStatement;
import org.apache.shardingsphere.proxy.backend.communication.jdbc.connection.BackendConnection;
import org.apache.shardingsphere.proxy.backend.text.TextProtocolBackendHandler;
import org.apache.shardingsphere.proxy.backend.text.distsql.ral.RALBackendHandlerFactory;
import org.apache.shardingsphere.proxy.backend.text.distsql.rdl.RDLBackendHandlerFactory;
import org.apache.shardingsphere.proxy.backend.text.distsql.rql.RQLBackendHandlerFactory;

import java.sql.SQLException;

/**
 * DistSQL backend handler factory.
 */
@NoArgsConstructor(access = AccessLevel.PRIVATE)
public final class DistSQLBackendHandlerFactory {
    
    /**
     * Create new instance of DistSQL backend handler.
     *
<<<<<<< HEAD
     * @param databaseType database type
     * @param sqlStatement dist SQL statement
=======
     * @param sqlStatement SQL statement
>>>>>>> 42cf0def
     * @param backendConnection backend connection
     * @return text protocol backend handler
     * @throws SQLException SQL exception
     */
<<<<<<< HEAD
    public static TextProtocolBackendHandler newInstance(final DatabaseType databaseType, final DistSQLStatement sqlStatement, final BackendConnection backendConnection) throws SQLException {
=======
    public static Optional<TextProtocolBackendHandler> newInstance(final SQLStatement sqlStatement, final BackendConnection backendConnection) throws SQLException {
>>>>>>> 42cf0def
        if (sqlStatement instanceof RQLStatement) {
            return RQLBackendHandlerFactory.newInstance((RQLStatement) sqlStatement, backendConnection);
        }
<<<<<<< HEAD
        if (sqlStatement instanceof RDLStatement) {
            return RDLBackendHandlerFactory.newInstance(databaseType, (RDLStatement) sqlStatement, backendConnection);
=======
        if (sqlStatement instanceof RDLStatement || sqlStatement instanceof CreateDatabaseStatement || sqlStatement instanceof DropDatabaseStatement) {
            return Optional.of(RDLBackendHandlerFactory.newInstance(sqlStatement, backendConnection));
>>>>>>> 42cf0def
        }
        if (sqlStatement instanceof RALStatement) {
            return RALBackendHandlerFactory.newInstance((RALStatement) sqlStatement, backendConnection);
        }
        throw new UnsupportedTypeException(sqlStatement.getClass().getCanonicalName());
    }
}<|MERGE_RESOLUTION|>--- conflicted
+++ resolved
@@ -41,31 +41,17 @@
     /**
      * Create new instance of DistSQL backend handler.
      *
-<<<<<<< HEAD
-     * @param databaseType database type
      * @param sqlStatement dist SQL statement
-=======
-     * @param sqlStatement SQL statement
->>>>>>> 42cf0def
      * @param backendConnection backend connection
      * @return text protocol backend handler
      * @throws SQLException SQL exception
      */
-<<<<<<< HEAD
-    public static TextProtocolBackendHandler newInstance(final DatabaseType databaseType, final DistSQLStatement sqlStatement, final BackendConnection backendConnection) throws SQLException {
-=======
-    public static Optional<TextProtocolBackendHandler> newInstance(final SQLStatement sqlStatement, final BackendConnection backendConnection) throws SQLException {
->>>>>>> 42cf0def
+    public static TextProtocolBackendHandler newInstance(final DistSQLStatement sqlStatement, final BackendConnection backendConnection) throws SQLException {
         if (sqlStatement instanceof RQLStatement) {
             return RQLBackendHandlerFactory.newInstance((RQLStatement) sqlStatement, backendConnection);
         }
-<<<<<<< HEAD
         if (sqlStatement instanceof RDLStatement) {
-            return RDLBackendHandlerFactory.newInstance(databaseType, (RDLStatement) sqlStatement, backendConnection);
-=======
-        if (sqlStatement instanceof RDLStatement || sqlStatement instanceof CreateDatabaseStatement || sqlStatement instanceof DropDatabaseStatement) {
-            return Optional.of(RDLBackendHandlerFactory.newInstance(sqlStatement, backendConnection));
->>>>>>> 42cf0def
+            return RDLBackendHandlerFactory.newInstance((RDLStatement) sqlStatement, backendConnection);
         }
         if (sqlStatement instanceof RALStatement) {
             return RALBackendHandlerFactory.newInstance((RALStatement) sqlStatement, backendConnection);
