--- conflicted
+++ resolved
@@ -58,13 +58,9 @@
         if (sqlStatement instanceof RefreshTableMetadataStatement) {
             return new RefreshTableMetadataHandler((RefreshTableMetadataStatement) sqlStatement, connectionSession);
         }
-<<<<<<< HEAD
-        throw new UnsupportedOperationException(sqlStatement.getClass().getCanonicalName());
-=======
         if (sqlStatement instanceof AlterDistSQLStatement) {
             return new AlterDistSQLBackendHandler((AlterDistSQLStatement) sqlStatement, connectionSession);
         }
-        throw new UnsupportedTypeException(sqlStatement.getClass().getCanonicalName());
->>>>>>> 74b25c90
+        throw new UnsupportedOperationException(sqlStatement.getClass().getCanonicalName());
     }
 }