/*
 * Licensed to the Apache Software Foundation (ASF) under one or more
 * contributor license agreements.  See the NOTICE file distributed with
 * this work for additional information regarding copyright ownership.
 * The ASF licenses this file to You under the Apache License, Version 2.0
 * (the "License"); you may not use this file except in compliance with
 * the License.  You may obtain a copy of the License at
 *
 *     http://www.apache.org/licenses/LICENSE-2.0
 *
 * Unless required by applicable law or agreed to in writing, software
 * distributed under the License is distributed on an "AS IS" BASIS,
 * WITHOUT WARRANTIES OR CONDITIONS OF ANY KIND, either express or implied.
 * See the License for the specific language governing permissions and
 * limitations under the License.
 */

package org.apache.shardingsphere.proxy.backend.text.admin;

import lombok.RequiredArgsConstructor;
import org.apache.shardingsphere.distsql.parser.statement.rdl.CreateDataSourcesStatement;
import org.apache.shardingsphere.distsql.parser.statement.rdl.CreateShardingRuleStatement;
import org.apache.shardingsphere.infra.eventbus.ShardingSphereEventBus;
import org.apache.shardingsphere.governance.core.event.model.datasource.DataSourcePersistEvent;
import org.apache.shardingsphere.governance.core.event.model.rule.RuleConfigurationsPersistEvent;
import org.apache.shardingsphere.governance.core.event.model.schema.SchemaNamePersistEvent;
import org.apache.shardingsphere.infra.binder.statement.SQLStatementContext;
import org.apache.shardingsphere.infra.binder.statement.ddl.CreateDatabaseStatementContext;
import org.apache.shardingsphere.infra.binder.statement.ddl.DropDatabaseStatementContext;
import org.apache.shardingsphere.infra.binder.statement.rdl.CreateDataSourcesStatementContext;
import org.apache.shardingsphere.infra.binder.statement.rdl.CreateShardingRuleStatementContext;
import org.apache.shardingsphere.infra.config.RuleConfiguration;
import org.apache.shardingsphere.infra.config.datasource.DataSourceConfiguration;
import org.apache.shardingsphere.infra.context.metadata.impl.StandardMetaDataContexts;
import org.apache.shardingsphere.infra.database.type.DatabaseType;
import org.apache.shardingsphere.infra.yaml.swapper.YamlRuleConfigurationSwapperEngine;
import org.apache.shardingsphere.proxy.backend.communication.jdbc.connection.BackendConnection;
import org.apache.shardingsphere.proxy.backend.context.ProxyContext;
import org.apache.shardingsphere.proxy.backend.exception.DBCreateExistsException;
import org.apache.shardingsphere.proxy.backend.response.header.ResponseHeader;
import org.apache.shardingsphere.proxy.backend.response.header.update.UpdateResponseHeader;
import org.apache.shardingsphere.proxy.backend.text.TextProtocolBackendHandler;
import org.apache.shardingsphere.proxy.config.util.DataSourceParameterConverter;
import org.apache.shardingsphere.proxy.config.yaml.YamlDataSourceParameter;
import org.apache.shardingsphere.proxy.converter.CreateDataSourcesStatementContextConverter;
import org.apache.shardingsphere.sharding.converter.CreateShardingRuleStatementContextConverter;
import org.apache.shardingsphere.sharding.yaml.config.YamlShardingRuleConfiguration;
import org.apache.shardingsphere.sql.parser.sql.common.statement.SQLStatement;
import org.apache.shardingsphere.sql.parser.sql.common.statement.ddl.CreateDatabaseStatement;
import org.apache.shardingsphere.sql.parser.sql.common.statement.ddl.DropDatabaseStatement;

import java.sql.SQLException;
import java.util.Collection;
import java.util.Collections;
import java.util.Map;

/**
 * Backer handler for RDL.
 */
@RequiredArgsConstructor
public final class RDLBackendHandler implements TextProtocolBackendHandler {
    
    private final BackendConnection backendConnection;
    
    private final SQLStatement sqlStatement;
    
    @Override
    public ResponseHeader execute() throws SQLException {
        SQLStatementContext<?> context = getSQLStatementContext();
        if (!isRegistryCenterExisted()) {
            throw new SQLException(String.format("No Registry center to execute `%s` SQL", context.getClass().getSimpleName()));
        }
        return getResponseHeader(context);
    }
    
    private ResponseHeader execute(final CreateDatabaseStatementContext context) {
        if (ProxyContext.getInstance().getAllSchemaNames().contains(context.getSqlStatement().getDatabaseName())) {
            throw new DBCreateExistsException(context.getSqlStatement().getDatabaseName());
        }
        // TODO Need to get the executed feedback from registry center for returning.
<<<<<<< HEAD
        GovernanceEventBus.getInstance().post(new SchemaNamePersistEvent(context.getSqlStatement().getDatabaseName(), false));
        return new UpdateResponseHeader(context.getSqlStatement());
=======
        ShardingSphereEventBus.getInstance().post(new SchemaNamePersistEvent(context.getSqlStatement().getDatabaseName(), false));
        UpdateResponseHeader result = new UpdateResponseHeader();
        result.setType("CREATE");
        return result;
>>>>>>> 8a4bedb1
    }
    
    private ResponseHeader execute(final DropDatabaseStatementContext context) {
        if (!ProxyContext.getInstance().getAllSchemaNames().contains(context.getSqlStatement().getDatabaseName())) {
            throw new DBCreateExistsException(context.getSqlStatement().getDatabaseName());
        }
        // TODO Need to get the executed feedback from registry center for returning.
<<<<<<< HEAD
        GovernanceEventBus.getInstance().post(new SchemaNamePersistEvent(context.getSqlStatement().getDatabaseName(), true));
        return new UpdateResponseHeader(context.getSqlStatement());
=======
        ShardingSphereEventBus.getInstance().post(new SchemaNamePersistEvent(context.getSqlStatement().getDatabaseName(), true));
        UpdateResponseHeader result = new UpdateResponseHeader();
        result.setType("DROP");
        return result;
>>>>>>> 8a4bedb1
    }
    
    private ResponseHeader execute(final CreateDataSourcesStatementContext context) {
        Map<String, YamlDataSourceParameter> parameters = CreateDataSourcesStatementContextConverter.convert(context);
        Map<String, DataSourceConfiguration> dataSources = DataSourceParameterConverter.getDataSourceConfigurationMap(
                DataSourceParameterConverter.getDataSourceParameterMapFromYamlConfiguration(parameters));
        // TODO Need to get the executed feedback from registry center for returning.
<<<<<<< HEAD
        GovernanceEventBus.getInstance().post(new DataSourcePersistEvent(backendConnection.getSchemaName(), dataSources));
        return new UpdateResponseHeader(context.getSqlStatement());
=======
        ShardingSphereEventBus.getInstance().post(new DataSourcePersistEvent(backendConnection.getSchemaName(), dataSources));
        UpdateResponseHeader result = new UpdateResponseHeader();
        result.setType("CREATE");
        return result;
>>>>>>> 8a4bedb1
    }
    
    private ResponseHeader execute(final CreateShardingRuleStatementContext context) {
        YamlShardingRuleConfiguration config = CreateShardingRuleStatementContextConverter.convert(context);
        Collection<RuleConfiguration> rules = new YamlRuleConfigurationSwapperEngine().swapToRuleConfigurations(Collections.singleton(config));
        // TODO Need to get the executed feedback from registry center for returning.
<<<<<<< HEAD
        GovernanceEventBus.getInstance().post(new RuleConfigurationsPersistEvent(backendConnection.getSchemaName(), rules));
        return new UpdateResponseHeader(context.getSqlStatement());
=======
        ShardingSphereEventBus.getInstance().post(new RuleConfigurationsPersistEvent(backendConnection.getSchemaName(), rules));
        UpdateResponseHeader result = new UpdateResponseHeader();
        result.setType("CREATE");
        return result;
>>>>>>> 8a4bedb1
    }
    
    private SQLStatementContext<?> getSQLStatementContext() {
        DatabaseType databaseType = ProxyContext.getInstance().getMetaDataContexts().getDatabaseType();
        if (sqlStatement instanceof CreateDataSourcesStatement) {
            return new CreateDataSourcesStatementContext((CreateDataSourcesStatement) sqlStatement, databaseType);
        }
        if (sqlStatement instanceof CreateShardingRuleStatement) {
            return new CreateShardingRuleStatementContext((CreateShardingRuleStatement) sqlStatement);
        }
        if (sqlStatement instanceof CreateDatabaseStatement) {
            return new CreateDatabaseStatementContext((CreateDatabaseStatement) sqlStatement);
        }
        return new DropDatabaseStatementContext((DropDatabaseStatement) sqlStatement);
    }
    
    private ResponseHeader getResponseHeader(final SQLStatementContext<?> context) {
        if (context instanceof CreateDatabaseStatementContext) {
            return execute((CreateDatabaseStatementContext) context);
        }
        if (context instanceof CreateDataSourcesStatementContext) {
            return execute((CreateDataSourcesStatementContext) context);
        }
        if (context instanceof DropDatabaseStatementContext) {
            return execute((DropDatabaseStatementContext) context);
        }
        return execute((CreateShardingRuleStatementContext) context);
    }
    
    private boolean isRegistryCenterExisted() {
        return !(ProxyContext.getInstance().getMetaDataContexts() instanceof StandardMetaDataContexts);
    }
    
    @Override
    public boolean next() {
        return false;
    }
    
    @Override
    public Collection<Object> getRowData() {
        return Collections.emptyList();
    }
}<|MERGE_RESOLUTION|>--- conflicted
+++ resolved
@@ -20,7 +20,6 @@
 import lombok.RequiredArgsConstructor;
 import org.apache.shardingsphere.distsql.parser.statement.rdl.CreateDataSourcesStatement;
 import org.apache.shardingsphere.distsql.parser.statement.rdl.CreateShardingRuleStatement;
-import org.apache.shardingsphere.infra.eventbus.ShardingSphereEventBus;
 import org.apache.shardingsphere.governance.core.event.model.datasource.DataSourcePersistEvent;
 import org.apache.shardingsphere.governance.core.event.model.rule.RuleConfigurationsPersistEvent;
 import org.apache.shardingsphere.governance.core.event.model.schema.SchemaNamePersistEvent;
@@ -33,6 +32,7 @@
 import org.apache.shardingsphere.infra.config.datasource.DataSourceConfiguration;
 import org.apache.shardingsphere.infra.context.metadata.impl.StandardMetaDataContexts;
 import org.apache.shardingsphere.infra.database.type.DatabaseType;
+import org.apache.shardingsphere.infra.eventbus.ShardingSphereEventBus;
 import org.apache.shardingsphere.infra.yaml.swapper.YamlRuleConfigurationSwapperEngine;
 import org.apache.shardingsphere.proxy.backend.communication.jdbc.connection.BackendConnection;
 import org.apache.shardingsphere.proxy.backend.context.ProxyContext;
@@ -78,15 +78,8 @@
             throw new DBCreateExistsException(context.getSqlStatement().getDatabaseName());
         }
         // TODO Need to get the executed feedback from registry center for returning.
-<<<<<<< HEAD
-        GovernanceEventBus.getInstance().post(new SchemaNamePersistEvent(context.getSqlStatement().getDatabaseName(), false));
+        ShardingSphereEventBus.getInstance().post(new SchemaNamePersistEvent(context.getSqlStatement().getDatabaseName(), false));
         return new UpdateResponseHeader(context.getSqlStatement());
-=======
-        ShardingSphereEventBus.getInstance().post(new SchemaNamePersistEvent(context.getSqlStatement().getDatabaseName(), false));
-        UpdateResponseHeader result = new UpdateResponseHeader();
-        result.setType("CREATE");
-        return result;
->>>>>>> 8a4bedb1
     }
     
     private ResponseHeader execute(final DropDatabaseStatementContext context) {
@@ -94,15 +87,8 @@
             throw new DBCreateExistsException(context.getSqlStatement().getDatabaseName());
         }
         // TODO Need to get the executed feedback from registry center for returning.
-<<<<<<< HEAD
-        GovernanceEventBus.getInstance().post(new SchemaNamePersistEvent(context.getSqlStatement().getDatabaseName(), true));
+        ShardingSphereEventBus.getInstance().post(new SchemaNamePersistEvent(context.getSqlStatement().getDatabaseName(), true));
         return new UpdateResponseHeader(context.getSqlStatement());
-=======
-        ShardingSphereEventBus.getInstance().post(new SchemaNamePersistEvent(context.getSqlStatement().getDatabaseName(), true));
-        UpdateResponseHeader result = new UpdateResponseHeader();
-        result.setType("DROP");
-        return result;
->>>>>>> 8a4bedb1
     }
     
     private ResponseHeader execute(final CreateDataSourcesStatementContext context) {
@@ -110,30 +96,16 @@
         Map<String, DataSourceConfiguration> dataSources = DataSourceParameterConverter.getDataSourceConfigurationMap(
                 DataSourceParameterConverter.getDataSourceParameterMapFromYamlConfiguration(parameters));
         // TODO Need to get the executed feedback from registry center for returning.
-<<<<<<< HEAD
-        GovernanceEventBus.getInstance().post(new DataSourcePersistEvent(backendConnection.getSchemaName(), dataSources));
+        ShardingSphereEventBus.getInstance().post(new DataSourcePersistEvent(backendConnection.getSchemaName(), dataSources));
         return new UpdateResponseHeader(context.getSqlStatement());
-=======
-        ShardingSphereEventBus.getInstance().post(new DataSourcePersistEvent(backendConnection.getSchemaName(), dataSources));
-        UpdateResponseHeader result = new UpdateResponseHeader();
-        result.setType("CREATE");
-        return result;
->>>>>>> 8a4bedb1
     }
     
     private ResponseHeader execute(final CreateShardingRuleStatementContext context) {
         YamlShardingRuleConfiguration config = CreateShardingRuleStatementContextConverter.convert(context);
         Collection<RuleConfiguration> rules = new YamlRuleConfigurationSwapperEngine().swapToRuleConfigurations(Collections.singleton(config));
         // TODO Need to get the executed feedback from registry center for returning.
-<<<<<<< HEAD
-        GovernanceEventBus.getInstance().post(new RuleConfigurationsPersistEvent(backendConnection.getSchemaName(), rules));
+        ShardingSphereEventBus.getInstance().post(new RuleConfigurationsPersistEvent(backendConnection.getSchemaName(), rules));
         return new UpdateResponseHeader(context.getSqlStatement());
-=======
-        ShardingSphereEventBus.getInstance().post(new RuleConfigurationsPersistEvent(backendConnection.getSchemaName(), rules));
-        UpdateResponseHeader result = new UpdateResponseHeader();
-        result.setType("CREATE");
-        return result;
->>>>>>> 8a4bedb1
     }
     
     private SQLStatementContext<?> getSQLStatementContext() {
