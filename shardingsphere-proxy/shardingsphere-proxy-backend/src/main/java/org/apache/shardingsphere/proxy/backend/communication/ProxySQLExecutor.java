/*
 * Licensed to the Apache Software Foundation (ASF) under one or more
 * contributor license agreements.  See the NOTICE file distributed with
 * this work for additional information regarding copyright ownership.
 * The ASF licenses this file to You under the Apache License, Version 2.0
 * (the "License"); you may not use this file except in compliance with
 * the License.  You may obtain a copy of the License at
 *
 *     http://www.apache.org/licenses/LICENSE-2.0
 *
 * Unless required by applicable law or agreed to in writing, software
 * distributed under the License is distributed on an "AS IS" BASIS,
 * WITHOUT WARRANTIES OR CONDITIONS OF ANY KIND, either express or implied.
 * See the License for the specific language governing permissions and
 * limitations under the License.
 */

package org.apache.shardingsphere.proxy.backend.communication;

import org.apache.shardingsphere.infra.config.properties.ConfigurationPropertyKey;
import org.apache.shardingsphere.infra.database.type.DatabaseType;
import org.apache.shardingsphere.infra.executor.kernel.ExecutorEngine;
import org.apache.shardingsphere.infra.executor.kernel.model.ExecutionGroupContext;
import org.apache.shardingsphere.infra.executor.sql.context.ExecutionContext;
import org.apache.shardingsphere.infra.executor.sql.execute.engine.SQLExecutorExceptionHandler;
import org.apache.shardingsphere.infra.executor.sql.execute.engine.driver.jdbc.JDBCExecutionUnit;
import org.apache.shardingsphere.infra.executor.sql.execute.engine.driver.jdbc.JDBCExecutor;
import org.apache.shardingsphere.infra.executor.sql.execute.engine.driver.jdbc.sane.JDBCSaneQueryResultEngineFactory;
import org.apache.shardingsphere.infra.executor.sql.execute.engine.raw.RawExecutor;
import org.apache.shardingsphere.infra.executor.sql.execute.engine.raw.RawSQLExecutionUnit;
import org.apache.shardingsphere.infra.executor.sql.execute.engine.raw.callback.RawSQLExecutorCallback;
import org.apache.shardingsphere.infra.executor.sql.execute.result.ExecuteResult;
import org.apache.shardingsphere.infra.executor.sql.prepare.driver.DriverExecutionPrepareEngine;
import org.apache.shardingsphere.infra.executor.sql.prepare.driver.jdbc.StatementOption;
import org.apache.shardingsphere.infra.executor.sql.prepare.raw.RawExecutionPrepareEngine;
import org.apache.shardingsphere.infra.rule.ShardingSphereRule;
import org.apache.shardingsphere.infra.rule.identifier.type.RawExecutionRule;
import org.apache.shardingsphere.mode.metadata.MetaDataContexts;
import org.apache.shardingsphere.proxy.backend.communication.jdbc.connection.JDBCBackendConnection;
import org.apache.shardingsphere.proxy.backend.communication.jdbc.executor.ProxyJDBCExecutor;
<<<<<<< HEAD
import org.apache.shardingsphere.proxy.backend.communication.jdbc.transaction.TransactionStatus;
=======
import org.apache.shardingsphere.proxy.backend.communication.jdbc.executor.callback.ProxyJDBCExecutorCallback;
import org.apache.shardingsphere.proxy.backend.communication.jdbc.executor.callback.ProxyJDBCExecutorCallbackFactory;
import org.apache.shardingsphere.proxy.backend.session.transaction.TransactionStatus;
>>>>>>> 8705177c
import org.apache.shardingsphere.proxy.backend.context.BackendExecutorContext;
import org.apache.shardingsphere.proxy.backend.context.ProxyContext;
import org.apache.shardingsphere.proxy.backend.exception.TableModifyInTransactionException;
import org.apache.shardingsphere.sql.parser.sql.common.statement.SQLStatement;
import org.apache.shardingsphere.sql.parser.sql.common.statement.ddl.DDLStatement;
import org.apache.shardingsphere.sql.parser.sql.dialect.statement.mysql.dml.MySQLInsertStatement;
import org.apache.shardingsphere.sql.parser.sql.dialect.statement.opengauss.OpenGaussStatement;
import org.apache.shardingsphere.sql.parser.sql.dialect.statement.postgresql.PostgreSQLStatement;
import org.apache.shardingsphere.transaction.core.TransactionType;

import java.sql.Connection;
import java.sql.SQLException;
import java.util.Collection;
import java.util.Collections;
import java.util.Optional;

/**
 * Proxy SQL Executor.
 */
public final class ProxySQLExecutor {
    
    private final String type;
    
    private final JDBCBackendConnection backendConnection;
    
    private final ProxyJDBCExecutor jdbcExecutor;
    
    private final RawExecutor rawExecutor;
    
<<<<<<< HEAD
    public ProxySQLExecutor(final String type, final BackendConnection backendConnection, final DatabaseCommunicationEngine databaseCommunicationEngine) {
=======
    private final FederationExecutor federationExecutor;
    
    public ProxySQLExecutor(final String type, final JDBCBackendConnection backendConnection, final DatabaseCommunicationEngine databaseCommunicationEngine) {
>>>>>>> 8705177c
        this.type = type;
        this.backendConnection = backendConnection;
        ExecutorEngine executorEngine = BackendExecutorContext.getInstance().getExecutorEngine();
        boolean isSerialExecute = backendConnection.isSerialExecute();
        MetaDataContexts metaDataContexts = ProxyContext.getInstance().getContextManager().getMetaDataContexts();
        jdbcExecutor = new ProxyJDBCExecutor(type, backendConnection.getConnectionSession(), databaseCommunicationEngine, new JDBCExecutor(executorEngine, isSerialExecute));
        rawExecutor = new RawExecutor(executorEngine, isSerialExecute, metaDataContexts.getProps());
<<<<<<< HEAD
=======
        federationExecutor = FederationExecutorFactory.newInstance(
                backendConnection.getConnectionSession().getSchemaName(), metaDataContexts.getOptimizerContext(), metaDataContexts.getProps(), new JDBCExecutor(executorEngine, isSerialExecute));
>>>>>>> 8705177c
    }
    
    /**
     * Check execute prerequisites.
     *
     * @param executionContext execution context
     */
    public void checkExecutePrerequisites(final ExecutionContext executionContext) {
        if (isExecuteDDLInXATransaction(executionContext.getSqlStatementContext().getSqlStatement()) 
                || isExecuteDDLInPostgreSQLOpenGaussTransaction(executionContext.getSqlStatementContext().getSqlStatement())) {
            throw new TableModifyInTransactionException(executionContext.getSqlStatementContext());
        }
    }
    
    private boolean isExecuteDDLInXATransaction(final SQLStatement sqlStatement) {
        TransactionStatus transactionStatus = backendConnection.getConnectionSession().getTransactionStatus();
        return TransactionType.XA == transactionStatus.getTransactionType() && sqlStatement instanceof DDLStatement && transactionStatus.isInTransaction();
    }
    
    private boolean isExecuteDDLInPostgreSQLOpenGaussTransaction(final SQLStatement sqlStatement) {
        // TODO implement DDL statement commit/rollback in PostgreSQL/openGauss transaction
        boolean isPostgreSQLOpenGaussStatement = sqlStatement instanceof PostgreSQLStatement || sqlStatement instanceof OpenGaussStatement;
        return sqlStatement instanceof DDLStatement && isPostgreSQLOpenGaussStatement && backendConnection.getConnectionSession().getTransactionStatus().isInTransaction();
    }
    
    /**
     * Execute SQL.
     *
     * @param executionContext execution context
     * @return execute results
     * @throws SQLException SQL exception
     */
    public Collection<ExecuteResult> execute(final ExecutionContext executionContext) throws SQLException {
        String schemaName = backendConnection.getConnectionSession().getSchemaName();
        Collection<ShardingSphereRule> rules = ProxyContext.getInstance().getContextManager().getMetaDataContexts().getMetaData(schemaName).getRuleMetaData().getRules();
        int maxConnectionsSizePerQuery = ProxyContext.getInstance().getContextManager().getMetaDataContexts().getProps().<Integer>getValue(ConfigurationPropertyKey.MAX_CONNECTIONS_SIZE_PER_QUERY);
        boolean isReturnGeneratedKeys = executionContext.getSqlStatementContext().getSqlStatement() instanceof MySQLInsertStatement;
        return execute(executionContext, rules, maxConnectionsSizePerQuery, isReturnGeneratedKeys);
    }
    
    private Collection<ExecuteResult> execute(final ExecutionContext executionContext, final Collection<ShardingSphereRule> rules, 
                                              final int maxConnectionsSizePerQuery, final boolean isReturnGeneratedKeys) throws SQLException {
        if (rules.stream().anyMatch(each -> each instanceof RawExecutionRule)) {
            return rawExecute(executionContext, rules, maxConnectionsSizePerQuery);
        }
        return useDriverToExecute(executionContext, rules, maxConnectionsSizePerQuery, isReturnGeneratedKeys, SQLExecutorExceptionHandler.isExceptionThrown());
    }
    
    private Collection<ExecuteResult> rawExecute(final ExecutionContext executionContext, final Collection<ShardingSphereRule> rules, final int maxConnectionsSizePerQuery) throws SQLException {
        RawExecutionPrepareEngine prepareEngine = new RawExecutionPrepareEngine(maxConnectionsSizePerQuery, rules);
        ExecutionGroupContext<RawSQLExecutionUnit> executionGroupContext;
        try {
            executionGroupContext = prepareEngine.prepare(executionContext.getRouteContext(), executionContext.getExecutionUnits());
        } catch (final SQLException ex) {
            return getSaneExecuteResults(executionContext, ex);
        }
        executionGroupContext.setSchemaName(backendConnection.getConnectionSession().getSchemaName());
        executionGroupContext.setGrantee(backendConnection.getConnectionSession().getGrantee());
        // TODO handle query header
        return rawExecutor.execute(executionGroupContext, executionContext.getLogicSQL(), new RawSQLExecutorCallback());
    }
    
<<<<<<< HEAD
=======
    private Collection<ExecuteResult> federateExecute(final ExecutionContext executionContext, final boolean isReturnGeneratedKeys, final boolean isExceptionThrown) throws SQLException {
        if (executionContext.getExecutionUnits().isEmpty()) {
            return Collections.emptyList();
        }
        MetaDataContexts metaData = ProxyContext.getInstance().getContextManager().getMetaDataContexts();
        String schemaName = backendConnection.getConnectionSession().getSchemaName();
        ProxyJDBCExecutorCallback callback = ProxyJDBCExecutorCallbackFactory.newInstance(type, metaData.getMetaData(schemaName).getResource().getDatabaseType(),
                executionContext.getSqlStatementContext().getSqlStatement(), databaseCommunicationEngine, isReturnGeneratedKeys, isExceptionThrown, true);
        backendConnection.setFederationExecutor(federationExecutor);
        DriverExecutionPrepareEngine<JDBCExecutionUnit, Connection> prepareEngine = createDriverExecutionPrepareEngine(isReturnGeneratedKeys, metaData);
        return federationExecutor.executeQuery(prepareEngine, callback, executionContext).stream().map(each -> (ExecuteResult) each).collect(Collectors.toList());
    }
    
    private DriverExecutionPrepareEngine<JDBCExecutionUnit, Connection> createDriverExecutionPrepareEngine(final boolean isReturnGeneratedKeys, final MetaDataContexts metaData) {
        int maxConnectionsSizePerQuery = metaData.getProps().<Integer>getValue(ConfigurationPropertyKey.MAX_CONNECTIONS_SIZE_PER_QUERY);
        return new DriverExecutionPrepareEngine<>(type, maxConnectionsSizePerQuery, backendConnection, new StatementOption(isReturnGeneratedKeys),
                metaData.getMetaData(backendConnection.getConnectionSession().getSchemaName()).getRuleMetaData().getRules());
    }
    
>>>>>>> 8705177c
    private Collection<ExecuteResult> useDriverToExecute(final ExecutionContext executionContext, final Collection<ShardingSphereRule> rules, 
                                                         final int maxConnectionsSizePerQuery, final boolean isReturnGeneratedKeys, final boolean isExceptionThrown) throws SQLException {
        DriverExecutionPrepareEngine<JDBCExecutionUnit, Connection> prepareEngine = new DriverExecutionPrepareEngine<>(
                type, maxConnectionsSizePerQuery, backendConnection, new StatementOption(isReturnGeneratedKeys), rules);
        ExecutionGroupContext<JDBCExecutionUnit> executionGroupContext;
        try {
            executionGroupContext = prepareEngine.prepare(executionContext.getRouteContext(), executionContext.getExecutionUnits());
        } catch (final SQLException ex) {
            return getSaneExecuteResults(executionContext, ex);
        }
        executionGroupContext.setSchemaName(backendConnection.getConnectionSession().getSchemaName());
        executionGroupContext.setGrantee(backendConnection.getConnectionSession().getGrantee());
        return jdbcExecutor.execute(executionContext.getLogicSQL(), executionGroupContext, isReturnGeneratedKeys, isExceptionThrown);
    }
    
    private Collection<ExecuteResult> getSaneExecuteResults(final ExecutionContext executionContext, final SQLException originalException) throws SQLException {
        DatabaseType databaseType = ProxyContext.getInstance().getMetaData(backendConnection.getConnectionSession().getSchemaName()).getResource().getDatabaseType();
        Optional<ExecuteResult> executeResult = JDBCSaneQueryResultEngineFactory.newInstance(databaseType).getSaneQueryResult(executionContext.getSqlStatementContext().getSqlStatement());
        if (executeResult.isPresent()) {
            return Collections.singleton(executeResult.get());
        }
        throw originalException;
    }
}<|MERGE_RESOLUTION|>--- conflicted
+++ resolved
@@ -38,13 +38,10 @@
 import org.apache.shardingsphere.mode.metadata.MetaDataContexts;
 import org.apache.shardingsphere.proxy.backend.communication.jdbc.connection.JDBCBackendConnection;
 import org.apache.shardingsphere.proxy.backend.communication.jdbc.executor.ProxyJDBCExecutor;
-<<<<<<< HEAD
-import org.apache.shardingsphere.proxy.backend.communication.jdbc.transaction.TransactionStatus;
-=======
 import org.apache.shardingsphere.proxy.backend.communication.jdbc.executor.callback.ProxyJDBCExecutorCallback;
 import org.apache.shardingsphere.proxy.backend.communication.jdbc.executor.callback.ProxyJDBCExecutorCallbackFactory;
 import org.apache.shardingsphere.proxy.backend.session.transaction.TransactionStatus;
->>>>>>> 8705177c
+import org.apache.shardingsphere.proxy.backend.communication.jdbc.transaction.TransactionStatus;
 import org.apache.shardingsphere.proxy.backend.context.BackendExecutorContext;
 import org.apache.shardingsphere.proxy.backend.context.ProxyContext;
 import org.apache.shardingsphere.proxy.backend.exception.TableModifyInTransactionException;
@@ -74,13 +71,10 @@
     
     private final RawExecutor rawExecutor;
     
-<<<<<<< HEAD
-    public ProxySQLExecutor(final String type, final BackendConnection backendConnection, final DatabaseCommunicationEngine databaseCommunicationEngine) {
-=======
     private final FederationExecutor federationExecutor;
     
     public ProxySQLExecutor(final String type, final JDBCBackendConnection backendConnection, final DatabaseCommunicationEngine databaseCommunicationEngine) {
->>>>>>> 8705177c
+    public ProxySQLExecutor(final String type, final BackendConnection backendConnection, final DatabaseCommunicationEngine databaseCommunicationEngine) {
         this.type = type;
         this.backendConnection = backendConnection;
         ExecutorEngine executorEngine = BackendExecutorContext.getInstance().getExecutorEngine();
@@ -88,11 +82,8 @@
         MetaDataContexts metaDataContexts = ProxyContext.getInstance().getContextManager().getMetaDataContexts();
         jdbcExecutor = new ProxyJDBCExecutor(type, backendConnection.getConnectionSession(), databaseCommunicationEngine, new JDBCExecutor(executorEngine, isSerialExecute));
         rawExecutor = new RawExecutor(executorEngine, isSerialExecute, metaDataContexts.getProps());
-<<<<<<< HEAD
-=======
         federationExecutor = FederationExecutorFactory.newInstance(
                 backendConnection.getConnectionSession().getSchemaName(), metaDataContexts.getOptimizerContext(), metaDataContexts.getProps(), new JDBCExecutor(executorEngine, isSerialExecute));
->>>>>>> 8705177c
     }
     
     /**
@@ -155,8 +146,6 @@
         return rawExecutor.execute(executionGroupContext, executionContext.getLogicSQL(), new RawSQLExecutorCallback());
     }
     
-<<<<<<< HEAD
-=======
     private Collection<ExecuteResult> federateExecute(final ExecutionContext executionContext, final boolean isReturnGeneratedKeys, final boolean isExceptionThrown) throws SQLException {
         if (executionContext.getExecutionUnits().isEmpty()) {
             return Collections.emptyList();
@@ -176,7 +165,6 @@
                 metaData.getMetaData(backendConnection.getConnectionSession().getSchemaName()).getRuleMetaData().getRules());
     }
     
->>>>>>> 8705177c
     private Collection<ExecuteResult> useDriverToExecute(final ExecutionContext executionContext, final Collection<ShardingSphereRule> rules, 
                                                          final int maxConnectionsSizePerQuery, final boolean isReturnGeneratedKeys, final boolean isExceptionThrown) throws SQLException {
         DriverExecutionPrepareEngine<JDBCExecutionUnit, Connection> prepareEngine = new DriverExecutionPrepareEngine<>(
