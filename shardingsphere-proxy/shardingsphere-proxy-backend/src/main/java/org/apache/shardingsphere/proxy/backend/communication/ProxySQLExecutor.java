--- conflicted
+++ resolved
@@ -148,13 +148,6 @@
         MetaDataContexts metaData = ProxyContext.getInstance().getMetaDataContexts();
         ProxyJDBCExecutorCallback callback = ProxyJDBCExecutorCallbackFactory.newInstance(type, metaData.getMetaData(backendConnection.getSchemaName()).getResource().getDatabaseType(), 
                 executionContext.getSqlStatementContext().getSqlStatement(), backendConnection, isReturnGeneratedKeys, isExceptionThrown, true);
-<<<<<<< HEAD
-        FederateRowExecutor executor = new FederateRowExecutor(rules, metaData.getProps(), backendConnection, 
-                jdbcExecutor.getJdbcExecutor(), executionContext, callback, new StatementOption(isReturnGeneratedKeys));
-        FederateLogicSchema logicSchema = new FederateLogicSchema(metaData.getOptimizeContextFactory().getSchemaMetadatas().getSchemas().get(backendConnection.getSchemaName()), executor);
-        FederateExecutor federateExecutor = new FederateJDBCExecutor(metaData.getOptimizeContextFactory().create(backendConnection.getSchemaName(), logicSchema));
-=======
->>>>>>> 407e320d
         backendConnection.setFederateExecutor(federateExecutor);
         return federateExecutor.executeQuery(executionContext, callback).stream().map(each -> (ExecuteResult) each).collect(Collectors.toList());
     }
