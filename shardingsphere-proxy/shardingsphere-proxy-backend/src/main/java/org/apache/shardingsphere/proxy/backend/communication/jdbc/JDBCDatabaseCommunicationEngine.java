/*
 * Licensed to the Apache Software Foundation (ASF) under one or more
 * contributor license agreements.  See the NOTICE file distributed with
 * this work for additional information regarding copyright ownership.
 * The ASF licenses this file to You under the Apache License, Version 2.0
 * (the "License"); you may not use this file except in compliance with
 * the License.  You may obtain a copy of the License at
 *
 *     http://www.apache.org/licenses/LICENSE-2.0
 *
 * Unless required by applicable law or agreed to in writing, software
 * distributed under the License is distributed on an "AS IS" BASIS,
 * WITHOUT WARRANTIES OR CONDITIONS OF ANY KIND, either express or implied.
 * See the License for the specific language governing permissions and
 * limitations under the License.
 */

package org.apache.shardingsphere.proxy.backend.communication.jdbc;

import org.apache.shardingsphere.infra.binder.LogicSQL;
import org.apache.shardingsphere.infra.binder.decider.context.SQLFederationDeciderContext;
import org.apache.shardingsphere.infra.binder.decider.engine.SQLFederationDeciderEngine;
import org.apache.shardingsphere.infra.config.props.ConfigurationProperties;
import org.apache.shardingsphere.infra.config.props.ConfigurationPropertyKey;
import org.apache.shardingsphere.infra.database.type.DatabaseType;
import org.apache.shardingsphere.infra.database.type.DatabaseTypeEngine;
import org.apache.shardingsphere.infra.executor.sql.context.ExecutionContext;
import org.apache.shardingsphere.infra.executor.sql.execute.engine.SQLExecutorExceptionHandler;
import org.apache.shardingsphere.infra.executor.sql.execute.engine.driver.jdbc.JDBCExecutionUnit;
import org.apache.shardingsphere.infra.executor.sql.execute.engine.driver.jdbc.JDBCExecutor;
import org.apache.shardingsphere.infra.executor.sql.execute.result.query.QueryResult;
import org.apache.shardingsphere.infra.executor.sql.execute.result.query.impl.driver.jdbc.metadata.JDBCQueryResultMetaData;
import org.apache.shardingsphere.infra.executor.sql.execute.result.query.impl.driver.jdbc.type.stream.JDBCStreamQueryResult;
import org.apache.shardingsphere.infra.executor.sql.prepare.driver.DriverExecutionPrepareEngine;
import org.apache.shardingsphere.infra.executor.sql.prepare.driver.jdbc.StatementOption;
import org.apache.shardingsphere.infra.federation.executor.FederationContext;
import org.apache.shardingsphere.infra.federation.executor.FederationExecutor;
import org.apache.shardingsphere.infra.federation.executor.FederationExecutorFactory;
import org.apache.shardingsphere.infra.federation.optimizer.context.OptimizerContext;
import org.apache.shardingsphere.infra.federation.optimizer.context.OptimizerContextFactory;
import org.apache.shardingsphere.infra.metadata.database.ShardingSphereDatabase;
import org.apache.shardingsphere.mode.metadata.MetaDataContexts;
import org.apache.shardingsphere.proxy.backend.communication.DatabaseCommunicationEngine;
import org.apache.shardingsphere.proxy.backend.communication.ProxySQLExecutor;
import org.apache.shardingsphere.proxy.backend.communication.jdbc.connection.JDBCBackendConnection;
import org.apache.shardingsphere.proxy.backend.communication.jdbc.executor.callback.ProxyJDBCExecutorCallback;
import org.apache.shardingsphere.proxy.backend.communication.jdbc.executor.callback.ProxyJDBCExecutorCallbackFactory;
import org.apache.shardingsphere.proxy.backend.communication.jdbc.statement.JDBCBackendStatement;
import org.apache.shardingsphere.proxy.backend.context.BackendExecutorContext;
import org.apache.shardingsphere.proxy.backend.context.ProxyContext;
import org.apache.shardingsphere.proxy.backend.response.header.ResponseHeader;
import org.apache.shardingsphere.proxy.backend.response.header.query.QueryHeaderBuilderEngine;
import org.apache.shardingsphere.proxy.backend.response.header.query.QueryResponseHeader;
import org.apache.shardingsphere.proxy.backend.response.header.update.UpdateResponseHeader;
import org.apache.shardingsphere.sharding.merge.common.IteratorStreamMergedResult;
import org.apache.shardingsphere.sql.parser.sql.dialect.statement.mysql.dml.MySQLInsertStatement;

import java.sql.Connection;
import java.sql.ResultSet;
import java.sql.SQLException;
import java.sql.Statement;
import java.util.ArrayList;
import java.util.Collection;
import java.util.Collections;
import java.util.LinkedList;
import java.util.List;
import java.util.Optional;
import java.util.concurrent.CopyOnWriteArrayList;

/**
 * JDBC database communication engine.
 */
public final class JDBCDatabaseCommunicationEngine extends DatabaseCommunicationEngine {
    
    private final ProxySQLExecutor proxySQLExecutor;
    
    private final Collection<Statement> cachedStatements = new CopyOnWriteArrayList<>();
    
    private final Collection<ResultSet> cachedResultSets = new CopyOnWriteArrayList<>();
    
    private final JDBCBackendConnection backendConnection;
    
    private volatile FederationExecutor federationExecutor;
    
    public JDBCDatabaseCommunicationEngine(final String driverType, final ShardingSphereDatabase database, final LogicSQL logicSQL, final JDBCBackendConnection backendConnection) {
        super(driverType, database, logicSQL, backendConnection);
        proxySQLExecutor = new ProxySQLExecutor(driverType, backendConnection, this);
        this.backendConnection = backendConnection;
    }
    
    /**
     * Add statement.
     *
     * @param statement statement to be added
     */
    public void add(final Statement statement) {
        cachedStatements.add(statement);
    }
    
    /**
     * Add result set.
     *
     * @param resultSet result set to be added
     */
    public void add(final ResultSet resultSet) {
        cachedResultSets.add(resultSet);
    }
    
    /**
     * Execute to database.
     *
     * @return backend response
     */
    @SuppressWarnings({"unchecked", "rawtypes"})
    @Override
    public ResponseHeader execute() throws SQLException {
        LogicSQL logicSQL = getLogicSQL();
        MetaDataContexts metaDataContexts = ProxyContext.getInstance().getContextManager().getMetaDataContexts();
<<<<<<< HEAD
        ExecutionContext executionContext = getKernelProcessor().generateExecutionContext(logicSQL, getDatabase(), metaDataContexts.getMetaData().getGlobalRuleMetaData(),
                metaDataContexts.getMetaData().getProps(), backendConnection.getConnectionSession().getSessionContext());
        // TODO move federation route logic to binder
        SQLStatementContext<?> sqlStatementContext = logicSQL.getSqlStatementContext();
=======
>>>>>>> 1844fb21
        ShardingSphereDatabase database = metaDataContexts.getMetaData().getDatabase(backendConnection.getConnectionSession().getDatabaseName());
        SQLFederationDeciderContext deciderContext = decide(logicSQL, metaDataContexts.getMetaData().getProps(), database);
        if (deciderContext.isUseSQLFederation()) {
            prepareFederationExecutor();
            ResultSet resultSet = doExecuteFederation(logicSQL, metaDataContexts);
            return processExecuteFederation(resultSet, metaDataContexts);
        }
        ExecutionContext executionContext = getKernelProcessor().generateExecutionContext(
                logicSQL, getDatabase(), metaDataContexts.getMetaData().getGlobalRuleMetaData(), metaDataContexts.getMetaData().getProps());
        if (executionContext.getExecutionUnits().isEmpty()) {
            return new UpdateResponseHeader(executionContext.getSqlStatementContext().getSqlStatement());
        }
        proxySQLExecutor.checkExecutePrerequisites(executionContext);
        checkLockedDatabase(executionContext);
        List result = proxySQLExecutor.execute(executionContext);
        refreshMetaData(executionContext);
        Object executeResultSample = result.iterator().next();
        return executeResultSample instanceof QueryResult
                ? processExecuteQuery(executionContext, result, (QueryResult) executeResultSample)
                : processExecuteUpdate(executionContext, result);
    }
    
    private static SQLFederationDeciderContext decide(final LogicSQL logicSQL, final ConfigurationProperties props, final ShardingSphereDatabase database) {
        SQLFederationDeciderEngine deciderEngine = new SQLFederationDeciderEngine(database.getRuleMetaData().getRules(), props);
        return deciderEngine.decide(logicSQL, database);
    }
    
    private void prepareFederationExecutor() {
        MetaDataContexts metaDataContexts = ProxyContext.getInstance().getContextManager().getMetaDataContexts();
        String databaseName = backendConnection.getConnectionSession().getDatabaseName();
        DatabaseType databaseType = getLogicSQL().getSqlStatementContext().getDatabaseType();
        String schemaName = getLogicSQL().getSqlStatementContext().getTablesContext().getSchemaName().orElseGet(() -> DatabaseTypeEngine.getDefaultSchemaName(databaseType, databaseName));
        OptimizerContext optimizerContext = OptimizerContextFactory.create(metaDataContexts.getMetaData().getDatabases(), metaDataContexts.getMetaData().getGlobalRuleMetaData());
        federationExecutor = FederationExecutorFactory.newInstance(databaseName, schemaName, optimizerContext, metaDataContexts.getMetaData().getGlobalRuleMetaData(),
                metaDataContexts.getMetaData().getProps(), new JDBCExecutor(BackendExecutorContext.getInstance().getExecutorEngine(), backendConnection.isSerialExecute()),
                ProxyContext.getInstance().getContextManager().getInstanceContext().getEventBusContext());
    }
    
    private ResultSet doExecuteFederation(final LogicSQL logicSQL, final MetaDataContexts metaDataContexts) throws SQLException {
        boolean isReturnGeneratedKeys = logicSQL.getSqlStatementContext().getSqlStatement() instanceof MySQLInsertStatement;
        ShardingSphereDatabase database = metaDataContexts.getMetaData().getDatabase(backendConnection.getConnectionSession().getDatabaseName());
        DatabaseType protocolType = database.getProtocolType();
        DatabaseType databaseType = database.getResource().getDatabaseType();
        ProxyJDBCExecutorCallback callback = ProxyJDBCExecutorCallbackFactory.newInstance(getDriverType(), protocolType, databaseType,
                logicSQL.getSqlStatementContext().getSqlStatement(), this, isReturnGeneratedKeys, SQLExecutorExceptionHandler.isExceptionThrown(), true);
        DriverExecutionPrepareEngine<JDBCExecutionUnit, Connection> prepareEngine = createDriverExecutionPrepareEngine(isReturnGeneratedKeys, metaDataContexts);
        FederationContext context = new FederationContext(false, logicSQL, metaDataContexts.getMetaData().getDatabases());
        return federationExecutor.executeQuery(prepareEngine, callback, context);
    }
    
    private DriverExecutionPrepareEngine<JDBCExecutionUnit, Connection> createDriverExecutionPrepareEngine(final boolean isReturnGeneratedKeys, final MetaDataContexts metaData) {
        int maxConnectionsSizePerQuery = metaData.getMetaData().getProps().<Integer>getValue(ConfigurationPropertyKey.MAX_CONNECTIONS_SIZE_PER_QUERY);
        JDBCBackendStatement statementManager = (JDBCBackendStatement) backendConnection.getConnectionSession().getStatementManager();
        return new DriverExecutionPrepareEngine<>(getDriverType(), maxConnectionsSizePerQuery, backendConnection, statementManager,
                new StatementOption(isReturnGeneratedKeys), metaData.getMetaData().getDatabase(backendConnection.getConnectionSession().getDatabaseName()).getRuleMetaData().getRules());
    }
    
    private ResponseHeader processExecuteFederation(final ResultSet resultSet, final MetaDataContexts metaDataContexts) throws SQLException {
        int columnCount = resultSet.getMetaData().getColumnCount();
        setQueryHeaders(new ArrayList<>(columnCount));
        ShardingSphereDatabase database = metaDataContexts.getMetaData().getDatabase(backendConnection.getConnectionSession().getDatabaseName());
        QueryHeaderBuilderEngine queryHeaderBuilderEngine = new QueryHeaderBuilderEngine(null == database ? null : database.getProtocolType());
        for (int columnIndex = 1; columnIndex <= columnCount; columnIndex++) {
            getQueryHeaders().add(queryHeaderBuilderEngine.build(new JDBCQueryResultMetaData(resultSet.getMetaData()), database, columnIndex));
        }
        setMergedResult(new IteratorStreamMergedResult(Collections.singletonList(new JDBCStreamQueryResult(resultSet))));
        return new QueryResponseHeader(getQueryHeaders());
    }
    
    /**
     * Close database communication engine.
     *
     * @throws SQLException SQL exception
     */
    @Override
    public void close() throws SQLException {
        Collection<SQLException> result = new LinkedList<>();
        result.addAll(closeResultSets());
        result.addAll(closeStatements());
        closeFederationExecutor().ifPresent(result::add);
        if (result.isEmpty()) {
            return;
        }
        SQLException ex = new SQLException();
        result.forEach(ex::setNextException);
        throw ex;
    }
    
    private Collection<SQLException> closeResultSets() {
        Collection<SQLException> result = new LinkedList<>();
        for (ResultSet each : cachedResultSets) {
            try {
                each.close();
            } catch (final SQLException ex) {
                result.add(ex);
            }
        }
        cachedResultSets.clear();
        return result;
    }
    
    private Collection<SQLException> closeStatements() {
        Collection<SQLException> result = new LinkedList<>();
        for (Statement each : cachedStatements) {
            try {
                each.cancel();
                each.close();
            } catch (final SQLException ex) {
                result.add(ex);
            }
        }
        cachedStatements.clear();
        return result;
    }
    
    private Optional<SQLException> closeFederationExecutor() {
        if (null != federationExecutor) {
            try {
                federationExecutor.close();
            } catch (final SQLException ex) {
                return Optional.of(ex);
            }
        }
        return Optional.empty();
    }
}<|MERGE_RESOLUTION|>--- conflicted
+++ resolved
@@ -116,13 +116,6 @@
     public ResponseHeader execute() throws SQLException {
         LogicSQL logicSQL = getLogicSQL();
         MetaDataContexts metaDataContexts = ProxyContext.getInstance().getContextManager().getMetaDataContexts();
-<<<<<<< HEAD
-        ExecutionContext executionContext = getKernelProcessor().generateExecutionContext(logicSQL, getDatabase(), metaDataContexts.getMetaData().getGlobalRuleMetaData(),
-                metaDataContexts.getMetaData().getProps(), backendConnection.getConnectionSession().getSessionContext());
-        // TODO move federation route logic to binder
-        SQLStatementContext<?> sqlStatementContext = logicSQL.getSqlStatementContext();
-=======
->>>>>>> 1844fb21
         ShardingSphereDatabase database = metaDataContexts.getMetaData().getDatabase(backendConnection.getConnectionSession().getDatabaseName());
         SQLFederationDeciderContext deciderContext = decide(logicSQL, metaDataContexts.getMetaData().getProps(), database);
         if (deciderContext.isUseSQLFederation()) {
@@ -130,8 +123,8 @@
             ResultSet resultSet = doExecuteFederation(logicSQL, metaDataContexts);
             return processExecuteFederation(resultSet, metaDataContexts);
         }
-        ExecutionContext executionContext = getKernelProcessor().generateExecutionContext(
-                logicSQL, getDatabase(), metaDataContexts.getMetaData().getGlobalRuleMetaData(), metaDataContexts.getMetaData().getProps());
+        ExecutionContext executionContext = getKernelProcessor().generateExecutionContext(logicSQL, getDatabase(), metaDataContexts.getMetaData().getGlobalRuleMetaData(), 
+                metaDataContexts.getMetaData().getProps(), backendConnection.getConnectionSession().getSessionContext());
         if (executionContext.getExecutionUnits().isEmpty()) {
             return new UpdateResponseHeader(executionContext.getSqlStatementContext().getSqlStatement());
         }
