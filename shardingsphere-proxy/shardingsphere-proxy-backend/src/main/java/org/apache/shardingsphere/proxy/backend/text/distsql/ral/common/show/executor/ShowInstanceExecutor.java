/*
 * Licensed to the Apache Software Foundation (ASF) under one or more
 * contributor license agreements.  See the NOTICE file distributed with
 * this work for additional information regarding copyright ownership.
 * The ASF licenses this file to You under the Apache License, Version 2.0
 * (the "License"); you may not use this file except in compliance with
 * the License.  You may obtain a copy of the License at
 *
 *     http://www.apache.org/licenses/LICENSE-2.0
 *
 * Unless required by applicable law or agreed to in writing, software
 * distributed under the License is distributed on an "AS IS" BASIS,
 * WITHOUT WARRANTIES OR CONDITIONS OF ANY KIND, either express or implied.
 * See the License for the specific language governing permissions and
 * limitations under the License.
 */

package org.apache.shardingsphere.proxy.backend.text.distsql.ral.common.show.executor;

import org.apache.shardingsphere.infra.instance.ComputeNodeInstance;
import org.apache.shardingsphere.infra.instance.definition.InstanceId;
import org.apache.shardingsphere.infra.merge.result.MergedResult;
import org.apache.shardingsphere.mode.manager.cluster.coordinator.registry.status.compute.ComputeNodeStatus;
import org.apache.shardingsphere.mode.metadata.persist.MetaDataPersistService;
import org.apache.shardingsphere.mode.repository.standalone.StandalonePersistRepository;
import org.apache.shardingsphere.proxy.backend.context.ProxyContext;
import org.apache.shardingsphere.proxy.backend.response.header.query.impl.QueryHeader;
import org.apache.shardingsphere.sharding.merge.dal.common.MultipleLocalDataMergedResult;

import java.sql.Types;
import java.util.Arrays;
import java.util.Collection;
import java.util.Collections;
import java.util.LinkedList;
import java.util.List;
import java.util.Objects;
import java.util.stream.Collectors;

/**
 * Show instance executor.
 */
public final class ShowInstanceExecutor extends AbstractShowExecutor {
    
    private static final String DELIMITER = "@";
    
    private static final String ID = "instance_id";
    
    private static final String HOST = "host";
    
    private static final String PORT = "port";
    
    private static final String STATUS = "status";
    
    private static final String DISABLE = "disable";
    
    private static final String LABELS = "labels";
    
    private static final String ENABLE = "enable";
    
    @Override
    protected List<QueryHeader> createQueryHeaders() {
        return Arrays.asList(
                new QueryHeader("", "", ID, ID, Types.VARCHAR, "VARCHAR", 64, 0, false, false, false, false),
                new QueryHeader("", "", HOST, HOST, Types.VARCHAR, "VARCHAR", 64, 0, false, false, false, false),
                new QueryHeader("", "", PORT, PORT, Types.VARCHAR, "VARCHAR", 64, 0, false, false, false, false),
                new QueryHeader("", "", STATUS, STATUS, Types.VARCHAR, "VARCHAR", 64, 0, false, false, false, false),
                new QueryHeader("", "", LABELS, LABELS, Types.VARCHAR, "VARCHAR", 64, 0, false, false, false, false)
        );
    }
    
    @Override
    protected MergedResult createMergedResult() {
        MetaDataPersistService persistService = ProxyContext.getInstance().getContextManager().getMetaDataContexts().getMetaDataPersistService().orElse(null);
        if (null == persistService || null == persistService.getRepository() || persistService.getRepository() instanceof StandalonePersistRepository) {
            return new MultipleLocalDataMergedResult(buildInstanceRows());
        }
        return new MultipleLocalDataMergedResult(buildInstanceRows(persistService));
    }
    
    private Collection<List<Object>> buildInstanceRows() {
        List<List<Object>> result = new LinkedList<>();
        InstanceId instanceId = ProxyContext.getInstance().getContextManager().getInstanceContext().getInstance().getInstanceDefinition().getInstanceId();
<<<<<<< HEAD
        rows.add(buildRow(instanceId.getId(), ENABLE, Collections.emptyList()));
        return rows;
=======
        result.add(buildRow(instanceId.getId(), ENABLE));
        return result;
>>>>>>> e85221cb
    }
    
    private Collection<List<Object>> buildInstanceRows(final MetaDataPersistService persistService) {
        Collection<ComputeNodeInstance> instances = persistService.getComputeNodePersistService().loadAllComputeNodeInstances();
        if (!instances.isEmpty()) {
            return instances.stream().filter(Objects::nonNull)
                    .map(each -> buildRow(each.getInstanceDefinition().getInstanceId().getId(), getStatus(each.getStatus()), each.getLabels()))
                    .collect(Collectors.toCollection(LinkedList::new));
        }
        return Collections.emptyList();
    }
    
    private List<Object> buildRow(final String instanceId, final String status, final Collection<String> labelCollection) {
        String[] splitInstanceId = instanceId.split(DELIMITER);
        String host = splitInstanceId[0];
        String port = splitInstanceId.length < 2 ? "" : splitInstanceId[1];
        String labels = null == labelCollection ? "" : String.join(",", labelCollection);
        return new LinkedList<>(Arrays.asList(instanceId, host, port, status, labels));
    }
    
    private String getStatus(final Collection<String> computeNodeStatus) {
        return computeNodeStatus.isEmpty() || !computeNodeStatus.contains(ComputeNodeStatus.CIRCUIT_BREAK.name()) ? ENABLE : DISABLE;
    }
}<|MERGE_RESOLUTION|>--- conflicted
+++ resolved
@@ -80,13 +80,8 @@
     private Collection<List<Object>> buildInstanceRows() {
         List<List<Object>> result = new LinkedList<>();
         InstanceId instanceId = ProxyContext.getInstance().getContextManager().getInstanceContext().getInstance().getInstanceDefinition().getInstanceId();
-<<<<<<< HEAD
-        rows.add(buildRow(instanceId.getId(), ENABLE, Collections.emptyList()));
-        return rows;
-=======
-        result.add(buildRow(instanceId.getId(), ENABLE));
+        result.add(buildRow(instanceId.getId(), ENABLE, Collections.emptyList()));
         return result;
->>>>>>> e85221cb
     }
     
     private Collection<List<Object>> buildInstanceRows(final MetaDataPersistService persistService) {
