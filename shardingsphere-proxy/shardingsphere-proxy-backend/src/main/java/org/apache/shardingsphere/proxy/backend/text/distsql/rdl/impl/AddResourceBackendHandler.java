--- conflicted
+++ resolved
@@ -39,11 +39,8 @@
 import java.util.HashSet;
 import java.util.List;
 import java.util.Map;
-<<<<<<< HEAD
+import java.util.Map.Entry;
 import java.util.Set;
-=======
-import java.util.Map.Entry;
->>>>>>> 74eb73f3
 
 /**
  * Add resource backend handler.
