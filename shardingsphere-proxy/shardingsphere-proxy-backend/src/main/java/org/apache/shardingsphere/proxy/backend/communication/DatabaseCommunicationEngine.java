--- conflicted
+++ resolved
@@ -82,13 +82,9 @@
         this.logicSQL = logicSQL;
         proxySQLExecutor = new ProxySQLExecutor(driverType, backendConnection);
         kernelProcessor = new KernelProcessor();
-<<<<<<< HEAD
-        engine = new MetadataRefreshEngine(metaData, AuthenticationContext.getInstance().getAuthentication(), ProxyContext.getInstance().getMetaDataContexts().getProps());
-=======
-        engine = new MetadataRefreshEngine(metaData, ProxyContext.getInstance().getMetaDataContexts().getAuthentication(), 
-                ProxyContext.getInstance().getMetaDataContexts().getProps(), ProxyContext.getInstance().getLock());
+        engine = new MetadataRefreshEngine(metaData, 
+                AuthenticationContext.getInstance().getAuthentication(), ProxyContext.getInstance().getMetaDataContexts().getProps(), ProxyContext.getInstance().getLock());
         proxyLockEngine = new ProxyLockEngine(proxySQLExecutor, engine, backendConnection.getSchemaName());
->>>>>>> 06452f8d
     }
     
     /**
