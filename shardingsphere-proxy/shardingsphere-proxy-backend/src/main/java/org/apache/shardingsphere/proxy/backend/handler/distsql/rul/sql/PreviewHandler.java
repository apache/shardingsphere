--- conflicted
+++ resolved
@@ -115,18 +115,10 @@
             throw new RuleNotExistedException();
         }
         LogicSQL logicSQL = new LogicSQL(sqlStatementContext, getSqlStatement().getSql(), Collections.emptyList());
-<<<<<<< HEAD
-        ExecutionContext executionContext = kernelProcessor.generateExecutionContext(
-                logicSQL, database, metaDataContexts.getMetaData().getGlobalRuleMetaData(), metaDataContexts.getMetaData().getProps(), getConnectionSession().getSessionContext());
-        Collection<ExecutionUnit> executionUnits = executionContext.getRouteContext().isFederated()
-                ? getFederationExecutionUnits(logicSQL, databaseName, metaDataContexts)
-                : executionContext.getExecutionUnits();
-=======
         ConfigurationProperties props = metaDataContexts.getMetaData().getProps();
         SQLFederationDeciderContext deciderContext = decide(logicSQL, props, metaDataContexts.getMetaData().getDatabase(getConnectionSession().getDatabaseName()));
         Collection<ExecutionUnit> executionUnits = deciderContext.isUseSQLFederation() ? getFederationExecutionUnits(logicSQL, databaseName, metaDataContexts)
-                : kernelProcessor.generateExecutionContext(logicSQL, database, globalRuleMetaData, props).getExecutionUnits();
->>>>>>> 1844fb21
+                : kernelProcessor.generateExecutionContext(logicSQL, database, globalRuleMetaData, props, getConnectionSession().getSessionContext()).getExecutionUnits();
         return executionUnits.stream().map(this::buildRow).collect(Collectors.toList());
     }
     
