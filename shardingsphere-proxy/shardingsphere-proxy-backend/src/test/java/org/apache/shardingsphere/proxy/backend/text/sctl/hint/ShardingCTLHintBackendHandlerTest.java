--- conflicted
+++ resolved
@@ -210,12 +210,8 @@
         ShardingSphereSchema shardingSphereSchema = mock(ShardingSphereSchema.class);
         when(result.getSchema()).thenReturn(shardingSphereSchema);
         when(shardingSphereSchema.getMetaData()).thenReturn(
-<<<<<<< HEAD
-                new ShardingSphereMetaData(mock(DataSourceMetas.class), new RuleSchemaMetaData(new SchemaMetaData(ImmutableMap.of("user", mock(TableMetaData.class))), Collections.emptyMap()),
+                new ShardingSphereMetaData(mock(DataSourceMetaDatas.class), new RuleSchemaMetaData(new SchemaMetaData(ImmutableMap.of("user", mock(TableMetaData.class))), Collections.emptyMap()),
                         "sharding_db"));
-=======
-                new ShardingSphereMetaData(mock(DataSourceMetaDatas.class), new RuleSchemaMetaData(new SchemaMetaData(ImmutableMap.of("user", mock(TableMetaData.class))), Collections.emptyMap())));
->>>>>>> aeb9a965
         return Collections.singletonMap("schema", result);
     }
     
