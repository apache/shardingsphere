--- conflicted
+++ resolved
@@ -33,6 +33,7 @@
 import org.apache.shardingsphere.infra.optimize.context.OptimizeContextFactory;
 import org.apache.shardingsphere.proxy.backend.communication.jdbc.connection.BackendConnection;
 import org.apache.shardingsphere.proxy.backend.context.ProxyContext;
+import org.apache.shardingsphere.proxy.backend.exception.DBCreateExistsException;
 import org.apache.shardingsphere.proxy.backend.response.header.ResponseHeader;
 import org.apache.shardingsphere.proxy.backend.response.header.query.QueryResponseHeader;
 import org.apache.shardingsphere.proxy.backend.response.header.update.UpdateResponseHeader;
@@ -71,84 +72,6 @@
                 mock(ShardingSphereRuleMetaData.class), mock(ExecutorEngine.class), new ConfigurationProperties(new Properties()), mock(OptimizeContextFactory.class)));
     }
     
-<<<<<<< HEAD
-=======
-    @Test
-    public void assertExecuteMySQLCreateDatabaseContext() throws SQLException {
-        assertExecuteCreateDatabaseContext(new MySQLCreateDatabaseStatement());
-    }
-    
-    @Test
-    public void assertExecutePostgreSQLCreateDatabaseContext() throws SQLException {
-        assertExecuteCreateDatabaseContext(new PostgreSQLCreateDatabaseStatement());
-    }
-
-    private void assertExecuteCreateDatabaseContext(final CreateDatabaseStatement sqlStatement) throws SQLException {
-        BackendConnection connection = mock(BackendConnection.class);
-        when(connection.getSchemaName()).thenReturn("schema");
-        sqlStatement.setDatabaseName("new_db");
-        try {
-            RDLBackendHandlerFactory.newInstance(sqlStatement, connection);
-        } catch (final SQLException ex) {
-            assertThat(ex.getMessage(), is(String.format("No Registry center to execute `%s` SQL", sqlStatement.getClass().getSimpleName())));
-        }
-        setGovernanceMetaDataContexts(true);
-        ResponseHeader response = RDLBackendHandlerFactory.newInstance(sqlStatement, connection).execute();
-        assertThat(response, instanceOf(UpdateResponseHeader.class));
-    }
-    
-    @Test
-    public void assertExecuteMySQLDropDatabaseContext() throws SQLException {
-        assertExecuteDropDatabaseContext(new MySQLDropDatabaseStatement());
-    }
-    
-    @Test
-    public void assertExecutePostgreSQLDropDatabaseContext() throws SQLException {
-        assertExecuteDropDatabaseContext(new PostgreSQLDropDatabaseStatement());
-    }
-    
-    private void assertExecuteDropDatabaseContext(final DropDatabaseStatement sqlStatement) throws SQLException {
-        BackendConnection connection = mock(BackendConnection.class);
-        when(connection.getSchemaName()).thenReturn("schema");
-        sqlStatement.setDatabaseName("schema");
-        try {
-            RDLBackendHandlerFactory.newInstance(sqlStatement, connection);
-        } catch (final SQLException ex) {
-            assertThat(ex.getMessage(), is(String.format("No Registry center to execute `%s` SQL", sqlStatement.getClass().getSimpleName())));
-        }
-        setGovernanceMetaDataContexts(true);
-        ResponseHeader response = RDLBackendHandlerFactory.newInstance(sqlStatement, connection).execute();
-        assertThat(response, instanceOf(UpdateResponseHeader.class));
-    }
-    
-    @Test
-    public void assertExecuteMySQLCreateDatabaseContextWithException() throws SQLException {
-        assertExecuteCreateDatabaseContextWithException(new MySQLCreateDatabaseStatement());
-    }
-    
-    @Test
-    public void assertExecutePostgreSQLCreateDatabaseContextWithException() throws SQLException {
-        assertExecuteCreateDatabaseContextWithException(new PostgreSQLCreateDatabaseStatement());
-    }
-    
-    public void assertExecuteCreateDatabaseContextWithException(final CreateDatabaseStatement sqlStatement) throws SQLException {
-        BackendConnection connection = mock(BackendConnection.class);
-        when(connection.getSchemaName()).thenReturn("schema");
-        sqlStatement.setDatabaseName("schema");
-        try {
-            RDLBackendHandlerFactory.newInstance(sqlStatement, connection);
-        } catch (final SQLException ex) {
-            assertThat(ex.getMessage(), is(String.format("No Registry center to execute `%s` SQL", sqlStatement.getClass().getSimpleName())));
-        }
-        setGovernanceMetaDataContexts(true);
-        try {
-            RDLBackendHandlerFactory.newInstance(sqlStatement, connection);
-        } catch (final DBCreateExistsException ex) {
-            assertNull(ex.getMessage());
-        }
-    }
-    
->>>>>>> 42cf0def
     private Map<String, ShardingSphereMetaData> getMetaDataMap() {
         ShardingSphereMetaData metaData = mock(ShardingSphereMetaData.class, RETURNS_DEEP_STUBS);
         when(metaData.getResource().getDatabaseType()).thenReturn(new MySQLDatabaseType());
