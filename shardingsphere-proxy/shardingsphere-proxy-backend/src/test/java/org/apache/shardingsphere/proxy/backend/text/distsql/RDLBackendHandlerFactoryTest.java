/*
 * Licensed to the Apache Software Foundation (ASF) under one or more
 * contributor license agreements.  See the NOTICE file distributed with
 * this work for additional information regarding copyright ownership.
 * The ASF licenses this file to You under the Apache License, Version 2.0
 * (the "License"); you may not use this file except in compliance with
 * the License.  You may obtain a copy of the License at
 *
 *     http://www.apache.org/licenses/LICENSE-2.0
 *
 * Unless required by applicable law or agreed to in writing, software
 * distributed under the License is distributed on an "AS IS" BASIS,
 * WITHOUT WARRANTIES OR CONDITIONS OF ANY KIND, either express or implied.
 * See the License for the specific language governing permissions and
 * limitations under the License.
 */

package org.apache.shardingsphere.proxy.backend.text.distsql;

import lombok.SneakyThrows;
import org.apache.shardingsphere.distsql.parser.statement.rdl.AlterReadWriteSplittingRuleStatement;
import org.apache.shardingsphere.distsql.parser.statement.rdl.create.impl.AddResourceStatement;
import org.apache.shardingsphere.distsql.parser.statement.rdl.create.impl.CreateReadWriteSplittingRuleStatement;
import org.apache.shardingsphere.distsql.parser.statement.rdl.create.impl.CreateShardingRuleStatement;
import org.apache.shardingsphere.distsql.parser.statement.rdl.drop.impl.DropReplicaQueryRuleStatement;
import org.apache.shardingsphere.distsql.parser.statement.rdl.drop.impl.DropResourceStatement;
import org.apache.shardingsphere.distsql.parser.statement.rql.show.ShowResourcesStatement;
import org.apache.shardingsphere.infra.metadata.auth.builtin.DefaultAuthentication;
import org.apache.shardingsphere.infra.config.properties.ConfigurationProperties;
import org.apache.shardingsphere.infra.context.metadata.MetaDataContexts;
import org.apache.shardingsphere.infra.context.metadata.impl.StandardMetaDataContexts;
import org.apache.shardingsphere.infra.database.type.dialect.MySQLDatabaseType;
import org.apache.shardingsphere.infra.executor.kernel.ExecutorEngine;
import org.apache.shardingsphere.infra.metadata.ShardingSphereMetaData;
import org.apache.shardingsphere.proxy.backend.communication.jdbc.connection.BackendConnection;
import org.apache.shardingsphere.proxy.backend.context.ProxyContext;
import org.apache.shardingsphere.proxy.backend.exception.DBCreateExistsException;
<<<<<<< HEAD
import org.apache.shardingsphere.proxy.backend.exception.DistSQLExecuteException;
import org.apache.shardingsphere.proxy.backend.exception.ReplicaQueryRuleNotExistedException;
=======
import org.apache.shardingsphere.proxy.backend.exception.ReadWriteSplittingRuleNotExistedException;
>>>>>>> d6466bf8
import org.apache.shardingsphere.proxy.backend.response.header.ResponseHeader;
import org.apache.shardingsphere.proxy.backend.response.header.query.QueryResponseHeader;
import org.apache.shardingsphere.proxy.backend.response.header.update.UpdateResponseHeader;
import org.apache.shardingsphere.proxy.backend.text.TextProtocolBackendHandler;
import org.apache.shardingsphere.proxy.backend.text.distsql.rdl.RDLBackendHandlerFactory;
import org.apache.shardingsphere.proxy.backend.text.distsql.rql.RQLBackendHandlerFactory;
import org.apache.shardingsphere.sql.parser.sql.common.statement.ddl.CreateDatabaseStatement;
import org.apache.shardingsphere.sql.parser.sql.common.statement.ddl.DropDatabaseStatement;
import org.apache.shardingsphere.sql.parser.sql.dialect.statement.mysql.ddl.MySQLCreateDatabaseStatement;
import org.apache.shardingsphere.sql.parser.sql.dialect.statement.mysql.ddl.MySQLDropDatabaseStatement;
import org.apache.shardingsphere.sql.parser.sql.dialect.statement.postgresql.ddl.PostgreSQLCreateDatabaseStatement;
import org.apache.shardingsphere.sql.parser.sql.dialect.statement.postgresql.ddl.PostgreSQLDropDatabaseStatement;
import org.junit.After;
import org.junit.Before;
import org.junit.Test;

import java.lang.reflect.Field;
import java.sql.SQLException;
import java.util.Collections;
import java.util.Map;
import java.util.Optional;
import java.util.Properties;

import static org.hamcrest.CoreMatchers.instanceOf;
import static org.hamcrest.CoreMatchers.is;
import static org.junit.Assert.assertNull;
import static org.junit.Assert.assertThat;
import static org.junit.Assert.assertTrue;
import static org.mockito.Mockito.RETURNS_DEEP_STUBS;
import static org.mockito.Mockito.mock;
import static org.mockito.Mockito.when;

public final class RDLBackendHandlerFactoryTest {
    
    @Before
    public void setUp() throws IllegalAccessException, NoSuchFieldException {
        Field metaDataContexts = ProxyContext.getInstance().getClass().getDeclaredField("metaDataContexts");
        metaDataContexts.setAccessible(true);
        metaDataContexts.set(ProxyContext.getInstance(), 
                new StandardMetaDataContexts(getMetaDataMap(), mock(ExecutorEngine.class), new DefaultAuthentication(), new ConfigurationProperties(new Properties())));
    }
    
    @Test
    public void assertExecuteMySQLCreateDatabaseContext() throws SQLException {
        assertExecuteCreateDatabaseContext(new MySQLCreateDatabaseStatement());
    }

    @Test
    public void assertExecutePostgreSQLCreateDatabaseContext() throws SQLException {
        assertExecuteCreateDatabaseContext(new PostgreSQLCreateDatabaseStatement());
    }

    private void assertExecuteCreateDatabaseContext(final CreateDatabaseStatement sqlStatement) throws SQLException {
        BackendConnection connection = mock(BackendConnection.class);
        when(connection.getSchemaName()).thenReturn("schema");
        sqlStatement.setDatabaseName("new_db");
        try {
            RDLBackendHandlerFactory.newInstance(new MySQLDatabaseType(), sqlStatement, connection);
        } catch (final SQLException ex) {
            assertThat(ex.getMessage(), is(String.format("No Registry center to execute `%s` SQL", sqlStatement.getClass().getSimpleName())));
        }
        setGovernanceMetaDataContexts(true);
        Optional<TextProtocolBackendHandler> rdlBackendHandler = RDLBackendHandlerFactory.newInstance(new MySQLDatabaseType(), sqlStatement, connection);
        assertTrue(rdlBackendHandler.isPresent());
        ResponseHeader response = rdlBackendHandler.get().execute();
        assertThat(response, instanceOf(UpdateResponseHeader.class));
    }
    
    @Test
    public void assertExecuteMySQLDropDatabaseContext() throws SQLException {
        assertExecuteDropDatabaseContext(new MySQLDropDatabaseStatement());
    }
    
    @Test
    public void assertExecutePostgreSQLDropDatabaseContext() throws SQLException {
        assertExecuteDropDatabaseContext(new PostgreSQLDropDatabaseStatement());
    }
    
    private void assertExecuteDropDatabaseContext(final DropDatabaseStatement sqlStatement) throws SQLException {
        BackendConnection connection = mock(BackendConnection.class);
        when(connection.getSchemaName()).thenReturn("schema");
        sqlStatement.setDatabaseName("schema");
        try {
            RDLBackendHandlerFactory.newInstance(new MySQLDatabaseType(), sqlStatement, connection);
        } catch (final SQLException ex) {
            assertThat(ex.getMessage(), is(String.format("No Registry center to execute `%s` SQL", sqlStatement.getClass().getSimpleName())));
        }
        setGovernanceMetaDataContexts(true);
        Optional<TextProtocolBackendHandler> rdlBackendHandler = RDLBackendHandlerFactory.newInstance(new MySQLDatabaseType(), sqlStatement, connection);
        assertTrue(rdlBackendHandler.isPresent());
        ResponseHeader response = rdlBackendHandler.get().execute();
        assertThat(response, instanceOf(UpdateResponseHeader.class));
    }
    
    @Test
    public void assertExecuteMySQLCreateDatabaseContextWithException() throws SQLException {
        assertExecuteCreateDatabaseContextWithException(new MySQLCreateDatabaseStatement());
    }
    
    @Test
    public void assertExecutePostgreSQLCreateDatabaseContextWithException() throws SQLException {
        assertExecuteCreateDatabaseContextWithException(new PostgreSQLCreateDatabaseStatement());
    }
    
    public void assertExecuteCreateDatabaseContextWithException(final CreateDatabaseStatement sqlStatement) throws SQLException {
        BackendConnection connection = mock(BackendConnection.class);
        when(connection.getSchemaName()).thenReturn("schema");
        sqlStatement.setDatabaseName("schema");
        try {
            RDLBackendHandlerFactory.newInstance(new MySQLDatabaseType(), sqlStatement, connection);
        } catch (final SQLException ex) {
            assertThat(ex.getMessage(), is(String.format("No Registry center to execute `%s` SQL", sqlStatement.getClass().getSimpleName())));
        }
        setGovernanceMetaDataContexts(true);
        try {
            RDLBackendHandlerFactory.newInstance(new MySQLDatabaseType(), sqlStatement, connection);
        } catch (final DBCreateExistsException ex) {
            assertNull(ex.getMessage());
        }
    }
    
    private Map<String, ShardingSphereMetaData> getMetaDataMap() {
        ShardingSphereMetaData metaData = mock(ShardingSphereMetaData.class, RETURNS_DEEP_STUBS);
        when(metaData.getResource().getDatabaseType()).thenReturn(new MySQLDatabaseType());
        return Collections.singletonMap("schema", metaData);
    }
    
    @Test
    public void assertExecuteDataSourcesContext() throws SQLException {
        BackendConnection connection = mock(BackendConnection.class);
        when(connection.getSchemaName()).thenReturn("schema");
        try {
            RDLBackendHandlerFactory.newInstance(new MySQLDatabaseType(), mock(AddResourceStatement.class), connection);
        } catch (final SQLException ex) {
            assertThat(ex.getMessage(), is("No Registry center to execute `AddResourceStatement` SQL"));
        }
        setGovernanceMetaDataContexts(true);
        Optional<TextProtocolBackendHandler> rdlBackendHandler = RDLBackendHandlerFactory.newInstance(new MySQLDatabaseType(), mock(AddResourceStatement.class), connection);
        assertTrue(rdlBackendHandler.isPresent());
        ResponseHeader response = rdlBackendHandler.get().execute();
        assertThat(response, instanceOf(UpdateResponseHeader.class));
    }
    
    @Test
    public void assertExecuteShardingRuleContext() throws SQLException {
        BackendConnection connection = mock(BackendConnection.class);
        when(connection.getSchemaName()).thenReturn("schema");
        try {
            RDLBackendHandlerFactory.newInstance(new MySQLDatabaseType(), mock(CreateShardingRuleStatement.class), connection);
        } catch (final SQLException ex) {
            assertThat(ex.getMessage(), is("No Registry center to execute `CreateShardingRuleStatement` SQL"));
        }
        setGovernanceMetaDataContexts(true);
        Optional<TextProtocolBackendHandler> rdlBackendHandler = RDLBackendHandlerFactory.newInstance(new MySQLDatabaseType(), mock(CreateShardingRuleStatement.class), connection);
        assertTrue(rdlBackendHandler.isPresent());
        ResponseHeader response = rdlBackendHandler.get().execute();
        assertThat(response, instanceOf(UpdateResponseHeader.class));
    }

    @Test
    public void assertExecuteDropResourceContext() throws SQLException {
        BackendConnection connection = mock(BackendConnection.class);
        when(connection.getSchemaName()).thenReturn("schema");
        try {
            RDLBackendHandlerFactory.newInstance(new MySQLDatabaseType(), mock(DropResourceStatement.class), connection);
        } catch (final SQLException ex) {
            assertThat(ex.getMessage(), is("No Registry center to execute `DropResourceStatement` SQL"));
        }
        setGovernanceMetaDataContexts(true);
        Optional<TextProtocolBackendHandler> rdlBackendHandler = RDLBackendHandlerFactory.newInstance(new MySQLDatabaseType(), mock(DropResourceStatement.class), connection);
        assertTrue(rdlBackendHandler.isPresent());
        try {
            ResponseHeader response = rdlBackendHandler.get().execute();
            assertThat(response, instanceOf(UpdateResponseHeader.class));
        } catch (final DistSQLExecuteException e) {
            assertThat(e.getCause(), instanceOf(ClassCastException.class));
        }
    }

<<<<<<< HEAD
    @Test
=======
    @Test(expected = ReadWriteSplittingRuleNotExistedException.class)
>>>>>>> d6466bf8
    public void assertExecuteDropReplicaQueryRuleContext() throws SQLException {
        BackendConnection connection = mock(BackendConnection.class);
        when(connection.getSchemaName()).thenReturn("schema");
        try {
            RDLBackendHandlerFactory.newInstance(new MySQLDatabaseType(), mock(DropReplicaQueryRuleStatement.class), connection);
        } catch (final SQLException ex) {
            assertThat(ex.getMessage(), is("No Registry center to execute `DropReplicaQueryRuleStatement` SQL"));
        }
        setGovernanceMetaDataContexts(true);
        Optional<TextProtocolBackendHandler> rdlBackendHandler = RDLBackendHandlerFactory.newInstance(new MySQLDatabaseType(), mock(DropReplicaQueryRuleStatement.class), connection);
        assertTrue(rdlBackendHandler.isPresent());
        try {
            ResponseHeader response = rdlBackendHandler.get().execute();
            assertThat(response, instanceOf(UpdateResponseHeader.class));
        } catch (final DistSQLExecuteException e) {
            assertThat(e.getCause(), instanceOf(ReplicaQueryRuleNotExistedException.class));
        }
    }

    @Test
    public void assertExecuteCreateReplicaQueryRuleContext() throws SQLException {
        BackendConnection connection = mock(BackendConnection.class);
        when(connection.getSchemaName()).thenReturn("schema");
        try {
            RDLBackendHandlerFactory.newInstance(new MySQLDatabaseType(), mock(CreateReadWriteSplittingRuleStatement.class), connection);
        } catch (final SQLException ex) {
            assertThat(ex.getMessage(), is("No Registry center to execute `CreateReadWriteSplittingRuleStatement` SQL"));
        }
        setGovernanceMetaDataContexts(true);
        Optional<TextProtocolBackendHandler> rdlBackendHandler = RDLBackendHandlerFactory.newInstance(new MySQLDatabaseType(), mock(CreateReadWriteSplittingRuleStatement.class), connection);
        assertTrue(rdlBackendHandler.isPresent());
        ResponseHeader response = rdlBackendHandler.get().execute();
        assertThat(response, instanceOf(UpdateResponseHeader.class));
    }

<<<<<<< HEAD
    @Test
=======
    @Test(expected = ReadWriteSplittingRuleNotExistedException.class)
>>>>>>> d6466bf8
    public void assertExecuteAlterReplicaQueryRuleContext() throws SQLException {
        BackendConnection connection = mock(BackendConnection.class);
        when(connection.getSchemaName()).thenReturn("schema");
        try {
            RDLBackendHandlerFactory.newInstance(new MySQLDatabaseType(), mock(AlterReadWriteSplittingRuleStatement.class), connection);
        } catch (final SQLException ex) {
            assertThat(ex.getMessage(), is("No Registry center to execute `AlterReadWriteSplittingRuleStatement` SQL"));
        }
        setGovernanceMetaDataContexts(true);
        Optional<TextProtocolBackendHandler> rdlBackendHandler = RDLBackendHandlerFactory.newInstance(new MySQLDatabaseType(), mock(AlterReadWriteSplittingRuleStatement.class), connection);
        assertTrue(rdlBackendHandler.isPresent());
        try {
            ResponseHeader response = rdlBackendHandler.get().execute();
            assertThat(response, instanceOf(UpdateResponseHeader.class));
        } catch (final DistSQLExecuteException e) {
            assertThat(e.getCause(), instanceOf(ReplicaQueryRuleNotExistedException.class));
        }
    }
    
    @Test
    public void assertExecuteShowResourceContext() throws SQLException {
        BackendConnection connection = mock(BackendConnection.class);
        when(connection.getSchemaName()).thenReturn("schema");
        try {
            RDLBackendHandlerFactory.newInstance(new MySQLDatabaseType(), mock(ShowResourcesStatement.class), connection);
        } catch (final SQLException ex) {
            assertThat(ex.getMessage(), is("No Registry center to execute `ShowResourcesStatement` SQL"));
        }
        setGovernanceMetaDataContexts(true);
        Optional<TextProtocolBackendHandler> rdlBackendHandler = RQLBackendHandlerFactory.newInstance(mock(ShowResourcesStatement.class), connection);
        assertTrue(rdlBackendHandler.isPresent());
        try {
            ResponseHeader response = rdlBackendHandler.get().execute();
            assertThat(response, instanceOf(QueryResponseHeader.class));
        } catch (final DistSQLExecuteException e) {
            assertThat(e.getCause(), instanceOf(ClassCastException.class));
        }
    }
    
    @SneakyThrows(ReflectiveOperationException.class)
    private void setGovernanceMetaDataContexts(final boolean isGovernance) {
        Field metaDataContexts = ProxyContext.getInstance().getClass().getDeclaredField("metaDataContexts");
        metaDataContexts.setAccessible(true);
        if (isGovernance) {
            MetaDataContexts mockedMetaDataContexts = mock(MetaDataContexts.class);
            when(mockedMetaDataContexts.getAllSchemaNames()).thenReturn(Collections.singletonList("schema"));
            ShardingSphereMetaData metaData = mock(ShardingSphereMetaData.class, RETURNS_DEEP_STUBS);
            when(metaData.getResource().getDatabaseType()).thenReturn(new MySQLDatabaseType());
            when(mockedMetaDataContexts.getMetaData("schema")).thenReturn(metaData);
            metaDataContexts.set(ProxyContext.getInstance(), mockedMetaDataContexts);
        } else {
            metaDataContexts.set(ProxyContext.getInstance(), new StandardMetaDataContexts());
        }
    }
    
    @After
    public void setDown() {
        setGovernanceMetaDataContexts(false);
    }
}<|MERGE_RESOLUTION|>--- conflicted
+++ resolved
@@ -35,12 +35,8 @@
 import org.apache.shardingsphere.proxy.backend.communication.jdbc.connection.BackendConnection;
 import org.apache.shardingsphere.proxy.backend.context.ProxyContext;
 import org.apache.shardingsphere.proxy.backend.exception.DBCreateExistsException;
-<<<<<<< HEAD
 import org.apache.shardingsphere.proxy.backend.exception.DistSQLExecuteException;
-import org.apache.shardingsphere.proxy.backend.exception.ReplicaQueryRuleNotExistedException;
-=======
 import org.apache.shardingsphere.proxy.backend.exception.ReadWriteSplittingRuleNotExistedException;
->>>>>>> d6466bf8
 import org.apache.shardingsphere.proxy.backend.response.header.ResponseHeader;
 import org.apache.shardingsphere.proxy.backend.response.header.query.QueryResponseHeader;
 import org.apache.shardingsphere.proxy.backend.response.header.update.UpdateResponseHeader;
@@ -220,11 +216,7 @@
         }
     }
 
-<<<<<<< HEAD
-    @Test
-=======
-    @Test(expected = ReadWriteSplittingRuleNotExistedException.class)
->>>>>>> d6466bf8
+    @Test
     public void assertExecuteDropReplicaQueryRuleContext() throws SQLException {
         BackendConnection connection = mock(BackendConnection.class);
         when(connection.getSchemaName()).thenReturn("schema");
@@ -240,7 +232,7 @@
             ResponseHeader response = rdlBackendHandler.get().execute();
             assertThat(response, instanceOf(UpdateResponseHeader.class));
         } catch (final DistSQLExecuteException e) {
-            assertThat(e.getCause(), instanceOf(ReplicaQueryRuleNotExistedException.class));
+            assertThat(e.getCause(), instanceOf(ReadWriteSplittingRuleNotExistedException.class));
         }
     }
 
@@ -260,11 +252,7 @@
         assertThat(response, instanceOf(UpdateResponseHeader.class));
     }
 
-<<<<<<< HEAD
-    @Test
-=======
-    @Test(expected = ReadWriteSplittingRuleNotExistedException.class)
->>>>>>> d6466bf8
+    @Test
     public void assertExecuteAlterReplicaQueryRuleContext() throws SQLException {
         BackendConnection connection = mock(BackendConnection.class);
         when(connection.getSchemaName()).thenReturn("schema");
@@ -280,7 +268,7 @@
             ResponseHeader response = rdlBackendHandler.get().execute();
             assertThat(response, instanceOf(UpdateResponseHeader.class));
         } catch (final DistSQLExecuteException e) {
-            assertThat(e.getCause(), instanceOf(ReplicaQueryRuleNotExistedException.class));
+            assertThat(e.getCause(), instanceOf(ReadWriteSplittingRuleNotExistedException.class));
         }
     }
     
