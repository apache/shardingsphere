/*
 * Licensed to the Apache Software Foundation (ASF) under one or more
 * contributor license agreements.  See the NOTICE file distributed with
 * this work for additional information regarding copyright ownership.
 * The ASF licenses this file to You under the Apache License, Version 2.0
 * (the "License"); you may not use this file except in compliance with
 * the License.  You may obtain a copy of the License at
 *
 *     http://www.apache.org/licenses/LICENSE-2.0
 *
 * Unless required by applicable law or agreed to in writing, software
 * distributed under the License is distributed on an "AS IS" BASIS,
 * WITHOUT WARRANTIES OR CONDITIONS OF ANY KIND, either express or implied.
 * See the License for the specific language governing permissions and
 * limitations under the License.
 */

package org.apache.shardingsphere.proxy.backend.text.admin.mysql.executor.information;

import com.zaxxer.hikari.pool.HikariProxyResultSet;
import org.apache.shardingsphere.authority.rule.AuthorityRule;
import org.apache.shardingsphere.infra.config.properties.ConfigurationProperties;
import org.apache.shardingsphere.infra.database.type.dialect.MySQLDatabaseType;
import org.apache.shardingsphere.infra.executor.check.SQLChecker;
import org.apache.shardingsphere.infra.executor.kernel.ExecutorEngine;
import org.apache.shardingsphere.infra.federation.optimizer.context.OptimizerContext;
import org.apache.shardingsphere.infra.metadata.ShardingSphereMetaData;
import org.apache.shardingsphere.infra.metadata.resource.CachedDatabaseMetaData;
import org.apache.shardingsphere.infra.metadata.resource.DataSourcesMetaData;
import org.apache.shardingsphere.infra.metadata.resource.ShardingSphereResource;
import org.apache.shardingsphere.infra.metadata.rule.ShardingSphereRuleMetaData;
import org.apache.shardingsphere.infra.metadata.schema.ShardingSphereSchema;
<<<<<<< HEAD
=======
import org.apache.shardingsphere.infra.metadata.user.Grantee;
>>>>>>> 09f2f4ec
import org.apache.shardingsphere.infra.parser.ShardingSphereSQLParserEngine;
import org.apache.shardingsphere.mode.manager.ContextManager;
import org.apache.shardingsphere.mode.metadata.MetaDataContexts;
import org.apache.shardingsphere.mode.metadata.persist.MetaDataPersistService;
import org.apache.shardingsphere.parser.rule.SQLParserRule;
import org.apache.shardingsphere.parser.rule.builder.DefaultSQLParserRuleConfigurationBuilder;
import org.apache.shardingsphere.proxy.backend.context.ProxyContext;
import org.apache.shardingsphere.proxy.backend.session.ConnectionSession;
import org.apache.shardingsphere.proxy.backend.text.admin.executor.AbstractDatabaseMetadataExecutor.DefaultDatabaseMetadataExecutor;
import org.apache.shardingsphere.spi.ShardingSphereServiceLoader;
import org.apache.shardingsphere.sql.parser.sql.common.statement.SQLStatement;
import org.apache.shardingsphere.sql.parser.sql.common.statement.dml.SelectStatement;
import org.junit.Before;
import org.junit.Test;
import org.junit.runner.RunWith;
import org.mockito.junit.MockitoJUnitRunner;

import javax.sql.DataSource;
import java.lang.reflect.Field;
import java.sql.ResultSet;
import java.sql.ResultSetMetaData;
import java.sql.SQLException;
import java.util.ArrayList;
import java.util.Collections;
import java.util.HashMap;
import java.util.List;
import java.util.Map;
import java.util.Properties;

import static org.hamcrest.CoreMatchers.is;
import static org.junit.Assert.assertThat;
import static org.junit.Assert.fail;
import static org.mockito.ArgumentMatchers.any;
import static org.mockito.Mockito.RETURNS_DEEP_STUBS;
import static org.mockito.Mockito.mock;
import static org.mockito.Mockito.when;

@RunWith(MockitoJUnitRunner.class)
public final class SelectInformationExecutorTest {
    
    static {
        ShardingSphereServiceLoader.register(SQLChecker.class);
    }
    
    private static final ResultSet RESULT_SET = mock(HikariProxyResultSet.class);

    private final SQLParserRule sqlParserRule = new SQLParserRule(new DefaultSQLParserRuleConfigurationBuilder().build());
    
    private final JDBCConnectionSession connectionSession = mock(JDBCConnectionSession.class);
    
    @Before
    public void setUp() throws IllegalAccessException, NoSuchFieldException, SQLException {
        Field contextManagerField = ProxyContext.getInstance().getClass().getDeclaredField("contextManager");
        contextManagerField.setAccessible(true);
        ContextManager contextManager = mock(ContextManager.class, RETURNS_DEEP_STUBS);
        MetaDataContexts metaDataContexts = new MetaDataContexts(mock(MetaDataPersistService.class), new HashMap<>(), mock(ShardingSphereRuleMetaData.class), 
                mock(ExecutorEngine.class), new ConfigurationProperties(new Properties()), mock(OptimizerContext.class));
        when(contextManager.getMetaDataContexts()).thenReturn(metaDataContexts);
        ProxyContext.getInstance().init(contextManager);
        when(connectionSession.getGrantee()).thenReturn(new Grantee("root", "127.0.0.1"));
    }
    
    private void mockResultSet(final Map<String, String> mockMap, final Boolean... values) throws SQLException {
        ResultSetMetaData metaData = mock(ResultSetMetaData.class);
        List<String> keys = new ArrayList<>(mockMap.keySet());
        for (int i = 0; i < keys.size(); i++) {
            when(metaData.getColumnName(i + 1)).thenReturn(keys.get(i));
            when(metaData.getColumnLabel(i + 1)).thenReturn(keys.get(i));
            when(RESULT_SET.getString(i + 1)).thenReturn(mockMap.get(keys.get(i)));
        }
        when(RESULT_SET.next()).thenReturn(true, false);
        when(metaData.getColumnCount()).thenReturn(mockMap.size());
        when(RESULT_SET.getMetaData()).thenReturn(metaData);
    }
    
    private ShardingSphereMetaData getMetaData() throws SQLException {
        ShardingSphereRuleMetaData metaData = mock(ShardingSphereRuleMetaData.class);
        when(metaData.getRules()).thenReturn(Collections.singletonList(mock(AuthorityRule.class, RETURNS_DEEP_STUBS)));
        return new ShardingSphereMetaData("sharding_db",
                new ShardingSphereResource(mockDatasourceMap(), mockDataSourcesMetaData(), mock(CachedDatabaseMetaData.class), mock(MySQLDatabaseType.class)),
                metaData, mock(ShardingSphereSchema.class)
        );
    }
    
    private ShardingSphereMetaData getEmptyMetaData(final String schemaName) throws SQLException {
        ShardingSphereRuleMetaData metaData = mock(ShardingSphereRuleMetaData.class);
        when(metaData.getRules()).thenReturn(Collections.singletonList(mock(AuthorityRule.class, RETURNS_DEEP_STUBS)));
        return new ShardingSphereMetaData(schemaName,
                new ShardingSphereResource(Collections.emptyMap(), mockDataSourcesMetaData(), mock(CachedDatabaseMetaData.class), mock(MySQLDatabaseType.class)),
                metaData, mock(ShardingSphereSchema.class)
        );
    }
    
    private Map<String, DataSource> mockDatasourceMap() throws SQLException {
        DataSource dataSource = mock(DataSource.class, RETURNS_DEEP_STUBS);
        when(dataSource.getConnection().prepareStatement(any(String.class)).executeQuery()).thenReturn(RESULT_SET);
        Map<String, DataSource> dataSourceMap = new HashMap<>();
        dataSourceMap.put("ds_0", dataSource);
        return dataSourceMap;
    }
    
    private DataSourcesMetaData mockDataSourcesMetaData() {
        DataSourcesMetaData meta = mock(DataSourcesMetaData.class, RETURNS_DEEP_STUBS);
        when(meta.getDataSourceMetaData("ds_0").getCatalog()).thenReturn("demo_ds_0");
        return meta;
    }
    
    @Test
    public void assertSelectSchemataExecute() throws SQLException {
        final String sql = "SELECT SCHEMA_NAME, DEFAULT_CHARACTER_SET_NAME, DEFAULT_COLLATION_NAME FROM information_schema.SCHEMATA";
        final SQLStatement sqlStatement = new ShardingSphereSQLParserEngine("MySQL", sqlParserRule).parse(sql, false);
        Map<String, String> mockResultSetMap = new HashMap<>();
        mockResultSetMap.put("SCHEMA_NAME", "demo_ds_0");
        mockResultSetMap.put("DEFAULT_CHARACTER_SET_NAME", "utf8mb4_0900_ai_ci");
        mockResultSetMap.put("DEFAULT_COLLATION_NAME", "utf8mb4");
        mockResultSet(mockResultSetMap, true, false);
        Map<String, ShardingSphereMetaData> metaDataMap = ProxyContext.getInstance().getContextManager().getMetaDataContexts().getMetaDataMap();
        metaDataMap.put("sharding_db", getMetaData());
        metaDataMap.put("test", getEmptyMetaData("test"));
        SelectInformationSchemataExecutor selectSchemataExecutor = new SelectInformationSchemataExecutor((SelectStatement) sqlStatement, sql);
<<<<<<< HEAD
        selectSchemataExecutor.execute(mock(ConnectionSession.class));
=======
        selectSchemataExecutor.execute(connectionSession);
>>>>>>> 09f2f4ec
        assertThat(selectSchemataExecutor.getQueryResultMetaData().getColumnCount(), is(mockResultSetMap.size()));
        int count = 0;
        while (selectSchemataExecutor.getMergedResult().next()) {
            count++;
            if ("sharding_db".equals(selectSchemataExecutor.getMergedResult().getValue(1, String.class))) {
                assertThat(selectSchemataExecutor.getMergedResult().getValue(2, String.class), is("utf8mb4"));
                assertThat(selectSchemataExecutor.getMergedResult().getValue(3, String.class), is("utf8mb4_0900_ai_ci"));
            } else if ("test".equals(selectSchemataExecutor.getMergedResult().getValue(1, String.class))) {
                assertThat(selectSchemataExecutor.getMergedResult().getValue(2, String.class), is(""));
                assertThat(selectSchemataExecutor.getMergedResult().getValue(3, String.class), is(""));
            } else {
                fail("expected : `sharding_db` or `test`");
            }
        }
        assertThat(count, is(1));
    }
    
    @Test
    public void assertSelectSchemataInSchemaWithoutDataSourceExecute() throws SQLException {
        final String sql = "SELECT SCHEMA_NAME, DEFAULT_CHARACTER_SET_NAME, DEFAULT_COLLATION_NAME, DEFAULT_ENCRYPTION FROM information_schema.SCHEMATA";
        final SQLStatement sqlStatement = new ShardingSphereSQLParserEngine("MySQL", sqlParserRule).parse(sql, false);
        Map<String, String> mockResultSetMap = new HashMap<>();
        mockResultSetMap.put("SCHEMA_NAME", "demo_ds_0");
        mockResultSetMap.put("DEFAULT_CHARACTER_SET_NAME", "utf8mb4_0900_ai_ci");
        mockResultSetMap.put("DEFAULT_COLLATION_NAME", "utf8mb4");
        mockResultSetMap.put("DEFAULT_ENCRYPTION", "NO");
        mockResultSet(mockResultSetMap, false);
        Map<String, ShardingSphereMetaData> metaDataMap = ProxyContext.getInstance().getContextManager().getMetaDataContexts().getMetaDataMap();
        metaDataMap.put("sharding_db", getEmptyMetaData("sharding_db"));
        SelectInformationSchemataExecutor selectSchemataExecutor = new SelectInformationSchemataExecutor((SelectStatement) sqlStatement, sql);
        selectSchemataExecutor.execute(mock(ConnectionSession.class));
        assertThat(selectSchemataExecutor.getQueryResultMetaData().getColumnCount(), is(mockResultSetMap.size()));
        while (selectSchemataExecutor.getMergedResult().next()) {
            assertThat(selectSchemataExecutor.getMergedResult().getValue(1, String.class), is("sharding_db"));
            assertThat(selectSchemataExecutor.getMergedResult().getValue(2, String.class), is(""));
            assertThat(selectSchemataExecutor.getMergedResult().getValue(3, String.class), is(""));
            assertThat(selectSchemataExecutor.getMergedResult().getValue(4, String.class), is(""));
        }
    }
    
    @Test
    public void assertSelectSchemataInNoSchemaExecute() throws SQLException {
        final String sql = "SELECT SCHEMA_NAME, DEFAULT_CHARACTER_SET_NAME, DEFAULT_COLLATION_NAME, DEFAULT_ENCRYPTION FROM information_schema.SCHEMATA";
        final SQLStatement sqlStatement = new ShardingSphereSQLParserEngine("MySQL", sqlParserRule).parse(sql, false);
        SelectInformationSchemataExecutor selectSchemataExecutor = new SelectInformationSchemataExecutor((SelectStatement) sqlStatement, sql);
<<<<<<< HEAD
        selectSchemataExecutor.execute(mock(ConnectionSession.class));
=======
        selectSchemataExecutor.execute(connectionSession);
>>>>>>> 09f2f4ec
        assertThat(selectSchemataExecutor.getQueryResultMetaData().getColumnCount(), is(0));
    }

    @Test
    public void assertSelectSchemaAliasExecute() throws SQLException {
        final String sql = "SELECT SCHEMA_NAME AS sn, DEFAULT_CHARACTER_SET_NAME FROM information_schema.SCHEMATA";
        Map<String, String> mockResultSetMap = new HashMap<>();
        mockResultSetMap.put("sn", "demo_ds_0");
        mockResultSetMap.put("DEFAULT_CHARACTER_SET_NAME", "utf8mb4");
        mockResultSet(mockResultSetMap, false);
        Map<String, ShardingSphereMetaData> metaDataMap = ProxyContext.getInstance().getContextManager().getMetaDataContexts().getMetaDataMap();
        metaDataMap.put("demo_ds_0", getMetaData());
        metaDataMap.put("test", getEmptyMetaData("test"));
        DefaultDatabaseMetadataExecutor selectExecutor = new DefaultDatabaseMetadataExecutor(sql);
        selectExecutor.execute(mock(ConnectionSession.class));
        assertThat(selectExecutor.getRows().get(0).get("sn"), is("demo_ds_0"));
        assertThat(selectExecutor.getRows().get(0).get("DEFAULT_CHARACTER_SET_NAME"), is("utf8mb4"));
    }
    
    @Test
    public void assertDefaultExecute() throws SQLException {
        final String sql = "SELECT COUNT(*) AS support_ndb FROM information_schema.ENGINES WHERE Engine = 'ndbcluster'";
        Map<String, String> mockMap = new HashMap<>();
        mockMap.put("support_ndb", "0");
        mockResultSet(mockMap, false);
        Map<String, ShardingSphereMetaData> metaDataMap = ProxyContext.getInstance().getContextManager().getMetaDataContexts().getMetaDataMap();
        metaDataMap.put("sharding_db", getMetaData());
        DefaultDatabaseMetadataExecutor defaultSelectMetaDataExecutor = new DefaultDatabaseMetadataExecutor(sql);
        defaultSelectMetaDataExecutor.execute(mock(ConnectionSession.class));
        assertThat(defaultSelectMetaDataExecutor.getQueryResultMetaData().getColumnCount(), is(mockMap.size()));
        while (defaultSelectMetaDataExecutor.getMergedResult().next()) {
            assertThat(defaultSelectMetaDataExecutor.getMergedResult().getValue(1, String.class), is("0"));
        }
    }
}<|MERGE_RESOLUTION|>--- conflicted
+++ resolved
@@ -30,18 +30,15 @@
 import org.apache.shardingsphere.infra.metadata.resource.ShardingSphereResource;
 import org.apache.shardingsphere.infra.metadata.rule.ShardingSphereRuleMetaData;
 import org.apache.shardingsphere.infra.metadata.schema.ShardingSphereSchema;
-<<<<<<< HEAD
-=======
 import org.apache.shardingsphere.infra.metadata.user.Grantee;
->>>>>>> 09f2f4ec
 import org.apache.shardingsphere.infra.parser.ShardingSphereSQLParserEngine;
 import org.apache.shardingsphere.mode.manager.ContextManager;
 import org.apache.shardingsphere.mode.metadata.MetaDataContexts;
 import org.apache.shardingsphere.mode.metadata.persist.MetaDataPersistService;
 import org.apache.shardingsphere.parser.rule.SQLParserRule;
 import org.apache.shardingsphere.parser.rule.builder.DefaultSQLParserRuleConfigurationBuilder;
+import org.apache.shardingsphere.proxy.backend.communication.jdbc.connection.JDBCConnectionSession;
 import org.apache.shardingsphere.proxy.backend.context.ProxyContext;
-import org.apache.shardingsphere.proxy.backend.session.ConnectionSession;
 import org.apache.shardingsphere.proxy.backend.text.admin.executor.AbstractDatabaseMetadataExecutor.DefaultDatabaseMetadataExecutor;
 import org.apache.shardingsphere.spi.ShardingSphereServiceLoader;
 import org.apache.shardingsphere.sql.parser.sql.common.statement.SQLStatement;
@@ -154,11 +151,7 @@
         metaDataMap.put("sharding_db", getMetaData());
         metaDataMap.put("test", getEmptyMetaData("test"));
         SelectInformationSchemataExecutor selectSchemataExecutor = new SelectInformationSchemataExecutor((SelectStatement) sqlStatement, sql);
-<<<<<<< HEAD
-        selectSchemataExecutor.execute(mock(ConnectionSession.class));
-=======
         selectSchemataExecutor.execute(connectionSession);
->>>>>>> 09f2f4ec
         assertThat(selectSchemataExecutor.getQueryResultMetaData().getColumnCount(), is(mockResultSetMap.size()));
         int count = 0;
         while (selectSchemataExecutor.getMergedResult().next()) {
@@ -189,7 +182,7 @@
         Map<String, ShardingSphereMetaData> metaDataMap = ProxyContext.getInstance().getContextManager().getMetaDataContexts().getMetaDataMap();
         metaDataMap.put("sharding_db", getEmptyMetaData("sharding_db"));
         SelectInformationSchemataExecutor selectSchemataExecutor = new SelectInformationSchemataExecutor((SelectStatement) sqlStatement, sql);
-        selectSchemataExecutor.execute(mock(ConnectionSession.class));
+        selectSchemataExecutor.execute(mock(JDBCConnectionSession.class));
         assertThat(selectSchemataExecutor.getQueryResultMetaData().getColumnCount(), is(mockResultSetMap.size()));
         while (selectSchemataExecutor.getMergedResult().next()) {
             assertThat(selectSchemataExecutor.getMergedResult().getValue(1, String.class), is("sharding_db"));
@@ -204,11 +197,7 @@
         final String sql = "SELECT SCHEMA_NAME, DEFAULT_CHARACTER_SET_NAME, DEFAULT_COLLATION_NAME, DEFAULT_ENCRYPTION FROM information_schema.SCHEMATA";
         final SQLStatement sqlStatement = new ShardingSphereSQLParserEngine("MySQL", sqlParserRule).parse(sql, false);
         SelectInformationSchemataExecutor selectSchemataExecutor = new SelectInformationSchemataExecutor((SelectStatement) sqlStatement, sql);
-<<<<<<< HEAD
-        selectSchemataExecutor.execute(mock(ConnectionSession.class));
-=======
         selectSchemataExecutor.execute(connectionSession);
->>>>>>> 09f2f4ec
         assertThat(selectSchemataExecutor.getQueryResultMetaData().getColumnCount(), is(0));
     }
 
@@ -223,7 +212,7 @@
         metaDataMap.put("demo_ds_0", getMetaData());
         metaDataMap.put("test", getEmptyMetaData("test"));
         DefaultDatabaseMetadataExecutor selectExecutor = new DefaultDatabaseMetadataExecutor(sql);
-        selectExecutor.execute(mock(ConnectionSession.class));
+        selectExecutor.execute(mock(JDBCConnectionSession.class));
         assertThat(selectExecutor.getRows().get(0).get("sn"), is("demo_ds_0"));
         assertThat(selectExecutor.getRows().get(0).get("DEFAULT_CHARACTER_SET_NAME"), is("utf8mb4"));
     }
@@ -237,7 +226,7 @@
         Map<String, ShardingSphereMetaData> metaDataMap = ProxyContext.getInstance().getContextManager().getMetaDataContexts().getMetaDataMap();
         metaDataMap.put("sharding_db", getMetaData());
         DefaultDatabaseMetadataExecutor defaultSelectMetaDataExecutor = new DefaultDatabaseMetadataExecutor(sql);
-        defaultSelectMetaDataExecutor.execute(mock(ConnectionSession.class));
+        defaultSelectMetaDataExecutor.execute(mock(JDBCConnectionSession.class));
         assertThat(defaultSelectMetaDataExecutor.getQueryResultMetaData().getColumnCount(), is(mockMap.size()));
         while (defaultSelectMetaDataExecutor.getMergedResult().next()) {
             assertThat(defaultSelectMetaDataExecutor.getMergedResult().getValue(1, String.class), is("0"));
