--- conflicted
+++ resolved
@@ -67,21 +67,12 @@
         ProxyContext.init(contextManager);
     }
     
-<<<<<<< HEAD
-    private Map<String, ShardingSphereDatabase> getDatabaseMap() {
+    private Map<String, ShardingSphereDatabase> getDatabases() {
         Map<String, ShardingSphereTable> tables = new HashMap<>(4, 1);
         tables.put("t_account", new ShardingSphereTable("t_account", Collections.emptyList(), Collections.emptyList(), Collections.emptyList()));
         tables.put("t_account_bak", new ShardingSphereTable("t_account_bak", Collections.emptyList(), Collections.emptyList(), Collections.emptyList()));
         tables.put("t_account_detail", new ShardingSphereTable("t_account_detail", Collections.emptyList(), Collections.emptyList(), Collections.emptyList()));
         tables.put("t_test", new ShardingSphereTable("T_TEST", Collections.emptyList(), Collections.emptyList(), Collections.emptyList()));
-=======
-    private Map<String, ShardingSphereDatabase> getDatabases() {
-        Map<String, TableMetaData> tables = new HashMap<>(4, 1);
-        tables.put("t_account", new TableMetaData("t_account", Collections.emptyList(), Collections.emptyList(), Collections.emptyList()));
-        tables.put("t_account_bak", new TableMetaData("t_account_bak", Collections.emptyList(), Collections.emptyList(), Collections.emptyList()));
-        tables.put("t_account_detail", new TableMetaData("t_account_detail", Collections.emptyList(), Collections.emptyList(), Collections.emptyList()));
-        tables.put("t_test", new TableMetaData("T_TEST", Collections.emptyList(), Collections.emptyList(), Collections.emptyList()));
->>>>>>> 1e4ee6eb
         ShardingSphereSchema schema = new ShardingSphereSchema(tables);
         ShardingSphereDatabase database = mock(ShardingSphereDatabase.class, RETURNS_DEEP_STUBS);
         when(database.getSchemas().get(String.format(DATABASE_PATTERN, 0))).thenReturn(schema);
