/*
 * Licensed to the Apache Software Foundation (ASF) under one or more
 * contributor license agreements.  See the NOTICE file distributed with
 * this work for additional information regarding copyright ownership.
 * The ASF licenses this file to You under the Apache License, Version 2.0
 * (the "License"); you may not use this file except in compliance with
 * the License.  You may obtain a copy of the License at
 *
 *     http://www.apache.org/licenses/LICENSE-2.0
 *
 * Unless required by applicable law or agreed to in writing, software
 * distributed under the License is distributed on an "AS IS" BASIS,
 * WITHOUT WARRANTIES OR CONDITIONS OF ANY KIND, either express or implied.
 * See the License for the specific language governing permissions and
 * limitations under the License.
 */

package org.apache.shardingsphere.proxy.initializer.impl;

import lombok.Getter;
import lombok.extern.slf4j.Slf4j;
import org.apache.shardingsphere.db.protocol.mysql.constant.MySQLServerInfo;
import org.apache.shardingsphere.db.protocol.postgresql.constant.PostgreSQLServerInfo;
import org.apache.shardingsphere.governance.core.yaml.pojo.YamlGovernanceConfiguration;
import org.apache.shardingsphere.infra.config.RuleConfiguration;
import org.apache.shardingsphere.infra.config.condition.PreConditionRuleConfiguration;
import org.apache.shardingsphere.infra.config.datasource.DataSourceConfiguration;
import org.apache.shardingsphere.infra.config.datasource.DataSourceConverter;
import org.apache.shardingsphere.infra.config.datasource.DataSourceParameter;
import org.apache.shardingsphere.infra.config.persist.DistMetaDataPersistService;
import org.apache.shardingsphere.infra.config.persist.repository.DistMetaDataPersistRepository;
import org.apache.shardingsphere.infra.config.properties.ConfigurationPropertyKey;
import org.apache.shardingsphere.infra.context.metadata.MetaDataContexts;
import org.apache.shardingsphere.infra.context.metadata.MetaDataContextsBuilder;
import org.apache.shardingsphere.infra.metadata.resource.ShardingSphereResource;
import org.apache.shardingsphere.infra.yaml.config.pojo.YamlRuleConfiguration;
import org.apache.shardingsphere.infra.yaml.config.swapper.YamlRuleConfigurationSwapperEngine;
import org.apache.shardingsphere.proxy.backend.context.ProxyContext;
import org.apache.shardingsphere.proxy.config.ProxyConfiguration;
import org.apache.shardingsphere.proxy.config.YamlProxyConfiguration;
import org.apache.shardingsphere.proxy.config.util.DataSourceParameterConverter;
import org.apache.shardingsphere.proxy.config.yaml.YamlProxyRuleConfiguration;
import org.apache.shardingsphere.proxy.config.yaml.YamlProxyServerConfiguration;
import org.apache.shardingsphere.proxy.config.yaml.swapper.YamlProxyConfigurationSwapper;
import org.apache.shardingsphere.proxy.database.DatabaseServerInfo;
import org.apache.shardingsphere.proxy.initializer.BootstrapInitializer;
import org.apache.shardingsphere.scaling.core.config.ServerConfiguration;
import org.apache.shardingsphere.transaction.ShardingTransactionManagerEngine;
import org.apache.shardingsphere.transaction.context.TransactionContexts;
import org.apache.shardingsphere.transaction.context.impl.StandardTransactionContexts;

import javax.sql.DataSource;
import java.sql.SQLException;
import java.util.Collection;
import java.util.HashMap;
import java.util.LinkedHashMap;
import java.util.Map;
import java.util.Map.Entry;
import java.util.Optional;
import java.util.Properties;
import java.util.stream.Collectors;

/**
 * Abstract bootstrap initializer.
 */
@Slf4j
public abstract class AbstractBootstrapInitializer implements BootstrapInitializer {
    
    private final PreConditionRuleConfiguration preConditionRuleConfig;
    
    @Getter
    private final DistMetaDataPersistService distMetaDataPersistService;
    
    public AbstractBootstrapInitializer(final PreConditionRuleConfiguration preConditionRuleConfig, final DistMetaDataPersistRepository repository) {
        this.preConditionRuleConfig = preConditionRuleConfig;
        distMetaDataPersistService = new DistMetaDataPersistService(repository);
    }
    
    @Override
    public final void init(final YamlProxyConfiguration yamlConfig) throws SQLException {
        ProxyConfiguration proxyConfig = getProxyConfiguration(yamlConfig);
        MetaDataContexts metaDataContexts = decorateMetaDataContexts(createMetaDataContexts(proxyConfig));
        String xaTransactionMangerType = metaDataContexts.getProps().getValue(ConfigurationPropertyKey.XA_TRANSACTION_MANAGER_TYPE);
        TransactionContexts transactionContexts = decorateTransactionContexts(createTransactionContexts(metaDataContexts), xaTransactionMangerType);
        ProxyContext.getInstance().init(metaDataContexts, transactionContexts);
        setDatabaseServerInfo();
<<<<<<< HEAD
        initScalingWorker(yamlConfig);
        postInit(yamlConfig);
=======
        initScalingInternal(yamlConfig);
>>>>>>> 6472662b
    }
    
    private ProxyConfiguration getProxyConfiguration(final YamlProxyConfiguration yamlConfig) {
        persistConfigurations(yamlConfig, isOverwrite(preConditionRuleConfig));
        // TODO remove isEmpty judge after LocalDistMetaDataPersistRepository finished
        ProxyConfiguration result = loadProxyConfiguration();
        if (yamlConfig.getServerConfiguration().getRules().stream().anyMatch(each -> each instanceof YamlGovernanceConfiguration)) {
            return result;
        }
        return (result.getSchemaDataSources().isEmpty()) ? new YamlProxyConfigurationSwapper().swap(yamlConfig) : result;
    }
    
    private MetaDataContexts createMetaDataContexts(final ProxyConfiguration proxyConfig) throws SQLException {
        Map<String, Map<String, DataSource>> dataSourcesMap = createDataSourcesMap(proxyConfig.getSchemaDataSources());
        return new MetaDataContextsBuilder(
                dataSourcesMap, proxyConfig.getSchemaRules(), getPostConditionGlobalRuleConfigurations(proxyConfig), proxyConfig.getProps()).build(distMetaDataPersistService);
    }
    
    private static Map<String, Map<String, DataSource>> createDataSourcesMap(final Map<String, Map<String, DataSourceParameter>> schemaDataSources) {
        return schemaDataSources.entrySet().stream().collect(Collectors.toMap(Entry::getKey, entry -> createDataSources(entry.getValue()), (oldValue, currentValue) -> oldValue, LinkedHashMap::new));
    }
    
    private static Map<String, DataSource> createDataSources(final Map<String, DataSourceParameter> dataSourceParameters) {
        Map<String, DataSourceConfiguration> dataSourceConfigMap = DataSourceParameterConverter.getDataSourceConfigurationMap(dataSourceParameters);
        return DataSourceConverter.getDataSourceMap(dataSourceConfigMap);
    }
    
    private static Collection<RuleConfiguration> getPostConditionGlobalRuleConfigurations(final ProxyConfiguration proxyConfig) {
        return proxyConfig.getGlobalRules().stream().filter(each -> !(each instanceof PreConditionRuleConfiguration)).collect(Collectors.toList());
    }
    
    private TransactionContexts createTransactionContexts(final MetaDataContexts metaDataContexts) {
        Map<String, ShardingTransactionManagerEngine> transactionManagerEngines = new HashMap<>(metaDataContexts.getAllSchemaNames().size(), 1);
        String xaTransactionMangerType = metaDataContexts.getProps().getValue(ConfigurationPropertyKey.XA_TRANSACTION_MANAGER_TYPE);
        for (String each : metaDataContexts.getAllSchemaNames()) {
            ShardingTransactionManagerEngine engine = new ShardingTransactionManagerEngine();
            ShardingSphereResource resource = metaDataContexts.getMetaData(each).getResource();
            engine.init(resource.getDatabaseType(), resource.getDataSources(), xaTransactionMangerType);
            transactionManagerEngines.put(each, engine);
        }
        return new StandardTransactionContexts(transactionManagerEngines);
    }
    
    private void setDatabaseServerInfo() {
        findBackendDataSource().ifPresent(dataSourceSample -> {
            DatabaseServerInfo databaseServerInfo = new DatabaseServerInfo(dataSourceSample);
            log.info(databaseServerInfo.toString());
            switch (databaseServerInfo.getDatabaseName()) {
                case "MySQL":
                    MySQLServerInfo.setServerVersion(databaseServerInfo.getDatabaseVersion());
                    break;
                case "PostgreSQL":
                    PostgreSQLServerInfo.setServerVersion(databaseServerInfo.getDatabaseVersion());
                    break;
                default:
            }
        });
    }
    
    private Optional<DataSource> findBackendDataSource() {
        for (String each : ProxyContext.getInstance().getAllSchemaNames()) {
            return ProxyContext.getInstance().getMetaData(each).getResource().getDataSources().values().stream().findFirst();
        }
        return Optional.empty();
    }
    
    protected final Optional<ServerConfiguration> getScalingConfiguration(final YamlProxyConfiguration yamlConfig) {
        if (null == yamlConfig.getServerConfiguration().getScaling()) {
            return Optional.empty();
        }
        ServerConfiguration result = new ServerConfiguration();
        result.setBlockQueueSize(yamlConfig.getServerConfiguration().getScaling().getBlockQueueSize());
        result.setWorkerThread(yamlConfig.getServerConfiguration().getScaling().getWorkerThread());
        return Optional.of(result);
    }
    
    private void initScalingInternal(final YamlProxyConfiguration yamlConfig) {
        log.debug("Init scaling");
        initScaling(yamlConfig);
    }
    
    protected abstract boolean isOverwrite(PreConditionRuleConfiguration ruleConfig);
    
    protected abstract MetaDataContexts decorateMetaDataContexts(MetaDataContexts metaDataContexts);
    
    protected abstract TransactionContexts decorateTransactionContexts(TransactionContexts transactionContexts, String xaTransactionMangerType);
    
    protected abstract void initScaling(YamlProxyConfiguration yamlConfig);
    
    protected final void persistConfigurations(final YamlProxyConfiguration yamlConfig, final boolean overwrite) {
        YamlProxyServerConfiguration serverConfig = yamlConfig.getServerConfiguration();
        Map<String, YamlProxyRuleConfiguration> ruleConfigs = yamlConfig.getRuleConfigurations();
        if (!isEmptyLocalConfiguration(serverConfig, ruleConfigs)) {
            distMetaDataPersistService.persistConfigurations(getDataSourceConfigurationMap(ruleConfigs),
                    getSchemaRuleConfigurations(ruleConfigs), getGlobalRuleConfigurations(serverConfig.getRules()), serverConfig.getProps(), overwrite);
        }
    }
    
    private boolean isEmptyLocalConfiguration(final YamlProxyServerConfiguration serverConfig, final Map<String, YamlProxyRuleConfiguration> ruleConfigs) {
        return ruleConfigs.isEmpty() && serverConfig.getRules().isEmpty() && serverConfig.getProps().isEmpty();
    }
    
    private Map<String, Map<String, DataSourceConfiguration>> getDataSourceConfigurationMap(final Map<String, YamlProxyRuleConfiguration> ruleConfigs) {
        Map<String, Map<String, DataSourceConfiguration>> result = new LinkedHashMap<>(ruleConfigs.size(), 1);
        for (Entry<String, YamlProxyRuleConfiguration> entry : ruleConfigs.entrySet()) {
            result.put(entry.getKey(),
                    DataSourceParameterConverter.getDataSourceConfigurationMap(DataSourceParameterConverter.getDataSourceParameterMapFromYamlConfiguration(entry.getValue().getDataSources())));
        }
        return result;
    }
    
    private Map<String, Collection<RuleConfiguration>> getSchemaRuleConfigurations(final Map<String, YamlProxyRuleConfiguration> yamlRuleConfigs) {
        YamlRuleConfigurationSwapperEngine swapperEngine = new YamlRuleConfigurationSwapperEngine();
        return yamlRuleConfigs.entrySet().stream().collect(Collectors.toMap(Entry::getKey,
            entry -> swapperEngine.swapToRuleConfigurations(entry.getValue().getRules()), (oldValue, currentValue) -> oldValue, LinkedHashMap::new));
    }
    
    private Collection<RuleConfiguration> getGlobalRuleConfigurations(final Collection<YamlRuleConfiguration> globalRuleConfigs) {
        return new YamlRuleConfigurationSwapperEngine().swapToRuleConfigurations(globalRuleConfigs).stream().filter(
            each -> !(each instanceof PreConditionRuleConfiguration)).collect(Collectors.toList());
    }
    
    protected final ProxyConfiguration loadProxyConfiguration() {
        Collection<String> schemaNames = distMetaDataPersistService.getSchemaMetaDataService().loadAllNames();
        Map<String, Map<String, DataSourceParameter>> schemaDataSources = loadDataSourceParametersMap(schemaNames);
        Map<String, Collection<RuleConfiguration>> schemaRuleConfigs = loadSchemaRules(schemaNames);
        Collection<RuleConfiguration> globalRuleConfigs = distMetaDataPersistService.getGlobalRuleService().load();
        Properties props = distMetaDataPersistService.getPropsService().load();
        return new ProxyConfiguration(schemaDataSources, schemaRuleConfigs, globalRuleConfigs, props);
    }
    
    private Map<String, Map<String, DataSourceParameter>> loadDataSourceParametersMap(final Collection<String> schemaNames) {
        return schemaNames.stream().collect(Collectors.toMap(each -> each, 
            each -> DataSourceParameterConverter.getDataSourceParameterMap(distMetaDataPersistService.getDataSourceService().load(each)), (oldValue, currentValue) -> oldValue, LinkedHashMap::new));
    }
    
    private Map<String, Collection<RuleConfiguration>> loadSchemaRules(final Collection<String> schemaNames) {
        return schemaNames.stream()
                .collect(Collectors.toMap(each -> each, each -> distMetaDataPersistService.getSchemaRuleService().load(each), (oldValue, currentValue) -> oldValue, LinkedHashMap::new));
    }
    
    protected void postInit(final YamlProxyConfiguration yamlConfig) {
    }
}<|MERGE_RESOLUTION|>--- conflicted
+++ resolved
@@ -84,12 +84,8 @@
         TransactionContexts transactionContexts = decorateTransactionContexts(createTransactionContexts(metaDataContexts), xaTransactionMangerType);
         ProxyContext.getInstance().init(metaDataContexts, transactionContexts);
         setDatabaseServerInfo();
-<<<<<<< HEAD
-        initScalingWorker(yamlConfig);
+        initScalingInternal(yamlConfig);
         postInit(yamlConfig);
-=======
-        initScalingInternal(yamlConfig);
->>>>>>> 6472662b
     }
     
     private ProxyConfiguration getProxyConfiguration(final YamlProxyConfiguration yamlConfig) {
