--- conflicted
+++ resolved
@@ -87,7 +87,7 @@
         logRuleConfigurationMap(getRuleConfigurations(shardingConfig.getRuleConfigurationMap()).values());
         boolean isOrchestration = null != shardingConfig.getServerConfiguration().getOrchestration();
         try (ProxyConfigurationConverter converter = ProxyConfigurationConverterFactory.newInstances(isOrchestration)) {
-            ProxyConfiguration proxyConfiguration = converter.convert(shardingConfig);
+            ProxyConfiguration proxyConfiguration = converter.convert(shardingConfig, String.valueOf(port));
             initialize(proxyConfiguration, port, converter);
         }
     }
@@ -121,21 +121,7 @@
         updateServerInfo();
         ShardingSphereProxy.getInstance().start(port);
     }
-    
-<<<<<<< HEAD
-    private static void startWithRegistryCenter(final YamlProxyServerConfiguration serverConfig, final Collection<String> shardingSchemaNames,
-                                                final Map<String, YamlProxyRuleConfiguration> ruleConfigs, final int port) throws SQLException {
-        try (ShardingOrchestrationFacade shardingOrchestrationFacade = new ShardingOrchestrationFacade(
-                new OrchestrationConfigurationYamlSwapper().swapToObject(new YamlOrchestrationConfiguration(serverConfig.getOrchestration())), shardingSchemaNames, String.valueOf(port))) {
-            initShardingOrchestrationFacade(serverConfig, ruleConfigs, shardingOrchestrationFacade);
-            Authentication authentication = shardingOrchestrationFacade.getConfigCenter().loadAuthentication();
-            Properties properties = shardingOrchestrationFacade.getConfigCenter().loadProperties();
-            Map<String, Map<String, DataSourceParameter>> schemaDataSources = getDataSourceParametersMap(shardingOrchestrationFacade);
-            Map<String, Collection<RuleConfiguration>> schemaRules = getSchemaRules(shardingOrchestrationFacade);
-            ClusterConfiguration clusterConfiguration = shardingOrchestrationFacade.getConfigCenter().loadClusterConfiguration();
-            initialize(authentication, properties, schemaDataSources, schemaRules, getMetricsConfiguration(serverConfig.getMetrics()), clusterConfiguration, true);
-            ShardingSphereProxy.getInstance().start(port);
-=======
+
     private static void updateServerInfo() {
         List<String> schemaNames = ProxySchemaContexts.getInstance().getSchemaNames();
         if (CollectionUtils.isEmpty(schemaNames)) {
@@ -151,7 +137,6 @@
             MySQLServerInfo.setServerVersion(databaseVersion);
         } catch (final SQLException ex) {
             throw new ShardingSphereException("Get database server info failed", ex);
->>>>>>> 630ac436
         }
     }
     
