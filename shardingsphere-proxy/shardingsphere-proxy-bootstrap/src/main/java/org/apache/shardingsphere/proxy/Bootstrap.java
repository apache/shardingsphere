/*
 * Licensed to the Apache Software Foundation (ASF) under one or more
 * contributor license agreements.  See the NOTICE file distributed with
 * this work for additional information regarding copyright ownership.
 * The ASF licenses this file to You under the Apache License, Version 2.0
 * (the "License"); you may not use this file except in compliance with
 * the License.  You may obtain a copy of the License at
 *
 *     http://www.apache.org/licenses/LICENSE-2.0
 *
 * Unless required by applicable law or agreed to in writing, software
 * distributed under the License is distributed on an "AS IS" BASIS,
 * WITHOUT WARRANTIES OR CONDITIONS OF ANY KIND, either express or implied.
 * See the License for the specific language governing permissions and
 * limitations under the License.
 */

package org.apache.shardingsphere.proxy;

import com.google.common.primitives.Ints;
import lombok.AccessLevel;
import lombok.NoArgsConstructor;
import org.apache.commons.collections4.CollectionUtils;
import org.apache.shardingsphere.cluster.configuration.swapper.ClusterConfigurationYamlSwapper;
import org.apache.shardingsphere.cluster.configuration.yaml.YamlClusterConfiguration;
import org.apache.shardingsphere.cluster.facade.ClusterFacade;
import org.apache.shardingsphere.infra.auth.Authentication;
import org.apache.shardingsphere.infra.auth.yaml.config.YamlAuthenticationConfiguration;
import org.apache.shardingsphere.infra.auth.yaml.swapper.AuthenticationYamlSwapper;
import org.apache.shardingsphere.infra.config.DataSourceConfiguration;
import org.apache.shardingsphere.infra.config.RuleConfiguration;
import org.apache.shardingsphere.infra.config.properties.ConfigurationPropertyKey;
import org.apache.shardingsphere.infra.database.type.DatabaseType;
import org.apache.shardingsphere.infra.database.type.DatabaseTypes;
import org.apache.shardingsphere.infra.exception.ShardingSphereException;
import org.apache.shardingsphere.infra.log.ConfigurationLogger;
import org.apache.shardingsphere.infra.yaml.swapper.YamlRuleConfigurationSwapperEngine;
import org.apache.shardingsphere.kernel.context.SchemaContextsAware;
import org.apache.shardingsphere.kernel.context.SchemaContextsBuilder;
import org.apache.shardingsphere.kernel.context.schema.DataSourceParameter;
import org.apache.shardingsphere.metrics.configuration.config.MetricsConfiguration;
import org.apache.shardingsphere.metrics.configuration.swapper.MetricsConfigurationYamlSwapper;
import org.apache.shardingsphere.metrics.configuration.yaml.YamlMetricsConfiguration;
import org.apache.shardingsphere.metrics.facade.MetricsTrackerFacade;
import org.apache.shardingsphere.opentracing.ShardingTracer;
import org.apache.shardingsphere.orchestration.center.yaml.config.YamlOrchestrationConfiguration;
import org.apache.shardingsphere.orchestration.center.yaml.swapper.OrchestrationConfigurationYamlSwapper;
import org.apache.shardingsphere.orchestration.core.facade.ShardingOrchestrationFacade;
import org.apache.shardingsphere.proxy.backend.communication.jdbc.datasource.JDBCRawBackendDataSourceFactory;
import org.apache.shardingsphere.proxy.backend.communication.jdbc.recognizer.JDBCDriverURLRecognizerEngine;
import org.apache.shardingsphere.proxy.backend.schema.ProxyOrchestrationSchemaContexts;
import org.apache.shardingsphere.proxy.backend.schema.ProxySchemaContexts;
import org.apache.shardingsphere.proxy.backend.util.DataSourceConverter;
import org.apache.shardingsphere.proxy.config.ShardingConfiguration;
import org.apache.shardingsphere.proxy.config.ShardingConfigurationLoader;
import org.apache.shardingsphere.proxy.config.yaml.YamlDataSourceParameter;
import org.apache.shardingsphere.proxy.config.yaml.YamlProxyRuleConfiguration;
import org.apache.shardingsphere.proxy.config.yaml.YamlProxyServerConfiguration;
import org.apache.shardingsphere.proxy.frontend.bootstrap.ShardingSphereProxy;

import javax.sql.DataSource;
import java.io.IOException;
import java.sql.SQLException;
import java.util.Collection;
import java.util.LinkedHashMap;
import java.util.Map;
import java.util.Map.Entry;
import java.util.Properties;
import java.util.stream.Collectors;

/**
 * ShardingSphere-Proxy Bootstrap.
 */
@NoArgsConstructor(access = AccessLevel.PRIVATE)
public final class Bootstrap {
    
    private static final int DEFAULT_PORT = 3307;
    
    private static final String DEFAULT_CONFIG_PATH = "/conf/";
    
    /**
     * Main entrance.
     *
     * @param args startup arguments
     * @throws IOException IO exception
     * @throws SQLException SQL exception
     */
    public static void main(final String[] args) throws IOException, SQLException {
        int port = getPort(args);
        ShardingConfiguration shardingConfig = new ShardingConfigurationLoader().load(getConfigPath(args));
        logRuleConfigurationMap(getRuleConfigurations(shardingConfig.getRuleConfigurationMap()).values());
        if (null == shardingConfig.getServerConfiguration().getOrchestration()) {
            startWithoutRegistryCenter(shardingConfig.getRuleConfigurationMap(), shardingConfig.getServerConfiguration().getAuthentication(),
                    shardingConfig.getServerConfiguration().getMetrics(), shardingConfig.getServerConfiguration().getCluster(), shardingConfig.getServerConfiguration().getProps(), port);
        } else {
            startWithRegistryCenter(shardingConfig.getServerConfiguration(), shardingConfig.getRuleConfigurationMap().keySet(), shardingConfig.getRuleConfigurationMap(), port);
        }
    }
    
    private static int getPort(final String[] args) {
        if (0 == args.length) {
            return DEFAULT_PORT;
        }
        Integer port = Ints.tryParse(args[0]);
        return port == null ? DEFAULT_PORT : port;
    }
    
    private static String getConfigPath(final String[] args) {
        if (args.length < 2) {
            return DEFAULT_CONFIG_PATH;
        }
        return paddingWithSlash(args[1]);
    }
    
    private static String paddingWithSlash(final String arg) {
        String path = arg.endsWith("/") ? arg : (arg + "/");
        return path.startsWith("/") ? path : ("/" + path);
    }
    
    private static void startWithoutRegistryCenter(final Map<String, YamlProxyRuleConfiguration> ruleConfigs,
                                                   final YamlAuthenticationConfiguration yamlAuthenticationConfig,
                                                   final YamlMetricsConfiguration metricsConfiguration, final YamlClusterConfiguration clusterConfiguration, 
                                                   final Properties props, final int port) throws SQLException {
        Authentication authentication = new AuthenticationYamlSwapper().swap(yamlAuthenticationConfig);
        Map<String, Map<String, DataSourceParameter>> schemaDataSources = getDataSourceParametersMap(ruleConfigs);
        Map<String, Collection<RuleConfiguration>> schemaRules = getRuleConfigurations(ruleConfigs);
<<<<<<< HEAD
        initialize(authentication, props, schemaDataSources, schemaRules, metricsConfiguration, clusterConfiguration, false);
=======
        initialize(authentication, properties, schemaDataSources, schemaRules, new MetricsConfigurationYamlSwapper().swap(metricsConfiguration), clusterConfiguration, false);
>>>>>>> 7c02d596
        ShardingSphereProxy.getInstance().start(port);
    }
    
    private static void startWithRegistryCenter(final YamlProxyServerConfiguration serverConfig, final Collection<String> shardingSchemaNames,
                                                final Map<String, YamlProxyRuleConfiguration> ruleConfigs, final int port) throws SQLException {
        try (ShardingOrchestrationFacade shardingOrchestrationFacade = new ShardingOrchestrationFacade(
                new OrchestrationConfigurationYamlSwapper().swap(new YamlOrchestrationConfiguration(serverConfig.getOrchestration())), shardingSchemaNames)) {
            initShardingOrchestrationFacade(serverConfig, ruleConfigs, shardingOrchestrationFacade);
            Authentication authentication = shardingOrchestrationFacade.getConfigCenter().loadAuthentication();
            Properties props = shardingOrchestrationFacade.getConfigCenter().loadProperties();
            Map<String, Map<String, DataSourceParameter>> schemaDataSources = getDataSourceParametersMap(shardingOrchestrationFacade);
            Map<String, Collection<RuleConfiguration>> schemaRules = getSchemaRules(shardingOrchestrationFacade);
<<<<<<< HEAD
            initialize(authentication, props, schemaDataSources, schemaRules, serverConfig.getMetrics(), serverConfig.getCluster(), true);
=======
            MetricsConfiguration metricsConfiguration = shardingOrchestrationFacade.getConfigCenter().loadMetricsConfiguration();
            initialize(authentication, properties, schemaDataSources, schemaRules, metricsConfiguration, serverConfig.getCluster(), true);
>>>>>>> 7c02d596
            ShardingSphereProxy.getInstance().start(port);
        }
    }
    
<<<<<<< HEAD
    private static void initialize(final Authentication authentication, final Properties props, final Map<String, Map<String, DataSourceParameter>> schemaDataSources,
                                   final Map<String, Collection<RuleConfiguration>> schemaRules, final YamlMetricsConfiguration metrics,
                                   final YamlClusterConfiguration cluster, final boolean isOrchestration) throws SQLException {
        initProxySchemaContexts(schemaDataSources, schemaRules, authentication, props, isOrchestration);
        log(authentication, props);
        initMetrics(metrics);
=======
    private static void initialize(final Authentication authentication, final Properties properties, final Map<String, Map<String, DataSourceParameter>> schemaDataSources,
                                   final Map<String, Collection<RuleConfiguration>> schemaRules, final MetricsConfiguration metricsConfiguration,
                                   final YamlClusterConfiguration cluster, final boolean isOrchestration) throws SQLException {
        initProxySchemaContexts(schemaDataSources, schemaRules, authentication, properties, isOrchestration);
        log(authentication, properties);
        initMetrics(metricsConfiguration);
>>>>>>> 7c02d596
        initOpenTracing();
        initCluster(cluster);
    }
    
    private static void initProxySchemaContexts(final Map<String, Map<String, DataSourceParameter>> schemaDataSources, final Map<String, Collection<RuleConfiguration>> schemaRules,
                                                final Authentication authentication, final Properties props, final boolean isOrchestration) throws SQLException {
        DatabaseType databaseType = DatabaseTypes.getActualDatabaseType(
                JDBCDriverURLRecognizerEngine.getJDBCDriverURLRecognizer(schemaDataSources.values().iterator().next().values().iterator().next().getUrl()).getDatabaseType());
        SchemaContextsBuilder schemaContextsBuilder =
                new SchemaContextsBuilder(createDataSourcesMap(schemaDataSources), schemaDataSources, authentication, databaseType, schemaRules, props);
        SchemaContextsAware schemaContexts = isOrchestration ? new ProxyOrchestrationSchemaContexts(schemaContextsBuilder.build()) : schemaContextsBuilder.build();
        ProxySchemaContexts.getInstance().init(schemaContexts);
        if (isOrchestration) {
            persistMetaData(schemaContexts);
        }
    }
    
    private static void persistMetaData(final SchemaContextsAware schemaContexts) {
        schemaContexts.getSchemaContexts().forEach((key, value) -> ShardingOrchestrationFacade.getInstance()
                .getMetaDataCenter().persistMetaDataCenterNode(key, value.getSchema().getMetaData().getSchema()));
    }
    
    private static Map<String, Map<String, DataSource>> createDataSourcesMap(final Map<String, Map<String, DataSourceParameter>> schemaDataSources) {
        return schemaDataSources.entrySet().stream().collect(Collectors.toMap(Entry::getKey, entry -> createDataSources(entry.getValue()), (oldVal, currVal) -> oldVal, LinkedHashMap::new));
    }
    
    private static Map<String, DataSource> createDataSources(final Map<String, DataSourceParameter> dataSourceParameters) {
        Map<String, DataSource> result = new LinkedHashMap<>(dataSourceParameters.size(), 1);
        for (Entry<String, DataSourceParameter> entry : dataSourceParameters.entrySet()) {
            try {
                result.put(entry.getKey(), JDBCRawBackendDataSourceFactory.getInstance().build(entry.getKey(), entry.getValue()));
                // CHECKSTYLE:OFF
            } catch (final Exception ex) {
                // CHECKSTYLE:ON
                throw new ShardingSphereException(String.format("Can not build data source, name is `%s`.", entry.getKey()), ex);
            }
        }
        return result;
    }
    
    private static void log(final Authentication authentication, final Properties props) {
        ConfigurationLogger.log(authentication);
        ConfigurationLogger.log(props);
    }
    
    private static Map<String, Collection<RuleConfiguration>> getSchemaRules(final ShardingOrchestrationFacade shardingOrchestrationFacade) {
        Map<String, Collection<RuleConfiguration>> result = new LinkedHashMap<>();
        for (String each : shardingOrchestrationFacade.getConfigCenter().getAllShardingSchemaNames()) {
            result.put(each, shardingOrchestrationFacade.getConfigCenter().loadRuleConfigurations(each));
        }
        return result;
    }
    
    private static void initShardingOrchestrationFacade(
            final YamlProxyServerConfiguration serverConfig, final Map<String, YamlProxyRuleConfiguration> ruleConfigs, final ShardingOrchestrationFacade shardingOrchestrationFacade) {
        if (ruleConfigs.isEmpty()) {
            shardingOrchestrationFacade.init();
        } else {
            shardingOrchestrationFacade.init(getDataSourceConfigurationMap(ruleConfigs),
                    getRuleConfigurations(ruleConfigs), new AuthenticationYamlSwapper().swap(serverConfig.getAuthentication()), serverConfig.getProps());
        }
        shardingOrchestrationFacade.initMetricsConfiguration(new MetricsConfigurationYamlSwapper().swap(serverConfig.getMetrics()));
    }
    
    private static void initOpenTracing() {
        if (ProxySchemaContexts.getInstance().getSchemaContexts().getProps().<Boolean>getValue(ConfigurationPropertyKey.PROXY_OPENTRACING_ENABLED)) {
            ShardingTracer.init();
        }
    }
    
<<<<<<< HEAD
    private static void initMetrics(final YamlMetricsConfiguration metricsConfiguration) {
        if (ProxySchemaContexts.getInstance().getSchemaContexts().getProps().<Boolean>getValue(ConfigurationPropertyKey.PROXY_METRICS_ENABLED)) {
            MetricsTrackerFacade.getInstance().init(new MetricsConfigurationYamlSwapper().swap(metricsConfiguration));
=======
    private static void initMetrics(final MetricsConfiguration metricsConfiguration) {
        if (ProxySchemaContexts.getInstance().getSchemaContexts().getProperties().<Boolean>getValue(ConfigurationPropertyKey.PROXY_METRICS_ENABLED)) {
            MetricsTrackerFacade.getInstance().init(metricsConfiguration);
>>>>>>> 7c02d596
        }
    }
    
    private static void initCluster(final YamlClusterConfiguration clusterConfiguration) {
        if (ProxySchemaContexts.getInstance().getSchemaContexts().getProps().<Boolean>getValue(ConfigurationPropertyKey.PROXY_CLUSTER_ENABLED)) {
            ClusterFacade.getInstance().init(new ClusterConfigurationYamlSwapper().swap(clusterConfiguration));
        }
    }
    
    private static Map<String, Map<String, DataSourceConfiguration>> getDataSourceConfigurationMap(final Map<String, YamlProxyRuleConfiguration> ruleConfigs) {
        Map<String, Map<String, DataSourceConfiguration>> result = new LinkedHashMap<>();
        for (Entry<String, YamlProxyRuleConfiguration> entry : ruleConfigs.entrySet()) {
            result.put(entry.getKey(), DataSourceConverter.getDataSourceConfigurationMap(getDataSourceParameters(entry.getValue().getDataSources())));
        }
        return result;
    }
    
    private static Map<String, Collection<RuleConfiguration>> getRuleConfigurations(final Map<String, YamlProxyRuleConfiguration> localRuleConfigs) {
        YamlRuleConfigurationSwapperEngine swapperEngine = new YamlRuleConfigurationSwapperEngine();
        return localRuleConfigs.entrySet().stream().collect(Collectors.toMap(Entry::getKey, entry -> swapperEngine.swapToRuleConfigurations(entry.getValue().getRules())));
    }
    
    private static Map<String, Map<String, DataSourceParameter>> getDataSourceParametersMap(final ShardingOrchestrationFacade shardingOrchestrationFacade) {
        Map<String, Map<String, DataSourceParameter>> result = new LinkedHashMap<>();
        for (String each : shardingOrchestrationFacade.getConfigCenter().getAllShardingSchemaNames()) {
            result.put(each, DataSourceConverter.getDataSourceParameterMap(shardingOrchestrationFacade.getConfigCenter().loadDataSourceConfigurations(each)));
        }
        return result;
    }
    
    private static Map<String, Map<String, DataSourceParameter>> getDataSourceParametersMap(final Map<String, YamlProxyRuleConfiguration> localRuleConfigs) {
        return localRuleConfigs.entrySet().stream().collect(Collectors.toMap(Entry::getKey, entry -> getDataSourceParameters(entry.getValue().getDataSources())));
    }
    
    private static Map<String, DataSourceParameter> getDataSourceParameters(final Map<String, YamlDataSourceParameter> dataSourceParameters) {
        return dataSourceParameters.entrySet().stream().collect(Collectors.toMap(Entry::getKey, entry -> createDataSourceParameter(entry.getValue()), (oldVal, currVal) -> oldVal, LinkedHashMap::new));
    }
    
    private static DataSourceParameter createDataSourceParameter(final YamlDataSourceParameter yamlDataSourceParameter) {
        DataSourceParameter result = new DataSourceParameter();
        result.setConnectionTimeoutMilliseconds(yamlDataSourceParameter.getConnectionTimeoutMilliseconds());
        result.setIdleTimeoutMilliseconds(yamlDataSourceParameter.getIdleTimeoutMilliseconds());
        result.setMaintenanceIntervalMilliseconds(yamlDataSourceParameter.getMaintenanceIntervalMilliseconds());
        result.setMaxLifetimeMilliseconds(yamlDataSourceParameter.getMaxLifetimeMilliseconds());
        result.setMaxPoolSize(yamlDataSourceParameter.getMaxPoolSize());
        result.setMinPoolSize(yamlDataSourceParameter.getMinPoolSize());
        result.setUsername(yamlDataSourceParameter.getUsername());
        result.setPassword(yamlDataSourceParameter.getPassword());
        result.setReadOnly(yamlDataSourceParameter.isReadOnly());
        result.setUrl(yamlDataSourceParameter.getUrl());
        return result;
    }
    
    /**
     * Log rule configurations.
     *
     * @param ruleConfigurations log rule configurations
     */
    private static void logRuleConfigurationMap(final Collection<Collection<RuleConfiguration>> ruleConfigurations) {
        if (CollectionUtils.isNotEmpty(ruleConfigurations)) {
            for (Collection<RuleConfiguration> each : ruleConfigurations) {
                ConfigurationLogger.log(each);
            }
        }
    }
}<|MERGE_RESOLUTION|>--- conflicted
+++ resolved
@@ -18,6 +18,7 @@
 package org.apache.shardingsphere.proxy;
 
 import com.google.common.primitives.Ints;
+import java.util.stream.Collectors;
 import lombok.AccessLevel;
 import lombok.NoArgsConstructor;
 import org.apache.commons.collections4.CollectionUtils;
@@ -66,7 +67,6 @@
 import java.util.Map;
 import java.util.Map.Entry;
 import java.util.Properties;
-import java.util.stream.Collectors;
 
 /**
  * ShardingSphere-Proxy Bootstrap.
@@ -120,15 +120,11 @@
     private static void startWithoutRegistryCenter(final Map<String, YamlProxyRuleConfiguration> ruleConfigs,
                                                    final YamlAuthenticationConfiguration yamlAuthenticationConfig,
                                                    final YamlMetricsConfiguration metricsConfiguration, final YamlClusterConfiguration clusterConfiguration, 
-                                                   final Properties props, final int port) throws SQLException {
+                                                   final Properties properties, final int port) throws SQLException {
         Authentication authentication = new AuthenticationYamlSwapper().swap(yamlAuthenticationConfig);
         Map<String, Map<String, DataSourceParameter>> schemaDataSources = getDataSourceParametersMap(ruleConfigs);
         Map<String, Collection<RuleConfiguration>> schemaRules = getRuleConfigurations(ruleConfigs);
-<<<<<<< HEAD
-        initialize(authentication, props, schemaDataSources, schemaRules, metricsConfiguration, clusterConfiguration, false);
-=======
         initialize(authentication, properties, schemaDataSources, schemaRules, new MetricsConfigurationYamlSwapper().swap(metricsConfiguration), clusterConfiguration, false);
->>>>>>> 7c02d596
         ShardingSphereProxy.getInstance().start(port);
     }
     
@@ -138,44 +134,31 @@
                 new OrchestrationConfigurationYamlSwapper().swap(new YamlOrchestrationConfiguration(serverConfig.getOrchestration())), shardingSchemaNames)) {
             initShardingOrchestrationFacade(serverConfig, ruleConfigs, shardingOrchestrationFacade);
             Authentication authentication = shardingOrchestrationFacade.getConfigCenter().loadAuthentication();
-            Properties props = shardingOrchestrationFacade.getConfigCenter().loadProperties();
+            Properties properties = shardingOrchestrationFacade.getConfigCenter().loadProperties();
             Map<String, Map<String, DataSourceParameter>> schemaDataSources = getDataSourceParametersMap(shardingOrchestrationFacade);
             Map<String, Collection<RuleConfiguration>> schemaRules = getSchemaRules(shardingOrchestrationFacade);
-<<<<<<< HEAD
-            initialize(authentication, props, schemaDataSources, schemaRules, serverConfig.getMetrics(), serverConfig.getCluster(), true);
-=======
             MetricsConfiguration metricsConfiguration = shardingOrchestrationFacade.getConfigCenter().loadMetricsConfiguration();
             initialize(authentication, properties, schemaDataSources, schemaRules, metricsConfiguration, serverConfig.getCluster(), true);
->>>>>>> 7c02d596
             ShardingSphereProxy.getInstance().start(port);
         }
     }
     
-<<<<<<< HEAD
-    private static void initialize(final Authentication authentication, final Properties props, final Map<String, Map<String, DataSourceParameter>> schemaDataSources,
-                                   final Map<String, Collection<RuleConfiguration>> schemaRules, final YamlMetricsConfiguration metrics,
-                                   final YamlClusterConfiguration cluster, final boolean isOrchestration) throws SQLException {
-        initProxySchemaContexts(schemaDataSources, schemaRules, authentication, props, isOrchestration);
-        log(authentication, props);
-        initMetrics(metrics);
-=======
     private static void initialize(final Authentication authentication, final Properties properties, final Map<String, Map<String, DataSourceParameter>> schemaDataSources,
                                    final Map<String, Collection<RuleConfiguration>> schemaRules, final MetricsConfiguration metricsConfiguration,
                                    final YamlClusterConfiguration cluster, final boolean isOrchestration) throws SQLException {
         initProxySchemaContexts(schemaDataSources, schemaRules, authentication, properties, isOrchestration);
         log(authentication, properties);
         initMetrics(metricsConfiguration);
->>>>>>> 7c02d596
         initOpenTracing();
         initCluster(cluster);
     }
     
     private static void initProxySchemaContexts(final Map<String, Map<String, DataSourceParameter>> schemaDataSources, final Map<String, Collection<RuleConfiguration>> schemaRules,
-                                                final Authentication authentication, final Properties props, final boolean isOrchestration) throws SQLException {
+                                                final Authentication authentication, final Properties properties, final boolean isOrchestration) throws SQLException {
         DatabaseType databaseType = DatabaseTypes.getActualDatabaseType(
                 JDBCDriverURLRecognizerEngine.getJDBCDriverURLRecognizer(schemaDataSources.values().iterator().next().values().iterator().next().getUrl()).getDatabaseType());
         SchemaContextsBuilder schemaContextsBuilder =
-                new SchemaContextsBuilder(createDataSourcesMap(schemaDataSources), schemaDataSources, authentication, databaseType, schemaRules, props);
+                new SchemaContextsBuilder(createDataSourcesMap(schemaDataSources), schemaDataSources, authentication, databaseType, schemaRules, properties);
         SchemaContextsAware schemaContexts = isOrchestration ? new ProxyOrchestrationSchemaContexts(schemaContextsBuilder.build()) : schemaContextsBuilder.build();
         ProxySchemaContexts.getInstance().init(schemaContexts);
         if (isOrchestration) {
@@ -206,9 +189,9 @@
         return result;
     }
     
-    private static void log(final Authentication authentication, final Properties props) {
+    private static void log(final Authentication authentication, final Properties properties) {
         ConfigurationLogger.log(authentication);
-        ConfigurationLogger.log(props);
+        ConfigurationLogger.log(properties);
     }
     
     private static Map<String, Collection<RuleConfiguration>> getSchemaRules(final ShardingOrchestrationFacade shardingOrchestrationFacade) {
@@ -231,25 +214,19 @@
     }
     
     private static void initOpenTracing() {
-        if (ProxySchemaContexts.getInstance().getSchemaContexts().getProps().<Boolean>getValue(ConfigurationPropertyKey.PROXY_OPENTRACING_ENABLED)) {
+        if (ProxySchemaContexts.getInstance().getSchemaContexts().getProperties().<Boolean>getValue(ConfigurationPropertyKey.PROXY_OPENTRACING_ENABLED)) {
             ShardingTracer.init();
         }
     }
     
-<<<<<<< HEAD
-    private static void initMetrics(final YamlMetricsConfiguration metricsConfiguration) {
-        if (ProxySchemaContexts.getInstance().getSchemaContexts().getProps().<Boolean>getValue(ConfigurationPropertyKey.PROXY_METRICS_ENABLED)) {
-            MetricsTrackerFacade.getInstance().init(new MetricsConfigurationYamlSwapper().swap(metricsConfiguration));
-=======
     private static void initMetrics(final MetricsConfiguration metricsConfiguration) {
         if (ProxySchemaContexts.getInstance().getSchemaContexts().getProperties().<Boolean>getValue(ConfigurationPropertyKey.PROXY_METRICS_ENABLED)) {
             MetricsTrackerFacade.getInstance().init(metricsConfiguration);
->>>>>>> 7c02d596
         }
     }
     
     private static void initCluster(final YamlClusterConfiguration clusterConfiguration) {
-        if (ProxySchemaContexts.getInstance().getSchemaContexts().getProps().<Boolean>getValue(ConfigurationPropertyKey.PROXY_CLUSTER_ENABLED)) {
+        if (ProxySchemaContexts.getInstance().getSchemaContexts().getProperties().<Boolean>getValue(ConfigurationPropertyKey.PROXY_CLUSTER_ENABLED)) {
             ClusterFacade.getInstance().init(new ClusterConfigurationYamlSwapper().swap(clusterConfiguration));
         }
     }
