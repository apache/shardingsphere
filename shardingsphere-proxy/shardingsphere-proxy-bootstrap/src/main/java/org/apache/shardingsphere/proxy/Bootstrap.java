/*
 * Licensed to the Apache Software Foundation (ASF) under one or more
 * contributor license agreements.  See the NOTICE file distributed with
 * this work for additional information regarding copyright ownership.
 * The ASF licenses this file to You under the Apache License, Version 2.0
 * (the "License"); you may not use this file except in compliance with
 * the License.  You may obtain a copy of the License at
 *
 *     http://www.apache.org/licenses/LICENSE-2.0
 *
 * Unless required by applicable law or agreed to in writing, software
 * distributed under the License is distributed on an "AS IS" BASIS,
 * WITHOUT WARRANTIES OR CONDITIONS OF ANY KIND, either express or implied.
 * See the License for the specific language governing permissions and
 * limitations under the License.
 */

package org.apache.shardingsphere.proxy;

import lombok.AccessLevel;
import lombok.NoArgsConstructor;
import lombok.extern.slf4j.Slf4j;
import org.apache.shardingsphere.control.panel.spi.ControlPanelConfiguration;
import org.apache.shardingsphere.control.panel.spi.engine.ControlPanelFacadeEngine;
import org.apache.shardingsphere.control.panel.spi.opentracing.OpenTracingConfiguration;
import org.apache.shardingsphere.db.protocol.mysql.constant.MySQLServerInfo;
import org.apache.shardingsphere.infra.config.properties.ConfigurationPropertyKey;
import org.apache.shardingsphere.infra.constant.Constants;
<<<<<<< HEAD
import org.apache.shardingsphere.infra.exception.ShardingSphereException;
import org.apache.shardingsphere.infra.log.ConfigurationLogger;
import org.apache.shardingsphere.kernel.context.SchemaContextsAware;
import org.apache.shardingsphere.kernel.context.SchemaContextsBuilder;
import org.apache.shardingsphere.metrics.configuration.config.MetricsConfiguration;
=======
import org.apache.shardingsphere.infra.log.ConfigurationLogger;
import org.apache.shardingsphere.kernel.context.SchemaContexts;
import org.apache.shardingsphere.kernel.context.SchemaContextsBuilder;
>>>>>>> 845c687b
import org.apache.shardingsphere.orchestration.core.facade.OrchestrationFacade;
import org.apache.shardingsphere.proxy.arg.BootstrapArguments;
import org.apache.shardingsphere.proxy.backend.schema.ProxyDataSourceContext;
import org.apache.shardingsphere.proxy.backend.schema.ProxySchemaContexts;
import org.apache.shardingsphere.proxy.config.ProxyConfiguration;
import org.apache.shardingsphere.proxy.config.ProxyConfigurationLoader;
import org.apache.shardingsphere.proxy.config.YamlProxyConfiguration;
import org.apache.shardingsphere.proxy.config.yaml.swapper.YamlProxyConfigurationSwapper;
<<<<<<< HEAD
=======
import org.apache.shardingsphere.proxy.db.DatabaseServerInfo;
>>>>>>> 845c687b
import org.apache.shardingsphere.proxy.frontend.bootstrap.ShardingSphereProxy;
import org.apache.shardingsphere.proxy.orchestration.OrchestrationBootstrap;
import org.apache.shardingsphere.proxy.orchestration.schema.ProxyOrchestrationSchemaContexts;

import javax.sql.DataSource;
import java.sql.SQLException;
<<<<<<< HEAD
import java.util.LinkedList;
import java.util.List;
import java.util.Map;
import java.util.Objects;
=======
import java.util.Collection;
import java.util.LinkedList;
import java.util.Optional;
>>>>>>> 845c687b

/**
 * ShardingSphere-Proxy Bootstrap.
 */
@NoArgsConstructor(access = AccessLevel.PRIVATE)
@Slf4j
public final class Bootstrap {
    
    /**
     * Main entrance.
     *
     * @param args startup arguments
     * @throws Exception exception
     */
    public static void main(final String[] args) throws Exception {
        BootstrapArguments bootstrapArgs = new BootstrapArguments(args);
        int port = bootstrapArgs.getPort();
        System.setProperty(Constants.PORT_KEY, String.valueOf(port));
        YamlProxyConfiguration yamlConfig = ProxyConfigurationLoader.load(bootstrapArgs.getConfigurationPath());
        if (null == yamlConfig.getServerConfiguration().getOrchestration()) {
            init(new YamlProxyConfigurationSwapper().swap(yamlConfig), port, false);
        } else {
            try (OrchestrationFacade orchestrationFacade = OrchestrationFacade.getInstance()) {
                init(new OrchestrationBootstrap(orchestrationFacade).init(yamlConfig), port, true);
            }
        }
    }
    
    private static void init(final ProxyConfiguration proxyConfig, final int port, final boolean orchestrationEnabled) throws SQLException {
        log(proxyConfig);
<<<<<<< HEAD
        initProxySchemaContexts(proxyConfig, orchestrationEnabled);
        initControlPanelFacade(proxyConfig.getMetrics(), proxyConfig.getCluster());
        updateServerInfo();
=======
        initSchemaContexts(proxyConfig, orchestrationEnabled);
        initControlPanelFacade(proxyConfig);
        setDatabaseServerInfo();
>>>>>>> 845c687b
        ShardingSphereProxy.getInstance().start(port);
    }
    
    private static void log(final ProxyConfiguration proxyConfig) {
        proxyConfig.getSchemaRules().values().forEach(ConfigurationLogger::log);
        ConfigurationLogger.log(proxyConfig.getAuthentication());
        ConfigurationLogger.log(proxyConfig.getProps());
    }
    
<<<<<<< HEAD
    private static void initProxySchemaContexts(final ProxyConfiguration proxyConfig, final boolean orchestrationEnabled) throws SQLException {
        ProxyDataSourceContext dataSourceContext = new ProxyDataSourceContext(proxyConfig.getSchemaDataSources());
        SchemaContextsBuilder schemaContextsBuilder = new SchemaContextsBuilder(
                dataSourceContext.getDataSourcesMap(), dataSourceContext.getDatabaseType(), proxyConfig.getSchemaRules(), proxyConfig.getAuthentication(), proxyConfig.getProps());
        ProxySchemaContexts.getInstance().init(createSchemaContextsAware(schemaContextsBuilder, orchestrationEnabled));
    }
    
    private static SchemaContextsAware createSchemaContextsAware(final SchemaContextsBuilder schemaContextsBuilder, final boolean orchestrationEnabled) throws SQLException {
        return orchestrationEnabled ? new ProxyOrchestrationSchemaContexts(schemaContextsBuilder.build()) : schemaContextsBuilder.build();
=======
    private static void initSchemaContexts(final ProxyConfiguration proxyConfig, final boolean orchestrationEnabled) throws SQLException {
        ProxyDataSourceContext dataSourceContext = new ProxyDataSourceContext(proxyConfig.getSchemaDataSources());
        SchemaContextsBuilder schemaContextsBuilder = new SchemaContextsBuilder(
                dataSourceContext.getDataSourcesMap(), dataSourceContext.getDatabaseType(), proxyConfig.getSchemaRules(), proxyConfig.getAuthentication(), proxyConfig.getProps());
        ProxySchemaContexts.getInstance().init(createSchemaContexts(schemaContextsBuilder.build(), orchestrationEnabled));
    }
    
    private static SchemaContexts createSchemaContexts(final SchemaContexts schemaContexts, final boolean orchestrationEnabled) {
        return orchestrationEnabled ? new ProxyOrchestrationSchemaContexts(schemaContexts, OrchestrationFacade.getInstance()) : schemaContexts;
>>>>>>> 845c687b
    }
    
    private static void initControlPanelFacade(final ProxyConfiguration proxyConfig) {
        Collection<ControlPanelConfiguration> controlPanelConfigs = new LinkedList<>();
        if (null != proxyConfig.getMetrics() && proxyConfig.getMetrics().getEnable()) {
            controlPanelConfigs.add(proxyConfig.getMetrics());
        }
        if (ProxySchemaContexts.getInstance().getSchemaContexts().getProps().<Boolean>getValue(ConfigurationPropertyKey.PROXY_OPENTRACING_ENABLED)) {
            controlPanelConfigs.add(new OpenTracingConfiguration());
        }
        if (ProxySchemaContexts.getInstance().getSchemaContexts().getProps().<Boolean>getValue(ConfigurationPropertyKey.PROXY_CLUSTER_ENABLED)) {
            controlPanelConfigs.add(proxyConfig.getCluster());
        }
        new ControlPanelFacadeEngine().init(controlPanelConfigs);
    }
    
<<<<<<< HEAD
    private static void updateServerInfo() {
        List<String> schemaNames = ProxySchemaContexts.getInstance().getSchemaNames();
        if (CollectionUtils.isEmpty(schemaNames)) {
            return;
        }
        Map<String, DataSource> dataSources = Objects.requireNonNull(ProxySchemaContexts.getInstance().getSchema(schemaNames.get(0))).getSchema().getDataSources();
        DataSource singleDataSource = dataSources.values().iterator().next();
        try (Connection connection = singleDataSource.getConnection()) {
            DatabaseMetaData databaseMetaData = connection.getMetaData();
            String databaseName = databaseMetaData.getDatabaseProductName();
            String databaseVersion = databaseMetaData.getDatabaseProductVersion();
            log.info("database name {} , database version {}", databaseName, databaseVersion);
            MySQLServerInfo.setServerVersion(databaseVersion);
        } catch (final SQLException ex) {
            throw new ShardingSphereException("Get database server info failed", ex);
=======
    private static void setDatabaseServerInfo() {
        Optional<DataSource> dataSourceSample = ProxySchemaContexts.getInstance().getDataSourceSample();
        if (dataSourceSample.isPresent()) {
            DatabaseServerInfo databaseServerInfo = new DatabaseServerInfo(dataSourceSample.get());
            log.info(databaseServerInfo.toString());
            MySQLServerInfo.setServerVersion(databaseServerInfo.getDatabaseVersion());
>>>>>>> 845c687b
        }
    }
}<|MERGE_RESOLUTION|>--- conflicted
+++ resolved
@@ -26,17 +26,9 @@
 import org.apache.shardingsphere.db.protocol.mysql.constant.MySQLServerInfo;
 import org.apache.shardingsphere.infra.config.properties.ConfigurationPropertyKey;
 import org.apache.shardingsphere.infra.constant.Constants;
-<<<<<<< HEAD
-import org.apache.shardingsphere.infra.exception.ShardingSphereException;
-import org.apache.shardingsphere.infra.log.ConfigurationLogger;
-import org.apache.shardingsphere.kernel.context.SchemaContextsAware;
-import org.apache.shardingsphere.kernel.context.SchemaContextsBuilder;
-import org.apache.shardingsphere.metrics.configuration.config.MetricsConfiguration;
-=======
 import org.apache.shardingsphere.infra.log.ConfigurationLogger;
 import org.apache.shardingsphere.kernel.context.SchemaContexts;
 import org.apache.shardingsphere.kernel.context.SchemaContextsBuilder;
->>>>>>> 845c687b
 import org.apache.shardingsphere.orchestration.core.facade.OrchestrationFacade;
 import org.apache.shardingsphere.proxy.arg.BootstrapArguments;
 import org.apache.shardingsphere.proxy.backend.schema.ProxyDataSourceContext;
@@ -45,26 +37,16 @@
 import org.apache.shardingsphere.proxy.config.ProxyConfigurationLoader;
 import org.apache.shardingsphere.proxy.config.YamlProxyConfiguration;
 import org.apache.shardingsphere.proxy.config.yaml.swapper.YamlProxyConfigurationSwapper;
-<<<<<<< HEAD
-=======
 import org.apache.shardingsphere.proxy.db.DatabaseServerInfo;
->>>>>>> 845c687b
 import org.apache.shardingsphere.proxy.frontend.bootstrap.ShardingSphereProxy;
 import org.apache.shardingsphere.proxy.orchestration.OrchestrationBootstrap;
 import org.apache.shardingsphere.proxy.orchestration.schema.ProxyOrchestrationSchemaContexts;
 
 import javax.sql.DataSource;
 import java.sql.SQLException;
-<<<<<<< HEAD
-import java.util.LinkedList;
-import java.util.List;
-import java.util.Map;
-import java.util.Objects;
-=======
 import java.util.Collection;
 import java.util.LinkedList;
 import java.util.Optional;
->>>>>>> 845c687b
 
 /**
  * ShardingSphere-Proxy Bootstrap.
@@ -95,15 +77,9 @@
     
     private static void init(final ProxyConfiguration proxyConfig, final int port, final boolean orchestrationEnabled) throws SQLException {
         log(proxyConfig);
-<<<<<<< HEAD
-        initProxySchemaContexts(proxyConfig, orchestrationEnabled);
-        initControlPanelFacade(proxyConfig.getMetrics(), proxyConfig.getCluster());
-        updateServerInfo();
-=======
         initSchemaContexts(proxyConfig, orchestrationEnabled);
         initControlPanelFacade(proxyConfig);
         setDatabaseServerInfo();
->>>>>>> 845c687b
         ShardingSphereProxy.getInstance().start(port);
     }
     
@@ -113,17 +89,6 @@
         ConfigurationLogger.log(proxyConfig.getProps());
     }
     
-<<<<<<< HEAD
-    private static void initProxySchemaContexts(final ProxyConfiguration proxyConfig, final boolean orchestrationEnabled) throws SQLException {
-        ProxyDataSourceContext dataSourceContext = new ProxyDataSourceContext(proxyConfig.getSchemaDataSources());
-        SchemaContextsBuilder schemaContextsBuilder = new SchemaContextsBuilder(
-                dataSourceContext.getDataSourcesMap(), dataSourceContext.getDatabaseType(), proxyConfig.getSchemaRules(), proxyConfig.getAuthentication(), proxyConfig.getProps());
-        ProxySchemaContexts.getInstance().init(createSchemaContextsAware(schemaContextsBuilder, orchestrationEnabled));
-    }
-    
-    private static SchemaContextsAware createSchemaContextsAware(final SchemaContextsBuilder schemaContextsBuilder, final boolean orchestrationEnabled) throws SQLException {
-        return orchestrationEnabled ? new ProxyOrchestrationSchemaContexts(schemaContextsBuilder.build()) : schemaContextsBuilder.build();
-=======
     private static void initSchemaContexts(final ProxyConfiguration proxyConfig, final boolean orchestrationEnabled) throws SQLException {
         ProxyDataSourceContext dataSourceContext = new ProxyDataSourceContext(proxyConfig.getSchemaDataSources());
         SchemaContextsBuilder schemaContextsBuilder = new SchemaContextsBuilder(
@@ -133,7 +98,6 @@
     
     private static SchemaContexts createSchemaContexts(final SchemaContexts schemaContexts, final boolean orchestrationEnabled) {
         return orchestrationEnabled ? new ProxyOrchestrationSchemaContexts(schemaContexts, OrchestrationFacade.getInstance()) : schemaContexts;
->>>>>>> 845c687b
     }
     
     private static void initControlPanelFacade(final ProxyConfiguration proxyConfig) {
@@ -150,30 +114,12 @@
         new ControlPanelFacadeEngine().init(controlPanelConfigs);
     }
     
-<<<<<<< HEAD
-    private static void updateServerInfo() {
-        List<String> schemaNames = ProxySchemaContexts.getInstance().getSchemaNames();
-        if (CollectionUtils.isEmpty(schemaNames)) {
-            return;
-        }
-        Map<String, DataSource> dataSources = Objects.requireNonNull(ProxySchemaContexts.getInstance().getSchema(schemaNames.get(0))).getSchema().getDataSources();
-        DataSource singleDataSource = dataSources.values().iterator().next();
-        try (Connection connection = singleDataSource.getConnection()) {
-            DatabaseMetaData databaseMetaData = connection.getMetaData();
-            String databaseName = databaseMetaData.getDatabaseProductName();
-            String databaseVersion = databaseMetaData.getDatabaseProductVersion();
-            log.info("database name {} , database version {}", databaseName, databaseVersion);
-            MySQLServerInfo.setServerVersion(databaseVersion);
-        } catch (final SQLException ex) {
-            throw new ShardingSphereException("Get database server info failed", ex);
-=======
     private static void setDatabaseServerInfo() {
         Optional<DataSource> dataSourceSample = ProxySchemaContexts.getInstance().getDataSourceSample();
         if (dataSourceSample.isPresent()) {
             DatabaseServerInfo databaseServerInfo = new DatabaseServerInfo(dataSourceSample.get());
             log.info(databaseServerInfo.toString());
             MySQLServerInfo.setServerVersion(databaseServerInfo.getDatabaseVersion());
->>>>>>> 845c687b
         }
     }
 }