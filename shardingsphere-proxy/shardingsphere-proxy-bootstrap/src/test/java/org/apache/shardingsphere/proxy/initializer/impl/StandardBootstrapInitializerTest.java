--- conflicted
+++ resolved
@@ -20,21 +20,11 @@
 import org.apache.shardingsphere.infra.config.RuleConfiguration;
 import org.apache.shardingsphere.infra.config.datasource.DataSourceParameter;
 import org.apache.shardingsphere.infra.context.metadata.MetaDataContexts;
-<<<<<<< HEAD
-import org.apache.shardingsphere.infra.metadata.auth.Authentication;
-import org.apache.shardingsphere.infra.metadata.auth.builtin.DefaultAuthentication;
-import org.apache.shardingsphere.infra.metadata.auth.model.privilege.ShardingSpherePrivilege;
-import org.apache.shardingsphere.infra.metadata.auth.model.user.Grantee;
-import org.apache.shardingsphere.infra.metadata.auth.model.user.ShardingSphereUser;
-=======
 import org.apache.shardingsphere.authority.engine.Authentication;
 import org.apache.shardingsphere.authority.engine.impl.DefaultAuthentication;
-import org.apache.shardingsphere.infra.metadata.user.yaml.config.YamlUserConfiguration;
-import org.apache.shardingsphere.infra.metadata.user.yaml.config.YamlUsersConfiguration;
 import org.apache.shardingsphere.authority.model.Privileges;
 import org.apache.shardingsphere.infra.metadata.user.Grantee;
 import org.apache.shardingsphere.infra.metadata.user.ShardingSphereUser;
->>>>>>> 2cf3bb4c
 import org.apache.shardingsphere.infra.spi.ShardingSphereServiceLoader;
 import org.apache.shardingsphere.infra.yaml.config.YamlRuleConfiguration;
 import org.apache.shardingsphere.infra.yaml.swapper.YamlRuleConfigurationSwapper;
@@ -160,8 +150,8 @@
         assertThat(((FixtureRuleConfiguration) actual).getName(), is("testRule"));
     }
     
-    private Map<ShardingSphereUser, Privileges> getPrivileges(final Collection<ShardingSphereUser> users) {
-        Map<ShardingSphereUser, Privileges> privileges = new HashMap<>(users.size(), 1);
+    private Map<ShardingSphereUser, ShardingSpherePrivilege> getPrivileges(final Collection<ShardingSphereUser> users) {
+        Map<ShardingSphereUser, ShardingSpherePrivilege> privileges = new HashMap<>(users.size(), 1);
         for (ShardingSphereUser each : users) {
             privileges.put(each, new Privileges());
         }
@@ -187,25 +177,7 @@
         result.setProperty("beta-2", "beta-B");
         return result;
     }
-<<<<<<< HEAD
-
-=======
-    
-    private YamlUsersConfiguration createYamlUserRuleConfiguration() {
-        Map<String, YamlUserConfiguration> users = new HashMap<>(1, 1);
-        users.put("root", createYamlUserConfiguration());
-        YamlUsersConfiguration result = new YamlUsersConfiguration();
-        result.setUsers(users);
-        return result;
-    }
-    
-    private YamlUserConfiguration createYamlUserConfiguration() {
-        YamlUserConfiguration result = new YamlUserConfiguration();
-        result.setPassword("root");
-        return result;
-    }
-    
->>>>>>> 2cf3bb4c
+
     @Test
     public void assertDecorateMetaDataContexts() {
         MetaDataContexts metaDataContexts = mock(MetaDataContexts.class);
