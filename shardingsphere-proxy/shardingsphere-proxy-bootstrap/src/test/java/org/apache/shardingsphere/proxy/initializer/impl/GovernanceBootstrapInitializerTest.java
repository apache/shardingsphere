--- conflicted
+++ resolved
@@ -29,6 +29,9 @@
 import org.apache.shardingsphere.infra.config.properties.ConfigurationProperties;
 import org.apache.shardingsphere.infra.context.metadata.MetaDataContexts;
 import org.apache.shardingsphere.infra.context.metadata.impl.StandardMetaDataContexts;
+import org.apache.shardingsphere.infra.metadata.user.Grantee;
+import org.apache.shardingsphere.infra.metadata.user.ShardingSphereUser;
+import org.apache.shardingsphere.infra.metadata.user.ShardingSphereUsers;
 import org.apache.shardingsphere.proxy.config.ProxyConfiguration;
 import org.apache.shardingsphere.proxy.config.ProxyConfigurationLoader;
 import org.apache.shardingsphere.proxy.config.YamlProxyConfiguration;
@@ -47,6 +50,7 @@
 import java.nio.file.Paths;
 import java.util.Collection;
 import java.util.Map;
+import java.util.Optional;
 import java.util.Properties;
 import java.util.stream.Collectors;
 
@@ -65,6 +69,8 @@
     
     private static final String SHARDING_RULE_YAML = "conf/reg_center/sharding-rule.yaml";
     
+    private static final String USERS_YAML = "conf/reg_center/users.yaml";
+    
     private static final String PROPS_YAML = "conf/reg_center/props.yaml";
     
     private final FixtureRegistryCenterRepository registryCenterRepository = new FixtureRegistryCenterRepository();
@@ -78,19 +84,11 @@
     }
     
     private void initConfigCenter() {
-<<<<<<< HEAD
-        RegistryCenterNode node = new RegistryCenterNode();
-        registryCenterRepository.persist(node.getPropsPath(), readYAML(PROPS_YAML));
-        registryCenterRepository.persist(node.getMetadataNodePath(), "db");
-        registryCenterRepository.persist(node.getMetadataDataSourcePath("db"), readYAML(DATA_SOURCE_YAML));
-        registryCenterRepository.persist(node.getRulePath("db"), readYAML(SHARDING_RULE_YAML));
-=======
         registryCenterRepository.persist(UserNode.getRootNode(), readYAML(USERS_YAML));
         registryCenterRepository.persist(GlobalNode.getPropsPath(), readYAML(PROPS_YAML));
         registryCenterRepository.persist(SchemaMetadataNode.getMetadataNodePath(), "db");
         registryCenterRepository.persist(SchemaMetadataNode.getMetadataDataSourcePath("db"), readYAML(DATA_SOURCE_YAML));
         registryCenterRepository.persist(SchemaMetadataNode.getRulePath("db"), readYAML(SHARDING_RULE_YAML));
->>>>>>> 69fcd4bd
     }
     
     @SneakyThrows({URISyntaxException.class, IOException.class})
@@ -194,6 +192,15 @@
         assertThat(props.getProperty("algorithm-expression"), is(expectedAlgorithmExpr));
     }
     
+    private void assertUsers(final ShardingSphereUsers actual) {
+        Optional<ShardingSphereUser> rootUser = actual.findUser(new Grantee("root", ""));
+        assertTrue(rootUser.isPresent());
+        assertThat(rootUser.get().getPassword(), is("root"));
+        Optional<ShardingSphereUser> shardingUser = actual.findUser(new Grantee("sharding", ""));
+        assertTrue(shardingUser.isPresent());
+        assertThat(shardingUser.get().getPassword(), is("sharding"));
+    }
+    
     @Test
     public void assertDecorateMetaDataContexts() {
         StandardMetaDataContexts metaDataContexts = mock(StandardMetaDataContexts.class);
