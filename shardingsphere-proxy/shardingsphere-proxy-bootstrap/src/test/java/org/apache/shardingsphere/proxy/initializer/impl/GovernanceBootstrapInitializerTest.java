--- conflicted
+++ resolved
@@ -203,12 +203,8 @@
     
     @Test
     public void assertDecorateMetaDataContexts() {
-<<<<<<< HEAD
-        StandardMetaDataContexts metaDataContexts = mockStandardMetaDataContexts();
-=======
         StandardMetaDataContexts metaDataContexts = mock(StandardMetaDataContexts.class);
         when(metaDataContexts.getProps()).thenReturn(new ConfigurationProperties(new Properties()));
->>>>>>> 51d8c029
         MetaDataContexts actualMetaDataContexts = getInitializer().decorateMetaDataContexts(metaDataContexts);
         assertNotNull(actualMetaDataContexts);
         assertThat(actualMetaDataContexts, instanceOf(GovernanceMetaDataContexts.class));
