--- conflicted
+++ resolved
@@ -249,16 +249,9 @@
     public void unregisterStorageUnits(final String databaseName, final Collection<String> toBeDroppedStorageUnitNames) throws SQLException {
         SwitchingResource switchingResource =
                 new ResourceSwitchManager().unregisterStorageUnit(contextManager.getMetaDataContexts().getMetaData().getDatabase(databaseName).getResourceMetaData(), toBeDroppedStorageUnitNames);
-<<<<<<< HEAD
-        MetaDataContexts reloadMetaDataContexts = contextManager.getConfigurationContextManager().createMetaDataContexts(databaseName, false, switchingResource, null);
-        contextManager.getConfigurationContextManager().alterSchemaMetaData(databaseName, reloadMetaDataContexts.getMetaData().getDatabase(databaseName),
-=======
         ConfigurationManager configurationManager = contextManager.getMetaDataContextManager().getConfigurationManager();
-        contextManager.getMetaDataContexts().getMetaData().getDatabases()
-                .putAll(configurationManager.renewDatabase(contextManager.getMetaDataContexts().getMetaData().getDatabase(databaseName), switchingResource));
         MetaDataContexts reloadMetaDataContexts = configurationManager.createMetaDataContexts(databaseName, false, switchingResource, null);
         configurationManager.alterSchemaMetaData(databaseName, reloadMetaDataContexts.getMetaData().getDatabase(databaseName),
->>>>>>> 1f9bf14f
                 contextManager.getMetaDataContexts().getMetaData().getDatabase(databaseName), true);
         contextManager.deletedSchemaNames(databaseName, reloadMetaDataContexts.getMetaData().getDatabase(databaseName), contextManager.getMetaDataContexts().getMetaData().getDatabase(databaseName));
         contextManager.renewMetaDataContexts(reloadMetaDataContexts);
