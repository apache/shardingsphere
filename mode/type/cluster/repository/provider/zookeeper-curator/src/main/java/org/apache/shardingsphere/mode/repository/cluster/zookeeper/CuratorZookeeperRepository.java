/*
 * Licensed to the Apache Software Foundation (ASF) under one or more
 * contributor license agreements.  See the NOTICE file distributed with
 * this work for additional information regarding copyright ownership.
 * The ASF licenses this file to You under the Apache License, Version 2.0
 * (the "License"); you may not use this file except in compliance with
 * the License.  You may obtain a copy of the License at
 *
 *     http://www.apache.org/licenses/LICENSE-2.0
 *
 * Unless required by applicable law or agreed to in writing, software
 * distributed under the License is distributed on an "AS IS" BASIS,
 * WITHOUT WARRANTIES OR CONDITIONS OF ANY KIND, either express or implied.
 * See the License for the specific language governing permissions and
 * limitations under the License.
 */

package org.apache.shardingsphere.mode.repository.cluster.zookeeper;

import com.google.common.base.Preconditions;
import com.google.common.base.Strings;
import org.apache.curator.framework.CuratorFramework;
import org.apache.curator.framework.CuratorFrameworkFactory;
import org.apache.curator.framework.CuratorFrameworkFactory.Builder;
import org.apache.curator.framework.api.ACLProvider;
import org.apache.curator.framework.api.transaction.CuratorOp;
import org.apache.curator.framework.api.transaction.TransactionOp;
import org.apache.curator.framework.recipes.cache.ChildData;
import org.apache.curator.framework.recipes.cache.CuratorCache;
import org.apache.curator.framework.recipes.cache.CuratorCacheListener;
import org.apache.curator.framework.recipes.cache.TreeCacheEvent;
import org.apache.curator.retry.ExponentialBackoffRetry;
import org.apache.curator.utils.CloseableUtils;
import org.apache.shardingsphere.infra.instance.InstanceContext;
import org.apache.shardingsphere.infra.instance.InstanceContextAware;
import org.apache.shardingsphere.mode.repository.cluster.ClusterPersistRepository;
import org.apache.shardingsphere.mode.repository.cluster.ClusterPersistRepositoryConfiguration;
import org.apache.shardingsphere.mode.repository.cluster.LeaderExecutionCallback;
import org.apache.shardingsphere.mode.repository.cluster.exception.ClusterPersistRepositoryException;
import org.apache.shardingsphere.mode.repository.cluster.listener.DataChangedEvent;
import org.apache.shardingsphere.mode.repository.cluster.listener.DataChangedEvent.Type;
import org.apache.shardingsphere.mode.repository.cluster.listener.DataChangedEventListener;
import org.apache.shardingsphere.mode.repository.cluster.transaction.TransactionOperation;
import org.apache.shardingsphere.mode.repository.cluster.zookeeper.handler.CuratorZookeeperExceptionHandler;
import org.apache.shardingsphere.mode.repository.cluster.zookeeper.listener.SessionConnectionListener;
import org.apache.shardingsphere.mode.repository.cluster.zookeeper.lock.ZookeeperInternalLockProvider;
import org.apache.shardingsphere.mode.repository.cluster.zookeeper.props.ZookeeperProperties;
import org.apache.shardingsphere.mode.repository.cluster.zookeeper.props.ZookeeperPropertyKey;
import org.apache.zookeeper.CreateMode;
import org.apache.zookeeper.KeeperException.NodeExistsException;
import org.apache.zookeeper.KeeperException.OperationTimeoutException;
import org.apache.zookeeper.ZooDefs;
import org.apache.zookeeper.data.ACL;
import org.apache.zookeeper.data.Stat;

import java.nio.charset.StandardCharsets;
import java.util.ArrayList;
import java.util.Collections;
import java.util.Optional;
import java.util.List;
import java.util.Map;
import java.util.Comparator;
import java.util.concurrent.ConcurrentHashMap;
import java.util.concurrent.Executor;
import java.util.concurrent.TimeUnit;

/**
 * Registry repository of ZooKeeper.
 */
public final class CuratorZookeeperRepository implements ClusterPersistRepository, InstanceContextAware {
    
    private final Map<String, CuratorCache> caches = new ConcurrentHashMap<>();
    
    private final Builder builder = CuratorFrameworkFactory.builder();
    
    private CuratorFramework client;
    
    private ZookeeperInternalLockProvider internalLockProvider;
    
    @Override
    public void init(final ClusterPersistRepositoryConfiguration config) {
        ZookeeperProperties zookeeperProps = new ZookeeperProperties(config.getProps());
        client = buildCuratorClient(config, zookeeperProps);
        internalLockProvider = new ZookeeperInternalLockProvider(client);
        initCuratorClient(zookeeperProps);
    }
    
    private CuratorFramework buildCuratorClient(final ClusterPersistRepositoryConfiguration config, final ZookeeperProperties zookeeperProps) {
        int retryIntervalMilliseconds = zookeeperProps.getValue(ZookeeperPropertyKey.RETRY_INTERVAL_MILLISECONDS);
        int maxRetries = zookeeperProps.getValue(ZookeeperPropertyKey.MAX_RETRIES);
        int timeToLiveSeconds = zookeeperProps.getValue(ZookeeperPropertyKey.TIME_TO_LIVE_SECONDS);
        int operationTimeoutMilliseconds = zookeeperProps.getValue(ZookeeperPropertyKey.OPERATION_TIMEOUT_MILLISECONDS);
        builder.connectString(config.getServerLists())
                .retryPolicy(new ExponentialBackoffRetry(retryIntervalMilliseconds, maxRetries, retryIntervalMilliseconds * maxRetries))
                .namespace(config.getNamespace());
        if (0 != timeToLiveSeconds) {
            builder.sessionTimeoutMs(timeToLiveSeconds * 1000);
        }
        if (0 != operationTimeoutMilliseconds) {
            builder.connectionTimeoutMs(operationTimeoutMilliseconds);
        }
        String digest = zookeeperProps.getValue(ZookeeperPropertyKey.DIGEST);
        if (!Strings.isNullOrEmpty(digest)) {
            builder.authorization(ZookeeperPropertyKey.DIGEST.getKey(), digest.getBytes(StandardCharsets.UTF_8))
                    .aclProvider(new ACLProvider() {
                        
                        @Override
                        public List<ACL> getDefaultAcl() {
                            return ZooDefs.Ids.CREATOR_ALL_ACL;
                        }
                        
                        @Override
                        public List<ACL> getAclForPath(final String path) {
                            return ZooDefs.Ids.CREATOR_ALL_ACL;
                        }
                    });
        }
        return builder.build();
    }
    
    private void initCuratorClient(final ZookeeperProperties zookeeperProps) {
        client.start();
        try {
            int retryIntervalMilliseconds = zookeeperProps.getValue(ZookeeperPropertyKey.RETRY_INTERVAL_MILLISECONDS);
            int maxRetries = zookeeperProps.getValue(ZookeeperPropertyKey.MAX_RETRIES);
            if (!client.blockUntilConnected(retryIntervalMilliseconds * maxRetries, TimeUnit.MILLISECONDS)) {
                client.close();
                throw new OperationTimeoutException();
            }
        } catch (final InterruptedException | OperationTimeoutException ex) {
            CuratorZookeeperExceptionHandler.handleException(ex);
        }
    }
    
    @Override
    public int getNumChildren(final String key) {
        try {
            Stat stat = client.checkExists().forPath(key);
            if (null != stat) {
                return stat.getNumChildren();
            }
            // CHECKSTYLE:OFF
        } catch (final Exception ex) {
            // CHECKSTYLE:ON
            CuratorZookeeperExceptionHandler.handleException(ex);
        }
        return 0;
    }
    
    @Override
    public void addCacheData(final String cachePath) {
        CuratorCache cache = CuratorCache.build(client, cachePath);
        try {
            cache.start();
            // CHECKSTYLE:OFF
        } catch (final Exception ex) {
            // CHECKSTYLE:ON
            CuratorZookeeperExceptionHandler.handleException(ex);
        }
        caches.put(cachePath + "/", cache);
    }
    
    @Override
    public void evictCacheData(final String cachePath) {
        CuratorCache cache = caches.remove(cachePath + "/");
        if (null != cache) {
            cache.close();
        }
    }
    
    @Override
    public Object getRawCache(final String cachePath) {
        return caches.get(cachePath + "/");
    }
    
    @Override
    public void executeInLeader(final String key, final LeaderExecutionCallback callback) {
        // TODO
    }
    
    @Override
    public void executeInTransaction(final List<TransactionOperation> transactionOperations) throws Exception {
        client.transaction().forOperations(toCuratorOps(transactionOperations));
    }
    
    private List<CuratorOp> toCuratorOps(final List<TransactionOperation> transactionOperations) {
        List<CuratorOp> result = new ArrayList<>(transactionOperations.size());
        TransactionOp transactionOp = client.transactionOp();
        for (TransactionOperation each : transactionOperations) {
            result.add(toCuratorOp(each, transactionOp));
        }
        return result;
    }
    
    private CuratorOp toCuratorOp(final TransactionOperation each, final TransactionOp transactionOp) {
        try {
            switch (each.getType()) {
                case CHECK_EXISTS:
                    return transactionOp.check().forPath(each.getKey());
                case ADD:
                    return transactionOp.create().forPath(each.getKey(), each.getValue().getBytes(StandardCharsets.UTF_8));
                case UPDATE:
                    return transactionOp.setData().forPath(each.getKey(), each.getValue().getBytes(StandardCharsets.UTF_8));
                case DELETE:
                    return transactionOp.delete().forPath(each.getKey());
                default:
                    throw new UnsupportedOperationException(each.toString());
            }
            // CHECKSTYLE:OFF
        } catch (final Exception ex) {
            // CHECKSTYLE:ON
            throw new ClusterPersistRepositoryException(ex);
        }
    }
    
    @Override
    public void updateInTransaction(final String key, final String value) {
        try {
            TransactionOp transactionOp = client.transactionOp();
            client.transaction().forOperations(transactionOp.check().forPath(key), transactionOp.setData().forPath(key, value.getBytes(StandardCharsets.UTF_8)));
            // CHECKSTYLE:OFF
        } catch (final Exception ex) {
            // CHECKSTYLE:ON
            CuratorZookeeperExceptionHandler.handleException(ex);
        }
    }
    
    @Override
    public String get(final String key) {
        CuratorCache cache = findCuratorCache(key);
        if (null == cache) {
            return getDirectly(key);
        }
        Optional<ChildData> resultInCache = cache.get(key);
        return resultInCache.map(v -> null == v.getData() ? null : new String(v.getData(), StandardCharsets.UTF_8)).orElseGet(() -> getDirectly(key));
    }
    
    private CuratorCache findCuratorCache(final String key) {
        for (Map.Entry<String, CuratorCache> entry : caches.entrySet()) {
            if (key.startsWith(entry.getKey())) {
                return entry.getValue();
            }
        }
        return null;
    }
    
    @Override
    public List<String> getChildrenKeys(final String key) {
        try {
            List<String> result = client.getChildren().forPath(key);
            result.sort(Comparator.reverseOrder());
            return result;
            // CHECKSTYLE:OFF
        } catch (final Exception ex) {
            // CHECKSTYLE:ON
            CuratorZookeeperExceptionHandler.handleException(ex);
            return Collections.emptyList();
        }
    }
    
    @Override
    public void persist(final String key, final String value) {
        try {
            if (!isExisted(key)) {
                client.create().creatingParentsIfNeeded().withMode(CreateMode.PERSISTENT).forPath(key, value.getBytes(StandardCharsets.UTF_8));
            } else {
                update(key, value);
            }
            // CHECKSTYLE:OFF
        } catch (final Exception ex) {
            // CHECKSTYLE:ON
            CuratorZookeeperExceptionHandler.handleException(ex);
        }
    }
    
    @Override
    public void update(final String key, final String value) {
        try {
            client.setData().forPath(key, value.getBytes(StandardCharsets.UTF_8));
            // CHECKSTYLE:OFF
        } catch (final Exception ex) {
            // CHECKSTYLE:ON
            CuratorZookeeperExceptionHandler.handleException(ex);
        }
    }
    
    @Override
    public String getDirectly(final String key) {
        try {
            return new String(client.getData().forPath(key), StandardCharsets.UTF_8);
            // CHECKSTYLE:OFF
        } catch (final Exception ex) {
            // CHECKSTYLE:ON
            CuratorZookeeperExceptionHandler.handleException(ex);
            return null;
        }
    }
    
    @Override
    public boolean isExisted(final String key) {
        try {
            return null != client.checkExists().forPath(key);
            // CHECKSTYLE:OFF
        } catch (final Exception ex) {
            // CHECKSTYLE:ON
            CuratorZookeeperExceptionHandler.handleException(ex);
            return false;
        }
    }
    
    @Override
    public void persistEphemeral(final String key, final String value) {
        try {
            if (isExisted(key)) {
                client.delete().deletingChildrenIfNeeded().forPath(key);
            }
            client.create().creatingParentsIfNeeded().withMode(CreateMode.EPHEMERAL).forPath(key, value.getBytes(StandardCharsets.UTF_8));
            // CHECKSTYLE:OFF
        } catch (final Exception ex) {
            // CHECKSTYLE:ON
            CuratorZookeeperExceptionHandler.handleException(ex);
        }
    }
    
    @Override
    public void persistExclusiveEphemeral(final String key, final String value) {
        try {
            client.create().creatingParentsIfNeeded().withMode(CreateMode.EPHEMERAL).forPath(key, value.getBytes(StandardCharsets.UTF_8));
            // CHECKSTYLE:OFF
        } catch (final Exception ex) {
            // CHECKSTYLE:ON
            if (ex instanceof NodeExistsException) {
                throw new ClusterPersistRepositoryException(ex);
            }
            CuratorZookeeperExceptionHandler.handleException(ex);
        }
    }
    
    @Override
    public void delete(final String key) {
        try {
            if (isExisted(key)) {
                client.delete().deletingChildrenIfNeeded().forPath(key);
            }
            // CHECKSTYLE:OFF
        } catch (final Exception ex) {
            // CHECKSTYLE:ON
            CuratorZookeeperExceptionHandler.handleException(ex);
        }
    }
    
    @Override
    public long getRegistryCenterTime(final String key) {
        long result = 0L;
        try {
            persist(key, "");
            result = client.checkExists().forPath(key).getMtime();
            // CHECKSTYLE:OFF
        } catch (final Exception ex) {
            // CHECKSTYLE:ON
<<<<<<< HEAD
            RegExceptionHandler.handleException(ex);
=======
            CuratorZookeeperExceptionHandler.handleException(ex);
>>>>>>> d54faa27
        }
        Preconditions.checkState(0L != result, "Cannot get registry center time.");
        return result;
    }
    
    @Override
    public Object getRawClient() {
        return client;
    }
    
    @Override
    public void watch(final String key, final DataChangedEventListener listener, final Executor executor) {
        CuratorCache cache = caches.get(key);
        if (null == cache) {
            cache = CuratorCache.build(client, key);
            caches.put(key, cache);
        }
        CuratorCacheListener curatorCacheListener = CuratorCacheListener.builder()
                .forTreeCache(client, (framework, treeCacheListener) -> {
                    Type changedType = getChangedType(treeCacheListener.getType());
                    if (Type.IGNORED != changedType) {
                        listener.onChange(new DataChangedEvent(treeCacheListener.getData().getPath(),
                                new String(treeCacheListener.getData().getData(), StandardCharsets.UTF_8), changedType));
                    }
                }).build();
        if (null != executor) {
            cache.listenable().addListener(curatorCacheListener, executor);
        } else {
            cache.listenable().addListener(curatorCacheListener);
        }
        start(cache);
    }
    
    private void start(final CuratorCache cache) {
        try {
            cache.start();
            // CHECKSTYLE:OFF
        } catch (final Exception ex) {
            // CHECKSTYLE:ON
            CuratorZookeeperExceptionHandler.handleException(ex);
        }
    }
    
    private Type getChangedType(final TreeCacheEvent.Type type) {
        switch (type) {
            case NODE_ADDED:
                return Type.ADDED;
            case NODE_UPDATED:
                return Type.UPDATED;
            case NODE_REMOVED:
                return Type.DELETED;
            default:
                return Type.IGNORED;
        }
    }
    
    @Override
    public boolean tryLock(final String lockKey, final long timeoutMillis) {
        return internalLockProvider.getInternalLock(lockKey).tryLock(timeoutMillis);
    }
    
    @Override
    public void unlock(final String lockKey) {
        internalLockProvider.getInternalLock(lockKey).unlock();
    }
    
    @Override
    public void close() {
        caches.values().forEach(CuratorCache::close);
        waitForCacheClose();
        CloseableUtils.closeQuietly(client);
    }
    
    /*
     * TODO wait 500ms, close cache before close client, or will throw exception Because of asynchronous processing, may cause client to close first and cache has not yet closed the end. Wait for new
     * version of Curator to fix this. BUG address: https://issues.apache.org/jira/browse/CURATOR-157
     */
    private void waitForCacheClose() {
        try {
            Thread.sleep(500L);
        } catch (final InterruptedException ex) {
            Thread.currentThread().interrupt();
        }
    }
    
    @Override
    public void setInstanceContext(final InstanceContext instanceContext) {
        client.getConnectionStateListenable().addListener(new SessionConnectionListener(instanceContext, this));
    }
    
    @Override
    public String getType() {
        return "ZooKeeper";
    }
}<|MERGE_RESOLUTION|>--- conflicted
+++ resolved
@@ -358,11 +358,7 @@
             // CHECKSTYLE:OFF
         } catch (final Exception ex) {
             // CHECKSTYLE:ON
-<<<<<<< HEAD
-            RegExceptionHandler.handleException(ex);
-=======
-            CuratorZookeeperExceptionHandler.handleException(ex);
->>>>>>> d54faa27
+            CuratorZookeeperExceptionHandler.handleException(ex);
         }
         Preconditions.checkState(0L != result, "Cannot get registry center time.");
         return result;
