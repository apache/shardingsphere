--- conflicted
+++ resolved
@@ -44,18 +44,10 @@
     
     @Override
     public void addCacheData(final String cachePath) {
-<<<<<<< HEAD
-        
-=======
->>>>>>> d54faa27
     }
     
     @Override
     public void evictCacheData(final String cachePath) {
-<<<<<<< HEAD
-        
-=======
->>>>>>> d54faa27
     }
     
     @Override
@@ -65,10 +57,6 @@
     
     @Override
     public void executeInLeader(final String key, final LeaderExecutionCallback callback) {
-<<<<<<< HEAD
-        
-=======
->>>>>>> d54faa27
     }
     
     @Override
@@ -106,10 +94,6 @@
     
     @Override
     public void update(final String key, final String value) {
-<<<<<<< HEAD
-        
-=======
->>>>>>> d54faa27
     }
     
     @Override
