/*
 * Licensed to the Apache Software Foundation (ASF) under one or more
 * contributor license agreements.  See the NOTICE file distributed with
 * this work for additional information regarding copyright ownership.
 * The ASF licenses this file to You under the Apache License, Version 2.0
 * (the "License"); you may not use this file except in compliance with
 * the License.  You may obtain a copy of the License at
 *
 *     http://www.apache.org/licenses/LICENSE-2.0
 *
 * Unless required by applicable law or agreed to in writing, software
 * distributed under the License is distributed on an "AS IS" BASIS,
 * WITHOUT WARRANTIES OR CONDITIONS OF ANY KIND, either express or implied.
 * See the License for the specific language governing permissions and
 * limitations under the License.
 */

package org.apache.shardingsphere.mode.manager.cluster.coordinator;

import lombok.Getter;
import org.apache.shardingsphere.infra.config.database.DatabaseConfiguration;
import org.apache.shardingsphere.infra.instance.ComputeNodeInstance;
import org.apache.shardingsphere.infra.instance.metadata.InstanceMetaData;
import org.apache.shardingsphere.infra.instance.metadata.jdbc.JDBCInstanceMetaData;
import org.apache.shardingsphere.infra.util.eventbus.EventBusContext;
import org.apache.shardingsphere.mode.manager.cluster.coordinator.registry.GovernanceWatcherFactory;
import org.apache.shardingsphere.mode.manager.cluster.coordinator.registry.status.compute.service.ComputeNodeStatusService;
import org.apache.shardingsphere.mode.repository.cluster.ClusterPersistRepository;

import java.util.Map;

/**
 * Registry center.
 */
public final class RegistryCenter {
    
    @Getter
    private final ClusterPersistRepository repository;
    
    private final InstanceMetaData instanceMetaData;
    
    private final Map<String, DatabaseConfiguration> databaseConfigs;
    
    @Getter
<<<<<<< HEAD
=======
    private final QualifiedDataSourceStatusService qualifiedDataSourceStatusService;
    
    @Getter
>>>>>>> 9bdf5068
    private final ComputeNodeStatusService computeNodeStatusService;
    
    private final GovernanceWatcherFactory listenerFactory;
    
    public RegistryCenter(final EventBusContext eventBusContext,
                          final ClusterPersistRepository repository, final InstanceMetaData instanceMetaData, final Map<String, DatabaseConfiguration> databaseConfigs) {
        this.repository = repository;
        this.instanceMetaData = instanceMetaData;
        this.databaseConfigs = databaseConfigs;
<<<<<<< HEAD
=======
        qualifiedDataSourceStatusService = new QualifiedDataSourceStatusService(repository);
>>>>>>> 9bdf5068
        computeNodeStatusService = new ComputeNodeStatusService(repository);
        listenerFactory = new GovernanceWatcherFactory(repository, eventBusContext, getJDBCDatabaseName());
    }
    
    private String getJDBCDatabaseName() {
        return instanceMetaData instanceof JDBCInstanceMetaData ? databaseConfigs.keySet().stream().findFirst().orElse(null) : null;
    }
    
    /**
     * Online instance.
     * 
     * @param computeNodeInstance compute node instance
     */
    public void onlineInstance(final ComputeNodeInstance computeNodeInstance) {
        computeNodeStatusService.registerOnline(computeNodeInstance.getMetaData());
        computeNodeStatusService.persistInstanceLabels(computeNodeInstance.getCurrentInstanceId(), computeNodeInstance.getLabels());
        computeNodeStatusService.persistInstanceState(computeNodeInstance.getCurrentInstanceId(), computeNodeInstance.getState());
        listenerFactory.watchListeners();
    }
}<|MERGE_RESOLUTION|>--- conflicted
+++ resolved
@@ -42,12 +42,6 @@
     private final Map<String, DatabaseConfiguration> databaseConfigs;
     
     @Getter
-<<<<<<< HEAD
-=======
-    private final QualifiedDataSourceStatusService qualifiedDataSourceStatusService;
-    
-    @Getter
->>>>>>> 9bdf5068
     private final ComputeNodeStatusService computeNodeStatusService;
     
     private final GovernanceWatcherFactory listenerFactory;
@@ -57,10 +51,6 @@
         this.repository = repository;
         this.instanceMetaData = instanceMetaData;
         this.databaseConfigs = databaseConfigs;
-<<<<<<< HEAD
-=======
-        qualifiedDataSourceStatusService = new QualifiedDataSourceStatusService(repository);
->>>>>>> 9bdf5068
         computeNodeStatusService = new ComputeNodeStatusService(repository);
         listenerFactory = new GovernanceWatcherFactory(repository, eventBusContext, getJDBCDatabaseName());
     }
@@ -78,6 +68,6 @@
         computeNodeStatusService.registerOnline(computeNodeInstance.getMetaData());
         computeNodeStatusService.persistInstanceLabels(computeNodeInstance.getCurrentInstanceId(), computeNodeInstance.getLabels());
         computeNodeStatusService.persistInstanceState(computeNodeInstance.getCurrentInstanceId(), computeNodeInstance.getState());
-        listenerFactory.watchListeners();
+        listenerFactory.watchListeners(); 
     }
 }