/*
 * Licensed to the Apache Software Foundation (ASF) under one or more
 * contributor license agreements.  See the NOTICE file distributed with
 * this work for additional information regarding copyright ownership.
 * The ASF licenses this file to You under the Apache License, Version 2.0
 * (the "License"); you may not use this file except in compliance with
 * the License.  You may obtain a copy of the License at
 *
 *     http://www.apache.org/licenses/LICENSE-2.0
 *
 * Unless required by applicable law or agreed to in writing, software
 * distributed under the License is distributed on an "AS IS" BASIS,
 * WITHOUT WARRANTIES OR CONDITIONS OF ANY KIND, either express or implied.
 * See the License for the specific language governing permissions and
 * limitations under the License.
 */

package org.apache.shardingsphere.mode.manager.cluster.coordinator.registry.workerid.generator;

import com.google.common.base.Preconditions;
import lombok.extern.slf4j.Slf4j;
import org.apache.shardingsphere.infra.exception.core.ShardingSpherePreconditions;
import org.apache.shardingsphere.infra.instance.workerid.WorkerIdAssignedException;
import org.apache.shardingsphere.infra.instance.workerid.WorkerIdGenerator;
import org.apache.shardingsphere.mode.manager.cluster.coordinator.registry.status.compute.service.ComputeNodeStatusService;
import org.apache.shardingsphere.mode.manager.cluster.coordinator.registry.workerid.node.WorkerIdNode;
import org.apache.shardingsphere.mode.repository.cluster.ClusterPersistRepository;
import org.apache.shardingsphere.mode.repository.cluster.exception.ClusterPersistRepositoryException;

import java.util.Collection;
import java.util.Optional;
import java.util.PriorityQueue;
import java.util.Properties;
import java.util.concurrent.atomic.AtomicBoolean;
import java.util.stream.Collectors;
import java.util.stream.IntStream;

/**
 * Worker ID generator for cluster mode.
 */
@Slf4j
public final class ClusterWorkerIdGenerator implements WorkerIdGenerator {
    
    private final ClusterPersistRepository repository;
    
    private final String instanceId;
    
    private final ComputeNodeStatusService computeNodeStatusService;
    
    private final AtomicBoolean isWarned = new AtomicBoolean(false);
    
    public ClusterWorkerIdGenerator(final ClusterPersistRepository repository, final String instanceId) {
        this.repository = repository;
        this.instanceId = instanceId;
        computeNodeStatusService = new ComputeNodeStatusService(repository);
    }
    
    @Override
    public int generate(final Properties props) {
        int result = loadExistedWorkerId().orElseGet(this::generateNewWorkerId);
        logWarning(result, props);
        return result;
    }
    
    private Optional<Integer> loadExistedWorkerId() {
        return computeNodeStatusService.loadInstanceWorkerId(instanceId);
    }
    
    private int generateNewWorkerId() {
        Optional<Integer> generatedWorkId;
        do {
            generatedWorkId = generateAvailableWorkerId();
        } while (!generatedWorkId.isPresent());
        int result = generatedWorkId.get();
        computeNodeStatusService.persistInstanceWorkerId(instanceId, result);
        return result;
    }
    
    private Optional<Integer> generateAvailableWorkerId() {
        Collection<Integer> assignedWorkerIds = computeNodeStatusService.getAssignedWorkerIds();
        ShardingSpherePreconditions.checkState(assignedWorkerIds.size() <= MAX_WORKER_ID + 1, WorkerIdAssignedException::new);
        PriorityQueue<Integer> availableWorkerIds = IntStream.range(0, 1024).boxed().filter(each -> !assignedWorkerIds.contains(each)).collect(Collectors.toCollection(PriorityQueue::new));
        Integer preselectedWorkerId = availableWorkerIds.poll();
        Preconditions.checkNotNull(preselectedWorkerId, "Preselected worker-id can not be null.");
        try {
<<<<<<< HEAD
            repository.persistExclusiveEphemeral(WorkerIdNode.getWorkerIdGeneratorPath(preselectedWorkerId), instanceId);
=======
            repository.persistExclusiveEphemeral(WorkerIdNode.getWorkerIdGeneratorPath(preselectedWorkerId.toString()), instanceId);
>>>>>>> 8c9a165f
            return Optional.of(preselectedWorkerId);
        } catch (final ClusterPersistRepositoryException ignore) {
            return Optional.empty();
        }
    }
    
    private void logWarning(final int generatedWorkerId, final Properties props) {
        if (!isWarned.get() && props.containsKey(WORKER_ID_KEY)) {
            isWarned.set(true);
            log.warn("It is unnecessary to configure {} in cluster mode, system assigned {} was {}", WORKER_ID_KEY, WORKER_ID_KEY, generatedWorkerId);
        }
    }
}<|MERGE_RESOLUTION|>--- conflicted
+++ resolved
@@ -76,18 +76,14 @@
         return result;
     }
     
-    private Optional<Integer> generateAvailableWorkerId() {
+    private Optional<Integer> generateAvailableWorkerId () {
         Collection<Integer> assignedWorkerIds = computeNodeStatusService.getAssignedWorkerIds();
         ShardingSpherePreconditions.checkState(assignedWorkerIds.size() <= MAX_WORKER_ID + 1, WorkerIdAssignedException::new);
         PriorityQueue<Integer> availableWorkerIds = IntStream.range(0, 1024).boxed().filter(each -> !assignedWorkerIds.contains(each)).collect(Collectors.toCollection(PriorityQueue::new));
         Integer preselectedWorkerId = availableWorkerIds.poll();
         Preconditions.checkNotNull(preselectedWorkerId, "Preselected worker-id can not be null.");
         try {
-<<<<<<< HEAD
             repository.persistExclusiveEphemeral(WorkerIdNode.getWorkerIdGeneratorPath(preselectedWorkerId), instanceId);
-=======
-            repository.persistExclusiveEphemeral(WorkerIdNode.getWorkerIdGeneratorPath(preselectedWorkerId.toString()), instanceId);
->>>>>>> 8c9a165f
             return Optional.of(preselectedWorkerId);
         } catch (final ClusterPersistRepositoryException ignore) {
             return Optional.empty();
