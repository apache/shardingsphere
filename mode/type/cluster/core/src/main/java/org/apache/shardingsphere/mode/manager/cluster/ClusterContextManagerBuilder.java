/*
 * Licensed to the Apache Software Foundation (ASF) under one or more
 * contributor license agreements.  See the NOTICE file distributed with
 * this work for additional information regarding copyright ownership.
 * The ASF licenses this file to You under the Apache License, Version 2.0
 * (the "License"); you may not use this file except in compliance with
 * the License.  You may obtain a copy of the License at
 *
 *     http://www.apache.org/licenses/LICENSE-2.0
 *
 * Unless required by applicable law or agreed to in writing, software
 * distributed under the License is distributed on an "AS IS" BASIS,
 * WITHOUT WARRANTIES OR CONDITIONS OF ANY KIND, either express or implied.
 * See the License for the specific language governing permissions and
 * limitations under the License.
 */

package org.apache.shardingsphere.mode.manager.cluster;

import org.apache.shardingsphere.infra.config.mode.ModeConfiguration;
import org.apache.shardingsphere.infra.exception.core.ShardingSpherePreconditions;
import org.apache.shardingsphere.infra.instance.ComputeNodeInstance;
import org.apache.shardingsphere.infra.instance.ComputeNodeInstanceContext;
import org.apache.shardingsphere.infra.instance.metadata.jdbc.JDBCInstanceMetaData;
import org.apache.shardingsphere.infra.lock.LockContext;
import org.apache.shardingsphere.infra.spi.ShardingSphereServiceLoader;
import org.apache.shardingsphere.infra.spi.type.typed.TypedSPILoader;
import org.apache.shardingsphere.infra.util.eventbus.EventBusContext;
import org.apache.shardingsphere.mode.deliver.DeliverEventSubscriber;
import org.apache.shardingsphere.mode.deliver.DeliverEventSubscriberRegistry;
import org.apache.shardingsphere.mode.manager.ContextManager;
import org.apache.shardingsphere.mode.manager.builder.ContextManagerBuilder;
import org.apache.shardingsphere.mode.manager.builder.ContextManagerBuilderParameter;
import org.apache.shardingsphere.mode.manager.cluster.dispatch.listener.DataChangedEventListenerRegistry;
import org.apache.shardingsphere.mode.manager.cluster.exception.MissingRequiredClusterRepositoryConfigurationException;
import org.apache.shardingsphere.mode.manager.cluster.lock.ClusterLockContext;
import org.apache.shardingsphere.mode.manager.cluster.lock.GlobalLockPersistService;
import org.apache.shardingsphere.mode.manager.cluster.persist.facade.ClusterPersistServiceFacade;
import org.apache.shardingsphere.mode.manager.cluster.workerid.ClusterWorkerIdGenerator;
import org.apache.shardingsphere.mode.metadata.MetaDataContexts;
import org.apache.shardingsphere.mode.metadata.factory.MetaDataContextsFactory;
import org.apache.shardingsphere.mode.metadata.persist.MetaDataPersistFacade;
import org.apache.shardingsphere.mode.repository.cluster.ClusterPersistRepository;
import org.apache.shardingsphere.mode.repository.cluster.ClusterPersistRepositoryConfiguration;
import org.apache.shardingsphere.mode.spi.repository.PersistRepository;

import java.sql.SQLException;
import java.util.Collection;
import java.util.LinkedList;

/**
 * Cluster context manager builder.
 */
public final class ClusterContextManagerBuilder implements ContextManagerBuilder {
    
    @Override
    public ContextManager build(final ContextManagerBuilderParameter param, final EventBusContext eventBusContext) throws SQLException {
        ModeConfiguration modeConfig = param.getModeConfiguration();
        ClusterPersistRepositoryConfiguration config = (ClusterPersistRepositoryConfiguration) modeConfig.getRepository();
        ComputeNodeInstanceContext computeNodeInstanceContext = new ComputeNodeInstanceContext(new ComputeNodeInstance(param.getInstanceMetaData(), param.getLabels()), modeConfig, eventBusContext);
        ClusterPersistRepository repository = getClusterPersistRepository(config, computeNodeInstanceContext);
        computeNodeInstanceContext.init(new ClusterWorkerIdGenerator(repository, param.getInstanceMetaData().getId()));
        LockContext lockContext = new ClusterLockContext(new GlobalLockPersistService(repository));
        MetaDataContexts metaDataContexts = new MetaDataContextsFactory(new MetaDataPersistFacade(repository), computeNodeInstanceContext).create(param);
<<<<<<< HEAD
=======
        LockContext lockContext = new ClusterLockContext(new GlobalLockPersistService(repository));
>>>>>>> 6a185914
        ContextManager result = new ContextManager(metaDataContexts, computeNodeInstanceContext, lockContext, repository);
        registerOnline(computeNodeInstanceContext, param, result);
        new DeliverEventSubscriberRegistry(result.getComputeNodeInstanceContext().getEventBusContext()).register(createDeliverEventSubscribers(repository));
        return result;
    }
    
    private ClusterPersistRepository getClusterPersistRepository(final ClusterPersistRepositoryConfiguration config, final ComputeNodeInstanceContext computeNodeInstanceContext) {
        ShardingSpherePreconditions.checkNotNull(config, MissingRequiredClusterRepositoryConfigurationException::new);
        ClusterPersistRepository result = TypedSPILoader.getService(ClusterPersistRepository.class, config.getType(), config.getProps());
        result.init(config, computeNodeInstanceContext);
        return result;
    }
    
    private void registerOnline(final ComputeNodeInstanceContext computeNodeInstanceContext, final ContextManagerBuilderParameter param, final ContextManager contextManager) {
        ClusterPersistServiceFacade clusterPersistServiceFacade = (ClusterPersistServiceFacade) contextManager.getPersistServiceFacade().getModeFacade();
        clusterPersistServiceFacade.getComputeNodeService().registerOnline(computeNodeInstanceContext.getInstance());
        contextManager.getComputeNodeInstanceContext().getClusterInstanceRegistry().getAllClusterInstances()
                .addAll(clusterPersistServiceFacade.getComputeNodeService().loadAllInstances());
        new DataChangedEventListenerRegistry(contextManager, getDatabaseNames(param, contextManager.getPersistServiceFacade().getMetaDataFacade())).register();
    }
    
    private Collection<String> getDatabaseNames(final ContextManagerBuilderParameter param, final MetaDataPersistFacade metaDataPersistFacade) {
        return param.getInstanceMetaData() instanceof JDBCInstanceMetaData
                ? param.getDatabaseConfigs().keySet()
                : metaDataPersistFacade.getDatabaseMetaDataFacade().getDatabase().loadAllDatabaseNames();
    }
    
    private Collection<DeliverEventSubscriber> createDeliverEventSubscribers(final PersistRepository repository) {
        Collection<DeliverEventSubscriber> result = new LinkedList<>();
        for (DeliverEventSubscriber each : ShardingSphereServiceLoader.getServiceInstances(DeliverEventSubscriber.class)) {
            each.setRepository(repository);
            result.add(each);
        }
        return result;
    }
    
    @Override
    public String getType() {
        return "Cluster";
    }
}<|MERGE_RESOLUTION|>--- conflicted
+++ resolved
@@ -62,14 +62,10 @@
         computeNodeInstanceContext.init(new ClusterWorkerIdGenerator(repository, param.getInstanceMetaData().getId()));
         LockContext lockContext = new ClusterLockContext(new GlobalLockPersistService(repository));
         MetaDataContexts metaDataContexts = new MetaDataContextsFactory(new MetaDataPersistFacade(repository), computeNodeInstanceContext).create(param);
-<<<<<<< HEAD
-=======
-        LockContext lockContext = new ClusterLockContext(new GlobalLockPersistService(repository));
->>>>>>> 6a185914
         ContextManager result = new ContextManager(metaDataContexts, computeNodeInstanceContext, lockContext, repository);
         registerOnline(computeNodeInstanceContext, param, result);
         new DeliverEventSubscriberRegistry(result.getComputeNodeInstanceContext().getEventBusContext()).register(createDeliverEventSubscribers(repository));
-        return result;
+        return result; 
     }
     
     private ClusterPersistRepository getClusterPersistRepository(final ClusterPersistRepositoryConfiguration config, final ComputeNodeInstanceContext computeNodeInstanceContext) {
