--- conflicted
+++ resolved
@@ -38,11 +38,7 @@
     
     @Override
     public int getOrder() {
-<<<<<<< HEAD
-        return 1;
-=======
         return 2;
->>>>>>> fac4408d
     }
     
     @Override
