--- conflicted
+++ resolved
@@ -26,14 +26,10 @@
 
 import javax.sql.DataSource;
 import java.util.Collections;
-<<<<<<< HEAD
 import java.util.LinkedHashMap;
 import java.util.Map;
 import java.util.Map.Entry;
 import java.util.stream.Collectors;
-=======
-import java.util.Map;
->>>>>>> 8794a8f7
 
 /**
  * TODO Rename ResourceSwitchManager when metadata structure adjustment completed. #25485
@@ -48,14 +44,8 @@
      * @param dataSourceProps data source properties
      * @return created switching resource
      */
-<<<<<<< HEAD
-    public SwitchingResource registerStorageUnit(final ShardingSphereResourceMetaData resourceMetaData, final String storageUnitName, final DataSourceProperties dataSourceProps) {
-        return new SwitchingResource(resourceMetaData, DataSourcePoolCreator.createStorageResource(Collections.singletonMap(storageUnitName, dataSourceProps)),
-                new StorageResource(Collections.emptyMap(), Collections.emptyMap(), Collections.emptyMap()), Collections.singletonMap(storageUnitName, dataSourceProps));
-=======
     public SwitchingResource registerStorageUnit(final ShardingSphereResourceMetaData resourceMetaData, final Map<String, DataSourceProperties> dataSourceProps) {
         return new SwitchingResource(resourceMetaData, DataSourcePoolCreator.create(dataSourceProps), Collections.emptyMap());
->>>>>>> 8794a8f7
     }
     
     /**
@@ -66,7 +56,9 @@
      * @param dataSourceProps data source properties
      * @return created switching resource
      */
-<<<<<<< HEAD
+    public SwitchingResource alterStorageUnit(final ShardingSphereResourceMetaData resourceMetaData, final String storageUnitName, final Map<String, DataSourceProperties> dataSourceProps) {
+        return new SwitchingResource(resourceMetaData, DataSourcePoolCreator.createStorageResource(dataSourceProps),
+                Collections.singletonMap(storageUnitName, resourceMetaData.getDataSources().remove(storageUnitName)));
     public SwitchingResource alterStorageUnit(final ShardingSphereResourceMetaData resourceMetaData, final String storageUnitName, final DataSourceProperties dataSourceProps) {
         return new SwitchingResource(resourceMetaData, DataSourcePoolCreator.createStorageResource(Collections.singletonMap(storageUnitName, dataSourceProps)),
                 getStaleStorageResource(resourceMetaData, storageUnitName, dataSourceProps), Collections.singletonMap(storageUnitName, dataSourceProps));
@@ -81,11 +73,6 @@
     
     private Map<String, DataSource> getToBeChangedDataSources(final Map<String, DataSource> storageNodes, final Map<String, DataSource> toBeChangedStorageNodes) {
         return storageNodes.entrySet().stream().filter(entry -> toBeChangedStorageNodes.containsKey(entry.getKey())).collect(Collectors.toMap(Entry::getKey, Entry::getValue));
-=======
-    public SwitchingResource alterStorageUnit(final ShardingSphereResourceMetaData resourceMetaData, final String storageUnitName, final Map<String, DataSourceProperties> dataSourceProps) {
-        return new SwitchingResource(resourceMetaData, DataSourcePoolCreator.create(dataSourceProps),
-                Collections.singletonMap(storageUnitName, resourceMetaData.getDataSources().remove(storageUnitName)));
->>>>>>> 8794a8f7
     }
     
     /**
