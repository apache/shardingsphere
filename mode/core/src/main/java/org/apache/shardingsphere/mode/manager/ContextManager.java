--- conflicted
+++ resolved
@@ -22,8 +22,6 @@
 import org.apache.shardingsphere.infra.config.props.ConfigurationProperties;
 import org.apache.shardingsphere.infra.config.props.ConfigurationPropertyKey;
 import org.apache.shardingsphere.infra.datasource.props.DataSourceProperties;
-import org.apache.shardingsphere.infra.datasource.storage.StorageResource;
-import org.apache.shardingsphere.infra.datasource.storage.StorageUnit;
 import org.apache.shardingsphere.infra.executor.kernel.ExecutorEngine;
 import org.apache.shardingsphere.infra.instance.InstanceContext;
 import org.apache.shardingsphere.infra.metadata.ShardingSphereMetaData;
@@ -111,540 +109,6 @@
     }
     
     /**
-<<<<<<< HEAD
-     * Add database.
-     * 
-     * @param databaseName database name
-     */
-    public synchronized void addDatabase(final String databaseName) {
-        if (metaDataContexts.get().getMetaData().containsDatabase(databaseName)) {
-            return;
-        }
-        DatabaseType protocolType = DatabaseTypeEngine.getProtocolType(Collections.emptyMap(), metaDataContexts.get().getMetaData().getProps());
-        metaDataContexts.get().getMetaData().addDatabase(databaseName, protocolType, metaDataContexts.get().getMetaData().getProps());
-        ShardingSphereDatabase database = metaDataContexts.get().getMetaData().getDatabase(databaseName);
-        alterMetaDataHeldRule(database);
-    }
-    
-    private void alterMetaDataHeldRule(final ShardingSphereDatabase database) {
-        metaDataContexts.get().getMetaData().getGlobalRuleMetaData().findRules(MetaDataHeldRule.class).forEach(each -> each.alterDatabase(database));
-    }
-    
-    /**
-     * Drop database.
-     * 
-     * @param databaseName database name
-     */
-    public synchronized void dropDatabase(final String databaseName) {
-        if (!metaDataContexts.get().getMetaData().containsDatabase(databaseName)) {
-            return;
-        }
-        metaDataContexts.get().getMetaData().dropDatabase(metaDataContexts.get().getMetaData().getDatabase(databaseName).getName());
-        metaDataContexts.get().getMetaData().getGlobalRuleMetaData().findRules(MetaDataHeldRule.class).forEach(each -> each.dropDatabase(databaseName));
-    }
-    
-    /**
-     * Add schema.
-     * 
-     * @param databaseName database name
-     * @param schemaName schema name
-     */
-    public synchronized void addSchema(final String databaseName, final String schemaName) {
-        ShardingSphereDatabase database = metaDataContexts.get().getMetaData().getDatabase(databaseName);
-        if (database.containsSchema(schemaName)) {
-            return;
-        }
-        database.putSchema(schemaName, new ShardingSphereSchema());
-        alterMetaDataHeldRule(database);
-    }
-    
-    /**
-     * Drop schema.
-     * 
-     * @param databaseName database name
-     * @param schemaName schema name
-     */
-    public synchronized void dropSchema(final String databaseName, final String schemaName) {
-        if (!metaDataContexts.get().getMetaData().containsDatabase(databaseName)) {
-            return;
-        }
-        ShardingSphereDatabase database = metaDataContexts.get().getMetaData().getDatabase(databaseName);
-        if (!database.containsSchema(schemaName)) {
-            return;
-        }
-        database.removeSchema(schemaName);
-        alterMetaDataHeldRule(database);
-    }
-    
-    /**
-     * Alter schema.
-     * 
-     * @param databaseName database name
-     * @param schemaName schema name
-     * @param toBeDeletedTableName to be deleted table name
-     * @param toBeDeletedViewName to be deleted view name
-     */
-    public synchronized void alterSchema(final String databaseName, final String schemaName, final String toBeDeletedTableName, final String toBeDeletedViewName) {
-        if (!metaDataContexts.get().getMetaData().containsDatabase(databaseName) || !metaDataContexts.get().getMetaData().getDatabase(databaseName).containsSchema(schemaName)) {
-            return;
-        }
-        Optional.ofNullable(toBeDeletedTableName).ifPresent(optional -> dropTable(databaseName, schemaName, optional));
-        Optional.ofNullable(toBeDeletedViewName).ifPresent(optional -> dropView(databaseName, schemaName, optional));
-        alterMetaDataHeldRule(metaDataContexts.get().getMetaData().getDatabase(databaseName));
-    }
-    
-    /**
-     * Alter schema.
-     * 
-     * @param databaseName database name
-     * @param schemaName schema name
-     * @param toBeChangedTable to be changed table
-     * @param toBeChangedView to be changed view
-     */
-    public synchronized void alterSchema(final String databaseName, final String schemaName, final ShardingSphereTable toBeChangedTable, final ShardingSphereView toBeChangedView) {
-        if (!metaDataContexts.get().getMetaData().containsDatabase(databaseName) || !metaDataContexts.get().getMetaData().getDatabase(databaseName).containsSchema(schemaName)) {
-            return;
-        }
-        Optional.ofNullable(toBeChangedTable).ifPresent(optional -> alterTable(databaseName, schemaName, optional));
-        Optional.ofNullable(toBeChangedView).ifPresent(optional -> alterView(databaseName, schemaName, optional));
-        alterMetaDataHeldRule(metaDataContexts.get().getMetaData().getDatabase(databaseName));
-    }
-    
-    private void dropTable(final String databaseName, final String schemaName, final String toBeDeletedTableName) {
-        metaDataContexts.get().getMetaData().getDatabase(databaseName).getSchema(schemaName).removeTable(toBeDeletedTableName);
-        metaDataContexts.get().getMetaData().getDatabase(databaseName).getRuleMetaData().getRules().stream().filter(MutableDataNodeRule.class::isInstance).findFirst()
-                .ifPresent(optional -> ((MutableDataNodeRule) optional).remove(schemaName, toBeDeletedTableName));
-    }
-    
-    private void dropView(final String databaseName, final String schemaName, final String toBeDeletedViewName) {
-        metaDataContexts.get().getMetaData().getDatabase(databaseName).getSchema(schemaName).removeView(toBeDeletedViewName);
-        metaDataContexts.get().getMetaData().getDatabase(databaseName).getRuleMetaData().getRules().stream().filter(MutableDataNodeRule.class::isInstance).findFirst()
-                .ifPresent(optional -> ((MutableDataNodeRule) optional).remove(schemaName, toBeDeletedViewName));
-    }
-    
-    private void alterTable(final String databaseName, final String schemaName, final ShardingSphereTable beBoChangedTable) {
-        ShardingSphereDatabase database = metaDataContexts.get().getMetaData().getDatabase(databaseName);
-        if (isSingleTable(database, beBoChangedTable.getName())) {
-            database.reloadRules(MutableDataNodeRule.class);
-        }
-        database.getSchema(schemaName).putTable(beBoChangedTable.getName(), beBoChangedTable);
-    }
-    
-    private void alterView(final String databaseName, final String schemaName, final ShardingSphereView beBoChangedView) {
-        ShardingSphereDatabase database = metaDataContexts.get().getMetaData().getDatabase(databaseName);
-        if (isSingleTable(database, beBoChangedView.getName())) {
-            database.reloadRules(MutableDataNodeRule.class);
-        }
-        database.getSchema(schemaName).putView(beBoChangedView.getName(), beBoChangedView);
-    }
-    
-    private boolean isSingleTable(final ShardingSphereDatabase database, final String tableName) {
-        return database.getRuleMetaData().findRules(TableContainedRule.class).stream().noneMatch(each -> each.getDistributedTableMapper().contains(tableName));
-    }
-    
-    /**
-     * Register storage unit.
-     *
-     * @param databaseName database name
-     * @param dataSourceProps data source properties
-     */
-    @SuppressWarnings("rawtypes")
-    public synchronized void registerStorageUnit(final String databaseName, final Map<String, DataSourceProperties> dataSourceProps) {
-        try {
-            Collection<ResourceHeldRule> staleResourceHeldRules = getStaleResourceHeldRules(databaseName);
-            staleResourceHeldRules.forEach(ResourceHeldRule::closeStaleResource);
-            SwitchingResource switchingResource =
-                    new NewResourceSwitchManager().registerStorageUnit(metaDataContexts.get().getMetaData().getDatabase(databaseName).getResourceMetaData(), dataSourceProps);
-            buildNewMetaDataContext(databaseName, switchingResource);
-        } catch (final SQLException ex) {
-            log.error("Alter database: {} register storage unit failed", databaseName, ex);
-        }
-    }
-    
-    /**
-     * Alter storage unit.
-     *
-     * @param databaseName database name
-     * @param storageUnitName storage unit name
-     * @param dataSourceProps data source properties
-     */
-    @SuppressWarnings("rawtypes")
-    public synchronized void alterStorageUnit(final String databaseName, final String storageUnitName, final Map<String, DataSourceProperties> dataSourceProps) {
-        try {
-            Collection<ResourceHeldRule> staleResourceHeldRules = getStaleResourceHeldRules(databaseName);
-            staleResourceHeldRules.forEach(ResourceHeldRule::closeStaleResource);
-            SwitchingResource switchingResource =
-                    new NewResourceSwitchManager().alterStorageUnit(metaDataContexts.get().getMetaData().getDatabase(databaseName).getResourceMetaData(), dataSourceProps);
-            buildNewMetaDataContext(databaseName, switchingResource);
-        } catch (final SQLException ex) {
-            log.error("Alter database: {} register storage unit failed", databaseName, ex);
-        }
-    }
-    
-    /**
-     * UnRegister storage unit.
-     *
-     * @param databaseName database name
-     * @param storageUnitName storage unit name
-     */
-    @SuppressWarnings("rawtypes")
-    public synchronized void unregisterStorageUnit(final String databaseName, final String storageUnitName) {
-        try {
-            Collection<ResourceHeldRule> staleResourceHeldRules = getStaleResourceHeldRules(databaseName);
-            staleResourceHeldRules.forEach(ResourceHeldRule::closeStaleResource);
-            SwitchingResource switchingResource = new NewResourceSwitchManager().unregisterStorageUnit(metaDataContexts.get().getMetaData().getDatabase(databaseName).getResourceMetaData(),
-                    storageUnitName);
-            buildNewMetaDataContext(databaseName, switchingResource);
-        } catch (final SQLException ex) {
-            log.error("Alter database: {} register storage unit failed", databaseName, ex);
-        }
-    }
-    
-    private void buildNewMetaDataContext(final String databaseName, final SwitchingResource switchingResource) throws SQLException {
-        metaDataContexts.get().getMetaData().getDatabases().putAll(renewDatabase(metaDataContexts.get().getMetaData().getDatabase(databaseName), switchingResource));
-        MetaDataContexts reloadMetaDataContexts = createMetaDataContexts(databaseName, false, switchingResource, null);
-        reloadMetaDataContexts.getMetaData().getDatabase(databaseName).getSchemas().forEach((schemaName, schema) -> reloadMetaDataContexts.getPersistService().getDatabaseMetaDataService()
-                .persist(reloadMetaDataContexts.getMetaData().getDatabase(databaseName).getName(), schemaName, schema));
-        Optional.ofNullable(reloadMetaDataContexts.getStatistics().getDatabaseData().get(databaseName))
-                .ifPresent(optional -> optional.getSchemaData().forEach((schemaName, schemaData) -> reloadMetaDataContexts.getPersistService().getShardingSphereDataPersistService()
-                        .persist(databaseName, schemaName, schemaData, metaDataContexts.get().getMetaData().getDatabases())));
-        alterSchemaMetaData(databaseName, reloadMetaDataContexts.getMetaData().getDatabase(databaseName), metaDataContexts.get().getMetaData().getDatabase(databaseName));
-        metaDataContexts.set(reloadMetaDataContexts);
-        metaDataContexts.get().getMetaData().getDatabases().putAll(newShardingSphereDatabase(metaDataContexts.get().getMetaData().getDatabase(databaseName)));
-        switchingResource.closeStaleDataSources();
-    }
-    
-    /**
-     * Alter rule configuration.
-     * 
-     * @param databaseName database name
-     * @param ruleConfigs rule configurations
-     */
-    @SuppressWarnings("rawtypes")
-    public synchronized void alterRuleConfiguration(final String databaseName, final Collection<RuleConfiguration> ruleConfigs) {
-        try {
-            Collection<ResourceHeldRule> staleResourceHeldRules = getStaleResourceHeldRules(databaseName);
-            staleResourceHeldRules.forEach(ResourceHeldRule::closeStaleResource);
-            MetaDataContexts reloadMetaDataContexts = createMetaDataContexts(databaseName, false, null, ruleConfigs);
-            alterSchemaMetaData(databaseName, reloadMetaDataContexts.getMetaData().getDatabase(databaseName), metaDataContexts.get().getMetaData().getDatabase(databaseName));
-            metaDataContexts.set(reloadMetaDataContexts);
-            metaDataContexts.get().getMetaData().getDatabase(databaseName).getSchemas().putAll(newShardingSphereSchemas(metaDataContexts.get().getMetaData().getDatabase(databaseName)));
-        } catch (final SQLException ex) {
-            log.error("Alter database: {} rule configurations failed", databaseName, ex);
-        }
-    }
-    
-    /**
-     * Alter rule configuration.
-     *
-     * @param databaseName database name
-     * @param ruleConfig rule configurations
-     */
-    public synchronized void alterRuleConfiguration(final String databaseName, final RuleConfiguration ruleConfig) {
-        try {
-            ShardingSphereDatabase database = metaDataContexts.get().getMetaData().getDatabase(databaseName);
-            Collection<ShardingSphereRule> rules = new LinkedList<>(database.getRuleMetaData().getRules());
-            rules.removeIf(each -> each.getConfiguration().getClass().isAssignableFrom(ruleConfig.getClass()));
-            rules.addAll(DatabaseRulesBuilder.build(databaseName, database.getResourceMetaData().getDataSources(), database.getRuleMetaData().getRules(), ruleConfig, instanceContext));
-            refreshMetadata(databaseName, database, rules);
-        } catch (final SQLException ex) {
-            log.error("Alter database: {} rule configurations failed", databaseName, ex);
-        }
-    }
-    
-    /**
-     * Drop rule configuration.
-     *
-     * @param databaseName database name
-     * @param ruleConfig rule configurations
-     */
-    public synchronized void dropRuleConfiguration(final String databaseName, final RuleConfiguration ruleConfig) {
-        try {
-            ShardingSphereDatabase database = metaDataContexts.get().getMetaData().getDatabase(databaseName);
-            Collection<ShardingSphereRule> rules = new LinkedList<>(database.getRuleMetaData().getRules());
-            rules.removeIf(each -> each.getConfiguration().getClass().isAssignableFrom(ruleConfig.getClass()));
-            if (isNotEmptyConfig(ruleConfig)) {
-                rules.addAll(DatabaseRulesBuilder.build(databaseName, database.getResourceMetaData().getDataSources(), database.getRuleMetaData().getRules(), ruleConfig, instanceContext));
-            }
-            refreshMetadata(databaseName, database, rules);
-        } catch (final SQLException ex) {
-            log.error("Drop database: {} rule configurations failed", databaseName, ex);
-        }
-    }
-    
-    private void refreshMetadata(final String databaseName, final ShardingSphereDatabase database, final Collection<ShardingSphereRule> rules) throws SQLException {
-        database.getRuleMetaData().getRules().clear();
-        database.getRuleMetaData().getRules().addAll(rules);
-        MetaDataContexts reloadMetaDataContexts = createMetaDataContextsByAlterRule(databaseName, false, null, database.getRuleMetaData().getConfigurations());
-        alterSchemaMetaData(databaseName, reloadMetaDataContexts.getMetaData().getDatabase(databaseName), metaDataContexts.get().getMetaData().getDatabase(databaseName));
-        metaDataContexts.set(reloadMetaDataContexts);
-        metaDataContexts.get().getMetaData().getDatabase(databaseName).getSchemas().putAll(newShardingSphereSchemas(metaDataContexts.get().getMetaData().getDatabase(databaseName)));
-    }
-    
-    private static boolean isNotEmptyConfig(final RuleConfiguration ruleConfig) {
-        return !((DatabaseRuleConfiguration) ruleConfig).isEmpty();
-    }
-    
-    /**
-     * Alter schema meta data.
-     * 
-     * @param databaseName database name
-     * @param reloadDatabase reload database
-     * @param currentDatabase current database
-     */
-    public void alterSchemaMetaData(final String databaseName, final ShardingSphereDatabase reloadDatabase, final ShardingSphereDatabase currentDatabase) {
-        Map<String, ShardingSphereSchema> toBeAlterSchemas = SchemaManager.getToBeDeletedTablesBySchemas(reloadDatabase.getSchemas(), currentDatabase.getSchemas());
-        Map<String, ShardingSphereSchema> toBeAddedSchemas = SchemaManager.getToBeAddedTablesBySchemas(reloadDatabase.getSchemas(), currentDatabase.getSchemas());
-        toBeAddedSchemas.forEach((key, value) -> metaDataContexts.get().getPersistService().getDatabaseMetaDataService().persist(databaseName, key, value));
-        toBeAlterSchemas.forEach((key, value) -> metaDataContexts.get().getPersistService().getDatabaseMetaDataService().delete(databaseName, key, value));
-    }
-    
-    /**
-     * Alter data source configuration.
-     * 
-     * @param databaseName database name
-     * @param dataSourcePropsMap altered data source properties map
-     */
-    @SuppressWarnings("rawtypes")
-    public synchronized void alterDataSourceConfiguration(final String databaseName, final Map<String, DataSourceProperties> dataSourcePropsMap) {
-        try {
-            Collection<ResourceHeldRule> staleResourceHeldRules = getStaleResourceHeldRules(databaseName);
-            staleResourceHeldRules.forEach(ResourceHeldRule::closeStaleResource);
-            SwitchingResource switchingResource =
-                    new ResourceSwitchManager().createByAlterDataSourceProps(metaDataContexts.get().getMetaData().getDatabase(databaseName).getResourceMetaData(), dataSourcePropsMap);
-            metaDataContexts.get().getMetaData().getDatabases().putAll(renewDatabase(metaDataContexts.get().getMetaData().getDatabase(databaseName), switchingResource));
-            // TODO Remove this logic when issue #22887 are finished.
-            MetaDataContexts reloadMetaDataContexts = createMetaDataContexts(databaseName, false, switchingResource, null);
-            reloadMetaDataContexts.getMetaData().getDatabase(databaseName).getSchemas().forEach((schemaName, schema) -> reloadMetaDataContexts.getPersistService().getDatabaseMetaDataService()
-                    .persist(reloadMetaDataContexts.getMetaData().getDatabase(databaseName).getName(), schemaName, schema));
-            Optional.ofNullable(reloadMetaDataContexts.getStatistics().getDatabaseData().get(databaseName))
-                    .ifPresent(optional -> optional.getSchemaData().forEach((schemaName, schemaData) -> reloadMetaDataContexts.getPersistService().getShardingSphereDataPersistService()
-                            .persist(databaseName, schemaName, schemaData, metaDataContexts.get().getMetaData().getDatabases())));
-            alterSchemaMetaData(databaseName, reloadMetaDataContexts.getMetaData().getDatabase(databaseName), metaDataContexts.get().getMetaData().getDatabase(databaseName));
-            metaDataContexts.set(reloadMetaDataContexts);
-            metaDataContexts.get().getMetaData().getDatabases().putAll(newShardingSphereDatabase(metaDataContexts.get().getMetaData().getDatabase(databaseName)));
-            switchingResource.closeStaleDataSources();
-        } catch (final SQLException ex) {
-            log.error("Alter database: {} data source configuration failed", databaseName, ex);
-        }
-    }
-    
-    /**
-     * Renew ShardingSphere databases.
-     * 
-     * @param database database
-     * @param resource resource
-     * @return ShardingSphere databases
-     */
-    public Map<String, ShardingSphereDatabase> renewDatabase(final ShardingSphereDatabase database, final SwitchingResource resource) {
-        Map<String, DataSource> newStorageNodes = getNewStorageNodes(database.getResourceMetaData().getStorageNodeMetaData().getDataSources(), resource);
-        Map<String, StorageUnit> newStorageUnits = getNewStorageUnits(database.getResourceMetaData().getStorageUnitMetaData().getStorageUnits(), resource);
-        StorageResource newStorageResource = new StorageResource(newStorageNodes, newStorageUnits);
-        return Collections.singletonMap(database.getName().toLowerCase(),
-                new ShardingSphereDatabase(database.getName(), database.getProtocolType(),
-                        new ShardingSphereResourceMetaData(database.getName(), newStorageResource, database.getResourceMetaData().getDataSourcePropsMap()),
-                        database.getRuleMetaData(), database.getSchemas()));
-    }
-    
-    private Map<String, DataSource> getNewStorageNodes(final Map<String, DataSource> currentStorageNodes, final SwitchingResource resource) {
-        Map<String, DataSource> result = new LinkedHashMap<>();
-        for (Entry<String, DataSource> entry : currentStorageNodes.entrySet()) {
-            if (!resource.getStaleStorageResource().getStorageNodes().containsKey(entry.getKey())) {
-                result.put(entry.getKey(), entry.getValue());
-            }
-        }
-        return result;
-    }
-    
-    private Map<String, StorageUnit> getNewStorageUnits(final Map<String, StorageUnit> currentStorageUnits, final SwitchingResource resource) {
-        Map<String, StorageUnit> result = new LinkedHashMap<>();
-        for (Entry<String, StorageUnit> entry : currentStorageUnits.entrySet()) {
-            if (!resource.getStaleStorageResource().getStorageUnits().containsKey(entry.getKey())) {
-                result.put(entry.getKey(), entry.getValue());
-            }
-        }
-        return result;
-    }
-    
-    @SuppressWarnings("rawtypes")
-    private Collection<ResourceHeldRule> getStaleResourceHeldRules(final String databaseName) {
-        Collection<ResourceHeldRule> result = new LinkedList<>();
-        result.addAll(metaDataContexts.get().getMetaData().getDatabase(databaseName).getRuleMetaData().findRules(ResourceHeldRule.class));
-        result.addAll(metaDataContexts.get().getMetaData().getGlobalRuleMetaData().findRules(ResourceHeldRule.class));
-        return result;
-    }
-    
-    /**
-     * Create meta data contexts by alter rule.
-     *
-     * @param databaseName database name
-     * @param internalLoadMetaData internal load meta data
-     * @param switchingResource switching resource
-     * @param ruleConfigs rule configs
-     * @return MetaDataContexts meta data contexts
-     * @throws SQLException SQL exception
-     */
-    public MetaDataContexts createMetaDataContextsByAlterRule(final String databaseName, final boolean internalLoadMetaData, final SwitchingResource switchingResource,
-                                                              final Collection<RuleConfiguration> ruleConfigs) throws SQLException {
-        Map<String, ShardingSphereDatabase> changedDatabases = createChangedDatabases(databaseName, internalLoadMetaData, switchingResource, ruleConfigs);
-        return newMetaDataContexts(new ShardingSphereMetaData(changedDatabases, metaDataContexts.get().getMetaData().getGlobalResourceMetaData(),
-                metaDataContexts.get().getMetaData().getGlobalRuleMetaData(), metaDataContexts.get().getMetaData().getProps()));
-    }
-    
-    /**
-     * Create meta data contexts.
-     * 
-     * @param databaseName database name
-     * @param internalLoadMetaData internal load meta data
-     * @param switchingResource switching resource
-     * @param ruleConfigs rule configs
-     * @return MetaDataContexts meta data contexts
-     * @throws SQLException SQL exception
-     */
-    public MetaDataContexts createMetaDataContexts(final String databaseName, final boolean internalLoadMetaData, final SwitchingResource switchingResource,
-                                                   final Collection<RuleConfiguration> ruleConfigs) throws SQLException {
-        Map<String, ShardingSphereDatabase> changedDatabases = createChangedDatabases(databaseName, internalLoadMetaData, switchingResource, ruleConfigs);
-        ConfigurationProperties props = metaDataContexts.get().getMetaData().getProps();
-        ShardingSphereRuleMetaData changedGlobalMetaData = new ShardingSphereRuleMetaData(
-                GlobalRulesBuilder.buildRules(metaDataContexts.get().getMetaData().getGlobalRuleMetaData().getConfigurations(), changedDatabases, props));
-        return newMetaDataContexts(new ShardingSphereMetaData(changedDatabases, metaDataContexts.get().getMetaData().getGlobalResourceMetaData(), changedGlobalMetaData, props));
-    }
-    
-    private MetaDataContexts createMetaDataContexts(final String databaseName, final SwitchingResource switchingResource) throws SQLException {
-        MetaDataBasedPersistService metaDataPersistService = metaDataContexts.get().getPersistService();
-        Map<String, ShardingSphereDatabase> changedDatabases = createChangedDatabases(databaseName, false,
-                switchingResource, metaDataPersistService.getDatabaseRulePersistService().load(databaseName));
-        ConfigurationProperties props = new ConfigurationProperties(metaDataPersistService.getPropsService().load());
-        ShardingSphereRuleMetaData changedGlobalMetaData = new ShardingSphereRuleMetaData(
-                GlobalRulesBuilder.buildRules(metaDataPersistService.getGlobalRuleService().load(), changedDatabases, props));
-        return newMetaDataContexts(new ShardingSphereMetaData(changedDatabases, metaDataContexts.get().getMetaData().getGlobalResourceMetaData(), changedGlobalMetaData, props));
-    }
-    
-    private MetaDataContexts newMetaDataContexts(final ShardingSphereMetaData metaData) {
-        return new MetaDataContexts(metaDataContexts.get().getPersistService(), metaData);
-    }
-    
-    /**
-     * Create changed databases.
-     * 
-     * @param databaseName database name
-     * @param internalLoadMetaData internal load meta data
-     * @param switchingResource switching resource
-     * @param ruleConfigs rule configs
-     * @return ShardingSphere databases
-     * @throws SQLException SQL exception
-     */
-    public synchronized Map<String, ShardingSphereDatabase> createChangedDatabases(final String databaseName, final boolean internalLoadMetaData,
-                                                                                   final SwitchingResource switchingResource, final Collection<RuleConfiguration> ruleConfigs) throws SQLException {
-        ShardingSphereResourceMetaData resourceMetaData = metaDataContexts.get().getMetaData().getDatabase(databaseName).getResourceMetaData();
-        if (null != switchingResource && null != switchingResource.getNewStorageResource() && !switchingResource.getNewStorageResource().getStorageNodes().isEmpty()) {
-            resourceMetaData.getStorageNodeMetaData().getDataSources().putAll(switchingResource.getNewStorageResource().getStorageNodes());
-        }
-        if (null != switchingResource && null != switchingResource.getNewStorageResource() && !switchingResource.getNewStorageResource().getStorageUnits().isEmpty()) {
-            resourceMetaData.getStorageUnitMetaData().getStorageUnits().putAll(switchingResource.getNewStorageResource().getStorageUnits());
-        }
-        Collection<RuleConfiguration> toBeCreatedRuleConfigs = null == ruleConfigs
-                ? metaDataContexts.get().getMetaData().getDatabase(databaseName).getRuleMetaData().getConfigurations()
-                : ruleConfigs;
-        StorageResource storageResource = new StorageResource(resourceMetaData.getStorageNodeMetaData().getDataSources(), resourceMetaData.getStorageUnitMetaData().getStorageUnits());
-        DatabaseConfiguration toBeCreatedDatabaseConfig = new DataSourceProvidedDatabaseConfiguration(storageResource, toBeCreatedRuleConfigs, resourceMetaData.getDataSourcePropsMap());
-        ShardingSphereDatabase changedDatabase = createChangedDatabase(metaDataContexts.get().getMetaData().getDatabase(databaseName).getName(), internalLoadMetaData,
-                metaDataContexts.get().getPersistService(), toBeCreatedDatabaseConfig, metaDataContexts.get().getMetaData().getProps(), instanceContext);
-        Map<String, ShardingSphereDatabase> result = new LinkedHashMap<>(metaDataContexts.get().getMetaData().getDatabases());
-        changedDatabase.getSchemas().putAll(newShardingSphereSchemas(changedDatabase));
-        result.put(databaseName.toLowerCase(), changedDatabase);
-        return result;
-    }
-    
-    private ShardingSphereDatabase createChangedDatabase(final String databaseName, final boolean internalLoadMetaData, final MetaDataBasedPersistService persistService,
-                                                         final DatabaseConfiguration databaseConfig, final ConfigurationProperties props, final InstanceContext instanceContext) throws SQLException {
-        return internalLoadMetaData
-                ? InternalMetaDataFactory.create(databaseName, persistService, databaseConfig, props, instanceContext)
-                : ExternalMetaDataFactory.create(databaseName, databaseConfig, props, instanceContext);
-    }
-    
-    private Map<String, ShardingSphereSchema> newShardingSphereSchemas(final ShardingSphereDatabase database) {
-        Map<String, ShardingSphereSchema> result = new LinkedHashMap<>(database.getSchemas().size(), 1F);
-        database.getSchemas().forEach((key, value) -> result.put(key, new ShardingSphereSchema(value.getTables(),
-                metaDataContexts.get().getPersistService().getDatabaseMetaDataService().getViewMetaDataPersistService().load(database.getName(), key))));
-        return result;
-    }
-    
-    /**
-     * Create new ShardingSphere database.
-     * 
-     * @param originalDatabase original database
-     * @return ShardingSphere databases
-     */
-    public Map<String, ShardingSphereDatabase> newShardingSphereDatabase(final ShardingSphereDatabase originalDatabase) {
-        return Collections.singletonMap(originalDatabase.getName().toLowerCase(), new ShardingSphereDatabase(originalDatabase.getName(),
-                originalDatabase.getProtocolType(), originalDatabase.getResourceMetaData(), originalDatabase.getRuleMetaData(),
-                metaDataContexts.get().getPersistService().getDatabaseMetaDataService().loadSchemas(originalDatabase.getName())));
-    }
-    
-    /**
-     * Alter global rule configuration.
-     * 
-     * @param ruleConfigs global rule configuration
-     */
-    @SuppressWarnings("rawtypes")
-    public synchronized void alterGlobalRuleConfiguration(final Collection<RuleConfiguration> ruleConfigs) {
-        if (ruleConfigs.isEmpty()) {
-            return;
-        }
-        Collection<ResourceHeldRule> staleResourceHeldRules = metaDataContexts.get().getMetaData().getGlobalRuleMetaData().findRules(ResourceHeldRule.class);
-        staleResourceHeldRules.forEach(ResourceHeldRule::closeStaleResource);
-        ShardingSphereRuleMetaData toBeChangedGlobalRuleMetaData = new ShardingSphereRuleMetaData(
-                GlobalRulesBuilder.buildRules(ruleConfigs, metaDataContexts.get().getMetaData().getDatabases(), metaDataContexts.get().getMetaData().getProps()));
-        ShardingSphereMetaData toBeChangedMetaData = new ShardingSphereMetaData(metaDataContexts.get().getMetaData().getDatabases(), metaDataContexts.get().getMetaData().getGlobalResourceMetaData(),
-                toBeChangedGlobalRuleMetaData, metaDataContexts.get().getMetaData().getProps());
-        metaDataContexts.set(newMetaDataContexts(toBeChangedMetaData));
-    }
-    
-    /**
-     * Alter global rule configuration.
-     *
-     * @param ruleConfig global rule configuration
-     */
-    public synchronized void alterGlobalRuleConfiguration(final RuleConfiguration ruleConfig) {
-        if (null == ruleConfig) {
-            return;
-        }
-        Collection<ShardingSphereRule> rules = removeSingleGlobalRule(ruleConfig);
-        rules.addAll(GlobalRulesBuilder.buildSingleRules(ruleConfig, metaDataContexts.get().getMetaData().getDatabases(), metaDataContexts.get().getMetaData().getProps()));
-        metaDataContexts.get().getMetaData().getGlobalRuleMetaData().getRules().clear();
-        metaDataContexts.get().getMetaData().getGlobalRuleMetaData().getRules().addAll(rules);
-        ShardingSphereMetaData toBeChangedMetaData = new ShardingSphereMetaData(metaDataContexts.get().getMetaData().getDatabases(), metaDataContexts.get().getMetaData().getGlobalResourceMetaData(),
-                metaDataContexts.get().getMetaData().getGlobalRuleMetaData(), metaDataContexts.get().getMetaData().getProps());
-        metaDataContexts.set(newMetaDataContexts(toBeChangedMetaData));
-    }
-    
-    private Collection<ShardingSphereRule> removeSingleGlobalRule(final RuleConfiguration ruleConfig) {
-        Collection<ShardingSphereRule> result = new LinkedList<>(metaDataContexts.get().getMetaData().getGlobalRuleMetaData().getRules());
-        result.removeIf(each -> each.getConfiguration().getClass().isAssignableFrom(ruleConfig.getClass()));
-        return result;
-    }
-    
-    private Collection<ShardingSphereRule> removeSingleGlobalRule(final String ruleSimpleName) {
-        Collection<ShardingSphereRule> result = new LinkedList<>(metaDataContexts.get().getMetaData().getGlobalRuleMetaData().getRules());
-        result.removeIf(each -> each.getType().equals(ruleSimpleName));
-        return result;
-    }
-    
-    /**
-     * Alter properties.
-     * 
-     * @param props properties to be altered
-     */
-    public synchronized void alterProperties(final Properties props) {
-        ShardingSphereMetaData toBeChangedMetaData = new ShardingSphereMetaData(metaDataContexts.get().getMetaData().getDatabases(), metaDataContexts.get().getMetaData().getGlobalResourceMetaData(),
-                metaDataContexts.get().getMetaData().getGlobalRuleMetaData(), new ConfigurationProperties(props));
-        metaDataContexts.set(newMetaDataContexts(toBeChangedMetaData));
-    }
-    
-    /**
-=======
->>>>>>> 58de694f
      * Reload database meta data from governance center.
      * 
      * @param databaseName to be reloaded database name
