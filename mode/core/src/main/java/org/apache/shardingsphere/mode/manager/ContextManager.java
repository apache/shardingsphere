--- conflicted
+++ resolved
@@ -276,12 +276,12 @@
      * @param dataSourceProps data source properties
      */
     @SuppressWarnings("rawtypes")
-    public synchronized void registerStorageUnit(final String databaseName, final Map<String, DataSourceProperties> dataSourceProps) {
+    public synchronized void registerStorageUnit(final String databaseName, final String storageUnitName, final Map<String, DataSourceProperties> dataSourceProps) {
         try {
             Collection<ResourceHeldRule> staleResourceHeldRules = getStaleResourceHeldRules(databaseName);
             staleResourceHeldRules.forEach(ResourceHeldRule::closeStaleResource);
             SwitchingResource switchingResource =
-                    new NewResourceSwitchManager().registerStorageUnit(metaDataContexts.get().getMetaData().getDatabase(databaseName).getResourceMetaData(), dataSourceProps);
+                    new NewResourceSwitchManager().registerStorageUnit(metaDataContexts.get().getMetaData().getDatabase(databaseName).getResourceMetaData(), storageUnitName, dataSourceProps);
             buildNewMetaDataContext(databaseName, switchingResource);
         } catch (final SQLException ex) {
             log.error("Alter database: {} register storage unit failed", databaseName, ex);
@@ -371,12 +371,8 @@
         try {
             ShardingSphereDatabase database = metaDataContexts.get().getMetaData().getDatabase(databaseName);
             Collection<ShardingSphereRule> rules = new LinkedList<>(database.getRuleMetaData().getRules());
-<<<<<<< HEAD
+            rules.removeIf(each -> each.getConfiguration().getClass().isAssignableFrom(ruleConfig.getClass()));
             rules.addAll(DatabaseRulesBuilder.build(databaseName, database.getResourceMetaData().getStorageResource(), database.getRuleMetaData().getRules(),
-=======
-            rules.removeIf(each -> each.getConfiguration().getClass().isAssignableFrom(ruleConfig.getClass()));
-            rules.addAll(DatabaseRulesBuilder.build(databaseName, database.getResourceMetaData().getDataSources(), database.getRuleMetaData().getRules(),
->>>>>>> 8794a8f7
                     ruleConfig, instanceContext));
             database.getRuleMetaData().getRules().clear();
             database.getRuleMetaData().getRules().addAll(rules);
