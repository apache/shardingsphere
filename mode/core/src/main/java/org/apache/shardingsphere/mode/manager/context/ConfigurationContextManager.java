--- conflicted
+++ resolved
@@ -111,14 +111,8 @@
      */
     public synchronized void unregisterStorageUnit(final String databaseName, final String storageUnitName) {
         try {
-<<<<<<< HEAD
-            Collection<ResourceHeldRuleAttribute> staleResourceHeldRuleAttributes = getStaleResourceHeldRules(databaseName);
-            staleResourceHeldRuleAttributes.forEach(ResourceHeldRuleAttribute::closeStaleResource);
+            closeStaleRules(databaseName);
             SwitchingResource switchingResource = new ResourceSwitchManager().unregisterStorageUnit(metaDataContexts.get().getMetaData().getDatabase(databaseName).getResourceMetaData(),
-=======
-            closeStaleRules(databaseName);
-            SwitchingResource switchingResource = new NewResourceSwitchManager().unregisterStorageUnit(metaDataContexts.get().getMetaData().getDatabase(databaseName).getResourceMetaData(),
->>>>>>> bd2977dc
                     Collections.singletonList(storageUnitName));
             buildNewMetaDataContext(databaseName, switchingResource);
         } catch (final SQLException ex) {
@@ -223,8 +217,6 @@
     }
     
     /**
-<<<<<<< HEAD
-=======
      * Alter data source units configuration.
      *
      * @param databaseName database name
@@ -253,7 +245,6 @@
     }
     
     /**
->>>>>>> bd2977dc
      * Alter schema meta data.
      *
      * @param databaseName database name
