/*
 * Licensed to the Apache Software Foundation (ASF) under one or more
 * contributor license agreements.  See the NOTICE file distributed with
 * this work for additional information regarding copyright ownership.
 * The ASF licenses this file to You under the Apache License, Version 2.0
 * (the "License"); you may not use this file except in compliance with
 * the License.  You may obtain a copy of the License at
 *
 *     http://www.apache.org/licenses/LICENSE-2.0
 *
 * Unless required by applicable law or agreed to in writing, software
 * distributed under the License is distributed on an "AS IS" BASIS,
 * WITHOUT WARRANTIES OR CONDITIONS OF ANY KIND, either express or implied.
 * See the License for the specific language governing permissions and
 * limitations under the License.
 */

package org.apache.shardingsphere.orchestration.core.facade;

import lombok.Getter;
import org.apache.shardingsphere.cluster.configuration.config.ClusterConfiguration;
import org.apache.shardingsphere.infra.auth.Authentication;
import org.apache.shardingsphere.infra.config.DataSourceConfiguration;
import org.apache.shardingsphere.infra.config.RuleConfiguration;
import org.apache.shardingsphere.metrics.configuration.config.MetricsConfiguration;
import org.apache.shardingsphere.orchestration.core.config.ConfigCenter;
import org.apache.shardingsphere.orchestration.core.facade.listener.OrchestrationListenerManager;
import org.apache.shardingsphere.orchestration.core.facade.repository.OrchestrationRepositoryFacade;
import org.apache.shardingsphere.orchestration.core.metadata.MetaDataCenter;
import org.apache.shardingsphere.orchestration.core.registry.RegistryCenter;
import org.apache.shardingsphere.orchestration.repository.api.config.OrchestrationConfiguration;

import java.util.Collection;
import java.util.Map;
import java.util.Map.Entry;
import java.util.Properties;

/**
 * Orchestration facade.
 */
public final class OrchestrationFacade implements AutoCloseable {
    
    private boolean isOverwrite;
    
    private OrchestrationRepositoryFacade repositoryFacade;
    
    @Getter
    private ConfigCenter configCenter;
    
    @Getter
    private RegistryCenter registryCenter;
    
    @Getter
    private MetaDataCenter metaDataCenter;
    
    private OrchestrationListenerManager listenerManager;
    
    /**
     * Initialize orchestration facade.
     *
     * @param config orchestration configuration
     * @param schemaNames schema names
     */
    public void init(final OrchestrationConfiguration config, final Collection<String> schemaNames) {
        isOverwrite = config.isOverwrite();
        repositoryFacade = new OrchestrationRepositoryFacade(config);
        registryCenter = new RegistryCenter(config.getNamespace(), repositoryFacade.getRegistryRepository());
        configCenter = new ConfigCenter(config.getNamespace(), repositoryFacade.getConfigurationRepository());
        metaDataCenter = new MetaDataCenter(config.getNamespace(), repositoryFacade.getConfigurationRepository());
        listenerManager = new OrchestrationListenerManager(config.getNamespace(), 
                repositoryFacade.getRegistryRepository(), repositoryFacade.getConfigurationRepository(), schemaNames.isEmpty() ? configCenter.getAllSchemaNames() : schemaNames);
    }
    
    /**
     * Online instance.
     */
    public void onlineInstance() {
        registryCenter.persistInstanceOnline();
        registryCenter.persistDataSourcesNode();
        listenerManager.init();
    }
    
    /**
     * Online instance.
     *
     * @param dataSourceConfigurationMap schema data source configuration map
     * @param schemaRuleMap schema rule map
     * @param authentication authentication
     * @param props properties
     */
    public void onlineInstance(final Map<String, Map<String, DataSourceConfiguration>> dataSourceConfigurationMap,
                               final Map<String, Collection<RuleConfiguration>> schemaRuleMap, final Authentication authentication, final Properties props) {
        configCenter.persistGlobalConfiguration(authentication, props, isOverwrite);
        for (Entry<String, Map<String, DataSourceConfiguration>> entry : dataSourceConfigurationMap.entrySet()) {
            configCenter.persistConfigurations(entry.getKey(), dataSourceConfigurationMap.get(entry.getKey()), schemaRuleMap.get(entry.getKey()), isOverwrite);
        }
        onlineInstance();
<<<<<<< HEAD
=======
    }
    
    /**
     * Online instance.
     */
    public void onlineInstance() {
        registryCenter.persistInstanceOnline();
        registryCenter.persistDataSourcesNode();
        listenerManager.init();
>>>>>>> 65bea317
    }
    
    /**
     * Initialize metrics configuration to config center.
     *
     * @param metricsConfiguration metrics configuration
     */
    public void initMetricsConfiguration(final MetricsConfiguration metricsConfiguration) {
        configCenter.persistMetricsConfiguration(metricsConfiguration, isOverwrite);
    }
    
    /**
     * Initialize cluster configuration to config center.
     *
     * @param clusterConfiguration cluster configuration
     */
    public void initClusterConfiguration(final ClusterConfiguration clusterConfiguration) {
        configCenter.persistClusterConfiguration(clusterConfiguration, isOverwrite);
    }
    
    @Override
    public void close() {
        repositoryFacade.close();
    }
    
    /**
     * Get orchestration facade instance.
     *
     * @return orchestration facade instance
     */
    public static OrchestrationFacade getInstance() {
        return OrchestrationFacadeHolder.INSTANCE;
    }
    
    private static final class OrchestrationFacadeHolder {
        
        public static final OrchestrationFacade INSTANCE = new OrchestrationFacade();
    }
}<|MERGE_RESOLUTION|>--- conflicted
+++ resolved
@@ -72,16 +72,7 @@
     }
     
     /**
-     * Online instance.
-     */
-    public void onlineInstance() {
-        registryCenter.persistInstanceOnline();
-        registryCenter.persistDataSourcesNode();
-        listenerManager.init();
-    }
-    
-    /**
-     * Online instance.
+     * Initialize configurations of orchestration.
      *
      * @param dataSourceConfigurationMap schema data source configuration map
      * @param schemaRuleMap schema rule map
@@ -95,8 +86,6 @@
             configCenter.persistConfigurations(entry.getKey(), dataSourceConfigurationMap.get(entry.getKey()), schemaRuleMap.get(entry.getKey()), isOverwrite);
         }
         onlineInstance();
-<<<<<<< HEAD
-=======
     }
     
     /**
@@ -106,7 +95,6 @@
         registryCenter.persistInstanceOnline();
         registryCenter.persistDataSourcesNode();
         listenerManager.init();
->>>>>>> 65bea317
     }
     
     /**
