/*
 * Licensed to the Apache Software Foundation (ASF) under one or more
 * contributor license agreements.  See the NOTICE file distributed with
 * this work for additional information regarding copyright ownership.
 * The ASF licenses this file to You under the Apache License, Version 2.0
 * (the "License"); you may not use this file except in compliance with
 * the License.  You may obtain a copy of the License at
 *
 *     http://www.apache.org/licenses/LICENSE-2.0
 *
 * Unless required by applicable law or agreed to in writing, software
 * distributed under the License is distributed on an "AS IS" BASIS,
 * WITHOUT WARRANTIES OR CONDITIONS OF ANY KIND, either express or implied.
 * See the License for the specific language governing permissions and
 * limitations under the License.
 */

package org.apache.shardingsphere.orchestration.core.registry.instance;

import com.google.common.base.Joiner;
import org.apache.shardingsphere.orchestration.core.common.utils.IpUtils;

import java.lang.management.ManagementFactory;
import java.util.UUID;

/**
 * Orchestration instance.
 */
public final class OrchestrationInstance {
    
    private static final String DELIMITER = "@";
    
    private static final OrchestrationInstance INSTANCE = new OrchestrationInstance();
    
    private final String instanceId;
    
    private OrchestrationInstance() {
<<<<<<< HEAD
        String tag = Strings.isNullOrEmpty(System.getProperty(Constants.PORT_KEY))
                ? ManagementFactory.getRuntimeMXBean().getName().split(DELIMITER)[0] : System.getProperty(Constants.PORT_KEY);
        instanceId = IpUtils.getIp() + DELIMITER + tag + DELIMITER + UUID.randomUUID();
=======
        instanceId = Joiner.on(DELIMITER).join(IpUtils.getIp(), ManagementFactory.getRuntimeMXBean().getName().split(DELIMITER)[0],
                UUID.randomUUID().toString());
>>>>>>> f3f923bc
    }
    
    /**
     * Getter for instanceId.
     *
     * @return  instanceId
     */
    public String getInstanceId() {
        return instanceId;
    }
    
    /**
     * Get instance.
     *
     * @return  singleton instance
     */
    public static OrchestrationInstance getInstance() {
        return INSTANCE;
    }
}<|MERGE_RESOLUTION|>--- conflicted
+++ resolved
@@ -35,14 +35,7 @@
     private final String instanceId;
     
     private OrchestrationInstance() {
-<<<<<<< HEAD
-        String tag = Strings.isNullOrEmpty(System.getProperty(Constants.PORT_KEY))
-                ? ManagementFactory.getRuntimeMXBean().getName().split(DELIMITER)[0] : System.getProperty(Constants.PORT_KEY);
-        instanceId = IpUtils.getIp() + DELIMITER + tag + DELIMITER + UUID.randomUUID();
-=======
-        instanceId = Joiner.on(DELIMITER).join(IpUtils.getIp(), ManagementFactory.getRuntimeMXBean().getName().split(DELIMITER)[0],
-                UUID.randomUUID().toString());
->>>>>>> f3f923bc
+        instanceId = Joiner.on(DELIMITER).join(IpUtils.getIp(), ManagementFactory.getRuntimeMXBean().getName().split(DELIMITER)[0], UUID.randomUUID().toString());
     }
     
     /**
