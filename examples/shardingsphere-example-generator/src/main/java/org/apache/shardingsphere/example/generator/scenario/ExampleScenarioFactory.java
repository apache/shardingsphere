/*
 * Licensed to the Apache Software Foundation (ASF) under one or more
 * contributor license agreements.  See the NOTICE file distributed with
 * this work for additional information regarding copyright ownership.
 * The ASF licenses this file to You under the Apache License, Version 2.0
 * (the "License"); you may not use this file except in compliance with
 * the License.  You may obtain a copy of the License at
 *
 *     http://www.apache.org/licenses/LICENSE-2.0
 *
 * Unless required by applicable law or agreed to in writing, software
 * distributed under the License is distributed on an "AS IS" BASIS,
 * WITHOUT WARRANTIES OR CONDITIONS OF ANY KIND, either express or implied.
 * See the License for the specific language governing permissions and
 * limitations under the License.
 */

package org.apache.shardingsphere.example.generator.scenario;

import org.apache.shardingsphere.example.generator.scenario.feature.FeatureExampleScenario;
import org.apache.shardingsphere.example.generator.scenario.framework.FrameworkExampleScenario;
import org.apache.shardingsphere.example.generator.scenario.transaction.TransactionExampleScenario;
import org.apache.shardingsphere.infra.util.spi.type.typed.TypedSPILoader;

import java.util.Arrays;
import java.util.Collection;
import java.util.Collections;
import java.util.HashMap;
import java.util.HashSet;
import java.util.Map;
import java.util.stream.Collectors;

/**
 * Example scenario factory.
 */
public final class ExampleScenarioFactory {
    
    private final Collection<FeatureExampleScenario> featureScenarios;
    
    private final FrameworkExampleScenario frameworkScenario;
    
    private final TransactionExampleScenario transactionScenario;
    
    public ExampleScenarioFactory(final String feature, final String framework, final String transaction) {
        featureScenarios = getFeatureScenarios(feature);
        frameworkScenario = getFrameworkScenario(framework);
        transactionScenario = getTransactionScenario(transaction);
    }
    
    private Collection<FeatureExampleScenario> getFeatureScenarios(final String feature) {
        return null == feature
                ? Collections.emptyList()
                : Arrays.stream(feature.split(",")).map(each -> TypedSPILoader.getService(FeatureExampleScenario.class, each.trim())).collect(Collectors.toList());
    }
    
    private FrameworkExampleScenario getFrameworkScenario(final String framework) {
        return TypedSPILoader.getService(FrameworkExampleScenario.class, framework);
    }
    
    private TransactionExampleScenario getTransactionScenario(final String transaction) {
        return TypedSPILoader.getService(TransactionExampleScenario.class, transaction);
    }
    
    /**
     * Get java class template map.
     *
     * @return java class template map
     */
    public Map<String, String> getJavaClassTemplateMap() {
        Map<String, String> result = new HashMap<>();
        result.put("java/service/ExampleService.ftl", "service/ExampleService.java");
        result.put("java/entity/Order.ftl", "entity/Order.java");
        result.put("java/entity/OrderItem.ftl", "entity/OrderItem.java");
        result.put("java/entity/Address.ftl", "entity/Address.java");
        for (FeatureExampleScenario each : featureScenarios) {
            result.putAll(each.getJavaClassTemplateMap());
        }
<<<<<<< HEAD
        if (frameworkScenario.getType().contains("spring-boot-starter") && (transactionScenario.getType().contains("xa"))) {
=======
        if (frameworkScenario.getType().toString().contains("spring-boot-starter") && transactionScenario.getType().toString().contains("xa")) {
>>>>>>> 632768cb
            result.put("java/TransactionConfiguration.ftl", "TransactionConfiguration.java");
        }
        result.putAll(frameworkScenario.getJavaClassTemplateMap());
        return result;
    }
    
    /**
     * Get resource template map.
     *
     * @return resource template map
     */
    public Map<String, String> getResourceTemplateMap() {
        Map<String, String> result = new HashMap<>();
        for (FeatureExampleScenario each : featureScenarios) {
            result.putAll(each.getResourceTemplateMap());
        }
        result.putAll(frameworkScenario.getResourceTemplateMap());
        result.putAll(transactionScenario.getResourceTemplateMap());
        result.put("resources/logback.ftl", "logback.xml");
        return result;
    }
    
    /**
     * Get java class paths.
     *
     * @return java class paths
     */
    public Collection<String> getJavaClassPaths() {
        Collection<String> result = new HashSet<>();
        for (FeatureExampleScenario each : featureScenarios) {
            result.addAll(each.getJavaClassPaths());
        }
        result.addAll(frameworkScenario.getJavaClassPaths());
        result.add("entity");
        result.add("service");
        return result;
    }
    
    /**
     * Get resource paths.
     *
     * @return resource paths
     */
    public Collection<String> getResourcePaths() {
        Collection<String> result = new HashSet<>();
        for (FeatureExampleScenario each : featureScenarios) {
            result.addAll(each.getResourcePaths());
        }
        result.addAll(frameworkScenario.getResourcePaths());
        return result;
    }
}<|MERGE_RESOLUTION|>--- conflicted
+++ resolved
@@ -75,11 +75,7 @@
         for (FeatureExampleScenario each : featureScenarios) {
             result.putAll(each.getJavaClassTemplateMap());
         }
-<<<<<<< HEAD
         if (frameworkScenario.getType().contains("spring-boot-starter") && (transactionScenario.getType().contains("xa"))) {
-=======
-        if (frameworkScenario.getType().toString().contains("spring-boot-starter") && transactionScenario.getType().toString().contains("xa")) {
->>>>>>> 632768cb
             result.put("java/TransactionConfiguration.ftl", "TransactionConfiguration.java");
         }
         result.putAll(frameworkScenario.getJavaClassTemplateMap());
