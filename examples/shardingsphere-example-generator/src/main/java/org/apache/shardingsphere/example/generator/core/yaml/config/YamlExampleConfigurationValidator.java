--- conflicted
+++ resolved
@@ -57,13 +57,8 @@
     }
     
     private static void validateAccountConfigProperties(final Properties props) {
-<<<<<<< HEAD
-        Collection<String> accountConfigItemList = Arrays.asList("host", "port", "username", "password");
-        accountConfigItemList.forEach(each -> Preconditions.checkArgument(null != props.get(each), getConfigItemErrorMessage(each)));
-=======
         Collection<String> accountConfigItems = Arrays.asList("host", "port", "username", "password");
         accountConfigItems.forEach(each -> Preconditions.checkArgument(null != props.get(each), getConfigItemErrorMessage(each)));
->>>>>>> c2b4f0b4
     }
     
     private static String getConfigValueErrorMessage(final String configItem, final Set<String> supportedValues, final String errorValue) {
