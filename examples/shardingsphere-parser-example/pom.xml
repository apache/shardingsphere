--- conflicted
+++ resolved
@@ -51,11 +51,12 @@
         </dependency>
         <dependency>
             <groupId>org.apache.shardingsphere</groupId>
-<<<<<<< HEAD
             <artifactId>shardingsphere-sql-parser-postgresql</artifactId>
-=======
+            <version>5.0.0-RC1-SNAPSHOT</version>
+        </dependency>
+        <dependency>
+            <groupId>org.apache.shardingsphere</groupId>
             <artifactId>shardingsphere-sql-parser-sqlserver</artifactId>
->>>>>>> 48e075c0
             <version>5.0.0-RC1-SNAPSHOT</version>
         </dependency>
     </dependencies>
