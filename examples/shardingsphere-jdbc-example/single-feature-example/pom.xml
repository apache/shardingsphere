--- conflicted
+++ resolved
@@ -30,11 +30,6 @@
     <name>${project.artifactId}</name>
     
     <modules>
-<<<<<<< HEAD
-        <module>extension-example</module>
-=======
-        <module>cluster-mode-example</module>
->>>>>>> 37edc88d
         <module>sharding-example</module>
         <module>transaction-example</module>
     </modules>
