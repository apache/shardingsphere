--- conflicted
+++ resolved
@@ -31,11 +31,7 @@
 public class YamlConfigurationExampleMain {
     
     private static ShardingType shardingType = ShardingType.SHADOW;
-<<<<<<< HEAD
-//    private static ShardingType shardingType = ShardingType.MASTER_SLAVE_SHADOW;
-=======
 //    private static ShardingType shardingType = ShardingType.ENCRYPT_SHADOW;
->>>>>>> 7b1bf45f
 //    private static ShardingType shardingType = ShardingType.SHARDING_SHADOW_DATABASES;
     
     public static void main(final String[] args) throws SQLException, IOException {
