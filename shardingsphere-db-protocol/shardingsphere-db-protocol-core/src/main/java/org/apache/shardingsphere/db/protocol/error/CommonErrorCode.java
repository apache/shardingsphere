--- conflicted
+++ resolved
@@ -31,15 +31,9 @@
     
     SHARDING_TABLE_RULES_NOT_EXISTED(1101, "C1101", "Sharding table rule %s is not exist."),
     
-<<<<<<< HEAD
     TABLES_IN_USED(1102, "C1102", "Tables %s in the rule are still in used."),
 
     RESOURCE_IN_USED(1103, "C1103", "Resources %s in the rule are still in used."),
-=======
-    TABLES_IN_USED(1102, "C1102", "Can not drop rule, tables %s in the rule are still in used."),
-    
-    RESOURCE_IN_USED(1103, "C1103", "Can not drop resources, resources %s in the rule are still in used."),
->>>>>>> 18ea1966
     
     RESOURCE_NOT_EXIST(1104, "C1104", "Resources %s do not exist."),
     
