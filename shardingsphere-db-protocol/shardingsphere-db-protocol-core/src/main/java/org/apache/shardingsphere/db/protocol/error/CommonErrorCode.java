/*
 * Licensed to the Apache Software Foundation (ASF) under one or more
 * contributor license agreements.  See the NOTICE file distributed with
 * this work for additional information regarding copyright ownership.
 * The ASF licenses this file to You under the Apache License, Version 2.0
 * (the "License"); you may not use this file except in compliance with
 * the License.  You may obtain a copy of the License at
 *
 *     http://www.apache.org/licenses/LICENSE-2.0
 *
 * Unless required by applicable law or agreed to in writing, software
 * distributed under the License is distributed on an "AS IS" BASIS,
 * WITHOUT WARRANTIES OR CONDITIONS OF ANY KIND, either express or implied.
 * See the License for the specific language governing permissions and
 * limitations under the License.
 */

package org.apache.shardingsphere.db.protocol.error;

import lombok.Getter;
import lombok.RequiredArgsConstructor;

/**
 * Common error code.
 */
@RequiredArgsConstructor
@Getter
public enum CommonErrorCode implements SQLErrorCode {
    
    CIRCUIT_BREAK_MODE(10000, "C10000", "Circuit break mode is ON."),
    
    SHARDING_TABLE_RULES_NOT_EXISTED(11001, "C11001", "Sharding table rule %s is not exist."),
    
    TABLES_IN_USED(11002, "C11002", "Can not drop rule, tables %s in the rule are still in used."),

    RESOURCE_IN_USED(11003, "C11003", "Can not drop resources, resources %s in the rule are still in used."),
    
    RESOURCE_NOT_EXIST(11004, "C11004", "Can not drop resources, resources %s do not exist."),
    
<<<<<<< HEAD
    REPLICA_QUERY_RULE_NOT_EXIST(11005, "C11005", "Replica query rule does not exist."),
    
    REPLICA_QUERY_RULE_DATA_SOURCE_NOT_EXIST(11006, "C11006", "Data sources %s in replica query rule do not exist."),
    
    ADD_REPLICA_QUERY_RULE_DATA_SOURCE_EXIST(11007, "C11007", "Can not add replica query rule, data sources %s in replica query rule already exists."),
=======
    REPLICA_QUERY_RULE_EXIST(11008, "C11008", "Replica query rule already exists."),
>>>>>>> 1e476044
    
    UNSUPPORTED_COMMAND(19998, "C19998", "Unsupported command: [%s]"),
    
    UNKNOWN_EXCEPTION(19999, "C19999", "Unknown exception: [%s]");
    
    private final int errorCode;
    
    private final String sqlState;
    
    private final String errorMessage;
}<|MERGE_RESOLUTION|>--- conflicted
+++ resolved
@@ -37,15 +37,13 @@
     
     RESOURCE_NOT_EXIST(11004, "C11004", "Can not drop resources, resources %s do not exist."),
     
-<<<<<<< HEAD
     REPLICA_QUERY_RULE_NOT_EXIST(11005, "C11005", "Replica query rule does not exist."),
     
     REPLICA_QUERY_RULE_DATA_SOURCE_NOT_EXIST(11006, "C11006", "Data sources %s in replica query rule do not exist."),
     
     ADD_REPLICA_QUERY_RULE_DATA_SOURCE_EXIST(11007, "C11007", "Can not add replica query rule, data sources %s in replica query rule already exists."),
-=======
+    
     REPLICA_QUERY_RULE_EXIST(11008, "C11008", "Replica query rule already exists."),
->>>>>>> 1e476044
     
     UNSUPPORTED_COMMAND(19998, "C19998", "Unsupported command: [%s]"),
     
