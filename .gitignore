# maven ignore
target/
*.jar
*.war
*.zip
*.tar
*.tar.gz

# eclipse ignore
.settings/
.project
.classpath

# idea ignore
.idea/
*.ipr
*.iml
*.iws

# temp ignore
logs/
*.doc
*.log
*.cache
*.diff
*.patch
*.tmp

# system ignore
.DS_Store
Thumbs.db
<<<<<<< HEAD

*.class
=======
>>>>>>> 5f372a93
<|MERGE_RESOLUTION|>--- conflicted
+++ resolved
@@ -29,8 +29,3 @@
 # system ignore
 .DS_Store
 Thumbs.db
-<<<<<<< HEAD
-
-*.class
-=======
->>>>>>> 5f372a93
