--- conflicted
+++ resolved
@@ -6,11 +6,8 @@
 *.zip
 *.tar
 *.tar.gz
-<<<<<<< HEAD
 .flattened-pom.xml
-=======
 dependency-reduced-pom.xml
->>>>>>> 655940e8
 
 # maven plugin ignore
 release.properties
