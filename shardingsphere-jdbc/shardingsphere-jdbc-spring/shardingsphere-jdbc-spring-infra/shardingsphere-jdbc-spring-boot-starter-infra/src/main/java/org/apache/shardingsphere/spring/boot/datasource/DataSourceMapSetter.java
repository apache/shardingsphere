--- conflicted
+++ resolved
@@ -46,12 +46,8 @@
 //    
 //    private static final String DATA_SOURCE_TYPE = "type";
     
-<<<<<<< HEAD
 //    private static final String JNDI_NAME_PROP = "jndi-name";
     private static final String JNDI_NAME_JAVA = "jndiName";
-=======
-    private static final String JNDI_NAME = "jndi-name";
->>>>>>> 287e2023
     
     /**
      * Get data source map.
@@ -60,41 +56,24 @@
      * @return data source map
      */
     public static Map<String, DataSource> getDataSourceMap(final Environment environment) {
-<<<<<<< HEAD
         @SuppressWarnings("unchecked")
         Map<String, Object> flatDsProps = PropertyUtil.handle(environment, PREFIX, Map.class);
         flatDsProps = ShardingSphereDataSourceFactory.convertPropNames(flatDsProps);
-=======
-        
-        Map<String, Object> flatDsProps = PropertyUtil.handle(environment, PREFIX, Map.class);
->>>>>>> 287e2023
         Map<String, Map<String, Object>> dataSourceProps = PropertyUtil.translateDataSourceProps(flatDsProps);
         Map<String, DataSource> result = ShardingSphereDataSourceFactory.fromDataSourceConfig(dataSourceProps);
         for (Entry<String, Map<String, Object>> dsEntry : dataSourceProps.entrySet()) {
             Map<String, Object> dsProps = dsEntry.getValue();
-<<<<<<< HEAD
             Object dsJndi = dsProps.get(JNDI_NAME_JAVA);
             if (dsJndi != null) {
                 String jndiName = (String) dsJndi;
                 try {
                     result.put(dsEntry.getKey(), getJNDIDataSource(jndiName));
-=======
-            Object dsJndi = dsProps.get(JNDI_NAME);
-            if (dsJndi != null) {
-                String jndiName = (String)dsJndi;
-                try {
-                    result.put(jndiName, getJNDIDataSource(jndiName));
->>>>>>> 287e2023
                 } catch (final NamingException ex) {
                     throw new ShardingSphereException("Can't find JNDI data source.", ex);
                 }
             }
         }
-<<<<<<< HEAD
 //        List<String> dataSourceNames = ShardingSphereDataSourceFactory.extractDataSourceNames(flatDsProps);
-=======
-//        List<String> dataSourceNames = getDataSourceNames(environment, PREFIX);
->>>>>>> 287e2023
 //        for (String each : dataSourceNames) {
 //            try {
 //                result.put(each, getDataSource(environment, PREFIX, each));
