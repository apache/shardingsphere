/*
 * Licensed to the Apache Software Foundation (ASF) under one or more
 * contributor license agreements.  See the NOTICE file distributed with
 * this work for additional information regarding copyright ownership.
 * The ASF licenses this file to You under the Apache License, Version 2.0
 * (the "License"); you may not use this file except in compliance with
 * the License.  You may obtain a copy of the License at
 *
 *     http://www.apache.org/licenses/LICENSE-2.0
 *
 * Unless required by applicable law or agreed to in writing, software
 * distributed under the License is distributed on an "AS IS" BASIS,
 * WITHOUT WARRANTIES OR CONDITIONS OF ANY KIND, either express or implied.
 * See the License for the specific language governing permissions and
 * limitations under the License.
 */

package org.apache.shardingsphere.driver.spring.boot;

import lombok.RequiredArgsConstructor;
import org.apache.shardingsphere.driver.api.ShardingSphereDataSourceFactory;
import org.apache.shardingsphere.driver.spring.boot.datasource.DataSourceMapSetter;
import org.apache.shardingsphere.driver.spring.boot.prop.SpringBootPropertiesConfiguration;
import org.apache.shardingsphere.driver.spring.transaction.ShardingTransactionTypeScanner;
import org.apache.shardingsphere.infra.yaml.config.YamlRuleConfiguration;
import org.apache.shardingsphere.infra.yaml.swapper.YamlRuleConfigurationSwapperEngine;
import org.springframework.beans.factory.ObjectProvider;
import org.springframework.beans.factory.annotation.Autowired;
import org.springframework.boot.autoconfigure.AutoConfigureBefore;
import org.springframework.boot.autoconfigure.condition.ConditionalOnProperty;
import org.springframework.boot.autoconfigure.jdbc.DataSourceAutoConfiguration;
import org.springframework.boot.context.properties.EnableConfigurationProperties;
import org.springframework.context.EnvironmentAware;
import org.springframework.context.annotation.Bean;
import org.springframework.context.annotation.ComponentScan;
import org.springframework.context.annotation.Configuration;
import org.springframework.core.env.Environment;

import javax.sql.DataSource;
import java.sql.SQLException;
import java.util.Collection;
import java.util.Collections;
import java.util.LinkedHashMap;
import java.util.Map;
import java.util.Optional;

/**
 * Spring boot starter configuration.
 */
@Configuration
@ComponentScan("org.apache.shardingsphere.driver.spring.boot.converter")
@EnableConfigurationProperties(SpringBootPropertiesConfiguration.class)
@ConditionalOnProperty(prefix = "spring.shardingsphere", name = "enabled", havingValue = "true", matchIfMissing = true)
@AutoConfigureBefore(DataSourceAutoConfiguration.class)
@RequiredArgsConstructor
public class SpringBootConfiguration implements EnvironmentAware {
    
    private final SpringBootPropertiesConfiguration props;
    
    private final Map<String, DataSource> dataSourceMap = new LinkedHashMap<>();
    
    /**
     * Get ShardingSphere data source bean.
     *
     * @param rules YAML rules configuration
     * @return data source bean
     * @throws SQLException SQL exception
     */
    @Bean
    @Autowired(required = false)
<<<<<<< HEAD
    public DataSource shardingSphereDataSource(final ObjectProvider<Collection<YamlRuleConfiguration>> rules) throws SQLException {
        Collection<RuleConfiguration> ruleConfigurations = new YamlRuleConfigurationSwapperEngine()
                .swapToRuleConfigurations(Optional.ofNullable(rules.getIfAvailable()).orElse(Collections.emptyList()));
        return ShardingSphereDataSourceFactory.createDataSource(dataSourceMap, ruleConfigurations, props.getProps());
=======
    public DataSource shardingSphereDataSource(final Collection<YamlRuleConfiguration> rules) throws SQLException {
        return ShardingSphereDataSourceFactory.createDataSource(dataSourceMap, new YamlRuleConfigurationSwapperEngine().swapToRuleConfigurations(rules), props.getProps());
>>>>>>> 41d75146
    }
    
    /**
     * Create transaction type scanner.
     *
     * @return transaction type scanner
     */
    @Bean
    public ShardingTransactionTypeScanner shardingTransactionTypeScanner() {
        return new ShardingTransactionTypeScanner();
    }
    
    @Override
    public final void setEnvironment(final Environment environment) {
        dataSourceMap.putAll(DataSourceMapSetter.getDataSourceMap(environment));
    }
}<|MERGE_RESOLUTION|>--- conflicted
+++ resolved
@@ -68,15 +68,10 @@
      */
     @Bean
     @Autowired(required = false)
-<<<<<<< HEAD
     public DataSource shardingSphereDataSource(final ObjectProvider<Collection<YamlRuleConfiguration>> rules) throws SQLException {
         Collection<RuleConfiguration> ruleConfigurations = new YamlRuleConfigurationSwapperEngine()
                 .swapToRuleConfigurations(Optional.ofNullable(rules.getIfAvailable()).orElse(Collections.emptyList()));
         return ShardingSphereDataSourceFactory.createDataSource(dataSourceMap, ruleConfigurations, props.getProps());
-=======
-    public DataSource shardingSphereDataSource(final Collection<YamlRuleConfiguration> rules) throws SQLException {
-        return ShardingSphereDataSourceFactory.createDataSource(dataSourceMap, new YamlRuleConfigurationSwapperEngine().swapToRuleConfigurations(rules), props.getProps());
->>>>>>> 41d75146
     }
     
     /**
