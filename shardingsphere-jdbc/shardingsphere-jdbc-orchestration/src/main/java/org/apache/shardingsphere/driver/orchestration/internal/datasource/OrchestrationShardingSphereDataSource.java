/*
 * Licensed to the Apache Software Foundation (ASF) under one or more
 * contributor license agreements.  See the NOTICE file distributed with
 * this work for additional information regarding copyright ownership.
 * The ASF licenses this file to You under the Apache License, Version 2.0
 * (the "License"); you may not use this file except in compliance with
 * the License.  You may obtain a copy of the License at
 *
 *     http://www.apache.org/licenses/LICENSE-2.0
 *
 * Unless required by applicable law or agreed to in writing, software
 * distributed under the License is distributed on an "AS IS" BASIS,
 * WITHOUT WARRANTIES OR CONDITIONS OF ANY KIND, either express or implied.
 * See the License for the specific language governing permissions and
 * limitations under the License.
 */

package org.apache.shardingsphere.driver.orchestration.internal.datasource;

import com.google.common.base.Joiner;
import com.google.common.collect.Maps;
import com.google.common.eventbus.Subscribe;
import lombok.Getter;
import lombok.Setter;
import lombok.SneakyThrows;
import org.apache.shardingsphere.cluster.configuration.config.ClusterConfiguration;
import org.apache.shardingsphere.cluster.facade.ClusterFacade;
import org.apache.shardingsphere.cluster.facade.init.ClusterInitFacade;
import org.apache.shardingsphere.cluster.heartbeat.event.HeartbeatDetectNoticeEvent;
import org.apache.shardingsphere.control.panel.spi.FacadeConfiguration;
import org.apache.shardingsphere.control.panel.spi.engine.ControlPanelFacadeEngine;
import org.apache.shardingsphere.driver.jdbc.core.datasource.ShardingSphereDataSource;
import org.apache.shardingsphere.driver.jdbc.unsupported.AbstractUnsupportedOperationDataSource;
import org.apache.shardingsphere.driver.orchestration.internal.circuit.datasource.CircuitBreakerDataSource;
import org.apache.shardingsphere.driver.orchestration.internal.util.DataSourceConverter;
import org.apache.shardingsphere.infra.config.DataSourceConfiguration;
import org.apache.shardingsphere.infra.config.RuleConfiguration;
import org.apache.shardingsphere.infra.database.DefaultSchema;
import org.apache.shardingsphere.infra.metadata.ShardingSphereMetaData;
import org.apache.shardingsphere.infra.metadata.schema.RuleSchemaMetaData;
import org.apache.shardingsphere.infra.rule.ShardingSphereRule;
import org.apache.shardingsphere.infra.rule.StatusContainedRule;
import org.apache.shardingsphere.infra.rule.event.impl.DataSourceNameDisabledEvent;
import org.apache.shardingsphere.kernel.context.SchemaContext;
import org.apache.shardingsphere.kernel.context.SchemaContexts;
import org.apache.shardingsphere.kernel.context.schema.ShardingSphereSchema;
import org.apache.shardingsphere.masterslave.rule.MasterSlaveRule;
import org.apache.shardingsphere.orchestration.core.common.event.DataSourceChangedEvent;
import org.apache.shardingsphere.orchestration.core.common.event.PropertiesChangedEvent;
import org.apache.shardingsphere.orchestration.core.common.event.RuleConfigurationsChangedEvent;
import org.apache.shardingsphere.orchestration.core.common.eventbus.OrchestrationEventBus;
import org.apache.shardingsphere.orchestration.core.config.ConfigCenter;
import org.apache.shardingsphere.orchestration.core.facade.OrchestrationFacade;
import org.apache.shardingsphere.orchestration.core.metadata.event.MetaDataChangedEvent;
import org.apache.shardingsphere.orchestration.core.registry.event.CircuitStateChangedEvent;
import org.apache.shardingsphere.orchestration.core.registry.event.DisabledStateChangedEvent;
import org.apache.shardingsphere.orchestration.core.registry.schema.OrchestrationSchema;
import org.apache.shardingsphere.orchestration.repository.api.config.OrchestrationConfiguration;

import javax.sql.DataSource;
import java.io.PrintWriter;
import java.sql.Connection;
import java.sql.SQLException;
import java.util.Collection;
import java.util.Collections;
import java.util.HashMap;
import java.util.LinkedHashMap;
import java.util.LinkedList;
import java.util.List;
import java.util.Map;
import java.util.Map.Entry;
import java.util.logging.Logger;
import java.util.stream.Collectors;

/**
 * Orchestration ShardingSphere data source.
 */
public final class OrchestrationShardingSphereDataSource extends AbstractUnsupportedOperationDataSource implements AutoCloseable {
    
    @Getter
    @Setter
    private PrintWriter logWriter = new PrintWriter(System.out);
    
    private final OrchestrationFacade orchestrationFacade = OrchestrationFacade.getInstance();
    
    private final Map<String, DataSourceConfiguration> dataSourceConfigurations = new LinkedHashMap<>();
    
    private ShardingSphereDataSource dataSource;
    
    public OrchestrationShardingSphereDataSource(final OrchestrationConfiguration orchestrationConfig) throws SQLException {
        init(orchestrationConfig);
        dataSource = loadDataSource();
<<<<<<< HEAD
        onlineInstanceWithOrchestrationCenter(null);
=======
        initWithOrchestrationCenter(null);
>>>>>>> 65bea317
        disableDataSources();
        persistMetaData(dataSource.getSchemaContexts().getDefaultSchemaContext().getSchema().getMetaData().getSchema());
        initCluster();
    }
    
    public OrchestrationShardingSphereDataSource(final OrchestrationConfiguration orchestrationConfig, final ClusterConfiguration clusterConfiguration) throws SQLException {
        init(orchestrationConfig);
        dataSource = loadDataSource();
<<<<<<< HEAD
        onlineInstanceWithOrchestrationCenter(clusterConfiguration);
=======
        initWithOrchestrationCenter(clusterConfiguration);
>>>>>>> 65bea317
        disableDataSources();
        persistMetaData(dataSource.getSchemaContexts().getDefaultSchemaContext().getSchema().getMetaData().getSchema());
        initCluster();
    }
    
    public OrchestrationShardingSphereDataSource(final ShardingSphereDataSource shardingSphereDataSource, final OrchestrationConfiguration orchestrationConfig) {
        init(orchestrationConfig);
        dataSource = shardingSphereDataSource;
<<<<<<< HEAD
        onlineInstanceWithLocalConfiguration(null);
=======
        initWithLocalConfiguration(null);
>>>>>>> 65bea317
        disableDataSources();
        persistMetaData(dataSource.getSchemaContexts().getDefaultSchemaContext().getSchema().getMetaData().getSchema());
        initCluster();
    }
    
    public OrchestrationShardingSphereDataSource(final ShardingSphereDataSource shardingSphereDataSource, 
                                                 final OrchestrationConfiguration orchestrationConfig, final ClusterConfiguration clusterConfiguration) {
        init(orchestrationConfig);
        dataSource = shardingSphereDataSource;
<<<<<<< HEAD
        onlineInstanceWithLocalConfiguration(clusterConfiguration);
=======
        initWithLocalConfiguration(clusterConfiguration);
>>>>>>> 65bea317
        disableDataSources();
        persistMetaData(dataSource.getSchemaContexts().getDefaultSchemaContext().getSchema().getMetaData().getSchema());
        initCluster();
    }
    
<<<<<<< HEAD
    private void init(final OrchestrationConfiguration orchestrationConfig) {
        orchestrationFacade.init(orchestrationConfig, Collections.singletonList(DefaultSchema.LOGIC_NAME));
=======
    private void init(final OrchestrationConfiguration config) {
        orchestrationFacade.init(config, Collections.singletonList(DefaultSchema.LOGIC_NAME));
>>>>>>> 65bea317
        OrchestrationEventBus.getInstance().register(this);
    }
    
    private ShardingSphereDataSource loadDataSource() throws SQLException {
<<<<<<< HEAD
        ConfigCenter configCenter = orchestrationFacade.getConfigCenter();
        Map<String, DataSourceConfiguration> dataSourceConfigurations = configCenter.loadDataSourceConfigurations(DefaultSchema.LOGIC_NAME);
        Collection<RuleConfiguration> ruleConfigurations = configCenter.loadRuleConfigurations(DefaultSchema.LOGIC_NAME);
        return new ShardingSphereDataSource(DataSourceConverter.getDataSourceMap(dataSourceConfigurations), ruleConfigurations, configCenter.loadProperties());
    }
    
    private void onlineInstanceWithOrchestrationCenter(final ClusterConfiguration clusterConfiguration) {
=======
        ConfigCenter configService = orchestrationFacade.getConfigCenter();
        Collection<RuleConfiguration> configurations = configService.loadRuleConfigurations(DefaultSchema.LOGIC_NAME);
        Preconditions.checkState(!configurations.isEmpty(), "Missing the sharding rule configuration on registry center");
        Map<String, DataSourceConfiguration> dataSourceConfigurations = configService.loadDataSourceConfigurations(DefaultSchema.LOGIC_NAME);
        return new ShardingSphereDataSource(DataSourceConverter.getDataSourceMap(dataSourceConfigurations), configurations, configService.loadProperties());
    }
    
    private void initWithOrchestrationCenter(final ClusterConfiguration clusterConfiguration) {
>>>>>>> 65bea317
        orchestrationFacade.onlineInstance();
        if (null != clusterConfiguration) {
            orchestrationFacade.initClusterConfiguration(clusterConfiguration);
        }
        dataSourceConfigurations.putAll(orchestrationFacade.getConfigCenter().loadDataSourceConfigurations(DefaultSchema.LOGIC_NAME));
    }
    
<<<<<<< HEAD
    private void onlineInstanceWithLocalConfiguration(final ClusterConfiguration clusterConfiguration) {
        Map<String, DataSourceConfiguration> dataSourceConfigurations = DataSourceConverter.getDataSourceConfigurationMap(dataSource.getDataSourceMap());
        Collection<RuleConfiguration> ruleConfigurations = dataSource.getSchemaContexts().getDefaultSchemaContext().getSchema().getConfigurations();
        orchestrationFacade.onlineInstance(Collections.singletonMap(DefaultSchema.LOGIC_NAME, dataSourceConfigurations), Collections.singletonMap(DefaultSchema.LOGIC_NAME, ruleConfigurations), 
                null, dataSource.getSchemaContexts().getProps().getProps());
        if (null != clusterConfiguration) {
            orchestrationFacade.initClusterConfiguration(clusterConfiguration);
        }
        this.dataSourceConfigurations.putAll(dataSourceConfigurations);
    }
    
    // TODO decouple MasterSlaveRule
    private void disableDataSources() {
        Collection<String> disabledDataSources = orchestrationFacade.getRegistryCenter().loadDisabledDataSources();
        if (!disabledDataSources.isEmpty()) {
            dataSource.getSchemaContexts().getSchemaContexts().forEach((key, value) 
                -> value.getSchema().getRules().stream().filter(each -> each instanceof MasterSlaveRule).forEach(each -> disableDataSources((MasterSlaveRule) each, disabledDataSources, key)));
=======
    private void initWithLocalConfiguration(final ClusterConfiguration clusterConfiguration) {
        Map<String, DataSourceConfiguration> dataSourceConfigurationMap = DataSourceConverter.getDataSourceConfigurationMap(dataSource.getDataSourceMap());
        Collection<RuleConfiguration> ruleConfigurations = dataSource.getSchemaContexts().getDefaultSchemaContext().getSchema().getConfigurations();
        Properties props = dataSource.getSchemaContexts().getProps().getProps();
        orchestrationFacade.onlineInstance(
                Collections.singletonMap(DefaultSchema.LOGIC_NAME, dataSourceConfigurationMap), Collections.singletonMap(DefaultSchema.LOGIC_NAME, ruleConfigurations), null, props);
        if (null != clusterConfiguration) {
            orchestrationFacade.initClusterConfiguration(clusterConfiguration);
        }
        this.dataSourceConfigurations.putAll(dataSourceConfigurationMap);
    }
    
    // TODO decouple masterslave rule
    private void disableDataSources() {
        Collection<String> disabledDataSources = OrchestrationFacade.getInstance().getRegistryCenter().loadDisabledDataSources();
        if (!disabledDataSources.isEmpty()) {
            dataSource.getSchemaContexts().getSchemaContexts().forEach((key, value)
                -> value.getSchema().getRules().stream().filter(each -> each instanceof MasterSlaveRule).forEach(e -> disableDataSources((MasterSlaveRule) e, disabledDataSources, key)));
>>>>>>> 65bea317
        }
    }
    
    private void disableDataSources(final MasterSlaveRule masterSlaveRule, final Collection<String> disabledDataSources, final String schemaName) {
        masterSlaveRule.getSingleDataSourceRule().getSlaveDataSourceNames().forEach(each -> {
            if (disabledDataSources.contains(Joiner.on(".").join(schemaName, each))) {
                masterSlaveRule.updateRuleStatus(new DataSourceNameDisabledEvent(each, true));
            }
        });
    }
    
    private void persistMetaData(final RuleSchemaMetaData metaData) {
        orchestrationFacade.getMetaDataCenter().persistMetaDataCenterNode(DefaultSchema.LOGIC_NAME, metaData);
    }
    
    private void initCluster() {
        ClusterConfiguration clusterConfig = orchestrationFacade.getConfigCenter().loadClusterConfiguration();
        if (null != clusterConfig && null != clusterConfig.getHeartbeat()) {
            Collection<FacadeConfiguration> facadeConfigurations = new LinkedList<>();
            facadeConfigurations.add(clusterConfig);
            new ControlPanelFacadeEngine().init(facadeConfigurations);
        }
    }
    
    /**
     * Renew meta data of the schema.
     *
     * @param event meta data changed event.
     */
    @Subscribe
    public synchronized void renew(final MetaDataChangedEvent event) {
        if (!event.getSchemaNames().contains(DefaultSchema.LOGIC_NAME)) {
            return;
        }
        Map<String, SchemaContext> schemaContexts = new HashMap<>(dataSource.getSchemaContexts().getSchemaContexts().size());
        SchemaContext oldSchemaContext = dataSource.getSchemaContexts().getSchemaContexts().get(DefaultSchema.LOGIC_NAME);
        schemaContexts.put(DefaultSchema.LOGIC_NAME, new SchemaContext(oldSchemaContext.getName(),
                getChangedSchema(oldSchemaContext.getSchema(), event.getRuleSchemaMetaData()), oldSchemaContext.getRuntimeContext()));
        dataSource = new ShardingSphereDataSource(new SchemaContexts(schemaContexts, dataSource.getSchemaContexts().getProps(), dataSource.getSchemaContexts().getAuthentication()));
    }
    
    /**
     * Renew rule configuration.
     *
     * @param ruleConfigurationsChangedEvent rule configurations changed event
     */
    @Subscribe
    @SneakyThrows
    public synchronized void renew(final RuleConfigurationsChangedEvent ruleConfigurationsChangedEvent) {
        if (!ruleConfigurationsChangedEvent.getShardingSchemaName().contains(DefaultSchema.LOGIC_NAME)) {
            return;
        }
        dataSource = new ShardingSphereDataSource(dataSource.getDataSourceMap(), 
                ruleConfigurationsChangedEvent.getRuleConfigurations(), dataSource.getSchemaContexts().getProps().getProps());
    }
    
    /**
     * Renew data sources.
     *
     * @param dataSourceChangedEvent data source changed event
     */
    @Subscribe
    @SneakyThrows
    public synchronized void renew(final DataSourceChangedEvent dataSourceChangedEvent) {
        if (!dataSourceChangedEvent.getShardingSchemaName().contains(DefaultSchema.LOGIC_NAME)) {
            return;
        }
        Map<String, DataSourceConfiguration> dataSourceConfigurations = dataSourceChangedEvent.getDataSourceConfigurations();
        dataSource.close(getDeletedDataSources(dataSourceConfigurations));
        dataSource.close(getModifiedDataSources(dataSourceConfigurations).keySet());
        dataSource = new ShardingSphereDataSource(getChangedDataSources(dataSource.getDataSourceMap(), dataSourceConfigurations), 
                dataSource.getSchemaContexts().getDefaultSchemaContext().getSchema().getConfigurations(), dataSource.getSchemaContexts().getProps().getProps());
        this.dataSourceConfigurations.clear();
        this.dataSourceConfigurations.putAll(dataSourceConfigurations);
    }
    
    /**
     * Renew properties.
     *
     * @param propertiesChangedEvent properties changed event
     */
    @SneakyThrows
    @Subscribe
    public synchronized void renew(final PropertiesChangedEvent propertiesChangedEvent) {
        dataSource = new ShardingSphereDataSource(dataSource.getDataSourceMap(), 
                dataSource.getSchemaContexts().getDefaultSchemaContext().getSchema().getConfigurations(), propertiesChangedEvent.getProps());
    }
    
    /**
     * Renew circuit breaker state.
     *
     * @param event circuit state changed event
     */
    @Subscribe
    public synchronized void renew(final CircuitStateChangedEvent event) {
        SchemaContexts oldSchemaContexts = dataSource.getSchemaContexts();
        SchemaContexts schemaContexts = new SchemaContexts(oldSchemaContexts.getSchemaContexts(), oldSchemaContexts.getProps(), oldSchemaContexts.getAuthentication(), event.isCircuitBreak());
        dataSource = new ShardingSphereDataSource(schemaContexts);
    }
    
    /**
     * Renew disabled data source names.
     *
     * @param disabledStateChangedEvent disabled state changed event
     */
    @Subscribe
    public synchronized void renew(final DisabledStateChangedEvent disabledStateChangedEvent) {
        OrchestrationSchema orchestrationSchema = disabledStateChangedEvent.getOrchestrationSchema();
        if (DefaultSchema.LOGIC_NAME.equals(orchestrationSchema.getSchemaName())) {
            for (ShardingSphereRule each : dataSource.getSchemaContexts().getDefaultSchemaContext().getSchema().getRules()) {
                if (each instanceof StatusContainedRule) {
                    ((StatusContainedRule) each).updateRuleStatus(new DataSourceNameDisabledEvent(orchestrationSchema.getDataSourceName(), disabledStateChangedEvent.isDisabled()));
                }
            }
        }
    }
    
    private synchronized Map<String, DataSource> getChangedDataSources(final Map<String, DataSource> oldDataSources, final Map<String, DataSourceConfiguration> newDataSources) {
        Map<String, DataSource> result = new LinkedHashMap<>(oldDataSources);
        Map<String, DataSourceConfiguration> modifiedDataSources = getModifiedDataSources(newDataSources);
        result.keySet().removeAll(getDeletedDataSources(newDataSources));
        result.keySet().removeAll(modifiedDataSources.keySet());
        result.putAll(DataSourceConverter.getDataSourceMap(modifiedDataSources));
        result.putAll(DataSourceConverter.getDataSourceMap(getAddedDataSources(newDataSources)));
        return result;
    }
    
    private synchronized Map<String, DataSourceConfiguration> getModifiedDataSources(final Map<String, DataSourceConfiguration> dataSourceConfigurations) {
        return dataSourceConfigurations.entrySet().stream().filter(this::isModifiedDataSource).collect(Collectors.toMap(Entry::getKey, Entry::getValue, (key, repeatKey) -> key, LinkedHashMap::new));
    }
    
    private synchronized boolean isModifiedDataSource(final Entry<String, DataSourceConfiguration> dataSourceNameAndConfig) {
        return dataSourceConfigurations.containsKey(dataSourceNameAndConfig.getKey()) && !dataSourceConfigurations.get(dataSourceNameAndConfig.getKey()).equals(dataSourceNameAndConfig.getValue());
    }
    
    private synchronized List<String> getDeletedDataSources(final Map<String, DataSourceConfiguration> dataSourceConfigurations) {
        List<String> result = new LinkedList<>(this.dataSourceConfigurations.keySet());
        result.removeAll(dataSourceConfigurations.keySet());
        return result;
    }
    
    private synchronized Map<String, DataSourceConfiguration> getAddedDataSources(final Map<String, DataSourceConfiguration> dataSourceConfigurations) {
        return Maps.filterEntries(dataSourceConfigurations, input -> !this.dataSourceConfigurations.containsKey(input.getKey()));
    }
    
    private ShardingSphereSchema getChangedSchema(final ShardingSphereSchema oldSchema, final RuleSchemaMetaData newRuleSchemaMetaData) {
        ShardingSphereMetaData metaData = new ShardingSphereMetaData(oldSchema.getMetaData().getDataSources(), newRuleSchemaMetaData);
        return new ShardingSphereSchema(oldSchema.getDatabaseType(), oldSchema.getConfigurations(), oldSchema.getRules(), oldSchema.getDataSources(), metaData);
    }
    
    /**
     * Heart beat detect.
     *
     * @param event heart beat detect notice event
     */
    @Subscribe
    public synchronized void heartbeat(final HeartbeatDetectNoticeEvent event) {
        if (ClusterInitFacade.isEnabled()) {
            ClusterFacade.getInstance().detectHeartbeat(dataSource.getSchemaContexts().getSchemaContexts());
        }
    }
    
<<<<<<< HEAD
    private synchronized Map<String, DataSource> getChangedDataSources(final Map<String, DataSource> oldDataSources, final Map<String, DataSourceConfiguration> newDataSources) {
        Map<String, DataSource> result = new LinkedHashMap<>(oldDataSources);
        Map<String, DataSourceConfiguration> modifiedDataSources = getModifiedDataSources(newDataSources);
        result.keySet().removeAll(getDeletedDataSources(newDataSources));
        result.keySet().removeAll(modifiedDataSources.keySet());
        result.putAll(DataSourceConverter.getDataSourceMap(modifiedDataSources));
        result.putAll(DataSourceConverter.getDataSourceMap(getAddedDataSources(newDataSources)));
        return result;
    }
    
    private synchronized Map<String, DataSourceConfiguration> getModifiedDataSources(final Map<String, DataSourceConfiguration> dataSourceConfigurations) {
        return dataSourceConfigurations.entrySet().stream().filter(this::isModifiedDataSource).collect(Collectors.toMap(Entry::getKey, Entry::getValue, (key, repeatKey) -> key, LinkedHashMap::new));
    }
    
    private synchronized boolean isModifiedDataSource(final Entry<String, DataSourceConfiguration> dataSourceNameAndConfig) {
        return dataSourceConfigurations.containsKey(dataSourceNameAndConfig.getKey()) && !dataSourceConfigurations.get(dataSourceNameAndConfig.getKey()).equals(dataSourceNameAndConfig.getValue());
    }
    
    private synchronized List<String> getDeletedDataSources(final Map<String, DataSourceConfiguration> dataSourceConfigurations) {
        List<String> result = new LinkedList<>(this.dataSourceConfigurations.keySet());
        result.removeAll(dataSourceConfigurations.keySet());
        return result;
    }
    
    private synchronized Map<String, DataSourceConfiguration> getAddedDataSources(final Map<String, DataSourceConfiguration> dataSourceConfigurations) {
        return Maps.filterEntries(dataSourceConfigurations, input -> !this.dataSourceConfigurations.containsKey(input.getKey()));
    }
    
    private ShardingSphereSchema getChangedSchema(final ShardingSphereSchema oldSchema, final RuleSchemaMetaData newRuleSchemaMetaData) {
        ShardingSphereMetaData metaData = new ShardingSphereMetaData(oldSchema.getMetaData().getDataSources(), newRuleSchemaMetaData);
        return new ShardingSphereSchema(oldSchema.getDatabaseType(), oldSchema.getConfigurations(),
                oldSchema.getRules(), oldSchema.getDataSources(), metaData);
    }
    
=======
>>>>>>> 65bea317
    @Override
    public Connection getConnection() {
        return dataSource.getSchemaContexts().isCircuitBreak() ? new CircuitBreakerDataSource().getConnection() : dataSource.getConnection();
    }
    
    @Override
    public Connection getConnection(final String username, final String password) {
        return getConnection();
    }
    
    @Override
    public Logger getParentLogger() {
        return Logger.getLogger(Logger.GLOBAL_LOGGER_NAME);
    }
    
    @Override
    public void close() {
        dataSource.close();
        orchestrationFacade.close();
    }
}<|MERGE_RESOLUTION|>--- conflicted
+++ resolved
@@ -18,6 +18,7 @@
 package org.apache.shardingsphere.driver.orchestration.internal.datasource;
 
 import com.google.common.base.Joiner;
+import com.google.common.base.Preconditions;
 import com.google.common.collect.Maps;
 import com.google.common.eventbus.Subscribe;
 import lombok.Getter;
@@ -45,6 +46,7 @@
 import org.apache.shardingsphere.kernel.context.SchemaContexts;
 import org.apache.shardingsphere.kernel.context.schema.ShardingSphereSchema;
 import org.apache.shardingsphere.masterslave.rule.MasterSlaveRule;
+import org.apache.shardingsphere.orchestration.repository.api.config.OrchestrationConfiguration;
 import org.apache.shardingsphere.orchestration.core.common.event.DataSourceChangedEvent;
 import org.apache.shardingsphere.orchestration.core.common.event.PropertiesChangedEvent;
 import org.apache.shardingsphere.orchestration.core.common.event.RuleConfigurationsChangedEvent;
@@ -55,7 +57,6 @@
 import org.apache.shardingsphere.orchestration.core.registry.event.CircuitStateChangedEvent;
 import org.apache.shardingsphere.orchestration.core.registry.event.DisabledStateChangedEvent;
 import org.apache.shardingsphere.orchestration.core.registry.schema.OrchestrationSchema;
-import org.apache.shardingsphere.orchestration.repository.api.config.OrchestrationConfiguration;
 
 import javax.sql.DataSource;
 import java.io.PrintWriter;
@@ -69,6 +70,7 @@
 import java.util.List;
 import java.util.Map;
 import java.util.Map.Entry;
+import java.util.Properties;
 import java.util.logging.Logger;
 import java.util.stream.Collectors;
 
@@ -90,11 +92,7 @@
     public OrchestrationShardingSphereDataSource(final OrchestrationConfiguration orchestrationConfig) throws SQLException {
         init(orchestrationConfig);
         dataSource = loadDataSource();
-<<<<<<< HEAD
-        onlineInstanceWithOrchestrationCenter(null);
-=======
         initWithOrchestrationCenter(null);
->>>>>>> 65bea317
         disableDataSources();
         persistMetaData(dataSource.getSchemaContexts().getDefaultSchemaContext().getSchema().getMetaData().getSchema());
         initCluster();
@@ -103,11 +101,7 @@
     public OrchestrationShardingSphereDataSource(final OrchestrationConfiguration orchestrationConfig, final ClusterConfiguration clusterConfiguration) throws SQLException {
         init(orchestrationConfig);
         dataSource = loadDataSource();
-<<<<<<< HEAD
-        onlineInstanceWithOrchestrationCenter(clusterConfiguration);
-=======
         initWithOrchestrationCenter(clusterConfiguration);
->>>>>>> 65bea317
         disableDataSources();
         persistMetaData(dataSource.getSchemaContexts().getDefaultSchemaContext().getSchema().getMetaData().getSchema());
         initCluster();
@@ -116,11 +110,7 @@
     public OrchestrationShardingSphereDataSource(final ShardingSphereDataSource shardingSphereDataSource, final OrchestrationConfiguration orchestrationConfig) {
         init(orchestrationConfig);
         dataSource = shardingSphereDataSource;
-<<<<<<< HEAD
-        onlineInstanceWithLocalConfiguration(null);
-=======
         initWithLocalConfiguration(null);
->>>>>>> 65bea317
         disableDataSources();
         persistMetaData(dataSource.getSchemaContexts().getDefaultSchemaContext().getSchema().getMetaData().getSchema());
         initCluster();
@@ -130,36 +120,18 @@
                                                  final OrchestrationConfiguration orchestrationConfig, final ClusterConfiguration clusterConfiguration) {
         init(orchestrationConfig);
         dataSource = shardingSphereDataSource;
-<<<<<<< HEAD
-        onlineInstanceWithLocalConfiguration(clusterConfiguration);
-=======
         initWithLocalConfiguration(clusterConfiguration);
->>>>>>> 65bea317
         disableDataSources();
         persistMetaData(dataSource.getSchemaContexts().getDefaultSchemaContext().getSchema().getMetaData().getSchema());
         initCluster();
     }
     
-<<<<<<< HEAD
-    private void init(final OrchestrationConfiguration orchestrationConfig) {
-        orchestrationFacade.init(orchestrationConfig, Collections.singletonList(DefaultSchema.LOGIC_NAME));
-=======
     private void init(final OrchestrationConfiguration config) {
         orchestrationFacade.init(config, Collections.singletonList(DefaultSchema.LOGIC_NAME));
->>>>>>> 65bea317
         OrchestrationEventBus.getInstance().register(this);
     }
     
     private ShardingSphereDataSource loadDataSource() throws SQLException {
-<<<<<<< HEAD
-        ConfigCenter configCenter = orchestrationFacade.getConfigCenter();
-        Map<String, DataSourceConfiguration> dataSourceConfigurations = configCenter.loadDataSourceConfigurations(DefaultSchema.LOGIC_NAME);
-        Collection<RuleConfiguration> ruleConfigurations = configCenter.loadRuleConfigurations(DefaultSchema.LOGIC_NAME);
-        return new ShardingSphereDataSource(DataSourceConverter.getDataSourceMap(dataSourceConfigurations), ruleConfigurations, configCenter.loadProperties());
-    }
-    
-    private void onlineInstanceWithOrchestrationCenter(final ClusterConfiguration clusterConfiguration) {
-=======
         ConfigCenter configService = orchestrationFacade.getConfigCenter();
         Collection<RuleConfiguration> configurations = configService.loadRuleConfigurations(DefaultSchema.LOGIC_NAME);
         Preconditions.checkState(!configurations.isEmpty(), "Missing the sharding rule configuration on registry center");
@@ -168,7 +140,6 @@
     }
     
     private void initWithOrchestrationCenter(final ClusterConfiguration clusterConfiguration) {
->>>>>>> 65bea317
         orchestrationFacade.onlineInstance();
         if (null != clusterConfiguration) {
             orchestrationFacade.initClusterConfiguration(clusterConfiguration);
@@ -176,25 +147,6 @@
         dataSourceConfigurations.putAll(orchestrationFacade.getConfigCenter().loadDataSourceConfigurations(DefaultSchema.LOGIC_NAME));
     }
     
-<<<<<<< HEAD
-    private void onlineInstanceWithLocalConfiguration(final ClusterConfiguration clusterConfiguration) {
-        Map<String, DataSourceConfiguration> dataSourceConfigurations = DataSourceConverter.getDataSourceConfigurationMap(dataSource.getDataSourceMap());
-        Collection<RuleConfiguration> ruleConfigurations = dataSource.getSchemaContexts().getDefaultSchemaContext().getSchema().getConfigurations();
-        orchestrationFacade.onlineInstance(Collections.singletonMap(DefaultSchema.LOGIC_NAME, dataSourceConfigurations), Collections.singletonMap(DefaultSchema.LOGIC_NAME, ruleConfigurations), 
-                null, dataSource.getSchemaContexts().getProps().getProps());
-        if (null != clusterConfiguration) {
-            orchestrationFacade.initClusterConfiguration(clusterConfiguration);
-        }
-        this.dataSourceConfigurations.putAll(dataSourceConfigurations);
-    }
-    
-    // TODO decouple MasterSlaveRule
-    private void disableDataSources() {
-        Collection<String> disabledDataSources = orchestrationFacade.getRegistryCenter().loadDisabledDataSources();
-        if (!disabledDataSources.isEmpty()) {
-            dataSource.getSchemaContexts().getSchemaContexts().forEach((key, value) 
-                -> value.getSchema().getRules().stream().filter(each -> each instanceof MasterSlaveRule).forEach(each -> disableDataSources((MasterSlaveRule) each, disabledDataSources, key)));
-=======
     private void initWithLocalConfiguration(final ClusterConfiguration clusterConfiguration) {
         Map<String, DataSourceConfiguration> dataSourceConfigurationMap = DataSourceConverter.getDataSourceConfigurationMap(dataSource.getDataSourceMap());
         Collection<RuleConfiguration> ruleConfigurations = dataSource.getSchemaContexts().getDefaultSchemaContext().getSchema().getConfigurations();
@@ -213,7 +165,6 @@
         if (!disabledDataSources.isEmpty()) {
             dataSource.getSchemaContexts().getSchemaContexts().forEach((key, value)
                 -> value.getSchema().getRules().stream().filter(each -> each instanceof MasterSlaveRule).forEach(e -> disableDataSources((MasterSlaveRule) e, disabledDataSources, key)));
->>>>>>> 65bea317
         }
     }
     
@@ -225,15 +176,16 @@
         });
     }
     
-    private void persistMetaData(final RuleSchemaMetaData metaData) {
-        orchestrationFacade.getMetaDataCenter().persistMetaDataCenterNode(DefaultSchema.LOGIC_NAME, metaData);
-    }
-    
+    private void persistMetaData(final RuleSchemaMetaData ruleSchemaMetaData) {
+        OrchestrationFacade.getInstance().getMetaDataCenter().persistMetaDataCenterNode(DefaultSchema.LOGIC_NAME, ruleSchemaMetaData);
+    }
+    
+    // TODO decouple ClusterConfiguration
     private void initCluster() {
-        ClusterConfiguration clusterConfig = orchestrationFacade.getConfigCenter().loadClusterConfiguration();
-        if (null != clusterConfig && null != clusterConfig.getHeartbeat()) {
-            Collection<FacadeConfiguration> facadeConfigurations = new LinkedList<>();
-            facadeConfigurations.add(clusterConfig);
+        ClusterConfiguration clusterConfiguration = orchestrationFacade.getConfigCenter().loadClusterConfiguration();
+        if (null != clusterConfiguration && null != clusterConfiguration.getHeartbeat()) {
+            List<FacadeConfiguration> facadeConfigurations = new LinkedList<>();
+            facadeConfigurations.add(clusterConfiguration);
             new ControlPanelFacadeEngine().init(facadeConfigurations);
         }
     }
@@ -256,7 +208,7 @@
     }
     
     /**
-     * Renew rule configuration.
+     * Renew sharding rule.
      *
      * @param ruleConfigurationsChangedEvent rule configurations changed event
      */
@@ -271,7 +223,7 @@
     }
     
     /**
-     * Renew data sources.
+     * Renew sharding data source.
      *
      * @param dataSourceChangedEvent data source changed event
      */
@@ -376,43 +328,6 @@
         }
     }
     
-<<<<<<< HEAD
-    private synchronized Map<String, DataSource> getChangedDataSources(final Map<String, DataSource> oldDataSources, final Map<String, DataSourceConfiguration> newDataSources) {
-        Map<String, DataSource> result = new LinkedHashMap<>(oldDataSources);
-        Map<String, DataSourceConfiguration> modifiedDataSources = getModifiedDataSources(newDataSources);
-        result.keySet().removeAll(getDeletedDataSources(newDataSources));
-        result.keySet().removeAll(modifiedDataSources.keySet());
-        result.putAll(DataSourceConverter.getDataSourceMap(modifiedDataSources));
-        result.putAll(DataSourceConverter.getDataSourceMap(getAddedDataSources(newDataSources)));
-        return result;
-    }
-    
-    private synchronized Map<String, DataSourceConfiguration> getModifiedDataSources(final Map<String, DataSourceConfiguration> dataSourceConfigurations) {
-        return dataSourceConfigurations.entrySet().stream().filter(this::isModifiedDataSource).collect(Collectors.toMap(Entry::getKey, Entry::getValue, (key, repeatKey) -> key, LinkedHashMap::new));
-    }
-    
-    private synchronized boolean isModifiedDataSource(final Entry<String, DataSourceConfiguration> dataSourceNameAndConfig) {
-        return dataSourceConfigurations.containsKey(dataSourceNameAndConfig.getKey()) && !dataSourceConfigurations.get(dataSourceNameAndConfig.getKey()).equals(dataSourceNameAndConfig.getValue());
-    }
-    
-    private synchronized List<String> getDeletedDataSources(final Map<String, DataSourceConfiguration> dataSourceConfigurations) {
-        List<String> result = new LinkedList<>(this.dataSourceConfigurations.keySet());
-        result.removeAll(dataSourceConfigurations.keySet());
-        return result;
-    }
-    
-    private synchronized Map<String, DataSourceConfiguration> getAddedDataSources(final Map<String, DataSourceConfiguration> dataSourceConfigurations) {
-        return Maps.filterEntries(dataSourceConfigurations, input -> !this.dataSourceConfigurations.containsKey(input.getKey()));
-    }
-    
-    private ShardingSphereSchema getChangedSchema(final ShardingSphereSchema oldSchema, final RuleSchemaMetaData newRuleSchemaMetaData) {
-        ShardingSphereMetaData metaData = new ShardingSphereMetaData(oldSchema.getMetaData().getDataSources(), newRuleSchemaMetaData);
-        return new ShardingSphereSchema(oldSchema.getDatabaseType(), oldSchema.getConfigurations(),
-                oldSchema.getRules(), oldSchema.getDataSources(), metaData);
-    }
-    
-=======
->>>>>>> 65bea317
     @Override
     public Connection getConnection() {
         return dataSource.getSchemaContexts().isCircuitBreak() ? new CircuitBreakerDataSource().getConnection() : dataSource.getConnection();
