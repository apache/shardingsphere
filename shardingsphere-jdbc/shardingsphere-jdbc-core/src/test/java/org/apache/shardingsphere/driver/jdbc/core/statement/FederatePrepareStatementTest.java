/*
 * Licensed to the Apache Software Foundation (ASF) under one or more
 * contributor license agreements.  See the NOTICE file distributed with
 * this work for additional information regarding copyright ownership.
 * The ASF licenses this file to You under the Apache License, Version 2.0
 * (the "License"); you may not use this file except in compliance with
 * the License.  You may obtain a copy of the License at
 *
 *     http://www.apache.org/licenses/LICENSE-2.0
 *
 * Unless required by applicable law or agreed to in writing, software
 * distributed under the License is distributed on an "AS IS" BASIS,
 * WITHOUT WARRANTIES OR CONDITIONS OF ANY KIND, either express or implied.
 * See the License for the specific language governing permissions and
 * limitations under the License.
 */

package org.apache.shardingsphere.driver.jdbc.core.statement;

import org.apache.shardingsphere.driver.jdbc.base.AbstractShardingSphereDataSourceForFederateTest;
import org.junit.Test;

import java.sql.ResultSet;
import java.sql.SQLException;

import static org.hamcrest.CoreMatchers.is;
import static org.junit.Assert.assertFalse;
import static org.junit.Assert.assertNotNull;
import static org.junit.Assert.assertThat;
import static org.junit.Assert.assertTrue;

public final class FederatePrepareStatementTest extends AbstractShardingSphereDataSourceForFederateTest {

<<<<<<< HEAD
    private static final String SELECT_SQL_BY_ID_ACROSS_SINGLE_AND_SHARDING_TABLES =
            "select t_order_federate.*, t_order_item_federate_sharding.* "
                    + "from t_order_federate, t_order_item_federate_sharding "
                    + "where t_order_federate.order_id = t_order_item_federate_sharding.item_id "
                    + "AND t_order_item_federate_sharding.order_id = ?";
=======
    private static final String SELECT_SQL_BY_ID_ACROSS_SINGLE_AND_SHARDING_TABLES_ALIAS =
            "select o.*, i.* from t_order_federate o, t_order_item_federate_sharding i "
                    + "where o.order_id = i.item_id AND i.order_id = ?";
>>>>>>> e13e6fcb

    private static final String SELECT_SQL_BY_ID_ACROSS_SINGLE_AND_SHARDING_TABLES_REWRITE =
            "select t_order_federate.*, t_order_item_federate_sharding.* "
                    + "from t_order_federate, t_order_item_federate_sharding "
                    + "where t_order_federate.order_id = t_order_item_federate_sharding.item_id "
                    + "AND t_order_item_federate_sharding.remarks = 't_order_item_federate_sharding' "
                    + "AND t_order_item_federate_sharding.user_id = ?";

<<<<<<< HEAD
    private static final String SELECT_SQL_BY_ID_ACROSS_SINGLE_TABLES_WITH_ENCRYPT =
            "select t_user_encrypt_federate.user_id, t_user_encrypt_federate.pwd, t_user_info.information from t_user_encrypt_federate, t_user_info "
                    + "where t_user_encrypt_federate.user_id = t_user_info.user_id and t_user_encrypt_federate.user_id > ? ";

    private static final String SELECT_SQL_BY_ID_ACROSS_SINGLE_AND_SHARDING_TABLES_WITH_ENCRYPT =
            "select t_user_encrypt_federate_sharding.user_id, t_user_encrypt_federate_sharding.pwd, t_user_info.information from t_user_encrypt_federate_sharding, t_user_info "
            + "where t_user_encrypt_federate_sharding.user_id = t_user_info.user_id and t_user_encrypt_federate_sharding.user_id > ? ";

    private static final String SELECT_SQL_BY_ID_ACROSS_TWO_SHARDING_TABLES =
            "select o.order_id_sharding, i.order_id from t_order_federate_sharding o, t_order_item_federate_sharding i "
                    + "where o.order_id_sharding = i.item_id and i.order_id > ?";
    
    private static final String SELECT_HAVING_SQL_FOR_SHARDING_TABLE =
            "SELECT user_id, SUM(order_id_sharding) FROM t_order_federate_sharding GROUP BY user_id HAVING SUM(order_id_sharding) > ?";
    
    private static final String SELECT_SUBQUEY_AGGREGATION_SQL_FOR_SHARDING_TABLE =
            "SELECT (SELECT MAX(user_id) FROM t_order_federate_sharding) max_user_id, order_id_sharding, status FROM t_order_federate_sharding WHERE order_id_sharding > ?";
    
    private static final String SELECT_PARTIAL_DISTINCT_AGGREGATION_SQL_FOR_SHARDING_TABLE =
            "SELECT SUM(DISTINCT user_id), SUM(order_id_sharding) FROM t_order_federate_sharding WHERE order_id_sharding > ?";
    
    @Test
    public void assertQueryWithFederateInSingleAndShardingTableByExecuteQuery() throws SQLException {
        assertQueryWithFederateInSingleAndShardingTable(true);
    }
    
    @Test
    public void assertQueryWithFederateInSingleAndShardingTableByExecute() throws SQLException {
        assertQueryWithFederateInSingleAndShardingTable(false);
    }
    
    private void assertQueryWithFederateInSingleAndShardingTable(final boolean executeQuery) throws SQLException {
        ShardingSpherePreparedStatement preparedStatement = (ShardingSpherePreparedStatement) getShardingSphereDataSource()
                .getConnection().prepareStatement(SELECT_SQL_BY_ID_ACROSS_SINGLE_AND_SHARDING_TABLES);
=======
    @Test
    public void assertQueryWithFederateInSingleAndShardingTableWithAliasByExecuteQuery() throws SQLException {
        assertQueryWithFederateInSingleAndShardingTableWithAlias(true);
    }
    
    @Test
    public void assertQueryWithFederateInSingleAndShardingTableWithAliasByExecute() throws SQLException {
        assertQueryWithFederateInSingleAndShardingTableWithAlias(false);
    }
    
    public void assertQueryWithFederateInSingleAndShardingTableWithAlias(final boolean executeQuery) throws SQLException {
        ShardingSpherePreparedStatement preparedStatement = (ShardingSpherePreparedStatement) getShardingSphereDataSource()
                .getConnection().prepareStatement(SELECT_SQL_BY_ID_ACROSS_SINGLE_AND_SHARDING_TABLES_ALIAS);
>>>>>>> e13e6fcb
        preparedStatement.setInt(1, 10001);
        ResultSet resultSet = getResultSet(preparedStatement, executeQuery);
        assertNotNull(resultSet);
        assertTrue(resultSet.next());
        assertThat(resultSet.getInt(1), is(1001));
        assertThat(resultSet.getInt(2), is(11));
        assertThat(resultSet.getString(3), is("init"));
        assertThat(resultSet.getInt(4), is(1001));
        assertThat(resultSet.getInt(5), is(10001));
        assertFalse(resultSet.next());
    }
<<<<<<< HEAD
   
=======
    
>>>>>>> e13e6fcb
    @Test
    public void assertQueryWithFederateInSingleAndShardingTableRewriteByExecuteQuery() throws SQLException {
        assertQueryWithFederateInSingleAndShardingTableRewrite(true);
    }
    
    @Test
    public void assertQueryWithFederateInSingleAndShardingTableRewriteByExecute() throws SQLException {
        assertQueryWithFederateInSingleAndShardingTableRewrite(false);
    }
    
    private void assertQueryWithFederateInSingleAndShardingTableRewrite(final boolean executeQuery) throws SQLException {
        ShardingSpherePreparedStatement preparedStatement = (ShardingSpherePreparedStatement) getShardingSphereDataSource()
                .getConnection().prepareStatement(SELECT_SQL_BY_ID_ACROSS_SINGLE_AND_SHARDING_TABLES_REWRITE);
        preparedStatement.setInt(1, 11);
        ResultSet resultSet = getResultSet(preparedStatement, executeQuery);
        assertNotNull(resultSet);
        assertTrue(resultSet.next());
        assertThat(resultSet.getInt(1), is(1001));
        assertThat(resultSet.getInt(2), is(11));
        assertThat(resultSet.getString(3), is("init"));
        assertThat(resultSet.getInt(4), is(1001));
        assertThat(resultSet.getInt(5), is(10001));
        assertFalse(resultSet.next());
        preparedStatement.setInt(1, 10);
        ResultSet resultSet1 = getResultSet(preparedStatement, executeQuery);
        assertNotNull(resultSet1);
        assertTrue(resultSet1.next());
        assertThat(resultSet1.getInt(1), is(1000));
        assertThat(resultSet1.getInt(2), is(10));
        assertThat(resultSet1.getString(3), is("init"));
        assertThat(resultSet1.getInt(4), is(1000));
        assertThat(resultSet1.getInt(5), is(10000));
        assertFalse(resultSet1.next());
    }

}<|MERGE_RESOLUTION|>--- conflicted
+++ resolved
@@ -31,17 +31,11 @@
 
 public final class FederatePrepareStatementTest extends AbstractShardingSphereDataSourceForFederateTest {
 
-<<<<<<< HEAD
     private static final String SELECT_SQL_BY_ID_ACROSS_SINGLE_AND_SHARDING_TABLES =
             "select t_order_federate.*, t_order_item_federate_sharding.* "
                     + "from t_order_federate, t_order_item_federate_sharding "
                     + "where t_order_federate.order_id = t_order_item_federate_sharding.item_id "
                     + "AND t_order_item_federate_sharding.order_id = ?";
-=======
-    private static final String SELECT_SQL_BY_ID_ACROSS_SINGLE_AND_SHARDING_TABLES_ALIAS =
-            "select o.*, i.* from t_order_federate o, t_order_item_federate_sharding i "
-                    + "where o.order_id = i.item_id AND i.order_id = ?";
->>>>>>> e13e6fcb
 
     private static final String SELECT_SQL_BY_ID_ACROSS_SINGLE_AND_SHARDING_TABLES_REWRITE =
             "select t_order_federate.*, t_order_item_federate_sharding.* "
@@ -50,7 +44,6 @@
                     + "AND t_order_item_federate_sharding.remarks = 't_order_item_federate_sharding' "
                     + "AND t_order_item_federate_sharding.user_id = ?";
 
-<<<<<<< HEAD
     private static final String SELECT_SQL_BY_ID_ACROSS_SINGLE_TABLES_WITH_ENCRYPT =
             "select t_user_encrypt_federate.user_id, t_user_encrypt_federate.pwd, t_user_info.information from t_user_encrypt_federate, t_user_info "
                     + "where t_user_encrypt_federate.user_id = t_user_info.user_id and t_user_encrypt_federate.user_id > ? ";
@@ -85,37 +78,7 @@
     private void assertQueryWithFederateInSingleAndShardingTable(final boolean executeQuery) throws SQLException {
         ShardingSpherePreparedStatement preparedStatement = (ShardingSpherePreparedStatement) getShardingSphereDataSource()
                 .getConnection().prepareStatement(SELECT_SQL_BY_ID_ACROSS_SINGLE_AND_SHARDING_TABLES);
-=======
-    @Test
-    public void assertQueryWithFederateInSingleAndShardingTableWithAliasByExecuteQuery() throws SQLException {
-        assertQueryWithFederateInSingleAndShardingTableWithAlias(true);
-    }
-    
-    @Test
-    public void assertQueryWithFederateInSingleAndShardingTableWithAliasByExecute() throws SQLException {
-        assertQueryWithFederateInSingleAndShardingTableWithAlias(false);
-    }
-    
-    public void assertQueryWithFederateInSingleAndShardingTableWithAlias(final boolean executeQuery) throws SQLException {
-        ShardingSpherePreparedStatement preparedStatement = (ShardingSpherePreparedStatement) getShardingSphereDataSource()
-                .getConnection().prepareStatement(SELECT_SQL_BY_ID_ACROSS_SINGLE_AND_SHARDING_TABLES_ALIAS);
->>>>>>> e13e6fcb
-        preparedStatement.setInt(1, 10001);
-        ResultSet resultSet = getResultSet(preparedStatement, executeQuery);
-        assertNotNull(resultSet);
-        assertTrue(resultSet.next());
-        assertThat(resultSet.getInt(1), is(1001));
-        assertThat(resultSet.getInt(2), is(11));
-        assertThat(resultSet.getString(3), is("init"));
-        assertThat(resultSet.getInt(4), is(1001));
-        assertThat(resultSet.getInt(5), is(10001));
-        assertFalse(resultSet.next());
-    }
-<<<<<<< HEAD
-   
-=======
-    
->>>>>>> e13e6fcb
+
     @Test
     public void assertQueryWithFederateInSingleAndShardingTableRewriteByExecuteQuery() throws SQLException {
         assertQueryWithFederateInSingleAndShardingTableRewrite(true);
