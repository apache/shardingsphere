--- conflicted
+++ resolved
@@ -94,11 +94,8 @@
         when(contextManager.getMetaDataContexts()).thenReturn(metaDataContexts);
         when(contextManager.getTransactionContexts()).thenReturn(transactionContexts);
         when(contextManager.getDataSourceMap(DefaultSchema.LOGIC_NAME)).thenReturn(dataSourceMap);
-<<<<<<< HEAD
         when(contextManager.getMetaDataContexts().getGlobalRuleMetaData().findSingleRule(TransactionRule.class)).thenReturn(Optional.empty());
-=======
-        TransactionTypeHolder.set(TransactionType.LOCAL);
->>>>>>> c52e125a
+        connection = new ShardingSphereConnection(DefaultSchema.LOGIC_NAME, contextManager);
         connection = new ShardingSphereConnection(DefaultSchema.LOGIC_NAME, contextManager);
     }
     
@@ -137,12 +134,9 @@
         when(contextManager.getMetaDataContexts()).thenReturn(metaDataContexts);
         when(contextManager.getTransactionContexts()).thenReturn(transactionContexts);
         when(contextManager.getDataSourceMap(DefaultSchema.LOGIC_NAME)).thenReturn(dataSourceMap);
-<<<<<<< HEAD
+        when(contextManager.getDataSourceMap(DefaultSchema.LOGIC_NAME)).thenReturn(dataSourceMap);
         TransactionRule transactionRule = new TransactionRule(new TransactionRuleConfiguration("XA", null));
         when(contextManager.getMetaDataContexts().getGlobalRuleMetaData().findSingleRule(TransactionRule.class)).thenReturn(Optional.of(transactionRule));
-=======
-        TransactionTypeHolder.set(TransactionType.XA);
->>>>>>> c52e125a
         connection = new ShardingSphereConnection(connection.getSchemaName(), contextManager);
         connection.setAutoCommit(false);
         assertTrue(XAShardingSphereTransactionManagerFixture.getInvocations().contains(TransactionOperationType.BEGIN));
@@ -158,12 +152,9 @@
         when(contextManager.getMetaDataContexts()).thenReturn(metaDataContexts);
         when(contextManager.getTransactionContexts()).thenReturn(transactionContexts);
         when(contextManager.getDataSourceMap(DefaultSchema.LOGIC_NAME)).thenReturn(dataSourceMap);
-<<<<<<< HEAD
+        when(contextManager.getDataSourceMap(DefaultSchema.LOGIC_NAME)).thenReturn(dataSourceMap);
         TransactionRule transactionRule = new TransactionRule(new TransactionRuleConfiguration("BASE", null));
         when(contextManager.getMetaDataContexts().getGlobalRuleMetaData().findSingleRule(TransactionRule.class)).thenReturn(Optional.of(transactionRule));
-=======
-        TransactionTypeHolder.set(TransactionType.BASE);
->>>>>>> c52e125a
         connection = new ShardingSphereConnection(connection.getSchemaName(), contextManager);
         connection.setAutoCommit(false);
         assertTrue(BASEShardingSphereTransactionManagerFixture.getInvocations().contains(TransactionOperationType.BEGIN));
