--- conflicted
+++ resolved
@@ -62,42 +62,4 @@
         assertThat(resultSet.getInt(5), is(10001));
         assertFalse(resultSet.next());
     }
-<<<<<<< HEAD
-    
-    @Test
-    public void assertQueryWithFederationInSingleAndShardingTableRewriteByExecuteQuery() {
-        try {
-            assertQueryWithFederationInSingleAndShardingTableRewrite(true);
-            // CHECKSTYLE:OFF
-        } catch (Exception e) {
-            e.printStackTrace();
-            // CHECKSTYLE:ON
-        }
-    }
-    
-    @Test
-    public void assertQueryWithFederationInSingleAndShardingTableRewriteByExecute() throws SQLException {
-        assertQueryWithFederationInSingleAndShardingTableRewrite(false);
-    }
-    
-    private void assertQueryWithFederationInSingleAndShardingTableRewrite(final boolean executeQuery) throws SQLException {
-        ShardingSphereStatement statement = (ShardingSphereStatement) getShardingSphereDataSource().getConnection().createStatement();
-        ResultSet resultSet = getResultSet(statement, SELECT_SQL_BY_ID_ACROSS_SINGLE_AND_SHARDING_TABLES_REWRITE, executeQuery);
-        assertNotNull(resultSet);
-        assertTrue(resultSet.next());
-        assertThat(resultSet.getInt(1), is(1000));
-        assertThat(resultSet.getInt(2), is(10));
-        assertThat(resultSet.getString(3), is("init"));
-        assertThat(resultSet.getInt(4), is(1000));
-        assertThat(resultSet.getInt(5), is(10000));
-        assertTrue(resultSet.next());
-        assertThat(resultSet.getInt(1), is(1001));
-        assertThat(resultSet.getInt(2), is(11));
-        assertThat(resultSet.getString(3), is("init"));
-        assertThat(resultSet.getInt(4), is(1001));
-        assertThat(resultSet.getInt(5), is(10001));
-        assertFalse(resultSet.next());
-    }
-=======
->>>>>>> a707e5f2
 }