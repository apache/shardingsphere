/*
 * Licensed to the Apache Software Foundation (ASF) under one or more
 * contributor license agreements.  See the NOTICE file distributed with
 * this work for additional information regarding copyright ownership.
 * The ASF licenses this file to You under the Apache License, Version 2.0
 * (the "License"); you may not use this file except in compliance with
 * the License.  You may obtain a copy of the License at
 *
 *     http://www.apache.org/licenses/LICENSE-2.0
 *
 * Unless required by applicable law or agreed to in writing, software
 * distributed under the License is distributed on an "AS IS" BASIS,
 * WITHOUT WARRANTIES OR CONDITIONS OF ANY KIND, either express or implied.
 * See the License for the specific language governing permissions and
 * limitations under the License.
 */

package org.apache.shardingsphere.driver.jdbc.core.resultset;

import lombok.EqualsAndHashCode;
import org.apache.shardingsphere.driver.jdbc.unsupported.AbstractUnsupportedDatabaseMetaDataResultSet;
import org.apache.shardingsphere.infra.rule.DataNodeRoutedRule;
import org.apache.shardingsphere.infra.rule.ShardingSphereRule;

import java.sql.Date;
import java.sql.ResultSet;
import java.sql.ResultSetMetaData;
import java.sql.SQLException;
import java.sql.Time;
import java.sql.Timestamp;
import java.util.ArrayList;
import java.util.Collection;
import java.util.HashSet;
import java.util.Iterator;
import java.util.LinkedList;
<<<<<<< HEAD
=======
import java.util.List;
import java.util.Map;
>>>>>>> 7698ad86
import java.util.Optional;

/**
 * Database meta data result set.
 */
public final class DatabaseMetaDataResultSet extends AbstractUnsupportedDatabaseMetaDataResultSet {
    
    private static final String TABLE_NAME = "TABLE_NAME";
    
    private static final String INDEX_NAME = "INDEX_NAME";
    
    private final int type;
    
    private final int concurrency;
    
    private final Collection<ShardingSphereRule> rules;
    
    private final ResultSetMetaData resultSetMetaData;

    private final Iterator<DatabaseMetaDataObject> databaseMetaDataObjectIterator;
    
    private final ResultSet resultSet;
    
    private volatile boolean closed;
    
    private DatabaseMetaDataObject currentDatabaseMetaDataObject;
    
    public DatabaseMetaDataResultSet(final ResultSet resultSet, final Collection<ShardingSphereRule> rules) throws SQLException {
        this.resultSet = resultSet;
        this.rules = rules;
        type = resultSet.getType();
        concurrency = resultSet.getConcurrency();
        resultSetMetaData = resultSet.getMetaData();
        databaseMetaDataObjectIterator = initIterator(resultSet);
    }
    
    private Iterator<DatabaseMetaDataObject> initIterator(final ResultSet resultSet) throws SQLException {
<<<<<<< HEAD
        LinkedList<DatabaseMetaDataObject> result = new LinkedList<>();
        Set<DatabaseMetaDataObject> removeDuplicationSet = new HashSet<>();
=======
        Collection<DatabaseMetaDataObject> result = new LinkedList<>();
        Collection<DatabaseMetaDataObject> removeDuplicationSet = new HashSet<>();
        int tableNameColumnIndex = columnLabelIndexMap.getOrDefault(TABLE_NAME, -1);
        int indexNameColumnIndex = columnLabelIndexMap.getOrDefault(INDEX_NAME, -1);
>>>>>>> 7698ad86
        while (resultSet.next()) {
            DatabaseMetaDataObject databaseMetaDataObject = generateDatabaseMetaDataObject(resultSet);
            if (!removeDuplicationSet.contains(databaseMetaDataObject)) {
                result.add(databaseMetaDataObject);
                removeDuplicationSet.add(databaseMetaDataObject);
            }
        }
        return result.iterator();
    }
    
    private DatabaseMetaDataObject generateDatabaseMetaDataObject(final ResultSet resultSet) throws SQLException {
        final int columnCount = resultSetMetaData.getColumnCount();
        DatabaseMetaDataObject result = new DatabaseMetaDataObject(columnCount);
        Optional<DataNodeRoutedRule> dataNodeRoutedRule = findDataNodeRoutedRule();
        for (int i = 1; i <= columnCount; i++) {
            if (TABLE_NAME.equals(resultSetMetaData.getColumnLabel(i))) {
                String tableName = resultSet.getString(i);
                Optional<String> logicTableName = dataNodeRoutedRule.isPresent() ? dataNodeRoutedRule.get().findLogicTableByActualTable(tableName) : Optional.empty();
                result.addObject(logicTableName.orElse(tableName));
            } else if (INDEX_NAME.equals(resultSetMetaData.getColumnLabel(i))) {
                String tableName = resultSet.getString(TABLE_NAME);
                String indexName = resultSet.getString(i);
                result.addObject(null != indexName && indexName.endsWith(tableName) ? indexName.substring(0, indexName.indexOf(tableName) - 1) : indexName);
            } else {
                result.addObject(resultSet.getObject(i));
            }
        }
        return result;
    }
    
    private Optional<DataNodeRoutedRule> findDataNodeRoutedRule() {
        return rules.stream().filter(each -> each instanceof DataNodeRoutedRule).findFirst().map(rule -> (DataNodeRoutedRule) rule);
    }
    
    @Override
    public boolean next() throws SQLException {
        checkClosed();
        if (databaseMetaDataObjectIterator.hasNext()) {
            currentDatabaseMetaDataObject = databaseMetaDataObjectIterator.next();
            return true;
        }
        return false;
    }
    
    @Override
    public void close() throws SQLException {
        checkClosed();
        closed = true;
    }
    
    @Override
    public boolean wasNull() throws SQLException {
        checkClosed();
        return false;
    }
    
    @Override
    public String getString(final int columnIndex) throws SQLException {
        checkClosed();
        checkColumnIndex(columnIndex);
        return (String) ResultSetUtil.convertValue(currentDatabaseMetaDataObject.getObject(columnIndex), String.class);
    }
    
    @Override
    public String getString(final String columnLabel) throws SQLException {
        return getString(findColumn(columnLabel));
    }

    @Override
    public String getNString(final int columnIndex) throws SQLException {
        return getString(columnIndex);
    }

    @Override
    public String getNString(final String columnLabel) throws SQLException {
        return getString(columnLabel);
    }
    
    @Override
    public boolean getBoolean(final int columnIndex) throws SQLException {
        checkClosed();
        checkColumnIndex(columnIndex);
        return (boolean) ResultSetUtil.convertValue(currentDatabaseMetaDataObject.getObject(columnIndex), boolean.class);
    }
    
    @Override
    public boolean getBoolean(final String columnLabel) throws SQLException {
        return getBoolean(findColumn(columnLabel));
    }
    
    @Override
    public byte getByte(final int columnIndex) throws SQLException {
        checkClosed();
        checkColumnIndex(columnIndex);
        return (byte) ResultSetUtil.convertValue(currentDatabaseMetaDataObject.getObject(columnIndex), byte.class);
    }
    
    @Override
    public byte getByte(final String columnLabel) throws SQLException {
        return getByte(findColumn(columnLabel));
    }
    
    @Override
    public short getShort(final int columnIndex) throws SQLException {
        checkClosed();
        checkColumnIndex(columnIndex);
        return (short) ResultSetUtil.convertValue(currentDatabaseMetaDataObject.getObject(columnIndex), short.class);
    }
    
    @Override
    public short getShort(final String columnLabel) throws SQLException {
        return getShort(findColumn(columnLabel));
    }
    
    @Override
    public int getInt(final int columnIndex) throws SQLException {
        checkClosed();
        checkColumnIndex(columnIndex);
        return (int) ResultSetUtil.convertValue(currentDatabaseMetaDataObject.getObject(columnIndex), int.class);
    }
    
    @Override
    public int getInt(final String columnLabel) throws SQLException {
        return getInt(findColumn(columnLabel));
    }
    
    @Override
    public long getLong(final int columnIndex) throws SQLException {
        checkClosed();
        checkColumnIndex(columnIndex);
        return (long) ResultSetUtil.convertValue(currentDatabaseMetaDataObject.getObject(columnIndex), long.class);
    }
    
    @Override
    public long getLong(final String columnLabel) throws SQLException {
        return getLong(findColumn(columnLabel));
    }
    
    @Override
    public float getFloat(final int columnIndex) throws SQLException {
        checkClosed();
        checkColumnIndex(columnIndex);
        return (float) ResultSetUtil.convertValue(currentDatabaseMetaDataObject.getObject(columnIndex), float.class);
    }
    
    @Override
    public float getFloat(final String columnLabel) throws SQLException {
        return getFloat(findColumn(columnLabel));
    }
    
    @Override
    public double getDouble(final int columnIndex) throws SQLException {
        checkClosed();
        checkColumnIndex(columnIndex);
        return (double) ResultSetUtil.convertValue(currentDatabaseMetaDataObject.getObject(columnIndex), double.class);
    }
    
    @Override
    public double getDouble(final String columnLabel) throws SQLException {
        return getDouble(findColumn(columnLabel));
    }
    
    @Override
    public byte[] getBytes(final int columnIndex) throws SQLException {
        checkClosed();
        checkColumnIndex(columnIndex);
        return (byte[]) ResultSetUtil.convertValue(currentDatabaseMetaDataObject.getObject(columnIndex), byte[].class);
    }
    
    @Override
    public byte[] getBytes(final String columnLabel) throws SQLException {
        return getBytes(findColumn(columnLabel));
    }
    
    @Override
    public Date getDate(final int columnIndex) throws SQLException {
        checkClosed();
        checkColumnIndex(columnIndex);
        return (Date) ResultSetUtil.convertValue(currentDatabaseMetaDataObject.getObject(columnIndex), Date.class);
    }
    
    @Override
    public Date getDate(final String columnLabel) throws SQLException {
        return getDate(findColumn(columnLabel));
    }
    
    @Override
    public Time getTime(final int columnIndex) throws SQLException {
        checkClosed();
        checkColumnIndex(columnIndex);
        return (Time) ResultSetUtil.convertValue(currentDatabaseMetaDataObject.getObject(columnIndex), Time.class);
    }
    
    @Override
    public Time getTime(final String columnLabel) throws SQLException {
        return getTime(findColumn(columnLabel));
    }
    
    @Override
    public Timestamp getTimestamp(final int columnIndex) throws SQLException {
        checkClosed();
        checkColumnIndex(columnIndex);
        return (Timestamp) ResultSetUtil.convertValue(currentDatabaseMetaDataObject.getObject(columnIndex), Timestamp.class);
    }
    
    @Override
    public Timestamp getTimestamp(final String columnLabel) throws SQLException {
        return getTimestamp(findColumn(columnLabel));
    }
    
    @Override
    public ResultSetMetaData getMetaData() throws SQLException {
        checkClosed();
        return resultSetMetaData;
    }
    
    @Override
    public Object getObject(final int columnIndex) throws SQLException {
        checkClosed();
        checkColumnIndex(columnIndex);
        return currentDatabaseMetaDataObject.getObject(columnIndex);
    }
    
    @Override
    public Object getObject(final String columnLabel) throws SQLException {
        return getObject(findColumn(columnLabel));
    }
    
    @Override
    public int findColumn(final String columnLabel) throws SQLException {
        checkClosed();
        return resultSet.findColumn(columnLabel);
    }
    
    @Override
    public int getType() throws SQLException {
        checkClosed();
        return type;
    }
    
    @Override
    public int getConcurrency() throws SQLException {
        checkClosed();
        return concurrency;
    }
    
    @Override
    public void setFetchDirection(final int direction) throws SQLException {
        resultSet.setFetchDirection(direction);
    }
    
    @Override
    public int getFetchDirection() throws SQLException {
        return resultSet.getFetchDirection();
    }
    
    @Override
    public int getFetchSize() throws SQLException {
        return resultSet.getFetchSize();
    }
    
    @Override
    public void setFetchSize(final int rows) throws SQLException {
        resultSet.setFetchSize(rows);
    }
    
    @Override
    public boolean isClosed() {
        return closed;
    }
    
    private void checkClosed() throws SQLException {
        if (closed) {
            throw new SQLException("ResultSet has closed.");
        }
    }
    
    private void checkColumnIndex(final int columnIndex) throws SQLException {
        if (columnIndex < 1 || columnIndex > resultSetMetaData.getColumnCount()) {
            throw new SQLException(String.format("ColumnIndex %d out of range from %d to %d", columnIndex, 1, resultSetMetaData.getColumnCount()));
        }
    }
    
    @EqualsAndHashCode
    private static final class DatabaseMetaDataObject {
        
        private final List<Object> objects;
        
        private DatabaseMetaDataObject(final int columnCount) {
            objects = new ArrayList<>(columnCount);
        }
        
        public void addObject(final Object object) {
            objects.add(object);
        }
        
        public Object getObject(final int index) {
            return objects.get(index - 1);
        }
    }
}<|MERGE_RESOLUTION|>--- conflicted
+++ resolved
@@ -33,11 +33,7 @@
 import java.util.HashSet;
 import java.util.Iterator;
 import java.util.LinkedList;
-<<<<<<< HEAD
-=======
 import java.util.List;
-import java.util.Map;
->>>>>>> 7698ad86
 import java.util.Optional;
 
 /**
@@ -75,15 +71,8 @@
     }
     
     private Iterator<DatabaseMetaDataObject> initIterator(final ResultSet resultSet) throws SQLException {
-<<<<<<< HEAD
-        LinkedList<DatabaseMetaDataObject> result = new LinkedList<>();
-        Set<DatabaseMetaDataObject> removeDuplicationSet = new HashSet<>();
-=======
         Collection<DatabaseMetaDataObject> result = new LinkedList<>();
         Collection<DatabaseMetaDataObject> removeDuplicationSet = new HashSet<>();
-        int tableNameColumnIndex = columnLabelIndexMap.getOrDefault(TABLE_NAME, -1);
-        int indexNameColumnIndex = columnLabelIndexMap.getOrDefault(INDEX_NAME, -1);
->>>>>>> 7698ad86
         while (resultSet.next()) {
             DatabaseMetaDataObject databaseMetaDataObject = generateDatabaseMetaDataObject(resultSet);
             if (!removeDuplicationSet.contains(databaseMetaDataObject)) {
