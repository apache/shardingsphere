--- conflicted
+++ resolved
@@ -42,10 +42,7 @@
 import java.util.Collection;
 import java.util.Collections;
 import java.util.List;
-<<<<<<< HEAD
 import java.util.Optional;
-=======
->>>>>>> c52e125a
 
 /**
  * ShardingSphere Connection.
@@ -147,9 +144,9 @@
     }
     
     /**
-     * Whether hold transaction.
+     * Whether hold transaction or not.
      *
-     * @return hold transaction or not
+     * @return true or false
      */
     public boolean isHoldTransaction() {
         return connectionTransaction.isHoldTransaction(autoCommit);
