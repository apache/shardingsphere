/*
 * Licensed to the Apache Software Foundation (ASF) under one or more
 * contributor license agreements.  See the NOTICE file distributed with
 * this work for additional information regarding copyright ownership.
 * The ASF licenses this file to You under the Apache License, Version 2.0
 * (the "License"); you may not use this file except in compliance with
 * the License.  You may obtain a copy of the License at
 *
 *     http://www.apache.org/licenses/LICENSE-2.0
 *
 * Unless required by applicable law or agreed to in writing, software
 * distributed under the License is distributed on an "AS IS" BASIS,
 * WITHOUT WARRANTIES OR CONDITIONS OF ANY KIND, either express or implied.
 * See the License for the specific language governing permissions and
 * limitations under the License.
 */

package org.apache.shardingsphere.driver.jdbc.core.datasource;

import com.google.common.base.Preconditions;
import lombok.Getter;
import org.apache.shardingsphere.driver.jdbc.core.connection.ShardingSphereConnection;
import org.apache.shardingsphere.driver.jdbc.unsupported.AbstractUnsupportedOperationDataSource;
import org.apache.shardingsphere.infra.config.RuleConfiguration;
import org.apache.shardingsphere.infra.config.properties.ConfigurationPropertyKey;
import org.apache.shardingsphere.infra.context.metadata.MetaDataContexts;
import org.apache.shardingsphere.infra.context.metadata.MetaDataContextsBuilder;
import org.apache.shardingsphere.infra.database.DefaultSchema;
import org.apache.shardingsphere.infra.database.type.DatabaseType;
import org.apache.shardingsphere.infra.persist.config.DistMetaDataPersistRuleConfiguration;
import org.apache.shardingsphere.infra.persist.rule.DistMetaDataPersistRule;
import org.apache.shardingsphere.infra.rule.builder.ShardingSphereRulesBuilder;
import org.apache.shardingsphere.transaction.ShardingTransactionManagerEngine;
import org.apache.shardingsphere.transaction.context.TransactionContexts;
import org.apache.shardingsphere.transaction.context.impl.StandardTransactionContexts;
import org.apache.shardingsphere.transaction.core.TransactionTypeHolder;

import javax.sql.DataSource;
import java.sql.SQLException;
import java.util.Collection;
import java.util.Collections;
import java.util.Map;
import java.util.Optional;
import java.util.Properties;

/**
 * ShardingSphere data source.
 */
@Getter
public final class ShardingSphereDataSource extends AbstractUnsupportedOperationDataSource implements AutoCloseable {
    
    private final String schemaName;
    
    private final DistMetaDataPersistRule persistRule;
    
    private final MetaDataContexts metaDataContexts;
    
<<<<<<< HEAD
    private final TransactionContexts transactionContexts;
=======
    public ShardingSphereDataSource(final Map<String, DataSource> dataSourceMap, final Collection<RuleConfiguration> ruleConfigs, final Properties props) throws SQLException {
        schemaName = DefaultSchema.LOGIC_NAME;
        DistMetaDataPersistRepository repository = DistMetaDataPersistRepositoryFactory.newInstance(findDistMetaDataPersistRuleConfiguration(ruleConfigs));
        metaDataContexts = new MetaDataContextsBuilder(Collections.singletonMap(schemaName, dataSourceMap),
                Collections.singletonMap(schemaName, ruleConfigs), props).build(new DistMetaDataPersistService(repository));
        String xaTransactionMangerType = metaDataContexts.getProps().getValue(ConfigurationPropertyKey.XA_TRANSACTION_MANAGER_TYPE);
        transactionContexts = createTransactionContexts(metaDataContexts.getMetaData(schemaName).getResource().getDatabaseType(), dataSourceMap, xaTransactionMangerType);
    }
>>>>>>> a4daee84
    
    public ShardingSphereDataSource(final String schemaName, final Map<String, DataSource> dataSourceMap, final Collection<RuleConfiguration> ruleConfigs, final Properties props) throws SQLException {
        this.schemaName = schemaName;
        persistRule = createPersistRule(ruleConfigs);
        metaDataContexts = new MetaDataContextsBuilder(
                Collections.singletonMap(schemaName, dataSourceMap), Collections.singletonMap(schemaName, ruleConfigs), props).build(persistRule.getDistMetaDataPersistService());
        String xaTransactionMangerType = metaDataContexts.getProps().getValue(ConfigurationPropertyKey.XA_TRANSACTION_MANAGER_TYPE);
        transactionContexts = createTransactionContexts(metaDataContexts.getMetaData(schemaName).getResource().getDatabaseType(), dataSourceMap, xaTransactionMangerType);
    }
    
    private DistMetaDataPersistRule createPersistRule(final Collection<RuleConfiguration> ruleConfigs) {
        Optional<DistMetaDataPersistRule> result = ShardingSphereRulesBuilder.buildGlobalRules(Collections.singleton(findDistMetaDataPersistRuleConfiguration(ruleConfigs)), Collections.emptyMap())
                .stream().filter(each -> each instanceof DistMetaDataPersistRule).map(each -> (DistMetaDataPersistRule) each).findFirst();
        Preconditions.checkState(result.isPresent());
        return result.get();
    }
    
    private DistMetaDataPersistRuleConfiguration findDistMetaDataPersistRuleConfiguration(final Collection<RuleConfiguration> ruleConfigs) {
        return ruleConfigs.stream().filter(each -> each instanceof DistMetaDataPersistRuleConfiguration)
                .map(each -> (DistMetaDataPersistRuleConfiguration) each).findFirst().orElse(new DistMetaDataPersistRuleConfiguration("Local", true, new Properties()));
    }
    
    private TransactionContexts createTransactionContexts(final DatabaseType databaseType, final Map<String, DataSource> dataSourceMap, final String xaTransactionMangerType) {
        ShardingTransactionManagerEngine engine = new ShardingTransactionManagerEngine();
        engine.init(databaseType, dataSourceMap, xaTransactionMangerType);
<<<<<<< HEAD
        // TODO pass real schemaName into TransactionContexts
        return new StandardTransactionContexts(Collections.singletonMap(DefaultSchema.LOGIC_NAME, engine));
=======
        return new StandardTransactionContexts(Collections.singletonMap(schemaName, engine));
>>>>>>> a4daee84
    }
    
    @Override
    public ShardingSphereConnection getConnection() {
        return new ShardingSphereConnection(getDataSourceMap(), metaDataContexts, transactionContexts, TransactionTypeHolder.get(), schemaName);
    }
    
    @Override
    public ShardingSphereConnection getConnection(final String username, final String password) {
        return getConnection();
    }
    
    /**
     * Get data sources.
     * 
     * @return data sources
     */
    public Map<String, DataSource> getDataSourceMap() {
        return metaDataContexts.getMetaData(schemaName).getResource().getDataSources();
    }
    
    @Override
    public void close() throws Exception {
        close(getDataSourceMap().keySet());
    }
    
    /**
     * Close dataSources.
     * 
     * @param dataSourceNames data source names
     * @throws Exception exception
     */
    public void close(final Collection<String> dataSourceNames) throws Exception {
        for (String each : dataSourceNames) {
            close(getDataSourceMap().get(each));
        }
        metaDataContexts.close();
    }
    
    private void close(final DataSource dataSource) throws Exception {
        if (dataSource instanceof AutoCloseable) {
            ((AutoCloseable) dataSource).close();
        }
    }
}<|MERGE_RESOLUTION|>--- conflicted
+++ resolved
@@ -55,18 +55,7 @@
     
     private final MetaDataContexts metaDataContexts;
     
-<<<<<<< HEAD
     private final TransactionContexts transactionContexts;
-=======
-    public ShardingSphereDataSource(final Map<String, DataSource> dataSourceMap, final Collection<RuleConfiguration> ruleConfigs, final Properties props) throws SQLException {
-        schemaName = DefaultSchema.LOGIC_NAME;
-        DistMetaDataPersistRepository repository = DistMetaDataPersistRepositoryFactory.newInstance(findDistMetaDataPersistRuleConfiguration(ruleConfigs));
-        metaDataContexts = new MetaDataContextsBuilder(Collections.singletonMap(schemaName, dataSourceMap),
-                Collections.singletonMap(schemaName, ruleConfigs), props).build(new DistMetaDataPersistService(repository));
-        String xaTransactionMangerType = metaDataContexts.getProps().getValue(ConfigurationPropertyKey.XA_TRANSACTION_MANAGER_TYPE);
-        transactionContexts = createTransactionContexts(metaDataContexts.getMetaData(schemaName).getResource().getDatabaseType(), dataSourceMap, xaTransactionMangerType);
-    }
->>>>>>> a4daee84
     
     public ShardingSphereDataSource(final String schemaName, final Map<String, DataSource> dataSourceMap, final Collection<RuleConfiguration> ruleConfigs, final Properties props) throws SQLException {
         this.schemaName = schemaName;
@@ -92,12 +81,8 @@
     private TransactionContexts createTransactionContexts(final DatabaseType databaseType, final Map<String, DataSource> dataSourceMap, final String xaTransactionMangerType) {
         ShardingTransactionManagerEngine engine = new ShardingTransactionManagerEngine();
         engine.init(databaseType, dataSourceMap, xaTransactionMangerType);
-<<<<<<< HEAD
         // TODO pass real schemaName into TransactionContexts
         return new StandardTransactionContexts(Collections.singletonMap(DefaultSchema.LOGIC_NAME, engine));
-=======
-        return new StandardTransactionContexts(Collections.singletonMap(schemaName, engine));
->>>>>>> a4daee84
     }
     
     @Override
