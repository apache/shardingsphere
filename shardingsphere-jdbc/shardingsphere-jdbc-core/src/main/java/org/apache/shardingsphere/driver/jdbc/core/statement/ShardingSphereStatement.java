/*
 * Licensed to the Apache Software Foundation (ASF) under one or more
 * contributor license agreements.  See the NOTICE file distributed with
 * this work for additional information regarding copyright ownership.
 * The ASF licenses this file to You under the Apache License, Version 2.0
 * (the "License"); you may not use this file except in compliance with
 * the License.  You may obtain a copy of the License at
 *
 *     http://www.apache.org/licenses/LICENSE-2.0
 *
 * Unless required by applicable law or agreed to in writing, software
 * distributed under the License is distributed on an "AS IS" BASIS,
 * WITHOUT WARRANTIES OR CONDITIONS OF ANY KIND, either express or implied.
 * See the License for the specific language governing permissions and
 * limitations under the License.
 */

package org.apache.shardingsphere.driver.jdbc.core.statement;

import com.google.common.base.Strings;
import lombok.Getter;
import org.apache.shardingsphere.driver.executor.StatementExecutor;
import org.apache.shardingsphere.driver.jdbc.adapter.AbstractStatementAdapter;
import org.apache.shardingsphere.driver.jdbc.core.connection.ShardingSphereConnection;
import org.apache.shardingsphere.driver.jdbc.core.constant.SQLExceptionConstant;
import org.apache.shardingsphere.driver.jdbc.core.resultset.GeneratedKeysResultSet;
import org.apache.shardingsphere.driver.jdbc.core.resultset.ShardingSphereResultSet;
import org.apache.shardingsphere.infra.config.properties.ConfigurationProperties;
import org.apache.shardingsphere.infra.config.properties.ConfigurationPropertyKey;
import org.apache.shardingsphere.infra.context.SchemaContext;
import org.apache.shardingsphere.infra.context.SchemaContexts;
import org.apache.shardingsphere.infra.exception.ShardingSphereException;
import org.apache.shardingsphere.infra.executor.kernel.InputGroup;
import org.apache.shardingsphere.infra.executor.sql.ExecutorConstant;
import org.apache.shardingsphere.infra.executor.sql.QueryResult;
import org.apache.shardingsphere.infra.executor.sql.context.ExecutionContext;
import org.apache.shardingsphere.infra.executor.sql.context.ExecutionContextBuilder;
import org.apache.shardingsphere.infra.executor.sql.context.ExecutionUnit;
import org.apache.shardingsphere.infra.executor.sql.log.SQLLogger;
import org.apache.shardingsphere.infra.executor.sql.raw.RawSQLExecuteUnit;
import org.apache.shardingsphere.infra.executor.sql.raw.execute.RawJDBCExecutor;
import org.apache.shardingsphere.infra.executor.sql.raw.execute.callback.RawSQLExecutorCallback;
import org.apache.shardingsphere.infra.executor.sql.raw.group.RawExecuteGroupEngine;
import org.apache.shardingsphere.infra.executor.sql.resourced.jdbc.StatementExecuteUnit;
import org.apache.shardingsphere.infra.executor.sql.resourced.jdbc.executor.SQLExecutor;
import org.apache.shardingsphere.infra.executor.sql.resourced.jdbc.group.StatementExecuteGroupEngine;
import org.apache.shardingsphere.infra.executor.sql.resourced.jdbc.group.StatementOption;
import org.apache.shardingsphere.infra.executor.sql.resourced.jdbc.queryresult.StreamQueryResult;
import org.apache.shardingsphere.infra.merge.MergeEngine;
import org.apache.shardingsphere.infra.merge.result.MergedResult;
import org.apache.shardingsphere.infra.rewrite.SQLRewriteEntry;
import org.apache.shardingsphere.infra.rewrite.engine.result.SQLRewriteResult;
import org.apache.shardingsphere.infra.route.DataNodeRouter;
import org.apache.shardingsphere.infra.route.context.RouteContext;
import org.apache.shardingsphere.infra.rule.DataNodeRoutedRule;
import org.apache.shardingsphere.sql.parser.binder.segment.insert.keygen.GeneratedKeyContext;
import org.apache.shardingsphere.sql.parser.binder.statement.SQLStatementContext;
import org.apache.shardingsphere.sql.parser.binder.statement.dml.InsertStatementContext;
import org.apache.shardingsphere.sql.parser.binder.statement.dml.SelectStatementContext;
import org.apache.shardingsphere.sql.parser.sql.common.statement.SQLStatement;
import org.apache.shardingsphere.sql.parser.sql.common.statement.dal.DALStatement;

import java.sql.ResultSet;
import java.sql.SQLException;
import java.sql.Statement;
import java.util.ArrayList;
import java.util.Collection;
import java.util.Collections;
import java.util.LinkedList;
import java.util.List;
import java.util.Optional;
import java.util.stream.Collectors;

/**
 * ShardingSphere statement.
 */
public final class ShardingSphereStatement extends AbstractStatementAdapter {
    
    @Getter
    private final ShardingSphereConnection connection;
    
    private final SchemaContexts schemaContexts;
    
    private final List<Statement> statements;
    
    private final StatementOption statementOption;
    
    private final StatementExecutor statementExecutor;
    
    private final RawJDBCExecutor rawExecutor;
    
    private boolean returnGeneratedKeys;
    
    private ExecutionContext executionContext;
    
    private ResultSet currentResultSet;
    
    public ShardingSphereStatement(final ShardingSphereConnection connection) {
        this(connection, ResultSet.TYPE_FORWARD_ONLY, ResultSet.CONCUR_READ_ONLY, ResultSet.HOLD_CURSORS_OVER_COMMIT);
    }
    
    public ShardingSphereStatement(final ShardingSphereConnection connection, final int resultSetType, final int resultSetConcurrency) {
        this(connection, resultSetType, resultSetConcurrency, ResultSet.HOLD_CURSORS_OVER_COMMIT);
    }
    
    public ShardingSphereStatement(final ShardingSphereConnection connection, final int resultSetType, final int resultSetConcurrency, final int resultSetHoldability) {
        super(Statement.class);
        this.connection = connection;
        schemaContexts = connection.getSchemaContexts();
        statements = new LinkedList<>();
        statementOption = new StatementOption(resultSetType, resultSetConcurrency, resultSetHoldability);
        statementExecutor = new StatementExecutor(connection.getDataSourceMap(), schemaContexts, 
                new SQLExecutor(schemaContexts.getDefaultSchemaContext().getRuntimeContext().getExecutorKernel(), connection.isHoldTransaction()));
        rawExecutor = new RawJDBCExecutor(schemaContexts.getDefaultSchemaContext().getRuntimeContext().getExecutorKernel(), connection.isHoldTransaction());
    }
    
    @Override
    public ResultSet executeQuery(final String sql) throws SQLException {
        if (Strings.isNullOrEmpty(sql)) {
            throw new SQLException(SQLExceptionConstant.SQL_STRING_NULL_OR_EMPTY);
        }
        ResultSet result;
        try {
            executionContext = createExecutionContext(sql);
            List<QueryResult> queryResults;
            if (ExecutorConstant.MANAGED_RESOURCE) {
                Collection<InputGroup<StatementExecuteUnit>> inputGroups = getInputGroups();
                cacheStatements(inputGroups);
                queryResults = statementExecutor.executeQuery(inputGroups);
            } else {
                queryResults = rawExecutor.executeQuery(getRawInputGroups(), new RawSQLExecutorCallback());
            }
            MergedResult mergedResult = mergeQuery(queryResults);
            result = new ShardingSphereResultSet(statements.stream().map(this::getResultSet).collect(Collectors.toList()), mergedResult, this, executionContext);
        } finally {
            currentResultSet = null;
        }
        currentResultSet = result;
        return result;
    }
    
    @Override
    public int executeUpdate(final String sql) throws SQLException {
        try {
            executionContext = createExecutionContext(sql);
            if (ExecutorConstant.MANAGED_RESOURCE) {
                Collection<InputGroup<StatementExecuteUnit>> inputGroups = getInputGroups();
                cacheStatements(inputGroups);
                return statementExecutor.executeUpdate(inputGroups, executionContext.getSqlStatementContext());
            } else {
                return rawExecutor.executeUpdate(getRawInputGroups(), new RawSQLExecutorCallback());
            }
        } finally {
            currentResultSet = null;
        }
    }
    
    @Override
    public int executeUpdate(final String sql, final int autoGeneratedKeys) throws SQLException {
        if (RETURN_GENERATED_KEYS == autoGeneratedKeys) {
            returnGeneratedKeys = true;
        }
        try {
            executionContext = createExecutionContext(sql);
            if (ExecutorConstant.MANAGED_RESOURCE) {
                Collection<InputGroup<StatementExecuteUnit>> inputGroups = getInputGroups();
                cacheStatements(inputGroups);
                return statementExecutor.executeUpdate(inputGroups, executionContext.getSqlStatementContext(), autoGeneratedKeys);
            } else {
                return rawExecutor.executeUpdate(getRawInputGroups(), new RawSQLExecutorCallback());
            }
        } finally {
            currentResultSet = null;
        }
    }
    
    @Override
    public int executeUpdate(final String sql, final int[] columnIndexes) throws SQLException {
        returnGeneratedKeys = true;
        try {
            executionContext = createExecutionContext(sql);
            if (ExecutorConstant.MANAGED_RESOURCE) {
                Collection<InputGroup<StatementExecuteUnit>> inputGroups = getInputGroups();
                cacheStatements(inputGroups);
                return statementExecutor.executeUpdate(inputGroups, executionContext.getSqlStatementContext(), columnIndexes);
            } else {
                return rawExecutor.executeUpdate(getRawInputGroups(), new RawSQLExecutorCallback());
            }
        } finally {
            currentResultSet = null;
        }
    }
    
    @Override
    public int executeUpdate(final String sql, final String[] columnNames) throws SQLException {
        returnGeneratedKeys = true;
        try {
            executionContext = createExecutionContext(sql);
            if (ExecutorConstant.MANAGED_RESOURCE) {
                Collection<InputGroup<StatementExecuteUnit>> inputGroups = getInputGroups();
                cacheStatements(inputGroups);
                return statementExecutor.executeUpdate(inputGroups, executionContext.getSqlStatementContext(), columnNames);
            } else {
                return rawExecutor.executeUpdate(getRawInputGroups(), new RawSQLExecutorCallback());
            }
        } finally {
            currentResultSet = null;
        }
    }
    
    @Override
    public boolean execute(final String sql) throws SQLException {
        try {
            executionContext = createExecutionContext(sql);
            if (ExecutorConstant.MANAGED_RESOURCE) {
                Collection<InputGroup<StatementExecuteUnit>> inputGroups = getInputGroups();
                cacheStatements(inputGroups);
                return statementExecutor.execute(inputGroups, executionContext.getSqlStatementContext());
            } else {
                // TODO process getStatement
                return rawExecutor.execute(getRawInputGroups(), new RawSQLExecutorCallback());
            }
        } finally {
            currentResultSet = null;
        }
    }
    
    @Override
    public boolean execute(final String sql, final int autoGeneratedKeys) throws SQLException {
        if (RETURN_GENERATED_KEYS == autoGeneratedKeys) {
            returnGeneratedKeys = true;
        }
        try {
            executionContext = createExecutionContext(sql);
            if (ExecutorConstant.MANAGED_RESOURCE) {
                Collection<InputGroup<StatementExecuteUnit>> inputGroups = getInputGroups();
                cacheStatements(inputGroups);
                return statementExecutor.execute(inputGroups, executionContext.getSqlStatementContext(), autoGeneratedKeys);
            } else {
                // TODO process getStatement
                return rawExecutor.execute(getRawInputGroups(), new RawSQLExecutorCallback());
            }
        } finally {
            currentResultSet = null;
        }
    }
    
    @Override
    public boolean execute(final String sql, final int[] columnIndexes) throws SQLException {
        returnGeneratedKeys = true;
        try {
            executionContext = createExecutionContext(sql);
            if (ExecutorConstant.MANAGED_RESOURCE) {
                Collection<InputGroup<StatementExecuteUnit>> inputGroups = getInputGroups();
                cacheStatements(inputGroups);
                return statementExecutor.execute(inputGroups, executionContext.getSqlStatementContext(), columnIndexes);
            } else {
                // TODO process getStatement
                return rawExecutor.execute(getRawInputGroups(), new RawSQLExecutorCallback());
            }
        } finally {
            currentResultSet = null;
        }
    }
    
    @Override
    public boolean execute(final String sql, final String[] columnNames) throws SQLException {
        returnGeneratedKeys = true;
        try {
            executionContext = createExecutionContext(sql);
            if (ExecutorConstant.MANAGED_RESOURCE) {
                Collection<InputGroup<StatementExecuteUnit>> inputGroups = getInputGroups();
                cacheStatements(inputGroups);
                return statementExecutor.execute(inputGroups, executionContext.getSqlStatementContext(), columnNames);
            } else {
                // TODO process getStatement
                return rawExecutor.execute(getRawInputGroups(), new RawSQLExecutorCallback());
            }
        } finally {
            currentResultSet = null;
        }
    }
    
    private ExecutionContext createExecutionContext(final String sql) throws SQLException {
        clearStatements();
        SchemaContext schemaContext = schemaContexts.getDefaultSchemaContext();
        SQLStatement sqlStatement = schemaContext.getRuntimeContext().getSqlParserEngine().parse(sql, false);
<<<<<<< HEAD
        DataNodeRouter dataNodeRouter = new DataNodeRouter(schemaContext.getSchema().getMetaData(), schemaContexts.getProps(), schemaContext.getSchema().getRules());
        RouteContext routeContext = dataNodeRouter.route(sqlStatement, sql, Collections.emptyList());
        SQLRewriteEntry sqlRewriteEntry = new SQLRewriteEntry(schemaContext.getSchema().getMetaData().getSchema().getConfiguredSchemaMetaData(),
                schemaContexts.getProps(), schemaContext.getSchema().getRules());
        SQLRewriteResult sqlRewriteResult = sqlRewriteEntry.rewrite(sql, Collections.emptyList(), routeContext);
        SQLStatementContext<?> sqlStatementContext = routeContext.getSqlStatementContext();
        Collection<ExecutionUnit> executionUnits = ExecutionContextBuilder.build(schemaContext.getSchema().getMetaData(), sqlRewriteResult, sqlStatementContext);
        ExecutionContext result = new ExecutionContext(sqlStatementContext, executionUnits, routeContext);
=======
        RouteContext routeContext = new DataNodeRouter(
                schemaContext.getSchema().getMetaData(), schemaContexts.getProps(), schemaContext.getSchema().getRules()).route(sqlStatement, sql, Collections.emptyList());
        SQLRewriteResult sqlRewriteResult = new SQLRewriteEntry(schemaContext.getSchema().getMetaData().getRuleSchemaMetaData().getConfiguredSchemaMetaData(),
                schemaContexts.getProps(), schemaContext.getSchema().getRules()).rewrite(sql, Collections.emptyList(), routeContext);
        ExecutionContext result = new ExecutionContext(routeContext.getSqlStatementContext(), ExecutionContextBuilder.build(schemaContext.getSchema().getMetaData(), sqlRewriteResult));
>>>>>>> aeb9a965
        logSQL(sql, schemaContexts.getProps(), result);
        return result;
    }
    
    private void clearStatements() throws SQLException {
        for (Statement each : statements) {
            each.close();
        }
        statements.clear();
    }
    
    private void logSQL(final String sql, final ConfigurationProperties props, final ExecutionContext executionContext) {
        if (props.<Boolean>getValue(ConfigurationPropertyKey.SQL_SHOW)) {
            SQLLogger.logSQL(sql, props.<Boolean>getValue(ConfigurationPropertyKey.SQL_SIMPLE), executionContext);
        }
    }
    
    private Collection<InputGroup<StatementExecuteUnit>> getInputGroups() throws SQLException {
        int maxConnectionsSizePerQuery = schemaContexts.getProps().<Integer>getValue(ConfigurationPropertyKey.MAX_CONNECTIONS_SIZE_PER_QUERY);
        return new StatementExecuteGroupEngine(maxConnectionsSizePerQuery, connection, statementOption,
                schemaContexts.getDefaultSchemaContext().getSchema().getRules()).generate(executionContext.getRouteContext(), executionContext.getExecutionUnits());
    }
    
    private Collection<InputGroup<RawSQLExecuteUnit>> getRawInputGroups() throws SQLException {
        int maxConnectionsSizePerQuery = schemaContexts.getProps().<Integer>getValue(ConfigurationPropertyKey.MAX_CONNECTIONS_SIZE_PER_QUERY);
        return new RawExecuteGroupEngine(maxConnectionsSizePerQuery, schemaContexts.getDefaultSchemaContext().getSchema().getRules())
                .generate(executionContext.getRouteContext(), executionContext.getExecutionUnits());
    }
    
    private void cacheStatements(final Collection<InputGroup<StatementExecuteUnit>> inputGroups) {
        for (InputGroup<StatementExecuteUnit> each : inputGroups) {
            statements.addAll(each.getInputs().stream().map(StatementExecuteUnit::getStorageResource).collect(Collectors.toList()));
        }
        statements.forEach(this::replayMethodsInvocation);
    }
    
    @Override
    public ResultSet getResultSet() throws SQLException {
        if (null != currentResultSet) {
            return currentResultSet;
        }
        if (executionContext.getSqlStatementContext() instanceof SelectStatementContext || executionContext.getSqlStatementContext().getSqlStatement() instanceof DALStatement) {
            List<ResultSet> resultSets = getResultSets();
            MergedResult mergedResult = mergeQuery(getQueryResults(resultSets));
            currentResultSet = new ShardingSphereResultSet(resultSets, mergedResult, this, executionContext);
        }
        return currentResultSet;
    }
    
    private ResultSet getResultSet(final Statement statement) {
        try {
            return statement.getResultSet();
        } catch (final SQLException ex) {
            throw new ShardingSphereException(ex);
        }
    }
    
    private List<ResultSet> getResultSets() throws SQLException {
        List<ResultSet> result = new ArrayList<>(statements.size());
        for (Statement each : statements) {
            result.add(each.getResultSet());
        }
        return result;
    }
    
    private List<QueryResult> getQueryResults(final List<ResultSet> resultSets) throws SQLException {
        List<QueryResult> result = new ArrayList<>(resultSets.size());
        for (ResultSet each : resultSets) {
            if (null != each) {
                result.add(new StreamQueryResult(each));
            }
        }
        return result;
    }
    
    private MergedResult mergeQuery(final List<QueryResult> queryResults) throws SQLException {
        SchemaContext schemaContext = schemaContexts.getDefaultSchemaContext();
        MergeEngine mergeEngine = new MergeEngine(schemaContexts.getDatabaseType(),
                schemaContext.getSchema().getMetaData().getRuleSchemaMetaData().getConfiguredSchemaMetaData(), schemaContexts.getProps(), schemaContext.getSchema().getRules());
        return mergeEngine.merge(queryResults, executionContext.getSqlStatementContext());
    }
    
    @SuppressWarnings("MagicConstant")
    @Override
    public int getResultSetType() {
        return statementOption.getResultSetType();
    }
    
    @SuppressWarnings("MagicConstant")
    @Override
    public int getResultSetConcurrency() {
        return statementOption.getResultSetConcurrency();
    }
    
    @Override
    public int getResultSetHoldability() {
        return statementOption.getResultSetHoldability();
    }
    
    @Override
    public boolean isAccumulate() {
        return schemaContexts.getDefaultSchemaContext().getSchema().getRules().stream().anyMatch(
            each -> each instanceof DataNodeRoutedRule && ((DataNodeRoutedRule) each).isNeedAccumulate(executionContext.getSqlStatementContext().getTablesContext().getTableNames()));
    }
    
    @Override
    public Collection<Statement> getRoutedStatements() {
        return statements;
    }
    
    @Override
    public ResultSet getGeneratedKeys() throws SQLException {
        Optional<GeneratedKeyContext> generatedKey = findGeneratedKey();
        if (returnGeneratedKeys && generatedKey.isPresent()) {
            return new GeneratedKeysResultSet(generatedKey.get().getColumnName(), generatedKey.get().getGeneratedValues().iterator(), this);
        }
        if (1 == getRoutedStatements().size()) {
            return getRoutedStatements().iterator().next().getGeneratedKeys();
        }
        return new GeneratedKeysResultSet();
    }
    
    private Optional<GeneratedKeyContext> findGeneratedKey() {
        return executionContext.getSqlStatementContext() instanceof InsertStatementContext
                ? ((InsertStatementContext) executionContext.getSqlStatementContext()).getGeneratedKeyContext() : Optional.empty();
    }
}<|MERGE_RESOLUTION|>--- conflicted
+++ resolved
@@ -285,22 +285,14 @@
         clearStatements();
         SchemaContext schemaContext = schemaContexts.getDefaultSchemaContext();
         SQLStatement sqlStatement = schemaContext.getRuntimeContext().getSqlParserEngine().parse(sql, false);
-<<<<<<< HEAD
         DataNodeRouter dataNodeRouter = new DataNodeRouter(schemaContext.getSchema().getMetaData(), schemaContexts.getProps(), schemaContext.getSchema().getRules());
         RouteContext routeContext = dataNodeRouter.route(sqlStatement, sql, Collections.emptyList());
-        SQLRewriteEntry sqlRewriteEntry = new SQLRewriteEntry(schemaContext.getSchema().getMetaData().getSchema().getConfiguredSchemaMetaData(),
+        SQLRewriteEntry sqlRewriteEntry = new SQLRewriteEntry(schemaContext.getSchema().getMetaData().getRuleSchemaMetaData().getConfiguredSchemaMetaData(),
                 schemaContexts.getProps(), schemaContext.getSchema().getRules());
         SQLRewriteResult sqlRewriteResult = sqlRewriteEntry.rewrite(sql, Collections.emptyList(), routeContext);
         SQLStatementContext<?> sqlStatementContext = routeContext.getSqlStatementContext();
         Collection<ExecutionUnit> executionUnits = ExecutionContextBuilder.build(schemaContext.getSchema().getMetaData(), sqlRewriteResult, sqlStatementContext);
         ExecutionContext result = new ExecutionContext(sqlStatementContext, executionUnits, routeContext);
-=======
-        RouteContext routeContext = new DataNodeRouter(
-                schemaContext.getSchema().getMetaData(), schemaContexts.getProps(), schemaContext.getSchema().getRules()).route(sqlStatement, sql, Collections.emptyList());
-        SQLRewriteResult sqlRewriteResult = new SQLRewriteEntry(schemaContext.getSchema().getMetaData().getRuleSchemaMetaData().getConfiguredSchemaMetaData(),
-                schemaContexts.getProps(), schemaContext.getSchema().getRules()).rewrite(sql, Collections.emptyList(), routeContext);
-        ExecutionContext result = new ExecutionContext(routeContext.getSqlStatementContext(), ExecutionContextBuilder.build(schemaContext.getSchema().getMetaData(), sqlRewriteResult));
->>>>>>> aeb9a965
         logSQL(sql, schemaContexts.getProps(), result);
         return result;
     }
