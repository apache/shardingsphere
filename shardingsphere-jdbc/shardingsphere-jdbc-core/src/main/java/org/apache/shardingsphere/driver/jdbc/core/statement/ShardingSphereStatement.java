/*
 * Licensed to the Apache Software Foundation (ASF) under one or more
 * contributor license agreements.  See the NOTICE file distributed with
 * this work for additional information regarding copyright ownership.
 * The ASF licenses this file to You under the Apache License, Version 2.0
 * (the "License"); you may not use this file except in compliance with
 * the License.  You may obtain a copy of the License at
 *
 *     http://www.apache.org/licenses/LICENSE-2.0
 *
 * Unless required by applicable law or agreed to in writing, software
 * distributed under the License is distributed on an "AS IS" BASIS,
 * WITHOUT WARRANTIES OR CONDITIONS OF ANY KIND, either express or implied.
 * See the License for the specific language governing permissions and
 * limitations under the License.
 */

package org.apache.shardingsphere.driver.jdbc.core.statement;

import com.google.common.base.Strings;
import lombok.AccessLevel;
import lombok.Getter;
import org.apache.shardingsphere.driver.executor.DriverJDBCExecutor;
import org.apache.shardingsphere.driver.executor.callback.ExecuteCallback;
import org.apache.shardingsphere.driver.executor.callback.ExecuteUpdateCallback;
import org.apache.shardingsphere.driver.executor.callback.impl.StatementExecuteQueryCallback;
import org.apache.shardingsphere.driver.jdbc.adapter.AbstractStatementAdapter;
import org.apache.shardingsphere.driver.jdbc.core.connection.ShardingSphereConnection;
import org.apache.shardingsphere.driver.jdbc.core.constant.SQLExceptionConstant;
import org.apache.shardingsphere.driver.jdbc.core.resultset.GeneratedKeysResultSet;
import org.apache.shardingsphere.driver.jdbc.core.resultset.ShardingSphereResultSet;
import org.apache.shardingsphere.infra.binder.LogicSQL;
import org.apache.shardingsphere.infra.binder.SQLStatementContextFactory;
import org.apache.shardingsphere.infra.binder.segment.insert.keygen.GeneratedKeyContext;
import org.apache.shardingsphere.infra.binder.statement.SQLStatementContext;
import org.apache.shardingsphere.infra.binder.statement.dml.InsertStatementContext;
import org.apache.shardingsphere.infra.binder.statement.dml.SelectStatementContext;
import org.apache.shardingsphere.infra.config.properties.ConfigurationPropertyKey;
import org.apache.shardingsphere.infra.context.kernel.KernelProcessor;
import org.apache.shardingsphere.infra.context.metadata.MetaDataContexts;
import org.apache.shardingsphere.infra.database.DefaultSchema;
import org.apache.shardingsphere.infra.database.type.DatabaseTypeRegistry;
import org.apache.shardingsphere.infra.exception.ShardingSphereException;
import org.apache.shardingsphere.infra.executor.check.SQLCheckEngine;
import org.apache.shardingsphere.infra.executor.kernel.model.ExecutionGroup;
import org.apache.shardingsphere.infra.executor.kernel.model.ExecutionGroupContext;
import org.apache.shardingsphere.infra.executor.sql.context.ExecutionContext;
import org.apache.shardingsphere.infra.executor.sql.execute.engine.ConnectionMode;
import org.apache.shardingsphere.infra.executor.sql.execute.engine.SQLExecutorExceptionHandler;
import org.apache.shardingsphere.infra.executor.sql.execute.engine.driver.jdbc.JDBCExecutionUnit;
import org.apache.shardingsphere.infra.executor.sql.execute.engine.driver.jdbc.JDBCExecutor;
import org.apache.shardingsphere.infra.executor.sql.execute.engine.driver.jdbc.JDBCExecutorCallback;
import org.apache.shardingsphere.infra.executor.sql.execute.engine.raw.RawExecutor;
import org.apache.shardingsphere.infra.executor.sql.execute.engine.raw.RawSQLExecutionUnit;
import org.apache.shardingsphere.infra.executor.sql.execute.engine.raw.callback.RawSQLExecutorCallback;
import org.apache.shardingsphere.infra.executor.sql.execute.result.ExecuteResult;
import org.apache.shardingsphere.infra.executor.sql.execute.result.query.QueryResult;
import org.apache.shardingsphere.infra.executor.sql.execute.result.query.impl.driver.jdbc.type.stream.JDBCStreamQueryResult;
import org.apache.shardingsphere.infra.executor.sql.execute.result.update.UpdateResult;
import org.apache.shardingsphere.infra.executor.sql.federate.execute.FederateExecutor;
import org.apache.shardingsphere.infra.executor.sql.federate.execute.FederateJDBCExecutor;
import org.apache.shardingsphere.infra.executor.sql.prepare.driver.DriverExecutionPrepareEngine;
import org.apache.shardingsphere.infra.executor.sql.prepare.driver.jdbc.JDBCDriverType;
import org.apache.shardingsphere.infra.executor.sql.prepare.driver.jdbc.StatementOption;
import org.apache.shardingsphere.infra.executor.sql.prepare.raw.RawExecutionPrepareEngine;
import org.apache.shardingsphere.infra.merge.MergeEngine;
import org.apache.shardingsphere.infra.merge.result.MergedResult;
import org.apache.shardingsphere.infra.metadata.ShardingSphereMetaData;
import org.apache.shardingsphere.infra.metadata.schema.ShardingSphereSchema;
import org.apache.shardingsphere.infra.parser.ShardingSphereSQLParserEngine;
import org.apache.shardingsphere.infra.route.context.RouteUnit;
import org.apache.shardingsphere.infra.rule.type.DataNodeContainedRule;
import org.apache.shardingsphere.infra.rule.type.RawExecutionRule;
import org.apache.shardingsphere.sql.parser.sql.common.statement.SQLStatement;
import org.apache.shardingsphere.sql.parser.sql.common.statement.dal.DALStatement;
import org.apache.shardingsphere.sql.parser.sql.common.statement.dml.SelectStatement;

import java.sql.Connection;
import java.sql.ResultSet;
import java.sql.SQLException;
import java.sql.Statement;
import java.util.ArrayList;
import java.util.Collection;
import java.util.Collections;
import java.util.LinkedList;
import java.util.List;
import java.util.Optional;
import java.util.stream.Collectors;

/**
 * ShardingSphere statement.
 */
public final class ShardingSphereStatement extends AbstractStatementAdapter {
    
    @Getter
    private final ShardingSphereConnection connection;
    
    private final MetaDataContexts metaDataContexts;
    
    private final List<Statement> statements;
    
    private final StatementOption statementOption;
    
    private final DriverJDBCExecutor driverJDBCExecutor;
    
    private final RawExecutor rawExecutor;
    
    @Getter(AccessLevel.PROTECTED)
    private final FederateExecutor federateExecutor;
    
    private final KernelProcessor kernelProcessor;
    
    private boolean returnGeneratedKeys;
    
    private ExecutionContext executionContext;
    
    private ResultSet currentResultSet;
    
    public ShardingSphereStatement(final ShardingSphereConnection connection) {
        this(connection, ResultSet.TYPE_FORWARD_ONLY, ResultSet.CONCUR_READ_ONLY, ResultSet.HOLD_CURSORS_OVER_COMMIT);
    }
    
    public ShardingSphereStatement(final ShardingSphereConnection connection, final int resultSetType, final int resultSetConcurrency) {
        this(connection, resultSetType, resultSetConcurrency, ResultSet.HOLD_CURSORS_OVER_COMMIT);
    }
    
    public ShardingSphereStatement(final ShardingSphereConnection connection, final int resultSetType, final int resultSetConcurrency, final int resultSetHoldability) {
        super(Statement.class);
        this.connection = connection;
        metaDataContexts = connection.getMetaDataContexts();
        statements = new LinkedList<>();
        statementOption = new StatementOption(resultSetType, resultSetConcurrency, resultSetHoldability);
        JDBCExecutor jdbcExecutor = new JDBCExecutor(metaDataContexts.getExecutorEngine(), connection.isHoldTransaction());
        driverJDBCExecutor = new DriverJDBCExecutor(metaDataContexts, jdbcExecutor);
        rawExecutor = new RawExecutor(metaDataContexts.getExecutorEngine(), connection.isHoldTransaction(), metaDataContexts.getProps());
        // TODO Consider FederateRawExecutor
        federateExecutor = new FederateJDBCExecutor(DefaultSchema.LOGIC_NAME, metaDataContexts.getOptimizeContextFactory(), metaDataContexts.getDefaultMetaData().getRuleMetaData().getRules(),
                metaDataContexts.getProps(), connection, jdbcExecutor);
        kernelProcessor = new KernelProcessor();
    }
    
    @Override
    public ResultSet executeQuery(final String sql) throws SQLException {
        if (Strings.isNullOrEmpty(sql)) {
            throw new SQLException(SQLExceptionConstant.SQL_STRING_NULL_OR_EMPTY);
        }
        ResultSet result;
        try {
            executionContext = createExecutionContext(sql);
            List<QueryResult> queryResults = executeQuery0();
            MergedResult mergedResult = mergeQuery(queryResults);
            result = new ShardingSphereResultSet(getResultSetsForShardingSphereResultSet(), mergedResult, this, executionContext);
        } finally {
            currentResultSet = null;
        }
        currentResultSet = result;
        return result;
    }
    
    private List<ResultSet> getResultSetsForShardingSphereResultSet() throws SQLException {
        if (executionContext.getRouteContext().isFederated()) {
            return Collections.singletonList(federateExecutor.getResultSet());
        }
        return statements.stream().map(this::getResultSet).collect(Collectors.toList());
    }
    
    private List<QueryResult> executeQuery0() throws SQLException {
        if (metaDataContexts.getDefaultMetaData().getRuleMetaData().getRules().stream().anyMatch(each -> each instanceof RawExecutionRule)) {
            return rawExecutor.execute(createRawExecutionContext(), executionContext.getSqlStatementContext(),
                    new RawSQLExecutorCallback()).stream().map(each -> (QueryResult) each).collect(Collectors.toList());
        }
        if (executionContext.getRouteContext().isFederated()) {
            return executeFederatedQuery();
        }
        ExecutionGroupContext<JDBCExecutionUnit> executionGroupContext = createExecutionContext();
        cacheStatements(executionGroupContext.getInputGroups());
        StatementExecuteQueryCallback callback = new StatementExecuteQueryCallback(metaDataContexts.getDefaultMetaData().getResource().getDatabaseType(),
                executionContext.getSqlStatementContext().getSqlStatement(), SQLExecutorExceptionHandler.isExceptionThrown());
        return driverJDBCExecutor.executeQuery(executionGroupContext, executionContext.getSqlStatementContext(), callback);
    }
    
    private List<QueryResult> executeFederatedQuery() throws SQLException {
        if (executionContext.getExecutionUnits().isEmpty()) {
            return Collections.emptyList();
        }
        StatementExecuteQueryCallback callback = new StatementExecuteQueryCallback(metaDataContexts.getDefaultMetaData().getResource().getDatabaseType(),
                executionContext.getSqlStatementContext().getSqlStatement(), SQLExecutorExceptionHandler.isExceptionThrown());
<<<<<<< HEAD
        FederateRowExecutor executor = new FederateRowExecutor(metaDataContexts.getDefaultMetaData().getRuleMetaData().getRules(),
                metaDataContexts.getProps(), connection, driverJDBCExecutor.getJdbcExecutor(), executionContext, callback, statementOption);
        // TODO Consider FederateRawExecutor
        FederateLogicSchema logicSchema = new FederateLogicSchema(metaDataContexts.getOptimizeContextFactory().getSchemaMetadatas().getSchemas().get(DefaultSchema.LOGIC_NAME), executor);
        return new FederateJDBCExecutor(metaDataContexts.getOptimizeContextFactory().create(DefaultSchema.LOGIC_NAME, logicSchema));
=======
        return federateExecutor.executeQuery(executionContext, callback);
>>>>>>> 407e320d
    }
    
    @Override
    public int executeUpdate(final String sql) throws SQLException {
        try {
            executionContext = createExecutionContext(sql);
            if (metaDataContexts.getDefaultMetaData().getRuleMetaData().getRules().stream().anyMatch(each -> each instanceof RawExecutionRule)) {
                return accumulate(rawExecutor.execute(createRawExecutionContext(), executionContext.getSqlStatementContext(), new RawSQLExecutorCallback()));
            }
            ExecutionGroupContext<JDBCExecutionUnit> executionGroupContext = createExecutionContext();
            cacheStatements(executionGroupContext.getInputGroups());
            return executeUpdate(executionGroupContext,
                (actualSQL, statement) -> statement.executeUpdate(actualSQL), executionContext.getSqlStatementContext(), executionContext.getRouteContext().getRouteUnits());
        } finally {
            currentResultSet = null;
        }
    }
    
    @Override
    public int executeUpdate(final String sql, final int autoGeneratedKeys) throws SQLException {
        if (RETURN_GENERATED_KEYS == autoGeneratedKeys) {
            returnGeneratedKeys = true;
        }
        try {
            executionContext = createExecutionContext(sql);
            if (metaDataContexts.getDefaultMetaData().getRuleMetaData().getRules().stream().anyMatch(each -> each instanceof RawExecutionRule)) {
                return accumulate(rawExecutor.execute(createRawExecutionContext(), executionContext.getSqlStatementContext(), new RawSQLExecutorCallback()));
            }
            ExecutionGroupContext<JDBCExecutionUnit> executionGroupContext = createExecutionContext();
            cacheStatements(executionGroupContext.getInputGroups());
            return executeUpdate(executionGroupContext,
                (actualSQL, statement) -> statement.executeUpdate(actualSQL, autoGeneratedKeys), executionContext.getSqlStatementContext(), executionContext.getRouteContext().getRouteUnits());
        } finally {
            currentResultSet = null;
        }
    }
    
    @Override
    public int executeUpdate(final String sql, final int[] columnIndexes) throws SQLException {
        returnGeneratedKeys = true;
        try {
            executionContext = createExecutionContext(sql);
            if (metaDataContexts.getDefaultMetaData().getRuleMetaData().getRules().stream().anyMatch(each -> each instanceof RawExecutionRule)) {
                return accumulate(rawExecutor.execute(createRawExecutionContext(), executionContext.getSqlStatementContext(), new RawSQLExecutorCallback()));
            }
            ExecutionGroupContext<JDBCExecutionUnit> executionGroups = createExecutionContext();
            cacheStatements(executionGroups.getInputGroups());
            return executeUpdate(executionGroups,
                (actualSQL, statement) -> statement.executeUpdate(actualSQL, columnIndexes), executionContext.getSqlStatementContext(), executionContext.getRouteContext().getRouteUnits());
        } finally {
            currentResultSet = null;
        }
    }
    
    @Override
    public int executeUpdate(final String sql, final String[] columnNames) throws SQLException {
        returnGeneratedKeys = true;
        try {
            executionContext = createExecutionContext(sql);
            if (metaDataContexts.getDefaultMetaData().getRuleMetaData().getRules().stream().anyMatch(each -> each instanceof RawExecutionRule)) {
                return accumulate(rawExecutor.execute(createRawExecutionContext(), executionContext.getSqlStatementContext(), new RawSQLExecutorCallback()));
            }
            ExecutionGroupContext<JDBCExecutionUnit> executionGroupContext = createExecutionContext();
            cacheStatements(executionGroupContext.getInputGroups());
            return executeUpdate(executionGroupContext,
                (actualSQL, statement) -> statement.executeUpdate(actualSQL, columnNames), executionContext.getSqlStatementContext(), executionContext.getRouteContext().getRouteUnits());
        } finally {
            currentResultSet = null;
        }
    }
    
    private int executeUpdate(final ExecutionGroupContext<JDBCExecutionUnit> executionGroupContext, final ExecuteUpdateCallback updater,
                              final SQLStatementContext<?> sqlStatementContext, final Collection<RouteUnit> routeUnits) throws SQLException {
        boolean isExceptionThrown = SQLExecutorExceptionHandler.isExceptionThrown();
        JDBCExecutorCallback<Integer> callback = new JDBCExecutorCallback<Integer>(
                metaDataContexts.getDefaultMetaData().getResource().getDatabaseType(), sqlStatementContext.getSqlStatement(), isExceptionThrown) {
            
            @Override
            protected Integer executeSQL(final String sql, final Statement statement, final ConnectionMode connectionMode) throws SQLException {
                return updater.executeUpdate(sql, statement);
            }
            
            @Override
            protected Optional<Integer> getSaneResult(final SQLStatement sqlStatement) {
                return Optional.of(0);
            }
        };
        return driverJDBCExecutor.executeUpdate(executionGroupContext, sqlStatementContext, routeUnits, callback);
    }
    
    private int accumulate(final Collection<ExecuteResult> results) {
        int result = 0;
        for (ExecuteResult each : results) {
            result += ((UpdateResult) each).getUpdateCount();
        }
        return result;
    }
    
    @Override
    public boolean execute(final String sql) throws SQLException {
        try {
            executionContext = createExecutionContext(sql);
            if (metaDataContexts.getDefaultMetaData().getRuleMetaData().getRules().stream().anyMatch(each -> each instanceof RawExecutionRule)) {
                // TODO process getStatement
                Collection<ExecuteResult> results = rawExecutor.execute(createRawExecutionContext(), executionContext.getSqlStatementContext(), new RawSQLExecutorCallback());
                return results.iterator().next() instanceof QueryResult;
            }
            ExecutionGroupContext<JDBCExecutionUnit> executionGroupContext = createExecutionContext();
            cacheStatements(executionGroupContext.getInputGroups());
            return execute(executionGroupContext,
                (actualSQL, statement) -> statement.execute(actualSQL), executionContext.getSqlStatementContext().getSqlStatement(), executionContext.getRouteContext().getRouteUnits());
        } finally {
            currentResultSet = null;
        }
    }
    
    @Override
    public boolean execute(final String sql, final int autoGeneratedKeys) throws SQLException {
        if (RETURN_GENERATED_KEYS == autoGeneratedKeys) {
            returnGeneratedKeys = true;
        }
        try {
            executionContext = createExecutionContext(sql);
            if (metaDataContexts.getDefaultMetaData().getRuleMetaData().getRules().stream().anyMatch(each -> each instanceof RawExecutionRule)) {
                // TODO process getStatement
                Collection<ExecuteResult> results = rawExecutor.execute(createRawExecutionContext(), executionContext.getSqlStatementContext(), new RawSQLExecutorCallback());
                return results.iterator().next() instanceof QueryResult;
            }
            ExecutionGroupContext<JDBCExecutionUnit> executionGroupContext = createExecutionContext();
            cacheStatements(executionGroupContext.getInputGroups());
            return execute(executionGroupContext, (actualSQL, statement) -> statement.execute(actualSQL, autoGeneratedKeys),
                    executionContext.getSqlStatementContext().getSqlStatement(), executionContext.getRouteContext().getRouteUnits());
        } finally {
            currentResultSet = null;
        }
    }
    
    @Override
    public boolean execute(final String sql, final int[] columnIndexes) throws SQLException {
        returnGeneratedKeys = true;
        try {
            executionContext = createExecutionContext(sql);
            if (metaDataContexts.getDefaultMetaData().getRuleMetaData().getRules().stream().anyMatch(each -> each instanceof RawExecutionRule)) {
                // TODO process getStatement
                Collection<ExecuteResult> results = rawExecutor.execute(createRawExecutionContext(), executionContext.getSqlStatementContext(), new RawSQLExecutorCallback());
                return results.iterator().next() instanceof QueryResult;
            }
            ExecutionGroupContext<JDBCExecutionUnit> executionGroupContext = createExecutionContext();
            cacheStatements(executionGroupContext.getInputGroups());
            return execute(executionGroupContext, (actualSQL, statement) -> statement.execute(actualSQL, columnIndexes),
                    executionContext.getSqlStatementContext().getSqlStatement(), executionContext.getRouteContext().getRouteUnits());
        } finally {
            currentResultSet = null;
        }
    }
    
    @Override
    public boolean execute(final String sql, final String[] columnNames) throws SQLException {
        returnGeneratedKeys = true;
        try {
            executionContext = createExecutionContext(sql);
            if (metaDataContexts.getDefaultMetaData().getRuleMetaData().getRules().stream().anyMatch(each -> each instanceof RawExecutionRule)) {
                // TODO process getStatement
                Collection<ExecuteResult> results = rawExecutor.execute(createRawExecutionContext(), executionContext.getSqlStatementContext(), new RawSQLExecutorCallback());
                return results.iterator().next() instanceof QueryResult;
            }
            ExecutionGroupContext<JDBCExecutionUnit> executionGroupContext = createExecutionContext();
            cacheStatements(executionGroupContext.getInputGroups());
            return execute(executionGroupContext, (actualSQL, statement) -> statement.execute(actualSQL, columnNames),
                    executionContext.getSqlStatementContext().getSqlStatement(), executionContext.getRouteContext().getRouteUnits());
        } finally {
            currentResultSet = null;
        }
    }
    
    private boolean execute(final ExecutionGroupContext<JDBCExecutionUnit> executionGroupContext, final ExecuteCallback executor,
                            final SQLStatement sqlStatement, final Collection<RouteUnit> routeUnits) throws SQLException {
        boolean isExceptionThrown = SQLExecutorExceptionHandler.isExceptionThrown();
        JDBCExecutorCallback<Boolean> jdbcExecutorCallback = new JDBCExecutorCallback<Boolean>(
                metaDataContexts.getDefaultMetaData().getResource().getDatabaseType(), sqlStatement, isExceptionThrown) {
            
            @Override
            protected Boolean executeSQL(final String sql, final Statement statement, final ConnectionMode connectionMode) throws SQLException {
                return executor.execute(sql, statement);
            }
            
            @Override
            protected Optional<Boolean> getSaneResult(final SQLStatement sqlStatement) {
                return Optional.of(sqlStatement instanceof SelectStatement);
            }
        };
        return driverJDBCExecutor.execute(executionGroupContext, executionContext.getSqlStatementContext(), routeUnits, jdbcExecutorCallback);
    }
    
    private void clearStatements() throws SQLException {
        for (Statement each : statements) {
            each.close();
        }
        statements.clear();
    }
    
    private LogicSQL createLogicSQL(final String sql) {
        ShardingSphereSchema schema = metaDataContexts.getDefaultMetaData().getSchema();
        ShardingSphereSQLParserEngine sqlParserEngine = new ShardingSphereSQLParserEngine(
                DatabaseTypeRegistry.getTrunkDatabaseTypeName(metaDataContexts.getDefaultMetaData().getResource().getDatabaseType()));
        SQLStatement sqlStatement = sqlParserEngine.parse(sql, false);
        SQLStatementContext<?> sqlStatementContext = SQLStatementContextFactory.newInstance(schema, Collections.emptyList(), sqlStatement);
        return new LogicSQL(sqlStatementContext, sql, Collections.emptyList());
    }
    
    private ExecutionContext createExecutionContext(final String sql) throws SQLException {
        clearStatements();
        LogicSQL logicSQL = createLogicSQL(sql);
        SQLCheckEngine.check(logicSQL.getSqlStatementContext().getSqlStatement(), logicSQL.getParameters(), 
                metaDataContexts.getDefaultMetaData().getRuleMetaData().getRules(), DefaultSchema.LOGIC_NAME, metaDataContexts.getMetaDataMap(), null);
        return kernelProcessor.generateExecutionContext(logicSQL, metaDataContexts.getDefaultMetaData(), metaDataContexts.getProps());
    }
    
    private ExecutionGroupContext<JDBCExecutionUnit> createExecutionContext() throws SQLException {
        int maxConnectionsSizePerQuery = metaDataContexts.getProps().<Integer>getValue(ConfigurationPropertyKey.MAX_CONNECTIONS_SIZE_PER_QUERY);
        DriverExecutionPrepareEngine<JDBCExecutionUnit, Connection> prepareEngine = new DriverExecutionPrepareEngine<>(
                JDBCDriverType.STATEMENT, maxConnectionsSizePerQuery, connection, statementOption, metaDataContexts.getDefaultMetaData().getRuleMetaData().getRules());
        return prepareEngine.prepare(executionContext.getRouteContext(), executionContext.getExecutionUnits());
    }
    
    private ExecutionGroupContext<RawSQLExecutionUnit> createRawExecutionContext() throws SQLException {
        int maxConnectionsSizePerQuery = metaDataContexts.getProps().<Integer>getValue(ConfigurationPropertyKey.MAX_CONNECTIONS_SIZE_PER_QUERY);
        return new RawExecutionPrepareEngine(maxConnectionsSizePerQuery, metaDataContexts.getDefaultMetaData().getRuleMetaData().getRules())
                .prepare(executionContext.getRouteContext(), executionContext.getExecutionUnits());
    }
    
    private void cacheStatements(final Collection<ExecutionGroup<JDBCExecutionUnit>> executionGroups) {
        for (ExecutionGroup<JDBCExecutionUnit> each : executionGroups) {
            statements.addAll(each.getInputs().stream().map(JDBCExecutionUnit::getStorageResource).collect(Collectors.toList()));
        }
        replay();
    }
    
    private void replay() {
        statements.forEach(this::replayMethodsInvocation);
    }
    
    @Override
    public ResultSet getResultSet() throws SQLException {
        if (null != currentResultSet) {
            return currentResultSet;
        }
        if (executionContext.getSqlStatementContext() instanceof SelectStatementContext || executionContext.getSqlStatementContext().getSqlStatement() instanceof DALStatement) {
            List<ResultSet> resultSets = getResultSets();
            MergedResult mergedResult = mergeQuery(getQueryResults(resultSets));
            currentResultSet = new ShardingSphereResultSet(resultSets, mergedResult, this, executionContext);
        }
        return currentResultSet;
    }
    
    private ResultSet getResultSet(final Statement statement) {
        try {
            return statement.getResultSet();
        } catch (final SQLException ex) {
            throw new ShardingSphereException(ex);
        }
    }
    
    private List<ResultSet> getResultSets() throws SQLException {
        List<ResultSet> result = new ArrayList<>(statements.size());
        for (Statement each : statements) {
            result.add(each.getResultSet());
        }
        return result;
    }
    
    private List<QueryResult> getQueryResults(final List<ResultSet> resultSets) throws SQLException {
        List<QueryResult> result = new ArrayList<>(resultSets.size());
        for (ResultSet each : resultSets) {
            if (null != each) {
                result.add(new JDBCStreamQueryResult(each));
            }
        }
        return result;
    }
    
    private MergedResult mergeQuery(final List<QueryResult> queryResults) throws SQLException {
        ShardingSphereMetaData metaData = metaDataContexts.getDefaultMetaData();
        MergeEngine mergeEngine = new MergeEngine(metaDataContexts.getDefaultMetaData().getResource().getDatabaseType(), 
                metaData.getSchema(), metaDataContexts.getProps(), metaData.getRuleMetaData().getRules());
        return mergeEngine.merge(queryResults, executionContext.getSqlStatementContext());
    }
    
    @SuppressWarnings("MagicConstant")
    @Override
    public int getResultSetType() {
        return statementOption.getResultSetType();
    }
    
    @SuppressWarnings("MagicConstant")
    @Override
    public int getResultSetConcurrency() {
        return statementOption.getResultSetConcurrency();
    }
    
    @Override
    public int getResultSetHoldability() {
        return statementOption.getResultSetHoldability();
    }
    
    @Override
    public boolean isAccumulate() {
        return metaDataContexts.getDefaultMetaData().getRuleMetaData().getRules().stream().anyMatch(
            each -> each instanceof DataNodeContainedRule && ((DataNodeContainedRule) each).isNeedAccumulate(executionContext.getSqlStatementContext().getTablesContext().getTableNames()));
    }
    
    @Override
    public Collection<Statement> getRoutedStatements() {
        return statements;
    }
    
    @Override
    public ResultSet getGeneratedKeys() throws SQLException {
        Optional<GeneratedKeyContext> generatedKey = findGeneratedKey();
        if (returnGeneratedKeys && generatedKey.isPresent()) {
            return new GeneratedKeysResultSet(generatedKey.get().getColumnName(), generatedKey.get().getGeneratedValues().iterator(), this);
        }
        if (1 == getRoutedStatements().size()) {
            return getRoutedStatements().iterator().next().getGeneratedKeys();
        }
        return new GeneratedKeysResultSet();
    }
    
    private Optional<GeneratedKeyContext> findGeneratedKey() {
        return executionContext.getSqlStatementContext() instanceof InsertStatementContext
                ? ((InsertStatementContext) executionContext.getSqlStatementContext()).getGeneratedKeyContext() : Optional.empty();
    }
}<|MERGE_RESOLUTION|>--- conflicted
+++ resolved
@@ -185,15 +185,7 @@
         }
         StatementExecuteQueryCallback callback = new StatementExecuteQueryCallback(metaDataContexts.getDefaultMetaData().getResource().getDatabaseType(),
                 executionContext.getSqlStatementContext().getSqlStatement(), SQLExecutorExceptionHandler.isExceptionThrown());
-<<<<<<< HEAD
-        FederateRowExecutor executor = new FederateRowExecutor(metaDataContexts.getDefaultMetaData().getRuleMetaData().getRules(),
-                metaDataContexts.getProps(), connection, driverJDBCExecutor.getJdbcExecutor(), executionContext, callback, statementOption);
-        // TODO Consider FederateRawExecutor
-        FederateLogicSchema logicSchema = new FederateLogicSchema(metaDataContexts.getOptimizeContextFactory().getSchemaMetadatas().getSchemas().get(DefaultSchema.LOGIC_NAME), executor);
-        return new FederateJDBCExecutor(metaDataContexts.getOptimizeContextFactory().create(DefaultSchema.LOGIC_NAME, logicSchema));
-=======
         return federateExecutor.executeQuery(executionContext, callback);
->>>>>>> 407e320d
     }
     
     @Override
