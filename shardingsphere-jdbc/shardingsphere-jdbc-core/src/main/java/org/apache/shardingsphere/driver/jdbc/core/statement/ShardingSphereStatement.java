--- conflicted
+++ resolved
@@ -356,16 +356,12 @@
         return new LogicSQL(sqlStatementContext, sql, Collections.emptyList());
     }
     
-<<<<<<< HEAD
-    private ExecutionContext createExecutionContext(final LogicSQL logicSQL) throws SQLException {
-=======
     private SQLParserRule findSQLParserRule() {
         Optional<SQLParserRule> optionalSQLParserRule = metaDataContexts.getGlobalRuleMetaData().findSingleRule(SQLParserRule.class);
         return optionalSQLParserRule.orElse(null);
     }
     
-    private ExecutionContext createExecutionContext(final String sql) throws SQLException {
->>>>>>> 8705177c
+    private ExecutionContext createExecutionContext(final LogicSQL logicSQL) throws SQLException {
         clearStatements();
         SQLCheckEngine.check(logicSQL.getSqlStatementContext().getSqlStatement(), logicSQL.getParameters(), 
                 metaDataContexts.getMetaData(connection.getSchema()).getRuleMetaData().getRules(), connection.getSchema(), metaDataContexts.getMetaDataMap(), null);
