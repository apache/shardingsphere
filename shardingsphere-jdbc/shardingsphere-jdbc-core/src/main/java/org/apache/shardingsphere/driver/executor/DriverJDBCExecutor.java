--- conflicted
+++ resolved
@@ -135,15 +135,9 @@
     }
     
     private boolean tryGlobalLock(final SQLStatement sqlStatement, final long lockTimeoutMilliseconds) {
-<<<<<<< HEAD
-        if (needLock(sqlStatement)) {
-            if (!metaDataContexts.getLock().tryGlobalLock(lockTimeoutMilliseconds)) {
-                throw new ShardingSphereException(CommonErrorCode.SHARDING_SERVICE_LOCK_WAIT_TIMEOUT_ERROR, lockTimeoutMilliseconds);
-=======
         if (metaDataContexts.getLock().isPresent() && needLock(sqlStatement)) {
             if (!metaDataContexts.getLock().get().tryGlobalLock(lockTimeoutMilliseconds)) {
-                throw new ShardingSphereException("Service lock wait timeout of %s ms exceeded", lockTimeoutMilliseconds);
->>>>>>> b23c8868
+                throw new ShardingSphereException(CommonErrorCode.SHARDING_SERVICE_LOCK_WAIT_TIMEOUT_ERROR, lockTimeoutMilliseconds);
             }
             return true;
         }
