--- conflicted
+++ resolved
@@ -40,15 +40,9 @@
     @SuppressWarnings("AccessOfSystemProperties")
     @Override
     public void start(final PluginConfiguration pluginConfig) {
-<<<<<<< HEAD
-        if (!checkConfiguration(pluginConfig)) {
-            throw new PluginConfigurationException("jaeger config error, host is null or port is %s", pluginConfig.getPort());
-        }
+        pluginConfig.validate("Jaeger");
+        checkConfiguration(pluginConfig);
         pluginConfig.getProps().forEach((key, value) -> setSystemProperty(String.valueOf(key), String.valueOf(value)));
-=======
-        pluginConfig.validate("Jaeger");
-        pluginConfig.getProps().forEach((key, value) -> System.setProperty(String.valueOf(key), String.valueOf(value)));
->>>>>>> 08f4651d
         Configuration.SamplerConfiguration samplerConfig = Configuration.SamplerConfiguration.fromEnv();
         Configuration.ReporterConfiguration reporterConfig = Configuration.ReporterConfiguration.fromEnv()
                 .withSender(Configuration.SenderConfiguration.fromEnv().withAgentHost(pluginConfig.getHost()).withAgentPort(pluginConfig.getPort()));
@@ -59,7 +53,6 @@
         }
     }
     
-<<<<<<< HEAD
     private void setSystemProperty(final String key, final String value) {
         if (!KEY_SERVICE_NAME.equalsIgnoreCase(key)) {
             String propertyKey = key.replaceAll("-", "_").toUpperCase();
@@ -67,15 +60,9 @@
         }
     }
     
-    private boolean checkConfiguration(final PluginConfiguration pluginConfig) {
-        String host = pluginConfig.getHost();
-        int port = pluginConfig.getPort();
-        return null != host && !"".equalsIgnoreCase(host) && port > 0;
-=======
     private void checkConfiguration(final PluginConfiguration pluginConfig) {
         Preconditions.checkArgument(!Strings.isNullOrEmpty(pluginConfig.getHost()), "Jaeger hostname is required");
         Preconditions.checkArgument(pluginConfig.getPort() > 0, "Jaeger port `%d` must be a positive number");
->>>>>>> 08f4651d
     }
     
     @Override
