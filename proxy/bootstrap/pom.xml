--- conflicted
+++ resolved
@@ -25,7 +25,7 @@
     </parent>
     <artifactId>shardingsphere-proxy-bootstrap</artifactId>
     <name>${project.artifactId}</name>
-    
+     
     <dependencies>
         <dependency>
             <groupId>org.apache.shardingsphere</groupId>
@@ -88,40 +88,7 @@
         <dependency>
             <groupId>org.apache.shardingsphere</groupId>
             <artifactId>shardingsphere-parser-sql-sql92</artifactId>
-<<<<<<< HEAD
-=======
             <version>${project.version}</version>
-        </dependency>
-        <dependency>
-            <groupId>org.apache.shardingsphere</groupId>
-            <artifactId>shardingsphere-parser-sql-mysql</artifactId>
-            <version>${project.version}</version>
-            <scope>runtime</scope>
-        </dependency>
-        <dependency>
-            <groupId>org.apache.shardingsphere</groupId>
-            <artifactId>shardingsphere-parser-sql-postgresql</artifactId>
-            <version>${project.version}</version>
-            <scope>runtime</scope>
-        </dependency>
-        <dependency>
-            <groupId>org.apache.shardingsphere</groupId>
-            <artifactId>shardingsphere-parser-sql-opengauss</artifactId>
-            <version>${project.version}</version>
-            <scope>runtime</scope>
-        </dependency>
-        <dependency>
-            <groupId>org.apache.shardingsphere</groupId>
-            <artifactId>shardingsphere-parser-sql-oracle</artifactId>
-            <version>${project.version}</version>
-            <scope>runtime</scope>
-        </dependency>
-        <dependency>
-            <groupId>org.apache.shardingsphere</groupId>
-            <artifactId>shardingsphere-parser-sql-sqlserver</artifactId>
->>>>>>> c848af56
-            <version>${project.version}</version>
-            <scope>runtime</scope>
         </dependency>
         
         <dependency>
