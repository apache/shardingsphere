/*
 * Licensed to the Apache Software Foundation (ASF) under one or more
 * contributor license agreements.  See the NOTICE file distributed with
 * this work for additional information regarding copyright ownership.
 * The ASF licenses this file to You under the Apache License, Version 2.0
 * (the "License"); you may not use this file except in compliance with
 * the License.  You may obtain a copy of the License at
 *
 *     http://www.apache.org/licenses/LICENSE-2.0
 *
 * Unless required by applicable law or agreed to in writing, software
 * distributed under the License is distributed on an "AS IS" BASIS,
 * WITHOUT WARRANTIES OR CONDITIONS OF ANY KIND, either express or implied.
 * See the License for the specific language governing permissions and
 * limitations under the License.
 */

package org.apache.shardingsphere.proxy.backend.util;

import org.apache.shardingsphere.broadcast.api.config.BroadcastRuleConfiguration;
import org.apache.shardingsphere.broadcast.rule.BroadcastRule;
import org.apache.shardingsphere.distsql.handler.engine.update.ral.rule.spi.database.ImportRuleConfigurationProvider;
import org.apache.shardingsphere.distsql.handler.exception.datasource.MissingRequiredDataSourcesException;
import org.apache.shardingsphere.distsql.handler.exception.storageunit.InvalidStorageUnitsException;
import org.apache.shardingsphere.distsql.handler.validate.DataSourcePoolPropertiesValidator;
import org.apache.shardingsphere.infra.config.rule.RuleConfiguration;
import org.apache.shardingsphere.infra.database.DatabaseTypeEngine;
import org.apache.shardingsphere.infra.database.core.type.DatabaseType;
import org.apache.shardingsphere.infra.datasource.pool.config.DataSourceConfiguration;
import org.apache.shardingsphere.infra.datasource.pool.creator.DataSourcePoolCreator;
import org.apache.shardingsphere.infra.datasource.pool.props.creator.DataSourcePoolPropertiesCreator;
import org.apache.shardingsphere.infra.datasource.pool.props.domain.DataSourcePoolProperties;
import org.apache.shardingsphere.infra.exception.core.ShardingSpherePreconditions;
import org.apache.shardingsphere.infra.exception.core.external.sql.type.generic.UnsupportedSQLOperationException;
import org.apache.shardingsphere.infra.exception.core.external.sql.type.kernel.category.DistSQLException;
import org.apache.shardingsphere.infra.instance.InstanceContext;
import org.apache.shardingsphere.infra.metadata.database.ShardingSphereDatabase;
import org.apache.shardingsphere.infra.metadata.database.resource.node.StorageNode;
import org.apache.shardingsphere.infra.metadata.database.resource.unit.StorageUnit;
import org.apache.shardingsphere.infra.metadata.database.resource.unit.StorageUnitNodeMapCreator;
import org.apache.shardingsphere.infra.spi.type.ordered.OrderedSPILoader;
import org.apache.shardingsphere.infra.spi.type.typed.TypedSPILoader;
import org.apache.shardingsphere.infra.yaml.config.pojo.rule.YamlRuleConfiguration;
import org.apache.shardingsphere.infra.yaml.config.swapper.rule.YamlRuleConfigurationSwapper;
import org.apache.shardingsphere.mask.api.config.MaskRuleConfiguration;
import org.apache.shardingsphere.mask.rule.MaskRule;
import org.apache.shardingsphere.mode.manager.ContextManager;
import org.apache.shardingsphere.mode.metadata.MetaDataContexts;
import org.apache.shardingsphere.proxy.backend.config.yaml.YamlProxyDataSourceConfiguration;
import org.apache.shardingsphere.proxy.backend.config.yaml.YamlProxyDatabaseConfiguration;
import org.apache.shardingsphere.proxy.backend.config.yaml.swapper.YamlProxyDataSourceConfigurationSwapper;
import org.apache.shardingsphere.proxy.backend.context.ProxyContext;
<<<<<<< HEAD
import org.apache.shardingsphere.proxy.backend.exception.MissingDatabaseNameException;
import org.apache.shardingsphere.proxy.backend.handler.distsql.ral.common.checker.EncryptRuleConfigurationImportChecker;
=======
>>>>>>> 0220ce46
import org.apache.shardingsphere.proxy.backend.handler.distsql.ral.common.checker.MaskRuleConfigurationImportChecker;
import org.apache.shardingsphere.proxy.backend.handler.distsql.ral.common.checker.ShadowRuleConfigurationImportChecker;
import org.apache.shardingsphere.shadow.api.config.ShadowRuleConfiguration;
import org.apache.shardingsphere.shadow.rule.ShadowRule;
import org.apache.shardingsphere.single.api.config.SingleRuleConfiguration;
import org.apache.shardingsphere.single.rule.SingleRule;

import java.sql.SQLException;
import java.util.Collection;
import java.util.Collections;
import java.util.Comparator;
import java.util.LinkedHashMap;
import java.util.LinkedList;
import java.util.Map;
import java.util.Map.Entry;
import java.util.TreeMap;
import java.util.stream.Collectors;

/**
 * Yaml database configuration import executor.
 */
public final class YamlDatabaseConfigurationImportExecutor {
    
    private final ShadowRuleConfigurationImportChecker shadowRuleConfigImportChecker = new ShadowRuleConfigurationImportChecker();
    
    private final MaskRuleConfigurationImportChecker maskRuleConfigImportChecker = new MaskRuleConfigurationImportChecker();
    
    private final YamlProxyDataSourceConfigurationSwapper dataSourceConfigSwapper = new YamlProxyDataSourceConfigurationSwapper();
    
    private final DataSourcePoolPropertiesValidator validateHandler = new DataSourcePoolPropertiesValidator();
    
    /**
     * Import proxy database from yaml configuration.
     *
     * @param yamlConfig yaml proxy database configuration
     */
    public void importDatabaseConfiguration(final YamlProxyDatabaseConfiguration yamlConfig) {
        String databaseName = yamlConfig.getDatabaseName();
        checkDatabase(databaseName);
        checkDataSources(yamlConfig.getDataSources());
        addDatabase(databaseName);
        addDataSouces(databaseName, yamlConfig.getDataSources());
        try {
            addRules(databaseName, yamlConfig.getRules());
        } catch (final DistSQLException ex) {
            dropDatabase(databaseName);
            throw ex;
        }
    }
    
    private void checkDatabase(final String databaseName) {
        ShardingSpherePreconditions.checkNotNull(databaseName, MissingDatabaseNameException::new);
        if (ProxyContext.getInstance().databaseExists(databaseName)) {
            ShardingSpherePreconditions.checkState(ProxyContext.getInstance().getContextManager().getDatabase(databaseName).getResourceMetaData().getStorageUnits().isEmpty(),
                    () -> new UnsupportedSQLOperationException(String.format("Database `%s` exists and is not empty，overwrite is not supported", databaseName)));
        }
    }
    
    private void checkDataSources(final Map<String, YamlProxyDataSourceConfiguration> dataSources) {
        ShardingSpherePreconditions.checkState(!dataSources.isEmpty(), () -> new MissingRequiredDataSourcesException("Data source configurations in imported config is required"));
    }
    
    private void addDatabase(final String databaseName) {
        ContextManager contextManager = ProxyContext.getInstance().getContextManager();
        contextManager.getInstanceContext().getModeContextManager().createDatabase(databaseName);
        DatabaseType protocolType = DatabaseTypeEngine.getProtocolType(Collections.emptyMap(), contextManager.getMetaDataContexts().getMetaData().getProps());
        contextManager.getMetaDataContexts().getMetaData().addDatabase(databaseName, protocolType, contextManager.getMetaDataContexts().getMetaData().getProps());
    }
    
    private void addDataSouces(final String databaseName, final Map<String, YamlProxyDataSourceConfiguration> yamlDataSourceMap) {
        Map<String, DataSourcePoolProperties> propsMap = new LinkedHashMap<>(yamlDataSourceMap.size(), 1F);
        for (Entry<String, YamlProxyDataSourceConfiguration> entry : yamlDataSourceMap.entrySet()) {
            DataSourceConfiguration dataSourceConfig = dataSourceConfigSwapper.swap(entry.getValue());
            propsMap.put(entry.getKey(), DataSourcePoolPropertiesCreator.create(dataSourceConfig));
        }
        validateHandler.validate(propsMap);
        try {
            ProxyContext.getInstance().getContextManager().getInstanceContext().getModeContextManager().registerStorageUnits(databaseName, propsMap);
        } catch (final SQLException ex) {
            throw new InvalidStorageUnitsException(Collections.singleton(ex.getMessage()));
        }
        Map<String, StorageUnit> storageUnits = ProxyContext.getInstance().getContextManager()
                .getMetaDataContexts().getMetaData().getDatabase(databaseName).getResourceMetaData().getStorageUnits();
        Map<String, StorageNode> toBeAddedStorageNode = StorageUnitNodeMapCreator.create(propsMap);
        for (Entry<String, DataSourcePoolProperties> entry : propsMap.entrySet()) {
            storageUnits.put(entry.getKey(), new StorageUnit(toBeAddedStorageNode.get(entry.getKey()), entry.getValue(), DataSourcePoolCreator.create(entry.getValue())));
        }
    }
    
    private void addRules(final String databaseName, final Collection<YamlRuleConfiguration> yamlRuleConfigs) {
        if (null == yamlRuleConfigs || yamlRuleConfigs.isEmpty()) {
            return;
        }
        Collection<RuleConfiguration> ruleConfigs = new LinkedList<>();
        MetaDataContexts metaDataContexts = ProxyContext.getInstance().getContextManager().getMetaDataContexts();
        ShardingSphereDatabase database = metaDataContexts.getMetaData().getDatabase(databaseName);
        swapToRuleConfigs(yamlRuleConfigs).values().forEach(each -> addRule(ruleConfigs, each, database));
        metaDataContexts.getPersistService().getDatabaseRulePersistService().persist(metaDataContexts.getMetaData().getDatabase(databaseName).getName(), ruleConfigs);
    }
    
    private void addRule(final Collection<RuleConfiguration> ruleConfigs, final RuleConfiguration ruleConfig, final ShardingSphereDatabase database) {
        if (null == ruleConfig) {
            return;
        }
        InstanceContext instanceContext = ProxyContext.getInstance().getContextManager().getInstanceContext();
<<<<<<< HEAD
        if (ruleConfig instanceof ShardingRuleConfiguration || ruleConfig instanceof ReadwriteSplittingRuleConfiguration) {
            ImportRuleConfigurationProvider provider = TypedSPILoader.getService(ImportRuleConfigurationProvider.class, ruleConfig.getClass());
            provider.check(database, ruleConfig);
            ruleConfigs.add(ruleConfig);
            database.getRuleMetaData().getRules().add(provider.build(database, ruleConfig, instanceContext));
        } else if (ruleConfig instanceof EncryptRuleConfiguration) {
            addEncryptRuleConfiguration((EncryptRuleConfiguration) ruleConfig, ruleConfigs, database);
        } else if (ruleConfig instanceof ShadowRuleConfiguration) {
            addShadowRuleConfiguration((ShadowRuleConfiguration) ruleConfig, ruleConfigs, database);
=======
        if (ruleConfig instanceof ShadowRuleConfiguration) {
            ruleConfigs.forEach(each -> addShadowRuleConfiguration((ShadowRuleConfiguration) each, allRuleConfigs, database));
>>>>>>> 0220ce46
        } else if (ruleConfig instanceof MaskRuleConfiguration) {
            addMaskRuleConfiguration((MaskRuleConfiguration) ruleConfig, ruleConfigs, database);
        } else if (ruleConfig instanceof BroadcastRuleConfiguration) {
            addBroadcastRuleConfiguration((BroadcastRuleConfiguration) ruleConfig, ruleConfigs, database);
        } else if (ruleConfig instanceof SingleRuleConfiguration) {
<<<<<<< HEAD
            addSingleRuleConfiguration((SingleRuleConfiguration) ruleConfig, ruleConfigs, database);
=======
            ruleConfigs.forEach(each -> addSingleRuleConfiguration((SingleRuleConfiguration) each, allRuleConfigs, database));
        } else {
            ImportRuleConfigurationProvider importRuleConfigurationProvider = TypedSPILoader.getService(ImportRuleConfigurationProvider.class, ruleConfig.getClass());
            importRuleConfigurationProvider.check(database, ruleConfig);
            allRuleConfigs.add(ruleConfig);
            database.getRuleMetaData().getRules().add(importRuleConfigurationProvider.build(database, ruleConfig, instanceContext));
>>>>>>> 0220ce46
        }
    }
    
    @SuppressWarnings({"rawtypes", "unchecked"})
    private Map<Integer, RuleConfiguration> swapToRuleConfigs(final Collection<YamlRuleConfiguration> yamlRuleConfigs) {
        Map<Integer, RuleConfiguration> result = new TreeMap<>(Comparator.reverseOrder());
        for (YamlRuleConfiguration each : yamlRuleConfigs) {
            YamlRuleConfigurationSwapper swapper = OrderedSPILoader.getServicesByClass(YamlRuleConfigurationSwapper.class, Collections.singleton(each.getRuleConfigurationType()))
                    .get(each.getRuleConfigurationType());
            result.put(swapper.getOrder(), (RuleConfiguration) swapper.swapToObject(each));
        }
        return result;
    }
    
<<<<<<< HEAD
    private void addEncryptRuleConfiguration(final EncryptRuleConfiguration ruleConfig, final Collection<RuleConfiguration> ruleConfigs, final ShardingSphereDatabase database) {
        encryptRuleConfigImportChecker.check(database, ruleConfig);
        ruleConfigs.add(ruleConfig);
        database.getRuleMetaData().getRules().add(new EncryptRule(database.getName(), ruleConfig));
    }
    
    private void addShadowRuleConfiguration(final ShadowRuleConfiguration ruleConfig, final Collection<RuleConfiguration> ruleConfigs, final ShardingSphereDatabase database) {
        shadowRuleConfigImportChecker.check(database, ruleConfig);
        ruleConfigs.add(ruleConfig);
        database.getRuleMetaData().getRules().add(new ShadowRule(ruleConfig));
=======
    private void addShadowRuleConfiguration(final ShadowRuleConfiguration shadowRuleConfig, final Collection<RuleConfiguration> allRuleConfigs, final ShardingSphereDatabase database) {
        shadowRuleConfigImportChecker.check(database, shadowRuleConfig);
        allRuleConfigs.add(shadowRuleConfig);
        database.getRuleMetaData().getRules().add(new ShadowRule(shadowRuleConfig));
>>>>>>> 0220ce46
    }
    
    private void addMaskRuleConfiguration(final MaskRuleConfiguration ruleConfig, final Collection<RuleConfiguration> ruleConfigs, final ShardingSphereDatabase database) {
        maskRuleConfigImportChecker.check(database, ruleConfig);
        ruleConfigs.add(ruleConfig);
        database.getRuleMetaData().getRules().add(new MaskRule(ruleConfig));
    }
    
    private void addBroadcastRuleConfiguration(final BroadcastRuleConfiguration ruleConfig, final Collection<RuleConfiguration> ruleConfigs, final ShardingSphereDatabase database) {
        ruleConfigs.add(ruleConfig);
        database.getRuleMetaData().getRules().add(new BroadcastRule(ruleConfig, database.getName(),
                database.getResourceMetaData().getStorageUnits().entrySet().stream()
                        .collect(Collectors.toMap(Entry::getKey, entry -> entry.getValue().getDataSource(), (oldValue, currentValue) -> oldValue, LinkedHashMap::new)),
                database.getRuleMetaData().getRules()));
    }
    
    private void addSingleRuleConfiguration(final SingleRuleConfiguration ruleConfig, final Collection<RuleConfiguration> ruleConfigs, final ShardingSphereDatabase database) {
        ruleConfigs.add(ruleConfig);
        database.getRuleMetaData().getRules().add(
                new SingleRule(ruleConfig, database.getName(), database.getProtocolType(),
                        database.getResourceMetaData().getStorageUnits().entrySet().stream()
                                .collect(Collectors.toMap(Entry::getKey, entry -> entry.getValue().getDataSource(), (oldValue, currentValue) -> oldValue, LinkedHashMap::new)),
                        database.getRuleMetaData().getRules()));
    }
    
    private void dropDatabase(final String databaseName) {
        ProxyContext.getInstance().getContextManager().getInstanceContext().getModeContextManager().dropDatabase(databaseName);
    }
}<|MERGE_RESOLUTION|>--- conflicted
+++ resolved
@@ -50,11 +50,8 @@
 import org.apache.shardingsphere.proxy.backend.config.yaml.YamlProxyDatabaseConfiguration;
 import org.apache.shardingsphere.proxy.backend.config.yaml.swapper.YamlProxyDataSourceConfigurationSwapper;
 import org.apache.shardingsphere.proxy.backend.context.ProxyContext;
-<<<<<<< HEAD
 import org.apache.shardingsphere.proxy.backend.exception.MissingDatabaseNameException;
 import org.apache.shardingsphere.proxy.backend.handler.distsql.ral.common.checker.EncryptRuleConfigurationImportChecker;
-=======
->>>>>>> 0220ce46
 import org.apache.shardingsphere.proxy.backend.handler.distsql.ral.common.checker.MaskRuleConfigurationImportChecker;
 import org.apache.shardingsphere.proxy.backend.handler.distsql.ral.common.checker.ShadowRuleConfigurationImportChecker;
 import org.apache.shardingsphere.shadow.api.config.ShadowRuleConfiguration;
@@ -96,7 +93,7 @@
         checkDatabase(databaseName);
         checkDataSources(yamlConfig.getDataSources());
         addDatabase(databaseName);
-        addDataSouces(databaseName, yamlConfig.getDataSources());
+        addDataSources(databaseName, yamlConfig.getDataSources());
         try {
             addRules(databaseName, yamlConfig.getRules());
         } catch (final DistSQLException ex) {
@@ -124,7 +121,7 @@
         contextManager.getMetaDataContexts().getMetaData().addDatabase(databaseName, protocolType, contextManager.getMetaDataContexts().getMetaData().getProps());
     }
     
-    private void addDataSouces(final String databaseName, final Map<String, YamlProxyDataSourceConfiguration> yamlDataSourceMap) {
+    private void addDataSources(final String databaseName, final Map<String, YamlProxyDataSourceConfiguration> yamlDataSourceMap) {
         Map<String, DataSourcePoolProperties> propsMap = new LinkedHashMap<>(yamlDataSourceMap.size(), 1F);
         for (Entry<String, YamlProxyDataSourceConfiguration> entry : yamlDataSourceMap.entrySet()) {
             DataSourceConfiguration dataSourceConfig = dataSourceConfigSwapper.swap(entry.getValue());
@@ -160,35 +157,19 @@
             return;
         }
         InstanceContext instanceContext = ProxyContext.getInstance().getContextManager().getInstanceContext();
-<<<<<<< HEAD
-        if (ruleConfig instanceof ShardingRuleConfiguration || ruleConfig instanceof ReadwriteSplittingRuleConfiguration) {
-            ImportRuleConfigurationProvider provider = TypedSPILoader.getService(ImportRuleConfigurationProvider.class, ruleConfig.getClass());
-            provider.check(database, ruleConfig);
-            ruleConfigs.add(ruleConfig);
-            database.getRuleMetaData().getRules().add(provider.build(database, ruleConfig, instanceContext));
-        } else if (ruleConfig instanceof EncryptRuleConfiguration) {
-            addEncryptRuleConfiguration((EncryptRuleConfiguration) ruleConfig, ruleConfigs, database);
-        } else if (ruleConfig instanceof ShadowRuleConfiguration) {
+        if (ruleConfig instanceof ShadowRuleConfiguration) {
             addShadowRuleConfiguration((ShadowRuleConfiguration) ruleConfig, ruleConfigs, database);
-=======
-        if (ruleConfig instanceof ShadowRuleConfiguration) {
-            ruleConfigs.forEach(each -> addShadowRuleConfiguration((ShadowRuleConfiguration) each, allRuleConfigs, database));
->>>>>>> 0220ce46
         } else if (ruleConfig instanceof MaskRuleConfiguration) {
             addMaskRuleConfiguration((MaskRuleConfiguration) ruleConfig, ruleConfigs, database);
         } else if (ruleConfig instanceof BroadcastRuleConfiguration) {
             addBroadcastRuleConfiguration((BroadcastRuleConfiguration) ruleConfig, ruleConfigs, database);
         } else if (ruleConfig instanceof SingleRuleConfiguration) {
-<<<<<<< HEAD
             addSingleRuleConfiguration((SingleRuleConfiguration) ruleConfig, ruleConfigs, database);
-=======
-            ruleConfigs.forEach(each -> addSingleRuleConfiguration((SingleRuleConfiguration) each, allRuleConfigs, database));
         } else {
-            ImportRuleConfigurationProvider importRuleConfigurationProvider = TypedSPILoader.getService(ImportRuleConfigurationProvider.class, ruleConfig.getClass());
-            importRuleConfigurationProvider.check(database, ruleConfig);
-            allRuleConfigs.add(ruleConfig);
-            database.getRuleMetaData().getRules().add(importRuleConfigurationProvider.build(database, ruleConfig, instanceContext));
->>>>>>> 0220ce46
+            ImportRuleConfigurationProvider provider = TypedSPILoader.getService(ImportRuleConfigurationProvider.class, ruleConfig.getClass());
+            provider.check(database, ruleConfig);
+            ruleConfigs.add(ruleConfig);
+            database.getRuleMetaData().getRules().add(provider.build(database, ruleConfig, instanceContext));
         }
     }
     
@@ -203,23 +184,10 @@
         return result;
     }
     
-<<<<<<< HEAD
-    private void addEncryptRuleConfiguration(final EncryptRuleConfiguration ruleConfig, final Collection<RuleConfiguration> ruleConfigs, final ShardingSphereDatabase database) {
-        encryptRuleConfigImportChecker.check(database, ruleConfig);
-        ruleConfigs.add(ruleConfig);
-        database.getRuleMetaData().getRules().add(new EncryptRule(database.getName(), ruleConfig));
-    }
-    
-    private void addShadowRuleConfiguration(final ShadowRuleConfiguration ruleConfig, final Collection<RuleConfiguration> ruleConfigs, final ShardingSphereDatabase database) {
-        shadowRuleConfigImportChecker.check(database, ruleConfig);
-        ruleConfigs.add(ruleConfig);
-        database.getRuleMetaData().getRules().add(new ShadowRule(ruleConfig));
-=======
     private void addShadowRuleConfiguration(final ShadowRuleConfiguration shadowRuleConfig, final Collection<RuleConfiguration> allRuleConfigs, final ShardingSphereDatabase database) {
         shadowRuleConfigImportChecker.check(database, shadowRuleConfig);
         allRuleConfigs.add(shadowRuleConfig);
         database.getRuleMetaData().getRules().add(new ShadowRule(shadowRuleConfig));
->>>>>>> 0220ce46
     }
     
     private void addMaskRuleConfiguration(final MaskRuleConfiguration ruleConfig, final Collection<RuleConfiguration> ruleConfigs, final ShardingSphereDatabase database) {
