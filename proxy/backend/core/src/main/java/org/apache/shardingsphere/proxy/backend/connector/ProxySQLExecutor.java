--- conflicted
+++ resolved
@@ -202,11 +202,7 @@
             String databaseName = databaseConnectionManager.getConnectionSession().getDatabaseName();
             executionGroupContext = prepareEngine.prepare(databaseName, executionContext.getRouteContext(), executionContext.getExecutionUnits(),
                     new ExecutionGroupReportContext(databaseConnectionManager.getConnectionSession().getProcessId(),
-<<<<<<< HEAD
-                            databaseName, databaseConnectionManager.getConnectionSession().getGrantee()));
-=======
-                            databaseConnectionManager.getConnectionSession().getDatabaseName(), databaseConnectionManager.getConnectionSession().getConnectionContext().getGrantee()));
->>>>>>> 9485f481
+                            databaseName, databaseConnectionManager.getConnectionSession().getConnectionContext().getGrantee()));
         } catch (final SQLException ex) {
             return getSaneExecuteResults(executionContext, ex);
         }
@@ -225,11 +221,7 @@
         try {
             executionGroupContext = prepareEngine.prepare(databaseName, executionContext.getRouteContext(), executionContext.getExecutionUnits(),
                     new ExecutionGroupReportContext(databaseConnectionManager.getConnectionSession().getProcessId(),
-<<<<<<< HEAD
-                            databaseName, databaseConnectionManager.getConnectionSession().getGrantee()));
-=======
-                            databaseConnectionManager.getConnectionSession().getDatabaseName(), databaseConnectionManager.getConnectionSession().getConnectionContext().getGrantee()));
->>>>>>> 9485f481
+                            databaseName, databaseConnectionManager.getConnectionSession().getConnectionContext().getGrantee()));
         } catch (final SQLException ex) {
             return getSaneExecuteResults(executionContext, ex);
         }
