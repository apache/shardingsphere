--- conflicted
+++ resolved
@@ -20,13 +20,7 @@
 import com.google.common.base.Strings;
 import io.netty.channel.Channel;
 import lombok.extern.slf4j.Slf4j;
-<<<<<<< HEAD
-import org.apache.shardingsphere.data.pipeline.api.ingest.record.DataRecord;
-import org.apache.shardingsphere.data.pipeline.cdc.api.CDCJobAPI;
-import org.apache.shardingsphere.data.pipeline.cdc.api.CDCJobAPIFactory;
-=======
 import org.apache.shardingsphere.data.pipeline.cdc.api.impl.CDCJobAPI;
->>>>>>> 77325f0b
 import org.apache.shardingsphere.data.pipeline.cdc.api.pojo.CreateSubscriptionJobParameter;
 import org.apache.shardingsphere.data.pipeline.cdc.common.CDCResponseErrorCode;
 import org.apache.shardingsphere.data.pipeline.cdc.constant.CDCConnectionStatus;
@@ -126,24 +120,7 @@
             return CDCResponseGenerator.failed(request.getRequestId(), CDCResponseErrorCode.ILLEGAL_REQUEST_ERROR, String.format("the %s job config doesn't exist",
                     startSubscriptionRequest.getSubscriptionName()));
         }
-<<<<<<< HEAD
-        JobConfigurationPOJO jobConfigPOJO = PipelineAPIFactory.getJobConfigurationAPI().getJobConfiguration(jobId);
         // TODO, ensure that there is only one consumer at a time, job config disable may not be updated when the program is forced to close
-        jobConfigPOJO.setDisabled(false);
-        PipelineAPIFactory.getJobConfigurationAPI().updateJobConfiguration(jobConfigPOJO);
-        ShardingSphereDatabase database = PipelineContext.getContextManager().getMetaDataContexts().getMetaData().getDatabase(cdcJobConfig.getDatabase());
-        Comparator<DataRecord> dataRecordComparator = DataRecordComparatorGenerator.generatorIncrementalComparator(database.getProtocolType());
-        CDCJob job = new CDCJob(new CDCImporterConnector(channel, cdcJobConfig.getDatabase(), cdcJobConfig.getJobShardingCount(), cdcJobConfig.getTableNames(), dataRecordComparator));
-        for (int i = 0; i < cdcJobConfig.getJobShardingCount(); i++) {
-            PipelineJobCenter.addJob(jobConfigPOJO.getJobName(), job);
-            OneOffJobBootstrap oneOffJobBootstrap = new OneOffJobBootstrap(PipelineAPIFactory.getRegistryCenter(), job, jobConfigPOJO.toJobConfiguration());
-            job.setJobBootstrap(oneOffJobBootstrap);
-            oneOffJobBootstrap.execute();
-        }
-=======
-        if (!jobConfigPOJO.isDisabled()) {
-            return CDCResponseGenerator.failed(request.getRequestId(), CDCResponseErrorCode.SERVER_ERROR, String.format("the %s is being used", startSubscriptionRequest.getSubscriptionName()));
-        }
         jobConfigPOJO.setDisabled(false);
         PipelineAPIFactory.getJobConfigurationAPI().updateJobConfiguration(jobConfigPOJO);
         CDCJob job = new CDCJob(new CDCImporterConnector(channel));
@@ -151,7 +128,6 @@
         OneOffJobBootstrap oneOffJobBootstrap = new OneOffJobBootstrap(PipelineAPIFactory.getRegistryCenter(), job, jobConfigPOJO.toJobConfiguration());
         job.setJobBootstrap(oneOffJobBootstrap);
         oneOffJobBootstrap.execute();
->>>>>>> 77325f0b
         connectionContext.setStatus(CDCConnectionStatus.SUBSCRIBED);
         connectionContext.setJobId(jobId);
         return CDCResponseGenerator.succeedBuilder(request.getRequestId()).build();
