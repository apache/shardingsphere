/*
 * Licensed to the Apache Software Foundation (ASF) under one or more
 * contributor license agreements.  See the NOTICE file distributed with
 * this work for additional information regarding copyright ownership.
 * The ASF licenses this file to You under the Apache License, Version 2.0
 * (the "License"); you may not use this file except in compliance with
 * the License.  You may obtain a copy of the License at
 *
 *     http://www.apache.org/licenses/LICENSE-2.0
 *
 * Unless required by applicable law or agreed to in writing, software
 * distributed under the License is distributed on an "AS IS" BASIS,
 * WITHOUT WARRANTIES OR CONDITIONS OF ANY KIND, either express or implied.
 * See the License for the specific language governing permissions and
 * limitations under the License.
 */

package org.apache.shardingsphere.proxy.backend.response.header.update;

import lombok.AccessLevel;
import lombok.Getter;
import org.apache.shardingsphere.infra.executor.sql.execute.result.update.UpdateResult;
import org.apache.shardingsphere.proxy.backend.response.header.ResponseHeader;
import org.apache.shardingsphere.sql.parser.sql.common.statement.SQLStatement;

import java.util.ArrayList;
import java.util.Collection;
import java.util.Collections;
import java.util.LinkedList;
import java.util.List;

/**
 * Update response header.
 */
@Getter
public final class UpdateResponseHeader implements ResponseHeader {
    
    private final SQLStatement sqlStatement;
    
    private final long lastInsertId;
    
    @Getter(AccessLevel.NONE)
    private final Collection<Integer> updateCounts = new LinkedList<>();
    
    private long updateCount;
    
    public UpdateResponseHeader(final SQLStatement sqlStatement) {
        this(sqlStatement, Collections.emptyList(), Collections.emptyList());
    }
    
    public UpdateResponseHeader(final SQLStatement sqlStatement, final Collection<UpdateResult> updateResults) {
        this(sqlStatement, updateResults, Collections.emptyList());
    }
    
    public UpdateResponseHeader(final SQLStatement sqlStatement, final Collection<UpdateResult> updateResults, final Collection<Comparable<?>> autoIncrementGeneratedValues) {
        this.sqlStatement = sqlStatement;
        lastInsertId = getLastInsertId(updateResults, autoIncrementGeneratedValues);
        updateCount = updateResults.iterator().hasNext() ? updateResults.iterator().next().getUpdateCount() : 0;
        for (UpdateResult each : updateResults) {
            updateCounts.add(each.getUpdateCount());
        }
    }
    
    private long getLastInsertId(final Collection<UpdateResult> updateResults, final Collection<Comparable<?>> autoIncrementGeneratedValues) {
<<<<<<< HEAD
        List<Long> lastInsertIds = new LinkedList<>();
=======
        List<Long> lastInsertIds = new ArrayList<>(updateResults.size() + autoIncrementGeneratedValues.size());
>>>>>>> 37a7e03a
        for (UpdateResult each : updateResults) {
            if (each.getLastInsertId() > 0) {
                lastInsertIds.add(each.getLastInsertId());
            }
        }
        for (Comparable<?> each : autoIncrementGeneratedValues) {
            if (each instanceof Number) {
                lastInsertIds.add(((Number) each).longValue());
            }
        }
        return lastInsertIds.isEmpty() ? 0 : getMinLastInsertId(lastInsertIds);
    }
    
    private static long getMinLastInsertId(final List<Long> lastInsertIds) {
        Collections.sort(lastInsertIds);
        return lastInsertIds.iterator().next();
    }
    
    /**
     * Merge updated counts.
     */
    public void mergeUpdateCount() {
        updateCount = 0;
        for (int each : updateCounts) {
            updateCount += each;
        }
    }
}<|MERGE_RESOLUTION|>--- conflicted
+++ resolved
@@ -62,11 +62,7 @@
     }
     
     private long getLastInsertId(final Collection<UpdateResult> updateResults, final Collection<Comparable<?>> autoIncrementGeneratedValues) {
-<<<<<<< HEAD
-        List<Long> lastInsertIds = new LinkedList<>();
-=======
         List<Long> lastInsertIds = new ArrayList<>(updateResults.size() + autoIncrementGeneratedValues.size());
->>>>>>> 37a7e03a
         for (UpdateResult each : updateResults) {
             if (each.getLastInsertId() > 0) {
                 lastInsertIds.add(each.getLastInsertId());
