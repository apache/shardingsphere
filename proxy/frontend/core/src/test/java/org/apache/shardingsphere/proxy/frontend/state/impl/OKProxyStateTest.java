/*
 * Licensed to the Apache Software Foundation (ASF) under one or more
 * contributor license agreements.  See the NOTICE file distributed with
 * this work for additional information regarding copyright ownership.
 * The ASF licenses this file to You under the Apache License, Version 2.0
 * (the "License"); you may not use this file except in compliance with
 * the License.  You may obtain a copy of the License at
 *
 *     http://www.apache.org/licenses/LICENSE-2.0
 *
 * Unless required by applicable law or agreed to in writing, software
 * distributed under the License is distributed on an "AS IS" BASIS,
 * WITHOUT WARRANTIES OR CONDITIONS OF ANY KIND, either express or implied.
 * See the License for the specific language governing permissions and
 * limitations under the License.
 */

package org.apache.shardingsphere.proxy.frontend.state.impl;

import io.netty.channel.ChannelHandlerContext;
import io.netty.util.concurrent.EventExecutor;
import lombok.SneakyThrows;
import org.apache.shardingsphere.infra.config.props.BackendExecutorType;
import org.apache.shardingsphere.infra.config.props.ConfigurationPropertyKey;
import org.apache.shardingsphere.mode.manager.ContextManager;
import org.apache.shardingsphere.proxy.backend.connector.BackendConnection;
import org.apache.shardingsphere.proxy.backend.context.ProxyContext;
import org.apache.shardingsphere.proxy.backend.session.ConnectionSession;
import org.apache.shardingsphere.proxy.frontend.command.CommandExecutorTask;
import org.apache.shardingsphere.proxy.frontend.executor.ConnectionThreadExecutorGroup;
import org.apache.shardingsphere.proxy.frontend.spi.DatabaseProtocolFrontendEngine;
import org.apache.shardingsphere.transaction.api.TransactionType;
import org.junit.Before;
import org.junit.Test;
import org.junit.runner.RunWith;
import org.mockito.Answers;
import org.mockito.Mock;
import org.mockito.MockedStatic;
import org.mockito.internal.configuration.plugins.Plugins;
import org.mockito.junit.MockitoJUnitRunner;

import java.util.Map;
import java.util.concurrent.ExecutorService;

import static org.mockito.ArgumentMatchers.any;
import static org.mockito.Mockito.RETURNS_DEEP_STUBS;
import static org.mockito.Mockito.mock;
import static org.mockito.Mockito.mockStatic;
import static org.mockito.Mockito.verify;
import static org.mockito.Mockito.when;

@RunWith(MockitoJUnitRunner.class)
public final class OKProxyStateTest {
    
    @Mock
    private ChannelHandlerContext context;
    
    @Mock(answer = Answers.RETURNS_DEEP_STUBS)
    private DatabaseProtocolFrontendEngine frontendEngine;
    
    @Mock(answer = Answers.RETURNS_DEEP_STUBS)
    private ConnectionSession connectionSession;
    
    @Before
    public void setup() {
        when(connectionSession.getConnectionId()).thenReturn(1);
        when(connectionSession.getBackendConnection()).thenReturn(mock(BackendConnection.class));
    }
    
    @Test
<<<<<<< HEAD
    public void assertExecuteWithDistributedTransaction() {
=======
    public void assertExecuteWithProxyHintEnabled() {
        ContextManager contextManager = mock(ContextManager.class, RETURNS_DEEP_STUBS);
        when(contextManager.getMetaDataContexts().getMetaData().getProps().<Boolean>getValue(ConfigurationPropertyKey.PROXY_HINT_ENABLED)).thenReturn(true);
        ExecutorService executorService = registerMockExecutorService(1);
        try (MockedStatic<ProxyContext> proxyContext = mockStatic(ProxyContext.class, RETURNS_DEEP_STUBS)) {
            proxyContext.when(() -> ProxyContext.getInstance().getContextManager()).thenReturn(contextManager);
            new OKProxyState().execute(context, null, frontendEngine, connectionSession);
            verify(executorService).execute(any(CommandExecutorTask.class));
            ConnectionThreadExecutorGroup.getInstance().unregisterAndAwaitTermination(1);
        }
    }
    
    @Test
    public void assertExecuteWithDistributedTransaction() {
        ContextManager contextManager = mock(ContextManager.class, RETURNS_DEEP_STUBS);
        when(contextManager.getMetaDataContexts().getMetaData().getProps().<Boolean>getValue(ConfigurationPropertyKey.PROXY_HINT_ENABLED)).thenReturn(false);
>>>>>>> 84da991a
        when(connectionSession.getTransactionStatus().getTransactionType()).thenReturn(TransactionType.XA);
        ExecutorService executorService = registerMockExecutorService(1);
        try (MockedStatic<ProxyContext> proxyContext = mockStatic(ProxyContext.class, RETURNS_DEEP_STUBS)) {
            proxyContext.when(() -> ProxyContext.getInstance().getContextManager()).thenReturn(contextManager);
            new OKProxyState().execute(context, null, frontendEngine, connectionSession);
            verify(executorService).execute(any(CommandExecutorTask.class));
            ConnectionThreadExecutorGroup.getInstance().unregisterAndAwaitTermination(1);
        }
    }
    
    @Test
    public void assertExecuteWithProxyBackendExecutorSuitableForOLTP() {
<<<<<<< HEAD
        when(ProxyContext.getInstance().getContextManager()
                .getMetaDataContexts().getMetaData().getProps().<BackendExecutorType>getValue(ConfigurationPropertyKey.PROXY_BACKEND_EXECUTOR_SUITABLE)).thenReturn(BackendExecutorType.OLTP);
=======
        ContextManager contextManager = mock(ContextManager.class, RETURNS_DEEP_STUBS);
        when(contextManager.getMetaDataContexts().getMetaData().getProps().<Boolean>getValue(ConfigurationPropertyKey.PROXY_HINT_ENABLED)).thenReturn(false);
        when(contextManager.getMetaDataContexts().getMetaData().getProps().<BackendExecutorType>getValue(ConfigurationPropertyKey.PROXY_BACKEND_EXECUTOR_SUITABLE)).thenReturn(BackendExecutorType.OLTP);
>>>>>>> 84da991a
        EventExecutor eventExecutor = mock(EventExecutor.class);
        when(context.executor()).thenReturn(eventExecutor);
        try (MockedStatic<ProxyContext> proxyContext = mockStatic(ProxyContext.class, RETURNS_DEEP_STUBS)) {
            proxyContext.when(() -> ProxyContext.getInstance().getContextManager()).thenReturn(contextManager);
            new OKProxyState().execute(context, null, frontendEngine, connectionSession);
            verify(eventExecutor).execute(any(CommandExecutorTask.class));
        }
    }
    
    @Test
    public void assertExecuteWithProxyBackendExecutorSuitableForOLAPAndRequiredSameThreadForConnection() {
<<<<<<< HEAD
        when(ProxyContext.getInstance().getContextManager()
                .getMetaDataContexts().getMetaData().getProps().<BackendExecutorType>getValue(ConfigurationPropertyKey.PROXY_BACKEND_EXECUTOR_SUITABLE)).thenReturn(BackendExecutorType.OLAP);
=======
        ContextManager contextManager = mock(ContextManager.class, RETURNS_DEEP_STUBS);
        when(contextManager.getMetaDataContexts().getMetaData().getProps().<Boolean>getValue(ConfigurationPropertyKey.PROXY_HINT_ENABLED)).thenReturn(false);
        when(contextManager.getMetaDataContexts().getMetaData().getProps().<BackendExecutorType>getValue(ConfigurationPropertyKey.PROXY_BACKEND_EXECUTOR_SUITABLE)).thenReturn(BackendExecutorType.OLAP);
>>>>>>> 84da991a
        when(frontendEngine.getFrontendContext().isRequiredSameThreadForConnection(null)).thenReturn(true);
        ExecutorService executorService = registerMockExecutorService(1);
        try (MockedStatic<ProxyContext> proxyContext = mockStatic(ProxyContext.class, RETURNS_DEEP_STUBS)) {
            proxyContext.when(() -> ProxyContext.getInstance().getContextManager()).thenReturn(contextManager);
            new OKProxyState().execute(context, null, frontendEngine, connectionSession);
            verify(executorService).execute(any(CommandExecutorTask.class));
            ConnectionThreadExecutorGroup.getInstance().unregisterAndAwaitTermination(1);
        }
    }
    
    @SuppressWarnings({"unchecked", "SameParameterValue"})
    @SneakyThrows(ReflectiveOperationException.class)
    private ExecutorService registerMockExecutorService(final int connectionId) {
        Map<Integer, ExecutorService> executorServices = (Map<Integer, ExecutorService>) Plugins.getMemberAccessor()
                .get(ConnectionThreadExecutorGroup.class.getDeclaredField("executorServices"), ConnectionThreadExecutorGroup.getInstance());
        ExecutorService result = mock(ExecutorService.class);
        executorServices.put(connectionId, result);
        return result;
    }
}<|MERGE_RESOLUTION|>--- conflicted
+++ resolved
@@ -68,9 +68,6 @@
     }
     
     @Test
-<<<<<<< HEAD
-    public void assertExecuteWithDistributedTransaction() {
-=======
     public void assertExecuteWithProxyHintEnabled() {
         ContextManager contextManager = mock(ContextManager.class, RETURNS_DEEP_STUBS);
         when(contextManager.getMetaDataContexts().getMetaData().getProps().<Boolean>getValue(ConfigurationPropertyKey.PROXY_HINT_ENABLED)).thenReturn(true);
@@ -87,7 +84,6 @@
     public void assertExecuteWithDistributedTransaction() {
         ContextManager contextManager = mock(ContextManager.class, RETURNS_DEEP_STUBS);
         when(contextManager.getMetaDataContexts().getMetaData().getProps().<Boolean>getValue(ConfigurationPropertyKey.PROXY_HINT_ENABLED)).thenReturn(false);
->>>>>>> 84da991a
         when(connectionSession.getTransactionStatus().getTransactionType()).thenReturn(TransactionType.XA);
         ExecutorService executorService = registerMockExecutorService(1);
         try (MockedStatic<ProxyContext> proxyContext = mockStatic(ProxyContext.class, RETURNS_DEEP_STUBS)) {
@@ -100,14 +96,9 @@
     
     @Test
     public void assertExecuteWithProxyBackendExecutorSuitableForOLTP() {
-<<<<<<< HEAD
-        when(ProxyContext.getInstance().getContextManager()
-                .getMetaDataContexts().getMetaData().getProps().<BackendExecutorType>getValue(ConfigurationPropertyKey.PROXY_BACKEND_EXECUTOR_SUITABLE)).thenReturn(BackendExecutorType.OLTP);
-=======
         ContextManager contextManager = mock(ContextManager.class, RETURNS_DEEP_STUBS);
         when(contextManager.getMetaDataContexts().getMetaData().getProps().<Boolean>getValue(ConfigurationPropertyKey.PROXY_HINT_ENABLED)).thenReturn(false);
         when(contextManager.getMetaDataContexts().getMetaData().getProps().<BackendExecutorType>getValue(ConfigurationPropertyKey.PROXY_BACKEND_EXECUTOR_SUITABLE)).thenReturn(BackendExecutorType.OLTP);
->>>>>>> 84da991a
         EventExecutor eventExecutor = mock(EventExecutor.class);
         when(context.executor()).thenReturn(eventExecutor);
         try (MockedStatic<ProxyContext> proxyContext = mockStatic(ProxyContext.class, RETURNS_DEEP_STUBS)) {
@@ -119,14 +110,9 @@
     
     @Test
     public void assertExecuteWithProxyBackendExecutorSuitableForOLAPAndRequiredSameThreadForConnection() {
-<<<<<<< HEAD
-        when(ProxyContext.getInstance().getContextManager()
-                .getMetaDataContexts().getMetaData().getProps().<BackendExecutorType>getValue(ConfigurationPropertyKey.PROXY_BACKEND_EXECUTOR_SUITABLE)).thenReturn(BackendExecutorType.OLAP);
-=======
         ContextManager contextManager = mock(ContextManager.class, RETURNS_DEEP_STUBS);
         when(contextManager.getMetaDataContexts().getMetaData().getProps().<Boolean>getValue(ConfigurationPropertyKey.PROXY_HINT_ENABLED)).thenReturn(false);
         when(contextManager.getMetaDataContexts().getMetaData().getProps().<BackendExecutorType>getValue(ConfigurationPropertyKey.PROXY_BACKEND_EXECUTOR_SUITABLE)).thenReturn(BackendExecutorType.OLAP);
->>>>>>> 84da991a
         when(frontendEngine.getFrontendContext().isRequiredSameThreadForConnection(null)).thenReturn(true);
         ExecutorService executorService = registerMockExecutorService(1);
         try (MockedStatic<ProxyContext> proxyContext = mockStatic(ProxyContext.class, RETURNS_DEEP_STUBS)) {
