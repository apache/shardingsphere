/*
 * Licensed to the Apache Software Foundation (ASF) under one or more
 * contributor license agreements.  See the NOTICE file distributed with
 * this work for additional information regarding copyright ownership.
 * The ASF licenses this file to You under the Apache License, Version 2.0
 * (the "License"); you may not use this file except in compliance with
 * the License.  You may obtain a copy of the License at
 *
 *     http://www.apache.org/licenses/LICENSE-2.0
 *
 * Unless required by applicable law or agreed to in writing, software
 * distributed under the License is distributed on an "AS IS" BASIS,
 * WITHOUT WARRANTIES OR CONDITIONS OF ANY KIND, either express or implied.
 * See the License for the specific language governing permissions and
 * limitations under the License.
 */

package org.apache.shardingsphere.proxy.frontend.mysql.command.query.binary.prepare;

import lombok.RequiredArgsConstructor;
import org.apache.shardingsphere.db.protocol.mysql.constant.MySQLBinaryColumnType;
import org.apache.shardingsphere.db.protocol.mysql.constant.MySQLConstants;
import org.apache.shardingsphere.db.protocol.mysql.packet.MySQLPacket;
import org.apache.shardingsphere.db.protocol.mysql.packet.command.admin.MySQLComSetOptionPacket;
import org.apache.shardingsphere.db.protocol.mysql.packet.command.query.MySQLColumnDefinition41Packet;
import org.apache.shardingsphere.db.protocol.mysql.packet.command.query.MySQLColumnDefinitionFlag;
import org.apache.shardingsphere.db.protocol.mysql.packet.command.query.binary.prepare.MySQLComStmtPrepareOKPacket;
import org.apache.shardingsphere.db.protocol.mysql.packet.command.query.binary.prepare.MySQLComStmtPreparePacket;
import org.apache.shardingsphere.db.protocol.mysql.packet.generic.MySQLEofPacket;
import org.apache.shardingsphere.db.protocol.packet.DatabasePacket;
import org.apache.shardingsphere.infra.binder.context.segment.select.projection.Projection;
import org.apache.shardingsphere.infra.binder.context.segment.select.projection.impl.ColumnProjection;
import org.apache.shardingsphere.infra.binder.context.statement.SQLStatementContext;
import org.apache.shardingsphere.infra.binder.context.statement.dml.SelectStatementContext;
import org.apache.shardingsphere.infra.binder.context.type.TableAvailable;
import org.apache.shardingsphere.infra.binder.engine.SQLBindEngine;
import org.apache.shardingsphere.infra.database.core.type.DatabaseType;
import org.apache.shardingsphere.infra.database.core.type.DatabaseTypeRegistry;
import org.apache.shardingsphere.infra.exception.core.ShardingSpherePreconditions;
import org.apache.shardingsphere.infra.exception.mysql.exception.TooManyPlaceholdersException;
import org.apache.shardingsphere.infra.exception.mysql.exception.UnsupportedPreparedStatementException;
import org.apache.shardingsphere.infra.metadata.database.ShardingSphereDatabase;
import org.apache.shardingsphere.infra.metadata.database.schema.model.ShardingSphereColumn;
import org.apache.shardingsphere.infra.metadata.database.schema.model.ShardingSphereSchema;
import org.apache.shardingsphere.infra.spi.type.typed.TypedSPILoader;
import org.apache.shardingsphere.mode.metadata.MetaDataContexts;
import org.apache.shardingsphere.parser.rule.SQLParserRule;
import org.apache.shardingsphere.proxy.backend.context.ProxyContext;
import org.apache.shardingsphere.proxy.backend.session.ConnectionSession;
import org.apache.shardingsphere.proxy.frontend.command.executor.CommandExecutor;
import org.apache.shardingsphere.proxy.frontend.mysql.command.ServerStatusFlagCalculator;
import org.apache.shardingsphere.proxy.frontend.mysql.command.query.binary.MySQLServerPreparedStatement;
import org.apache.shardingsphere.proxy.frontend.mysql.command.query.binary.MySQLStatementIdGenerator;
import org.apache.shardingsphere.sql.parser.statement.core.segment.generic.ParameterMarkerSegment;
import org.apache.shardingsphere.sql.parser.statement.core.statement.AbstractSQLStatement;
import org.apache.shardingsphere.sql.parser.statement.core.statement.SQLStatement;

import java.util.ArrayList;
import java.util.Collection;
import java.util.Collections;
import java.util.LinkedList;
import java.util.List;
import java.util.Optional;
import java.util.concurrent.CopyOnWriteArrayList;

/**
 * COM_STMT_PREPARE command executor for MySQL.
 */
@RequiredArgsConstructor
public final class MySQLComStmtPrepareExecutor implements CommandExecutor {
    
    private static final int MAX_PARAMETER_COUNT = 65535;
    
    private final MySQLComStmtPreparePacket packet;
    
    private final ConnectionSession connectionSession;
    
    @Override
    public Collection<DatabasePacket> execute() {
        failedIfContainsMultiStatements();
        MetaDataContexts metaDataContexts = ProxyContext.getInstance().getContextManager().getMetaDataContexts();
        SQLParserRule sqlParserRule = metaDataContexts.getMetaData().getGlobalRuleMetaData().getSingleRule(SQLParserRule.class);
        DatabaseType databaseType = TypedSPILoader.getService(DatabaseType.class, "MySQL");
        SQLStatement sqlStatement = sqlParserRule.getSQLParserEngine(databaseType).parse(packet.getSQL(), true);
        if (!MySQLComStmtPrepareChecker.isAllowedStatement(sqlStatement)) {
            throw new UnsupportedPreparedStatementException();
        }
        SQLStatementContext sqlStatementContext = new SQLBindEngine(ProxyContext.getInstance().getContextManager().getMetaDataContexts().getMetaData(),
                connectionSession.getCurrentDatabaseName(), packet.getHintValueContext()).bind(sqlStatement, Collections.emptyList());
        int statementId = MySQLStatementIdGenerator.getInstance().nextStatementId(connectionSession.getConnectionId());
        MySQLServerPreparedStatement serverPreparedStatement = new MySQLServerPreparedStatement(packet.getSQL(), sqlStatementContext, packet.getHintValueContext(), new CopyOnWriteArrayList<>());
        connectionSession.getServerPreparedStatementRegistry().addPreparedStatement(statementId, serverPreparedStatement);
        return createPackets(sqlStatementContext, statementId, serverPreparedStatement);
    }
    
    private void failedIfContainsMultiStatements() {
        // TODO Multi statements should be identified by SQL Parser instead of checking if sql contains ";".
        if (connectionSession.getAttributeMap().hasAttr(MySQLConstants.OPTION_MULTI_STATEMENTS_ATTRIBUTE_KEY)
                && MySQLComSetOptionPacket.MYSQL_OPTION_MULTI_STATEMENTS_ON == connectionSession.getAttributeMap().attr(MySQLConstants.OPTION_MULTI_STATEMENTS_ATTRIBUTE_KEY).get()
                && packet.getSQL().contains(";")) {
            throw new UnsupportedPreparedStatementException();
        }
    }
    
    private Collection<DatabasePacket> createPackets(final SQLStatementContext sqlStatementContext, final int statementId, final MySQLServerPreparedStatement serverPreparedStatement) {
        Collection<DatabasePacket> result = new LinkedList<>();
        Collection<Projection> projections = getProjections(sqlStatementContext);
        int parameterCount = sqlStatementContext.getSqlStatement().getParameterCount();
        ShardingSpherePreconditions.checkState(parameterCount <= MAX_PARAMETER_COUNT, TooManyPlaceholdersException::new);
        result.add(new MySQLComStmtPrepareOKPacket(statementId, projections.size(), parameterCount, 0));
        int characterSet = connectionSession.getAttributeMap().attr(MySQLConstants.CHARACTER_SET_ATTRIBUTE_KEY).get().getId();
        int statusFlags = ServerStatusFlagCalculator.calculateFor(connectionSession, true);
        if (parameterCount > 0) {
            result.addAll(createParameterColumnDefinition41Packets(sqlStatementContext, characterSet, serverPreparedStatement));
            result.add(new MySQLEofPacket(statusFlags));
        }
        if (!projections.isEmpty() && sqlStatementContext instanceof SelectStatementContext) {
            result.addAll(createProjectionColumnDefinition41Packets((SelectStatementContext) sqlStatementContext, characterSet));
            result.add(new MySQLEofPacket(statusFlags));
        }
        return result;
    }
    
    private Collection<Projection> getProjections(final SQLStatementContext sqlStatementContext) {
        return sqlStatementContext instanceof SelectStatementContext ? ((SelectStatementContext) sqlStatementContext).getProjectionsContext().getExpandProjections() : Collections.emptyList();
    }
    
    private Collection<MySQLPacket> createParameterColumnDefinition41Packets(final SQLStatementContext sqlStatementContext, final int characterSet,
                                                                             final MySQLServerPreparedStatement serverPreparedStatement) {
        List<ShardingSphereColumn> columnsOfParameterMarkers =
                MySQLComStmtPrepareParameterMarkerExtractor.findColumnsOfParameterMarkers(sqlStatementContext.getSqlStatement(), getSchema(sqlStatementContext));
        Collection<ParameterMarkerSegment> parameterMarkerSegments = ((AbstractSQLStatement) sqlStatementContext.getSqlStatement()).getParameterMarkerSegments();
        Collection<MySQLPacket> result = new ArrayList<>(parameterMarkerSegments.size());
        Collection<Integer> paramColumnDefinitionFlags = new ArrayList<>(parameterMarkerSegments.size());
        for (int index = 0; index < parameterMarkerSegments.size(); index++) {
            ShardingSphereColumn column = null;
<<<<<<< HEAD
            // Determine whether the number of parameters is greater than the number of inserted fields
=======
>>>>>>> 211337b9
            if (!columnsOfParameterMarkers.isEmpty() && index < columnsOfParameterMarkers.size()) {
                column = columnsOfParameterMarkers.get(index);
            }
            if (null != column) {
                int columnDefinitionFlag = calculateColumnDefinitionFlag(column);
                result.add(createMySQLColumnDefinition41Packet(characterSet, columnDefinitionFlag, MySQLBinaryColumnType.valueOfJDBCType(column.getDataType())));
                paramColumnDefinitionFlags.add(columnDefinitionFlag);
            } else {
                result.add(createMySQLColumnDefinition41Packet(characterSet, 0, MySQLBinaryColumnType.VAR_STRING));
                paramColumnDefinitionFlags.add(0);
            }
        }
        serverPreparedStatement.getParameterColumnDefinitionFlags().addAll(paramColumnDefinitionFlags);
        return result;
    }
    
    private Collection<MySQLPacket> createProjectionColumnDefinition41Packets(final SelectStatementContext selectStatementContext, final int characterSet) {
        Collection<Projection> projections = selectStatementContext.getProjectionsContext().getExpandProjections();
        ShardingSphereSchema schema = getSchema(selectStatementContext);
        Collection<MySQLPacket> result = new ArrayList<>(projections.size());
        for (Projection each : projections) {
            // TODO Calculate column definition flag for other projection types
            if (each instanceof ColumnProjection) {
                result.add(Optional.ofNullable(schema.getTable(((ColumnProjection) each).getOriginalTable().getValue()))
                        .map(table -> table.getColumn(((ColumnProjection) each).getOriginalColumn().getValue()))
                        .map(column -> createMySQLColumnDefinition41Packet(characterSet, calculateColumnDefinitionFlag(column), MySQLBinaryColumnType.valueOfJDBCType(column.getDataType())))
                        .orElseGet(() -> createMySQLColumnDefinition41Packet(characterSet, 0, MySQLBinaryColumnType.VAR_STRING)));
            } else {
                result.add(createMySQLColumnDefinition41Packet(characterSet, 0, MySQLBinaryColumnType.VAR_STRING));
            }
        }
        return result;
    }
    
    private ShardingSphereSchema getSchema(final SQLStatementContext sqlStatementContext) {
        String databaseName = ((TableAvailable) sqlStatementContext).getTablesContext().getDatabaseName().orElseGet(connectionSession::getCurrentDatabaseName);
        ShardingSphereDatabase database = ProxyContext.getInstance().getContextManager().getMetaDataContexts().getMetaData().getDatabase(databaseName);
        return ((TableAvailable) sqlStatementContext).getTablesContext().getSchemaName().map(database::getSchema)
                .orElseGet(() -> database.getSchema(new DatabaseTypeRegistry(sqlStatementContext.getDatabaseType()).getDefaultSchemaName(database.getName())));
    }
    
    private int calculateColumnDefinitionFlag(final ShardingSphereColumn column) {
        int result = 0;
        result |= column.isPrimaryKey() ? MySQLColumnDefinitionFlag.PRIMARY_KEY.getValue() : 0;
        result |= column.isUnsigned() ? MySQLColumnDefinitionFlag.UNSIGNED.getValue() : 0;
        return result;
    }
    
    private MySQLColumnDefinition41Packet createMySQLColumnDefinition41Packet(final int characterSet, final int columnDefinitionFlag, final MySQLBinaryColumnType columnType) {
        return new MySQLColumnDefinition41Packet(characterSet, columnDefinitionFlag, "", "", "", "", "", 0, columnType, 0, false);
    }
}<|MERGE_RESOLUTION|>--- conflicted
+++ resolved
@@ -134,10 +134,6 @@
         Collection<Integer> paramColumnDefinitionFlags = new ArrayList<>(parameterMarkerSegments.size());
         for (int index = 0; index < parameterMarkerSegments.size(); index++) {
             ShardingSphereColumn column = null;
-<<<<<<< HEAD
-            // Determine whether the number of parameters is greater than the number of inserted fields
-=======
->>>>>>> 211337b9
             if (!columnsOfParameterMarkers.isEmpty() && index < columnsOfParameterMarkers.size()) {
                 column = columnsOfParameterMarkers.get(index);
             }
