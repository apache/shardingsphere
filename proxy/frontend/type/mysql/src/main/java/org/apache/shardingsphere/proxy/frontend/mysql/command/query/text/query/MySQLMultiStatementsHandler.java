--- conflicted
+++ resolved
@@ -136,13 +136,8 @@
         Collection<ExecutionContext> executionContexts = createExecutionContexts();
         Map<String, List<ExecutionUnit>> dataSourcesToExecutionUnits = buildDataSourcesToExecutionUnits(executionContexts);
         ExecutionGroupContext<JDBCExecutionUnit> executionGroupContext =
-<<<<<<< HEAD
                 prepareEngine.prepare(connectionSession.getDatabaseName(), executionContexts.iterator().next().getRouteContext(), samplingExecutionUnit(dataSourcesToExecutionUnits),
-                        new ExecutionGroupReportContext(connectionSession.getProcessId(), connectionSession.getDatabaseName(), connectionSession.getGrantee()));
-=======
-                prepareEngine.prepare(executionContexts.iterator().next().getRouteContext(), samplingExecutionUnit(dataSourcesToExecutionUnits),
                         new ExecutionGroupReportContext(connectionSession.getProcessId(), connectionSession.getDatabaseName(), connectionSession.getConnectionContext().getGrantee()));
->>>>>>> 9485f481
         for (ExecutionGroup<JDBCExecutionUnit> each : executionGroupContext.getInputGroups()) {
             for (JDBCExecutionUnit unit : each.getInputs()) {
                 prepareBatchedStatement(unit, dataSourcesToExecutionUnits);
