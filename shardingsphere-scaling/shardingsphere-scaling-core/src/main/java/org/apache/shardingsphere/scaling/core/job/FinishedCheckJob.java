--- conflicted
+++ resolved
@@ -22,14 +22,10 @@
 import org.apache.shardingsphere.elasticjob.simple.job.SimpleJob;
 import org.apache.shardingsphere.governance.core.event.model.rule.SwitchRuleConfigurationEvent;
 import org.apache.shardingsphere.infra.eventbus.ShardingSphereEventBus;
-<<<<<<< HEAD
-import org.apache.shardingsphere.infra.lock.LockContext;
 import org.apache.shardingsphere.scaling.core.api.RegistryRepositoryAPI;
 import org.apache.shardingsphere.scaling.core.api.ScalingAPI;
 import org.apache.shardingsphere.scaling.core.api.ScalingAPIFactory;
 import org.apache.shardingsphere.scaling.core.config.JobConfiguration;
-=======
->>>>>>> 03727070
 import org.apache.shardingsphere.scaling.core.config.WorkflowConfiguration;
 import org.apache.shardingsphere.scaling.core.constant.ScalingConstant;
 import org.apache.shardingsphere.scaling.core.job.check.DataConsistencyCheckResult;
@@ -37,11 +33,7 @@
 import org.apache.shardingsphere.scaling.core.utils.ThreadUtil;
 
 import java.util.List;
-<<<<<<< HEAD
 import java.util.Map;
-import java.util.concurrent.TimeUnit;
-=======
->>>>>>> 03727070
 
 @Slf4j
 public final class FinishedCheckJob implements SimpleJob {
@@ -74,26 +66,11 @@
     }
     
     private void trySwitch(final long jobId, final WorkflowConfiguration workflowConfig) {
-<<<<<<< HEAD
-        if (LockContext.getLockStrategy().tryGlobalLock(30L, TimeUnit.SECONDS)) {
-            try {
-                ThreadUtil.sleep(10 * 1000L);
-                if (dataConsistencyCheck(jobId)) {
-                    scalingAPI.stop(jobId);
-                    ShardingSphereEventBus.getInstance().post(new SwitchRuleConfigurationEvent(workflowConfig.getSchemaName(), workflowConfig.getRuleCacheId()));
-                }
-            } finally {
-                LockContext.getLockStrategy().releaseGlobalLock();
-            }
-        } else {
-            log.warn("can not get lock.");
-=======
         // TODO lock proxy
         ThreadUtil.sleep(10 * 1000L);
-        if (ScalingServiceHolder.getInstance().checkScalingResult(jobId)) {
-            ScalingServiceHolder.getInstance().stopScalingJob(jobId);
+        if (dataConsistencyCheck(jobId)) {
+            scalingAPI.stop(jobId);
             ShardingSphereEventBus.getInstance().post(new SwitchRuleConfigurationEvent(workflowConfig.getSchemaName(), workflowConfig.getRuleCacheId()));
->>>>>>> 03727070
         }
     }
     
