--- conflicted
+++ resolved
@@ -36,10 +36,7 @@
     
     /**
      * Merge data record.
-<<<<<<< HEAD
-=======
      * <pre>
->>>>>>> 37bee90a
      * insert + insert -&gt; exception
      * update + insert -&gt; exception
      * delete + insert -&gt; insert
@@ -49,10 +46,7 @@
      * insert + delete -&gt; delete
      * update + delete -&gt; delete
      * delete + delete -&gt; exception
-<<<<<<< HEAD
-=======
      * </pre>
->>>>>>> 37bee90a
      *
      * @param dataRecords data records
      * @return merged data records
