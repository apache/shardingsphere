--- conflicted
+++ resolved
@@ -17,14 +17,8 @@
 
 package org.apache.shardingsphere.infra.route.engine.impl;
 
-<<<<<<< HEAD
-import org.apache.shardingsphere.infra.binder.statement.CommonSQLStatementContext;
-import org.apache.shardingsphere.infra.binder.statement.SQLStatementContext;
 import org.apache.shardingsphere.infra.config.props.ConfigurationProperties;
 import org.apache.shardingsphere.infra.datasource.storage.StorageUnit;
-=======
-import org.apache.shardingsphere.infra.config.props.ConfigurationProperties;
->>>>>>> 41a1dbcc
 import org.apache.shardingsphere.infra.hint.HintManager;
 import org.apache.shardingsphere.infra.hint.HintValueContext;
 import org.apache.shardingsphere.infra.hint.SQLHintDataSourceNotExistsException;
@@ -65,11 +59,7 @@
     @SuppressWarnings({"unchecked", "rawtypes"})
     public RouteContext route(final ConnectionContext connectionContext, final QueryContext queryContext, final ShardingSphereRuleMetaData globalRuleMetaData, final ShardingSphereDatabase database) {
         RouteContext result = new RouteContext();
-<<<<<<< HEAD
-        Optional<String> dataSourceName = findDataSourceByHint(queryContext.getSqlStatementContext(), database.getResourceMetaData().getStorageUnits());
-=======
-        Optional<String> dataSourceName = findDataSourceByHint(queryContext.getHintValueContext(), database.getResourceMetaData().getDataSources());
->>>>>>> 41a1dbcc
+        Optional<String> dataSourceName = findDataSourceByHint(queryContext.getHintValueContext(), database.getResourceMetaData().getStorageUnits());
         if (dataSourceName.isPresent()) {
             result.getRouteUnits().add(new RouteUnit(new RouteMapper(dataSourceName.get(), dataSourceName.get()), Collections.emptyList()));
             return result;
@@ -88,11 +78,7 @@
         return result;
     }
     
-<<<<<<< HEAD
-    private Optional<String> findDataSourceByHint(final SQLStatementContext sqlStatementContext, final Map<String, StorageUnit> storageUnits) {
-=======
-    private Optional<String> findDataSourceByHint(final HintValueContext hintValueContext, final Map<String, DataSource> dataSources) {
->>>>>>> 41a1dbcc
+    private Optional<String> findDataSourceByHint(final HintValueContext hintValueContext, final Map<String, StorageUnit> storageUnits) {
         Optional<String> result;
         if (HintManager.isInstantiated() && HintManager.getDataSourceName().isPresent()) {
             result = HintManager.getDataSourceName();
