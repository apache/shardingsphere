--- conflicted
+++ resolved
@@ -50,33 +50,18 @@
     
     private final Collection<Statement> processStatements = new LinkedList<>();
     
-<<<<<<< HEAD
     private String sql;
-=======
-    private long startMillis = System.currentTimeMillis();
->>>>>>> 79c6534e
     
     private ExecuteProcessStatus status;
     
     private long startMillis;
     
     public ExecuteProcessContext(final String sql, final ExecutionGroupContext<? extends SQLExecutionUnit> executionGroupContext, final ExecuteProcessStatus status, final boolean isProxyContext) {
-<<<<<<< HEAD
         executionID = executionGroupContext.getReportContext().getExecutionID();
         databaseName = executionGroupContext.getReportContext().getDatabaseName();
         Grantee grantee = executionGroupContext.getReportContext().getGrantee();
         username = null == grantee ? null : grantee.getUsername();
         hostname = null == grantee ? null : grantee.getHostname();
-=======
-        this.executionID = executionGroupContext.getReportContext().getExecutionID();
-        this.sql = sql;
-        this.databaseName = executionGroupContext.getReportContext().getDatabaseName();
-        Grantee grantee = executionGroupContext.getReportContext().getGrantee();
-        this.username = null != grantee ? grantee.getUsername() : null;
-        this.hostname = null != grantee ? grantee.getHostname() : null;
-        this.status = status;
-        addProcessUnitsAndStatements(executionGroupContext, status);
->>>>>>> 79c6534e
         proxyContext = isProxyContext;
         this.sql = sql;
         this.status = status;
@@ -104,5 +89,4 @@
         startMillis = System.currentTimeMillis();
         status = ExecuteProcessStatus.SLEEP;
     }
-    
 }