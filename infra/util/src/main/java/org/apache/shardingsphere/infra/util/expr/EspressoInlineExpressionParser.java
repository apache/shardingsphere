/*
 * Licensed to the Apache Software Foundation (ASF) under one or more
 * contributor license agreements.  See the NOTICE file distributed with
 * this work for additional information regarding copyright ownership.
 * The ASF licenses this file to You under the Apache License, Version 2.0
 * (the "License"); you may not use this file except in compliance with
 * the License.  You may obtain a copy of the License at
 *
 *     http://www.apache.org/licenses/LICENSE-2.0
 *
 * Unless required by applicable law or agreed to in writing, software
 * distributed under the License is distributed on an "AS IS" BASIS,
 * WITHOUT WARRANTIES OR CONDITIONS OF ANY KIND, either express or implied.
 * See the License for the specific language governing permissions and
 * limitations under the License.
 */

package org.apache.shardingsphere.infra.util.expr;

import groovy.lang.Closure;
import org.apache.shardingsphere.infra.util.exception.ShardingSpherePreconditions;
import org.apache.shardingsphere.infra.util.groovy.expr.JVMInlineExpressionParser;
import org.graalvm.polyglot.Context;
import org.graalvm.polyglot.TypeLiteral;
import org.graalvm.polyglot.Value;

import java.net.URL;
import java.util.Collections;
import java.util.List;
import java.util.Objects;

/**
 * Espresso inline expression parser.
 */
public final class EspressoInlineExpressionParser implements JVMInlineExpressionParser {
    
    private static final Context POLYGLOT;
    
    static {
        // TODO https://github.com/oracle/graal/issues/4555 not yet closed
        String javaHome = System.getenv("JAVA_HOME");
<<<<<<< HEAD
        ShardingSpherePreconditions.checkNotNull(javaHome, () -> new RuntimeException("Failed to determine the system's environment variable JAVA_HOME!"));
        URL resource = Objects.requireNonNull(Thread.currentThread().getContextClassLoader().getResource("espresso-need-libs"));
=======
        if (null == javaHome) {
            throw new RuntimeException("Failed to determine the system's environment variable JAVA_HOME!");
        }
        URL resource = EspressoInlineExpressionParser.class.getClassLoader().getResource("espresso-need-libs");
        assert null != resource;
>>>>>>> 1e07882c
        String dir = resource.getPath();
        String javaClasspath = String.join(":", dir + "/groovy.jar", dir + "/guava.jar", dir + "/shardingsphere-infra-util-groovy.jar");
        POLYGLOT = Context.newBuilder().allowAllAccess(true)
                .option("java.Properties.org.graalvm.home", javaHome)
                .option("java.MultiThreaded", Boolean.TRUE.toString())
                .option("java.Classpath", javaClasspath)
                .build();
    }
    
    @Override
    public String handlePlaceHolder(final String inlineExpression) {
        return POLYGLOT.getBindings("java")
                .getMember("org.apache.shardingsphere.infra.util.expr.InlineExpressionParser")
                .invokeMember("handlePlaceHolder", inlineExpression)
                .asString();
    }
    
    @Override
    public List<String> splitAndEvaluate(final String inlineExpression) {
        List<String> splitAndEvaluate = getInlineExpressionParser().invokeMember("splitAndEvaluate", inlineExpression).as(new TypeLiteral<List<String>>() {
        });
        // GraalVM Truffle Espresso 22.3.1 has a different behavior for generic List than Hotspot.
        return splitAndEvaluate.isEmpty() ? Collections.emptyList() : splitAndEvaluate;
    }
    
    @Override
    public Closure<?> evaluateClosure(final String inlineExpression) {
        return getInlineExpressionParser().invokeMember("evaluateClosure", inlineExpression).as(Closure.class);
    }
    
    private Value getInlineExpressionParser() {
        return POLYGLOT.getBindings("java").getMember("org.apache.shardingsphere.infra.util.expr.InlineExpressionParser").newInstance();
    }
}<|MERGE_RESOLUTION|>--- conflicted
+++ resolved
@@ -39,16 +39,8 @@
     static {
         // TODO https://github.com/oracle/graal/issues/4555 not yet closed
         String javaHome = System.getenv("JAVA_HOME");
-<<<<<<< HEAD
         ShardingSpherePreconditions.checkNotNull(javaHome, () -> new RuntimeException("Failed to determine the system's environment variable JAVA_HOME!"));
         URL resource = Objects.requireNonNull(Thread.currentThread().getContextClassLoader().getResource("espresso-need-libs"));
-=======
-        if (null == javaHome) {
-            throw new RuntimeException("Failed to determine the system's environment variable JAVA_HOME!");
-        }
-        URL resource = EspressoInlineExpressionParser.class.getClassLoader().getResource("espresso-need-libs");
-        assert null != resource;
->>>>>>> 1e07882c
         String dir = resource.getPath();
         String javaClasspath = String.join(":", dir + "/groovy.jar", dir + "/guava.jar", dir + "/shardingsphere-infra-util-groovy.jar");
         POLYGLOT = Context.newBuilder().allowAllAccess(true)
@@ -61,9 +53,7 @@
     @Override
     public String handlePlaceHolder(final String inlineExpression) {
         return POLYGLOT.getBindings("java")
-                .getMember("org.apache.shardingsphere.infra.util.expr.InlineExpressionParser")
-                .invokeMember("handlePlaceHolder", inlineExpression)
-                .asString();
+                .getMember("org.apache.shardingsphere.infra.util.expr.InlineExpressionParser").invokeMember("handlePlaceHolder", inlineExpression).asString();
     }
     
     @Override
