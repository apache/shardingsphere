/*
 * Licensed to the Apache Software Foundation (ASF) under one or more
 * contributor license agreements.  See the NOTICE file distributed with
 * this work for additional information regarding copyright ownership.
 * The ASF licenses this file to You under the Apache License, Version 2.0
 * (the "License"); you may not use this file except in compliance with
 * the License.  You may obtain a copy of the License at
 *
 *     http://www.apache.org/licenses/LICENSE-2.0
 *
 * Unless required by applicable law or agreed to in writing, software
 * distributed under the License is distributed on an "AS IS" BASIS,
 * WITHOUT WARRANTIES OR CONDITIONS OF ANY KIND, either express or implied.
 * See the License for the specific language governing permissions and
 * limitations under the License.
 */

package org.apache.shardingsphere.distsql.handler.type.rdl.rule.engine.legacy;

import lombok.RequiredArgsConstructor;
import org.apache.shardingsphere.distsql.handler.exception.rule.MissingRequiredRuleException;
import org.apache.shardingsphere.distsql.handler.type.rdl.rule.spi.global.GlobalRuleDefinitionExecutor;
import org.apache.shardingsphere.distsql.statement.rdl.rule.RuleDefinitionStatement;
import org.apache.shardingsphere.infra.config.rule.RuleConfiguration;
import org.apache.shardingsphere.mode.manager.ContextManager;

import java.util.Collection;
import java.util.LinkedList;

// TODO Remove when metadata structure adjustment completed. #25485
/**
 * Legacy global rule definition execute engine.
 */
@RequiredArgsConstructor
public final class LegacyGlobalRuleDefinitionExecuteEngine {
    
    private final RuleDefinitionStatement sqlStatement;
    
    private final ContextManager contextManager;
    
    @SuppressWarnings("rawtypes")
    private final GlobalRuleDefinitionExecutor executor;
    
    /**
     * Execute update.
     */
    @SuppressWarnings("unchecked")
    public void executeUpdate() {
        Collection<RuleConfiguration> ruleConfigs = contextManager.getMetaDataContexts().getMetaData().getGlobalRuleMetaData().getConfigurations();
<<<<<<< HEAD
        RuleConfiguration currentRuleConfig = findCurrentRuleConfiguration(ruleConfigs, executor.getRuleConfigurationClass());
        executor.checkSQLStatement(currentRuleConfig, sqlStatement);
=======
        RuleConfiguration currentRuleConfig = findCurrentRuleConfiguration(ruleConfigs, ruleConfigClass);
        executor.checkBeforeUpdate(currentRuleConfig, sqlStatement);
>>>>>>> bca576a6
        contextManager.getInstanceContext().getModeContextManager().alterGlobalRuleConfiguration(processUpdate(ruleConfigs, sqlStatement, executor, currentRuleConfig));
    }
    
    private RuleConfiguration findCurrentRuleConfiguration(final Collection<RuleConfiguration> ruleConfigurations, final Class<? extends RuleConfiguration> ruleConfigClass) {
        for (RuleConfiguration each : ruleConfigurations) {
            if (ruleConfigClass.isAssignableFrom(each.getClass())) {
                return each;
            }
        }
        throw new MissingRequiredRuleException(ruleConfigClass.getSimpleName());
    }
    
    @SuppressWarnings({"rawtypes", "unchecked"})
    private Collection<RuleConfiguration> processUpdate(final Collection<RuleConfiguration> ruleConfigurations,
                                                        final RuleDefinitionStatement sqlStatement, final GlobalRuleDefinitionExecutor globalRuleUpdater, final RuleConfiguration currentRuleConfig) {
        Collection<RuleConfiguration> result = new LinkedList<>(ruleConfigurations);
        result.remove(currentRuleConfig);
        result.add(globalRuleUpdater.buildAlteredRuleConfiguration(currentRuleConfig, sqlStatement));
        return result;
    }
}<|MERGE_RESOLUTION|>--- conflicted
+++ resolved
@@ -47,13 +47,8 @@
     @SuppressWarnings("unchecked")
     public void executeUpdate() {
         Collection<RuleConfiguration> ruleConfigs = contextManager.getMetaDataContexts().getMetaData().getGlobalRuleMetaData().getConfigurations();
-<<<<<<< HEAD
         RuleConfiguration currentRuleConfig = findCurrentRuleConfiguration(ruleConfigs, executor.getRuleConfigurationClass());
-        executor.checkSQLStatement(currentRuleConfig, sqlStatement);
-=======
-        RuleConfiguration currentRuleConfig = findCurrentRuleConfiguration(ruleConfigs, ruleConfigClass);
         executor.checkBeforeUpdate(currentRuleConfig, sqlStatement);
->>>>>>> bca576a6
         contextManager.getInstanceContext().getModeContextManager().alterGlobalRuleConfiguration(processUpdate(ruleConfigs, sqlStatement, executor, currentRuleConfig));
     }
     
