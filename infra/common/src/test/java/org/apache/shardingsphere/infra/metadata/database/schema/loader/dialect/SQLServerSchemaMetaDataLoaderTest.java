--- conflicted
+++ resolved
@@ -89,11 +89,7 @@
         TableMetaData actualTableMetaData = actual.iterator().next().getTables().iterator().next();
         Iterator<ColumnMetaData> columnsIterator = actualTableMetaData.getColumns().iterator();
         assertThat(columnsIterator.next(), is(new ColumnMetaData("id", 4, false, true, true, true, false)));
-<<<<<<< HEAD
-        assertThat(columnsIterator.next(), is(new ColumnMetaData("name", 12, false, false, false, false, true)));
-=======
         assertThat(columnsIterator.next(), is(new ColumnMetaData("name", 12, false, false, false, false, false)));
->>>>>>> e437c7ed
     }
     
     @Test
@@ -128,11 +124,7 @@
         TableMetaData actualTableMetaData = actual.iterator().next().getTables().iterator().next();
         Iterator<ColumnMetaData> columnsIterator = actualTableMetaData.getColumns().iterator();
         assertThat(columnsIterator.next(), is(new ColumnMetaData("id", 4, false, true, true, true, false)));
-<<<<<<< HEAD
-        assertThat(columnsIterator.next(), is(new ColumnMetaData("name", 12, false, false, false, false, true)));
-=======
         assertThat(columnsIterator.next(), is(new ColumnMetaData("name", 12, false, false, false, false, false)));
->>>>>>> e437c7ed
     }
     
     @Test
