--- conflicted
+++ resolved
@@ -64,6 +64,9 @@
         RuleMetaData ruleMetaData = new RuleMetaData(rules);
         Map<String, Collection<Class<? extends ShardingSphereRule>>> actual = ruleMetaData.getInUsedStorageUnitNameAndRulesMap();
         assertThat(actual.size(), is(0));
+        RuleMetaData ruleMetaData = new RuleMetaData(rules);
+        Map<String, Collection<Class<? extends ShardingSphereRule>>> actual = ruleMetaData.getInUsedStorageUnitNameAndRulesMap();
+        assertThat(actual.size(), is(0));
     }
     
     @Test
@@ -71,15 +74,11 @@
         Collection<ShardingSphereRule> rules = new ArrayList<>();
         DataNodeContainedRule rule = new MockDataNodeContainedRule();
         rules.add(rule);
-<<<<<<< HEAD
         RuleMetaData ruleMetaData = new RuleMetaData(rules);
         Map<String, Collection<Class<? extends ShardingSphereRule>>> actual = ruleMetaData.getInUsedStorageUnitNameAndRulesMap();
-=======
-        RuleMetaData r = new RuleMetaData(rules);
-        Map<String, Collection<Class<? extends ShardingSphereRule>>> actual = r.getInUsedStorageUnitNameAndRulesMap();
->>>>>>> 046df317
         assertThat(actual.size(), is(1));
         assertTrue(actual.containsKey("testDataNodeSourceName"));
+        assertThat(actual.get("testDataNodeSourceName").size(), is(1));
         assertThat(actual.get("testDataNodeSourceName").size(), is(1));
         assertTrue(actual.get("testDataNodeSourceName").contains(MockDataNodeContainedRule.class));
     }
@@ -91,13 +90,8 @@
         DataNodeContainedRule dataNodeContainedRule = new MockDataNodeContainedRule();
         rules.add(dataSourceContainedRule);
         rules.add(dataNodeContainedRule);
-<<<<<<< HEAD
         RuleMetaData ruleMetaData = new RuleMetaData(rules);
         Map<String, Collection<Class<? extends ShardingSphereRule>>> actual = ruleMetaData.getInUsedStorageUnitNameAndRulesMap();
-=======
-        RuleMetaData r = new RuleMetaData(rules);
-        Map<String, Collection<Class<? extends ShardingSphereRule>>> actual = r.getInUsedStorageUnitNameAndRulesMap();
->>>>>>> 046df317
         assertThat(actual.size(), is(2));
         assertTrue(actual.containsKey("testDataSourceName"));
         assertTrue(actual.containsKey("testDataNodeSourceName"));
