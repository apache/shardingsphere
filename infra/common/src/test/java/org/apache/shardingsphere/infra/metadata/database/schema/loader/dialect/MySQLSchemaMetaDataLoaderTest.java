/*
 * Licensed to the Apache Software Foundation (ASF) under one or more
 * contributor license agreements.  See the NOTICE file distributed with
 * this work for additional information regarding copyright ownership.
 * The ASF licenses this file to You under the Apache License, Version 2.0
 * (the "License"); you may not use this file except in compliance with
 * the License.  You may obtain a copy of the License at
 *
 *     http://www.apache.org/licenses/LICENSE-2.0
 *
 * Unless required by applicable law or agreed to in writing, software
 * distributed under the License is distributed on an "AS IS" BASIS,
 * WITHOUT WARRANTIES OR CONDITIONS OF ANY KIND, either express or implied.
 * See the License for the specific language governing permissions and
 * limitations under the License.
 */

package org.apache.shardingsphere.infra.metadata.database.schema.loader.dialect;

import org.apache.shardingsphere.infra.database.type.DatabaseTypeFactory;
import org.apache.shardingsphere.infra.metadata.database.schema.loader.model.ColumnMetaData;
import org.apache.shardingsphere.infra.metadata.database.schema.loader.model.IndexMetaData;
import org.apache.shardingsphere.infra.metadata.database.schema.loader.model.SchemaMetaData;
import org.apache.shardingsphere.infra.metadata.database.schema.loader.model.TableMetaData;
import org.apache.shardingsphere.infra.metadata.database.schema.loader.spi.DialectSchemaMetaDataLoader;
import org.apache.shardingsphere.infra.metadata.database.schema.loader.spi.DialectSchemaMetaDataLoaderFactory;
import org.junit.Test;

import javax.sql.DataSource;
import java.sql.ResultSet;
import java.sql.SQLException;
import java.sql.Types;
import java.util.Collection;
import java.util.Collections;
import java.util.Iterator;
import java.util.Optional;

import static org.hamcrest.CoreMatchers.is;
import static org.hamcrest.MatcherAssert.assertThat;
import static org.junit.Assert.assertTrue;
import static org.mockito.Mockito.RETURNS_DEEP_STUBS;
import static org.mockito.Mockito.mock;
import static org.mockito.Mockito.when;

public final class MySQLSchemaMetaDataLoaderTest {
    
    @Test
    public void assertLoadWithoutTables() throws SQLException {
        DataSource dataSource = mockDataSource();
        ResultSet resultSet = mockTableMetaDataResultSet();
        when(dataSource.getConnection().prepareStatement("SELECT TABLE_NAME, COLUMN_NAME, DATA_TYPE, COLUMN_KEY, EXTRA, COLLATION_NAME, ORDINAL_POSITION, COLUMN_TYPE "
                + "FROM information_schema.columns WHERE TABLE_SCHEMA=? ORDER BY ORDINAL_POSITION")
                .executeQuery()).thenReturn(resultSet);
        ResultSet indexResultSet = mockIndexMetaDataResultSet();
        when(dataSource.getConnection().prepareStatement("SELECT TABLE_NAME, INDEX_NAME "
                + "FROM information_schema.statistics WHERE TABLE_SCHEMA=? and TABLE_NAME IN ('tbl')").executeQuery()).thenReturn(indexResultSet);
        assertTableMetaDataMap(getDialectTableMetaDataLoader().load(dataSource, Collections.emptyList(), "sharding_db"));
    }
    
    @Test
    public void assertLoadWithTables() throws SQLException {
        DataSource dataSource = mockDataSource();
        ResultSet resultSet = mockTableMetaDataResultSet();
        when(dataSource.getConnection().prepareStatement("SELECT TABLE_NAME, COLUMN_NAME, DATA_TYPE, COLUMN_KEY, EXTRA, COLLATION_NAME, ORDINAL_POSITION, COLUMN_TYPE "
                + "FROM information_schema.columns WHERE TABLE_SCHEMA=? AND TABLE_NAME IN ('tbl') ORDER BY ORDINAL_POSITION")
                .executeQuery()).thenReturn(resultSet);
        ResultSet indexResultSet = mockIndexMetaDataResultSet();
        when(dataSource.getConnection().prepareStatement(
                "SELECT TABLE_NAME, INDEX_NAME FROM information_schema.statistics WHERE TABLE_SCHEMA=? and TABLE_NAME IN ('tbl')")
                .executeQuery()).thenReturn(indexResultSet);
        assertTableMetaDataMap(getDialectTableMetaDataLoader().load(dataSource, Collections.singletonList("tbl"), "sharding_db"));
    }
    
    private DataSource mockDataSource() throws SQLException {
        DataSource result = mock(DataSource.class, RETURNS_DEEP_STUBS);
        ResultSet typeInfoResultSet = mockTypeInfoResultSet();
        when(result.getConnection().getMetaData().getTypeInfo()).thenReturn(typeInfoResultSet);
        return result;
    }
    
    private ResultSet mockTypeInfoResultSet() throws SQLException {
        ResultSet result = mock(ResultSet.class);
        when(result.next()).thenReturn(true, true, true, true, false);
        when(result.getString("TYPE_NAME")).thenReturn("int", "varchar");
        when(result.getInt("DATA_TYPE")).thenReturn(Types.INTEGER, Types.VARCHAR);
        return result;
    }
    
    private ResultSet mockTableMetaDataResultSet() throws SQLException {
        ResultSet result = mock(ResultSet.class);
        when(result.next()).thenReturn(true, true, true, true, true, true, true, true, true, false);
        when(result.getString("TABLE_NAME")).thenReturn("tbl");
        when(result.getString("COLUMN_NAME")).thenReturn("id", "name", "doc", "geo", "t_year", "pg", "mpg", "pt", "mpt");
        when(result.getString("DATA_TYPE")).thenReturn("int", "varchar", "json", "geometry", "year", "polygon", "multipolygon", "point", "multipoint");
        when(result.getString("COLUMN_KEY")).thenReturn("PRI", "", "", "", "", "", "", "", "");
        when(result.getString("EXTRA")).thenReturn("auto_increment", "INVISIBLE", "", "", "", "", "", "", "");
        when(result.getString("COLLATION_NAME")).thenReturn("utf8", "utf8_general_ci");
        when(result.getString("COLUMN_TYPE")).thenReturn("int", "varchar");
        return result;
    }
    
    private ResultSet mockIndexMetaDataResultSet() throws SQLException {
        ResultSet result = mock(ResultSet.class);
        when(result.next()).thenReturn(true, false);
        when(result.getString("INDEX_NAME")).thenReturn("id");
        when(result.getString("TABLE_NAME")).thenReturn("tbl");
        return result;
    }
    
    private DialectSchemaMetaDataLoader getDialectTableMetaDataLoader() {
        Optional<DialectSchemaMetaDataLoader> result = DialectSchemaMetaDataLoaderFactory.findInstance(DatabaseTypeFactory.getInstance("MySQL"));
        assertTrue(result.isPresent());
        return result.get();
    }
    
    private void assertTableMetaDataMap(final Collection<SchemaMetaData> schemaMetaDataList) {
        assertThat(schemaMetaDataList.size(), is(1));
        TableMetaData actualTableMetaData = schemaMetaDataList.iterator().next().getTables().iterator().next();
        assertThat(actualTableMetaData.getColumns().size(), is(9));
        Iterator<ColumnMetaData> columnsIterator = actualTableMetaData.getColumns().iterator();
        assertThat(columnsIterator.next(), is(new ColumnMetaData("id", Types.INTEGER, true, true, true, true, false)));
<<<<<<< HEAD
        assertThat(columnsIterator.next(), is(new ColumnMetaData("name", Types.VARCHAR, false, false, false, false, true)));
=======
        assertThat(columnsIterator.next(), is(new ColumnMetaData("name", Types.VARCHAR, false, false, false, false, false)));
>>>>>>> e437c7ed
        assertThat(columnsIterator.next(), is(new ColumnMetaData("doc", Types.LONGVARCHAR, false, false, false, true, false)));
        assertThat(columnsIterator.next(), is(new ColumnMetaData("geo", Types.BINARY, false, false, false, true, false)));
        assertThat(columnsIterator.next(), is(new ColumnMetaData("t_year", Types.DATE, false, false, false, true, false)));
        assertThat(columnsIterator.next(), is(new ColumnMetaData("pg", Types.BINARY, false, false, false, true, false)));
        assertThat(columnsIterator.next(), is(new ColumnMetaData("mpg", Types.BINARY, false, false, false, true, false)));
        assertThat(columnsIterator.next(), is(new ColumnMetaData("pt", Types.BINARY, false, false, false, true, false)));
        assertThat(columnsIterator.next(), is(new ColumnMetaData("mpt", Types.BINARY, false, false, false, true, false)));
        assertThat(actualTableMetaData.getIndexes().size(), is(1));
        Iterator<IndexMetaData> indexesIterator = actualTableMetaData.getIndexes().iterator();
        assertThat(indexesIterator.next(), is(new IndexMetaData("id")));
    }
}<|MERGE_RESOLUTION|>--- conflicted
+++ resolved
@@ -119,11 +119,7 @@
         assertThat(actualTableMetaData.getColumns().size(), is(9));
         Iterator<ColumnMetaData> columnsIterator = actualTableMetaData.getColumns().iterator();
         assertThat(columnsIterator.next(), is(new ColumnMetaData("id", Types.INTEGER, true, true, true, true, false)));
-<<<<<<< HEAD
-        assertThat(columnsIterator.next(), is(new ColumnMetaData("name", Types.VARCHAR, false, false, false, false, true)));
-=======
         assertThat(columnsIterator.next(), is(new ColumnMetaData("name", Types.VARCHAR, false, false, false, false, false)));
->>>>>>> e437c7ed
         assertThat(columnsIterator.next(), is(new ColumnMetaData("doc", Types.LONGVARCHAR, false, false, false, true, false)));
         assertThat(columnsIterator.next(), is(new ColumnMetaData("geo", Types.BINARY, false, false, false, true, false)));
         assertThat(columnsIterator.next(), is(new ColumnMetaData("t_year", Types.DATE, false, false, false, true, false)));
