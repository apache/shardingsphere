--- conflicted
+++ resolved
@@ -42,11 +42,7 @@
         assertThat(actualPerformanceSchema.getTables().size(), is(87));
         SystemSchemaBuilderRule actualPgCatalog = SystemSchemaBuilderRule.valueOf(new PostgreSQLDatabaseType().getType(), "pg_catalog");
         assertThat(actualPgCatalog, is(SystemSchemaBuilderRule.POSTGRESQL_PG_CATALOG));
-<<<<<<< HEAD
         assertThat(actualPgCatalog.getTables().size(), is(134));
-=======
-        assertThat(actualPgCatalog.getTables().size(), is(9));
->>>>>>> 09e15cab
     }
     
     @Test
