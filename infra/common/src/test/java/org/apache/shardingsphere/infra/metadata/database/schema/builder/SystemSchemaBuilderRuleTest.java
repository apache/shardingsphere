--- conflicted
+++ resolved
@@ -42,7 +42,7 @@
         assertThat(actualPerformanceSchema.getTables().size(), is(87));
         SystemSchemaBuilderRule actualPgCatalog = SystemSchemaBuilderRule.valueOf(new PostgreSQLDatabaseType().getType(), "pg_catalog");
         assertThat(actualPgCatalog, is(SystemSchemaBuilderRule.POSTGRESQL_PG_CATALOG));
-        assertThat(actualPgCatalog.getTables().size(), is(7));
+        assertThat(actualPgCatalog.getTables().size(), is(8));
     }
     
     @Test
@@ -54,11 +54,8 @@
     void assertIsisSystemTable() {
         assertTrue(SystemSchemaBuilderRule.isSystemTable("information_schema", "columns"));
         assertTrue(SystemSchemaBuilderRule.isSystemTable("pg_catalog", "pg_database"));
-<<<<<<< HEAD
+        assertTrue(SystemSchemaBuilderRule.isSystemTable("pg_catalog", "pg_aggregate"));
         assertTrue(SystemSchemaBuilderRule.isSystemTable("pg_catalog", "pg_tables"));
-=======
-        assertTrue(SystemSchemaBuilderRule.isSystemTable("pg_catalog", "pg_aggregate"));
->>>>>>> f50f5e99
         assertFalse(SystemSchemaBuilderRule.isSystemTable("sharding_db", "t_order"));
     }
 }