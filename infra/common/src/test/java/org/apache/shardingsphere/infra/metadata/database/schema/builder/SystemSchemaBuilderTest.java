/*
 * Licensed to the Apache Software Foundation (ASF) under one or more
 * contributor license agreements.  See the NOTICE file distributed with
 * this work for additional information regarding copyright ownership.
 * The ASF licenses this file to You under the Apache License, Version 2.0
 * (the "License"); you may not use this file except in compliance with
 * the License.  You may obtain a copy of the License at
 *
 *     http://www.apache.org/licenses/LICENSE-2.0
 *
 * Unless required by applicable law or agreed to in writing, software
 * distributed under the License is distributed on an "AS IS" BASIS,
 * WITHOUT WARRANTIES OR CONDITIONS OF ANY KIND, either express or implied.
 * See the License for the specific language governing permissions and
 * limitations under the License.
 */

package org.apache.shardingsphere.infra.metadata.database.schema.builder;

import org.apache.shardingsphere.infra.database.type.dialect.MySQLDatabaseType;
import org.apache.shardingsphere.infra.database.type.dialect.OpenGaussDatabaseType;
import org.apache.shardingsphere.infra.database.type.dialect.PostgreSQLDatabaseType;
import org.apache.shardingsphere.infra.metadata.database.schema.model.ShardingSphereSchema;
import org.junit.jupiter.api.Test;

import java.util.Map;

import static org.hamcrest.CoreMatchers.is;
import static org.hamcrest.MatcherAssert.assertThat;
import static org.junit.jupiter.api.Assertions.assertTrue;

class SystemSchemaBuilderTest {
    
    @Test
    void assertBuildForMySQL() {
        Map<String, ShardingSphereSchema> actualInformationSchema = SystemSchemaBuilder.build("information_schema", new MySQLDatabaseType());
        assertThat(actualInformationSchema.size(), is(1));
        assertTrue(actualInformationSchema.containsKey("information_schema"));
        assertThat(actualInformationSchema.get("information_schema").getTables().size(), is(61));
        Map<String, ShardingSphereSchema> actualMySQLSchema = SystemSchemaBuilder.build("mysql", new MySQLDatabaseType());
        assertThat(actualMySQLSchema.size(), is(1));
        assertTrue(actualMySQLSchema.containsKey("mysql"));
        assertThat(actualMySQLSchema.get("mysql").getTables().size(), is(31));
        Map<String, ShardingSphereSchema> actualPerformanceSchema = SystemSchemaBuilder.build("performance_schema", new MySQLDatabaseType());
        assertThat(actualPerformanceSchema.size(), is(1));
        assertTrue(actualPerformanceSchema.containsKey("performance_schema"));
        assertThat(actualPerformanceSchema.get("performance_schema").getTables().size(), is(87));
        Map<String, ShardingSphereSchema> actualSysSchema = SystemSchemaBuilder.build("sys", new MySQLDatabaseType());
        assertThat(actualSysSchema.size(), is(1));
        assertTrue(actualSysSchema.containsKey("sys"));
        assertThat(actualSysSchema.get("sys").getTables().size(), is(53));
    }
    
    @Test
    void assertBuildForPostgreSQL() {
        Map<String, ShardingSphereSchema> actual = SystemSchemaBuilder.build("sharding_db", new PostgreSQLDatabaseType());
        assertThat(actual.size(), is(3));
        assertTrue(actual.containsKey("information_schema"));
        assertTrue(actual.containsKey("pg_catalog"));
        assertTrue(actual.containsKey("shardingsphere"));
        assertThat(actual.get("information_schema").getTables().size(), is(69));
        assertThat(actual.get("pg_catalog").getTables().size(), is(134));
        assertThat(actual.get("shardingsphere").getTables().size(), is(2));
    }
    
    @Test
    void assertBuildForOpenGaussSQL() {
        Map<String, ShardingSphereSchema> actual = SystemSchemaBuilder.build("sharding_db", new OpenGaussDatabaseType());
        assertThat(actual.size(), is(16));
        assertTrue(actual.containsKey("pg_catalog"));
        assertTrue(actual.containsKey("shardingsphere"));
<<<<<<< HEAD
        assertThat(actual.get("pg_catalog").getTables().size(), is(240));
=======
        assertThat(actual.get("information_schema").getTables().size(), is(66));
        assertThat(actual.get("pg_catalog").getTables().size(), is(2));
>>>>>>> 476ff279
        assertThat(actual.get("shardingsphere").getTables().size(), is(2));
    }
}<|MERGE_RESOLUTION|>--- conflicted
+++ resolved
@@ -69,12 +69,8 @@
         assertThat(actual.size(), is(16));
         assertTrue(actual.containsKey("pg_catalog"));
         assertTrue(actual.containsKey("shardingsphere"));
-<<<<<<< HEAD
+        assertThat(actual.get("information_schema").getTables().size(), is(66));
         assertThat(actual.get("pg_catalog").getTables().size(), is(240));
-=======
-        assertThat(actual.get("information_schema").getTables().size(), is(66));
-        assertThat(actual.get("pg_catalog").getTables().size(), is(2));
->>>>>>> 476ff279
         assertThat(actual.get("shardingsphere").getTables().size(), is(2));
     }
 }