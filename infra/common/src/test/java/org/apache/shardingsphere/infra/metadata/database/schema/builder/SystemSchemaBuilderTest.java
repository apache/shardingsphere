--- conflicted
+++ resolved
@@ -55,11 +55,7 @@
         assertTrue(actual.containsKey("pg_catalog"));
         assertTrue(actual.containsKey("shardingsphere"));
         assertThat(actual.get("information_schema").getTables().size(), is(3));
-<<<<<<< HEAD
-        assertThat(actual.get("pg_catalog").getTables().size(), is(10));
-=======
-        assertThat(actual.get("pg_catalog").getTables().size(), is(13));
->>>>>>> eb89ea82
+        assertThat(actual.get("pg_catalog").getTables().size(), is(14));
         assertThat(actual.get("shardingsphere").getTables().size(), is(2));
     }
     
