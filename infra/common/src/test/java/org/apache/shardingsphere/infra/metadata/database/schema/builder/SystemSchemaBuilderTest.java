/*
 * Licensed to the Apache Software Foundation (ASF) under one or more
 * contributor license agreements.  See the NOTICE file distributed with
 * this work for additional information regarding copyright ownership.
 * The ASF licenses this file to You under the Apache License, Version 2.0
 * (the "License"); you may not use this file except in compliance with
 * the License.  You may obtain a copy of the License at
 *
 *     http://www.apache.org/licenses/LICENSE-2.0
 *
 * Unless required by applicable law or agreed to in writing, software
 * distributed under the License is distributed on an "AS IS" BASIS,
 * WITHOUT WARRANTIES OR CONDITIONS OF ANY KIND, either express or implied.
 * See the License for the specific language governing permissions and
 * limitations under the License.
 */

package org.apache.shardingsphere.infra.metadata.database.schema.builder;

import org.apache.shardingsphere.infra.config.props.ConfigurationProperties;
import org.apache.shardingsphere.infra.database.core.type.DatabaseType;
import org.apache.shardingsphere.infra.metadata.database.schema.model.ShardingSphereSchema;
import org.apache.shardingsphere.infra.spi.type.typed.TypedSPILoader;
import org.junit.jupiter.api.Test;

import java.util.Map;
import java.util.Properties;

import static org.hamcrest.CoreMatchers.is;
import static org.hamcrest.MatcherAssert.assertThat;
import static org.junit.jupiter.api.Assertions.assertTrue;

class SystemSchemaBuilderTest {
    
    @Test
    void assertBuildForMySQL() {
        DatabaseType databaseType = TypedSPILoader.getService(DatabaseType.class, "MySQL");
        ConfigurationProperties configProps = new ConfigurationProperties(new Properties());
        Map<String, ShardingSphereSchema> actualInformationSchema = SystemSchemaBuilder.build("information_schema", databaseType, configProps);
        assertThat(actualInformationSchema.size(), is(1));
        assertTrue(actualInformationSchema.containsKey("information_schema"));
        assertThat(actualInformationSchema.get("information_schema").getTables().size(), is(95));
        Map<String, ShardingSphereSchema> actualMySQLSchema = SystemSchemaBuilder.build("mysql", databaseType, configProps);
        assertThat(actualMySQLSchema.size(), is(1));
        assertTrue(actualMySQLSchema.containsKey("mysql"));
        assertThat(actualMySQLSchema.get("mysql").getTables().size(), is(40));
        Map<String, ShardingSphereSchema> actualPerformanceSchema = SystemSchemaBuilder.build("performance_schema", databaseType, configProps);
        assertThat(actualPerformanceSchema.size(), is(1));
        assertTrue(actualPerformanceSchema.containsKey("performance_schema"));
        assertThat(actualPerformanceSchema.get("performance_schema").getTables().size(), is(114));
        Map<String, ShardingSphereSchema> actualSysSchema = SystemSchemaBuilder.build("sys", databaseType, configProps);
        assertThat(actualSysSchema.size(), is(1));
        assertTrue(actualSysSchema.containsKey("sys"));
        assertThat(actualSysSchema.get("sys").getTables().size(), is(53));
    }
    
    @Test
    void assertBuildForPostgreSQL() {
        DatabaseType databaseType = TypedSPILoader.getService(DatabaseType.class, "PostgreSQL");
        Map<String, ShardingSphereSchema> actual = SystemSchemaBuilder.build("sharding_db", databaseType, new ConfigurationProperties(new Properties()));
        assertThat(actual.size(), is(3));
        assertTrue(actual.containsKey("information_schema"));
        assertTrue(actual.containsKey("pg_catalog"));
        assertTrue(actual.containsKey("shardingsphere"));
<<<<<<< HEAD
        assertThat(actual.get("information_schema").getTables().size(), is(7));
        assertThat(actual.get("pg_catalog").getTables().size(), is(19));
=======
        assertThat(actual.get("information_schema").getTables().size(), is(69));
        assertThat(actual.get("pg_catalog").getTables().size(), is(134));
>>>>>>> 1c3a831b
        assertThat(actual.get("shardingsphere").getTables().size(), is(2));
    }
    
    @Test
    void assertBuildForOpenGaussSQL() {
        DatabaseType databaseType = TypedSPILoader.getService(DatabaseType.class, "openGauss");
        Map<String, ShardingSphereSchema> actual = SystemSchemaBuilder.build("sharding_db", databaseType, new ConfigurationProperties(new Properties()));
        assertThat(actual.size(), is(16));
        assertTrue(actual.containsKey("pg_catalog"));
        assertTrue(actual.containsKey("shardingsphere"));
        assertThat(actual.get("information_schema").getTables().size(), is(66));
        assertThat(actual.get("pg_catalog").getTables().size(), is(240));
        assertThat(actual.get("shardingsphere").getTables().size(), is(2));
    }
}<|MERGE_RESOLUTION|>--- conflicted
+++ resolved
@@ -62,13 +62,8 @@
         assertTrue(actual.containsKey("information_schema"));
         assertTrue(actual.containsKey("pg_catalog"));
         assertTrue(actual.containsKey("shardingsphere"));
-<<<<<<< HEAD
-        assertThat(actual.get("information_schema").getTables().size(), is(7));
-        assertThat(actual.get("pg_catalog").getTables().size(), is(19));
-=======
         assertThat(actual.get("information_schema").getTables().size(), is(69));
         assertThat(actual.get("pg_catalog").getTables().size(), is(134));
->>>>>>> 1c3a831b
         assertThat(actual.get("shardingsphere").getTables().size(), is(2));
     }
     
