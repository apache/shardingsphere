--- conflicted
+++ resolved
@@ -35,11 +35,7 @@
     
     @Override
     public int getOrder() {
-<<<<<<< HEAD
-        return 2;
-=======
         return 1;
->>>>>>> fac4408d
     }
     
     @Override
