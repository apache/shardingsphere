/*
 * Licensed to the Apache Software Foundation (ASF) under one or more
 * contributor license agreements.  See the NOTICE file distributed with
 * this work for additional information regarding copyright ownership.
 * The ASF licenses this file to You under the Apache License, Version 2.0
 * (the "License"); you may not use this file except in compliance with
 * the License.  You may obtain a copy of the License at
 *
 *     http://www.apache.org/licenses/LICENSE-2.0
 *
 * Unless required by applicable law or agreed to in writing, software
 * distributed under the License is distributed on an "AS IS" BASIS,
 * WITHOUT WARRANTIES OR CONDITIONS OF ANY KIND, either express or implied.
 * See the License for the specific language governing permissions and
 * limitations under the License.
 */

package org.apache.shardingsphere.infra.hint;

import com.google.common.base.Joiner;
import com.google.common.base.Strings;
import lombok.Getter;
import org.apache.shardingsphere.sql.parser.sql.common.segment.generic.CommentSegment;
import org.apache.shardingsphere.sql.parser.sql.common.statement.AbstractSQLStatement;
import org.apache.shardingsphere.sql.parser.sql.common.statement.SQLStatement;

import java.util.Collection;
import java.util.Objects;
import java.util.Properties;

/**
 * SQL hint extractor.
 */
@Getter
public final class SQLHintExtractor {
    
    private static final SQLHintProperties DEFAULT_SQL_HINT_PROPS = new SQLHintProperties(new Properties());
    
    private final SQLHintProperties sqlHintProperties;
    
    public SQLHintExtractor(final SQLStatement sqlStatement) {
        sqlHintProperties = sqlStatement instanceof AbstractSQLStatement && !((AbstractSQLStatement) sqlStatement).getCommentSegments().isEmpty()
                ? extract((AbstractSQLStatement) sqlStatement)
                : DEFAULT_SQL_HINT_PROPS;
    }
    
    public SQLHintExtractor(final String sqlComment) {
<<<<<<< HEAD
        sqlHintProperties = Strings.isNullOrEmpty(sqlComment)
                ? DEFAULT_SQL_HINT_PROPERTIES
                : new SQLHintProperties(SQLHintUtils.getSQLHintProps(sqlComment));
=======
        sqlHintProperties = Strings.isNullOrEmpty(sqlComment) ? DEFAULT_SQL_HINT_PROPS : new SQLHintProperties(SQLHintUtils.getSQLHintProps(sqlComment));
>>>>>>> a280214f
    }
    
    private SQLHintProperties extract(final AbstractSQLStatement statement) {
        Properties props = new Properties();
        for (CommentSegment each : statement.getCommentSegments()) {
            props.putAll(SQLHintUtils.getSQLHintProps(each.getText()));
        }
        return new SQLHintProperties(props);
    }
    
    /**
     * Judge whether is hint routed to write data source or not.
     *
     * @return whether is hint routed to write data source or not
     */
    public boolean isHintWriteRouteOnly() {
        return sqlHintProperties.getValue(SQLHintPropertiesKey.WRITE_ROUTE_ONLY_KEY);
    }
    
    /**
     * Judge whether hint skip encrypt rewrite or not.
     *
     * @return whether hint skip encrypt rewrite or not
     */
    public boolean isHintSkipEncryptRewrite() {
        return sqlHintProperties.getValue(SQLHintPropertiesKey.SKIP_ENCRYPT_REWRITE_KEY);
    }
    
    /**
     * Judge whether is hint routed to shadow data source or not.
     *
     * @return whether is hint routed to shadow data source or not
     */
    public boolean isShadow() {
        return sqlHintProperties.getValue(SQLHintPropertiesKey.SHADOW_KEY);
    }
    
    /**
     * Find hint disable audit names.
     *
     * @return disable audit names
     */
    public Collection<String> findDisableAuditNames() {
        return SQLHintUtils.getSplitterSQLHintValue(sqlHintProperties.getValue(SQLHintPropertiesKey.DISABLE_AUDIT_NAMES_KEY));
    }
    
    /**
     * Get hint sharding database value.
     *
     * @param tableName table name
     * @return sharding database value
     */
    public Comparable<?> getHintShardingDatabaseValue(final String tableName) {
        String key = String.join(".", tableName.toUpperCase(), SQLHintPropertiesKey.SHARDING_DATABASE_VALUE_KEY.getKey());
        Object result = sqlHintProperties.getProps().containsKey(key)
                ? sqlHintProperties.getProps().get(key)
                : sqlHintProperties.getProps().get(SQLHintPropertiesKey.SHARDING_DATABASE_VALUE_KEY.getKey());
        return result instanceof Comparable ? (Comparable<?>) result : Objects.toString(result);
    }
    
    /**
     * Judge contains hint sharding databases value or not.
     *
     * @param tableName table name
     * @return contains hint sharding databases value or not
     */
    public boolean containsHintShardingDatabaseValue(final String tableName) {
        String key = Joiner.on(".").join(tableName.toUpperCase(), SQLHintPropertiesKey.SHARDING_DATABASE_VALUE_KEY.getKey());
        return sqlHintProperties.getProps().containsKey(key) || sqlHintProperties.getProps().containsKey(SQLHintPropertiesKey.SHARDING_DATABASE_VALUE_KEY.getKey());
    }
    
    /**
     * Get hint sharding table value.
     *
     * @param tableName table name
     * @return sharding table value
     */
    public Comparable<?> getHintShardingTableValue(final String tableName) {
        String key = String.join(".", tableName.toUpperCase(), SQLHintPropertiesKey.SHARDING_TABLE_VALUE_KEY.getKey());
        Object result = sqlHintProperties.getProps().containsKey(key)
                ? sqlHintProperties.getProps().get(key)
                : sqlHintProperties.getProps().get(SQLHintPropertiesKey.SHARDING_TABLE_VALUE_KEY.getKey());
        return result instanceof Comparable ? (Comparable<?>) result : Objects.toString(result);
    }
    
    /**
     * Judge contains hint sharding table value or not.
     *
     * @param tableName table name
     * @return Contains hint sharding table value or not
     */
    public boolean containsHintShardingTableValue(final String tableName) {
        String key = Joiner.on(".").join(tableName.toUpperCase(), SQLHintPropertiesKey.SHARDING_TABLE_VALUE_KEY.getKey());
        return sqlHintProperties.getProps().containsKey(key) || sqlHintProperties.getProps().containsKey(SQLHintPropertiesKey.SHARDING_TABLE_VALUE_KEY.getKey());
    }
}<|MERGE_RESOLUTION|>--- conflicted
+++ resolved
@@ -45,13 +45,7 @@
     }
     
     public SQLHintExtractor(final String sqlComment) {
-<<<<<<< HEAD
-        sqlHintProperties = Strings.isNullOrEmpty(sqlComment)
-                ? DEFAULT_SQL_HINT_PROPERTIES
-                : new SQLHintProperties(SQLHintUtils.getSQLHintProps(sqlComment));
-=======
         sqlHintProperties = Strings.isNullOrEmpty(sqlComment) ? DEFAULT_SQL_HINT_PROPS : new SQLHintProperties(SQLHintUtils.getSQLHintProps(sqlComment));
->>>>>>> a280214f
     }
     
     private SQLHintProperties extract(final AbstractSQLStatement statement) {
