--- conflicted
+++ resolved
@@ -76,7 +76,6 @@
     
     POSTGRESQL_INFORMATION_SCHEMA("PostgreSQL", "information_schema", new HashSet<>(Arrays.asList("columns", "tables", "views"))),
     
-<<<<<<< HEAD
     POSTGRESQL_PG_CATALOG("PostgreSQL", "pg_catalog",
             new HashSet<>(Arrays.asList("pg_aggregate", "pg_am", "pg_amop", "pg_amproc", "pg_attrdef", "pg_attribute", "pg_auth_members", "pg_authid", "pg_available_extension_versions",
                     "pg_available_extensions", "pg_backend_memory_contexts", "pg_cast", "pg_class", "pg_collation", "pg_config", "pg_constraint", "pg_conversion", "pg_cursors",
@@ -98,10 +97,6 @@
                     "pg_subscription",
                     "pg_subscription_rel", "pg_tables", "pg_tablespace", "pg_timezone_abbrevs", "pg_timezone_names", "pg_transform", "pg_trigger", "pg_ts_config", "pg_ts_config_map",
                     "pg_ts_dict", "pg_ts_parser", "pg_ts_template", "pg_type", "pg_user", "pg_user_mapping", "pg_user_mappings", "pg_views"))),
-=======
-    POSTGRESQL_PG_CATALOG("PostgreSQL", "pg_catalog", new HashSet<>(Arrays.asList("pg_aggregate", "pg_class", "pg_database", "pg_tables", "pg_inherits",
-            "pg_tablespace", "pg_trigger", "pg_namespace", "pg_roles"))),
->>>>>>> 09e15cab
     
     POSTGRESQL_SHARDING_SPHERE("PostgreSQL", "shardingsphere", new HashSet<>(Arrays.asList("sharding_table_statistics", "cluster_information"))),
     
