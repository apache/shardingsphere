--- conflicted
+++ resolved
@@ -76,11 +76,8 @@
     
     POSTGRESQL_INFORMATION_SCHEMA("PostgreSQL", "information_schema", new HashSet<>(Arrays.asList("columns", "tables", "views"))),
     
-<<<<<<< HEAD
-    POSTGRESQL_PG_CATALOG("PostgreSQL", "pg_catalog", new HashSet<>(Arrays.asList("pg_class", "pg_database", "pg_tables", "pg_inherits", "pg_tablespace", "pg_trigger", "pg_namespace"))),
-=======
-    POSTGRESQL_PG_CATALOG("PostgreSQL", "pg_catalog", new HashSet<>(Arrays.asList("pg_aggregate", "pg_class", "pg_database", "pg_inherits", "pg_tablespace", "pg_trigger", "pg_namespace"))),
->>>>>>> f50f5e99
+    POSTGRESQL_PG_CATALOG("PostgreSQL", "pg_catalog", new HashSet<>(Arrays.asList("pg_aggregate", "pg_class", "pg_database", "pg_tables", "pg_inherits", "pg_tablespace", "pg_trigger",
+            "pg_namespace"))),
     
     POSTGRESQL_SHARDING_SPHERE("PostgreSQL", "shardingsphere", new HashSet<>(Arrays.asList("sharding_table_statistics", "cluster_information"))),
     
