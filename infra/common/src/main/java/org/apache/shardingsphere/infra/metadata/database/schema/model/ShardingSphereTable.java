/*
 * Licensed to the Apache Software Foundation (ASF) under one or more
 * contributor license agreements.  See the NOTICE file distributed with
 * this work for additional information regarding copyright ownership.
 * The ASF licenses this file to You under the Apache License, Version 2.0
 * (the "License"); you may not use this file except in compliance with
 * the License.  You may obtain a copy of the License at
 *
 *     http://www.apache.org/licenses/LICENSE-2.0
 *
 * Unless required by applicable law or agreed to in writing, software
 * distributed under the License is distributed on an "AS IS" BASIS,
 * WITHOUT WARRANTIES OR CONDITIONS OF ANY KIND, either express or implied.
 * See the License for the specific language governing permissions and
 * limitations under the License.
 */

package org.apache.shardingsphere.infra.metadata.database.schema.model;

import com.cedarsoftware.util.CaseInsensitiveMap;
import lombok.AccessLevel;
import lombok.EqualsAndHashCode;
import lombok.Getter;
import lombok.ToString;
import org.apache.shardingsphere.infra.database.core.metadata.database.enums.TableType;
import org.apache.shardingsphere.infra.metadata.identifier.ShardingSphereMetaDataIdentifier;

import java.util.ArrayList;
import java.util.Collection;
import java.util.Collections;
import java.util.List;
import java.util.Map;

/**
 * ShardingSphere table.
 */
@Getter
@EqualsAndHashCode
@ToString
public final class ShardingSphereTable {
    
    private final String name;
    
    @Getter(AccessLevel.NONE)
    private final Map<ShardingSphereMetaDataIdentifier, ShardingSphereColumn> columns;
    
    private final List<String> columnNames = new ArrayList<>();
    
    private final List<String> primaryKeyColumns = new ArrayList<>();
    
    private final List<String> visibleColumns = new ArrayList<>();
    
<<<<<<< HEAD
    private final Map<String, Integer> visibleColumnAndIndexMap = new CaseInsensitiveMap<>();
=======
    private final Map<String, Integer> visibleColumnsAndIndexMap = new CaseInsensitiveMap<>();
>>>>>>> fb882f20
    
    private final Map<String, ShardingSphereIndex> indexes;
    
    private final Map<String, ShardingSphereConstraint> constraints;
    
    private final TableType type;
    
    public ShardingSphereTable() {
        this("", Collections.emptyList(), Collections.emptyList(), Collections.emptyList(), TableType.TABLE);
    }
    
    public ShardingSphereTable(final String name, final Collection<ShardingSphereColumn> columns,
                               final Collection<ShardingSphereIndex> indexes, final Collection<ShardingSphereConstraint> constraints) {
        this(name, columns, indexes, constraints, TableType.TABLE);
    }
    
    public ShardingSphereTable(final String name, final Collection<ShardingSphereColumn> columns,
                               final Collection<ShardingSphereIndex> indexes, final Collection<ShardingSphereConstraint> constraints, final TableType type) {
        this.name = name;
        this.columns = createColumns(columns);
        this.indexes = createIndexes(indexes);
        this.constraints = createConstraints(constraints);
        this.type = type;
    }
    
    private Map<ShardingSphereMetaDataIdentifier, ShardingSphereColumn> createColumns(final Collection<ShardingSphereColumn> columns) {
        Map<ShardingSphereMetaDataIdentifier, ShardingSphereColumn> result = new CaseInsensitiveMap<>(columns.size(), 1F);
        int index = 0;
        for (ShardingSphereColumn each : columns) {
            result.put(new ShardingSphereMetaDataIdentifier(each.getName()), each);
            columnNames.add(each.getName());
            if (each.isPrimaryKey()) {
                primaryKeyColumns.add(each.getName());
            }
            if (each.isVisible()) {
                visibleColumns.add(each.getName());
<<<<<<< HEAD
                visibleColumnAndIndexMap.put(each.getName(), index++);
=======
                visibleColumnsAndIndexMap.put(each.getName(), index++);
>>>>>>> fb882f20
            }
        }
        return result;
    }
    
    private Map<String, ShardingSphereIndex> createIndexes(final Collection<ShardingSphereIndex> indexes) {
        Map<String, ShardingSphereIndex> result = new CaseInsensitiveMap<>(indexes.size(), 1F);
        for (ShardingSphereIndex each : indexes) {
            result.put(each.getName(), each);
        }
        return result;
    }
    
    private Map<String, ShardingSphereConstraint> createConstraints(final Collection<ShardingSphereConstraint> constraints) {
        Map<String, ShardingSphereConstraint> result = new CaseInsensitiveMap<>(constraints.size(), 1F);
        for (ShardingSphereConstraint each : constraints) {
            result.put(each.getName(), each);
        }
        return result;
    }
    
    /**
     * Get column meta data via column name.
     *
     * @param columnName column name
     * @return column meta data
     */
    public ShardingSphereColumn getColumn(final String columnName) {
        return columns.get(new ShardingSphereMetaDataIdentifier(columnName));
    }
    
    /**
     * Get column meta data list.
     *
     * @return column meta data list
     */
    public Collection<ShardingSphereColumn> getColumnValues() {
        return columns.values();
    }
    
    /**
     * Judge whether contains column or not.
     *
     * @param columnName column name
     * @return whether contains column or not
     */
    public boolean containsColumn(final String columnName) {
        return null != columnName && columns.containsKey(new ShardingSphereMetaDataIdentifier(columnName));
    }
    
    /**
     * Put index meta data.
     *
     * @param index index meta data
     */
    public void putIndex(final ShardingSphereIndex index) {
        indexes.put(index.getName(), index);
    }
    
    /**
     * Remove index meta data via index name.
     *
     * @param indexName index name
     */
    public void removeIndex(final String indexName) {
        indexes.remove(indexName);
    }
    
    /**
     * Get index meta data via index name.
     *
     * @param indexName index name
     * @return index meta data
     */
    public ShardingSphereIndex getIndex(final String indexName) {
        return indexes.get(indexName);
    }
    
    /**
     * Get index meta data collection.
     *
     * @return index meta data collection
     */
    public Collection<ShardingSphereIndex> getIndexValues() {
        return indexes.values();
    }
    
    /**
     * Judge whether contains index or not.
     *
     * @param indexName index name
     * @return whether contains index or not
     */
    public boolean containsIndex(final String indexName) {
        return null != indexName && indexes.containsKey(indexName);
    }
    
    /**
     * Get constraint meta data collection.
     *
     * @return constraint meta data collection
     */
    public Collection<ShardingSphereConstraint> getConstraintValues() {
        return constraints.values();
    }
}<|MERGE_RESOLUTION|>--- conflicted
+++ resolved
@@ -50,11 +50,7 @@
     
     private final List<String> visibleColumns = new ArrayList<>();
     
-<<<<<<< HEAD
     private final Map<String, Integer> visibleColumnAndIndexMap = new CaseInsensitiveMap<>();
-=======
-    private final Map<String, Integer> visibleColumnsAndIndexMap = new CaseInsensitiveMap<>();
->>>>>>> fb882f20
     
     private final Map<String, ShardingSphereIndex> indexes;
     
@@ -91,11 +87,7 @@
             }
             if (each.isVisible()) {
                 visibleColumns.add(each.getName());
-<<<<<<< HEAD
                 visibleColumnAndIndexMap.put(each.getName(), index++);
-=======
-                visibleColumnsAndIndexMap.put(each.getName(), index++);
->>>>>>> fb882f20
             }
         }
         return result;
@@ -118,21 +110,21 @@
     }
     
     /**
-     * Get column meta data via column name.
+     * Get column.
      *
      * @param columnName column name
-     * @return column meta data
+     * @return column
      */
     public ShardingSphereColumn getColumn(final String columnName) {
         return columns.get(new ShardingSphereMetaDataIdentifier(columnName));
     }
     
     /**
-     * Get column meta data list.
+     * Get all columns.
      *
-     * @return column meta data list
+     * @return columns
      */
-    public Collection<ShardingSphereColumn> getColumnValues() {
+    public Collection<ShardingSphereColumn> getAllColumns() {
         return columns.values();
     }
     
@@ -147,16 +139,16 @@
     }
     
     /**
-     * Put index meta data.
+     * Put index.
      *
-     * @param index index meta data
+     * @param index index
      */
     public void putIndex(final ShardingSphereIndex index) {
         indexes.put(index.getName(), index);
     }
     
     /**
-     * Remove index meta data via index name.
+     * Remove index.
      *
      * @param indexName index name
      */
@@ -165,38 +157,38 @@
     }
     
     /**
-     * Get index meta data via index name.
+     * Get index.
      *
      * @param indexName index name
-     * @return index meta data
+     * @return index
      */
     public ShardingSphereIndex getIndex(final String indexName) {
         return indexes.get(indexName);
     }
     
     /**
-     * Get index meta data collection.
+     * Get indexes.
      *
-     * @return index meta data collection
+     * @return indexes
      */
     public Collection<ShardingSphereIndex> getIndexValues() {
         return indexes.values();
     }
     
     /**
-     * Judge whether contains index or not.
+     * Judge whether contains index.
      *
      * @param indexName index name
-     * @return whether contains index or not
+     * @return contains index or not
      */
     public boolean containsIndex(final String indexName) {
         return null != indexName && indexes.containsKey(indexName);
     }
     
     /**
-     * Get constraint meta data collection.
+     * Get constraint.
      *
-     * @return constraint meta data collection
+     * @return constraint
      */
     public Collection<ShardingSphereConstraint> getConstraintValues() {
         return constraints.values();
