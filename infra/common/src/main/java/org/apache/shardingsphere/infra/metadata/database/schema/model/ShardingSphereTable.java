--- conflicted
+++ resolved
@@ -144,38 +144,19 @@
     }
     
     /**
-<<<<<<< HEAD
      * Get all indexes.
-=======
-     * Judge whether contains index.
-     *
-     * @param indexName index name
-     * @return contains index or not
-     */
-    public boolean containsIndex(final String indexName) {
-        return null != indexName && indexes.containsKey(indexName);
-    }
-    
-    /**
-     * Get index.
->>>>>>> 1dc9214e
      *
      * @return indexes
      */
     public Collection<ShardingSphereIndex> getAllIndexes() {
         return indexes.values();
     }
-    
+     
     /**
-<<<<<<< HEAD
      * Put index.
-=======
-     * Get all indexes.
->>>>>>> 1dc9214e
      *
      * @param index index
      */
-<<<<<<< HEAD
     public void putIndex(final ShardingSphereIndex index) {
         indexes.put(new ShardingSphereMetaDataIdentifier(index.getName()), index);
     }
@@ -190,13 +171,6 @@
     }
     
     /**
-=======
-    public Collection<ShardingSphereIndex> getAllIndexes() {
-        return indexes.values();
-    }
-    
-    /**
->>>>>>> 1dc9214e
      * Get all constraint.
      *
      * @return constraint
