--- conflicted
+++ resolved
@@ -23,10 +23,6 @@
 import org.apache.shardingsphere.sql.parser.statement.core.statement.dal.OptimizeTableStatement;
 import org.apache.shardingsphere.sql.parser.statement.core.statement.dal.ShowCreateTableStatement;
 import org.apache.shardingsphere.sql.parser.statement.core.statement.dml.LoadDataStatement;
-<<<<<<< HEAD
-import org.apache.shardingsphere.sql.parser.statement.core.statement.dml.LoadXMLStatement;
-=======
->>>>>>> 02b4eaa0
 import org.apache.shardingsphere.sql.parser.statement.mysql.dal.MySQLDescribeStatement;
 import org.apache.shardingsphere.sql.parser.statement.mysql.dal.MySQLFlushStatement;
 
@@ -55,12 +51,6 @@
         if (sqlStatement instanceof LoadDataStatement) {
             return Collections.singletonList(((LoadDataStatement) sqlStatement).getTable());
         }
-<<<<<<< HEAD
-        if (sqlStatement instanceof LoadXMLStatement) {
-            return Collections.singletonList(((LoadXMLStatement) sqlStatement).getTable());
-        }
-=======
->>>>>>> 02b4eaa0
         return Collections.emptyList();
     }
     
