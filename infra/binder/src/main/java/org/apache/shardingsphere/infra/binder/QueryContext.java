/*
 * Licensed to the Apache Software Foundation (ASF) under one or more
 * contributor license agreements.  See the NOTICE file distributed with
 * this work for additional information regarding copyright ownership.
 * The ASF licenses this file to You under the Apache License, Version 2.0
 * (the "License"); you may not use this file except in compliance with
 * the License.  You may obtain a copy of the License at
 *
 *     http://www.apache.org/licenses/LICENSE-2.0
 *
 * Unless required by applicable law or agreed to in writing, software
 * distributed under the License is distributed on an "AS IS" BASIS,
 * WITHOUT WARRANTIES OR CONDITIONS OF ANY KIND, either express or implied.
 * See the License for the specific language governing permissions and
 * limitations under the License.
 */

package org.apache.shardingsphere.infra.binder;

import lombok.Getter;
import org.apache.shardingsphere.infra.binder.statement.SQLStatementContext;
import org.apache.shardingsphere.infra.binder.type.TableAvailable;
import org.apache.shardingsphere.infra.hint.HintValueContext;
import org.apache.shardingsphere.infra.hint.SQLHintUtils;

import java.util.List;
import java.util.Optional;

/**
 * Query context.
 */
@Getter
public final class QueryContext {
    
    private final SQLStatementContext<?> sqlStatementContext;
    
    private final String sql;
    
    private final List<Object> parameters;
    
    private String sqlStatementDatabaseName;
    
<<<<<<< HEAD
    private HintValueContext hintValueContext;
    
    public QueryContext(final SQLStatementContext<?> sqlStatementContext, final String sql, final List<Object> parameters) {
        this.sqlStatementContext = sqlStatementContext;
        this.sql = sql;
        this.hintValueContext = SQLHintUtils.extractHint(sql);
        this.parameters = parameters;
=======
    public QueryContext(final SQLStatementContext<?> sqlStatementContext, final String sql, final List<Object> params) {
        this.sqlStatementContext = sqlStatementContext;
        this.sql = sql;
        parameters = params;
>>>>>>> a280214f
        if (sqlStatementContext instanceof TableAvailable) {
            ((TableAvailable) sqlStatementContext).getTablesContext().getDatabaseName().ifPresent(optional -> sqlStatementDatabaseName = optional);
        }
    }
    
    /**
     * Find SQL statement database name.
     * 
     * @return database name
     */
    public Optional<String> findSqlStatementDatabaseName() {
        return Optional.ofNullable(sqlStatementDatabaseName);
    }
}<|MERGE_RESOLUTION|>--- conflicted
+++ resolved
@@ -40,20 +40,13 @@
     
     private String sqlStatementDatabaseName;
     
-<<<<<<< HEAD
     private HintValueContext hintValueContext;
     
-    public QueryContext(final SQLStatementContext<?> sqlStatementContext, final String sql, final List<Object> parameters) {
-        this.sqlStatementContext = sqlStatementContext;
-        this.sql = sql;
-        this.hintValueContext = SQLHintUtils.extractHint(sql);
-        this.parameters = parameters;
-=======
     public QueryContext(final SQLStatementContext<?> sqlStatementContext, final String sql, final List<Object> params) {
         this.sqlStatementContext = sqlStatementContext;
         this.sql = sql;
         parameters = params;
->>>>>>> a280214f
+        this.hintValueContext = SQLHintUtils.extractHint(sql);
         if (sqlStatementContext instanceof TableAvailable) {
             ((TableAvailable) sqlStatementContext).getTablesContext().getDatabaseName().ifPresent(optional -> sqlStatementDatabaseName = optional);
         }
