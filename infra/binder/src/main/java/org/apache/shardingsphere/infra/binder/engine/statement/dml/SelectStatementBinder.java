/*
 * Licensed to the Apache Software Foundation (ASF) under one or more
 * contributor license agreements.  See the NOTICE file distributed with
 * this work for additional information regarding copyright ownership.
 * The ASF licenses this file to You under the Apache License, Version 2.0
 * (the "License"); you may not use this file except in compliance with
 * the License.  You may obtain a copy of the License at
 *
 *     http://www.apache.org/licenses/LICENSE-2.0
 *
 * Unless required by applicable law or agreed to in writing, software
 * distributed under the License is distributed on an "AS IS" BASIS,
 * WITHOUT WARRANTIES OR CONDITIONS OF ANY KIND, either express or implied.
 * See the License for the specific language governing permissions and
 * limitations under the License.
 */

package org.apache.shardingsphere.infra.binder.engine.statement.dml;

import com.cedarsoftware.util.CaseInsensitiveMap.CaseInsensitiveString;
import com.google.common.collect.LinkedHashMultimap;
import com.google.common.collect.Multimap;
import lombok.RequiredArgsConstructor;
import lombok.SneakyThrows;
import org.apache.shardingsphere.infra.binder.engine.segment.combine.CombineSegmentBinder;
import org.apache.shardingsphere.infra.binder.engine.segment.from.TableSegmentBinder;
import org.apache.shardingsphere.infra.binder.engine.segment.from.context.TableSegmentBinderContext;
import org.apache.shardingsphere.infra.binder.engine.segment.from.context.type.SimpleTableSegmentBinderContext;
import org.apache.shardingsphere.infra.binder.engine.segment.lock.LockSegmentBinder;
import org.apache.shardingsphere.infra.binder.engine.segment.order.GroupBySegmentBinder;
import org.apache.shardingsphere.infra.binder.engine.segment.order.OrderBySegmentBinder;
import org.apache.shardingsphere.infra.binder.engine.segment.predicate.HavingSegmentBinder;
import org.apache.shardingsphere.infra.binder.engine.segment.predicate.WhereSegmentBinder;
import org.apache.shardingsphere.infra.binder.engine.segment.projection.ProjectionsSegmentBinder;
<<<<<<< HEAD
import org.apache.shardingsphere.infra.binder.engine.segment.with.WithSegmentBinder;
=======
>>>>>>> fc693479
import org.apache.shardingsphere.infra.binder.engine.statement.SQLStatementBinder;
import org.apache.shardingsphere.infra.binder.engine.statement.SQLStatementBinderContext;
import org.apache.shardingsphere.infra.binder.engine.util.SubqueryTableBindUtils;
import org.apache.shardingsphere.sql.parser.statement.core.segment.dml.item.ProjectionSegment;
import org.apache.shardingsphere.sql.parser.statement.core.segment.generic.table.TableSegment;
import org.apache.shardingsphere.sql.parser.statement.core.statement.dml.SelectStatement;
import org.apache.shardingsphere.sql.parser.statement.core.value.identifier.IdentifierValue;

import java.util.Collection;
import java.util.Optional;

/**
 * Select statement binder.
 */
@RequiredArgsConstructor
public final class SelectStatementBinder implements SQLStatementBinder<SelectStatement> {
    
    private final Multimap<CaseInsensitiveString, TableSegmentBinderContext> outerTableBinderContexts;
    
    public SelectStatementBinder() {
        outerTableBinderContexts = LinkedHashMultimap.create();
    }
    
    @Override
    public SelectStatement bind(final SelectStatement sqlStatement, final SQLStatementBinderContext binderContext) {
        SelectStatement result = copy(sqlStatement);
        Multimap<CaseInsensitiveString, TableSegmentBinderContext> tableBinderContexts = LinkedHashMultimap.create();
        sqlStatement.getWithSegment().ifPresent(optional -> result.setWithSegment(WithSegmentBinder.bind(optional, binderContext, binderContext.getExternalTableBinderContexts())));
        Optional<TableSegment> boundTableSegment = sqlStatement.getFrom().map(optional -> TableSegmentBinder.bind(optional, binderContext, tableBinderContexts, outerTableBinderContexts));
        boundTableSegment.ifPresent(result::setFrom);
        result.setProjections(ProjectionsSegmentBinder.bind(sqlStatement.getProjections(), binderContext, boundTableSegment.orElse(null), tableBinderContexts, outerTableBinderContexts));
        sqlStatement.getWhere().ifPresent(optional -> result.setWhere(WhereSegmentBinder.bind(optional, binderContext, tableBinderContexts, outerTableBinderContexts)));
        sqlStatement.getCombine().ifPresent(optional -> result.setCombine(CombineSegmentBinder.bind(optional, binderContext, outerTableBinderContexts)));
        sqlStatement.getLock().ifPresent(optional -> result.setLock(LockSegmentBinder.bind(optional, binderContext, tableBinderContexts, outerTableBinderContexts)));
        Multimap<CaseInsensitiveString, TableSegmentBinderContext> currentTableBinderContexts = createCurrentTableBinderContexts(binderContext, result);
        sqlStatement.getGroupBy().ifPresent(optional -> result.setGroupBy(
                GroupBySegmentBinder.bind(optional, binderContext, currentTableBinderContexts, tableBinderContexts, outerTableBinderContexts)));
        sqlStatement.getOrderBy().ifPresent(optional -> result.setOrderBy(
                OrderBySegmentBinder.bind(optional, binderContext, currentTableBinderContexts, tableBinderContexts, outerTableBinderContexts)));
        sqlStatement.getHaving().ifPresent(optional -> result.setHaving(HavingSegmentBinder.bind(optional, binderContext, currentTableBinderContexts, outerTableBinderContexts)));
<<<<<<< HEAD
        return result;
    }
    
    private Multimap<CaseInsensitiveString, TableSegmentBinderContext> createCurrentTableBinderContexts(final SQLStatementBinderContext binderContext, final SelectStatement selectStatement) {
        Multimap<CaseInsensitiveString, TableSegmentBinderContext> result = LinkedHashMultimap.create();
        Collection<ProjectionSegment> subqueryProjections = SubqueryTableBindUtils.createSubqueryProjections(
                selectStatement.getProjections().getProjections(), new IdentifierValue(""), binderContext.getSqlStatement().getDatabaseType());
        result.put(new CaseInsensitiveString(""), new SimpleTableSegmentBinderContext(subqueryProjections));
=======
        // TODO support other segment bind in select statement
>>>>>>> fc693479
        return result;
    }
    
    private Multimap<CaseInsensitiveString, TableSegmentBinderContext> createCurrentTableBinderContexts(final SQLStatementBinderContext binderContext, final SelectStatement selectStatement) {
        Multimap<CaseInsensitiveString, TableSegmentBinderContext> result = LinkedHashMultimap.create();
        Collection<ProjectionSegment> subqueryProjections = SubqueryTableBindUtils.createSubqueryProjections(
                selectStatement.getProjections().getProjections(), new IdentifierValue(""), binderContext.getSqlStatement().getDatabaseType());
        result.put(new CaseInsensitiveString(""), new SimpleTableSegmentBinderContext(subqueryProjections));
        return result;
    }
    
    @SneakyThrows(ReflectiveOperationException.class)
    private SelectStatement copy(final SelectStatement sqlStatement) {
        SelectStatement result = sqlStatement.getClass().getDeclaredConstructor().newInstance();
        sqlStatement.getLimit().ifPresent(result::setLimit);
        sqlStatement.getWindow().ifPresent(result::setWindow);
        sqlStatement.getModelSegment().ifPresent(result::setModelSegment);
        sqlStatement.getSubqueryType().ifPresent(result::setSubqueryType);
        result.addParameterMarkerSegments(sqlStatement.getParameterMarkerSegments());
        result.getCommentSegments().addAll(sqlStatement.getCommentSegments());
        result.getVariableNames().addAll(sqlStatement.getVariableNames());
        return result;
    }
}<|MERGE_RESOLUTION|>--- conflicted
+++ resolved
@@ -32,10 +32,6 @@
 import org.apache.shardingsphere.infra.binder.engine.segment.predicate.HavingSegmentBinder;
 import org.apache.shardingsphere.infra.binder.engine.segment.predicate.WhereSegmentBinder;
 import org.apache.shardingsphere.infra.binder.engine.segment.projection.ProjectionsSegmentBinder;
-<<<<<<< HEAD
-import org.apache.shardingsphere.infra.binder.engine.segment.with.WithSegmentBinder;
-=======
->>>>>>> fc693479
 import org.apache.shardingsphere.infra.binder.engine.statement.SQLStatementBinder;
 import org.apache.shardingsphere.infra.binder.engine.statement.SQLStatementBinderContext;
 import org.apache.shardingsphere.infra.binder.engine.util.SubqueryTableBindUtils;
@@ -76,18 +72,6 @@
         sqlStatement.getOrderBy().ifPresent(optional -> result.setOrderBy(
                 OrderBySegmentBinder.bind(optional, binderContext, currentTableBinderContexts, tableBinderContexts, outerTableBinderContexts)));
         sqlStatement.getHaving().ifPresent(optional -> result.setHaving(HavingSegmentBinder.bind(optional, binderContext, currentTableBinderContexts, outerTableBinderContexts)));
-<<<<<<< HEAD
-        return result;
-    }
-    
-    private Multimap<CaseInsensitiveString, TableSegmentBinderContext> createCurrentTableBinderContexts(final SQLStatementBinderContext binderContext, final SelectStatement selectStatement) {
-        Multimap<CaseInsensitiveString, TableSegmentBinderContext> result = LinkedHashMultimap.create();
-        Collection<ProjectionSegment> subqueryProjections = SubqueryTableBindUtils.createSubqueryProjections(
-                selectStatement.getProjections().getProjections(), new IdentifierValue(""), binderContext.getSqlStatement().getDatabaseType());
-        result.put(new CaseInsensitiveString(""), new SimpleTableSegmentBinderContext(subqueryProjections));
-=======
-        // TODO support other segment bind in select statement
->>>>>>> fc693479
         return result;
     }
     
