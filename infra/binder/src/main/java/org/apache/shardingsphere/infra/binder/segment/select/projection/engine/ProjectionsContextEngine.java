--- conflicted
+++ resolved
@@ -16,10 +16,6 @@
  */
 
 package org.apache.shardingsphere.infra.binder.segment.select.projection.engine;
-
-import java.util.Collection;
-import java.util.LinkedList;
-import java.util.Map;
 
 import org.apache.shardingsphere.infra.binder.segment.select.groupby.GroupByContext;
 import org.apache.shardingsphere.infra.binder.segment.select.orderby.OrderByContext;
@@ -40,6 +36,10 @@
 import org.apache.shardingsphere.sql.parser.sql.common.segment.dml.order.item.TextOrderByItemSegment;
 import org.apache.shardingsphere.sql.parser.sql.common.segment.generic.table.TableSegment;
 import org.apache.shardingsphere.sql.parser.sql.common.util.SQLUtil;
+
+import java.util.Collection;
+import java.util.LinkedList;
+import java.util.Map;
 
 /**
  * Projections context engine.
@@ -135,13 +135,9 @@
     public static Collection<Projection> expandProjection(final Projection projection) {
         Collection<Projection> result = new LinkedList<>();
         if (projection instanceof ShorthandProjection) {
-<<<<<<< HEAD
-            result.addAll(((ShorthandProjection) projection).getActualColumns().values());
+            result.addAll(((ShorthandProjection) projection).getColumnProjections());
         } else if (!(projection instanceof DerivedProjection)) {
             result.add(projection);
-=======
-            result.addAll(((ShorthandProjection) projection).getColumnProjections());
->>>>>>> 4b02bcad
         }
         return result;
     }
