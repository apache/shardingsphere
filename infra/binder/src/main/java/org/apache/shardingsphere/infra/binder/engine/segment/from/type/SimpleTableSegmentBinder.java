/*
 * Licensed to the Apache Software Foundation (ASF) under one or more
 * contributor license agreements.  See the NOTICE file distributed with
 * this work for additional information regarding copyright ownership.
 * The ASF licenses this file to You under the Apache License, Version 2.0
 * (the "License"); you may not use this file except in compliance with
 * the License.  You may obtain a copy of the License at
 *
 *     http://www.apache.org/licenses/LICENSE-2.0
 *
 * Unless required by applicable law or agreed to in writing, software
 * distributed under the License is distributed on an "AS IS" BASIS,
 * WITHOUT WARRANTIES OR CONDITIONS OF ANY KIND, either express or implied.
 * See the License for the specific language governing permissions and
 * limitations under the License.
 */

package org.apache.shardingsphere.infra.binder.engine.segment.from.type;

import com.cedarsoftware.util.CaseInsensitiveMap.CaseInsensitiveString;
import com.google.common.collect.Multimap;
import lombok.AccessLevel;
import lombok.NoArgsConstructor;
import org.apache.shardingsphere.infra.binder.engine.segment.from.context.TableSegmentBinderContext;
import org.apache.shardingsphere.infra.binder.engine.segment.from.context.type.SimpleTableSegmentBinderContext;
import org.apache.shardingsphere.infra.binder.engine.statement.SQLStatementBinderContext;
import org.apache.shardingsphere.infra.database.core.metadata.database.DialectDatabaseMetaData;
import org.apache.shardingsphere.infra.database.core.metadata.database.enums.QuoteCharacter;
import org.apache.shardingsphere.infra.database.core.type.DatabaseType;
import org.apache.shardingsphere.infra.database.core.type.DatabaseTypeRegistry;
import org.apache.shardingsphere.infra.database.opengauss.type.OpenGaussDatabaseType;
import org.apache.shardingsphere.infra.database.postgresql.type.PostgreSQLDatabaseType;
import org.apache.shardingsphere.infra.exception.core.ShardingSpherePreconditions;
import org.apache.shardingsphere.infra.exception.dialect.exception.syntax.database.NoDatabaseSelectedException;
import org.apache.shardingsphere.infra.exception.kernel.metadata.TableNotFoundException;
import org.apache.shardingsphere.infra.metadata.database.schema.manager.SystemSchemaManager;
import org.apache.shardingsphere.infra.metadata.database.schema.model.ShardingSphereColumn;
import org.apache.shardingsphere.infra.metadata.database.schema.model.ShardingSphereSchema;
import org.apache.shardingsphere.sql.parser.statement.core.segment.dml.column.ColumnSegment;
import org.apache.shardingsphere.sql.parser.statement.core.segment.dml.item.ColumnProjectionSegment;
import org.apache.shardingsphere.sql.parser.statement.core.segment.dml.item.ProjectionSegment;
import org.apache.shardingsphere.sql.parser.statement.core.segment.generic.OwnerSegment;
import org.apache.shardingsphere.sql.parser.statement.core.segment.generic.bound.ColumnSegmentBoundInfo;
import org.apache.shardingsphere.sql.parser.statement.core.segment.generic.bound.TableSegmentBoundInfo;
import org.apache.shardingsphere.sql.parser.statement.core.segment.generic.table.SimpleTableSegment;
import org.apache.shardingsphere.sql.parser.statement.core.segment.generic.table.TableNameSegment;
import org.apache.shardingsphere.sql.parser.statement.core.statement.ddl.CreateTableStatement;
import org.apache.shardingsphere.sql.parser.statement.core.value.identifier.IdentifierValue;

import java.util.Collection;
import java.util.Collections;
import java.util.LinkedList;
import java.util.Optional;

/**
 * Simple table segment binder.
 */
@NoArgsConstructor(access = AccessLevel.PRIVATE)
public final class SimpleTableSegmentBinder {
    
    private static final String PG_CATALOG = "pg_catalog";
    
    /**
     * Bind simple table segment.
     *
     * @param segment simple table segment
     * @param binderContext SQL statement binder context
     * @param tableBinderContexts table binder contexts
     * @return bound simple table segment
     */
    public static SimpleTableSegment bind(final SimpleTableSegment segment, final SQLStatementBinderContext binderContext,
                                          final Multimap<CaseInsensitiveString, TableSegmentBinderContext> tableBinderContexts) {
        fillPivotColumnNamesInBinderContext(segment, binderContext);
        IdentifierValue databaseName = getDatabaseName(segment, binderContext);
        ShardingSpherePreconditions.checkNotNull(databaseName.getValue(), NoDatabaseSelectedException::new);
        IdentifierValue schemaName = getSchemaName(segment, binderContext);
        IdentifierValue tableName = segment.getTableName().getIdentifier();
        checkTableExists(binderContext, databaseName.getValue(), schemaName.getValue(), tableName.getValue());
        ShardingSphereSchema schema = binderContext.getMetaData().getDatabase(databaseName.getValue()).getSchema(schemaName.getValue());
        tableBinderContexts.put(new CaseInsensitiveString(segment.getAliasName().orElseGet(tableName::getValue)),
                createSimpleTableBinderContext(segment, schema, databaseName, schemaName, binderContext));
        TableNameSegment tableNameSegment = new TableNameSegment(segment.getTableName().getStartIndex(), segment.getTableName().getStopIndex(), tableName);
        tableNameSegment.setTableBoundInfo(new TableSegmentBoundInfo(databaseName, schemaName));
        SimpleTableSegment result = new SimpleTableSegment(tableNameSegment);
        segment.getOwner().ifPresent(result::setOwner);
        segment.getAliasSegment().ifPresent(result::setAlias);
        return result;
    }
    
    private static void fillPivotColumnNamesInBinderContext(final SimpleTableSegment segment, final SQLStatementBinderContext binderContext) {
        segment.getPivot().ifPresent(optional -> optional.getPivotColumns().forEach(each -> binderContext.getPivotColumnNames().add(each.getIdentifier().getValue())));
    }
    
    private static IdentifierValue getDatabaseName(final SimpleTableSegment segment, final SQLStatementBinderContext binderContext) {
        DialectDatabaseMetaData dialectDatabaseMetaData = new DatabaseTypeRegistry(binderContext.getSqlStatement().getDatabaseType()).getDialectDatabaseMetaData();
        Optional<OwnerSegment> owner = dialectDatabaseMetaData.getDefaultSchema().isPresent() ? segment.getOwner().flatMap(OwnerSegment::getOwner) : segment.getOwner();
        return new IdentifierValue(owner.map(optional -> optional.getIdentifier().getValue()).orElse(binderContext.getCurrentDatabaseName()));
    }
    
    private static IdentifierValue getSchemaName(final SimpleTableSegment segment, final SQLStatementBinderContext binderContext) {
        if (segment.getOwner().isPresent()) {
            return segment.getOwner().get().getIdentifier();
        }
        // TODO getSchemaName according to search path
<<<<<<< HEAD
        DatabaseType databaseType = binderContext.getSqlStatement().getDatabaseType();
        if ((databaseType instanceof PostgreSQLDatabaseType || databaseType instanceof OpenGaussDatabaseType) && SYSTEM_CATALOG_TABLES.contains(segment.getTableName().getIdentifier().getValue())) {
=======
        DatabaseType databaseType = binderContext.getDatabaseType();
        if ((databaseType instanceof PostgreSQLDatabaseType || databaseType instanceof OpenGaussDatabaseType)
                && SystemSchemaManager.isSystemTable(databaseType.getType(), PG_CATALOG, segment.getTableName().getIdentifier().getValue())) {
>>>>>>> 44321baf
            return new IdentifierValue(PG_CATALOG);
        }
        return new IdentifierValue(new DatabaseTypeRegistry(databaseType).getDefaultSchemaName(binderContext.getCurrentDatabaseName()));
    }
    
    private static void checkTableExists(final SQLStatementBinderContext binderContext, final String databaseName, final String schemaName, final String tableName) {
        if (binderContext.getSqlStatement() instanceof CreateTableStatement) {
            return;
        }
        if ("DUAL".equalsIgnoreCase(tableName)) {
            return;
        }
        if (SystemSchemaManager.isSystemTable(schemaName, tableName)) {
            return;
        }
        if (binderContext.getExternalTableBinderContexts().containsKey(new CaseInsensitiveString(tableName))) {
            return;
        }
        ShardingSpherePreconditions.checkState(binderContext.getMetaData().containsDatabase(databaseName)
                && binderContext.getMetaData().getDatabase(databaseName).containsSchema(schemaName)
                && binderContext.getMetaData().getDatabase(databaseName).getSchema(schemaName).containsTable(tableName),
                () -> new TableNotFoundException(tableName));
    }
    
    private static SimpleTableSegmentBinderContext createSimpleTableBinderContext(final SimpleTableSegment segment, final ShardingSphereSchema schema, final IdentifierValue databaseName,
                                                                                  final IdentifierValue schemaName, final SQLStatementBinderContext binderContext) {
        IdentifierValue tableName = segment.getTableName().getIdentifier();
        if (binderContext.getMetaData().getDatabase(databaseName.getValue()).getSchema(schemaName.getValue()).containsTable(tableName.getValue())) {
            return createSimpleTableSegmentBinderContextWithMetaData(segment, schema, databaseName, schemaName, binderContext, tableName);
        }
        return new SimpleTableSegmentBinderContext(Collections.emptyList());
    }
    
    private static SimpleTableSegmentBinderContext createSimpleTableSegmentBinderContextWithMetaData(final SimpleTableSegment segment, final ShardingSphereSchema schema,
                                                                                                     final IdentifierValue databaseName, final IdentifierValue schemaName,
                                                                                                     final SQLStatementBinderContext binderContext, final IdentifierValue tableName) {
        Collection<ProjectionSegment> projectionSegments = new LinkedList<>();
        QuoteCharacter quoteCharacter = new DatabaseTypeRegistry(binderContext.getSqlStatement().getDatabaseType()).getDialectDatabaseMetaData().getQuoteCharacter();
        for (ShardingSphereColumn each : schema.getTable(tableName.getValue()).getAllColumns()) {
            ColumnProjectionSegment columnProjectionSegment = new ColumnProjectionSegment(createColumnSegment(segment, databaseName, schemaName, each, quoteCharacter, tableName));
            columnProjectionSegment.setVisible(each.isVisible());
            projectionSegments.add(columnProjectionSegment);
        }
        return new SimpleTableSegmentBinderContext(projectionSegments);
    }
    
    private static ColumnSegment createColumnSegment(final SimpleTableSegment segment, final IdentifierValue databaseName, final IdentifierValue schemaName,
                                                     final ShardingSphereColumn column, final QuoteCharacter quoteCharacter, final IdentifierValue tableName) {
        ColumnSegment result = new ColumnSegment(0, 0, new IdentifierValue(column.getName(), quoteCharacter));
        result.setOwner(new OwnerSegment(0, 0, segment.getAlias().orElse(tableName)));
        result.setColumnBoundInfo(new ColumnSegmentBoundInfo(new TableSegmentBoundInfo(databaseName, schemaName), tableName, new IdentifierValue(column.getName(), quoteCharacter)));
        return result;
    }
}<|MERGE_RESOLUTION|>--- conflicted
+++ resolved
@@ -102,14 +102,9 @@
             return segment.getOwner().get().getIdentifier();
         }
         // TODO getSchemaName according to search path
-<<<<<<< HEAD
         DatabaseType databaseType = binderContext.getSqlStatement().getDatabaseType();
-        if ((databaseType instanceof PostgreSQLDatabaseType || databaseType instanceof OpenGaussDatabaseType) && SYSTEM_CATALOG_TABLES.contains(segment.getTableName().getIdentifier().getValue())) {
-=======
-        DatabaseType databaseType = binderContext.getDatabaseType();
         if ((databaseType instanceof PostgreSQLDatabaseType || databaseType instanceof OpenGaussDatabaseType)
                 && SystemSchemaManager.isSystemTable(databaseType.getType(), PG_CATALOG, segment.getTableName().getIdentifier().getValue())) {
->>>>>>> 44321baf
             return new IdentifierValue(PG_CATALOG);
         }
         return new IdentifierValue(new DatabaseTypeRegistry(databaseType).getDefaultSchemaName(binderContext.getCurrentDatabaseName()));
