--- conflicted
+++ resolved
@@ -129,15 +129,10 @@
         return new CommonSQLStatementContext(sqlStatement);
     }
     
-<<<<<<< HEAD
-    private static SQLStatementContext getDALStatementContext(final ShardingSphereMetaData metaData, final DatabaseType databaseType,
-                                                              final DALStatement sqlStatement, final List<Object> params, final String currentDatabaseName) {
+    private static SQLStatementContext getDALStatementContext(final ShardingSphereMetaData metaData, final DALStatement sqlStatement, final List<Object> params, final String currentDatabaseName) {
         if (sqlStatement instanceof AnalyzeTableStatement) {
             return new CommonSQLStatementContext(databaseType, sqlStatement);
         }
-=======
-    private static SQLStatementContext getDALStatementContext(final ShardingSphereMetaData metaData, final DALStatement sqlStatement, final List<Object> params, final String currentDatabaseName) {
->>>>>>> 6ea56865
         if (sqlStatement instanceof ExplainStatement) {
             return new ExplainStatementContext(metaData, (ExplainStatement) sqlStatement, params, currentDatabaseName);
         }
