--- conflicted
+++ resolved
@@ -35,20 +35,9 @@
     
     private final DatabaseType databaseType;
     
-<<<<<<< HEAD
     private final ExplainStatement sqlStatement;
     
-    private final TablesContext tablesContext;
-=======
-    private final SQLStatementContext explainableSQLStatementContext;
-    
-    public ExplainStatementContext(final ShardingSphereMetaData metaData, final DatabaseType databaseType, final ExplainStatement sqlStatement, final List<Object> params,
-                                   final String currentDatabaseName) {
-        super(databaseType, sqlStatement);
-        tablesContext = new TablesContext(extractTablesFromExplain(sqlStatement));
-        explainableSQLStatementContext = SQLStatementContextFactory.newInstance(metaData, databaseType, sqlStatement.getExplainableSQLStatement(), params, currentDatabaseName);
-    }
->>>>>>> 89b80267
+    private final TablesContext tablesContext; 
     
     private final SQLStatementContext explainableSQLStatementContext;
     
