--- conflicted
+++ resolved
@@ -42,24 +42,14 @@
         QueryContext queryContext = (QueryContext) args[1];
         SQLStatement sqlStatement = queryContext.getSqlStatementContext().getSqlStatement();
         String sqlType = getSQLType(sqlStatement);
-        if (null == sqlType) {
-            return;
+        if (null != sqlType) {
+            MetricsCollectorRegistry.<CounterMetricsCollector>get(ROUTED_SQL_METRIC_KEY, pluginType).inc(sqlType);
         }
-        MetricsCollectorRegistry.<CounterMetricsCollector>get(ROUTED_SQL_METRIC_KEY).inc(sqlType);
     }
     
     private String getSQLType(final SQLStatement sqlStatement) {
         String result = null;
         if (sqlStatement instanceof InsertStatement) {
-<<<<<<< HEAD
-            MetricsCollectorRegistry.<CounterMetricsCollector>get(ROUTED_INSERT_SQL_METRIC_KEY, pluginType).inc();
-        } else if (sqlStatement instanceof UpdateStatement) {
-            MetricsCollectorRegistry.<CounterMetricsCollector>get(ROUTED_UPDATE_SQL_METRIC_KEY, pluginType).inc();
-        } else if (sqlStatement instanceof DeleteStatement) {
-            MetricsCollectorRegistry.<CounterMetricsCollector>get(ROUTED_DELETE_SQL_METRIC_KEY, pluginType).inc();
-        } else if (sqlStatement instanceof SelectStatement) {
-            MetricsCollectorRegistry.<CounterMetricsCollector>get(ROUTED_SELECT_SQL_METRIC_KEY, pluginType).inc();
-=======
             result = "INSERT";
         } else if (sqlStatement instanceof UpdateStatement) {
             result = "UPDATE";
@@ -67,7 +57,6 @@
             result = "DELETE";
         } else if (sqlStatement instanceof SelectStatement) {
             result = "SELECT";
->>>>>>> fa51496a
         }
         return result;
     }
