--- conflicted
+++ resolved
@@ -39,14 +39,6 @@
     
     @Override
     public void afterMethod(final TargetAdviceObject target, final Method method, final Object[] args, final Object result) {
-<<<<<<< HEAD
-        MetricsPool.get(MetricIds.PROXY_EXECUTE_LATENCY_MILLIS).observe(TimeRecorder.INSTANCE.getElapsedTimeAndClean(new AdviceRecordPointMark(ExecuteLatencyHistogramAdvice.class, method)));
-=======
-        try {
-            MetricsPool.get(PROXY_EXECUTE_LATENCY_MILLIS_METRIC_KEY).observe(TimeRecorder.INSTANCE.getElapsedTime());
-        } finally {
-            TimeRecorder.INSTANCE.clean();
-        }
->>>>>>> b1b78beb
+        MetricsPool.get(PROXY_EXECUTE_LATENCY_MILLIS_METRIC_KEY).observe(TimeRecorder.INSTANCE.getElapsedTimeAndClean(new AdviceRecordPointMark(ExecuteLatencyHistogramAdvice.class, method)));
     }
 }