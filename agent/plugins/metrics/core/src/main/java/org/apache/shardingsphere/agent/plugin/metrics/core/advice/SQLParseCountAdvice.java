--- conflicted
+++ resolved
@@ -63,6 +63,8 @@
     
     private static final String PARSED_RAL_METRIC_KEY = "parsed_ral_total";
     
+    private static final String PARSED_RUL_METRIC_KEY = "parsed_rul_total";
+    
     @Override
     public void afterMethod(final TargetAdviceObject target, final Method method, final Object[] args, final Object result) {
         SQLStatement sqlStatement = (SQLStatement) result;
@@ -96,13 +98,9 @@
         } else if (sqlStatement instanceof RDLStatement) {
             MetricsWrapperRegistry.get(PARSED_RDL_METRIC_KEY).inc();
         } else if (sqlStatement instanceof RALStatement) {
-<<<<<<< HEAD
-            MetricsPool.get(MetricIds.PARSED_RAL).inc();
+            MetricsWrapperRegistry.get(PARSED_RAL_METRIC_KEY).inc();
         } else if (sqlStatement instanceof RULStatement) {
-            MetricsPool.get(MetricIds.PARSED_RUL).inc();
-=======
-            MetricsWrapperRegistry.get(PARSED_RAL_METRIC_KEY).inc();
->>>>>>> 6b095c83
+            MetricsWrapperRegistry.get(PARSED_RUL_METRIC_KEY).inc();
         }
     }
 }