--- conflicted
+++ resolved
@@ -17,12 +17,11 @@
 
 package org.apache.shardingsphere.agent.plugin.metrics.core.advice;
 
-import org.apache.shardingsphere.agent.plugin.metrics.core.collector.MetricsCollector;
 import org.apache.shardingsphere.agent.plugin.metrics.core.collector.MetricsCollectorRegistry;
 import org.apache.shardingsphere.agent.plugin.metrics.core.config.MetricCollectorType;
 import org.apache.shardingsphere.agent.plugin.metrics.core.config.MetricConfiguration;
+import org.apache.shardingsphere.agent.plugin.metrics.core.fixture.TargetAdviceObjectFixture;
 import org.apache.shardingsphere.agent.plugin.metrics.core.fixture.collector.MetricsCollectorFixture;
-import org.apache.shardingsphere.agent.plugin.metrics.core.fixture.TargetAdviceObjectFixture;
 import org.apache.shardingsphere.infra.route.context.RouteContext;
 import org.apache.shardingsphere.infra.route.context.RouteMapper;
 import org.apache.shardingsphere.infra.route.context.RouteUnit;
@@ -39,8 +38,7 @@
 
 public final class RouteResultCountAdviceTest {
     
-    private final MetricConfiguration routedResultConfig = new MetricConfiguration("routed_result_total",
-            MetricCollectorType.COUNTER, null, Arrays.asList("object", "name"));
+    private final MetricConfiguration routedResultConfig = new MetricConfiguration("routed_result_total", MetricCollectorType.COUNTER, null, Arrays.asList("object", "name"));
     
     @After
     public void reset() {
@@ -54,15 +52,6 @@
         RouteMapper tableMapper = new RouteMapper("t_order", "t_order_0");
         routeContext.getRouteUnits().add(new RouteUnit(dataSourceMapper, Collections.singleton(tableMapper)));
         new RouteResultCountAdvice().afterMethod(new TargetAdviceObjectFixture(), mock(Method.class), new Object[]{}, routeContext, "FIXTURE");
-<<<<<<< HEAD
-        MetricsCollector collector = MetricsCollectorRegistry.get(routedDataSourcesConfig, "FIXTURE");
-        assertThat(collector.toString(), is("ds_0=1"));
-        collector = MetricsCollectorRegistry.get(routedTablesConfig, "FIXTURE");
-        assertThat(collector.toString(), is("t_order_0=1"));
-=======
-        MetricsCollectorFixture wrapper = MetricsCollectorRegistry.get(routedResultConfig, "FIXTURE");
-        // TODO assert by specific label
-        assertThat(wrapper.getValue(), is(2d));
->>>>>>> 867f4446
+        assertThat(MetricsCollectorRegistry.get(routedResultConfig, "FIXTURE").toString(), is("data_source.ds_0=1, table.t_order_0=1"));
     }
 }