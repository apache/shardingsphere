--- conflicted
+++ resolved
@@ -37,16 +37,8 @@
 
 public final class RouteResultCountAdviceTest {
     
-<<<<<<< HEAD
     private final MetricConfiguration routedResultConfig = new MetricConfiguration("routed_result_total",
-            MetricCollectorType.COUNTER, "Total count of routed result", Arrays.asList("object", "name"));
-=======
-    private final MetricConfiguration routedDataSourcesConfig = new MetricConfiguration("routed_data_sources_total",
-            MetricCollectorType.COUNTER, null, Collections.singletonList("name"), Collections.emptyMap());
-    
-    private final MetricConfiguration routedTablesConfig = new MetricConfiguration("routed_tables_total",
-            MetricCollectorType.COUNTER, null, Collections.singletonList("name"), Collections.emptyMap());
->>>>>>> 7b5d17c8
+            MetricCollectorType.COUNTER, null, Arrays.asList("object", "name"));
     
     @After
     public void reset() {
