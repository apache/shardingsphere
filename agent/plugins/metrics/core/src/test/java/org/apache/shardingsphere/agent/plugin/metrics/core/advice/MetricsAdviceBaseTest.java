/*
 * Licensed to the Apache Software Foundation (ASF) under one or more
 * contributor license agreements.  See the NOTICE file distributed with
 * this work for additional information regarding copyright ownership.
 * The ASF licenses this file to You under the Apache License, Version 2.0
 * (the "License"); you may not use this file except in compliance with
 * the License.  You may obtain a copy of the License at
 *
 *     http://www.apache.org/licenses/LICENSE-2.0
 *
 * Unless required by applicable law or agreed to in writing, software
 * distributed under the License is distributed on an "AS IS" BASIS,
 * WITHOUT WARRANTIES OR CONDITIONS OF ANY KIND, either express or implied.
 * See the License for the specific language governing permissions and
 * limitations under the License.
 */

package org.apache.shardingsphere.agent.plugin.metrics.core.advice;

import org.apache.shardingsphere.agent.plugin.metrics.core.MetricsWrapperRegistry;
import org.apache.shardingsphere.agent.plugin.metrics.core.fixture.FixtureWrapper;
import org.apache.shardingsphere.agent.plugin.metrics.core.fixture.FixtureWrapperFactory;
import org.junit.After;
import org.junit.BeforeClass;

public abstract class MetricsAdviceBaseTest {
    
    @BeforeClass
    public static void setup() {
        MetricsWrapperRegistry.setMetricsFactory(new FixtureWrapperFactory());
    }
    
    @After
    public void reset() {
<<<<<<< HEAD
        ((FixtureWrapper) MetricsPool.get(MetricIds.PARSED_INSERT_SQL)).reset();
        ((FixtureWrapper) MetricsPool.get(MetricIds.PARSED_UPDATE_SQL)).reset();
        ((FixtureWrapper) MetricsPool.get(MetricIds.PARSED_DELETE_SQL)).reset();
        ((FixtureWrapper) MetricsPool.get(MetricIds.PARSED_SELECT_SQL)).reset();
        ((FixtureWrapper) MetricsPool.get(MetricIds.PARSED_DDL)).reset();
        ((FixtureWrapper) MetricsPool.get(MetricIds.PARSED_DCL)).reset();
        ((FixtureWrapper) MetricsPool.get(MetricIds.PARSED_DAL)).reset();
        ((FixtureWrapper) MetricsPool.get(MetricIds.PARSED_TCL)).reset();
        ((FixtureWrapper) MetricsPool.get(MetricIds.PARSED_RQL)).reset();
        ((FixtureWrapper) MetricsPool.get(MetricIds.PARSED_RDL)).reset();
        ((FixtureWrapper) MetricsPool.get(MetricIds.PARSED_RAL)).reset();
        ((FixtureWrapper) MetricsPool.get(MetricIds.PARSED_RUL)).reset();
        ((FixtureWrapper) MetricsPool.get(MetricIds.ROUTED_INSERT_SQL)).reset();
        ((FixtureWrapper) MetricsPool.get(MetricIds.ROUTED_UPDATE_SQL)).reset();
        ((FixtureWrapper) MetricsPool.get(MetricIds.ROUTED_DELETE_SQL)).reset();
        ((FixtureWrapper) MetricsPool.get(MetricIds.ROUTED_SELECT_SQL)).reset();
        ((FixtureWrapper) MetricsPool.get(MetricIds.ROUTED_DATA_SOURCES)).reset();
        ((FixtureWrapper) MetricsPool.get(MetricIds.ROUTED_TABLES)).reset();
        ((FixtureWrapper) MetricsPool.get(MetricIds.PROXY_EXECUTE_LATENCY_MILLIS)).reset();
        ((FixtureWrapper) MetricsPool.get(MetricIds.PROXY_EXECUTE_ERRORS)).reset();
        ((FixtureWrapper) MetricsPool.get(MetricIds.PROXY_CURRENT_CONNECTIONS)).reset();
        ((FixtureWrapper) MetricsPool.get(MetricIds.PROXY_REQUESTS)).reset();
        ((FixtureWrapper) MetricsPool.get(MetricIds.PROXY_COMMIT_TRANSACTIONS)).reset();
        ((FixtureWrapper) MetricsPool.get(MetricIds.PROXY_ROLLBACK_TRANSACTIONS)).reset();
=======
        ((FixtureWrapper) MetricsWrapperRegistry.get("parsed_insert_sql_total")).reset();
        ((FixtureWrapper) MetricsWrapperRegistry.get("parsed_update_sql_total")).reset();
        ((FixtureWrapper) MetricsWrapperRegistry.get("parsed_delete_sql_total")).reset();
        ((FixtureWrapper) MetricsWrapperRegistry.get("parsed_select_sql_total")).reset();
        ((FixtureWrapper) MetricsWrapperRegistry.get("parsed_ddl_total")).reset();
        ((FixtureWrapper) MetricsWrapperRegistry.get("parsed_dcl_total")).reset();
        ((FixtureWrapper) MetricsWrapperRegistry.get("parsed_dal_total")).reset();
        ((FixtureWrapper) MetricsWrapperRegistry.get("parsed_tcl_total")).reset();
        ((FixtureWrapper) MetricsWrapperRegistry.get("parsed_rql_total")).reset();
        ((FixtureWrapper) MetricsWrapperRegistry.get("parsed_rdl_total")).reset();
        ((FixtureWrapper) MetricsWrapperRegistry.get("parsed_ral_total")).reset();
        ((FixtureWrapper) MetricsWrapperRegistry.get("routed_insert_sql_total")).reset();
        ((FixtureWrapper) MetricsWrapperRegistry.get("routed_update_sql_total")).reset();
        ((FixtureWrapper) MetricsWrapperRegistry.get("routed_delete_sql_total")).reset();
        ((FixtureWrapper) MetricsWrapperRegistry.get("routed_select_sql_total")).reset();
        ((FixtureWrapper) MetricsWrapperRegistry.get("routed_data_sources_total")).reset();
        ((FixtureWrapper) MetricsWrapperRegistry.get("routed_tables_total")).reset();
        ((FixtureWrapper) MetricsWrapperRegistry.get("proxy_execute_latency_millis")).reset();
        ((FixtureWrapper) MetricsWrapperRegistry.get("proxy_execute_errors_total")).reset();
        ((FixtureWrapper) MetricsWrapperRegistry.get("proxy_current_connections")).reset();
        ((FixtureWrapper) MetricsWrapperRegistry.get("proxy_requests_total")).reset();
        ((FixtureWrapper) MetricsWrapperRegistry.get("proxy_commit_transactions_total")).reset();
        ((FixtureWrapper) MetricsWrapperRegistry.get("proxy_rollback_transactions_total")).reset();
>>>>>>> 6b095c83
    }
}<|MERGE_RESOLUTION|>--- conflicted
+++ resolved
@@ -32,32 +32,6 @@
     
     @After
     public void reset() {
-<<<<<<< HEAD
-        ((FixtureWrapper) MetricsPool.get(MetricIds.PARSED_INSERT_SQL)).reset();
-        ((FixtureWrapper) MetricsPool.get(MetricIds.PARSED_UPDATE_SQL)).reset();
-        ((FixtureWrapper) MetricsPool.get(MetricIds.PARSED_DELETE_SQL)).reset();
-        ((FixtureWrapper) MetricsPool.get(MetricIds.PARSED_SELECT_SQL)).reset();
-        ((FixtureWrapper) MetricsPool.get(MetricIds.PARSED_DDL)).reset();
-        ((FixtureWrapper) MetricsPool.get(MetricIds.PARSED_DCL)).reset();
-        ((FixtureWrapper) MetricsPool.get(MetricIds.PARSED_DAL)).reset();
-        ((FixtureWrapper) MetricsPool.get(MetricIds.PARSED_TCL)).reset();
-        ((FixtureWrapper) MetricsPool.get(MetricIds.PARSED_RQL)).reset();
-        ((FixtureWrapper) MetricsPool.get(MetricIds.PARSED_RDL)).reset();
-        ((FixtureWrapper) MetricsPool.get(MetricIds.PARSED_RAL)).reset();
-        ((FixtureWrapper) MetricsPool.get(MetricIds.PARSED_RUL)).reset();
-        ((FixtureWrapper) MetricsPool.get(MetricIds.ROUTED_INSERT_SQL)).reset();
-        ((FixtureWrapper) MetricsPool.get(MetricIds.ROUTED_UPDATE_SQL)).reset();
-        ((FixtureWrapper) MetricsPool.get(MetricIds.ROUTED_DELETE_SQL)).reset();
-        ((FixtureWrapper) MetricsPool.get(MetricIds.ROUTED_SELECT_SQL)).reset();
-        ((FixtureWrapper) MetricsPool.get(MetricIds.ROUTED_DATA_SOURCES)).reset();
-        ((FixtureWrapper) MetricsPool.get(MetricIds.ROUTED_TABLES)).reset();
-        ((FixtureWrapper) MetricsPool.get(MetricIds.PROXY_EXECUTE_LATENCY_MILLIS)).reset();
-        ((FixtureWrapper) MetricsPool.get(MetricIds.PROXY_EXECUTE_ERRORS)).reset();
-        ((FixtureWrapper) MetricsPool.get(MetricIds.PROXY_CURRENT_CONNECTIONS)).reset();
-        ((FixtureWrapper) MetricsPool.get(MetricIds.PROXY_REQUESTS)).reset();
-        ((FixtureWrapper) MetricsPool.get(MetricIds.PROXY_COMMIT_TRANSACTIONS)).reset();
-        ((FixtureWrapper) MetricsPool.get(MetricIds.PROXY_ROLLBACK_TRANSACTIONS)).reset();
-=======
         ((FixtureWrapper) MetricsWrapperRegistry.get("parsed_insert_sql_total")).reset();
         ((FixtureWrapper) MetricsWrapperRegistry.get("parsed_update_sql_total")).reset();
         ((FixtureWrapper) MetricsWrapperRegistry.get("parsed_delete_sql_total")).reset();
@@ -69,6 +43,7 @@
         ((FixtureWrapper) MetricsWrapperRegistry.get("parsed_rql_total")).reset();
         ((FixtureWrapper) MetricsWrapperRegistry.get("parsed_rdl_total")).reset();
         ((FixtureWrapper) MetricsWrapperRegistry.get("parsed_ral_total")).reset();
+        ((FixtureWrapper) MetricsWrapperRegistry.get("parsed_rul_total")).reset();
         ((FixtureWrapper) MetricsWrapperRegistry.get("routed_insert_sql_total")).reset();
         ((FixtureWrapper) MetricsWrapperRegistry.get("routed_update_sql_total")).reset();
         ((FixtureWrapper) MetricsWrapperRegistry.get("routed_delete_sql_total")).reset();
@@ -81,6 +56,5 @@
         ((FixtureWrapper) MetricsWrapperRegistry.get("proxy_requests_total")).reset();
         ((FixtureWrapper) MetricsWrapperRegistry.get("proxy_commit_transactions_total")).reset();
         ((FixtureWrapper) MetricsWrapperRegistry.get("proxy_rollback_transactions_total")).reset();
->>>>>>> 6b095c83
     }
 }