/*
 * Licensed to the Apache Software Foundation (ASF) under one or more
 * contributor license agreements.  See the NOTICE file distributed with
 * this work for additional information regarding copyright ownership.
 * The ASF licenses this file to You under the Apache License, Version 2.0
 * (the "License"); you may not use this file except in compliance with
 * the License.  You may obtain a copy of the License at
 *
 *     http://www.apache.org/licenses/LICENSE-2.0
 *
 * Unless required by applicable law or agreed to in writing, software
 * distributed under the License is distributed on an "AS IS" BASIS,
 * WITHOUT WARRANTIES OR CONDITIONS OF ANY KIND, either express or implied.
 * See the License for the specific language governing permissions and
 * limitations under the License.
 */

package org.apache.shardingsphere.agent.plugin.metrics.core.advice;

import org.apache.shardingsphere.agent.plugin.metrics.core.collector.MetricsCollectorRegistry;
import org.apache.shardingsphere.agent.plugin.metrics.core.fixture.MetricsCollectorFixture;
import org.apache.shardingsphere.distsql.parser.statement.rdl.create.RegisterStorageUnitStatement;
import org.apache.shardingsphere.distsql.parser.statement.rql.show.ShowStorageUnitsStatement;
import org.apache.shardingsphere.distsql.parser.statement.rul.sql.FormatStatement;
import org.apache.shardingsphere.migration.distsql.statement.ShowMigrationListStatement;
import org.apache.shardingsphere.sql.parser.sql.common.segment.generic.DatabaseSegment;
import org.apache.shardingsphere.sql.parser.sql.common.statement.SQLStatement;
import org.apache.shardingsphere.sql.parser.sql.dialect.statement.mysql.dal.MySQLShowDatabasesStatement;
import org.apache.shardingsphere.sql.parser.sql.dialect.statement.mysql.dcl.MySQLCreateUserStatement;
import org.apache.shardingsphere.sql.parser.sql.dialect.statement.mysql.ddl.MySQLCreateDatabaseStatement;
import org.apache.shardingsphere.sql.parser.sql.dialect.statement.mysql.dml.MySQLDeleteStatement;
import org.apache.shardingsphere.sql.parser.sql.dialect.statement.mysql.dml.MySQLInsertStatement;
import org.apache.shardingsphere.sql.parser.sql.dialect.statement.mysql.dml.MySQLSelectStatement;
import org.apache.shardingsphere.sql.parser.sql.dialect.statement.mysql.dml.MySQLUpdateStatement;
import org.apache.shardingsphere.sql.parser.sql.dialect.statement.mysql.tcl.MySQLCommitStatement;
import org.junit.After;
import org.junit.Test;

import java.lang.reflect.Method;
import java.util.Collections;

import static org.hamcrest.CoreMatchers.is;
import static org.hamcrest.MatcherAssert.assertThat;
import static org.mockito.Mockito.mock;

public final class SQLParseCountAdviceTest {
    
    private static final String PARSED_SQL_METRIC_KEY = "parsed_sql_total";
    
    @After
    public void reset() {
<<<<<<< HEAD
        ((MetricsCollectorFixture) MetricsCollectorRegistry.get("parsed_insert_sql_total", "FIXTURE")).reset();
        ((MetricsCollectorFixture) MetricsCollectorRegistry.get("parsed_update_sql_total", "FIXTURE")).reset();
        ((MetricsCollectorFixture) MetricsCollectorRegistry.get("parsed_delete_sql_total", "FIXTURE")).reset();
        ((MetricsCollectorFixture) MetricsCollectorRegistry.get("parsed_select_sql_total", "FIXTURE")).reset();
        ((MetricsCollectorFixture) MetricsCollectorRegistry.get("parsed_ddl_total", "FIXTURE")).reset();
        ((MetricsCollectorFixture) MetricsCollectorRegistry.get("parsed_dcl_total", "FIXTURE")).reset();
        ((MetricsCollectorFixture) MetricsCollectorRegistry.get("parsed_dal_total", "FIXTURE")).reset();
        ((MetricsCollectorFixture) MetricsCollectorRegistry.get("parsed_tcl_total", "FIXTURE")).reset();
        ((MetricsCollectorFixture) MetricsCollectorRegistry.get("parsed_rql_total", "FIXTURE")).reset();
        ((MetricsCollectorFixture) MetricsCollectorRegistry.get("parsed_rdl_total", "FIXTURE")).reset();
        ((MetricsCollectorFixture) MetricsCollectorRegistry.get("parsed_ral_total", "FIXTURE")).reset();
        ((MetricsCollectorFixture) MetricsCollectorRegistry.get("parsed_rul_total", "FIXTURE")).reset();
=======
        ((MetricsCollectorFixture) MetricsCollectorRegistry.get(PARSED_SQL_METRIC_KEY)).reset();
>>>>>>> fa51496a
    }
    
    @Test
    public void assertParseInsertSQL() {
        assertParse(PARSED_SQL_METRIC_KEY, new MySQLInsertStatement());
    }
    
    @Test
    public void assertParseDeleteSQL() {
        assertParse(PARSED_SQL_METRIC_KEY, new MySQLDeleteStatement());
    }
    
    @Test
    public void assertParseUpdateSQL() {
        assertParse(PARSED_SQL_METRIC_KEY, new MySQLUpdateStatement());
    }
    
    @Test
    public void assertParseSelectSQL() {
        assertParse(PARSED_SQL_METRIC_KEY, new MySQLSelectStatement());
    }
    
    @Test
    public void assertParseDDL() {
        assertParse(PARSED_SQL_METRIC_KEY, new MySQLCreateDatabaseStatement());
    }
    
    @Test
    public void assertParseDCL() {
        assertParse(PARSED_SQL_METRIC_KEY, new MySQLCreateUserStatement());
    }
    
    @Test
    public void assertParseDAL() {
        assertParse(PARSED_SQL_METRIC_KEY, new MySQLShowDatabasesStatement());
    }
    
    @Test
    public void assertParseTCL() {
        assertParse(PARSED_SQL_METRIC_KEY, new MySQLCommitStatement());
    }
    
    @Test
    public void assertParseRQL() {
        assertParse(PARSED_SQL_METRIC_KEY, new ShowStorageUnitsStatement(new DatabaseSegment(0, 0, null), null));
    }
    
    @Test
    public void assertParseRDL() {
        assertParse(PARSED_SQL_METRIC_KEY, new RegisterStorageUnitStatement(false, Collections.emptyList()));
    }
    
    @Test
    public void assertParseRAL() {
        assertParse(PARSED_SQL_METRIC_KEY, new ShowMigrationListStatement());
    }
    
    @Test
    public void assertParseRUL() {
        assertParse(PARSED_SQL_METRIC_KEY, new FormatStatement("SELECT * FROM t_order"));
    }
    
    private void assertParse(final String metricIds, final SQLStatement sqlStatement) {
        new SQLParseCountAdvice().afterMethod(new MockTargetAdviceObject(), mock(Method.class), new Object[]{}, sqlStatement, "FIXTURE");
        assertThat(((MetricsCollectorFixture) MetricsCollectorRegistry.get(metricIds, "FIXTURE")).getValue(), is(1d));
    }
}<|MERGE_RESOLUTION|>--- conflicted
+++ resolved
@@ -49,22 +49,7 @@
     
     @After
     public void reset() {
-<<<<<<< HEAD
-        ((MetricsCollectorFixture) MetricsCollectorRegistry.get("parsed_insert_sql_total", "FIXTURE")).reset();
-        ((MetricsCollectorFixture) MetricsCollectorRegistry.get("parsed_update_sql_total", "FIXTURE")).reset();
-        ((MetricsCollectorFixture) MetricsCollectorRegistry.get("parsed_delete_sql_total", "FIXTURE")).reset();
-        ((MetricsCollectorFixture) MetricsCollectorRegistry.get("parsed_select_sql_total", "FIXTURE")).reset();
-        ((MetricsCollectorFixture) MetricsCollectorRegistry.get("parsed_ddl_total", "FIXTURE")).reset();
-        ((MetricsCollectorFixture) MetricsCollectorRegistry.get("parsed_dcl_total", "FIXTURE")).reset();
-        ((MetricsCollectorFixture) MetricsCollectorRegistry.get("parsed_dal_total", "FIXTURE")).reset();
-        ((MetricsCollectorFixture) MetricsCollectorRegistry.get("parsed_tcl_total", "FIXTURE")).reset();
-        ((MetricsCollectorFixture) MetricsCollectorRegistry.get("parsed_rql_total", "FIXTURE")).reset();
-        ((MetricsCollectorFixture) MetricsCollectorRegistry.get("parsed_rdl_total", "FIXTURE")).reset();
-        ((MetricsCollectorFixture) MetricsCollectorRegistry.get("parsed_ral_total", "FIXTURE")).reset();
-        ((MetricsCollectorFixture) MetricsCollectorRegistry.get("parsed_rul_total", "FIXTURE")).reset();
-=======
-        ((MetricsCollectorFixture) MetricsCollectorRegistry.get(PARSED_SQL_METRIC_KEY)).reset();
->>>>>>> fa51496a
+        ((MetricsCollectorFixture) MetricsCollectorRegistry.get(PARSED_SQL_METRIC_KEY, "FIXTURE")).reset();
     }
     
     @Test
