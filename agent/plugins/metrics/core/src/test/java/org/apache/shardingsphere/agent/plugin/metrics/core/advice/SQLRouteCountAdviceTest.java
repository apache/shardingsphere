/*
 * Licensed to the Apache Software Foundation (ASF) under one or more
 * contributor license agreements.  See the NOTICE file distributed with
 * this work for additional information regarding copyright ownership.
 * The ASF licenses this file to You under the Apache License, Version 2.0
 * (the "License"); you may not use this file except in compliance with
 * the License.  You may obtain a copy of the License at
 *
 *     http://www.apache.org/licenses/LICENSE-2.0
 *
 * Unless required by applicable law or agreed to in writing, software
 * distributed under the License is distributed on an "AS IS" BASIS,
 * WITHOUT WARRANTIES OR CONDITIONS OF ANY KIND, either express or implied.
 * See the License for the specific language governing permissions and
 * limitations under the License.
 */

package org.apache.shardingsphere.agent.plugin.metrics.core.advice;

import org.apache.shardingsphere.agent.plugin.metrics.core.collector.MetricsCollectorRegistry;
import org.apache.shardingsphere.agent.plugin.metrics.core.fixture.MetricsCollectorFixture;
import org.apache.shardingsphere.infra.binder.QueryContext;
import org.apache.shardingsphere.infra.binder.statement.CommonSQLStatementContext;
import org.apache.shardingsphere.infra.context.ConnectionContext;
import org.apache.shardingsphere.sql.parser.sql.dialect.statement.mysql.dml.MySQLDeleteStatement;
import org.apache.shardingsphere.sql.parser.sql.dialect.statement.mysql.dml.MySQLInsertStatement;
import org.apache.shardingsphere.sql.parser.sql.dialect.statement.mysql.dml.MySQLSelectStatement;
import org.apache.shardingsphere.sql.parser.sql.dialect.statement.mysql.dml.MySQLUpdateStatement;
import org.junit.After;
import org.junit.Test;

import java.lang.reflect.Method;
import java.util.Collections;

import static org.hamcrest.CoreMatchers.is;
import static org.hamcrest.MatcherAssert.assertThat;
import static org.mockito.Mockito.mock;

public final class SQLRouteCountAdviceTest {
    
    private static final String ROUTED_SQL_METRIC_KEY = "routed_sql_total";
    
    private final SQLRouteCountAdvice advice = new SQLRouteCountAdvice();
    
    @After
    public void reset() {
<<<<<<< HEAD
        ((MetricsCollectorFixture) MetricsCollectorRegistry.get("routed_insert_sql_total", "FIXTURE")).reset();
        ((MetricsCollectorFixture) MetricsCollectorRegistry.get("routed_update_sql_total", "FIXTURE")).reset();
        ((MetricsCollectorFixture) MetricsCollectorRegistry.get("routed_delete_sql_total", "FIXTURE")).reset();
        ((MetricsCollectorFixture) MetricsCollectorRegistry.get("routed_select_sql_total", "FIXTURE")).reset();
=======
        ((MetricsCollectorFixture) MetricsCollectorRegistry.get(ROUTED_SQL_METRIC_KEY)).reset();
>>>>>>> fa51496a
    }
    
    @Test
    public void assertInsertRoute() {
        QueryContext queryContext = new QueryContext(new CommonSQLStatementContext<>(new MySQLInsertStatement()), "", Collections.emptyList());
        assertRoute(ROUTED_SQL_METRIC_KEY, queryContext);
    }
    
    @Test
    public void assertUpdateRoute() {
        QueryContext queryContext = new QueryContext(new CommonSQLStatementContext<>(new MySQLUpdateStatement()), "", Collections.emptyList());
        assertRoute(ROUTED_SQL_METRIC_KEY, queryContext);
    }
    
    @Test
    public void assertDeleteRoute() {
        QueryContext queryContext = new QueryContext(new CommonSQLStatementContext<>(new MySQLDeleteStatement()), "", Collections.emptyList());
        assertRoute(ROUTED_SQL_METRIC_KEY, queryContext);
    }
    
    @Test
    public void assertSelectRoute() {
        QueryContext queryContext = new QueryContext(new CommonSQLStatementContext<>(new MySQLSelectStatement()), "", Collections.emptyList());
        assertRoute(ROUTED_SQL_METRIC_KEY, queryContext);
    }
    
    public void assertRoute(final String metricId, final QueryContext queryContext) {
        advice.beforeMethod(new MockTargetAdviceObject(), mock(Method.class), new Object[]{new ConnectionContext(), queryContext}, "FIXTURE");
        assertThat(((MetricsCollectorFixture) MetricsCollectorRegistry.get(metricId, "FIXTURE")).getValue(), is(1d));
    }
}<|MERGE_RESOLUTION|>--- conflicted
+++ resolved
@@ -44,14 +44,7 @@
     
     @After
     public void reset() {
-<<<<<<< HEAD
-        ((MetricsCollectorFixture) MetricsCollectorRegistry.get("routed_insert_sql_total", "FIXTURE")).reset();
-        ((MetricsCollectorFixture) MetricsCollectorRegistry.get("routed_update_sql_total", "FIXTURE")).reset();
-        ((MetricsCollectorFixture) MetricsCollectorRegistry.get("routed_delete_sql_total", "FIXTURE")).reset();
-        ((MetricsCollectorFixture) MetricsCollectorRegistry.get("routed_select_sql_total", "FIXTURE")).reset();
-=======
-        ((MetricsCollectorFixture) MetricsCollectorRegistry.get(ROUTED_SQL_METRIC_KEY)).reset();
->>>>>>> fa51496a
+        ((MetricsCollectorFixture) MetricsCollectorRegistry.get(ROUTED_SQL_METRIC_KEY, "FIXTURE")).reset();
     }
     
     @Test
