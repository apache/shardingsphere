--- conflicted
+++ resolved
@@ -18,11 +18,6 @@
 package org.apache.shardingsphere.agent.plugin.metrics.prometheus.collector.proxy;
 
 import io.prometheus.client.Collector;
-<<<<<<< HEAD
-import org.apache.shardingsphere.agent.plugin.metrics.core.constant.MetricIds;
-=======
-import io.prometheus.client.GaugeMetricFamily;
->>>>>>> b1b78beb
 import org.apache.shardingsphere.agent.plugin.metrics.prometheus.wrapper.PrometheusWrapperFactory;
 import org.apache.shardingsphere.infra.state.StateContext;
 import org.apache.shardingsphere.proxy.backend.context.ProxyContext;
@@ -36,13 +31,8 @@
  */
 public final class ProxyStateCollector extends Collector {
     
-<<<<<<< HEAD
-=======
     public static final String PROXY_STATE_METRIC_KEY = "proxy_state";
     
-    private static final String PROXY_STATE = "state";
-    
->>>>>>> b1b78beb
     private static final PrometheusWrapperFactory FACTORY = new PrometheusWrapperFactory();
     
     @Override
@@ -51,12 +41,8 @@
         if (null == ProxyContext.getInstance().getContextManager()) {
             return result;
         }
-<<<<<<< HEAD
-=======
-        GaugeMetricFamily proxyState = FACTORY.createGaugeMetricFamily(PROXY_STATE_METRIC_KEY);
->>>>>>> b1b78beb
         Optional<StateContext> stateContext = ProxyContext.getInstance().getStateContext();
-        stateContext.ifPresent(optional -> result.add(FACTORY.createGaugeMetricFamily(MetricIds.PROXY_STATE, stateContext.get().getCurrentState().ordinal())));
+        stateContext.ifPresent(optional -> result.add(FACTORY.createGaugeMetricFamily(PROXY_STATE_METRIC_KEY, stateContext.get().getCurrentState().ordinal())));
         return result;
     }
 }