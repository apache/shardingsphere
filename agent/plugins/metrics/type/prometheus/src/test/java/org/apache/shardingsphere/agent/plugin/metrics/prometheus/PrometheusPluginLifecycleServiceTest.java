--- conflicted
+++ resolved
@@ -60,19 +60,10 @@
     @Test
     public void assertStart() throws IOException {
         ContextManager contextManager = mockContextManager();
-<<<<<<< HEAD
-        try (MockedStatic<ProxyContext> proxyContext = mockStatic(ProxyContext.class, RETURNS_DEEP_STUBS)) {
-            proxyContext.when(() -> ProxyContext.getInstance().getContextManager()).thenReturn(contextManager);
-            pluginLifecycleService.start(new PluginConfiguration("localhost", 8090, "", PropertiesBuilder.build(new Property("JVM_INFORMATION_COLLECTOR_ENABLED", Boolean.TRUE.toString()))), true);
-            try (Socket socket = new Socket()) {
-                socket.connect(new InetSocketAddress("localhost", 8090));
-            }
-=======
         when(ProxyContext.getInstance().getContextManager()).thenReturn(contextManager);
         pluginLifecycleService.start(new PluginConfiguration("localhost", 8090, "", PropertiesBuilder.build(new Property("JVM_INFORMATION_COLLECTOR_ENABLED", Boolean.TRUE.toString()))), true);
         try (Socket socket = new Socket()) {
             socket.connect(new InetSocketAddress("localhost", 8090));
->>>>>>> e4a9a46b
         }
     }
     
