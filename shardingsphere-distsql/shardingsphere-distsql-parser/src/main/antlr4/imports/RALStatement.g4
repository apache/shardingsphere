--- conflicted
+++ resolved
@@ -83,17 +83,16 @@
     : SHOW TRAFFIC (RULES | RULE ruleName)
     ;
 
-<<<<<<< HEAD
+dropTrafficRule
+    : DROP TRAFFIC RULE ifExists? ruleName (COMMA ruleName)*
+    ;
+
 exportSchema
     : EXPORT SCHEMA (CONFIGURATION | CONFIG) (FROM schemaName)? (COMMA FILE EQ filePath)?
     ;
 
 filePath
     : IDENTIFIER
-=======
-dropTrafficRule
-    : DROP TRAFFIC RULE ifExists? ruleName (COMMA ruleName)*
->>>>>>> a9d5a0fb
     ;
 
 transactionRuleDefinition
