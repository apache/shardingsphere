/*
 * Licensed to the Apache Software Foundation (ASF) under one or more
 * contributor license agreements.  See the NOTICE file distributed with
 * this work for additional information regarding copyright ownership.
 * The ASF licenses this file to You under the Apache License, Version 2.0
 * (the "License"); you may not use this file except in compliance with
 * the License.  You may obtain a copy of the License at
 *
 *     http://www.apache.org/licenses/LICENSE-2.0
 *
 * Unless required by applicable law or agreed to in writing, software
 * distributed under the License is distributed on an "AS IS" BASIS,
 * WITHOUT WARRANTIES OR CONDITIONS OF ANY KIND, either express or implied.
 * See the License for the specific language governing permissions and
 * limitations under the License.
 */

lexer grammar Keyword;

import Alphabet;

WS
    : [ \t\r\n] + ->skip
    ;

ADD
    : A D D
    ;

ALL
    : A L L
    ;

CREATE
    : C R E A T E
    ;

DEFAULT
    : D E F A U L T
    ;

ALTER
    : A L T E R
    ;

CLEAR
    : C L E A R
    ;

DROP
    : D R O P
    ;

SET
    : S E T
    ;

SHOW
    : S H O W
    ;

RESOURCE
    : R E S O U R C E
    ;

RESOURCES
    : R E S O U R C E S
    ;

FROM
    : F R O M
    ;

URL
    : U R L
    ;

HOST
    : H O S T
    ;

PORT
    : P O R T
    ;

DB
    : D B
    ;

USER
    : U S E R
    ;

PASSWORD
    : P A S S W O R D
    ;

NAME
    : N A M E
    ;

PROPERTIES
    : P R O P E R T I E S
    ;

VARIABLE
    : V A R I A B L E
    ;

VARIABLES
    : V A R I A B L E S
    ;

HINT
    : H I N T
    ;

ENABLE
    : E N A B L E
    ;

DISABLE
    : D I S A B L E
    ;

INSTANCE
    : I N S T A N C E
    ;

IP
    : I P
    ;

IGNORE
    : I G N O R E
    ;

SCHEMA
    : S C H E M A
    ;

SINGLE
    : S I N G L E
    ;

TABLES
    : T A B L E S
    ;

LIST
    : L I S T
    ;

TABLE
    : T A B L E
    ;

TRANSACTION
    : T R A N S A C T I O N
    ;

RULES
    : R U L E S
    ;

RULE
    : R U L E
    ;

REFRESH
    : R E F R E S H
    ;

METADATA
    : M E T A D A T A
    ;

SQL_PARSER
    : S Q L UL_ P A R S E R
    ;

AUTHORITY
    : A U T H O R I T Y
    ;

TRUE
    : T R U E
    ;

FALSE
    : F A L S E
    ;

SQL_COMMENT_PARSE_ENABLE
    : S Q L UL_ C O M M E N T UL_ P A R S E UL_ E N A B L E
    ;

PARSE_TREE_CACHE
    : P A R S E UL_ T R E E UL_ C A C H E
    ;

SQL_STATEMENT_CACHE
    : S Q L UL_ S T A T E M E N T UL_ C A C H E
    ;

INITIAL_CAPACITY
    : I N I T I A L UL_ C A P A C I T Y
    ;

MAXIMUM_SIZE
    : M A X I M U M UL_ S I Z E
    ;

CONCURRENCY_LEVEL
    : C O N C U R R E N C Y UL_ L E V E L
    ;

TYPE
    : T Y P E
    ;

MODE
    : M O D E
    ;

COUNT
    : C O U N T
    ;

TRAFFIC
    : T R A F F I C
    ;

LABELS
    : L A B E L S 
    ;

TRAFFIC_ALGORITHM
    : T R A F F I C UL_ A L G O R I T H M
    ;

LOAD_BALANCER
    : L O A D UL_ B A L A N C E R
    ;

IF  
    : I F
    ;

EXISTS
    : E X I S T S
    ;

EXPORT
    : E X P O R T
    ;

CONFIGURATION
    : C O N F I G U R A T I O N
    ;

CONFIG
    : C O N F I G
    ;

FILE
    : F I L E
    ;

<<<<<<< HEAD
SHARDING
    : S H A R D I N G
    ;

USED
    : U S E D
    ;
   
KEY
    : K E Y 
    ;
   
GENERATOR
    : G E N E R A T O R
=======
USED
    : U S E D
>>>>>>> ec2f912e
    ;<|MERGE_RESOLUTION|>--- conflicted
+++ resolved
@@ -267,23 +267,18 @@
     : F I L E
     ;
 
-<<<<<<< HEAD
+USED
+    : U S E D
+    ;
+
 SHARDING
     : S H A R D I N G
     ;
-
-USED
-    : U S E D
-    ;
-   
+       
 KEY
     : K E Y 
     ;
    
 GENERATOR
     : G E N E R A T O R
-=======
-USED
-    : U S E D
->>>>>>> ec2f912e
     ;