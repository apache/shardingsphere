/*
 * Licensed to the Apache Software Foundation (ASF) under one or more
 * contributor license agreements.  See the NOTICE file distributed with
 * this work for additional information regarding copyright ownership.
 * The ASF licenses this file to You under the Apache License, Version 2.0
 * (the "License"); you may not use this file except in compliance with
 * the License.  You may obtain a copy of the License at
 *
 *     http://www.apache.org/licenses/LICENSE-2.0
 *
 * Unless required by applicable law or agreed to in writing, software
 * distributed under the License is distributed on an "AS IS" BASIS,
 * WITHOUT WARRANTIES OR CONDITIONS OF ANY KIND, either express or implied.
 * See the License for the specific language governing permissions and
 * limitations under the License.
 */

grammar CommonDistSQLStatement;

import Symbol, RALStatement, RDLStatement, RQLStatement;

execute
    : (addResource
    | alterResource
    | dropResource
    | showResources
    | setVariable
    | showVariable
    | showAllVariables
    | clearHint
    | enableInstance
    | disableInstance
    | showInstance
<<<<<<< HEAD
    | showSingleTable
    | showSingleTableRules
=======
    | showSinglesTableRules
    | createDefaultSingleTableRule
    | alterDefaultSingleTableRule
    | dropDefaultSingleTableRule
>>>>>>> 4f1d91f8
    ) SEMI?
    ;<|MERGE_RESOLUTION|>--- conflicted
+++ resolved
@@ -31,14 +31,10 @@
     | enableInstance
     | disableInstance
     | showInstance
-<<<<<<< HEAD
     | showSingleTable
     | showSingleTableRules
-=======
-    | showSinglesTableRules
     | createDefaultSingleTableRule
     | alterDefaultSingleTableRule
     | dropDefaultSingleTableRule
->>>>>>> 4f1d91f8
     ) SEMI?
     ;