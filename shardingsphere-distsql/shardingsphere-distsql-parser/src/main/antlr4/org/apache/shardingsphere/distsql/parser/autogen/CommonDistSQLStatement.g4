/*
 * Licensed to the Apache Software Foundation (ASF) under one or more
 * contributor license agreements.  See the NOTICE file distributed with
 * this work for additional information regarding copyright ownership.
 * The ASF licenses this file to You under the Apache License, Version 2.0
 * (the "License"); you may not use this file except in compliance with
 * the License.  You may obtain a copy of the License at
 *
 *     http://www.apache.org/licenses/LICENSE-2.0
 *
 * Unless required by applicable law or agreed to in writing, software
 * distributed under the License is distributed on an "AS IS" BASIS,
 * WITHOUT WARRANTIES OR CONDITIONS OF ANY KIND, either express or implied.
 * See the License for the specific language governing permissions and
 * limitations under the License.
 */

grammar CommonDistSQLStatement;

import Symbol, RALStatement, RDLStatement, RQLStatement;

execute
    : (addResource
    | alterResource
    | dropResource
    | showResources
    | setVariable
    | showVariable
    | showAllVariables
    | clearHint
    | enableInstance
    | disableInstance
    | showInstance
    | showInstanceMode
    | countSchemaRules
    | showSingleTable
    | showSingleTableRules
    | createDefaultSingleTableRule
    | alterDefaultSingleTableRule
    | dropDefaultSingleTableRule
    | refreshTableMetadata
    | showTableMetadata
    | showSQLParserRule
    | alterSQLParserRule
    | showAuthorityRule
    | showTransactionRule
    | alterTransactionRule
    | showTrafficRules
<<<<<<< HEAD
    | exportSchema
=======
    | dropTrafficRule
>>>>>>> a9d5a0fb
    ) SEMI?
    ;<|MERGE_RESOLUTION|>--- conflicted
+++ resolved
@@ -46,10 +46,7 @@
     | showTransactionRule
     | alterTransactionRule
     | showTrafficRules
-<<<<<<< HEAD
+    | dropTrafficRule
     | exportSchema
-=======
-    | dropTrafficRule
->>>>>>> a9d5a0fb
     ) SEMI?
     ;