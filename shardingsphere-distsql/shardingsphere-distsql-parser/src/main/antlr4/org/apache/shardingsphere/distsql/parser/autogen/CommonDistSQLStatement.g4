/*
 * Licensed to the Apache Software Foundation (ASF) under one or more
 * contributor license agreements.  See the NOTICE file distributed with
 * this work for additional information regarding copyright ownership.
 * The ASF licenses this file to You under the Apache License, Version 2.0
 * (the "License"); you may not use this file except in compliance with
 * the License.  You may obtain a copy of the License at
 *
 *     http://www.apache.org/licenses/LICENSE-2.0
 *
 * Unless required by applicable law or agreed to in writing, software
 * distributed under the License is distributed on an "AS IS" BASIS,
 * WITHOUT WARRANTIES OR CONDITIONS OF ANY KIND, either express or implied.
 * See the License for the specific language governing permissions and
 * limitations under the License.
 */

grammar CommonDistSQLStatement;

import Symbol, RALStatement, RDLStatement, RQLStatement;

execute
    : (addResource
    | alterResource
    | dropResource
    | showResources
    | showUnusedResources
    | setVariable
    | showVariable
    | showAllVariables
    | clearHint
    | enableInstance
    | disableInstance
    | showInstance
    | showInstanceMode
    | labelInstance
    | unlabelInstance
<<<<<<< HEAD
    | alterInstance
=======
    | countInstanceRules
>>>>>>> 111494a9
    | countSchemaRules
    | prepareDistSQL
    | applyDistSQL
    | discardDistSQL
    | showSingleTable
    | showSingleTableRules
    | createDefaultSingleTableRule
    | alterDefaultSingleTableRule
    | dropDefaultSingleTableRule
    | refreshTableMetadata
    | showTableMetadata
    | showSQLParserRule
    | alterSQLParserRule
    | showAuthorityRule
    | showTransactionRule
    | alterTransactionRule
    | showTrafficRules
    | dropTrafficRule
    | createTrafficRule
    | alterTrafficRule
    | exportSchemaConfiguration
    | showRulesUsedResource
    ) SEMI?
    ;<|MERGE_RESOLUTION|>--- conflicted
+++ resolved
@@ -35,11 +35,8 @@
     | showInstanceMode
     | labelInstance
     | unlabelInstance
-<<<<<<< HEAD
+    | countInstanceRules
     | alterInstance
-=======
-    | countInstanceRules
->>>>>>> 111494a9
     | countSchemaRules
     | prepareDistSQL
     | applyDistSQL
