--- conflicted
+++ resolved
@@ -239,13 +239,13 @@
     }
     
     @Override
-<<<<<<< HEAD
+    public ASTNode visitCountInstanceRules(final CountInstanceRulesContext ctx) {
+        return new CountInstanceRulesStatement();
+    }
+    
+    @Override
     public ASTNode visitAlterInstance(final AlterInstanceContext ctx) {
         return new AlterInstanceStatement(getIdentifierValue(ctx.instanceId()), getIdentifierValue(ctx.variableName()), getIdentifierValue(ctx.variableValue()));
-=======
-    public ASTNode visitCountInstanceRules(final CountInstanceRulesContext ctx) {
-        return new CountInstanceRulesStatement();
->>>>>>> 111494a9
     }
     
     @Override
