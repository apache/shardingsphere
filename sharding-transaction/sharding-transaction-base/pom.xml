--- conflicted
+++ resolved
@@ -10,16 +10,12 @@
     </parent>
     <artifactId>sharding-transaction-base</artifactId>
     <name>${project.artifactId}</name>
-<<<<<<< HEAD
+    <packaging>pom</packaging>
 
     <modules>
         <module>sharding-transaction-base-saga</module>
     </modules>
 
-=======
-    <packaging>pom</packaging>
-    
->>>>>>> d43963aa
     <dependencies>
         <dependency>
             <groupId>io.shardingsphere</groupId>
