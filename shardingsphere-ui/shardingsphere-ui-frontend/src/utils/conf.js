/*
 * Licensed to the Apache Software Foundation (ASF) under one or more
 * contributor license agreements.  See the NOTICE file distributed with
 * this work for additional information regarding copyright ownership.
 * The ASF licenses this file to You under the Apache License, Version 2.0
 * (the "License"); you may not use this file except in compliance with
 * the License.  You may obtain a copy of the License at
 *
 *     http://www.apache.org/licenses/LICENSE-2.0
 *
 * Unless required by applicable law or agreed to in writing, software
 * distributed under the License is distributed on an "AS IS" BASIS,
 * WITHOUT WARRANTIES OR CONDITIONS OF ANY KIND, either express or implied.
 * See the License for the specific language governing permissions and
 * limitations under the License.
 */

<<<<<<< HEAD
const HOST = 'http://47.100.190.183:8088'
const OTHERHOST = 'http://47.92.121.69:88'
=======
const HOST = ''
const OTHERHOST = ''
>>>>>>> 7d3c06d2

export default {
  HOST,
  OTHERHOST
}<|MERGE_RESOLUTION|>--- conflicted
+++ resolved
@@ -15,13 +15,8 @@
  * limitations under the License.
  */
 
-<<<<<<< HEAD
-const HOST = 'http://47.100.190.183:8088'
-const OTHERHOST = 'http://47.92.121.69:88'
-=======
 const HOST = ''
 const OTHERHOST = ''
->>>>>>> 7d3c06d2
 
 export default {
   HOST,
