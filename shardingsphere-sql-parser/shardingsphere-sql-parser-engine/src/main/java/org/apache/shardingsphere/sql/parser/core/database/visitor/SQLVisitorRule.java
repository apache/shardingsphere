/*
 * Licensed to the Apache Software Foundation (ASF) under one or more
 * contributor license agreements.  See the NOTICE file distributed with
 * this work for additional information regarding copyright ownership.
 * The ASF licenses this file to You under the Apache License, Version 2.0
 * (the "License"); you may not use this file except in compliance with
 * the License.  You may obtain a copy of the License at
 *
 *     http://www.apache.org/licenses/LICENSE-2.0
 *
 * Unless required by applicable law or agreed to in writing, software
 * distributed under the License is distributed on an "AS IS" BASIS,
 * WITHOUT WARRANTIES OR CONDITIONS OF ANY KIND, either express or implied.
 * See the License for the specific language governing permissions and
 * limitations under the License.
 */

package org.apache.shardingsphere.sql.parser.core.database.visitor;

import lombok.Getter;
import lombok.RequiredArgsConstructor;
import org.antlr.v4.runtime.tree.ParseTree;
import org.apache.shardingsphere.sql.parser.sql.common.statement.SQLStatementType;

/**
 * SQL Visitor rule.
 */
@RequiredArgsConstructor
public enum SQLVisitorRule {
    
    SELECT("Select", SQLStatementType.DML),
    
    TABLE("Table", SQLStatementType.DML),
    
    INSERT("Insert", SQLStatementType.DML),
    
    UPDATE("Update", SQLStatementType.DML),
    
    DELETE("Delete", SQLStatementType.DML),
    
    MERGE("Merge", SQLStatementType.DML),
    
    REPLACE("Replace", SQLStatementType.DML),
    
    COPY("Copy", SQLStatementType.DML),
    
    CREATE_TABLE("CreateTable", SQLStatementType.DDL),
    
    RENAME_TABLE("RenameTable", SQLStatementType.DDL),
    
    ALTER_TABLE("AlterTable", SQLStatementType.DDL),
    
    ALTER_AGGREGATE("AlterAggregate", SQLStatementType.DDL),
    
    ALTER_COLLATION("AlterCollation", SQLStatementType.DDL),
    
    ALTER_DEFAULT_PRIVILEGES("AlterDefaultPrivileges", SQLStatementType.DDL),
    
    ALTER_FOREIGN_DATA_WRAPPER("AlterForeignDataWrapper", SQLStatementType.DDL),
    
    ALTER_FOREIGN_TABLE("AlterForeignTable", SQLStatementType.DDL),
    
    ALTER_GROUP("AlterGroup", SQLStatementType.DDL),
    
    ALTER_MATERIALIZED_VIEW("AlterMaterializedView", SQLStatementType.DDL),
    
    DROP_TABLE("DropTable", SQLStatementType.DDL),
    
    TRUNCATE_TABLE("TruncateTable", SQLStatementType.DDL),
    
    CREATE_INDEX("CreateIndex", SQLStatementType.DDL),
    
    ALTER_INDEX("AlterIndex", SQLStatementType.DDL),
    
    DROP_INDEX("DropIndex", SQLStatementType.DDL),
    
    CREATE_PROCEDURE("CreateProcedure", SQLStatementType.DDL),
    
    ALTER_PROCEDURE("AlterProcedure", SQLStatementType.DDL),
    
    ALTER_STATEMENT("AlterStatement", SQLStatementType.DDL),
    
    DROP_PROCEDURE("DropProcedure", SQLStatementType.DDL),
    
    CREATE_FUNCTION("CreateFunction", SQLStatementType.DDL),
    
    ALTER_FUNCTION("AlterFunction", SQLStatementType.DDL),
    
    DROP_FUNCTION("DropFunction", SQLStatementType.DDL),
    
    CREATE_DATABASE("CreateDatabase", SQLStatementType.DDL),
    
    CREATE_DATABASE_LINK("CreateDatabaseLink", SQLStatementType.DDL),
    
    ALTER_DATABASE("AlterDatabase", SQLStatementType.DDL),
    
    DROP_DATABASE("DropDatabase", SQLStatementType.DDL),
    
    DROP_DATABASE_LINK("DropDatabaseLink", SQLStatementType.DDL),
    
    CREATE_DIMENSION("CreateDimension", SQLStatementType.DDL),
    
    ALTER_DIMENSION("AlterDimension", SQLStatementType.DDL),
    
    DROP_DIMENSION("DropDimension", SQLStatementType.DDL),
    
    CREATE_EVENT("CreateEvent", SQLStatementType.DDL),
    
    ALTER_EVENT("AlterEvent", SQLStatementType.DDL),
    
    DROP_EVENT("DropEvent", SQLStatementType.DDL),
    
    ALTER_INSTANCE("AlterInstance", SQLStatementType.DDL),
    
    CREATE_LOGFILE_GROUP("CreateLogfileGroup", SQLStatementType.DDL),
    
    ALTER_LOGFILE_GROUP("AlterLogfileGroup", SQLStatementType.DDL),
    
    DROP_LOGFILE_GROUP("DropLogfileGroup", SQLStatementType.DDL),
    
    CREATE_SERVER("CreateServer", SQLStatementType.DDL),
    
    ALTER_SERVER("AlterServer", SQLStatementType.DDL),
    
    ALTER_SESSION("AlterSession", SQLStatementType.DDL),
    
    ALTER_SYSTEM("AlterSystem", SQLStatementType.DDL),
    
    DROP_SERVER("DropServer", SQLStatementType.DDL),
    
    CREATE_TRIGGER("CreateTrigger", SQLStatementType.DDL),
    
    ALTER_TRIGGER("AlterTrigger", SQLStatementType.DDL),
    
    DROP_TRIGGER("DropTrigger", SQLStatementType.DDL),
    
    CREATE_VIEW("CreateView", SQLStatementType.DDL),
    
    ALTER_VIEW("AlterView", SQLStatementType.DDL),
    
    DROP_VIEW("DropView", SQLStatementType.DDL),
    
    ANALYZE("Analyze", SQLStatementType.DDL),
    
    CREATE_SEQUENCE("CreateSequence", SQLStatementType.DDL),
    
    ALTER_SEQUENCE("AlterSequence", SQLStatementType.DDL),
    
    DROP_SEQUENCE("DropSequence", SQLStatementType.DDL),
    
    ALTER_SYNONYM("AlterSynonym", SQLStatementType.DDL),
    
    PREPARE("Prepare", SQLStatementType.DDL),
    
    EXECUTE_STMT("ExecuteStmt", SQLStatementType.DDL),
    
    DEALLOCATE("Deallocate", SQLStatementType.DDL),
    
    CREATE_TABLESPACE("CreateTablespace", SQLStatementType.DDL),
    
    ALTER_TABLESPACE("AlterTablespace", SQLStatementType.DDL),
    
    DROP_TABLESPACE("DropTablespace", SQLStatementType.DDL),
    
    ASSOCIATE_STATISTICS("AssociateStatistics", SQLStatementType.DDL),
    
    DISASSOCIATE_STATISTICS("DisassociateStatistics", SQLStatementType.DDL),
    
    AUDIT("Audit", SQLStatementType.DDL),
    
    NOAUDIT("NoAudit", SQLStatementType.DDL),
    
    COMMENT("Comment", SQLStatementType.DDL),
    
    FLASHBACK_DATABASE("FlashbackDatabase", SQLStatementType.DDL),
    
    FLASHBACK_TABLE("FlashbackTable", SQLStatementType.DDL),
    
    PURGE("Purge", SQLStatementType.DDL),
    
    RENAME("Rename", SQLStatementType.DDL),
    
    CREATE_EXTENSION("CreateExtension", SQLStatementType.DDL),
    
    ALTER_EXTENSION("AlterExtension", SQLStatementType.DDL),
    
    DROP_EXTENSION("DropExtension", SQLStatementType.DDL),
    
    DECLARE("Declare", SQLStatementType.DDL),
    
    DISCARD("Discard", SQLStatementType.DDL),
    
    SET_CONSTRAINTS("SetConstraints", SQLStatementType.TCL),
    
    SET_TRANSACTION("SetTransaction", SQLStatementType.TCL),
    
    SET_IMPLICIT_TRANSACTIONS("SetImplicitTransactions", SQLStatementType.TCL),
    
    BEGIN_TRANSACTION("BeginTransaction", SQLStatementType.TCL),
    
    BEGIN_DISTRIBUTED_TRANSACTION("BeginDistributedTransaction", SQLStatementType.TCL),
    
    START_TRANSACTION("StartTransaction", SQLStatementType.TCL),
    
    END("End", SQLStatementType.TCL),
    
    SET_AUTOCOMMIT("SetAutoCommit", SQLStatementType.TCL),
    
    COMMIT("Commit", SQLStatementType.TCL),
    
    COMMIT_WORK("CommitWork", SQLStatementType.TCL),
    
    ROLLBACK("Rollback", SQLStatementType.TCL),
    
    ROLLBACK_WORK("RollbackWork", SQLStatementType.TCL),
    
    SAVEPOINT("Savepoint", SQLStatementType.TCL),
    
    RELEASE_SAVEPOINT("ReleaseSavepoint", SQLStatementType.TCL),
    
    ROLLBACK_TO_SAVEPOINT("RollbackToSavepoint", SQLStatementType.TCL),
    
    LOCK("Lock", SQLStatementType.TCL),
    
    UNLOCK("Unlock", SQLStatementType.TCL),
    
    GRANT("Grant", SQLStatementType.DCL),
    
    GRANT_ROLE_OR_PRIVILEGE_TO("GrantRoleOrPrivilegeTo", SQLStatementType.DCL),
    
    GRANT_ROLE_OR_PRIVILEGE_ON_TO("GrantRoleOrPrivilegeOnTo", SQLStatementType.DCL),
    
    GRANT_PROXY("GrantPROXY", SQLStatementType.DCL),
    
    REVOKE("Revoke", SQLStatementType.DCL),
    
    REVOKE_FROM("RevokeFrom", SQLStatementType.DCL),
    
    REVOKE_ON_FROM("RevokeOnFrom", SQLStatementType.DCL),
    
    CREATE_USER("CreateUser", SQLStatementType.DCL),
    
    ALTER_USER("AlterUser", SQLStatementType.DCL),
    
    DROP_USER("DropUser", SQLStatementType.DCL),
    
    DENY_USER("Deny", SQLStatementType.DCL),
    
    RENAME_USER("RenameUser", SQLStatementType.DCL),
    
    SET_USER("SetUser", SQLStatementType.DCL),
    
    CREATE_ROLE("CreateRole", SQLStatementType.DCL),
    
    ALTER_ROLE("AlterRole", SQLStatementType.DCL),
    
    DROP_ROLE("DropRole", SQLStatementType.DCL),
    
    CREATE_LOGIN("CreateLogin", SQLStatementType.DCL),
    
    ALTER_LOGIN("AlterLogin", SQLStatementType.DCL),
    
    DROP_LOGIN("DropLogin", SQLStatementType.DCL),
    
    SET_DEFAULT_ROLE("SetDefaultRole", SQLStatementType.DCL),
    
    SET_ROLE("SetRole", SQLStatementType.DCL),
    
    SET_PASSWORD("SetPassword", SQLStatementType.DCL),
    
    USE("Use", SQLStatementType.DAL),
    
    DESC("Desc", SQLStatementType.DAL),
    
    HELP("Help", SQLStatementType.DAL),
    
    EXPLAIN("Explain", SQLStatementType.DAL),
    
    SHOW_DATABASES("ShowDatabases", SQLStatementType.DAL),
    
    SHOW_TABLES("ShowTables", SQLStatementType.DAL),
    
    SHOW_EVENTS("ShowEvents", SQLStatementType.DAL),
    
    SHOW_CHARACTER_SET("ShowCharacterSet", SQLStatementType.DAL),
    
    SHOW_COLLATION("ShowCollation", SQLStatementType.DAL),
    
    SHOW_VARIABLES("ShowVariables", SQLStatementType.DAL),
    
    SHOW_TABLE_STATUS("ShowTableStatus", SQLStatementType.DAL),
    
    SHOW_COLUMNS("ShowColumns", SQLStatementType.DAL),
    
    SHOW_INDEX("ShowIndex", SQLStatementType.DAL),
    
    SHOW_CREATE_TABLE("ShowCreateTable", SQLStatementType.DAL),
    
    SHOW_OTHER("ShowOther", SQLStatementType.DAL),
    
    SHOW_REPLICAS("ShowReplicas", SQLStatementType.DAL),
    
    SHOW_REPLICA_STATUS("ShowReplicaStatus", SQLStatementType.DAL),
    
    SHOW_SLAVE_HOSTS("ShowSlaveHosts", SQLStatementType.DAL),
    
    SHOW_SLAVE_STATUS("ShowSlaveStatus", SQLStatementType.DAL),
    
    SHOW_STATUS("ShowStatus", SQLStatementType.DAL),
    
    SHOW("Show", SQLStatementType.DAL),
    
    SHOW_RELAYLOG_EVENTS("ShowRelaylogEventsStatement", SQLStatementType.DAL),
    
    SHOW_PROCEDURE_CODE("ShowProcedureCodeStatement", SQLStatementType.DAL),
    
    SHOW_OPEN_TABLES("ShowOpenTables", SQLStatementType.DAL),
    
    SHOW_TRIGGERS("ShowTriggers", SQLStatementType.DAL),
    
    SET_VARIABLE("SetVariable", SQLStatementType.DAL),
    
    SET("Set", SQLStatementType.DAL),
    
    SET_NAME("SetName", SQLStatementType.DAL),
    
    SET_CHARACTER("SetCharacter", SQLStatementType.DAL),
    
    RESET_PARAMETER("ResetParameter", SQLStatementType.DAL),
    
    VACUUM("Vacuum", SQLStatementType.DAL),
    
    CREATE_LOADABLE_FUNCTION("CreateLoadableFunction", SQLStatementType.DAL),
    
    ANALYZE_TABLE("AnalyzeTable", SQLStatementType.DAL),
    
    LOAD("Load", SQLStatementType.DAL),
    
    INSTALL("Install", SQLStatementType.DAL),
    
    UNINSTALL("Uninstall", SQLStatementType.DAL),
    
    FLUSH("Flush", SQLStatementType.DAL),
    
    RESTART("Restart", SQLStatementType.DAL),
    
    SHUTDOWN("Shutdown", SQLStatementType.DAL),
    
    CREATE_RESOURCE_GROUP("CreateResourceGroup", SQLStatementType.DAL),
    
    SET_RESOURCE_GROUP("SetResourceGroup", SQLStatementType.DAL),
    
    BINLOG("Binlog", SQLStatementType.DAL),
    
    OPTIMIZE_TABLE("OptimizeTable", SQLStatementType.DAL),
    
    CLONE("Clone", SQLStatementType.DAL),
    
    REPAIR_TABLE("RepairTable", SQLStatementType.DAL),
    
    KILL("Kill", SQLStatementType.DAL),
    
    RESET("ResetStatement", SQLStatementType.DAL),
    
    RESET_PERSIST("ResetPersistStatement", SQLStatementType.DAL),
    
    CACHE_INDEX("CacheIndex", SQLStatementType.DAL),
    
    LOAD_INDEX_INFO("LoadIndexInfo", SQLStatementType.DAL),
    
    CHECK_TABLE("CheckTable", SQLStatementType.DAL),
    
    CHECKSUM_TABLE("ChecksumTable", SQLStatementType.DAL),
    
    DROP_RESOURCE_GROUP("DropResourceGroup", SQLStatementType.DAL),
    
    ALTER_RESOURCE_GROUP("AlterResourceGroup", SQLStatementType.DAL),
    
    DELIMITER("Delimiter", SQLStatementType.DAL),
    
    CALL("Call", SQLStatementType.DML),
    
    CHANGE_MASTER("ChangeMaster", SQLStatementType.RL), 
    
    START_SLAVE("StartSlave", SQLStatementType.RL),
    
    STOP_SLAVE("StopSlave", SQLStatementType.RL),
    
    XA("Xa", SQLStatementType.TCL),
    
    ABORT("Abort", SQLStatementType.TCL),
    
    CREATE_SCHEMA("CreateSchema", SQLStatementType.DDL),
    
    ALTER_SCHEMA("AlterSchema", SQLStatementType.DDL),
    
    DROP_SCHEMA("DropSchema", SQLStatementType.DDL),
    
    CREATE_SERVICE("CreateService", SQLStatementType.DDL),
    
    ALTER_SERVICE("AlterService", SQLStatementType.DDL),
    
    DROP_SERVICE("DropService", SQLStatementType.DDL),
    
    DROP_DOMAIN("DropDomain", SQLStatementType.DDL),
    
    CREATE_DOMAIN("CreateDomain", SQLStatementType.DDL),
    
    CREATE_RULE("CreateRule", SQLStatementType.DDL),
    
    CREATE_LANGUAGE("CreateLanguage", SQLStatementType.DDL),
    
    ALTER_LANGUAGE("AlterLanguage", SQLStatementType.DDL),
    
    DROP_LANGUAGE("DropLanguage", SQLStatementType.DDL),
    
    CREATE_CONVERSION("CreateConversion", SQLStatementType.DDL),
    
    CREATE_TYPE("CreateType", SQLStatementType.DDL),
    
    DROP_CONVERSION("DropConversion", SQLStatementType.DDL),
    
    ALTER_DOMAIN("AlterDomain", SQLStatementType.DDL),
    
    ALTER_CONVERSION("AlterConversion", SQLStatementType.DDL),
    
    CREATE_TEXT_SEARCH("CreateTextSearch", SQLStatementType.DDL),
    
    ALTER_TEXT_SEARCH_DICTIONARY("AlterTextSearchDictionary", SQLStatementType.DDL),
    
    ALTER_TEXT_SEARCH_TEMPLATE("AlterTextSearchTemplate", SQLStatementType.DDL),
    
    ALTER_TEXT_SEARCH_PARSER("AlterTextSearchParser", SQLStatementType.DDL),
    
    DROP_POLICY("DropPolicy", SQLStatementType.DDL),
<<<<<<< HEAD
    
    DROP_OWNED("DropOwned", SQLStatementType.DDL);
    
=======

    DROP_OWNED("DropOwned", SQLStatementType.DDL),
    
    DROP_OPERATOR("DropOperator", SQLStatementType.DDL);

>>>>>>> 140f1466
    private final String name;
    
    @Getter
    private final SQLStatementType type;
    
    private String getContextName() {
        return name + "Context";
    }
    
    /**
     * Value of visitor rule.
     * 
     * @param parseTreeClass parse tree class
     * @return visitor rule
     */
    public static SQLVisitorRule valueOf(final Class<? extends ParseTree> parseTreeClass) {
        String parseTreeClassName = parseTreeClass.getSimpleName();
        for (SQLVisitorRule each : values()) {
            if (each.getContextName().equals(parseTreeClassName)) {
                return each;
            }
        }
        throw new IllegalArgumentException(String.format("Can not find visitor rule: `%s`", parseTreeClassName));
    }
}<|MERGE_RESOLUTION|>--- conflicted
+++ resolved
@@ -433,17 +433,11 @@
     ALTER_TEXT_SEARCH_PARSER("AlterTextSearchParser", SQLStatementType.DDL),
     
     DROP_POLICY("DropPolicy", SQLStatementType.DDL),
-<<<<<<< HEAD
-    
-    DROP_OWNED("DropOwned", SQLStatementType.DDL);
-    
-=======
-
+    
     DROP_OWNED("DropOwned", SQLStatementType.DDL),
     
     DROP_OPERATOR("DropOperator", SQLStatementType.DDL);
-
->>>>>>> 140f1466
+    
     private final String name;
     
     @Getter
