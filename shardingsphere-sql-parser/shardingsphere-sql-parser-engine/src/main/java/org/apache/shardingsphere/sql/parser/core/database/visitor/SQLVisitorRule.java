/*
 * Licensed to the Apache Software Foundation (ASF) under one or more
 * contributor license agreements.  See the NOTICE file distributed with
 * this work for additional information regarding copyright ownership.
 * The ASF licenses this file to You under the Apache License, Version 2.0
 * (the "License"); you may not use this file except in compliance with
 * the License.  You may obtain a copy of the License at
 *
 *     http://www.apache.org/licenses/LICENSE-2.0
 *
 * Unless required by applicable law or agreed to in writing, software
 * distributed under the License is distributed on an "AS IS" BASIS,
 * WITHOUT WARRANTIES OR CONDITIONS OF ANY KIND, either express or implied.
 * See the License for the specific language governing permissions and
 * limitations under the License.
 */

package org.apache.shardingsphere.sql.parser.core.database.visitor;

import lombok.Getter;
import lombok.RequiredArgsConstructor;
import org.antlr.v4.runtime.tree.ParseTree;
import org.apache.shardingsphere.sql.parser.sql.common.statement.SQLStatementType;

/**
 * SQL Visitor rule.
 */
@RequiredArgsConstructor
public enum SQLVisitorRule {
    
    SELECT("Select", SQLStatementType.DML),
    
    INSERT("Insert", SQLStatementType.DML),
    
    UPDATE("Update", SQLStatementType.DML),
    
    DELETE("Delete", SQLStatementType.DML),
    
    MERGE("Merge", SQLStatementType.DML),
    
    REPLACE("Replace", SQLStatementType.DML),
    
    CREATE_TABLE("CreateTable", SQLStatementType.DDL),
    
    ALTER_TABLE("AlterTable", SQLStatementType.DDL),
    
    DROP_TABLE("DropTable", SQLStatementType.DDL),
    
    TRUNCATE_TABLE("TruncateTable", SQLStatementType.DDL),
    
    CREATE_INDEX("CreateIndex", SQLStatementType.DDL),
    
    ALTER_INDEX("AlterIndex", SQLStatementType.DDL),
    
    DROP_INDEX("DropIndex", SQLStatementType.DDL),
    
    CREATE_PROCEDURE("CreateProcedure", SQLStatementType.DDL),
    
    ALTER_PROCEDURE("AlterProcedure", SQLStatementType.DDL),

    ALTER_STATEMENT("AlterStatement", SQLStatementType.DDL),

    DROP_PROCEDURE("DropProcedure", SQLStatementType.DDL),
    
    CREATE_FUNCTION("CreateFunction", SQLStatementType.DDL),
    
    ALTER_FUNCTION("AlterFunction", SQLStatementType.DDL),
    
    DROP_FUNCTION("DropFunction", SQLStatementType.DDL),
    
    CREATE_DATABASE("CreateDatabase", SQLStatementType.DDL),

    ALTER_DATABASE("AlterDatabase", SQLStatementType.DDL),
    
    DROP_DATABASE("DropDatabase", SQLStatementType.DDL),
    
    CREATE_EVENT("CreateEvent", SQLStatementType.DDL),
    
    ALTER_EVENT("AlterEvent", SQLStatementType.DDL),
    
    DROP_EVENT("DropEvent", SQLStatementType.DDL),
    
    ALTER_INSTANCE("AlterInstance", SQLStatementType.DDL),
    
    CREATE_LOGFILE_GROUP("CreateLogfileGroup", SQLStatementType.DDL),
    
    ALTER_LOGFILE_GROUP("AlterLogfileGroup", SQLStatementType.DDL),
    
    DROP_LOGFILE_GROUP("DropLogfileGroup", SQLStatementType.DDL),
    
    CREATE_SERVER("CreateServer", SQLStatementType.DDL),
    
    ALTER_SERVER("AlterServer", SQLStatementType.DDL),
    
    ALTER_SESSION("AlterSession", SQLStatementType.DDL),
    
    ALTER_SYSTEM("AlterSystem", SQLStatementType.DDL),
    
    DROP_SERVER("DropServer", SQLStatementType.DDL),
    
    CREATE_TRIGGER("CreateTrigger", SQLStatementType.DDL),

    ALTER_TRIGGER("AlterTrigger", SQLStatementType.DDL),
    
    DROP_TRIGGER("DropTrigger", SQLStatementType.DDL),
    
    CREATE_VIEW("CreateView", SQLStatementType.DDL),
    
    ALTER_VIEW("AlterView", SQLStatementType.DDL),
    
    DROP_VIEW("DropView", SQLStatementType.DDL),

    ANALYZE("Analyze", SQLStatementType.DDL),

    CREATE_SEQUENCE("CreateSequence", SQLStatementType.DDL),

    ALTER_SEQUENCE("AlterSequence", SQLStatementType.DDL),

    DROP_SEQUENCE("DropSequence", SQLStatementType.DDL),
    
    ALTER_SYNONYM("AlterSynonym", SQLStatementType.DDL),
    
    PREPARE("Prepare", SQLStatementType.DDL),
    
    EXECUTE_STMT("ExecuteStmt", SQLStatementType.DDL),
    
    DEALLOCATE("Deallocate", SQLStatementType.DDL),
    
    CREATE_TABLESPACE("CreateTablespace", SQLStatementType.DDL),
    
    ALTER_TABLESPACE("AlterTablespace", SQLStatementType.DDL),
    
    DROP_TABLESPACE("DropTablespace", SQLStatementType.DDL),
    
    ASSOCIATE_STATISTICS("AssociateStatistics", SQLStatementType.DDL),
    
    DISASSOCIATE_STATISTICS("DisassociateStatistics", SQLStatementType.DDL),
    
    AUDIT("Audit", SQLStatementType.DDL),
    
    NOAUDIT("NoAudit", SQLStatementType.DDL),

    COMMENT("Comment", SQLStatementType.DDL),

    FLASHBACK_DATABASE("FlashbackDatabase", SQLStatementType.DDL),

    FLASHBACK_TABLE("FlashbackTable", SQLStatementType.DDL),
    
    PURGE("Purge", SQLStatementType.DDL),

    RENAME("Rename", SQLStatementType.DDL),
    
    SET_CONSTRAINTS("SetConstraints", SQLStatementType.TCL),
    
    SET_TRANSACTION("SetTransaction", SQLStatementType.TCL),
    
    SET_IMPLICIT_TRANSACTIONS("SetImplicitTransactions", SQLStatementType.TCL),
    
    BEGIN_TRANSACTION("BeginTransaction", SQLStatementType.TCL),
    
    BEGIN_DISTRIBUTED_TRANSACTION("BeginDistributedTransaction", SQLStatementType.TCL),
    
    START_TRANSACTION("StartTransaction", SQLStatementType.TCL),
    
    END("End", SQLStatementType.TCL),
    
    SET_AUTOCOMMIT("SetAutoCommit", SQLStatementType.TCL),
    
    COMMIT("Commit", SQLStatementType.TCL),
    
    COMMIT_WORK("CommitWork", SQLStatementType.TCL),
    
    ROLLBACK("Rollback", SQLStatementType.TCL),
    
    ROLLBACK_WORK("RollbackWork", SQLStatementType.TCL),
    
    SAVEPOINT("Savepoint", SQLStatementType.TCL),
    
    RELEASE_SAVEPOINT("ReleaseSavepoint", SQLStatementType.TCL),
    
    ROLLBACK_TO_SAVEPOINT("RollbackToSavepoint", SQLStatementType.TCL),
    
    GRANT("Grant", SQLStatementType.DCL),
    
    GRANT_ROLE_OR_PRIVILEGE_TO("GrantRoleOrPrivilegeTo", SQLStatementType.DCL),
    
    GRANT_ROLE_OR_PRIVILEGE_ON_TO("GrantRoleOrPrivilegeOnTo", SQLStatementType.DCL),
    
    GRANT_PROXY("GrantPROXY", SQLStatementType.DCL),
    
    REVOKE("Revoke", SQLStatementType.DCL),
    
    REVOKE_FROM("RevokeFrom", SQLStatementType.DCL),
    
    REVOKE_ON_FROM("RevokeOnFrom", SQLStatementType.DCL),
    
    CREATE_USER("CreateUser", SQLStatementType.DCL),
    
    ALTER_USER("AlterUser", SQLStatementType.DCL),
    
    DROP_USER("DropUser", SQLStatementType.DCL),
    
    DENY_USER("Deny", SQLStatementType.DCL),
    
    RENAME_USER("RenameUser", SQLStatementType.DCL),
    
    CREATE_ROLE("CreateRole", SQLStatementType.DCL),
    
    ALTER_ROLE("AlterRole", SQLStatementType.DCL),
    
    DROP_ROLE("DropRole", SQLStatementType.DCL),
    
    CREATE_LOGIN("CreateLogin", SQLStatementType.DCL),
    
    ALTER_LOGIN("AlterLogin", SQLStatementType.DCL),
    
    DROP_LOGIN("DropLogin", SQLStatementType.DCL),
    
    SET_DEFAULT_ROLE("SetDefaultRole", SQLStatementType.DCL),
    
    SET_ROLE("SetRole", SQLStatementType.DCL),
    
    SET_PASSWORD("SetPassword", SQLStatementType.DCL),
    
    USE("Use", SQLStatementType.DAL),
    
    DESC("Desc", SQLStatementType.DAL),
    
    EXPLAIN("Explain", SQLStatementType.DAL),
    
    SHOW_DATABASES("ShowDatabases", SQLStatementType.DAL),
    
    SHOW_TABLES("ShowTables", SQLStatementType.DAL),
    
    SHOW_TABLE_STATUS("ShowTableStatus", SQLStatementType.DAL),
    
    SHOW_COLUMNS("ShowColumns", SQLStatementType.DAL),
    
    SHOW_INDEX("ShowIndex", SQLStatementType.DAL),
    
    SHOW_CREATE_TABLE("ShowCreateTable", SQLStatementType.DAL),
    
    SHOW_OTHER("ShowOther", SQLStatementType.DAL),
    
    SHOW("Show", SQLStatementType.DAL),
    
    SET_VARIABLE("SetVariable", SQLStatementType.DAL),
    
    SET("Set", SQLStatementType.DAL),
    
    SET_NAME("SetName", SQLStatementType.DAL),
    
    SET_CHARACTER("SetCharacter", SQLStatementType.DAL),
    
    RESET_PARAMETER("ResetParameter", SQLStatementType.DAL),
    
    VACUUM("Vacuum", SQLStatementType.DAL),
    
    CREATE_LOADABLE_FUNCTION("CreateLoadableFunction", SQLStatementType.DAL),
    
    ANALYZE_TABLE("AnalyzeTable", SQLStatementType.DAL),
    
    LOAD("Load", SQLStatementType.DAL),
    
<<<<<<< HEAD
    FLUSH("Flush", SQLStatementType.DAL),
=======
    INSTALL("Install", SQLStatementType.DAL),
>>>>>>> 1beb2612
    
    CALL("Call", SQLStatementType.DML),
    
    CHANGE_MASTER("ChangeMaster", SQLStatementType.RL), 
    
    START_SLAVE("StartSlave", SQLStatementType.RL),
    
    STOP_SLAVE("StopSlave", SQLStatementType.RL),

    XA("Xa", SQLStatementType.TCL),
    
    ABORT("Abort", SQLStatementType.TCL),

    CREATE_SCHEMA("CreateSchema", SQLStatementType.DDL),

    ALTER_SCHEMA("AlterSchema", SQLStatementType.DDL),

    DROP_SCHEMA("DropSchema", SQLStatementType.DDL),

    CREATE_SERVICE("CreateService", SQLStatementType.DDL),

    ALTER_SERVICE("AlterService", SQLStatementType.DDL),

    DROP_SERVICE("DropService", SQLStatementType.DDL);

    private final String name;
    
    @Getter
    private final SQLStatementType type;
    
    private String getContextName() {
        return name + "Context";
    }
    
    /**
     * Value of visitor rule.
     * 
     * @param parseTreeClass parse tree class
     * @return visitor rule
     */
    public static SQLVisitorRule valueOf(final Class<? extends ParseTree> parseTreeClass) {
        String parseTreeClassName = parseTreeClass.getSimpleName();
        for (SQLVisitorRule each : values()) {
            if (each.getContextName().equals(parseTreeClassName)) {
                return each;
            }
        }
        throw new IllegalArgumentException(String.format("Can not find visitor rule: `%s`", parseTreeClassName));
    }
}<|MERGE_RESOLUTION|>--- conflicted
+++ resolved
@@ -262,11 +262,9 @@
     
     LOAD("Load", SQLStatementType.DAL),
     
-<<<<<<< HEAD
+    INSTALL("Install", SQLStatementType.DAL),
+    
     FLUSH("Flush", SQLStatementType.DAL),
-=======
-    INSTALL("Install", SQLStatementType.DAL),
->>>>>>> 1beb2612
     
     CALL("Call", SQLStatementType.DML),
     
