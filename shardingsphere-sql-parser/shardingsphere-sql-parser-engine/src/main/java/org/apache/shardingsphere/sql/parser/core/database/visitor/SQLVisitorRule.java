/*
 * Licensed to the Apache Software Foundation (ASF) under one or more
 * contributor license agreements.  See the NOTICE file distributed with
 * this work for additional information regarding copyright ownership.
 * The ASF licenses this file to You under the Apache License, Version 2.0
 * (the "License"); you may not use this file except in compliance with
 * the License.  You may obtain a copy of the License at
 *
 *     http://www.apache.org/licenses/LICENSE-2.0
 *
 * Unless required by applicable law or agreed to in writing, software
 * distributed under the License is distributed on an "AS IS" BASIS,
 * WITHOUT WARRANTIES OR CONDITIONS OF ANY KIND, either express or implied.
 * See the License for the specific language governing permissions and
 * limitations under the License.
 */

package org.apache.shardingsphere.sql.parser.core.database.visitor;

import lombok.Getter;
import lombok.RequiredArgsConstructor;
import org.antlr.v4.runtime.tree.ParseTree;
import org.apache.shardingsphere.sql.parser.sql.common.statement.SQLStatementType;

/**
 * SQL Visitor rule.
 */
@RequiredArgsConstructor
public enum SQLVisitorRule {
    
    SELECT("Select", SQLStatementType.DML),
    
    INSERT("Insert", SQLStatementType.DML),
    
    UPDATE("Update", SQLStatementType.DML),
    
    DELETE("Delete", SQLStatementType.DML),
    
    MERGE("Merge", SQLStatementType.DML),
    
    REPLACE("Replace", SQLStatementType.DML),
    
    CREATE_TABLE("CreateTable", SQLStatementType.DDL),
    
    ALTER_TABLE("AlterTable", SQLStatementType.DDL),
    
    DROP_TABLE("DropTable", SQLStatementType.DDL),
    
    TRUNCATE_TABLE("TruncateTable", SQLStatementType.DDL),
    
    CREATE_INDEX("CreateIndex", SQLStatementType.DDL),
    
    ALTER_INDEX("AlterIndex", SQLStatementType.DDL),
    
    DROP_INDEX("DropIndex", SQLStatementType.DDL),
    
    CREATE_PROCEDURE("CreateProcedure", SQLStatementType.DDL),
    
    ALTER_PROCEDURE("AlterProcedure", SQLStatementType.DDL),

    ALTER_STATEMENT("AlterStatement", SQLStatementType.DDL),

    DROP_PROCEDURE("DropProcedure", SQLStatementType.DDL),
    
    CREATE_FUNCTION("CreateFunction", SQLStatementType.DDL),
    
    ALTER_FUNCTION("AlterFunction", SQLStatementType.DDL),
    
    DROP_FUNCTION("DropFunction", SQLStatementType.DDL),
    
    CREATE_DATABASE("CreateDatabase", SQLStatementType.DDL),

    ALTER_DATABASE("AlterDatabase", SQLStatementType.DDL),
    
    DROP_DATABASE("DropDatabase", SQLStatementType.DDL),
    
    CREATE_EVENT("CreateEvent", SQLStatementType.DDL),
    
    ALTER_EVENT("AlterEvent", SQLStatementType.DDL),
    
    DROP_EVENT("DropEvent", SQLStatementType.DDL),
    
    ALTER_INSTANCE("AlterInstance", SQLStatementType.DDL),
    
    CREATE_LOGFILE_GROUP("CreateLogfileGroup", SQLStatementType.DDL),
    
    ALTER_LOGFILE_GROUP("AlterLogfileGroup", SQLStatementType.DDL),
    
    DROP_LOGFILE_GROUP("DropLogfileGroup", SQLStatementType.DDL),
    
    CREATE_SERVER("CreateServer", SQLStatementType.DDL),
    
    ALTER_SERVER("AlterServer", SQLStatementType.DDL),
    
    ALTER_SESSION("AlterSession", SQLStatementType.DDL),
    
    ALTER_SYSTEM("AlterSystem", SQLStatementType.DDL),
    
    DROP_SERVER("DropServer", SQLStatementType.DDL),
    
    CREATE_TRIGGER("CreateTrigger", SQLStatementType.DDL),

    ALTER_TRIGGER("AlterTrigger", SQLStatementType.DDL),
    
    DROP_TRIGGER("DropTrigger", SQLStatementType.DDL),
    
    CREATE_VIEW("CreateView", SQLStatementType.DDL),
    
    ALTER_VIEW("AlterView", SQLStatementType.DDL),
    
    DROP_VIEW("DropView", SQLStatementType.DDL),

    ANALYZE("Analyze", SQLStatementType.DDL),

    CREATE_SEQUENCE("CreateSequence", SQLStatementType.DDL),

    ALTER_SEQUENCE("AlterSequence", SQLStatementType.DDL),

    DROP_SEQUENCE("DropSequence", SQLStatementType.DDL),
    
    ALTER_SYNONYM("AlterSynonym", SQLStatementType.DDL),
    
    PREPARE("Prepare", SQLStatementType.DDL),
    
    EXECUTE_STMT("ExecuteStmt", SQLStatementType.DDL),
    
    DEALLOCATE("Deallocate", SQLStatementType.DDL),
    
    CREATE_TABLESPACE("CreateTablespace", SQLStatementType.DDL),
    
    ALTER_TABLESPACE("AlterTablespace", SQLStatementType.DDL),
    
    DROP_TABLESPACE("DropTablespace", SQLStatementType.DDL),
    
    ASSOCIATE_STATISTICS("AssociateStatistics", SQLStatementType.DDL),
    
    DISASSOCIATE_STATISTICS("DisassociateStatistics", SQLStatementType.DDL),
    
    AUDIT("Audit", SQLStatementType.DDL),
    
    NOAUDIT("NoAudit", SQLStatementType.DDL),

    COMMENT("Comment", SQLStatementType.DDL),

    FLASHBACK_DATABASE("FlashbackDatabase", SQLStatementType.DDL),

    FLASHBACK_TABLE("FlashbackTable", SQLStatementType.DDL),
    
    PURGE("Purge", SQLStatementType.DDL),

    RENAME("Rename", SQLStatementType.DDL),
    
    SET_CONSTRAINTS("SetConstraints", SQLStatementType.TCL),
    
    SET_TRANSACTION("SetTransaction", SQLStatementType.TCL),
    
    SET_IMPLICIT_TRANSACTIONS("SetImplicitTransactions", SQLStatementType.TCL),
    
    BEGIN_TRANSACTION("BeginTransaction", SQLStatementType.TCL),
    
    BEGIN_DISTRIBUTED_TRANSACTION("BeginDistributedTransaction", SQLStatementType.TCL),
    
    START_TRANSACTION("StartTransaction", SQLStatementType.TCL),
    
    END("End", SQLStatementType.TCL),
    
    SET_AUTOCOMMIT("SetAutoCommit", SQLStatementType.TCL),
    
    COMMIT("Commit", SQLStatementType.TCL),
    
    COMMIT_WORK("CommitWork", SQLStatementType.TCL),
    
    ROLLBACK("Rollback", SQLStatementType.TCL),
    
    ROLLBACK_WORK("RollbackWork", SQLStatementType.TCL),
    
    SAVEPOINT("Savepoint", SQLStatementType.TCL),
    
    RELEASE_SAVEPOINT("ReleaseSavepoint", SQLStatementType.TCL),
    
    ROLLBACK_TO_SAVEPOINT("RollbackToSavepoint", SQLStatementType.TCL),
    
    GRANT("Grant", SQLStatementType.DCL),
    
    GRANT_ROLE_OR_PRIVILEGE_TO("GrantRoleOrPrivilegeTo", SQLStatementType.DCL),
    
    GRANT_ROLE_OR_PRIVILEGE_ON_TO("GrantRoleOrPrivilegeOnTo", SQLStatementType.DCL),
    
    GRANT_PROXY("GrantPROXY", SQLStatementType.DCL),
    
    REVOKE("Revoke", SQLStatementType.DCL),
    
    REVOKE_FROM("RevokeFrom", SQLStatementType.DCL),
    
    REVOKE_ON_FROM("RevokeOnFrom", SQLStatementType.DCL),
    
    CREATE_USER("CreateUser", SQLStatementType.DCL),
    
    ALTER_USER("AlterUser", SQLStatementType.DCL),
    
    DROP_USER("DropUser", SQLStatementType.DCL),
    
    DENY_USER("Deny", SQLStatementType.DCL),
    
    RENAME_USER("RenameUser", SQLStatementType.DCL),
    
    CREATE_ROLE("CreateRole", SQLStatementType.DCL),
    
    ALTER_ROLE("AlterRole", SQLStatementType.DCL),
    
    DROP_ROLE("DropRole", SQLStatementType.DCL),
    
    CREATE_LOGIN("CreateLogin", SQLStatementType.DCL),
    
    ALTER_LOGIN("AlterLogin", SQLStatementType.DCL),
    
    DROP_LOGIN("DropLogin", SQLStatementType.DCL),
    
    SET_DEFAULT_ROLE("SetDefaultRole", SQLStatementType.DCL),
    
    SET_ROLE("SetRole", SQLStatementType.DCL),
    
    SET_PASSWORD("SetPassword", SQLStatementType.DCL),
    
    USE("Use", SQLStatementType.DAL),
    
    DESC("Desc", SQLStatementType.DAL),
    
    EXPLAIN("Explain", SQLStatementType.DAL),
    
    SHOW_DATABASES("ShowDatabases", SQLStatementType.DAL),
    
    SHOW_TABLES("ShowTables", SQLStatementType.DAL),
    
<<<<<<< HEAD
    SHOW_CHARACTER_SET("ShowCharacterSet", SQLStatementType.DAL),
=======
    SHOW_EVENTS("ShowEvents", SQLStatementType.DAL),
>>>>>>> eb81d119
    
    SHOW_TABLE_STATUS("ShowTableStatus", SQLStatementType.DAL),
    
    SHOW_COLUMNS("ShowColumns", SQLStatementType.DAL),
    
    SHOW_INDEX("ShowIndex", SQLStatementType.DAL),
    
    SHOW_CREATE_TABLE("ShowCreateTable", SQLStatementType.DAL),
    
    SHOW_OTHER("ShowOther", SQLStatementType.DAL),

    SHOW_REPLICAS("ShowReplicas", SQLStatementType.DAL),
    
    SHOW_REPLICA_STATUS("ShowReplicaStatus", SQLStatementType.DAL),
    
    SHOW_SLAVE_HOSTS("ShowSlaveHosts", SQLStatementType.DAL),
    
    SHOW_SLAVE_STATUS("ShowSlaveStatus", SQLStatementType.DAL),
    
    SHOW_STATUS("ShowStatus", SQLStatementType.DAL),
    
    SHOW("Show", SQLStatementType.DAL),

    SHOW_RELAYLOG_EVENTS("ShowRelaylogEventsStatement", SQLStatementType.DAL),

    SHOW_PROCEDURE_CODE("ShowProcedureCodeStatement", SQLStatementType.DAL),
    
    SHOW_OPEN_TABLES("ShowOpenTables", SQLStatementType.DAL),

    SHOW_TRIGGERS("ShowTriggers", SQLStatementType.DAL),

    SET_VARIABLE("SetVariable", SQLStatementType.DAL),
    
    SET("Set", SQLStatementType.DAL),
    
    SET_NAME("SetName", SQLStatementType.DAL),
    
    SET_CHARACTER("SetCharacter", SQLStatementType.DAL),
    
    RESET_PARAMETER("ResetParameter", SQLStatementType.DAL),
    
    VACUUM("Vacuum", SQLStatementType.DAL),
    
    CREATE_LOADABLE_FUNCTION("CreateLoadableFunction", SQLStatementType.DAL),
    
    ANALYZE_TABLE("AnalyzeTable", SQLStatementType.DAL),
    
    LOAD("Load", SQLStatementType.DAL),
    
    INSTALL("Install", SQLStatementType.DAL),
    
    UNINSTALL("Uninstall", SQLStatementType.DAL),
    
    FLUSH("Flush", SQLStatementType.DAL),

    RESTART("Restart", SQLStatementType.DAL),
    
    SHUTDOWN("Shutdown", SQLStatementType.DAL),

    CREATE_RESOURCE_GROUP("CreateResourceGroup", SQLStatementType.DAL),
    
    SET_RESOURCE_GROUP("SetResourceGroup", SQLStatementType.DAL),
    
    BINLOG("Binlog", SQLStatementType.DAL),
    
    OPTIMIZE_TABLE("OptimizeTable", SQLStatementType.DAL),

    CLONE("Clone", SQLStatementType.DAL),
    
    REPAIR_TABLE("RepairTable", SQLStatementType.DAL),
    
    KILL("Kill", SQLStatementType.DAL),
    
    RESET("ResetStatement", SQLStatementType.DAL),

    RESET_PERSIST("ResetPersistStatement", SQLStatementType.DAL),

    CACHE_INDEX("CacheIndex", SQLStatementType.DAL),
    
    LOAD_INDEX_INFO("LoadIndexInfo", SQLStatementType.DAL),
    
    CHECK_TABLE("CheckTable", SQLStatementType.DAL),
    
    DROP_RESOURCE_GROUP("DropResourceGroup", SQLStatementType.DAL),
    
    ALTER_RESOURCE_GROUP("AlterResourceGroup", SQLStatementType.DAL),
    
    CALL("Call", SQLStatementType.DML),
    
    CHANGE_MASTER("ChangeMaster", SQLStatementType.RL), 
    
    START_SLAVE("StartSlave", SQLStatementType.RL),
    
    STOP_SLAVE("StopSlave", SQLStatementType.RL),

    XA("Xa", SQLStatementType.TCL),
    
    ABORT("Abort", SQLStatementType.TCL),

    CREATE_SCHEMA("CreateSchema", SQLStatementType.DDL),

    ALTER_SCHEMA("AlterSchema", SQLStatementType.DDL),

    DROP_SCHEMA("DropSchema", SQLStatementType.DDL),

    CREATE_SERVICE("CreateService", SQLStatementType.DDL),

    ALTER_SERVICE("AlterService", SQLStatementType.DDL),

    DROP_SERVICE("DropService", SQLStatementType.DDL);

    private final String name;
    
    @Getter
    private final SQLStatementType type;
    
    private String getContextName() {
        return name + "Context";
    }
    
    /**
     * Value of visitor rule.
     * 
     * @param parseTreeClass parse tree class
     * @return visitor rule
     */
    public static SQLVisitorRule valueOf(final Class<? extends ParseTree> parseTreeClass) {
        String parseTreeClassName = parseTreeClass.getSimpleName();
        for (SQLVisitorRule each : values()) {
            if (each.getContextName().equals(parseTreeClassName)) {
                return each;
            }
        }
        throw new IllegalArgumentException(String.format("Can not find visitor rule: `%s`", parseTreeClassName));
    }
}<|MERGE_RESOLUTION|>--- conflicted
+++ resolved
@@ -232,11 +232,9 @@
     
     SHOW_TABLES("ShowTables", SQLStatementType.DAL),
     
-<<<<<<< HEAD
+    SHOW_EVENTS("ShowEvents", SQLStatementType.DAL),
+    
     SHOW_CHARACTER_SET("ShowCharacterSet", SQLStatementType.DAL),
-=======
-    SHOW_EVENTS("ShowEvents", SQLStatementType.DAL),
->>>>>>> eb81d119
     
     SHOW_TABLE_STATUS("ShowTableStatus", SQLStatementType.DAL),
     
