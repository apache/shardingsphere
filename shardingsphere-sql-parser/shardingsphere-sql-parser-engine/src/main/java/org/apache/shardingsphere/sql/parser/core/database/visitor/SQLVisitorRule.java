/*
 * Licensed to the Apache Software Foundation (ASF) under one or more
 * contributor license agreements.  See the NOTICE file distributed with
 * this work for additional information regarding copyright ownership.
 * The ASF licenses this file to You under the Apache License, Version 2.0
 * (the "License"); you may not use this file except in compliance with
 * the License.  You may obtain a copy of the License at
 *
 *     http://www.apache.org/licenses/LICENSE-2.0
 *
 * Unless required by applicable law or agreed to in writing, software
 * distributed under the License is distributed on an "AS IS" BASIS,
 * WITHOUT WARRANTIES OR CONDITIONS OF ANY KIND, either express or implied.
 * See the License for the specific language governing permissions and
 * limitations under the License.
 */

package org.apache.shardingsphere.sql.parser.core.database.visitor;

import lombok.Getter;
import lombok.RequiredArgsConstructor;
import org.antlr.v4.runtime.tree.ParseTree;
import org.apache.shardingsphere.sql.parser.sql.common.statement.SQLStatementType;

/**
 * SQL visitor rule.
 */
@RequiredArgsConstructor
public enum SQLVisitorRule {
    
    SELECT("Select", SQLStatementType.DML),
    
    TABLE("Table", SQLStatementType.DML),
    
    INSERT("Insert", SQLStatementType.DML),
    
    UPDATE("Update", SQLStatementType.DML),
    
    DELETE("Delete", SQLStatementType.DML),
    
    MERGE("Merge", SQLStatementType.DML),
    
    REPLACE("Replace", SQLStatementType.DML),
    
    COPY("Copy", SQLStatementType.DML),
    
    CREATE_TABLE("CreateTable", SQLStatementType.DDL),
    
    CREATE_AGGREGATE("CreateAggregate", SQLStatementType.DDL),
    
    RENAME_TABLE("RenameTable", SQLStatementType.DDL),
    
    ALTER_TABLE("AlterTable", SQLStatementType.DDL),
    
    ALTER_TYPE("AlterType", SQLStatementType.DDL),
    
    ALTER_AGGREGATE("AlterAggregate", SQLStatementType.DDL),
    
    ALTER_COLLATION("AlterCollation", SQLStatementType.DDL),
    
    ALTER_DEFAULT_PRIVILEGES("AlterDefaultPrivileges", SQLStatementType.DDL),
    
    ALTER_FOREIGN_DATA_WRAPPER("AlterForeignDataWrapper", SQLStatementType.DDL),
    
    ALTER_FOREIGN_TABLE("AlterForeignTable", SQLStatementType.DDL),
    
    DROP_FOREIGN_TABLE("DropForeignTable", SQLStatementType.DDL),
    
    ALTER_GROUP("AlterGroup", SQLStatementType.DDL),
    
    ALTER_MATERIALIZED_VIEW("AlterMaterializedView", SQLStatementType.DDL),
    
    ALTER_OPERATOR("AlterOperator", SQLStatementType.DDL),
    
    DROP_TABLE("DropTable", SQLStatementType.DDL),
    
    TRUNCATE_TABLE("TruncateTable", SQLStatementType.DDL),
    
    CREATE_INDEX("CreateIndex", SQLStatementType.DDL),
    
    ALTER_INDEX("AlterIndex", SQLStatementType.DDL),
    
    DROP_INDEX("DropIndex", SQLStatementType.DDL),
    
    CREATE_PROCEDURE("CreateProcedure", SQLStatementType.DDL),
    
    CREATE_PUBLICATION("CreatePublication", SQLStatementType.DDL),
    
    ALTER_PUBLICATION("AlterPublication", SQLStatementType.DDL),
    
    ALTER_PROCEDURE("AlterProcedure", SQLStatementType.DDL),
    
    ALTER_STATEMENT("AlterStatement", SQLStatementType.DDL),
    
    DROP_PROCEDURE("DropProcedure", SQLStatementType.DDL),
    
    DROP_ROUTINE("DropRoutine", SQLStatementType.DDL),
    
    DROP_RULE("DropRule", SQLStatementType.DDL),
    
    DROP_STATISTICS("DropStatistics", SQLStatementType.DDL),
    
    DROP_PUBLICATION("DropPublication", SQLStatementType.DDL),
    
    DROP_SUBSCRIPTION("DropSubscription", SQLStatementType.DDL),
    
    CREATE_FUNCTION("CreateFunction", SQLStatementType.DDL),
    
    ALTER_FUNCTION("AlterFunction", SQLStatementType.DDL),
    
    DROP_CAST("DropCast", SQLStatementType.DDL),
    
    DROP_FUNCTION("DropFunction", SQLStatementType.DDL),
    
    DROP_GROUP("DropGroup", SQLStatementType.DDL),
    
    CREATE_DATABASE("CreateDatabase", SQLStatementType.DDL),
    
    CREATE_DATABASE_LINK("CreateDatabaseLink", SQLStatementType.DDL),
    
    ALTER_DATABASE("AlterDatabase", SQLStatementType.DDL),
    
    ALTER_DATABASE_LINK("AlterDatabaseLink", SQLStatementType.DDL),
    
    DROP_DATABASE("DropDatabase", SQLStatementType.DDL),
    
    DROP_DATABASE_LINK("DropDatabaseLink", SQLStatementType.DDL),
    
    ALTER_DATABASE_DICTIONARY("AlterDatabaseDictionary", SQLStatementType.DDL),
    
    CREATE_DIMENSION("CreateDimension", SQLStatementType.DDL),
    
    ALTER_DIMENSION("AlterDimension", SQLStatementType.DDL),
    
    DROP_DIMENSION("DropDimension", SQLStatementType.DDL),
    
    ALTER_DIRECTORY("AlterDirectory", SQLStatementType.DDL),
    
    DROP_DIRECTORY("DropDirectory", SQLStatementType.DDL),
    
    CREATE_EVENT("CreateEvent", SQLStatementType.DDL),
    
    CREATE_EDITION("CreateEdition", SQLStatementType.DDL),
    
    ALTER_EVENT("AlterEvent", SQLStatementType.DDL),
    
    DROP_EVENT("DropEvent", SQLStatementType.DDL),
    
    ALTER_INSTANCE("AlterInstance", SQLStatementType.DDL),
    
    CREATE_LOGFILE_GROUP("CreateLogfileGroup", SQLStatementType.DDL),
    
    ALTER_LOGFILE_GROUP("AlterLogfileGroup", SQLStatementType.DDL),
    
    DROP_LOGFILE_GROUP("DropLogfileGroup", SQLStatementType.DDL),
    
    CREATE_SERVER("CreateServer", SQLStatementType.DDL),
    
    CREATE_SYNONYM("CreateSynonym", SQLStatementType.DDL),
    
    DROP_SYNONYM("DropSynonym", SQLStatementType.DDL),
    
    CREATE_DIRECTORY("CreateDirectory", SQLStatementType.DDL),
    
    ALTER_SERVER("AlterServer", SQLStatementType.DDL),
    
    ALTER_SESSION("AlterSession", SQLStatementType.DDL),
    
    ALTER_SYSTEM("AlterSystem", SQLStatementType.DDL),
    
    DROP_SERVER("DropServer", SQLStatementType.DDL),
    
    CREATE_TRIGGER("CreateTrigger", SQLStatementType.DDL),
    
    ALTER_TRIGGER("AlterTrigger", SQLStatementType.DDL),
    
    DROP_TRIGGER("DropTrigger", SQLStatementType.DDL),
    
    DROP_EVENT_TRIGGER("DropEventTrigger", SQLStatementType.DDL),
    
    CREATE_VIEW("CreateView", SQLStatementType.DDL),
    
    ALTER_VIEW("AlterView", SQLStatementType.DDL),
    
    DROP_PACKAGE("DropPackage", SQLStatementType.DDL),
    
    ALTER_PACKAGE("AlterPackage", SQLStatementType.DDL),
    
    DROP_VIEW("DropView", SQLStatementType.DDL),
    
    ANALYZE("Analyze", SQLStatementType.DDL),
    
    CREATE_SEQUENCE("CreateSequence", SQLStatementType.DDL),
    
    ALTER_SEQUENCE("AlterSequence", SQLStatementType.DDL),
    
    DROP_SEQUENCE("DropSequence", SQLStatementType.DDL),
    
    ALTER_SYNONYM("AlterSynonym", SQLStatementType.DDL),
    
    PREPARE("Prepare", SQLStatementType.DDL),
    
    EXECUTE_STMT("ExecuteStmt", SQLStatementType.DDL),
    
    DEALLOCATE("Deallocate", SQLStatementType.DDL),
    
    CREATE_TABLESPACE("CreateTablespace", SQLStatementType.DDL),
    
    ALTER_TABLESPACE("AlterTablespace", SQLStatementType.DDL),
    
    DROP_TABLESPACE("DropTablespace", SQLStatementType.DDL),
    
    DROP_TEXT_SEARCH("DropTextSearch", SQLStatementType.DDL),
    
    ASSOCIATE_STATISTICS("AssociateStatistics", SQLStatementType.DDL),
    
    DISASSOCIATE_STATISTICS("DisassociateStatistics", SQLStatementType.DDL),
    
    AUDIT("Audit", SQLStatementType.DDL),
    
    NOAUDIT("NoAudit", SQLStatementType.DDL),
    
    COMMENT("Comment", SQLStatementType.DDL),
    
    FLASHBACK_DATABASE("FlashbackDatabase", SQLStatementType.DDL),
    
    FLASHBACK_TABLE("FlashbackTable", SQLStatementType.DDL),
    
    PURGE("Purge", SQLStatementType.DDL),
    
    RENAME("Rename", SQLStatementType.DDL),
    
    ALTER_ROUTINE("AlterRoutine", SQLStatementType.DDL),
    
    CREATE_EXTENSION("CreateExtension", SQLStatementType.DDL),
    
    ALTER_EXTENSION("AlterExtension", SQLStatementType.DDL),
    
    DROP_EXTENSION("DropExtension", SQLStatementType.DDL),
    
    ALTER_RULE("AlterRule", SQLStatementType.DDL),
    
    DECLARE("Declare", SQLStatementType.DDL),
    
    DISCARD("Discard", SQLStatementType.DDL),
    
    LISTEN("Listen", SQLStatementType.DDL),
    
    NOTIFY("NotifyStmt", SQLStatementType.DDL),
    
    REFRESH_MATERIALIZED_VIEW("RefreshMatViewStmt", SQLStatementType.DDL),
    
<<<<<<< HEAD
=======
    REINDEX("Reindex", SQLStatementType.DDL),
    
    SECURITY_LABEL("SecurityLabelStmt", SQLStatementType.DDL),
    
>>>>>>> 0ccd3f86
    UNLISTEN("Unlisten", SQLStatementType.DDL),
    
    SET_CONSTRAINTS("SetConstraints", SQLStatementType.TCL),
    
    SET_TRANSACTION("SetTransaction", SQLStatementType.TCL),
    
    SET_IMPLICIT_TRANSACTIONS("SetImplicitTransactions", SQLStatementType.TCL),
    
    BEGIN_TRANSACTION("BeginTransaction", SQLStatementType.TCL),
    
    BEGIN_DISTRIBUTED_TRANSACTION("BeginDistributedTransaction", SQLStatementType.TCL),
    
    START_TRANSACTION("StartTransaction", SQLStatementType.TCL),
    
    END("End", SQLStatementType.TCL),
    
    SET_AUTOCOMMIT("SetAutoCommit", SQLStatementType.TCL),
    
    COMMIT("Commit", SQLStatementType.TCL),
    
    COMMIT_WORK("CommitWork", SQLStatementType.TCL),
    
    ROLLBACK("Rollback", SQLStatementType.TCL),
    
    ROLLBACK_WORK("RollbackWork", SQLStatementType.TCL),
    
    SAVEPOINT("Savepoint", SQLStatementType.TCL),
    
    RELEASE_SAVEPOINT("ReleaseSavepoint", SQLStatementType.TCL),
    
    ROLLBACK_TO_SAVEPOINT("RollbackToSavepoint", SQLStatementType.TCL),
    
    LOCK("Lock", SQLStatementType.TCL),
    
    UNLOCK("Unlock", SQLStatementType.TCL),
    
    COMMIT_PREPARED("CommitPrepared", SQLStatementType.TCL),
    
    ROLLBACK_PREPARED("RollbackPrepared", SQLStatementType.TCL),
    
    GRANT("Grant", SQLStatementType.DCL),
    
    GRANT_ROLE_OR_PRIVILEGE_TO("GrantRoleOrPrivilegeTo", SQLStatementType.DCL),
    
    GRANT_ROLE_OR_PRIVILEGE_ON_TO("GrantRoleOrPrivilegeOnTo", SQLStatementType.DCL),
    
    GRANT_PROXY("GrantPROXY", SQLStatementType.DCL),
    
    REVOKE("Revoke", SQLStatementType.DCL),
    
    REVOKE_FROM("RevokeFrom", SQLStatementType.DCL),
    
    REVOKE_ON_FROM("RevokeOnFrom", SQLStatementType.DCL),
    
    CREATE_USER("CreateUser", SQLStatementType.DCL),
    
    ALTER_USER("AlterUser", SQLStatementType.DCL),
    
    DROP_USER("DropUser", SQLStatementType.DCL),
    
    DENY_USER("Deny", SQLStatementType.DCL),
    
    RENAME_USER("RenameUser", SQLStatementType.DCL),
    
    SET_USER("SetUser", SQLStatementType.DCL),
    
    CREATE_ROLE("CreateRole", SQLStatementType.DCL),
    
    ALTER_ROLE("AlterRole", SQLStatementType.DCL),
    
    DROP_ROLE("DropRole", SQLStatementType.DCL),
    
    CREATE_LOGIN("CreateLogin", SQLStatementType.DCL),
    
    ALTER_LOGIN("AlterLogin", SQLStatementType.DCL),
    
    DROP_LOGIN("DropLogin", SQLStatementType.DCL),
    
    SET_DEFAULT_ROLE("SetDefaultRole", SQLStatementType.DCL),
    
    SET_ROLE("SetRole", SQLStatementType.DCL),
    
    SET_PASSWORD("SetPassword", SQLStatementType.DCL),
    
    REVERT("Revert", SQLStatementType.DCL),
    
    USE("Use", SQLStatementType.DAL),
    
    DESC("Desc", SQLStatementType.DAL),
    
    HELP("Help", SQLStatementType.DAL),
    
    EXPLAIN("Explain", SQLStatementType.DAL),
    
    SHOW_DATABASES("ShowDatabases", SQLStatementType.DAL),
    
    SHOW_TABLES("ShowTables", SQLStatementType.DAL),
    
    SHOW_EVENTS("ShowEvents", SQLStatementType.DAL),
    
    SHOW_CHARACTER_SET("ShowCharacterSet", SQLStatementType.DAL),
    
    SHOW_COLLATION("ShowCollation", SQLStatementType.DAL),
    
    SHOW_VARIABLES("ShowVariables", SQLStatementType.DAL),
    
    SHOW_TABLE_STATUS("ShowTableStatus", SQLStatementType.DAL),
    
    SHOW_COLUMNS("ShowColumns", SQLStatementType.DAL),
    
    SHOW_INDEX("ShowIndex", SQLStatementType.DAL),
    
    SHOW_CREATE_TABLE("ShowCreateTable", SQLStatementType.DAL),
    
    SHOW_OTHER("ShowOther", SQLStatementType.DAL),
    
    SHOW_REPLICAS("ShowReplicas", SQLStatementType.DAL),
    
    SHOW_REPLICA_STATUS("ShowReplicaStatus", SQLStatementType.DAL),
    
    SHOW_SLAVE_HOSTS("ShowSlaveHosts", SQLStatementType.DAL),
    
    SHOW_SLAVE_STATUS("ShowSlaveStatus", SQLStatementType.DAL),
    
    SHOW_STATUS("ShowStatus", SQLStatementType.DAL),
    
    SHOW("Show", SQLStatementType.DAL),
    
    SHOW_RELAYLOG_EVENTS("ShowRelaylogEventsStatement", SQLStatementType.DAL),
    
    SHOW_PROCEDURE_CODE("ShowProcedureCodeStatement", SQLStatementType.DAL),
    
    SHOW_OPEN_TABLES("ShowOpenTables", SQLStatementType.DAL),
    
    SHOW_TRIGGERS("ShowTriggers", SQLStatementType.DAL),
    
    SET_VARIABLE("SetVariable", SQLStatementType.DAL),
    
    SET("Set", SQLStatementType.DAL),
    
    SET_NAME("SetName", SQLStatementType.DAL),
    
    SET_CHARACTER("SetCharacter", SQLStatementType.DAL),
    
    RESET_PARAMETER("ResetParameter", SQLStatementType.DAL),
    
    VACUUM("Vacuum", SQLStatementType.DAL),
    
    CREATE_LOADABLE_FUNCTION("CreateLoadableFunction", SQLStatementType.DAL),
    
    ANALYZE_TABLE("AnalyzeTable", SQLStatementType.DAL),
    
    LOAD("Load", SQLStatementType.DAL),
    
    INSTALL("Install", SQLStatementType.DAL),
    
    UNINSTALL("Uninstall", SQLStatementType.DAL),
    
    FLUSH("Flush", SQLStatementType.DAL),
    
    RESTART("Restart", SQLStatementType.DAL),
    
    SHUTDOWN("Shutdown", SQLStatementType.DAL),
    
    CREATE_RESOURCE_GROUP("CreateResourceGroup", SQLStatementType.DAL),
    
    SET_RESOURCE_GROUP("SetResourceGroup", SQLStatementType.DAL),
    
    BINLOG("Binlog", SQLStatementType.DAL),
    
    OPTIMIZE_TABLE("OptimizeTable", SQLStatementType.DAL),
    
    CLONE("Clone", SQLStatementType.DAL),
    
    REPAIR_TABLE("RepairTable", SQLStatementType.DAL),
    
    KILL("Kill", SQLStatementType.DAL),
    
    RESET("ResetStatement", SQLStatementType.DAL),
    
    RESET_PERSIST("ResetPersistStatement", SQLStatementType.DAL),
    
    CACHE_INDEX("CacheIndex", SQLStatementType.DAL),
    
    LOAD_INDEX_INFO("LoadIndexInfo", SQLStatementType.DAL),
    
    CHECK_TABLE("CheckTable", SQLStatementType.DAL),
    
    CHECKSUM_TABLE("ChecksumTable", SQLStatementType.DAL),
    
    DROP_RESOURCE_GROUP("DropResourceGroup", SQLStatementType.DAL),
    
    ALTER_RESOURCE_GROUP("AlterResourceGroup", SQLStatementType.DAL),
    
    DELIMITER("Delimiter", SQLStatementType.DAL),
    
    CALL("Call", SQLStatementType.DML),
    
    CHANGE_MASTER("ChangeMaster", SQLStatementType.RL),
    
    START_SLAVE("StartSlave", SQLStatementType.RL),
    
    STOP_SLAVE("StopSlave", SQLStatementType.RL),
    
    XA("Xa", SQLStatementType.TCL),
    
    ABORT("Abort", SQLStatementType.TCL),
    
    CREATE_SCHEMA("CreateSchema", SQLStatementType.DDL),
    
    ALTER_SCHEMA("AlterSchema", SQLStatementType.DDL),
    
    DROP_SCHEMA("DropSchema", SQLStatementType.DDL),
    
    CREATE_SERVICE("CreateService", SQLStatementType.DDL),
    
    ALTER_SERVICE("AlterService", SQLStatementType.DDL),
    
    DROP_SERVICE("DropService", SQLStatementType.DDL),
    
    DROP_DOMAIN("DropDomain", SQLStatementType.DDL),
    
    CREATE_DOMAIN("CreateDomain", SQLStatementType.DDL),
    
    CREATE_RULE("CreateRule", SQLStatementType.DDL),
    
    CREATE_LANGUAGE("CreateLanguage", SQLStatementType.DDL),
    
    ALTER_LANGUAGE("AlterLanguage", SQLStatementType.DDL),
    
    DROP_LANGUAGE("DropLanguage", SQLStatementType.DDL),
    
    CREATE_CONVERSION("CreateConversion", SQLStatementType.DDL),
    
    CREATE_CAST("CreateCast", SQLStatementType.DDL),
    
    CREATE_TYPE("CreateType", SQLStatementType.DDL),
    
    DROP_CONVERSION("DropConversion", SQLStatementType.DDL),
    
    ALTER_DOMAIN("AlterDomain", SQLStatementType.DDL),
    
    ALTER_POLICY("AlterPolicy", SQLStatementType.DDL),
    
    ALTER_CONVERSION("AlterConversion", SQLStatementType.DDL),
    
    CREATE_TEXT_SEARCH("CreateTextSearch", SQLStatementType.DDL),
    
    ALTER_TEXT_SEARCH_DICTIONARY("AlterTextSearchDictionary", SQLStatementType.DDL),
    
    ALTER_TEXT_SEARCH_TEMPLATE("AlterTextSearchTemplate", SQLStatementType.DDL),
    
    ALTER_TEXT_SEARCH_PARSER("AlterTextSearchParser", SQLStatementType.DDL),
    
    DROP_POLICY("DropPolicy", SQLStatementType.DDL),
    
    DROP_OWNED("DropOwned", SQLStatementType.DDL),
    
    DROP_OPERATOR("DropOperator", SQLStatementType.DDL),
    
    DROP_MATERIALIZED_VIEW("DropMaterializedView", SQLStatementType.DDL),
    
    DROP_AGGREGATE("DropAggregate", SQLStatementType.DDL),
    
    DROP_COLLATION("DropCollation", SQLStatementType.DDL),
    
    DROP_FOREIGN_DATA_WRAPPER("DropForeignDataWrapper", SQLStatementType.DDL),
    
    DROP_TYPE("DropType", SQLStatementType.DDL),
    
    DROP_OPERATOR_CLASS("DropOperatorClass", SQLStatementType.DDL),
    
    DROP_OPERATOR_FAMILY("DropOperatorFamily", SQLStatementType.DDL),
    
    DROP_ACCESS_METHOD("DropAccessMethod", SQLStatementType.DDL),
    
    DROP_OUTLINE("DropOutline", SQLStatementType.DDL),
    
    ALTER_OUTLINE("AlterOutline", SQLStatementType.DDL),
    
    ALTER_ANALYTIC_VIEW("AlterAnalyticView", SQLStatementType.DDL),
    
    DROP_EDITION("DropEdition", SQLStatementType.DDL),
    
    ALTER_ATTRIBUTE_DIMENSION("AlterAttributeDimension", SQLStatementType.DDL),
    
    CREATE_CONTEXT("CreateContext", SQLStatementType.DDL),
    
    CREATE_SPFILE("CreateSPFile", SQLStatementType.DDL),
    
    CREATE_PFILE("CreatePFile", SQLStatementType.DDL),
    
    CREATE_CONTROL_FILE("CreateControlFile", SQLStatementType.DDL),
    
    CREATE_FLASHBACK_ARCHIVE("CreateFlashbackArchive", SQLStatementType.DDL),
    
    ALTER_FLASHBACK_ARCHIVE("AlterFlashbackArchive", SQLStatementType.DDL),
    
    DROP_FLASHBACK_ARCHIVE("DropFlashbackArchive", SQLStatementType.DDL),
    
    CREATE_DISKGROUP("CreateDiskgroup", SQLStatementType.DDL),
    
    DROP_DISKGROUP("DropDiskgroup", SQLStatementType.DDL),
    
    CREATE_ROLLBACK_SEGMENT("CreateRollbackSegment", SQLStatementType.DDL),
    
    DROP_ROLLBACK_SEGMENT("DropRollbackSegment", SQLStatementType.DDL),
    
    CREATE_LOCKDOWN_PROFILE("CreateLockdownProfile", SQLStatementType.DDL),
    
    DROP_LOCKDOWN_PROFILE("DropLockdownProfile", SQLStatementType.DDL),
    
    CREATE_INMEMORY_JOIN_GROUP("CreateInmemoryJoinGroup", SQLStatementType.DDL),
    
    ALTER_INMEMORY_JOIN_GROUP("AlterInmemoryJoinGroup", SQLStatementType.DDL),
    
    DROP_INMEMORY_JOIN_GROUP("DropInmemoryJoinGroup", SQLStatementType.DDL),
    
    CREATE_RESTORE_POINT("CreateRestorePoint", SQLStatementType.DDL),
    
    DROP_RESTORE_POINT("DropRestorePoint", SQLStatementType.DDL),
    
    ALTER_LIBRARY("AlterLibrary", SQLStatementType.DDL),
    
    ALTER_MATERIALIZED_ZONEMAP("AlterMaterializedZonemap", SQLStatementType.DDL),
    
    CURSOR("Cursor", SQLStatementType.DDL),
    
    CLOSE("Close", SQLStatementType.DDL),
    
    MOVE("Move", SQLStatementType.DDL),
    
    FETCH("Fetch", SQLStatementType.DDL),
    
    CHECKPOINT("Checkpoint", SQLStatementType.DML),
    
    CLUSTER("Cluster", SQLStatementType.DDL),
    
    CREATE_ACCESS_METHOD("CreateAccessMethod", SQLStatementType.DDL),
    
    DO("DoStatement", SQLStatementType.DML),
    
    PREPARE_TRANSACTION("PrepareTransaction", SQLStatementType.TCL),
    
    REASSIGN_OWNED("ReassignOwned", SQLStatementType.DCL),
    
    CREATE_COLLATION("CreateCollation", SQLStatementType.DDL);
    
    private final String name;
    
    @Getter
    private final SQLStatementType type;
    
    private String getContextName() {
        return name + "Context";
    }
    
    /**
     * Value of visitor rule.
     * 
     * @param parseTreeClass parse tree class
     * @return visitor rule
     */
    public static SQLVisitorRule valueOf(final Class<? extends ParseTree> parseTreeClass) {
        String parseTreeClassName = parseTreeClass.getSimpleName();
        for (SQLVisitorRule each : values()) {
            if (each.getContextName().equals(parseTreeClassName)) {
                return each;
            }
        }
        throw new IllegalArgumentException(String.format("Can not find visitor rule: `%s`", parseTreeClassName));
    }
}<|MERGE_RESOLUTION|>--- conflicted
+++ resolved
@@ -250,13 +250,10 @@
     
     REFRESH_MATERIALIZED_VIEW("RefreshMatViewStmt", SQLStatementType.DDL),
     
-<<<<<<< HEAD
-=======
     REINDEX("Reindex", SQLStatementType.DDL),
     
     SECURITY_LABEL("SecurityLabelStmt", SQLStatementType.DDL),
     
->>>>>>> 0ccd3f86
     UNLISTEN("Unlisten", SQLStatementType.DDL),
     
     SET_CONSTRAINTS("SetConstraints", SQLStatementType.TCL),
