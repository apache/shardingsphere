--- conflicted
+++ resolved
@@ -362,11 +362,11 @@
     
     CREATE_DOMAIN("CreateDomain", SQLStatementType.DDL),
     
-<<<<<<< HEAD
+    CREATE_RULE("CreateRule", SQLStatementType.DDL);
+    
+    CREATE_DOMAIN("CreateDomain", SQLStatementType.DDL),
+    
     create_language("CreateLanguage", SQLStatementType.DDL);
-=======
-    CREATE_RULE("CreateRule", SQLStatementType.DDL);
->>>>>>> 91a46d8f
 
     private final String name;
     
