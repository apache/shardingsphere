--- conflicted
+++ resolved
@@ -268,11 +268,9 @@
     
     FLUSH("Flush", SQLStatementType.DAL),
 
-<<<<<<< HEAD
     CREATE_RESOURCE_GROUP("CreateResourceGroup", SQLStatementType.DAL),
-=======
+
     CLONE("Clone", SQLStatementType.DAL),
->>>>>>> b02d1df9
     
     CALL("Call", SQLStatementType.DML),
     
