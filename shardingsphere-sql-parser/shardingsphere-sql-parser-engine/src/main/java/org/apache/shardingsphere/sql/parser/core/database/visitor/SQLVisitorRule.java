--- conflicted
+++ resolved
@@ -366,11 +366,9 @@
     
     CREATE_LANGUAGE("CreateLanguage", SQLStatementType.DDL),
     
-<<<<<<< HEAD
+    ALTER_LANGUAGE("AlterLanguage", SQLStatementType.DDL),
+    
     DROP_LANGUAGE("DropLanguage", SQLStatementType.DDL);
-=======
-    ALTER_LANGUAGE("AlterLanguage", SQLStatementType.DDL);
->>>>>>> 60b47958
 
     private final String name;
     
