--- conflicted
+++ resolved
@@ -516,15 +516,13 @@
     
     CURSOR("Cursor", SQLStatementType.DDL),
     
-<<<<<<< HEAD
     CLOSE("Close", SQLStatementType.DDL),
     
     MOVE("Move", SQLStatementType.DDL),
     
-    FETCH("Fetch", SQLStatementType.DDL);
-=======
+    FETCH("Fetch", SQLStatementType.DDL),
+    
     CHECKPOINT("Checkpoint", SQLStatementType.DML);
->>>>>>> 28d5dfdb
     
     private final String name;
     
