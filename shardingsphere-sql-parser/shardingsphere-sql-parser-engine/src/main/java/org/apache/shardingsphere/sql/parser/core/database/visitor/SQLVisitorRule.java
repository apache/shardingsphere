--- conflicted
+++ resolved
@@ -234,11 +234,9 @@
     
     SHOW_EVENTS("ShowEvents", SQLStatementType.DAL),
     
-<<<<<<< HEAD
+    SHOW_CHARACTER_SET("ShowCharacterSet", SQLStatementType.DAL),
+    
     SHOW_COLLATION("ShowCollation", SQLStatementType.DAL),
-=======
-    SHOW_CHARACTER_SET("ShowCharacterSet", SQLStatementType.DAL),
->>>>>>> ddd09385
     
     SHOW_TABLE_STATUS("ShowTableStatus", SQLStatementType.DAL),
     
