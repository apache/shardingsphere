/*
 * Licensed to the Apache Software Foundation (ASF) under one or more
 * contributor license agreements.  See the NOTICE file distributed with
 * this work for additional information regarding copyright ownership.
 * The ASF licenses this file to You under the Apache License, Version 2.0
 * (the "License"); you may not use this file except in compliance with
 * the License.  You may obtain a copy of the License at
 *
 *     http://www.apache.org/licenses/LICENSE-2.0
 *
 * Unless required by applicable law or agreed to in writing, software
 * distributed under the License is distributed on an "AS IS" BASIS,
 * WITHOUT WARRANTIES OR CONDITIONS OF ANY KIND, either express or implied.
 * See the License for the specific language governing permissions and
 * limitations under the License.
 */

package org.apache.shardingsphere.sql.parser.core.database.visitor;

import lombok.Getter;
import lombok.RequiredArgsConstructor;
import org.antlr.v4.runtime.tree.ParseTree;
import org.apache.shardingsphere.sql.parser.sql.common.statement.SQLStatementType;

/**
 * SQL Visitor rule.
 */
@RequiredArgsConstructor
public enum SQLVisitorRule {
    
    SELECT("Select", SQLStatementType.DML),
    
    TABLE("Table", SQLStatementType.DML),
    
    INSERT("Insert", SQLStatementType.DML),
    
    UPDATE("Update", SQLStatementType.DML),
    
    DELETE("Delete", SQLStatementType.DML),
    
    MERGE("Merge", SQLStatementType.DML),
    
    REPLACE("Replace", SQLStatementType.DML),
    
    COPY("Copy", SQLStatementType.DML),
    
    CREATE_TABLE("CreateTable", SQLStatementType.DDL),
    
    RENAME_TABLE("RenameTable", SQLStatementType.DDL),
    
    ALTER_TABLE("AlterTable", SQLStatementType.DDL),
    
    ALTER_AGGREGATE("AlterAggregate", SQLStatementType.DDL),
    
    ALTER_COLLATION("AlterCollation", SQLStatementType.DDL),
    
    ALTER_DEFAULT_PRIVILEGES("AlterDefaultPrivileges", SQLStatementType.DDL),
    
    ALTER_FOREIGN_DATA_WRAPPER("AlterForeignDataWrapper", SQLStatementType.DDL),
    
    ALTER_FOREIGN_TABLE("AlterForeignTable", SQLStatementType.DDL),
    
    DROP_FOREIGN_TABLE("DropForeignTable", SQLStatementType.DDL),
    
    ALTER_GROUP("AlterGroup", SQLStatementType.DDL),
    
    ALTER_MATERIALIZED_VIEW("AlterMaterializedView", SQLStatementType.DDL),
    
    DROP_TABLE("DropTable", SQLStatementType.DDL),
    
    TRUNCATE_TABLE("TruncateTable", SQLStatementType.DDL),
    
    CREATE_INDEX("CreateIndex", SQLStatementType.DDL),
    
    ALTER_INDEX("AlterIndex", SQLStatementType.DDL),
    
    DROP_INDEX("DropIndex", SQLStatementType.DDL),
    
    CREATE_PROCEDURE("CreateProcedure", SQLStatementType.DDL),
    
    ALTER_PROCEDURE("AlterProcedure", SQLStatementType.DDL),
    
    ALTER_STATEMENT("AlterStatement", SQLStatementType.DDL),
    
    DROP_PROCEDURE("DropProcedure", SQLStatementType.DDL),
    
    DROP_ROUTINE("DropRoutine", SQLStatementType.DDL),
    
    DROP_RULE("DropRule", SQLStatementType.DDL),
    
    DROP_STATISTICS("DropStatistics", SQLStatementType.DDL),
    
    DROP_PUBLICATION("DropPublication", SQLStatementType.DDL),
    
    DROP_SUBSCRIPTION("DropSubscription", SQLStatementType.DDL),
    
    CREATE_FUNCTION("CreateFunction", SQLStatementType.DDL),
    
    ALTER_FUNCTION("AlterFunction", SQLStatementType.DDL),
    
    DROP_CAST("DropCast", SQLStatementType.DDL),
    
    DROP_FUNCTION("DropFunction", SQLStatementType.DDL),
    
    DROP_GROUP("DropGroup", SQLStatementType.DDL),
    
    CREATE_DATABASE("CreateDatabase", SQLStatementType.DDL),
    
    CREATE_DATABASE_LINK("CreateDatabaseLink", SQLStatementType.DDL),
    
    ALTER_DATABASE("AlterDatabase", SQLStatementType.DDL),
    
    ALTER_DATABASE_LINK("AlterDatabaseLink", SQLStatementType.DDL),
    
    DROP_DATABASE("DropDatabase", SQLStatementType.DDL),
    
    DROP_DATABASE_LINK("DropDatabaseLink", SQLStatementType.DDL),
    
    ALTER_DATABASE_DICTIONARY("AlterDatabaseDictionary", SQLStatementType.DDL),
    
    CREATE_DIMENSION("CreateDimension", SQLStatementType.DDL),
    
    ALTER_DIMENSION("AlterDimension", SQLStatementType.DDL),
    
    DROP_DIMENSION("DropDimension", SQLStatementType.DDL),
    
    DROP_DIRECTORY("DropDirectory", SQLStatementType.DDL),
    
    CREATE_EVENT("CreateEvent", SQLStatementType.DDL),
    
    CREATE_EDITION("CreateEdition", SQLStatementType.DDL),
    
    ALTER_EVENT("AlterEvent", SQLStatementType.DDL),
    
    DROP_EVENT("DropEvent", SQLStatementType.DDL),
    
    ALTER_INSTANCE("AlterInstance", SQLStatementType.DDL),
    
    CREATE_LOGFILE_GROUP("CreateLogfileGroup", SQLStatementType.DDL),
    
    ALTER_LOGFILE_GROUP("AlterLogfileGroup", SQLStatementType.DDL),
    
    DROP_LOGFILE_GROUP("DropLogfileGroup", SQLStatementType.DDL),
    
    CREATE_SERVER("CreateServer", SQLStatementType.DDL),
    
    CREATE_SYNONYM("CreateSynonym", SQLStatementType.DDL),
    
    DROP_SYNONYM("DropSynonym", SQLStatementType.DDL),
    
    CREATE_DIRECTORY("CreateDirectory", SQLStatementType.DDL),
    
    ALTER_SERVER("AlterServer", SQLStatementType.DDL),
    
    ALTER_SESSION("AlterSession", SQLStatementType.DDL),
    
    ALTER_SYSTEM("AlterSystem", SQLStatementType.DDL),
    
    DROP_SERVER("DropServer", SQLStatementType.DDL),
    
    CREATE_TRIGGER("CreateTrigger", SQLStatementType.DDL),
    
    ALTER_TRIGGER("AlterTrigger", SQLStatementType.DDL),
    
    DROP_TRIGGER("DropTrigger", SQLStatementType.DDL),
    
    DROP_EVENT_TRIGGER("DropEventTrigger", SQLStatementType.DDL),
    
    CREATE_VIEW("CreateView", SQLStatementType.DDL),
    
    ALTER_VIEW("AlterView", SQLStatementType.DDL),
    
    DROP_PACKAGE("DropPackage", SQLStatementType.DDL),
    
    DROP_VIEW("DropView", SQLStatementType.DDL),
    
    ANALYZE("Analyze", SQLStatementType.DDL),
    
    CREATE_SEQUENCE("CreateSequence", SQLStatementType.DDL),
    
    ALTER_SEQUENCE("AlterSequence", SQLStatementType.DDL),
    
    DROP_SEQUENCE("DropSequence", SQLStatementType.DDL),
    
    ALTER_SYNONYM("AlterSynonym", SQLStatementType.DDL),
    
    PREPARE("Prepare", SQLStatementType.DDL),
    
    EXECUTE_STMT("ExecuteStmt", SQLStatementType.DDL),
    
    DEALLOCATE("Deallocate", SQLStatementType.DDL),
    
    CREATE_TABLESPACE("CreateTablespace", SQLStatementType.DDL),
    
    ALTER_TABLESPACE("AlterTablespace", SQLStatementType.DDL),
    
    DROP_TABLESPACE("DropTablespace", SQLStatementType.DDL),
    
    DROP_TEXT_SEARCH("DropTextSearch", SQLStatementType.DDL),
    
    ASSOCIATE_STATISTICS("AssociateStatistics", SQLStatementType.DDL),
    
    DISASSOCIATE_STATISTICS("DisassociateStatistics", SQLStatementType.DDL),
    
    AUDIT("Audit", SQLStatementType.DDL),
    
    NOAUDIT("NoAudit", SQLStatementType.DDL),
    
    COMMENT("Comment", SQLStatementType.DDL),
    
    FLASHBACK_DATABASE("FlashbackDatabase", SQLStatementType.DDL),
    
    FLASHBACK_TABLE("FlashbackTable", SQLStatementType.DDL),
    
    PURGE("Purge", SQLStatementType.DDL),
    
    RENAME("Rename", SQLStatementType.DDL),
    
    CREATE_EXTENSION("CreateExtension", SQLStatementType.DDL),
    
    ALTER_EXTENSION("AlterExtension", SQLStatementType.DDL),
    
    DROP_EXTENSION("DropExtension", SQLStatementType.DDL),
    
    DECLARE("Declare", SQLStatementType.DDL),
    
    DISCARD("Discard", SQLStatementType.DDL),
    
    SET_CONSTRAINTS("SetConstraints", SQLStatementType.TCL),
    
    SET_TRANSACTION("SetTransaction", SQLStatementType.TCL),
    
    SET_IMPLICIT_TRANSACTIONS("SetImplicitTransactions", SQLStatementType.TCL),
    
    BEGIN_TRANSACTION("BeginTransaction", SQLStatementType.TCL),
    
    BEGIN_DISTRIBUTED_TRANSACTION("BeginDistributedTransaction", SQLStatementType.TCL),
    
    START_TRANSACTION("StartTransaction", SQLStatementType.TCL),
    
    END("End", SQLStatementType.TCL),
    
    SET_AUTOCOMMIT("SetAutoCommit", SQLStatementType.TCL),
    
    COMMIT("Commit", SQLStatementType.TCL),
    
    COMMIT_WORK("CommitWork", SQLStatementType.TCL),
    
    ROLLBACK("Rollback", SQLStatementType.TCL),
    
    ROLLBACK_WORK("RollbackWork", SQLStatementType.TCL),
    
    SAVEPOINT("Savepoint", SQLStatementType.TCL),
    
    RELEASE_SAVEPOINT("ReleaseSavepoint", SQLStatementType.TCL),
    
    ROLLBACK_TO_SAVEPOINT("RollbackToSavepoint", SQLStatementType.TCL),
    
    LOCK("Lock", SQLStatementType.TCL),
    
    UNLOCK("Unlock", SQLStatementType.TCL),
    
    COMMIT_PREPARED("CommitPrepared", SQLStatementType.TCL),
    
    ROLLBACK_PREPARED("RollbackPrepared", SQLStatementType.TCL),
    
    GRANT("Grant", SQLStatementType.DCL),
    
    GRANT_ROLE_OR_PRIVILEGE_TO("GrantRoleOrPrivilegeTo", SQLStatementType.DCL),
    
    GRANT_ROLE_OR_PRIVILEGE_ON_TO("GrantRoleOrPrivilegeOnTo", SQLStatementType.DCL),
    
    GRANT_PROXY("GrantPROXY", SQLStatementType.DCL),
    
    REVOKE("Revoke", SQLStatementType.DCL),
    
    REVOKE_FROM("RevokeFrom", SQLStatementType.DCL),
    
    REVOKE_ON_FROM("RevokeOnFrom", SQLStatementType.DCL),
    
    CREATE_USER("CreateUser", SQLStatementType.DCL),
    
    ALTER_USER("AlterUser", SQLStatementType.DCL),
    
    DROP_USER("DropUser", SQLStatementType.DCL),
    
    DENY_USER("Deny", SQLStatementType.DCL),
    
    RENAME_USER("RenameUser", SQLStatementType.DCL),
    
    SET_USER("SetUser", SQLStatementType.DCL),
    
    CREATE_ROLE("CreateRole", SQLStatementType.DCL),
    
    ALTER_ROLE("AlterRole", SQLStatementType.DCL),
    
    DROP_ROLE("DropRole", SQLStatementType.DCL),
    
    CREATE_LOGIN("CreateLogin", SQLStatementType.DCL),
    
    ALTER_LOGIN("AlterLogin", SQLStatementType.DCL),
    
    DROP_LOGIN("DropLogin", SQLStatementType.DCL),
    
    SET_DEFAULT_ROLE("SetDefaultRole", SQLStatementType.DCL),
    
    SET_ROLE("SetRole", SQLStatementType.DCL),
    
    SET_PASSWORD("SetPassword", SQLStatementType.DCL),
    
    REVERT("Revert", SQLStatementType.DCL),
    
    USE("Use", SQLStatementType.DAL),
    
    DESC("Desc", SQLStatementType.DAL),
    
    HELP("Help", SQLStatementType.DAL),
    
    EXPLAIN("Explain", SQLStatementType.DAL),
    
    SHOW_DATABASES("ShowDatabases", SQLStatementType.DAL),
    
    SHOW_TABLES("ShowTables", SQLStatementType.DAL),
    
    SHOW_EVENTS("ShowEvents", SQLStatementType.DAL),
    
    SHOW_CHARACTER_SET("ShowCharacterSet", SQLStatementType.DAL),
    
    SHOW_COLLATION("ShowCollation", SQLStatementType.DAL),
    
    SHOW_VARIABLES("ShowVariables", SQLStatementType.DAL),
    
    SHOW_TABLE_STATUS("ShowTableStatus", SQLStatementType.DAL),
    
    SHOW_COLUMNS("ShowColumns", SQLStatementType.DAL),
    
    SHOW_INDEX("ShowIndex", SQLStatementType.DAL),
    
    SHOW_CREATE_TABLE("ShowCreateTable", SQLStatementType.DAL),
    
    SHOW_OTHER("ShowOther", SQLStatementType.DAL),
    
    SHOW_REPLICAS("ShowReplicas", SQLStatementType.DAL),
    
    SHOW_REPLICA_STATUS("ShowReplicaStatus", SQLStatementType.DAL),
    
    SHOW_SLAVE_HOSTS("ShowSlaveHosts", SQLStatementType.DAL),
    
    SHOW_SLAVE_STATUS("ShowSlaveStatus", SQLStatementType.DAL),
    
    SHOW_STATUS("ShowStatus", SQLStatementType.DAL),
    
    SHOW("Show", SQLStatementType.DAL),
    
    SHOW_RELAYLOG_EVENTS("ShowRelaylogEventsStatement", SQLStatementType.DAL),
    
    SHOW_PROCEDURE_CODE("ShowProcedureCodeStatement", SQLStatementType.DAL),
    
    SHOW_OPEN_TABLES("ShowOpenTables", SQLStatementType.DAL),
    
    SHOW_TRIGGERS("ShowTriggers", SQLStatementType.DAL),
    
    SET_VARIABLE("SetVariable", SQLStatementType.DAL),
    
    SET("Set", SQLStatementType.DAL),
    
    SET_NAME("SetName", SQLStatementType.DAL),
    
    SET_CHARACTER("SetCharacter", SQLStatementType.DAL),
    
    RESET_PARAMETER("ResetParameter", SQLStatementType.DAL),
    
    VACUUM("Vacuum", SQLStatementType.DAL),
    
    CREATE_LOADABLE_FUNCTION("CreateLoadableFunction", SQLStatementType.DAL),
    
    ANALYZE_TABLE("AnalyzeTable", SQLStatementType.DAL),
    
    LOAD("Load", SQLStatementType.DAL),
    
    INSTALL("Install", SQLStatementType.DAL),
    
    UNINSTALL("Uninstall", SQLStatementType.DAL),
    
    FLUSH("Flush", SQLStatementType.DAL),
    
    RESTART("Restart", SQLStatementType.DAL),
    
    SHUTDOWN("Shutdown", SQLStatementType.DAL),
    
    CREATE_RESOURCE_GROUP("CreateResourceGroup", SQLStatementType.DAL),
    
    SET_RESOURCE_GROUP("SetResourceGroup", SQLStatementType.DAL),
    
    BINLOG("Binlog", SQLStatementType.DAL),
    
    OPTIMIZE_TABLE("OptimizeTable", SQLStatementType.DAL),
    
    CLONE("Clone", SQLStatementType.DAL),
    
    REPAIR_TABLE("RepairTable", SQLStatementType.DAL),
    
    KILL("Kill", SQLStatementType.DAL),
    
    RESET("ResetStatement", SQLStatementType.DAL),
    
    RESET_PERSIST("ResetPersistStatement", SQLStatementType.DAL),
    
    CACHE_INDEX("CacheIndex", SQLStatementType.DAL),
    
    LOAD_INDEX_INFO("LoadIndexInfo", SQLStatementType.DAL),
    
    CHECK_TABLE("CheckTable", SQLStatementType.DAL),
    
    CHECKSUM_TABLE("ChecksumTable", SQLStatementType.DAL),
    
    DROP_RESOURCE_GROUP("DropResourceGroup", SQLStatementType.DAL),
    
    ALTER_RESOURCE_GROUP("AlterResourceGroup", SQLStatementType.DAL),
    
    DELIMITER("Delimiter", SQLStatementType.DAL),
    
    CALL("Call", SQLStatementType.DML),
    
    CHANGE_MASTER("ChangeMaster", SQLStatementType.RL),
    
    START_SLAVE("StartSlave", SQLStatementType.RL),
    
    STOP_SLAVE("StopSlave", SQLStatementType.RL),
    
    XA("Xa", SQLStatementType.TCL),
    
    ABORT("Abort", SQLStatementType.TCL),
    
    CREATE_SCHEMA("CreateSchema", SQLStatementType.DDL),
    
    ALTER_SCHEMA("AlterSchema", SQLStatementType.DDL),
    
    DROP_SCHEMA("DropSchema", SQLStatementType.DDL),
    
    CREATE_SERVICE("CreateService", SQLStatementType.DDL),
    
    ALTER_SERVICE("AlterService", SQLStatementType.DDL),
    
    DROP_SERVICE("DropService", SQLStatementType.DDL),
    
    DROP_DOMAIN("DropDomain", SQLStatementType.DDL),
    
    CREATE_DOMAIN("CreateDomain", SQLStatementType.DDL),
    
    CREATE_RULE("CreateRule", SQLStatementType.DDL),
    
    CREATE_LANGUAGE("CreateLanguage", SQLStatementType.DDL),
    
    ALTER_LANGUAGE("AlterLanguage", SQLStatementType.DDL),
    
    DROP_LANGUAGE("DropLanguage", SQLStatementType.DDL),
    
    CREATE_CONVERSION("CreateConversion", SQLStatementType.DDL),
    
    CREATE_TYPE("CreateType", SQLStatementType.DDL),
    
    DROP_CONVERSION("DropConversion", SQLStatementType.DDL),
    
    ALTER_DOMAIN("AlterDomain", SQLStatementType.DDL),
    
    ALTER_CONVERSION("AlterConversion", SQLStatementType.DDL),
    
    CREATE_TEXT_SEARCH("CreateTextSearch", SQLStatementType.DDL),
    
    ALTER_TEXT_SEARCH_DICTIONARY("AlterTextSearchDictionary", SQLStatementType.DDL),
    
    ALTER_TEXT_SEARCH_TEMPLATE("AlterTextSearchTemplate", SQLStatementType.DDL),
    
    ALTER_TEXT_SEARCH_PARSER("AlterTextSearchParser", SQLStatementType.DDL),
    
    DROP_POLICY("DropPolicy", SQLStatementType.DDL),
    
    DROP_OWNED("DropOwned", SQLStatementType.DDL),
    
    DROP_OPERATOR("DropOperator", SQLStatementType.DDL),
    
    DROP_MATERIALIZED_VIEW("DropMaterializedView", SQLStatementType.DDL),
    
    DROP_AGGREGATE("DropAggregate", SQLStatementType.DDL),
    
    DROP_COLLATION("DropCollation", SQLStatementType.DDL),
    
    DROP_FOREIGN_DATA_WRAPPER("DropForeignDataWrapper", SQLStatementType.DDL),
    
    DROP_TYPE("DropType", SQLStatementType.DDL),
    
    DROP_OPERATOR_CLASS("DropOperatorClass", SQLStatementType.DDL),
    
    DROP_OPERATOR_FAMILY("DropOperatorFamily", SQLStatementType.DDL),
    
    DROP_ACCESS_METHOD("DropAccessMethod", SQLStatementType.DDL),
    
    DROP_OUTLINE("DropOutline", SQLStatementType.DDL),
    
    ALTER_OUTLINE("AlterOutline", SQLStatementType.DDL),
<<<<<<< HEAD

    ALTER_ANALYTIC_VIEW("AlterAnalyticView", SQLStatementType.DDL),

=======
    
>>>>>>> 36380aea
    DROP_EDITION("DropEdition", SQLStatementType.DDL);
    
    private final String name;
    
    @Getter
    private final SQLStatementType type;
    
    private String getContextName() {
        return name + "Context";
    }
    
    /**
     * Value of visitor rule.
     * 
     * @param parseTreeClass parse tree class
     * @return visitor rule
     */
    public static SQLVisitorRule valueOf(final Class<? extends ParseTree> parseTreeClass) {
        String parseTreeClassName = parseTreeClass.getSimpleName();
        for (SQLVisitorRule each : values()) {
            if (each.getContextName().equals(parseTreeClassName)) {
                return each;
            }
        }
        throw new IllegalArgumentException(String.format("Can not find visitor rule: `%s`", parseTreeClassName));
    }
}<|MERGE_RESOLUTION|>--- conflicted
+++ resolved
@@ -499,13 +499,9 @@
     DROP_OUTLINE("DropOutline", SQLStatementType.DDL),
     
     ALTER_OUTLINE("AlterOutline", SQLStatementType.DDL),
-<<<<<<< HEAD
 
     ALTER_ANALYTIC_VIEW("AlterAnalyticView", SQLStatementType.DDL),
 
-=======
-    
->>>>>>> 36380aea
     DROP_EDITION("DropEdition", SQLStatementType.DDL);
     
     private final String name;
