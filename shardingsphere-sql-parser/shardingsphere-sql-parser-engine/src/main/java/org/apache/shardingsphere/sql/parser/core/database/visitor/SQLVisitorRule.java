/*
 * Licensed to the Apache Software Foundation (ASF) under one or more
 * contributor license agreements.  See the NOTICE file distributed with
 * this work for additional information regarding copyright ownership.
 * The ASF licenses this file to You under the Apache License, Version 2.0
 * (the "License"); you may not use this file except in compliance with
 * the License.  You may obtain a copy of the License at
 *
 *     http://www.apache.org/licenses/LICENSE-2.0
 *
 * Unless required by applicable law or agreed to in writing, software
 * distributed under the License is distributed on an "AS IS" BASIS,
 * WITHOUT WARRANTIES OR CONDITIONS OF ANY KIND, either express or implied.
 * See the License for the specific language governing permissions and
 * limitations under the License.
 */

package org.apache.shardingsphere.sql.parser.core.database.visitor;

import lombok.Getter;
import lombok.RequiredArgsConstructor;
import org.antlr.v4.runtime.tree.ParseTree;
import org.apache.shardingsphere.sql.parser.sql.common.statement.SQLStatementType;

/**
 * SQL visitor rule.
 */
@RequiredArgsConstructor
public enum SQLVisitorRule {
    
    SELECT("Select", SQLStatementType.DML),
    
    TABLE("Table", SQLStatementType.DML),
    
    INSERT("Insert", SQLStatementType.DML),
    
    UPDATE("Update", SQLStatementType.DML),
    
    DELETE("Delete", SQLStatementType.DML),
    
    MERGE("Merge", SQLStatementType.DML),
    
    REPLACE("Replace", SQLStatementType.DML),
    
    COPY("Copy", SQLStatementType.DML),
    
    LOCKTABLE("LockTable", SQLStatementType.DML),
    
    CREATE_TABLE("CreateTable", SQLStatementType.DDL),
    
    CREATE_AGGREGATE("CreateAggregate", SQLStatementType.DDL),
    
    RENAME_TABLE("RenameTable", SQLStatementType.DDL),
    
    ALTER_TABLE("AlterTable", SQLStatementType.DDL),
    
    ALTER_TYPE("AlterType", SQLStatementType.DDL),
    
    ALTER_AGGREGATE("AlterAggregate", SQLStatementType.DDL),
    
    ALTER_COLLATION("AlterCollation", SQLStatementType.DDL),
    
    ALTER_DEFAULT_PRIVILEGES("AlterDefaultPrivileges", SQLStatementType.DDL),
    
    ALTER_FOREIGN_DATA_WRAPPER("AlterForeignDataWrapper", SQLStatementType.DDL),
    
    ALTER_FOREIGN_TABLE("AlterForeignTable", SQLStatementType.DDL),
    
    DROP_FOREIGN_TABLE("DropForeignTable", SQLStatementType.DDL),
    
    ALTER_GROUP("AlterGroup", SQLStatementType.DDL),
    
    ALTER_MATERIALIZED_VIEW("AlterMaterializedView", SQLStatementType.DDL),
    
    ALTER_OPERATOR("AlterOperator", SQLStatementType.DDL),
    
    DROP_TABLE("DropTable", SQLStatementType.DDL),
    
    TRUNCATE_TABLE("TruncateTable", SQLStatementType.DDL),
    
    CREATE_INDEX("CreateIndex", SQLStatementType.DDL),
    
    ALTER_INDEX("AlterIndex", SQLStatementType.DDL),
    
    DROP_INDEX("DropIndex", SQLStatementType.DDL),
    
    CREATE_PROCEDURE("CreateProcedure", SQLStatementType.DDL),
    
    CREATE_PUBLICATION("CreatePublication", SQLStatementType.DDL),
    
    ALTER_PUBLICATION("AlterPublication", SQLStatementType.DDL),
    
    ALTER_PROCEDURE("AlterProcedure", SQLStatementType.DDL),
    
    ALTER_STATEMENT("AlterStatement", SQLStatementType.DDL),
    
    DROP_PROCEDURE("DropProcedure", SQLStatementType.DDL),
    
    DROP_ROUTINE("DropRoutine", SQLStatementType.DDL),
    
    DROP_RULE("DropRule", SQLStatementType.DDL),
    
    DROP_STATISTICS("DropStatistics", SQLStatementType.DDL),
    
    DROP_PUBLICATION("DropPublication", SQLStatementType.DDL),
    
    DROP_SUBSCRIPTION("DropSubscription", SQLStatementType.DDL),
    
    CREATE_FUNCTION("CreateFunction", SQLStatementType.DDL),
    
    ALTER_FUNCTION("AlterFunction", SQLStatementType.DDL),
    
    DROP_CAST("DropCast", SQLStatementType.DDL),
    
    DROP_FUNCTION("DropFunction", SQLStatementType.DDL),
    
    DROP_GROUP("DropGroup", SQLStatementType.DDL),
    
    CREATE_DATABASE("CreateDatabase", SQLStatementType.DDL),
    
    CREATE_DATABASE_LINK("CreateDatabaseLink", SQLStatementType.DDL),
    
    ALTER_DATABASE("AlterDatabase", SQLStatementType.DDL),
    
    ALTER_DATABASE_LINK("AlterDatabaseLink", SQLStatementType.DDL),
    
    DROP_DATABASE("DropDatabase", SQLStatementType.DDL),
    
    DROP_DATABASE_LINK("DropDatabaseLink", SQLStatementType.DDL),
    
    ALTER_DATABASE_DICTIONARY("AlterDatabaseDictionary", SQLStatementType.DDL),
    
    CREATE_DIMENSION("CreateDimension", SQLStatementType.DDL),
    
    ALTER_DIMENSION("AlterDimension", SQLStatementType.DDL),
    
    DROP_DIMENSION("DropDimension", SQLStatementType.DDL),
    
    ALTER_DIRECTORY("AlterDirectory", SQLStatementType.DDL),
    
    DROP_DIRECTORY("DropDirectory", SQLStatementType.DDL),
    
    CREATE_EVENT("CreateEvent", SQLStatementType.DDL),
    
    CREATE_EDITION("CreateEdition", SQLStatementType.DDL),
    
    ALTER_EVENT("AlterEvent", SQLStatementType.DDL),
    
    DROP_EVENT("DropEvent", SQLStatementType.DDL),
    
    ALTER_INSTANCE("AlterInstance", SQLStatementType.DDL),
    
    CREATE_LOGFILE_GROUP("CreateLogfileGroup", SQLStatementType.DDL),
    
    ALTER_LOGFILE_GROUP("AlterLogfileGroup", SQLStatementType.DDL),
    
    DROP_LOGFILE_GROUP("DropLogfileGroup", SQLStatementType.DDL),
    
    CREATE_SERVER("CreateServer", SQLStatementType.DDL),
    
    CREATE_SYNONYM("CreateSynonym", SQLStatementType.DDL),
    
    DROP_SYNONYM("DropSynonym", SQLStatementType.DDL),
    
    CREATE_DIRECTORY("CreateDirectory", SQLStatementType.DDL),
    
    ALTER_SERVER("AlterServer", SQLStatementType.DDL),
    
    ALTER_SESSION("AlterSession", SQLStatementType.DDL),
    
    ALTER_SYSTEM("AlterSystem", SQLStatementType.DDL),
    
    DROP_SERVER("DropServer", SQLStatementType.DDL),
    
    CREATE_TRIGGER("CreateTrigger", SQLStatementType.DDL),
    
    ALTER_TRIGGER("AlterTrigger", SQLStatementType.DDL),
    
    DROP_TRIGGER("DropTrigger", SQLStatementType.DDL),
    
    DROP_EVENT_TRIGGER("DropEventTrigger", SQLStatementType.DDL),
    
    CREATE_VIEW("CreateView", SQLStatementType.DDL),
    
    ALTER_VIEW("AlterView", SQLStatementType.DDL),
    
    DROP_PACKAGE("DropPackage", SQLStatementType.DDL),
    
    ALTER_PACKAGE("AlterPackage", SQLStatementType.DDL),
    
    DROP_VIEW("DropView", SQLStatementType.DDL),
    
    ANALYZE("Analyze", SQLStatementType.DDL),
    
    CREATE_SEQUENCE("CreateSequence", SQLStatementType.DDL),
    
    ALTER_SEQUENCE("AlterSequence", SQLStatementType.DDL),
    
    DROP_SEQUENCE("DropSequence", SQLStatementType.DDL),
    
    ALTER_SYNONYM("AlterSynonym", SQLStatementType.DDL),
    
    PREPARE("Prepare", SQLStatementType.DDL),
    
    EXECUTE_STMT("ExecuteStmt", SQLStatementType.DDL),
    
    DEALLOCATE("Deallocate", SQLStatementType.DDL),
    
    CREATE_TABLESPACE("CreateTablespace", SQLStatementType.DDL),
    
    ALTER_TABLESPACE("AlterTablespace", SQLStatementType.DDL),
    
    DROP_TABLESPACE("DropTablespace", SQLStatementType.DDL),
    
    DROP_TEXT_SEARCH("DropTextSearch", SQLStatementType.DDL),
    
    ASSOCIATE_STATISTICS("AssociateStatistics", SQLStatementType.DDL),
    
    DISASSOCIATE_STATISTICS("DisassociateStatistics", SQLStatementType.DDL),
    
    AUDIT("Audit", SQLStatementType.DDL),
    
    NOAUDIT("NoAudit", SQLStatementType.DDL),
    
    COMMENT("Comment", SQLStatementType.DDL),
    
    FLASHBACK_DATABASE("FlashbackDatabase", SQLStatementType.DDL),
    
    FLASHBACK_TABLE("FlashbackTable", SQLStatementType.DDL),
    
    PURGE("Purge", SQLStatementType.DDL),
    
    RENAME("Rename", SQLStatementType.DDL),
    
    ALTER_ROUTINE("AlterRoutine", SQLStatementType.DDL),
    
    CREATE_EXTENSION("CreateExtension", SQLStatementType.DDL),
    
    ALTER_EXTENSION("AlterExtension", SQLStatementType.DDL),
    
    DROP_EXTENSION("DropExtension", SQLStatementType.DDL),
    
    ALTER_RULE("AlterRule", SQLStatementType.DDL),
    
    DECLARE("Declare", SQLStatementType.DDL),
    
    DISCARD("Discard", SQLStatementType.DDL),
    
    LISTEN("Listen", SQLStatementType.DDL),
    
    NOTIFY("NotifyStmt", SQLStatementType.DDL),
    
    REFRESH_MATERIALIZED_VIEW("RefreshMatViewStmt", SQLStatementType.DDL),
    
    REINDEX("Reindex", SQLStatementType.DDL),
    
    SECURITY_LABEL("SecurityLabelStmt", SQLStatementType.DDL),
    
    UNLISTEN("Unlisten", SQLStatementType.DDL),
    
    SET_CONSTRAINTS("SetConstraints", SQLStatementType.TCL),
    
    SET_TRANSACTION("SetTransaction", SQLStatementType.TCL),
    
    SET_IMPLICIT_TRANSACTIONS("SetImplicitTransactions", SQLStatementType.TCL),
    
    BEGIN_TRANSACTION("BeginTransaction", SQLStatementType.TCL),
    
    BEGIN_DISTRIBUTED_TRANSACTION("BeginDistributedTransaction", SQLStatementType.TCL),
    
    START_TRANSACTION("StartTransaction", SQLStatementType.TCL),
    
    END("End", SQLStatementType.TCL),
    
    SET_AUTOCOMMIT("SetAutoCommit", SQLStatementType.TCL),
    
    COMMIT("Commit", SQLStatementType.TCL),
    
    COMMIT_WORK("CommitWork", SQLStatementType.TCL),
    
    ROLLBACK("Rollback", SQLStatementType.TCL),
    
    ROLLBACK_WORK("RollbackWork", SQLStatementType.TCL),
    
    SAVEPOINT("Savepoint", SQLStatementType.TCL),
    
    RELEASE_SAVEPOINT("ReleaseSavepoint", SQLStatementType.TCL),
    
    ROLLBACK_TO_SAVEPOINT("RollbackToSavepoint", SQLStatementType.TCL),
    
    LOCK("Lock", SQLStatementType.TCL),
    
    UNLOCK("Unlock", SQLStatementType.TCL),
    
    COMMIT_PREPARED("CommitPrepared", SQLStatementType.TCL),
    
    ROLLBACK_PREPARED("RollbackPrepared", SQLStatementType.TCL),
    
    GRANT("Grant", SQLStatementType.DCL),
    
    GRANT_ROLE_OR_PRIVILEGE_TO("GrantRoleOrPrivilegeTo", SQLStatementType.DCL),
    
    GRANT_ROLE_OR_PRIVILEGE_ON_TO("GrantRoleOrPrivilegeOnTo", SQLStatementType.DCL),
    
    GRANT_PROXY("GrantPROXY", SQLStatementType.DCL),
    
    REVOKE("Revoke", SQLStatementType.DCL),
    
    REVOKE_FROM("RevokeFrom", SQLStatementType.DCL),
    
    REVOKE_ON_FROM("RevokeOnFrom", SQLStatementType.DCL),
    
    CREATE_USER("CreateUser", SQLStatementType.DCL),
    
    ALTER_USER("AlterUser", SQLStatementType.DCL),
    
    DROP_USER("DropUser", SQLStatementType.DCL),
    
    DENY_USER("Deny", SQLStatementType.DCL),
    
    RENAME_USER("RenameUser", SQLStatementType.DCL),
    
    SET_USER("SetUser", SQLStatementType.DCL),
    
    CREATE_ROLE("CreateRole", SQLStatementType.DCL),
    
    ALTER_ROLE("AlterRole", SQLStatementType.DCL),
    
    DROP_ROLE("DropRole", SQLStatementType.DCL),
    
    CREATE_LOGIN("CreateLogin", SQLStatementType.DCL),
    
    ALTER_LOGIN("AlterLogin", SQLStatementType.DCL),
    
    DROP_LOGIN("DropLogin", SQLStatementType.DCL),
    
    SET_DEFAULT_ROLE("SetDefaultRole", SQLStatementType.DCL),
    
    SET_ROLE("SetRole", SQLStatementType.DCL),
    
    SET_PASSWORD("SetPassword", SQLStatementType.DCL),
    
    REVERT("Revert", SQLStatementType.DCL),
    
    USE("Use", SQLStatementType.DAL),
    
    DESC("Desc", SQLStatementType.DAL),
    
    HELP("Help", SQLStatementType.DAL),
    
    EXPLAIN("Explain", SQLStatementType.DAL),
    
    SHOW_DATABASES("ShowDatabases", SQLStatementType.DAL),
    
    SHOW_TABLES("ShowTables", SQLStatementType.DAL),
    
    SHOW_EVENTS("ShowEvents", SQLStatementType.DAL),
    
    SHOW_CHARACTER_SET("ShowCharacterSet", SQLStatementType.DAL),
    
    SHOW_COLLATION("ShowCollation", SQLStatementType.DAL),
    
    SHOW_VARIABLES("ShowVariables", SQLStatementType.DAL),
    
    SHOW_TABLE_STATUS("ShowTableStatus", SQLStatementType.DAL),
    
    SHOW_COLUMNS("ShowColumns", SQLStatementType.DAL),
    
    SHOW_INDEX("ShowIndex", SQLStatementType.DAL),
    
    SHOW_CREATE_TABLE("ShowCreateTable", SQLStatementType.DAL),
    
    SHOW_OTHER("ShowOther", SQLStatementType.DAL),
    
    SHOW_REPLICAS("ShowReplicas", SQLStatementType.DAL),
    
    SHOW_REPLICA_STATUS("ShowReplicaStatus", SQLStatementType.DAL),
    
    SHOW_SLAVE_HOSTS("ShowSlaveHosts", SQLStatementType.DAL),
    
    SHOW_SLAVE_STATUS("ShowSlaveStatus", SQLStatementType.DAL),
    
    SHOW_STATUS("ShowStatus", SQLStatementType.DAL),
    
    SHOW("Show", SQLStatementType.DAL),
    
    SHOW_RELAYLOG_EVENTS("ShowRelaylogEventsStatement", SQLStatementType.DAL),
    
    SHOW_PROCEDURE_CODE("ShowProcedureCodeStatement", SQLStatementType.DAL),
    
    SHOW_OPEN_TABLES("ShowOpenTables", SQLStatementType.DAL),
    
    SHOW_TRIGGERS("ShowTriggers", SQLStatementType.DAL),
    
    SET_VARIABLE("SetVariable", SQLStatementType.DAL),
    
    SET("Set", SQLStatementType.DAL),
    
    SET_NAME("SetName", SQLStatementType.DAL),
    
    SET_CHARACTER("SetCharacter", SQLStatementType.DAL),
    
    RESET_PARAMETER("ResetParameter", SQLStatementType.DAL),
    
    VACUUM("Vacuum", SQLStatementType.DAL),
    
    CREATE_LOADABLE_FUNCTION("CreateLoadableFunction", SQLStatementType.DAL),
    
    ANALYZE_TABLE("AnalyzeTable", SQLStatementType.DAL),
    
    LOAD("Load", SQLStatementType.DAL),
    
    INSTALL("Install", SQLStatementType.DAL),
    
    UNINSTALL("Uninstall", SQLStatementType.DAL),
    
    FLUSH("Flush", SQLStatementType.DAL),
    
    RESTART("Restart", SQLStatementType.DAL),
    
    SHUTDOWN("Shutdown", SQLStatementType.DAL),
    
    CREATE_RESOURCE_GROUP("CreateResourceGroup", SQLStatementType.DAL),
    
    SET_RESOURCE_GROUP("SetResourceGroup", SQLStatementType.DAL),
    
    BINLOG("Binlog", SQLStatementType.DAL),
    
    OPTIMIZE_TABLE("OptimizeTable", SQLStatementType.DAL),
    
    CLONE("Clone", SQLStatementType.DAL),
    
    REPAIR_TABLE("RepairTable", SQLStatementType.DAL),
    
    KILL("Kill", SQLStatementType.DAL),
    
    RESET("ResetStatement", SQLStatementType.DAL),
    
    RESET_PERSIST("ResetPersistStatement", SQLStatementType.DAL),
    
    CACHE_INDEX("CacheIndex", SQLStatementType.DAL),
    
    LOAD_INDEX_INFO("LoadIndexInfo", SQLStatementType.DAL),
    
    CHECK_TABLE("CheckTable", SQLStatementType.DAL),
    
    CHECKSUM_TABLE("ChecksumTable", SQLStatementType.DAL),
    
    DROP_RESOURCE_GROUP("DropResourceGroup", SQLStatementType.DAL),
    
    ALTER_RESOURCE_GROUP("AlterResourceGroup", SQLStatementType.DAL),
    
    DELIMITER("Delimiter", SQLStatementType.DAL),
    
    CALL("Call", SQLStatementType.DML),
    
    CHANGE_MASTER("ChangeMaster", SQLStatementType.RL),
    
    START_SLAVE("StartSlave", SQLStatementType.RL),
    
    STOP_SLAVE("StopSlave", SQLStatementType.RL),
    
    XA("Xa", SQLStatementType.TCL),
    
    ABORT("Abort", SQLStatementType.TCL),
    
    CREATE_SCHEMA("CreateSchema", SQLStatementType.DDL),
    
    ALTER_SCHEMA("AlterSchema", SQLStatementType.DDL),
    
    DROP_SCHEMA("DropSchema", SQLStatementType.DDL),
    
    CREATE_SERVICE("CreateService", SQLStatementType.DDL),
    
    ALTER_SERVICE("AlterService", SQLStatementType.DDL),
    
    DROP_SERVICE("DropService", SQLStatementType.DDL),
    
    DROP_DOMAIN("DropDomain", SQLStatementType.DDL),
    
    CREATE_DOMAIN("CreateDomain", SQLStatementType.DDL),
    
    CREATE_RULE("CreateRule", SQLStatementType.DDL),
    
    CREATE_LANGUAGE("CreateLanguage", SQLStatementType.DDL),
    
    ALTER_LANGUAGE("AlterLanguage", SQLStatementType.DDL),
    
    DROP_LANGUAGE("DropLanguage", SQLStatementType.DDL),
    
    CREATE_CONVERSION("CreateConversion", SQLStatementType.DDL),
    
    CREATE_CAST("CreateCast", SQLStatementType.DDL),
    
    CREATE_TYPE("CreateType", SQLStatementType.DDL),
    
    DROP_CONVERSION("DropConversion", SQLStatementType.DDL),
    
    ALTER_DOMAIN("AlterDomain", SQLStatementType.DDL),
    
    ALTER_POLICY("AlterPolicy", SQLStatementType.DDL),
    
    ALTER_CONVERSION("AlterConversion", SQLStatementType.DDL),
    
    CREATE_TEXT_SEARCH("CreateTextSearch", SQLStatementType.DDL),
    
    ALTER_TEXT_SEARCH_DICTIONARY("AlterTextSearchDictionary", SQLStatementType.DDL),
    
    ALTER_TEXT_SEARCH_TEMPLATE("AlterTextSearchTemplate", SQLStatementType.DDL),
    
    ALTER_TEXT_SEARCH_PARSER("AlterTextSearchParser", SQLStatementType.DDL),
    
    DROP_POLICY("DropPolicy", SQLStatementType.DDL),
    
    DROP_OWNED("DropOwned", SQLStatementType.DDL),
    
    DROP_OPERATOR("DropOperator", SQLStatementType.DDL),
    
    DROP_MATERIALIZED_VIEW("DropMaterializedView", SQLStatementType.DDL),
    
    DROP_AGGREGATE("DropAggregate", SQLStatementType.DDL),
    
    DROP_COLLATION("DropCollation", SQLStatementType.DDL),
    
    DROP_FOREIGN_DATA_WRAPPER("DropForeignDataWrapper", SQLStatementType.DDL),
    
    DROP_TYPE("DropType", SQLStatementType.DDL),
    
    DROP_OPERATOR_CLASS("DropOperatorClass", SQLStatementType.DDL),
    
    DROP_OPERATOR_FAMILY("DropOperatorFamily", SQLStatementType.DDL),
    
    DROP_ACCESS_METHOD("DropAccessMethod", SQLStatementType.DDL),
    
    DROP_OUTLINE("DropOutline", SQLStatementType.DDL),
    
    ALTER_OUTLINE("AlterOutline", SQLStatementType.DDL),
    
    ALTER_ANALYTIC_VIEW("AlterAnalyticView", SQLStatementType.DDL),
    
    DROP_EDITION("DropEdition", SQLStatementType.DDL),
    
    ALTER_ATTRIBUTE_DIMENSION("AlterAttributeDimension", SQLStatementType.DDL),
    
    CREATE_CONTEXT("CreateContext", SQLStatementType.DDL),
    
    CREATE_SPFILE("CreateSPFile", SQLStatementType.DDL),
    
    CREATE_PFILE("CreatePFile", SQLStatementType.DDL),
    
    CREATE_CONTROL_FILE("CreateControlFile", SQLStatementType.DDL),
    
    CREATE_FLASHBACK_ARCHIVE("CreateFlashbackArchive", SQLStatementType.DDL),
    
    ALTER_FLASHBACK_ARCHIVE("AlterFlashbackArchive", SQLStatementType.DDL),
    
    DROP_FLASHBACK_ARCHIVE("DropFlashbackArchive", SQLStatementType.DDL),
    
    CREATE_DISKGROUP("CreateDiskgroup", SQLStatementType.DDL),
    
    DROP_DISKGROUP("DropDiskgroup", SQLStatementType.DDL),
    
    CREATE_ROLLBACK_SEGMENT("CreateRollbackSegment", SQLStatementType.DDL),
    
    DROP_ROLLBACK_SEGMENT("DropRollbackSegment", SQLStatementType.DDL),
    
    CREATE_LOCKDOWN_PROFILE("CreateLockdownProfile", SQLStatementType.DDL),
    
    DROP_LOCKDOWN_PROFILE("DropLockdownProfile", SQLStatementType.DDL),
    
    CREATE_INMEMORY_JOIN_GROUP("CreateInmemoryJoinGroup", SQLStatementType.DDL),
    
    ALTER_INMEMORY_JOIN_GROUP("AlterInmemoryJoinGroup", SQLStatementType.DDL),
    
    DROP_INMEMORY_JOIN_GROUP("DropInmemoryJoinGroup", SQLStatementType.DDL),
    
    CREATE_RESTORE_POINT("CreateRestorePoint", SQLStatementType.DDL),
    
    DROP_RESTORE_POINT("DropRestorePoint", SQLStatementType.DDL),
    
    ALTER_LIBRARY("AlterLibrary", SQLStatementType.DDL),
    
    ALTER_MATERIALIZED_ZONEMAP("AlterMaterializedZonemap", SQLStatementType.DDL),
    
    ALTER_JAVA("AlterJava", SQLStatementType.DDL),
    
    ALTER_AUDIT_POLICY("AlterAuditPolicy", SQLStatementType.DDL),
    
<<<<<<< HEAD
    ALTER_INDEX_TYPE("AlterIndexType", SQLStatementType.DDL),
=======
    ALTER_CLUSTER("AlterCluster", SQLStatementType.DDL),
>>>>>>> 1dfb10f8
    
    CURSOR("Cursor", SQLStatementType.DDL),
    
    CLOSE("Close", SQLStatementType.DDL),
    
    MOVE("Move", SQLStatementType.DDL),
    
    FETCH("Fetch", SQLStatementType.DDL),
    
    CHECKPOINT("Checkpoint", SQLStatementType.DML),
    
    CLUSTER("Cluster", SQLStatementType.DDL),
    
    CREATE_ACCESS_METHOD("CreateAccessMethod", SQLStatementType.DDL),
    
    DO("DoStatement", SQLStatementType.DML),
    
    PREPARE_TRANSACTION("PrepareTransaction", SQLStatementType.TCL),
    
    REASSIGN_OWNED("ReassignOwned", SQLStatementType.DCL),
    
    CREATE_COLLATION("CreateCollation", SQLStatementType.DDL);
    
    private final String name;
    
    @Getter
    private final SQLStatementType type;
    
    private String getContextName() {
        return name + "Context";
    }
    
    /**
     * Value of visitor rule.
     * 
     * @param parseTreeClass parse tree class
     * @return visitor rule
     */
    public static SQLVisitorRule valueOf(final Class<? extends ParseTree> parseTreeClass) {
        String parseTreeClassName = parseTreeClass.getSimpleName();
        for (SQLVisitorRule each : values()) {
            if (each.getContextName().equals(parseTreeClassName)) {
                return each;
            }
        }
        throw new IllegalArgumentException(String.format("Can not find visitor rule: `%s`", parseTreeClassName));
    }
}<|MERGE_RESOLUTION|>--- conflicted
+++ resolved
@@ -586,12 +586,10 @@
     
     ALTER_AUDIT_POLICY("AlterAuditPolicy", SQLStatementType.DDL),
     
-<<<<<<< HEAD
+    ALTER_CLUSTER("AlterCluster", SQLStatementType.DDL),
+
     ALTER_INDEX_TYPE("AlterIndexType", SQLStatementType.DDL),
-=======
-    ALTER_CLUSTER("AlterCluster", SQLStatementType.DDL),
->>>>>>> 1dfb10f8
-    
+
     CURSOR("Cursor", SQLStatementType.DDL),
     
     CLOSE("Close", SQLStatementType.DDL),
