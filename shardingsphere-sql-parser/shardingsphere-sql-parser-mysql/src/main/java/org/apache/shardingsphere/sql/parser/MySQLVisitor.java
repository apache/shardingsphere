/*
 * Licensed to the Apache Software Foundation (ASF) under one or more
 * contributor license agreements.  See the NOTICE file distributed with
 * this work for additional information regarding copyright ownership.
 * The ASF licenses this file to You under the Apache License, Version 2.0
 * (the "License"); you may not use this file except in compliance with
 * the License.  You may obtain a copy of the License at
 *
 *     http://www.apache.org/licenses/LICENSE-2.0
 *
 * Unless required by applicable law or agreed to in writing, software
 * distributed under the License is distributed on an "AS IS" BASIS,
 * WITHOUT WARRANTIES OR CONDITIONS OF ANY KIND, either express or implied.
 * See the License for the specific language governing permissions and
 * limitations under the License.
 */

package org.apache.shardingsphere.sql.parser;

import com.google.common.base.Function;
import com.google.common.base.Optional;
import com.google.common.base.Preconditions;
import com.google.common.base.Strings;
import com.google.common.collect.Lists;
import org.antlr.v4.runtime.ParserRuleContext;
import org.antlr.v4.runtime.tree.TerminalNode;
import org.apache.shardingsphere.sql.parser.api.SQLVisitor;
import org.apache.shardingsphere.sql.parser.autogen.MySQLStatementBaseVisitor;
import org.apache.shardingsphere.sql.parser.autogen.MySQLStatementParser.DropRoleContext;
import org.apache.shardingsphere.sql.parser.autogen.MySQLStatementParser.SetDefaultRoleContext;
import org.apache.shardingsphere.sql.parser.autogen.MySQLStatementParser.AddColumnSpecificationContext;
import org.apache.shardingsphere.sql.parser.autogen.MySQLStatementParser.AddConstraintSpecificationContext;
import org.apache.shardingsphere.sql.parser.autogen.MySQLStatementParser.AggregationFunctionContext;
import org.apache.shardingsphere.sql.parser.autogen.MySQLStatementParser.AlterSpecification_Context;
import org.apache.shardingsphere.sql.parser.autogen.MySQLStatementParser.AlterTableContext;
import org.apache.shardingsphere.sql.parser.autogen.MySQLStatementParser.AlterUserContext;
import org.apache.shardingsphere.sql.parser.autogen.MySQLStatementParser.AssignmentContext;
import org.apache.shardingsphere.sql.parser.autogen.MySQLStatementParser.AssignmentValueContext;
import org.apache.shardingsphere.sql.parser.autogen.MySQLStatementParser.AssignmentValuesContext;
import org.apache.shardingsphere.sql.parser.autogen.MySQLStatementParser.AutoCommitValueContext;
import org.apache.shardingsphere.sql.parser.autogen.MySQLStatementParser.BeginTransactionContext;
import org.apache.shardingsphere.sql.parser.autogen.MySQLStatementParser.BitExprContext;
import org.apache.shardingsphere.sql.parser.autogen.MySQLStatementParser.BlobValueContext;
import org.apache.shardingsphere.sql.parser.autogen.MySQLStatementParser.BooleanLiteralsContext;
import org.apache.shardingsphere.sql.parser.autogen.MySQLStatementParser.BooleanPrimaryContext;
import org.apache.shardingsphere.sql.parser.autogen.MySQLStatementParser.CastFunctionContext;
import org.apache.shardingsphere.sql.parser.autogen.MySQLStatementParser.ChangeColumnSpecificationContext;
import org.apache.shardingsphere.sql.parser.autogen.MySQLStatementParser.CharFunctionContext;
import org.apache.shardingsphere.sql.parser.autogen.MySQLStatementParser.ColumnDefinitionContext;
import org.apache.shardingsphere.sql.parser.autogen.MySQLStatementParser.ColumnNameContext;
import org.apache.shardingsphere.sql.parser.autogen.MySQLStatementParser.ColumnNamesContext;
import org.apache.shardingsphere.sql.parser.autogen.MySQLStatementParser.CommitContext;
import org.apache.shardingsphere.sql.parser.autogen.MySQLStatementParser.CommonDataTypeOption_Context;
import org.apache.shardingsphere.sql.parser.autogen.MySQLStatementParser.ConstraintDefinition_Context;
import org.apache.shardingsphere.sql.parser.autogen.MySQLStatementParser.ConvertFunctionContext;
import org.apache.shardingsphere.sql.parser.autogen.MySQLStatementParser.CreateDefinitionClause_Context;
import org.apache.shardingsphere.sql.parser.autogen.MySQLStatementParser.CreateDefinition_Context;
import org.apache.shardingsphere.sql.parser.autogen.MySQLStatementParser.CreateIndexContext;
import org.apache.shardingsphere.sql.parser.autogen.MySQLStatementParser.CreateLikeClause_Context;
import org.apache.shardingsphere.sql.parser.autogen.MySQLStatementParser.CreateRoleContext;
import org.apache.shardingsphere.sql.parser.autogen.MySQLStatementParser.CreateTableContext;
import org.apache.shardingsphere.sql.parser.autogen.MySQLStatementParser.CreateUserContext;
import org.apache.shardingsphere.sql.parser.autogen.MySQLStatementParser.DataTypeName_Context;
import org.apache.shardingsphere.sql.parser.autogen.MySQLStatementParser.DeleteContext;
import org.apache.shardingsphere.sql.parser.autogen.MySQLStatementParser.DropColumnSpecificationContext;
import org.apache.shardingsphere.sql.parser.autogen.MySQLStatementParser.DropIndexContext;
import org.apache.shardingsphere.sql.parser.autogen.MySQLStatementParser.DropTableContext;
import org.apache.shardingsphere.sql.parser.autogen.MySQLStatementParser.DropUserContext;
import org.apache.shardingsphere.sql.parser.autogen.MySQLStatementParser.DuplicateSpecificationContext;
import org.apache.shardingsphere.sql.parser.autogen.MySQLStatementParser.EscapedTableReferenceContext;
import org.apache.shardingsphere.sql.parser.autogen.MySQLStatementParser.ExprContext;
import org.apache.shardingsphere.sql.parser.autogen.MySQLStatementParser.ExtractFunctionContext;
import org.apache.shardingsphere.sql.parser.autogen.MySQLStatementParser.FirstOrAfterColumnContext;
import org.apache.shardingsphere.sql.parser.autogen.MySQLStatementParser.ForeignKeyOption_Context;
import org.apache.shardingsphere.sql.parser.autogen.MySQLStatementParser.FromClauseContext;
import org.apache.shardingsphere.sql.parser.autogen.MySQLStatementParser.FromSchemaContext;
import org.apache.shardingsphere.sql.parser.autogen.MySQLStatementParser.FunctionCallContext;
import org.apache.shardingsphere.sql.parser.autogen.MySQLStatementParser.GeneratedDataType_Context;
import org.apache.shardingsphere.sql.parser.autogen.MySQLStatementParser.GroupConcatFunctionContext;
import org.apache.shardingsphere.sql.parser.autogen.MySQLStatementParser.IdentifierContext;
import org.apache.shardingsphere.sql.parser.autogen.MySQLStatementParser.IndexDefinition_Context;
import org.apache.shardingsphere.sql.parser.autogen.MySQLStatementParser.IndexNameContext;
import org.apache.shardingsphere.sql.parser.autogen.MySQLStatementParser.InlineDataType_Context;
import org.apache.shardingsphere.sql.parser.autogen.MySQLStatementParser.InsertContext;
import org.apache.shardingsphere.sql.parser.autogen.MySQLStatementParser.InsertValuesClauseContext;
import org.apache.shardingsphere.sql.parser.autogen.MySQLStatementParser.IntervalExpressionContext;
import org.apache.shardingsphere.sql.parser.autogen.MySQLStatementParser.JoinedTableContext;
import org.apache.shardingsphere.sql.parser.autogen.MySQLStatementParser.LiteralsContext;
import org.apache.shardingsphere.sql.parser.autogen.MySQLStatementParser.ModifyColumnSpecificationContext;
import org.apache.shardingsphere.sql.parser.autogen.MySQLStatementParser.MultipleTableNamesContext;
import org.apache.shardingsphere.sql.parser.autogen.MySQLStatementParser.MultipleTablesClauseContext;
import org.apache.shardingsphere.sql.parser.autogen.MySQLStatementParser.NumberLiteralsContext;
import org.apache.shardingsphere.sql.parser.autogen.MySQLStatementParser.OnDuplicateKeyClauseContext;
import org.apache.shardingsphere.sql.parser.autogen.MySQLStatementParser.OrderByClauseContext;
import org.apache.shardingsphere.sql.parser.autogen.MySQLStatementParser.OrderByItemContext;
import org.apache.shardingsphere.sql.parser.autogen.MySQLStatementParser.OwnerContext;
import org.apache.shardingsphere.sql.parser.autogen.MySQLStatementParser.ParameterMarkerContext;
import org.apache.shardingsphere.sql.parser.autogen.MySQLStatementParser.PositionFunctionContext;
import org.apache.shardingsphere.sql.parser.autogen.MySQLStatementParser.PredicateContext;
import org.apache.shardingsphere.sql.parser.autogen.MySQLStatementParser.ProjectionContext;
import org.apache.shardingsphere.sql.parser.autogen.MySQLStatementParser.ProjectionsContext;
import org.apache.shardingsphere.sql.parser.autogen.MySQLStatementParser.QualifiedShorthandContext;
import org.apache.shardingsphere.sql.parser.autogen.MySQLStatementParser.RegularFunctionContext;
import org.apache.shardingsphere.sql.parser.autogen.MySQLStatementParser.RenameUserContext;
import org.apache.shardingsphere.sql.parser.autogen.MySQLStatementParser.RollbackContext;
import org.apache.shardingsphere.sql.parser.autogen.MySQLStatementParser.SavepointContext;
import org.apache.shardingsphere.sql.parser.autogen.MySQLStatementParser.SchemaNameContext;
import org.apache.shardingsphere.sql.parser.autogen.MySQLStatementParser.SelectClauseContext;
import org.apache.shardingsphere.sql.parser.autogen.MySQLStatementParser.SelectContext;
import org.apache.shardingsphere.sql.parser.autogen.MySQLStatementParser.SelectSpecificationContext;
import org.apache.shardingsphere.sql.parser.autogen.MySQLStatementParser.SetAssignmentsClauseContext;
import org.apache.shardingsphere.sql.parser.autogen.MySQLStatementParser.SetAutoCommitContext;
import org.apache.shardingsphere.sql.parser.autogen.MySQLStatementParser.SetPasswordContext;
import org.apache.shardingsphere.sql.parser.autogen.MySQLStatementParser.SetTransactionContext;
import org.apache.shardingsphere.sql.parser.autogen.MySQLStatementParser.ShowLikeContext;
import org.apache.shardingsphere.sql.parser.autogen.MySQLStatementParser.ShowTableStatusContext;
import org.apache.shardingsphere.sql.parser.autogen.MySQLStatementParser.SimpleExprContext;
import org.apache.shardingsphere.sql.parser.autogen.MySQLStatementParser.SingleTableClauseContext;
import org.apache.shardingsphere.sql.parser.autogen.MySQLStatementParser.SpecialFunctionContext;
import org.apache.shardingsphere.sql.parser.autogen.MySQLStatementParser.StringLiteralsContext;
import org.apache.shardingsphere.sql.parser.autogen.MySQLStatementParser.SubstringFunctionContext;
import org.apache.shardingsphere.sql.parser.autogen.MySQLStatementParser.TableFactorContext;
import org.apache.shardingsphere.sql.parser.autogen.MySQLStatementParser.TableNameContext;
import org.apache.shardingsphere.sql.parser.autogen.MySQLStatementParser.TableNamesContext;
import org.apache.shardingsphere.sql.parser.autogen.MySQLStatementParser.TableReferenceContext;
import org.apache.shardingsphere.sql.parser.autogen.MySQLStatementParser.TableReferencesContext;
import org.apache.shardingsphere.sql.parser.autogen.MySQLStatementParser.TruncateTableContext;
import org.apache.shardingsphere.sql.parser.autogen.MySQLStatementParser.UnionClauseContext;
import org.apache.shardingsphere.sql.parser.autogen.MySQLStatementParser.UnreservedWord_Context;
import org.apache.shardingsphere.sql.parser.autogen.MySQLStatementParser.UpdateContext;
import org.apache.shardingsphere.sql.parser.autogen.MySQLStatementParser.UseContext;
import org.apache.shardingsphere.sql.parser.autogen.MySQLStatementParser.WeightStringFunctionContext;
import org.apache.shardingsphere.sql.parser.autogen.MySQLStatementParser.WhereClauseContext;
import org.apache.shardingsphere.sql.parser.autogen.MySQLStatementParser.WindowFunctionContext;
import org.apache.shardingsphere.sql.parser.core.constant.AggregationType;
import org.apache.shardingsphere.sql.parser.core.constant.LogicalOperator;
import org.apache.shardingsphere.sql.parser.core.constant.OrderDirection;
import org.apache.shardingsphere.sql.parser.sql.ASTNode;
import org.apache.shardingsphere.sql.parser.sql.segment.dal.FromSchemaSegment;
import org.apache.shardingsphere.sql.parser.sql.segment.dal.ShowLikeSegment;
import org.apache.shardingsphere.sql.parser.sql.segment.ddl.column.ColumnDefinitionSegment;
import org.apache.shardingsphere.sql.parser.sql.segment.ddl.column.position.ColumnAfterPositionSegment;
import org.apache.shardingsphere.sql.parser.sql.segment.ddl.column.position.ColumnFirstPositionSegment;
import org.apache.shardingsphere.sql.parser.sql.segment.ddl.column.position.ColumnPositionSegment;
import org.apache.shardingsphere.sql.parser.sql.segment.ddl.index.IndexSegment;
import org.apache.shardingsphere.sql.parser.sql.segment.dml.assignment.AssignmentSegment;
import org.apache.shardingsphere.sql.parser.sql.segment.dml.assignment.InsertValuesSegment;
import org.apache.shardingsphere.sql.parser.sql.segment.dml.assignment.SetAssignmentSegment;
import org.apache.shardingsphere.sql.parser.sql.segment.dml.column.ColumnSegment;
import org.apache.shardingsphere.sql.parser.sql.segment.dml.column.InsertColumnsSegment;
import org.apache.shardingsphere.sql.parser.sql.segment.dml.expr.ExpressionSegment;
import org.apache.shardingsphere.sql.parser.sql.segment.dml.expr.complex.CommonExpressionSegment;
import org.apache.shardingsphere.sql.parser.sql.segment.dml.expr.complex.SubquerySegment;
import org.apache.shardingsphere.sql.parser.sql.segment.dml.expr.simple.LiteralExpressionSegment;
import org.apache.shardingsphere.sql.parser.sql.segment.dml.expr.simple.ParameterMarkerExpressionSegment;
import org.apache.shardingsphere.sql.parser.sql.segment.dml.item.AggregationDistinctProjectionSegment;
import org.apache.shardingsphere.sql.parser.sql.segment.dml.item.AggregationProjectionSegment;
import org.apache.shardingsphere.sql.parser.sql.segment.dml.item.ColumnProjectionSegment;
import org.apache.shardingsphere.sql.parser.sql.segment.dml.item.ExpressionProjectionSegment;
import org.apache.shardingsphere.sql.parser.sql.segment.dml.item.ProjectionSegment;
import org.apache.shardingsphere.sql.parser.sql.segment.dml.item.ProjectionsSegment;
import org.apache.shardingsphere.sql.parser.sql.segment.dml.item.ShorthandProjectionSegment;
import org.apache.shardingsphere.sql.parser.sql.segment.dml.order.OrderBySegment;
import org.apache.shardingsphere.sql.parser.sql.segment.dml.order.item.ColumnOrderByItemSegment;
import org.apache.shardingsphere.sql.parser.sql.segment.dml.order.item.ExpressionOrderByItemSegment;
import org.apache.shardingsphere.sql.parser.sql.segment.dml.order.item.IndexOrderByItemSegment;
import org.apache.shardingsphere.sql.parser.sql.segment.dml.order.item.OrderByItemSegment;
import org.apache.shardingsphere.sql.parser.sql.segment.dml.predicate.AndPredicate;
import org.apache.shardingsphere.sql.parser.sql.segment.dml.predicate.OrPredicateSegment;
import org.apache.shardingsphere.sql.parser.sql.segment.dml.predicate.PredicateSegment;
import org.apache.shardingsphere.sql.parser.sql.segment.dml.predicate.WhereSegment;
import org.apache.shardingsphere.sql.parser.sql.segment.dml.predicate.value.PredicateBetweenRightValue;
import org.apache.shardingsphere.sql.parser.sql.segment.dml.predicate.value.PredicateCompareRightValue;
import org.apache.shardingsphere.sql.parser.sql.segment.dml.predicate.value.PredicateInRightValue;
import org.apache.shardingsphere.sql.parser.sql.segment.generic.SchemaSegment;
import org.apache.shardingsphere.sql.parser.sql.segment.generic.TableSegment;
import org.apache.shardingsphere.sql.parser.sql.segment.tcl.AutoCommitSegment;
import org.apache.shardingsphere.sql.parser.sql.statement.dal.dialect.mysql.ShowTableStatusStatement;
import org.apache.shardingsphere.sql.parser.sql.statement.dal.dialect.mysql.UseStatement;
import org.apache.shardingsphere.sql.parser.sql.statement.dcl.DCLStatement;
import org.apache.shardingsphere.sql.parser.sql.statement.ddl.AlterTableStatement;
import org.apache.shardingsphere.sql.parser.sql.statement.ddl.CreateIndexStatement;
import org.apache.shardingsphere.sql.parser.sql.statement.ddl.CreateTableStatement;
import org.apache.shardingsphere.sql.parser.sql.statement.ddl.DDLStatement;
import org.apache.shardingsphere.sql.parser.sql.statement.ddl.DropIndexStatement;
import org.apache.shardingsphere.sql.parser.sql.statement.ddl.DropTableStatement;
import org.apache.shardingsphere.sql.parser.sql.statement.dml.DeleteStatement;
import org.apache.shardingsphere.sql.parser.sql.statement.dml.InsertStatement;
import org.apache.shardingsphere.sql.parser.sql.statement.dml.SelectStatement;
import org.apache.shardingsphere.sql.parser.sql.statement.dml.UpdateStatement;
import org.apache.shardingsphere.sql.parser.sql.statement.tcl.BeginTransactionStatement;
import org.apache.shardingsphere.sql.parser.sql.statement.tcl.CommitStatement;
import org.apache.shardingsphere.sql.parser.sql.statement.tcl.RollbackStatement;
import org.apache.shardingsphere.sql.parser.sql.statement.tcl.SavepointStatement;
import org.apache.shardingsphere.sql.parser.sql.statement.tcl.SetAutoCommitStatement;
import org.apache.shardingsphere.sql.parser.sql.statement.tcl.SetTransactionStatement;
import org.apache.shardingsphere.sql.parser.sql.value.BooleanValue;
import org.apache.shardingsphere.sql.parser.sql.value.ListValue;
import org.apache.shardingsphere.sql.parser.sql.value.LiteralValue;
import org.apache.shardingsphere.sql.parser.sql.value.NumberValue;
import org.apache.shardingsphere.sql.parser.sql.value.ParameterValue;
import org.apache.shardingsphere.sql.parser.util.SQLUtil;

import java.util.Collection;
import java.util.Collections;
import java.util.LinkedList;
import java.util.List;

/**
 * MySQL visitor.
 *
 * @author panjuan
 */
public final class MySQLVisitor extends MySQLStatementBaseVisitor<ASTNode> implements SQLVisitor {
    
    private int currentParameterIndex;
    
    // DALStatement.g4
    @Override
    public ASTNode visitUse(final UseContext ctx) {
        LiteralValue schema = (LiteralValue) visit(ctx.schemaName());
        UseStatement useStatement = new UseStatement();
        useStatement.setSchema(schema.getLiteral());
        return useStatement;
    }
    
    @Override
    public ASTNode visitShowTableStatus(final ShowTableStatusContext ctx) {
        ShowTableStatusStatement showTableStatusStatement = new ShowTableStatusStatement();
        FromSchemaContext fromSchemaContext = ctx.fromSchema();
        ShowLikeContext showLikeContext = ctx.showLike();
        if (null != fromSchemaContext) {
            FromSchemaSegment fromSchemaSegment = (FromSchemaSegment) visit(ctx.fromSchema());
            showTableStatusStatement.getAllSQLSegments().add(fromSchemaSegment);
        }
        if (null != showLikeContext) {
            ShowLikeSegment showLikeSegment = (ShowLikeSegment) visit(ctx.showLike());
            showTableStatusStatement.getAllSQLSegments().add(showLikeSegment);
        }
        return showTableStatusStatement;
    }
    
    @Override
    public ASTNode visitFromSchema(final FromSchemaContext ctx) {
        return new FromSchemaSegment(ctx.getStart().getStartIndex(), ctx.getStop().getStopIndex());
    }
    
    @Override
    public ASTNode visitShowLike(final ShowLikeContext ctx) {
        LiteralValue literalValue = (LiteralValue) visit(ctx.stringLiterals());
        return new ShowLikeSegment(ctx.getStart().getStartIndex(), ctx.getStop().getStopIndex(), literalValue.getLiteral());
    }
    
    // DCLStatement.g4
    @Override
    public ASTNode visitCreateUser(final CreateUserContext ctx) {
        return new DCLStatement();
    }
<<<<<<< HEAD
    
    @Override
    public ASTNode visitDropRole(DropRoleContext ctx) {
        return new DCLStatement();
    }
    
    @Override
    public ASTNode visitSetDefaultRole(SetDefaultRoleContext ctx) {
        return new DCLStatement();
    }
    
=======

    @Override
    public ASTNode visitCreateRole(final CreateRoleContext ctx) {
        return new DCLStatement();
    }

    @Override
    public ASTNode visitDropUser(final DropUserContext ctx) {
        return new DCLStatement();
    }

    @Override
    public ASTNode visitAlterUser(final AlterUserContext ctx) {
        return new DCLStatement();
    }

    @Override
    public ASTNode visitRenameUser(final RenameUserContext ctx) {
        return new DCLStatement();
    }

    @Override
    public ASTNode visitSetPassword(final SetPasswordContext ctx) {
        return new DCLStatement();
    }

>>>>>>> c00979d4
    // DDLStatement.g4
    @Override
    public ASTNode visitCreateTable(final CreateTableContext ctx) {
        CreateTableStatement result = new CreateTableStatement();
        TableSegment table = (TableSegment) visit(ctx.tableName());
        result.setTable(table);
        result.getAllSQLSegments().add(table);
        CreateDefinitionClause_Context createDefinitionClause = ctx.createDefinitionClause_();
        if (null != createDefinitionClause) {
            for (CreateDefinition_Context createDefinition : createDefinitionClause.createDefinitions_().createDefinition_()) {
                ColumnDefinitionContext columnDefinition = createDefinition.columnDefinition();
                if (null != columnDefinition) {
                    ColumnDefinitionSegment columnDefinitionSegment = createColumnDefinitionSegment(columnDefinition, result);
                    result.getColumnDefinitions().add(columnDefinitionSegment);
                    result.getAllSQLSegments().add(columnDefinitionSegment);
                }
                ConstraintDefinition_Context constraintDefinition = createDefinition.constraintDefinition_();
                ForeignKeyOption_Context foreignKeyOption = null == constraintDefinition ? null : constraintDefinition.foreignKeyOption_();
                if (null != foreignKeyOption) {
                    result.getAllSQLSegments().add((TableSegment) visit(foreignKeyOption.referenceDefinition_().tableName()));
                }
            }
        }
        CreateLikeClause_Context createLikeClause = ctx.createLikeClause_();
        if (null != createLikeClause) {
            result.getAllSQLSegments().add((TableSegment) visit(createLikeClause));
        }
        return result;
    }

    @Override
    public ASTNode visitAlterTable(final AlterTableContext ctx) {
        AlterTableStatement result = new AlterTableStatement();
        TableSegment table = (TableSegment) visit(ctx.tableName());
        result.setTable(table);
        result.getAllSQLSegments().add(table);
        if (null != ctx.alterDefinitionClause_()) {
            for (AlterSpecification_Context alterSpecification : ctx.alterDefinitionClause_().alterSpecification_()) {
                AddColumnSpecificationContext addColumnSpecification = alterSpecification.addColumnSpecification();
                if (null != addColumnSpecification) {
                    List<ColumnDefinitionContext> columnDefinitions = addColumnSpecification.columnDefinition();
                    ColumnDefinitionSegment columnDefinitionSegment = null;
                    for (ColumnDefinitionContext columnDefinition : columnDefinitions) {
                        columnDefinitionSegment = createColumnDefinitionSegment(columnDefinition, result);
                        result.getAddedColumnDefinitions().add(columnDefinitionSegment);
                        result.getAllSQLSegments().add(columnDefinitionSegment);
                    }
                    createColumnPositionSegment(addColumnSpecification.firstOrAfterColumn(), columnDefinitionSegment, result);
                }
                AddConstraintSpecificationContext addConstraintSpecification = alterSpecification.addConstraintSpecification();
                ForeignKeyOption_Context foreignKeyOption = null == addConstraintSpecification
                        ? null : addConstraintSpecification.constraintDefinition_().foreignKeyOption_();
                if (null != foreignKeyOption) {
                    result.getAllSQLSegments().add((TableSegment) visit(foreignKeyOption.referenceDefinition_().tableName()));
                }
                ChangeColumnSpecificationContext changeColumnSpecification = alterSpecification.changeColumnSpecification();
                if (null != changeColumnSpecification) {
                    createColumnPositionSegment(changeColumnSpecification.firstOrAfterColumn(),
                            createColumnDefinitionSegment(changeColumnSpecification.columnDefinition(), result), result);
                }
                DropColumnSpecificationContext dropColumnSpecification = alterSpecification.dropColumnSpecification();
                if (null != dropColumnSpecification) {
                    result.getDroppedColumnNames().add(((ColumnSegment) visit(dropColumnSpecification)).getName());
                }
                ModifyColumnSpecificationContext modifyColumnSpecification = alterSpecification.modifyColumnSpecification();
                if (null != modifyColumnSpecification) {
                    createColumnPositionSegment(modifyColumnSpecification.firstOrAfterColumn(),
                            createColumnDefinitionSegment(modifyColumnSpecification.columnDefinition(), result), result);
                }
            }
        }
        return result;
    }

    @Override
    public ASTNode visitDropTable(final DropTableContext ctx) {
        DropTableStatement result = new DropTableStatement();
        ListValue<TableSegment> tables = (ListValue<TableSegment>) visit(ctx.tableNames());
        result.getTables().addAll(tables.getValues());
        result.getAllSQLSegments().addAll(tables.getValues());
        return result;
    }

    @Override
    public ASTNode visitTruncateTable(final TruncateTableContext ctx) {
        DDLStatement result = new DDLStatement();
        TableSegment table = (TableSegment) visit(ctx.tableName());
        result.getAllSQLSegments().add(table);
        return result;
    }

    @Override
    public ASTNode visitCreateIndex(final CreateIndexContext ctx) {
        CreateIndexStatement result = new CreateIndexStatement();
        TableSegment table = (TableSegment) visit(ctx.tableName());
        result.setTable(table);
        result.getAllSQLSegments().add(table);
        return result;
    }

    @Override
    public ASTNode visitDropIndex(final DropIndexContext ctx) {
        DropIndexStatement result = new DropIndexStatement();
        TableSegment table = (TableSegment) visit(ctx.tableName());
        result.setTable(table);
        result.getAllSQLSegments().add(table);
        return result;
    }

    @Override
    public ASTNode visitIndexDefinition_(final IndexDefinition_Context ctx) {
        return visit(ctx.indexName());
    }

    @Override
    public ASTNode visitCreateLikeClause_(final CreateLikeClause_Context ctx) {
        return visit(ctx.tableName());
    }

    @Override
    public ASTNode visitDropColumnSpecification(final DropColumnSpecificationContext ctx) {
        return visit(ctx.columnName());
    }

    // DMLStatement.g4
    
    @Override
    public ASTNode visitInsert(final InsertContext ctx) {
        // TODO :FIXME, since there is no segment for insertValuesClause, InsertStatement is created by sub rule.
        InsertStatement result;
        if (null != ctx.insertValuesClause()) {
            result = (InsertStatement) visit(ctx.insertValuesClause());
        } else {
            result = new InsertStatement();
            SetAssignmentSegment segment = (SetAssignmentSegment) visit(ctx.setAssignmentsClause());
            result.setSetAssignment(segment);
            result.getAllSQLSegments().add(segment);
        }
        if (null != ctx.onDuplicateKeyClause()) {
            ListValue<AssignmentSegment> segments = (ListValue<AssignmentSegment>) visit(ctx.onDuplicateKeyClause());
            result.getAllSQLSegments().addAll(segments.getValues());
        }
        TableSegment table = (TableSegment) visit(ctx.tableName());
        result.setTable(table);
        result.getAllSQLSegments().add(table);
        result.setParametersCount(currentParameterIndex);
        return result;
    }
    
    @Override
    public ASTNode visitInsertValuesClause(final InsertValuesClauseContext ctx) {
        InsertStatement result = new InsertStatement();
        if (null != ctx.columnNames()) { 
            InsertColumnsSegment insertColumnsSegment = (InsertColumnsSegment) visit(ctx.columnNames());
            result.setColumns(insertColumnsSegment);
            result.getAllSQLSegments().add(insertColumnsSegment);
        }
        Collection<InsertValuesSegment> insertValuesSegments = createInsertValuesSegments(ctx.assignmentValues());
        result.getValues().addAll(insertValuesSegments);
        result.getAllSQLSegments().addAll(insertValuesSegments);
        return result;
    }
    
    @Override
    public ASTNode visitOnDuplicateKeyClause(final OnDuplicateKeyClauseContext ctx) {
        ListValue<AssignmentSegment> result = new ListValue<>(new LinkedList<AssignmentSegment>());
        for (AssignmentContext each : ctx.assignment()) {
            result.getValues().add((AssignmentSegment) visit(each));
        }
        return result;
    }
    
    @Override
    public ASTNode visitUpdate(final UpdateContext ctx) {
        UpdateStatement result = new UpdateStatement();
        ListValue<TableSegment> tables = (ListValue<TableSegment>) visit(ctx.tableReferences());
        SetAssignmentSegment setSegment = (SetAssignmentSegment) visit(ctx.setAssignmentsClause());
        result.getTables().addAll(tables.getValues());
        result.setSetAssignment(setSegment);
        result.getAllSQLSegments().addAll(tables.getValues());
        result.getAllSQLSegments().add(setSegment);
        if (null != ctx.whereClause()) {
            WhereSegment whereSegment = (WhereSegment) visit(ctx.whereClause());
            result.setWhere(whereSegment);
            result.getAllSQLSegments().add(whereSegment);
        }
        result.setParametersCount(currentParameterIndex);
        return result;
    }
    
    @Override
    public ASTNode visitSetAssignmentsClause(final SetAssignmentsClauseContext ctx) {
        Collection<AssignmentSegment> assignments = new LinkedList<>();
        for (AssignmentContext each : ctx.assignment()) {
            assignments.add((AssignmentSegment) visit(each));
        }
        return new SetAssignmentSegment(ctx.start.getStartIndex(), ctx.stop.getStopIndex(), assignments);
    }
    
    @Override
    public ASTNode visitAssignmentValues(final AssignmentValuesContext ctx) {
        List<ExpressionSegment> segments = new LinkedList<>();
        for (AssignmentValueContext each : ctx.assignmentValue()) {
            segments.add((ExpressionSegment) visit(each));
        }
        return new InsertValuesSegment(ctx.start.getStartIndex(), ctx.stop.getStopIndex(), segments);
    }
    
    @Override
    public ASTNode visitAssignment(final AssignmentContext ctx) {
        ColumnSegment column = (ColumnSegment) visitColumnName(ctx.columnName());
        ExpressionSegment value = (ExpressionSegment) visit(ctx.assignmentValue());
        return new AssignmentSegment(ctx.start.getStartIndex(), ctx.stop.getStopIndex(), column, value);
    }
    
    @Override
    public ASTNode visitAssignmentValue(final AssignmentValueContext ctx) {
        ExprContext expr = ctx.expr();
        if (null != expr) {
            return visit(expr);
        }
        return new CommonExpressionSegment(ctx.start.getStartIndex(), ctx.stop.getStopIndex(), ctx.getText());
    }
    
    @Override
    public ASTNode visitBlobValue(final BlobValueContext ctx) {
        return new LiteralValue(ctx.STRING_().getText());
    }
    
    @Override
    public ASTNode visitDelete(final DeleteContext ctx) {
        DeleteStatement result = new DeleteStatement();
        if (null != ctx.multipleTablesClause()) {
            ListValue<TableSegment> tables = (ListValue<TableSegment>) visit(ctx.multipleTablesClause());
            result.getTables().addAll(tables.getValues());
            result.getAllSQLSegments().addAll(tables.getValues());
        } else {
            TableSegment table = (TableSegment) visit(ctx.singleTableClause());
            result.getTables().add(table);
            result.getAllSQLSegments().add(table);
        }
        if (null != ctx.whereClause()) {
            WhereSegment where = (WhereSegment) visit(ctx.whereClause());
            result.setWhere(where);
            result.getAllSQLSegments().add(where);
        }
        result.setParametersCount(currentParameterIndex);
        return result;
    }
    
    @Override
    public ASTNode visitSingleTableClause(final SingleTableClauseContext ctx) {
        TableSegment result = (TableSegment) visit(ctx.tableName());
        if (null != ctx.alias()) {
            result.setAlias(ctx.alias().getText());
        }
        return result;
    }
    
    @Override
    public ASTNode visitMultipleTablesClause(final MultipleTablesClauseContext ctx) {
        ListValue<TableSegment> result = new ListValue<>(new LinkedList<TableSegment>());
        result.combine((ListValue<TableSegment>) visit(ctx.multipleTableNames()));
        result.combine((ListValue<TableSegment>) visit(ctx.tableReferences()));
        return result;
    }
    
    @Override
    public ASTNode visitMultipleTableNames(final MultipleTableNamesContext ctx) {
        ListValue<TableSegment> result = new ListValue<>(new LinkedList<TableSegment>());
        for (TableNameContext each : ctx.tableName()) {
            result.getValues().add((TableSegment) visit(each));
        }
        return result;
    }
    
    @Override
    public ASTNode visitSelect(final SelectContext ctx) {
        // TODO : Unsupported for withClause.
        SelectStatement result = (SelectStatement) visit(ctx.unionClause());
        result.setParametersCount(currentParameterIndex);
        return result;
    }
    
    @Override
    public ASTNode visitUnionClause(final UnionClauseContext ctx) {
        // TODO : Unsupported for union SQL.
        return visit(ctx.selectClause(0));
    }
    
    @Override
    public ASTNode visitSelectClause(final SelectClauseContext ctx) {
        SelectStatement result = new SelectStatement();
        ProjectionsSegment projections = (ProjectionsSegment) visit(ctx.projections());
        result.setProjections(projections);
        result.getAllSQLSegments().add(projections);
        if (null != ctx.selectSpecification()) {
            result.getProjections().setDistinctRow(isDistinct(ctx));
        }
        if (null != ctx.fromClause()) {
            ListValue<TableSegment> tables = (ListValue<TableSegment>) visit(ctx.fromClause());
            result.getTables().addAll(tables.getValues());
            result.getAllSQLSegments().addAll(tables.getValues());
        }
        if (null != ctx.whereClause()) {
            WhereSegment where = (WhereSegment) visit(ctx.whereClause());
            result.setWhere(where);
            result.getAllSQLSegments().add(where);
        }
        if (null != ctx.orderByClause()) {
            OrderBySegment orderBy = (OrderBySegment) visit(ctx.orderByClause());
            result.setOrderBy(orderBy);
            result.getAllSQLSegments().add(orderBy);
        }
        return result;
    }
    
    @Override
    public ASTNode visitSelectSpecification(final SelectSpecificationContext ctx) {
        if (null != ctx.duplicateSpecification()) {
            return visit(ctx.duplicateSpecification());
        }
        return new BooleanValue(false);
    }
    
    @Override
    public ASTNode visitDuplicateSpecification(final DuplicateSpecificationContext ctx) {
        String text = ctx.getText();
        if ("DISTINCT".equalsIgnoreCase(text) || "DISTINCTROW".equalsIgnoreCase(text)) {
            return new BooleanValue(true);
        }
        return new BooleanValue(false);
    }
    
    @Override
    public ASTNode visitProjections(final ProjectionsContext ctx) {
        Collection<ProjectionSegment> projections = new LinkedList<>();
        if (null != ctx.unqualifiedShorthand()) {
            projections.add(
                    new ShorthandProjectionSegment(ctx.unqualifiedShorthand().getStart().getStartIndex(), ctx.unqualifiedShorthand().getStop().getStopIndex(), ctx.unqualifiedShorthand().getText()));
        }
        for (ProjectionContext each : ctx.projection()) {
            projections.add((ProjectionSegment) visit(each));
        }
        ProjectionsSegment result = new ProjectionsSegment(ctx.start.getStartIndex(), ctx.stop.getStopIndex());
        result.getProjections().addAll(projections);
        return result;
    }
    
    @Override
    public ASTNode visitProjection(final ProjectionContext ctx) {
        if (null != ctx.qualifiedShorthand()) {
            QualifiedShorthandContext shorthand = ctx.qualifiedShorthand();
            ShorthandProjectionSegment result = new ShorthandProjectionSegment(shorthand.getStart().getStartIndex(), shorthand.getStop().getStopIndex(), shorthand.getText());
            result.setOwner(new TableSegment(shorthand.identifier().getStart().getStartIndex(), shorthand.identifier().getStop().getStopIndex(), shorthand.identifier().getText()));
            return result;
        }
        String alias = null == ctx.alias() ? null : ctx.alias().getText();
        if (null != ctx.columnName()) {
            ColumnSegment column = (ColumnSegment) visit(ctx.columnName());
            ColumnProjectionSegment result = new ColumnProjectionSegment(ctx.columnName().getText(), column);
            result.setAlias(alias);
            return result;
        }
        LiteralExpressionSegment column = (LiteralExpressionSegment) visit(ctx.expr());
        ExpressionProjectionSegment result = Strings.isNullOrEmpty(alias) ? new ExpressionProjectionSegment(column.getStartIndex(), column.getStopIndex(), String.valueOf(column.getLiterals()))
                : new ExpressionProjectionSegment(column.getStartIndex(), ctx.alias().stop.getStopIndex(), String.valueOf(column.getLiterals()));
        result.setAlias(alias);
        return result;
    }
    
    @Override
    public ASTNode visitFromClause(final FromClauseContext ctx) {
        return visit(ctx.tableReferences());
    }
    
    @Override
    public ASTNode visitTableReferences(final TableReferencesContext ctx) {
        ListValue<TableSegment> result = new ListValue<>(new LinkedList<TableSegment>());
        for (EscapedTableReferenceContext each : ctx.escapedTableReference()) {
            result.combine((ListValue<TableSegment>) visit(each));
        }
        return result;
    }
    
    @Override
    public ASTNode visitEscapedTableReference(final EscapedTableReferenceContext ctx) {
        return visit(ctx.tableReference());
    }
    
    @Override
    public ASTNode visitTableReference(final TableReferenceContext ctx) {
        ListValue<TableSegment> result = new ListValue<>(new LinkedList<TableSegment>());
        if (null != ctx.joinedTable()) {
            for (JoinedTableContext each : ctx.joinedTable()) {
                result.getValues().add((TableSegment) visit(each));
            }
        }
        if (null != ctx.tableFactor()) {
            result.getValues().add((TableSegment) visit(ctx.tableFactor()));
        }
        return result;
    }
    
    @Override
    public ASTNode visitTableFactor(final TableFactorContext ctx) {
        if (null != ctx.tableReferences()) {
            return visit(ctx.tableReferences());
        }
        TableSegment table = (TableSegment) visit(ctx.tableName());
        if (null != ctx.alias()) {
            table.setAlias(ctx.alias().getText());
        }
        return table;
    }
    
    @Override
    public ASTNode visitJoinedTable(final JoinedTableContext ctx) {
        return visit(ctx.tableFactor());
    }
    
    @Override
    public ASTNode visitWhereClause(final WhereClauseContext ctx) {
        WhereSegment result = new WhereSegment(ctx.start.getStartIndex(), ctx.stop.getStopIndex());
        result.setParameterMarkerStartIndex(currentParameterIndex);
        ASTNode segment = visit(ctx.expr());
        if (segment instanceof OrPredicateSegment) {
            result.getAndPredicates().addAll(((OrPredicateSegment) segment).getAndPredicates());
        } else if (segment instanceof PredicateSegment) {
            AndPredicate andPredicate = new AndPredicate();
            andPredicate.getPredicates().add((PredicateSegment) segment);
            result.getAndPredicates().add(andPredicate);
        }
        result.setParametersCount(currentParameterIndex);
        return result;
    }
    
    // TCLStatement.g4
    @Override
    public ASTNode visitSetTransaction(final SetTransactionContext ctx) {
        return new SetTransactionStatement();
    }
    
    @Override
    public ASTNode visitSetAutoCommit(final SetAutoCommitContext ctx) {
        SetAutoCommitStatement result = new SetAutoCommitStatement();
        AutoCommitValueContext autoCommitValueContext = ctx.autoCommitValue();
        if (null != autoCommitValueContext) {
            AutoCommitSegment autoCommitSegment = (AutoCommitSegment) visit(ctx.autoCommitValue());
            result.getAllSQLSegments().add(autoCommitSegment);
            result.setAutoCommit(autoCommitSegment.isAutoCommit());
        }
        return result;
    }
    
    @Override
    public ASTNode visitAutoCommitValue(final AutoCommitValueContext ctx) {
        boolean autoCommit = "1".equals(ctx.getText()) || "ON".equals(ctx.getText());
        return new AutoCommitSegment(ctx.start.getStartIndex(), ctx.stop.getStopIndex(), autoCommit);
    }
    
    @Override
    public ASTNode visitBeginTransaction(final BeginTransactionContext ctx) {
        return new BeginTransactionStatement();
    }
    
    @Override
    public ASTNode visitCommit(final CommitContext ctx) {
        return new CommitStatement();
    }
    
    @Override
    public ASTNode visitRollback(final RollbackContext ctx) {
        return new RollbackStatement();
    }
    
    @Override
    public ASTNode visitSavepoint(final SavepointContext ctx) {
        return new SavepointStatement();
    }
    
    // StoreProcedure.g4
    
    // BaseRule.g4
    @Override
    public ASTNode visitSchemaName(final SchemaNameContext ctx) {
        return visit(ctx.identifier());
    }
    
    @Override
    public ASTNode visitTableNames(final TableNamesContext ctx) {
        ListValue<TableSegment> result = new ListValue<>(new LinkedList<TableSegment>());
        for (TableNameContext each : ctx.tableName()) {
            result.getValues().add((TableSegment) visit(each));
        }
        return result;
    }

    @Override
    public ASTNode visitTableName(final TableNameContext ctx) {
        LiteralValue tableName = (LiteralValue) visit(ctx.name());
        TableSegment result = new TableSegment(ctx.getStart().getStartIndex(), ctx.getStop().getStopIndex(), tableName.getLiteral());
        OwnerContext owner = ctx.owner();
        if (null != owner) {
            result.setOwner(createSchemaSegment(owner));
        }
        return result;
    }
    
    @Override
    public ASTNode visitColumnNames(final ColumnNamesContext ctx) {
        Collection<ColumnSegment> segments = new LinkedList<>();
        for (ColumnNameContext each : ctx.columnName()) {
            segments.add((ColumnSegment) visit(each));
        }
        InsertColumnsSegment result = new InsertColumnsSegment(ctx.start.getStartIndex(), ctx.stop.getStopIndex());
        result.getColumns().addAll(segments);
        return result;
    }
    
    @Override
    public ASTNode visitColumnName(final ColumnNameContext ctx) {
        LiteralValue columnName = (LiteralValue) visit(ctx.name());
        ColumnSegment result = new ColumnSegment(ctx.getStart().getStartIndex(), ctx.getStop().getStopIndex(), columnName.getLiteral());
        OwnerContext owner = ctx.owner();
        if (null != owner) {
            result.setOwner(createTableSegment(owner));
        }
        return result;
    }
    
    @Override
    public ASTNode visitIndexName(final IndexNameContext ctx) {
        LiteralValue indexName = (LiteralValue) visit(ctx.identifier());
        return new IndexSegment(ctx.getStart().getStartIndex(), ctx.getStop().getStopIndex(), indexName.getLiteral());
    }

    @Override
    public ASTNode visitDataTypeName_(final DataTypeName_Context ctx) {
        return visit(ctx.identifier(0));
    }

    @Override
    public ASTNode visitExpr(final ExprContext ctx) {
        BooleanPrimaryContext bool = ctx.booleanPrimary();
        if (null != bool) {
            return visit(bool);
        } else if (null != ctx.logicalOperator()) {
            return mergePredicateSegment(visit(ctx.expr(0)), visit(ctx.expr(1)), ctx.logicalOperator().getText());
        } else if (!ctx.expr().isEmpty()) {
            return visit(ctx.expr(0));
        }
        return createExpressionSegment(new LiteralValue(ctx.getText()), ctx);
    }
    
    @Override
    public ASTNode visitBooleanPrimary(final BooleanPrimaryContext ctx) {
        if (null != ctx.subquery()) {
            return new SubquerySegment(ctx.start.getStartIndex(), ctx.stop.getStopIndex(), ctx.subquery().getText());
        }
        if (null != ctx.comparisonOperator()) {
            return createCompareSegment(ctx);
        }
        if (null != ctx.predicate()) {
            return visit(ctx.predicate());
        }
        return createExpressionSegment(new LiteralValue(ctx.getText()), ctx);
    }
    
    @Override
    public ASTNode visitPredicate(final PredicateContext ctx) {
        if (null != ctx.subquery()) {
            return new SubquerySegment(ctx.start.getStartIndex(), ctx.stop.getStopIndex(), ctx.subquery().getText());
        }
        if (null != ctx.IN()) {
            return createInSegment(ctx);
        }
        if (null != ctx.BETWEEN()) {
            createBetweenSegment(ctx);
        }
        BitExprContext bitExpr = ctx.bitExpr(0);
        if (null != bitExpr) {
            return createExpressionSegment(visit(bitExpr), ctx);
        }
        return createExpressionSegment(new LiteralValue(ctx.getText()), ctx);
    }
    
    @Override
    public ASTNode visitBitExpr(final BitExprContext ctx) {
        SimpleExprContext simple = ctx.simpleExpr();
        if (null != simple) {
            return visit(simple);
        }
        return new LiteralValue(ctx.getText());
    }
    
    @Override
    public ASTNode visitSimpleExpr(final SimpleExprContext ctx) {
        if (null != ctx.subquery()) {
            return new SubquerySegment(ctx.start.getStartIndex(), ctx.stop.getStopIndex(), ctx.subquery().getText());
        }
        if (null != ctx.parameterMarker()) {
            return visit(ctx.parameterMarker());
        }
        if (null != ctx.literals()) {
            return visit(ctx.literals());
        }
        if (null != ctx.intervalExpression()) {
            return visit(ctx.intervalExpression());
        }
        if (null != ctx.functionCall()) {
            return visit(ctx.functionCall());
        }
        if (null != ctx.columnName()) {
            return visit(ctx.columnName());
        }
        return new CommonExpressionSegment(ctx.start.getStartIndex(), ctx.stop.getStopIndex(), ctx.getText());
    }
    
    @Override
    public ASTNode visitParameterMarker(final ParameterMarkerContext ctx) {
        return new ParameterValue(currentParameterIndex++);
    }
    
    @Override
    public ASTNode visitLiterals(final LiteralsContext ctx) {
        if (null != ctx.stringLiterals()) {
            return visit(ctx.stringLiterals());
        }
        if (null != ctx.numberLiterals()) {
            return visit(ctx.numberLiterals());
        }
        if (null != ctx.booleanLiterals()) {
            return visit(ctx.booleanLiterals());
        }
        if (null != ctx.nullValueLiterals()) {
            return new CommonExpressionSegment(ctx.start.getStartIndex(), ctx.stop.getStopIndex(), ctx.getText());
        }
        return new LiteralValue(ctx.getText());
    }
    
    @Override
    public ASTNode visitStringLiterals(final StringLiteralsContext ctx) {
        String text = ctx.getText();
        return new LiteralValue(text.substring(1, text.length() - 1));
    }
    
    @Override
    public ASTNode visitNumberLiterals(final NumberLiteralsContext ctx) {
        return new NumberValue(ctx.getText());
    }
    
    @Override
    public ASTNode visitBooleanLiterals(final BooleanLiteralsContext ctx) {
        return new BooleanValue(ctx.getText());
    }
    
    @Override
    public ASTNode visitIntervalExpression(final IntervalExpressionContext ctx) {
        calculateParameterCount(Collections.singleton(ctx.expr()));
        return new ExpressionProjectionSegment(ctx.start.getStartIndex(), ctx.stop.getStopIndex(), ctx.getText());
    }
    
    @Override
    public ASTNode visitOrderByClause(final OrderByClauseContext ctx) {
        Collection<OrderByItemSegment> items = new LinkedList<>();
        for (OrderByItemContext each : ctx.orderByItem()) {
            items.add((OrderByItemSegment) visit(each));
        }
        return new OrderBySegment(ctx.start.getStartIndex(), ctx.stop.getStopIndex(), items);
    }
    
    @Override
    public ASTNode visitOrderByItem(final OrderByItemContext ctx) {
        OrderDirection orderDirection = null != ctx.DESC() ? OrderDirection.DESC : OrderDirection.ASC;
        if (null != ctx.columnName()) {
            ColumnSegment column = (ColumnSegment) visit(ctx.columnName());
            return new ColumnOrderByItemSegment(column, orderDirection);
        }
        if (null != ctx.numberLiterals()) {
            return new IndexOrderByItemSegment(ctx.numberLiterals().getStart().getStartIndex(), ctx.numberLiterals().getStop().getStopIndex(),
                    SQLUtil.getExactlyNumber(ctx.numberLiterals().getText(), 10).intValue(), orderDirection);
        }
        return new ExpressionOrderByItemSegment(ctx.expr().getStart().getStartIndex(), ctx.expr().getStop().getStopIndex(), ctx.expr().getText(), orderDirection);
    }
    
    @Override
    public ASTNode visitFunctionCall(final FunctionCallContext ctx) {
        if (null != ctx.aggregationFunction()) {
            return visit(ctx.aggregationFunction());
        }
        if (null != ctx.regularFunction()) {
            return visit(ctx.regularFunction());
        }
        if (null != ctx.specialFunction()) {
            return visit(ctx.specialFunction());
        }
        return new ExpressionProjectionSegment(ctx.start.getStartIndex(), ctx.stop.getStopIndex(), ctx.getText());
    }
    
    @Override
    public ASTNode visitAggregationFunction(final AggregationFunctionContext ctx) {
        if (AggregationType.isAggregationType(ctx.aggregationFunctionName_().getText())) {
            return createAggregationSegment(ctx);
        }
        return new ExpressionProjectionSegment(ctx.start.getStartIndex(), ctx.stop.getStopIndex(), ctx.getText());
    }
    
    @Override
    public ASTNode visitSpecialFunction(final SpecialFunctionContext ctx) {
        if (null != ctx.groupConcatFunction()) {
            return visit(ctx.groupConcatFunction());
        }
        if (null != ctx.windowFunction()) {
            return visit(ctx.windowFunction());
        }
        if (null != ctx.castFunction()) {
            return visit(ctx.castFunction());
        }
        if (null != ctx.convertFunction()) {
            return visit(ctx.convertFunction());
        }
        if (null != ctx.positionFunction()) {
            return visit(ctx.positionFunction());
        }
        if (null != ctx.substringFunction()) {
            return visit(ctx.substringFunction());
        }
        if (null != ctx.extractFunction()) {
            return visit(ctx.extractFunction());
        }
        if (null != ctx.charFunction()) {
            return visit(ctx.charFunction());
        }
        if (null != ctx.weightStringFunction()) {
            return visit(ctx.weightStringFunction());
        }
        return new ExpressionProjectionSegment(ctx.start.getStartIndex(), ctx.stop.getStopIndex(), ctx.getText());
    }
    
    @Override
    public ASTNode visitGroupConcatFunction(final GroupConcatFunctionContext ctx) {
        calculateParameterCount(ctx.expr());
        return new ExpressionProjectionSegment(ctx.start.getStartIndex(), ctx.stop.getStopIndex(), ctx.getText());
    }
    
    @Override
    public ASTNode visitWindowFunction(final WindowFunctionContext ctx) {
        calculateParameterCount(ctx.expr());
        return new ExpressionProjectionSegment(ctx.start.getStartIndex(), ctx.stop.getStopIndex(), ctx.getText());
    }
    
    @Override
    public ASTNode visitCastFunction(final CastFunctionContext ctx) {
        calculateParameterCount(Collections.singleton(ctx.expr()));
        return new ExpressionProjectionSegment(ctx.start.getStartIndex(), ctx.stop.getStopIndex(), ctx.getText());
    }
    
    @Override
    public ASTNode visitConvertFunction(final ConvertFunctionContext ctx) {
        calculateParameterCount(Collections.singleton(ctx.expr()));
        return new ExpressionProjectionSegment(ctx.start.getStartIndex(), ctx.stop.getStopIndex(), ctx.getText());
    }
    
    @Override
    public ASTNode visitPositionFunction(final PositionFunctionContext ctx) {
        calculateParameterCount(ctx.expr());
        return new ExpressionProjectionSegment(ctx.start.getStartIndex(), ctx.stop.getStopIndex(), ctx.getText());
    }
    
    @Override
    public ASTNode visitSubstringFunction(final SubstringFunctionContext ctx) {
        calculateParameterCount(Collections.singleton(ctx.expr()));
        return new ExpressionProjectionSegment(ctx.start.getStartIndex(), ctx.stop.getStopIndex(), ctx.getText());
    }
    
    @Override
    public ASTNode visitExtractFunction(final ExtractFunctionContext ctx) {
        calculateParameterCount(Collections.singleton(ctx.expr()));
        return new ExpressionProjectionSegment(ctx.start.getStartIndex(), ctx.stop.getStopIndex(), ctx.getText());
    }
    
    @Override
    public ASTNode visitCharFunction(final CharFunctionContext ctx) {
        calculateParameterCount(ctx.expr());
        return new ExpressionProjectionSegment(ctx.start.getStartIndex(), ctx.stop.getStopIndex(), ctx.getText());
    }
    
    @Override
    public ASTNode visitWeightStringFunction(final WeightStringFunctionContext ctx) {
        calculateParameterCount(Collections.singleton(ctx.expr()));
        return new ExpressionProjectionSegment(ctx.start.getStartIndex(), ctx.stop.getStopIndex(), ctx.getText());
    }
    
    @Override
    public ASTNode visitRegularFunction(final RegularFunctionContext ctx) {
        calculateParameterCount(ctx.expr());
        return new ExpressionProjectionSegment(ctx.start.getStartIndex(), ctx.stop.getStopIndex(), ctx.getText());
    }
    
    @Override
    public ASTNode visitIdentifier(final IdentifierContext ctx) {
        UnreservedWord_Context unreservedWord = ctx.unreservedWord_();
        if (null != unreservedWord) {
            return visit(unreservedWord);
        }
        return new LiteralValue(ctx.getText());
    }
    
    @Override
    public ASTNode visitUnreservedWord_(final UnreservedWord_Context ctx) {
        return new LiteralValue(ctx.getText());
    }
    
    // Segments
    private SchemaSegment createSchemaSegment(final OwnerContext ownerContext) {
        LiteralValue literalValue = (LiteralValue) visit(ownerContext.identifier());
        return new SchemaSegment(ownerContext.getStart().getStartIndex(), ownerContext.getStop().getStopIndex(), literalValue.getLiteral());
    }
    
    private TableSegment createTableSegment(final OwnerContext ownerContext) {
        LiteralValue literalValue = (LiteralValue) visit(ownerContext.identifier());
        return new TableSegment(ownerContext.getStart().getStartIndex(), ownerContext.getStop().getStopIndex(), literalValue.getLiteral());
    }
    
    private ASTNode createExpressionSegment(final ASTNode astNode, final ParserRuleContext context) {
        if (astNode instanceof LiteralValue) {
            return new LiteralExpressionSegment(context.start.getStartIndex(), context.stop.getStopIndex(), ((LiteralValue) astNode).getLiteral());
        }
        if (astNode instanceof NumberValue) {
            return new LiteralExpressionSegment(context.start.getStartIndex(), context.stop.getStopIndex(), ((NumberValue) astNode).getNumber());
        }
        if (astNode instanceof ParameterValue) {
            return new ParameterMarkerExpressionSegment(context.start.getStartIndex(), context.stop.getStopIndex(), ((ParameterValue) astNode).getParameterIndex());
        }
        return astNode;
    }
    
    private ColumnDefinitionSegment createColumnDefinitionSegment(final ColumnDefinitionContext columnDefinition, final DDLStatement statement) {
        ColumnSegment column = (ColumnSegment) visit(columnDefinition.columnName());
        LiteralValue dataType = (LiteralValue) visit(columnDefinition.dataType().dataTypeName_());
        boolean isPrimaryKey = false;
        for (InlineDataType_Context inlineDataType : columnDefinition.inlineDataType_()) {
            CommonDataTypeOption_Context commonDataTypeOption = inlineDataType.commonDataTypeOption_();
            if (null != commonDataTypeOption) {
                if (null != commonDataTypeOption.primaryKey()) {
                    isPrimaryKey = true;
                }
                if (null != commonDataTypeOption.referenceDefinition_()) {
                    statement.getAllSQLSegments().add((TableSegment) visit(commonDataTypeOption.referenceDefinition_().tableName()));
                }
            }
        }
        for (GeneratedDataType_Context generatedDataType: columnDefinition.generatedDataType_()) {
            CommonDataTypeOption_Context commonDataTypeOption = generatedDataType.commonDataTypeOption_();
            if (null != commonDataTypeOption) {
                if (null != commonDataTypeOption.primaryKey()) {
                    isPrimaryKey = true;
                }
                if (null != commonDataTypeOption.referenceDefinition_()) {
                    statement.getAllSQLSegments().add((TableSegment) visit(commonDataTypeOption.referenceDefinition_().tableName()));
                }
            }
        }
        return new ColumnDefinitionSegment(column.getStartIndex(), column.getStopIndex(),
                column.getName(), dataType.getLiteral(), isPrimaryKey);
    }

    private void createColumnPositionSegment(final FirstOrAfterColumnContext firstOrAfterColumn, final ColumnDefinitionSegment columnDefinition,
                                             final AlterTableStatement statement) {
        if (null != firstOrAfterColumn) {
            ColumnPositionSegment columnPositionSegment = null;
            if (null != firstOrAfterColumn.FIRST()) {
                columnPositionSegment = new ColumnFirstPositionSegment(columnDefinition.getStartIndex(), columnDefinition.getStopIndex(),
                        columnDefinition.getColumnName());
            } else if (null != firstOrAfterColumn.AFTER()) {
                ColumnSegment afterColumn = (ColumnSegment) visit(firstOrAfterColumn.columnName());
                columnPositionSegment = new ColumnAfterPositionSegment(columnDefinition.getStartIndex(), columnDefinition.getStopIndex(),
                        columnDefinition.getColumnName(), afterColumn.getName());
            }
            statement.getChangedPositionColumns().add(columnPositionSegment);
            statement.getAllSQLSegments().add(columnPositionSegment);
        }
    }
    
    private Collection<InsertValuesSegment> createInsertValuesSegments(final Collection<AssignmentValuesContext> assignmentValuesContexts) {
        Collection<InsertValuesSegment> result = new LinkedList<>();
        for (AssignmentValuesContext each : assignmentValuesContexts) {
            result.add((InsertValuesSegment) visit(each));
        }
        return result;
    }
    
    private ASTNode createAggregationSegment(final AggregationFunctionContext ctx) {
        AggregationType type = AggregationType.valueOf(ctx.aggregationFunctionName_().getText());
        int innerExpressionStartIndex = ((TerminalNode) ctx.getChild(1)).getSymbol().getStartIndex();
        if (null != ctx.distinct()) {
            return new AggregationDistinctProjectionSegment(ctx.getStart().getStartIndex(),
                    ctx.getStop().getStopIndex(), ctx.getText(), type, innerExpressionStartIndex, getDistinctExpression(ctx));
        }
        return new AggregationProjectionSegment(ctx.getStart().getStartIndex(), ctx.getStop().getStopIndex(),
                ctx.getText(), type, innerExpressionStartIndex);
    }
    
    private String getDistinctExpression(final AggregationFunctionContext ctx) {
        StringBuilder result = new StringBuilder();
        for (int i = 3; i < ctx.getChildCount() - 1; i++) {
            result.append(ctx.getChild(i).getText());
        }
        return result.toString();
    }
    
    private ASTNode createCompareSegment(final BooleanPrimaryContext ctx) {
        ASTNode leftValue = visit(ctx.booleanPrimary());
        ASTNode rightValue = visit(ctx.predicate());
        if (rightValue instanceof ColumnSegment) {
            return new PredicateSegment(ctx.getStart().getStartIndex(), ctx.getStop().getStopIndex(), (ColumnSegment) leftValue, (ColumnSegment) rightValue);
        }
        return new PredicateSegment(ctx.getStart().getStartIndex(), ctx.getStop().getStopIndex(),
                (ColumnSegment) leftValue, new PredicateCompareRightValue(ctx.comparisonOperator().getText(), (ExpressionSegment) rightValue));
    }
    
    private ASTNode createInSegment(final PredicateContext ctx) {
        ColumnSegment column = (ColumnSegment) visit(ctx.bitExpr(0));
        Collection<ExpressionSegment> segments = Lists.transform(ctx.expr(), new Function<ExprContext, ExpressionSegment>() {
            
            @Override
            public ExpressionSegment apply(final ExprContext input) {
                return (ExpressionSegment) visit(input);
            }
        });
        return new PredicateSegment(ctx.getStart().getStartIndex(), ctx.getStop().getStopIndex(), column, new PredicateInRightValue(segments));
    }
    
    private void createBetweenSegment(final PredicateContext ctx) {
        ColumnSegment column = (ColumnSegment) visit(ctx.bitExpr(0));
        ExpressionSegment between = (ExpressionSegment) visit(ctx.bitExpr(1));
        ExpressionSegment and = (ExpressionSegment) visit(ctx.predicate());
        new PredicateSegment(ctx.getStart().getStartIndex(), ctx.getStop().getStopIndex(), column, new PredicateBetweenRightValue(between, and));
    }
    
    private OrPredicateSegment mergePredicateSegment(final ASTNode left, final ASTNode right, final String operator) {
        Optional<LogicalOperator> logicalOperator = LogicalOperator.valueFrom(operator);
        Preconditions.checkState(logicalOperator.isPresent());
        if (LogicalOperator.OR == logicalOperator.get()) {
            return mergeOrPredicateSegment(left, right);
        }
        return mergeAndPredicateSegment(left, right);
    }
    
    private OrPredicateSegment mergeOrPredicateSegment(final ASTNode left, final ASTNode right) {
        OrPredicateSegment result = new OrPredicateSegment();
        result.getAndPredicates().addAll(getAndPredicates(left));
        result.getAndPredicates().addAll(getAndPredicates(right));
        return result;
    }
    
    private OrPredicateSegment mergeAndPredicateSegment(final ASTNode left, final ASTNode right) {
        OrPredicateSegment result = new OrPredicateSegment();
        for (AndPredicate eachLeft : getAndPredicates(left)) {
            for (AndPredicate eachRight : getAndPredicates(right)) {
                result.getAndPredicates().add(createAndPredicate(eachLeft, eachRight));
            }
        }
        return result;
    }
    
    private AndPredicate createAndPredicate(final AndPredicate left, final AndPredicate right) {
        AndPredicate result = new AndPredicate();
        result.getPredicates().addAll(left.getPredicates());
        result.getPredicates().addAll(right.getPredicates());
        return result;
    }
    
    private Collection<AndPredicate> getAndPredicates(final ASTNode astNode) {
        if (astNode instanceof OrPredicateSegment) {
            return ((OrPredicateSegment) astNode).getAndPredicates();
        }
        if (astNode instanceof AndPredicate) {
            return Collections.singleton((AndPredicate) astNode);
        }
        AndPredicate andPredicate = new AndPredicate();
        andPredicate.getPredicates().add((PredicateSegment) astNode);
        return Collections.singleton(andPredicate);
    }
    
    private boolean isDistinct(final SelectClauseContext ctx) {
        for (SelectSpecificationContext each : ctx.selectSpecification()) {
            boolean eachDistinct = ((BooleanValue) visit(each)).isCorrect();
            if (eachDistinct) {
                return true;
            }
        }
        return false;
    }
    
    // TODO :FIXME, sql case id: insert_with_str_to_date
    private void calculateParameterCount(final Collection<ExprContext> exprContexts) {
        for (ExprContext each : exprContexts) {
            visit(each);
        }
    }
}<|MERGE_RESOLUTION|>--- conflicted
+++ resolved
@@ -256,7 +256,6 @@
     public ASTNode visitCreateUser(final CreateUserContext ctx) {
         return new DCLStatement();
     }
-<<<<<<< HEAD
     
     @Override
     public ASTNode visitDropRole(DropRoleContext ctx) {
@@ -268,8 +267,6 @@
         return new DCLStatement();
     }
     
-=======
-
     @Override
     public ASTNode visitCreateRole(final CreateRoleContext ctx) {
         return new DCLStatement();
@@ -295,7 +292,6 @@
         return new DCLStatement();
     }
 
->>>>>>> c00979d4
     // DDLStatement.g4
     @Override
     public ASTNode visitCreateTable(final CreateTableContext ctx) {
