/*
 * Licensed to the Apache Software Foundation (ASF) under one or more
 * contributor license agreements.  See the NOTICE file distributed with
 * this work for additional information regarding copyright ownership.
 * The ASF licenses this file to You under the Apache License, Version 2.0
 * (the "License"); you may not use this file except in compliance with
 * the License.  You may obtain a copy of the License at
 *
 *     http://www.apache.org/licenses/LICENSE-2.0
 *
 * Unless required by applicable law or agreed to in writing, software
 * distributed under the License is distributed on an "AS IS" BASIS,
 * WITHOUT WARRANTIES OR CONDITIONS OF ANY KIND, either express or implied.
 * See the License for the specific language governing permissions and
 * limitations under the License.
 */

package org.apache.shardingsphere.sql.parser;

import com.google.common.base.Function;
import com.google.common.base.Optional;
import com.google.common.base.Preconditions;
import com.google.common.collect.Lists;
import org.antlr.v4.runtime.ParserRuleContext;
import org.antlr.v4.runtime.tree.TerminalNode;
import org.apache.shardingsphere.sql.parser.api.SQLVisitor;
import org.apache.shardingsphere.sql.parser.autogen.MySQLStatementBaseVisitor;
import org.apache.shardingsphere.sql.parser.autogen.MySQLStatementParser.AddColumnSpecificationContext;
import org.apache.shardingsphere.sql.parser.autogen.MySQLStatementParser.AddConstraintSpecificationContext;
import org.apache.shardingsphere.sql.parser.autogen.MySQLStatementParser.AggregationFunctionContext;
import org.apache.shardingsphere.sql.parser.autogen.MySQLStatementParser.AlterSpecification_Context;
import org.apache.shardingsphere.sql.parser.autogen.MySQLStatementParser.AlterTableContext;
import org.apache.shardingsphere.sql.parser.autogen.MySQLStatementParser.AssignmentContext;
import org.apache.shardingsphere.sql.parser.autogen.MySQLStatementParser.AssignmentValueContext;
import org.apache.shardingsphere.sql.parser.autogen.MySQLStatementParser.AssignmentValuesContext;
import org.apache.shardingsphere.sql.parser.autogen.MySQLStatementParser.AutoCommitValueContext;
import org.apache.shardingsphere.sql.parser.autogen.MySQLStatementParser.BeginTransactionContext;
import org.apache.shardingsphere.sql.parser.autogen.MySQLStatementParser.BitExprContext;
import org.apache.shardingsphere.sql.parser.autogen.MySQLStatementParser.BlobValueContext;
import org.apache.shardingsphere.sql.parser.autogen.MySQLStatementParser.BooleanLiteralsContext;
import org.apache.shardingsphere.sql.parser.autogen.MySQLStatementParser.BooleanPrimaryContext;
import org.apache.shardingsphere.sql.parser.autogen.MySQLStatementParser.CastFunctionContext;
import org.apache.shardingsphere.sql.parser.autogen.MySQLStatementParser.ChangeColumnSpecificationContext;
import org.apache.shardingsphere.sql.parser.autogen.MySQLStatementParser.CharFunctionContext;
import org.apache.shardingsphere.sql.parser.autogen.MySQLStatementParser.ColumnDefinitionContext;
import org.apache.shardingsphere.sql.parser.autogen.MySQLStatementParser.ColumnNameContext;
import org.apache.shardingsphere.sql.parser.autogen.MySQLStatementParser.ColumnNamesContext;
<<<<<<< HEAD
import org.apache.shardingsphere.sql.parser.autogen.MySQLStatementParser.CommonDataTypeOption_Context;
import org.apache.shardingsphere.sql.parser.autogen.MySQLStatementParser.ConstraintDefinition_Context;
import org.apache.shardingsphere.sql.parser.autogen.MySQLStatementParser.ConvertFunctionContext;
import org.apache.shardingsphere.sql.parser.autogen.MySQLStatementParser.CreateDefinition_Context;
import org.apache.shardingsphere.sql.parser.autogen.MySQLStatementParser.CreateDefinitionClause_Context;
import org.apache.shardingsphere.sql.parser.autogen.MySQLStatementParser.CreateIndexContext;
import org.apache.shardingsphere.sql.parser.autogen.MySQLStatementParser.CreateLikeClause_Context;
import org.apache.shardingsphere.sql.parser.autogen.MySQLStatementParser.CreateTableContext;
import org.apache.shardingsphere.sql.parser.autogen.MySQLStatementParser.DataTypeName_Context;
=======
import org.apache.shardingsphere.sql.parser.autogen.MySQLStatementParser.CommitContext;
import org.apache.shardingsphere.sql.parser.autogen.MySQLStatementParser.ConvertFunctionContext;
import org.apache.shardingsphere.sql.parser.autogen.MySQLStatementParser.CreateUserContext;
>>>>>>> 30b00f93
import org.apache.shardingsphere.sql.parser.autogen.MySQLStatementParser.DeleteContext;
import org.apache.shardingsphere.sql.parser.autogen.MySQLStatementParser.DropColumnSpecificationContext;
import org.apache.shardingsphere.sql.parser.autogen.MySQLStatementParser.DropIndexContext;
import org.apache.shardingsphere.sql.parser.autogen.MySQLStatementParser.DropTableContext;
import org.apache.shardingsphere.sql.parser.autogen.MySQLStatementParser.EscapedTableReferenceContext;
import org.apache.shardingsphere.sql.parser.autogen.MySQLStatementParser.ExprContext;
import org.apache.shardingsphere.sql.parser.autogen.MySQLStatementParser.ExtractFunctionContext;
import org.apache.shardingsphere.sql.parser.autogen.MySQLStatementParser.FirstOrAfterColumnContext;
import org.apache.shardingsphere.sql.parser.autogen.MySQLStatementParser.ForeignKeyOption_Context;
import org.apache.shardingsphere.sql.parser.autogen.MySQLStatementParser.FromSchemaContext;
import org.apache.shardingsphere.sql.parser.autogen.MySQLStatementParser.FunctionCallContext;
import org.apache.shardingsphere.sql.parser.autogen.MySQLStatementParser.GeneratedDataType_Context;
import org.apache.shardingsphere.sql.parser.autogen.MySQLStatementParser.GroupConcatFunctionContext;
import org.apache.shardingsphere.sql.parser.autogen.MySQLStatementParser.IdentifierContext;
import org.apache.shardingsphere.sql.parser.autogen.MySQLStatementParser.IndexDefinition_Context;
import org.apache.shardingsphere.sql.parser.autogen.MySQLStatementParser.IndexNameContext;
import org.apache.shardingsphere.sql.parser.autogen.MySQLStatementParser.InlineDataType_Context;
import org.apache.shardingsphere.sql.parser.autogen.MySQLStatementParser.InsertContext;
import org.apache.shardingsphere.sql.parser.autogen.MySQLStatementParser.InsertValuesClauseContext;
import org.apache.shardingsphere.sql.parser.autogen.MySQLStatementParser.IntervalExpressionContext;
import org.apache.shardingsphere.sql.parser.autogen.MySQLStatementParser.JoinedTableContext;
import org.apache.shardingsphere.sql.parser.autogen.MySQLStatementParser.LiteralsContext;
import org.apache.shardingsphere.sql.parser.autogen.MySQLStatementParser.ModifyColumnSpecificationContext;
import org.apache.shardingsphere.sql.parser.autogen.MySQLStatementParser.MultipleTableNames_Context;
import org.apache.shardingsphere.sql.parser.autogen.MySQLStatementParser.MultipleTablesClause_Context;
import org.apache.shardingsphere.sql.parser.autogen.MySQLStatementParser.NumberLiteralsContext;
import org.apache.shardingsphere.sql.parser.autogen.MySQLStatementParser.OnDuplicateKeyClauseContext;
import org.apache.shardingsphere.sql.parser.autogen.MySQLStatementParser.OwnerContext;
import org.apache.shardingsphere.sql.parser.autogen.MySQLStatementParser.ParameterMarkerContext;
import org.apache.shardingsphere.sql.parser.autogen.MySQLStatementParser.PositionFunctionContext;
import org.apache.shardingsphere.sql.parser.autogen.MySQLStatementParser.PredicateContext;
import org.apache.shardingsphere.sql.parser.autogen.MySQLStatementParser.RegularFunctionContext;
import org.apache.shardingsphere.sql.parser.autogen.MySQLStatementParser.RollbackContext;
import org.apache.shardingsphere.sql.parser.autogen.MySQLStatementParser.SavepointContext;
import org.apache.shardingsphere.sql.parser.autogen.MySQLStatementParser.SchemaNameContext;
import org.apache.shardingsphere.sql.parser.autogen.MySQLStatementParser.SetAssignmentsClauseContext;
import org.apache.shardingsphere.sql.parser.autogen.MySQLStatementParser.SetAutoCommitContext;
import org.apache.shardingsphere.sql.parser.autogen.MySQLStatementParser.SetTransactionContext;
import org.apache.shardingsphere.sql.parser.autogen.MySQLStatementParser.ShowLikeContext;
import org.apache.shardingsphere.sql.parser.autogen.MySQLStatementParser.ShowTableStatusContext;
import org.apache.shardingsphere.sql.parser.autogen.MySQLStatementParser.SimpleExprContext;
import org.apache.shardingsphere.sql.parser.autogen.MySQLStatementParser.SingleTableClause_Context;
import org.apache.shardingsphere.sql.parser.autogen.MySQLStatementParser.SpecialFunctionContext;
import org.apache.shardingsphere.sql.parser.autogen.MySQLStatementParser.StringLiteralsContext;
import org.apache.shardingsphere.sql.parser.autogen.MySQLStatementParser.SubstringFunctionContext;
import org.apache.shardingsphere.sql.parser.autogen.MySQLStatementParser.TableFactorContext;
import org.apache.shardingsphere.sql.parser.autogen.MySQLStatementParser.TableNameContext;
import org.apache.shardingsphere.sql.parser.autogen.MySQLStatementParser.TableNamesContext;
import org.apache.shardingsphere.sql.parser.autogen.MySQLStatementParser.TableReferenceContext;
import org.apache.shardingsphere.sql.parser.autogen.MySQLStatementParser.TableReferencesContext;
import org.apache.shardingsphere.sql.parser.autogen.MySQLStatementParser.TruncateTableContext;
import org.apache.shardingsphere.sql.parser.autogen.MySQLStatementParser.UnreservedWord_Context;
import org.apache.shardingsphere.sql.parser.autogen.MySQLStatementParser.UpdateContext;
import org.apache.shardingsphere.sql.parser.autogen.MySQLStatementParser.UseContext;
import org.apache.shardingsphere.sql.parser.autogen.MySQLStatementParser.WeightStringFunctionContext;
import org.apache.shardingsphere.sql.parser.autogen.MySQLStatementParser.WhereClauseContext;
import org.apache.shardingsphere.sql.parser.autogen.MySQLStatementParser.WindowFunctionContext;
import org.apache.shardingsphere.sql.parser.core.constant.AggregationType;
import org.apache.shardingsphere.sql.parser.core.constant.LogicalOperator;
import org.apache.shardingsphere.sql.parser.sql.ASTNode;
import org.apache.shardingsphere.sql.parser.sql.segment.dal.FromSchemaSegment;
import org.apache.shardingsphere.sql.parser.sql.segment.dal.ShowLikeSegment;
import org.apache.shardingsphere.sql.parser.sql.segment.ddl.column.ColumnDefinitionSegment;
import org.apache.shardingsphere.sql.parser.sql.segment.ddl.column.position.ColumnAfterPositionSegment;
import org.apache.shardingsphere.sql.parser.sql.segment.ddl.column.position.ColumnFirstPositionSegment;
import org.apache.shardingsphere.sql.parser.sql.segment.ddl.column.position.ColumnPositionSegment;
import org.apache.shardingsphere.sql.parser.sql.segment.ddl.index.IndexSegment;
import org.apache.shardingsphere.sql.parser.sql.segment.dml.assignment.AssignmentSegment;
import org.apache.shardingsphere.sql.parser.sql.segment.dml.assignment.InsertValuesSegment;
import org.apache.shardingsphere.sql.parser.sql.segment.dml.assignment.SetAssignmentSegment;
import org.apache.shardingsphere.sql.parser.sql.segment.dml.column.ColumnSegment;
import org.apache.shardingsphere.sql.parser.sql.segment.dml.column.InsertColumnsSegment;
import org.apache.shardingsphere.sql.parser.sql.segment.dml.expr.ExpressionSegment;
import org.apache.shardingsphere.sql.parser.sql.segment.dml.expr.complex.CommonExpressionSegment;
import org.apache.shardingsphere.sql.parser.sql.segment.dml.expr.complex.SubquerySegment;
import org.apache.shardingsphere.sql.parser.sql.segment.dml.expr.simple.LiteralExpressionSegment;
import org.apache.shardingsphere.sql.parser.sql.segment.dml.expr.simple.ParameterMarkerExpressionSegment;
import org.apache.shardingsphere.sql.parser.sql.segment.dml.item.AggregationDistinctProjectionSegment;
import org.apache.shardingsphere.sql.parser.sql.segment.dml.item.AggregationProjectionSegment;
import org.apache.shardingsphere.sql.parser.sql.segment.dml.item.ExpressionProjectionSegment;
import org.apache.shardingsphere.sql.parser.sql.segment.dml.predicate.AndPredicate;
import org.apache.shardingsphere.sql.parser.sql.segment.dml.predicate.OrPredicateSegment;
import org.apache.shardingsphere.sql.parser.sql.segment.dml.predicate.PredicateSegment;
import org.apache.shardingsphere.sql.parser.sql.segment.dml.predicate.WhereSegment;
import org.apache.shardingsphere.sql.parser.sql.segment.dml.predicate.value.PredicateBetweenRightValue;
import org.apache.shardingsphere.sql.parser.sql.segment.dml.predicate.value.PredicateCompareRightValue;
import org.apache.shardingsphere.sql.parser.sql.segment.dml.predicate.value.PredicateInRightValue;
import org.apache.shardingsphere.sql.parser.sql.segment.generic.SchemaSegment;
import org.apache.shardingsphere.sql.parser.sql.segment.generic.TableSegment;
import org.apache.shardingsphere.sql.parser.sql.segment.tcl.AutoCommitSegment;
import org.apache.shardingsphere.sql.parser.sql.statement.dal.dialect.mysql.ShowTableStatusStatement;
import org.apache.shardingsphere.sql.parser.sql.statement.dal.dialect.mysql.UseStatement;
<<<<<<< HEAD
import org.apache.shardingsphere.sql.parser.sql.statement.ddl.AlterTableStatement;
import org.apache.shardingsphere.sql.parser.sql.statement.ddl.CreateIndexStatement;
import org.apache.shardingsphere.sql.parser.sql.statement.ddl.CreateTableStatement;
import org.apache.shardingsphere.sql.parser.sql.statement.ddl.DDLStatement;
import org.apache.shardingsphere.sql.parser.sql.statement.ddl.DropIndexStatement;
import org.apache.shardingsphere.sql.parser.sql.statement.ddl.DropTableStatement;
=======
import org.apache.shardingsphere.sql.parser.sql.statement.dcl.DCLStatement;
>>>>>>> 30b00f93
import org.apache.shardingsphere.sql.parser.sql.statement.dml.DeleteStatement;
import org.apache.shardingsphere.sql.parser.sql.statement.dml.InsertStatement;
import org.apache.shardingsphere.sql.parser.sql.statement.dml.UpdateStatement;
import org.apache.shardingsphere.sql.parser.sql.statement.tcl.BeginTransactionStatement;
import org.apache.shardingsphere.sql.parser.sql.statement.tcl.CommitStatement;
import org.apache.shardingsphere.sql.parser.sql.statement.tcl.RollbackStatement;
import org.apache.shardingsphere.sql.parser.sql.statement.tcl.SavepointStatement;
import org.apache.shardingsphere.sql.parser.sql.statement.tcl.SetAutoCommitStatement;
import org.apache.shardingsphere.sql.parser.sql.statement.tcl.SetTransactionStatement;
import org.apache.shardingsphere.sql.parser.sql.value.BooleanValue;
import org.apache.shardingsphere.sql.parser.sql.value.ListValue;
import org.apache.shardingsphere.sql.parser.sql.value.LiteralValue;
import org.apache.shardingsphere.sql.parser.sql.value.NumberValue;
import org.apache.shardingsphere.sql.parser.sql.value.ParameterValue;

import java.util.Collection;
import java.util.Collections;
import java.util.LinkedList;
import java.util.List;

/**
 * MySQL visitor.
 *
 * @author panjuan
 */
public final class MySQLVisitor extends MySQLStatementBaseVisitor<ASTNode> implements SQLVisitor {
    
    private int currentParameterIndex;
    
    // DALStatement.g4
    @Override
    public ASTNode visitUse(final UseContext ctx) {
        LiteralValue schema = (LiteralValue) visit(ctx.schemaName());
        UseStatement useStatement = new UseStatement();
        useStatement.setSchema(schema.getLiteral());
        return useStatement;
    }
    
    @Override
    public ASTNode visitShowTableStatus(final ShowTableStatusContext ctx) {
        ShowTableStatusStatement showTableStatusStatement = new ShowTableStatusStatement();
        FromSchemaContext fromSchemaContext = ctx.fromSchema();
        ShowLikeContext showLikeContext = ctx.showLike();
        if (null != fromSchemaContext) {
            FromSchemaSegment fromSchemaSegment = (FromSchemaSegment) visit(ctx.fromSchema());
            showTableStatusStatement.getAllSQLSegments().add(fromSchemaSegment);
        }
        if (null != showLikeContext) {
            ShowLikeSegment showLikeSegment = (ShowLikeSegment) visit(ctx.showLike());
            showTableStatusStatement.getAllSQLSegments().add(showLikeSegment);
        }
        return showTableStatusStatement;
    }
    
    @Override
    public ASTNode visitFromSchema(final FromSchemaContext ctx) {
        return new FromSchemaSegment(ctx.getStart().getStartIndex(), ctx.getStop().getStopIndex());
    }
    
    @Override
    public ASTNode visitShowLike(final ShowLikeContext ctx) {
        LiteralValue literalValue = (LiteralValue) visit(ctx.stringLiterals());
        return new ShowLikeSegment(ctx.getStart().getStartIndex(), ctx.getStop().getStopIndex(), literalValue.getLiteral());
    }
    
    // DCLStatement.g4
    @Override
    public ASTNode visitCreateUser(final CreateUserContext ctx) {
        return new DCLStatement();
    }

    // DDLStatement.g4
    @Override
    public ASTNode visitCreateTable(final CreateTableContext ctx) {
        CreateTableStatement result = new CreateTableStatement();
        TableSegment table = (TableSegment) visit(ctx.tableName());
        result.setTable(table);
        result.getAllSQLSegments().add(table);
        CreateDefinitionClause_Context createDefinitionClause = ctx.createDefinitionClause_();
        if (null != createDefinitionClause) {
            for (CreateDefinition_Context createDefinition : createDefinitionClause.createDefinitions_().createDefinition_()) {
                ColumnDefinitionContext columnDefinition = createDefinition.columnDefinition();
                if (null != columnDefinition) {
                    ColumnDefinitionSegment columnDefinitionSegment = createColumnDefinitionSegment(columnDefinition, result);
                    result.getColumnDefinitions().add(columnDefinitionSegment);
                    result.getAllSQLSegments().add(columnDefinitionSegment);
                }
                ConstraintDefinition_Context constraintDefinition = createDefinition.constraintDefinition_();
                ForeignKeyOption_Context foreignKeyOption = null == constraintDefinition ? null : constraintDefinition.foreignKeyOption_();
                if (null != foreignKeyOption) {
                    result.getAllSQLSegments().add((TableSegment) visit(foreignKeyOption.referenceDefinition_().tableName()));
                }
            }
        }
        CreateLikeClause_Context createLikeClause = ctx.createLikeClause_();
        if (null != createLikeClause) {
            result.getAllSQLSegments().add((TableSegment) visit(createLikeClause));
        }
        return result;
    }

    @Override
    public ASTNode visitAlterTable(final AlterTableContext ctx) {
        AlterTableStatement result = new AlterTableStatement();
        TableSegment table = (TableSegment) visit(ctx.tableName());
        result.setTable(table);
        result.getAllSQLSegments().add(table);
        if (null != ctx.alterDefinitionClause_()) {
            for (AlterSpecification_Context alterSpecification : ctx.alterDefinitionClause_().alterSpecification_()) {
                AddColumnSpecificationContext addColumnSpecification = alterSpecification.addColumnSpecification();
                if (null != addColumnSpecification) {
                    List<ColumnDefinitionContext> columnDefinitions = addColumnSpecification.columnDefinition();
                    ColumnDefinitionSegment columnDefinitionSegment = null;
                    for (ColumnDefinitionContext columnDefinition : columnDefinitions) {
                        columnDefinitionSegment = createColumnDefinitionSegment(columnDefinition, result);
                        result.getAddedColumnDefinitions().add(columnDefinitionSegment);
                        result.getAllSQLSegments().add(columnDefinitionSegment);
                    }
                    createColumnPositionSegment(addColumnSpecification.firstOrAfterColumn(), columnDefinitionSegment, result);
                }
                AddConstraintSpecificationContext addConstraintSpecification = alterSpecification.addConstraintSpecification();
                ForeignKeyOption_Context foreignKeyOption = null == addConstraintSpecification
                        ? null : addConstraintSpecification.constraintDefinition_().foreignKeyOption_();
                if (null != foreignKeyOption) {
                    result.getAllSQLSegments().add((TableSegment) visit(foreignKeyOption.referenceDefinition_().tableName()));
                }
                ChangeColumnSpecificationContext changeColumnSpecification = alterSpecification.changeColumnSpecification();
                if (null != changeColumnSpecification) {
                    createColumnPositionSegment(changeColumnSpecification.firstOrAfterColumn(),
                            createColumnDefinitionSegment(changeColumnSpecification.columnDefinition(), result), result);
                }
                DropColumnSpecificationContext dropColumnSpecification = alterSpecification.dropColumnSpecification();
                if (null != dropColumnSpecification) {
                    result.getDroppedColumnNames().add(((ColumnSegment) visit(dropColumnSpecification)).getName());
                }
                ModifyColumnSpecificationContext modifyColumnSpecification = alterSpecification.modifyColumnSpecification();
                if (null != modifyColumnSpecification) {
                    createColumnPositionSegment(modifyColumnSpecification.firstOrAfterColumn(),
                            createColumnDefinitionSegment(modifyColumnSpecification.columnDefinition(), result), result);
                }
            }
        }
        return result;
    }

    @Override
    public ASTNode visitDropTable(final DropTableContext ctx) {
        DropTableStatement result = new DropTableStatement();
        ListValue<TableSegment> tables = (ListValue<TableSegment>) visit(ctx.tableNames());
        result.getTables().addAll(tables.getValues());
        result.getAllSQLSegments().addAll(tables.getValues());
        return result;
    }

    @Override
    public ASTNode visitTruncateTable(final TruncateTableContext ctx) {
        DDLStatement result = new DDLStatement();
        TableSegment table = (TableSegment) visit(ctx.tableName());
        result.getAllSQLSegments().add(table);
        return result;
    }

    @Override
    public ASTNode visitCreateIndex(final CreateIndexContext ctx) {
        CreateIndexStatement result = new CreateIndexStatement();
        TableSegment table = (TableSegment) visit(ctx.tableName());
        result.setTable(table);
        result.getAllSQLSegments().add(table);
        IndexSegment index = (IndexSegment) visit(ctx.indexName());
        result.setIndex(index);
        result.getAllSQLSegments().add(index);
        return result;
    }

    @Override
    public ASTNode visitDropIndex(final DropIndexContext ctx) {
        DropIndexStatement result = new DropIndexStatement();
        TableSegment table = (TableSegment) visit(ctx.tableName());
        result.setTable(table);
        result.getAllSQLSegments().add(table);
        IndexSegment index = (IndexSegment) visit(ctx.indexName());
        result.getIndexes().add(index);
        result.getAllSQLSegments().add(index);
        return result;
    }

    @Override
    public ASTNode visitIndexDefinition_(final IndexDefinition_Context ctx) {
        return visit(ctx.indexName());
    }

    @Override
    public ASTNode visitCreateLikeClause_(final CreateLikeClause_Context ctx) {
        return visit(ctx.tableName());
    }

    @Override
    public ASTNode visitDropColumnSpecification(final DropColumnSpecificationContext ctx) {
        return visit(ctx.columnName());
    }

    // DMLStatement.g4
    
    @Override
    public ASTNode visitInsert(final InsertContext ctx) {
        // TODO :FIXME, since there is no segment for insertValuesClause, InsertStatement is created by sub rule.
        InsertStatement result;
        if (null != ctx.insertValuesClause()) {
            result = (InsertStatement) visit(ctx.insertValuesClause());
        } else {
            result = new InsertStatement();
            SetAssignmentSegment segment = (SetAssignmentSegment) visit(ctx.setAssignmentsClause());
            result.setSetAssignment(segment);
            result.getAllSQLSegments().add(segment);
        }
        if (null != ctx.onDuplicateKeyClause()) {
            ListValue<AssignmentSegment> segments = (ListValue<AssignmentSegment>) visit(ctx.onDuplicateKeyClause());
            result.getAllSQLSegments().addAll(segments.getValues());
        }
        TableSegment table = (TableSegment) visit(ctx.tableName());
        result.setTable(table);
        result.getAllSQLSegments().add(table);
        result.setParametersCount(currentParameterIndex);
        return result;
    }
    
    @Override
    public ASTNode visitInsertValuesClause(final InsertValuesClauseContext ctx) {
        InsertStatement result = new InsertStatement();
        if (null != ctx.columnNames()) { 
            InsertColumnsSegment insertColumnsSegment = (InsertColumnsSegment) visit(ctx.columnNames());
            result.setColumns(insertColumnsSegment);
            result.getAllSQLSegments().add(insertColumnsSegment);
        }
        Collection<InsertValuesSegment> insertValuesSegments = createInsertValuesSegments(ctx.assignmentValues());
        result.getValues().addAll(insertValuesSegments);
        result.getAllSQLSegments().addAll(insertValuesSegments);
        return result;
    }
    
    @Override
    public ASTNode visitOnDuplicateKeyClause(final OnDuplicateKeyClauseContext ctx) {
        ListValue<AssignmentSegment> result = new ListValue<>(new LinkedList<AssignmentSegment>());
        for (AssignmentContext each : ctx.assignment()) {
            result.getValues().add((AssignmentSegment) visit(each));
        }
        return result;
    }
    
    @Override
    public ASTNode visitUpdate(final UpdateContext ctx) {
        UpdateStatement result = new UpdateStatement();
        ListValue<TableSegment> tables = (ListValue<TableSegment>) visit(ctx.tableReferences());
        SetAssignmentSegment setSegment = (SetAssignmentSegment) visit(ctx.setAssignmentsClause());
        result.getTables().addAll(tables.getValues());
        result.setSetAssignment(setSegment);
        result.getAllSQLSegments().addAll(tables.getValues());
        result.getAllSQLSegments().add(setSegment);
        if (null != ctx.whereClause()) {
            WhereSegment whereSegment = (WhereSegment) visit(ctx.whereClause());
            result.setWhere(whereSegment);
            result.getAllSQLSegments().add(whereSegment);
        }
        result.setParametersCount(currentParameterIndex);
        return result;
    }
    
    @Override
    public ASTNode visitSetAssignmentsClause(final SetAssignmentsClauseContext ctx) {
        Collection<AssignmentSegment> assignments = new LinkedList<>();
        for (AssignmentContext each : ctx.assignment()) {
            assignments.add((AssignmentSegment) visit(each));
        }
        return new SetAssignmentSegment(ctx.start.getStartIndex(), ctx.stop.getStopIndex(), assignments);
    }
    
    @Override
    public ASTNode visitAssignmentValues(final AssignmentValuesContext ctx) {
        List<ExpressionSegment> segments = new LinkedList<>();
        for (AssignmentValueContext each : ctx.assignmentValue()) {
            segments.add((ExpressionSegment) visit(each));
        }
        return new InsertValuesSegment(ctx.start.getStartIndex(), ctx.stop.getStopIndex(), segments);
    }
    
    @Override
    public ASTNode visitAssignment(final AssignmentContext ctx) {
        ColumnSegment column = (ColumnSegment) visitColumnName(ctx.columnName());
        ExpressionSegment value = (ExpressionSegment) visit(ctx.assignmentValue());
        return new AssignmentSegment(ctx.start.getStartIndex(), ctx.stop.getStopIndex(), column, value);
    }
    
    @Override
    public ASTNode visitAssignmentValue(final AssignmentValueContext ctx) {
        ExprContext expr = ctx.expr();
        if (null != expr) {
            return visit(expr);
        }
        return new CommonExpressionSegment(ctx.start.getStartIndex(), ctx.stop.getStopIndex(), ctx.getText());
    }
    
    @Override
    public ASTNode visitBlobValue(final BlobValueContext ctx) {
        return new LiteralValue(ctx.STRING_().getText());
    }
    
    @Override
    public ASTNode visitDelete(final DeleteContext ctx) {
        DeleteStatement result = new DeleteStatement();
        if (null != ctx.multipleTablesClause_()) {
            ListValue<TableSegment> tables = (ListValue<TableSegment>) visit(ctx.multipleTablesClause_());
            result.getTables().addAll(tables.getValues());
            result.getAllSQLSegments().addAll(tables.getValues());
        } else {
            TableSegment table = (TableSegment) visit(ctx.singleTableClause_());
            result.getTables().add(table);
            result.getAllSQLSegments().add(table);
        }
        if (null != ctx.whereClause()) {
            WhereSegment where = (WhereSegment) visit(ctx.whereClause());
            result.setWhere(where);
            result.getAllSQLSegments().add(where);
        }
        result.setParametersCount(currentParameterIndex);
        return result;
    }
    
    @Override
    public ASTNode visitSingleTableClause_(final SingleTableClause_Context ctx) {
        TableSegment result = (TableSegment) visit(ctx.tableName());
        if (null != ctx.alias()) {
            result.setAlias(ctx.alias().getText());
        }
        return result;
    }
    
    @Override
    public ASTNode visitMultipleTablesClause_(final MultipleTablesClause_Context ctx) {
        ListValue<TableSegment> result = new ListValue<>(new LinkedList<TableSegment>());
        result.combine((ListValue<TableSegment>) visit(ctx.multipleTableNames_()));
        result.combine((ListValue<TableSegment>) visit(ctx.tableReferences()));
        return result;
    }
    
    @Override
    public ASTNode visitMultipleTableNames_(final MultipleTableNames_Context ctx) {
        ListValue<TableSegment> result = new ListValue<>(new LinkedList<TableSegment>());
        for (TableNameContext each : ctx.tableName()) {
            result.getValues().add((TableSegment) visit(each));
        }
        return result;
    }
    
    @Override
    public ASTNode visitTableReferences(final TableReferencesContext ctx) {
        ListValue<TableSegment> result = new ListValue<>(new LinkedList<TableSegment>());
        for (EscapedTableReferenceContext each : ctx.escapedTableReference()) {
            result.combine((ListValue<TableSegment>) visit(each));
        }
        return result;
    }
    
    @Override
    public ASTNode visitEscapedTableReference(final EscapedTableReferenceContext ctx) {
        return visit(ctx.tableReference());
    }
    
    @Override
    public ASTNode visitTableReference(final TableReferenceContext ctx) {
        ListValue<TableSegment> result = new ListValue<>(new LinkedList<TableSegment>());
        if (null != ctx.joinedTable()) {
            for (JoinedTableContext each : ctx.joinedTable()) {
                result.getValues().add((TableSegment) visit(each));
            }
        }
        if (null != ctx.tableFactor()) {
            result.getValues().add((TableSegment) visit(ctx.tableFactor()));
        }
        return result;
    }
    
    @Override
    public ASTNode visitTableFactor(final TableFactorContext ctx) {
        if (null != ctx.tableReferences()) {
            return visit(ctx.tableReferences());
        }
        TableSegment table = (TableSegment) visit(ctx.tableName());
        if (null != ctx.alias()) {
            table.setAlias(ctx.alias().getText());
        }
        return table;
    }
    
    @Override
    public ASTNode visitJoinedTable(final JoinedTableContext ctx) {
        return visit(ctx.tableFactor());
    }
    
    @Override
    public ASTNode visitWhereClause(final WhereClauseContext ctx) {
        WhereSegment result = new WhereSegment(ctx.start.getStartIndex(), ctx.stop.getStopIndex());
        result.setParameterMarkerStartIndex(currentParameterIndex);
        ASTNode segment = visit(ctx.expr());
        if (segment instanceof OrPredicateSegment) {
            result.getAndPredicates().addAll(((OrPredicateSegment) segment).getAndPredicates());
        } else if (segment instanceof PredicateSegment) {
            AndPredicate andPredicate = new AndPredicate();
            andPredicate.getPredicates().add((PredicateSegment) segment);
            result.getAndPredicates().add(andPredicate);
        }
        result.setParametersCount(currentParameterIndex);
        return result;
    }
    
    // TCLStatement.g4
    @Override
    public ASTNode visitSetTransaction(final SetTransactionContext ctx) {
        return new SetTransactionStatement();
    }
    
    @Override
    public ASTNode visitSetAutoCommit(final SetAutoCommitContext ctx) {
        SetAutoCommitStatement result = new SetAutoCommitStatement();
        AutoCommitValueContext autoCommitValueContext = ctx.autoCommitValue();
        if (null != autoCommitValueContext) {
            AutoCommitSegment autoCommitSegment = (AutoCommitSegment) visit(ctx.autoCommitValue());
            result.getAllSQLSegments().add(autoCommitSegment);
            result.setAutoCommit(autoCommitSegment.isAutoCommit());
        }
        return result;
    }
    
    @Override
    public ASTNode visitAutoCommitValue(final AutoCommitValueContext ctx) {
        boolean autoCommit = "1".equals(ctx.getText()) || "ON".equals(ctx.getText());
        return new AutoCommitSegment(ctx.start.getStartIndex(), ctx.stop.getStopIndex(), autoCommit);
    }
    
    @Override
    public ASTNode visitBeginTransaction(final BeginTransactionContext ctx) {
        return new BeginTransactionStatement();
    }
    
    @Override
    public ASTNode visitCommit(final CommitContext ctx) {
        return new CommitStatement();
    }
    
    @Override
    public ASTNode visitRollback(final RollbackContext ctx) {
        return new RollbackStatement();
    }
    
    @Override
    public ASTNode visitSavepoint(final SavepointContext ctx) {
        return new SavepointStatement();
    }
    
    // StoreProcedure.g4
    
    // BaseRule.g4
    @Override
    public ASTNode visitSchemaName(final SchemaNameContext ctx) {
        return visit(ctx.identifier());
    }

    @Override
    public ASTNode visitTableNames(final TableNamesContext ctx) {
        ListValue<TableSegment> result = new ListValue<>(new LinkedList<TableSegment>());
        for (TableNameContext each : ctx.tableName()) {
            result.getValues().add((TableSegment) visit(each));
        }
        return result;
    }
    
    @Override
    public ASTNode visitTableName(final TableNameContext ctx) {
        LiteralValue tableName = (LiteralValue) visit(ctx.name());
        TableSegment result = new TableSegment(ctx.getStart().getStartIndex(), ctx.getStop().getStopIndex(), tableName.getLiteral());
        OwnerContext owner = ctx.owner();
        if (null != owner) {
            result.setOwner(createSchemaSegment(owner));
        }
        return result;
    }
    
    @Override
    public ASTNode visitColumnNames(final ColumnNamesContext ctx) {
        Collection<ColumnSegment> segments = new LinkedList<>();
        for (ColumnNameContext each : ctx.columnName()) {
            segments.add((ColumnSegment) visit(each));
        }
        InsertColumnsSegment result = new InsertColumnsSegment(ctx.start.getStartIndex(), ctx.stop.getStopIndex());
        result.getColumns().addAll(segments);
        return result;
    }
    
    @Override
    public ASTNode visitColumnName(final ColumnNameContext ctx) {
        LiteralValue columnName = (LiteralValue) visit(ctx.name());
        ColumnSegment result = new ColumnSegment(ctx.getStart().getStartIndex(), ctx.getStop().getStopIndex(), columnName.getLiteral());
        OwnerContext owner = ctx.owner();
        if (null != owner) {
            result.setOwner(createTableSegment(owner));
        }
        return result;
    }
    
    @Override
    public ASTNode visitIndexName(final IndexNameContext ctx) {
        LiteralValue indexName = (LiteralValue) visit(ctx.identifier());
        return new IndexSegment(ctx.getStart().getStartIndex(), ctx.getStop().getStopIndex(), indexName.getLiteral());
    }

    @Override
    public ASTNode visitDataTypeName_(final DataTypeName_Context ctx) {
        return visit(ctx.identifier(0));
    }

    @Override
    public ASTNode visitExpr(final ExprContext ctx) {
        BooleanPrimaryContext bool = ctx.booleanPrimary();
        if (null != bool) {
            return visit(bool);
        } else if (null != ctx.logicalOperator()) {
            return mergePredicateSegment(visit(ctx.expr(0)), visit(ctx.expr(1)), ctx.logicalOperator().getText());
        } else if (!ctx.expr().isEmpty()) {
            return visit(ctx.expr(0));
        }
        return createExpressionSegment(new LiteralValue(ctx.getText()), ctx);
    }
    
    @Override
    public ASTNode visitBooleanPrimary(final BooleanPrimaryContext ctx) {
        if (null != ctx.subquery()) {
            return new SubquerySegment(ctx.start.getStartIndex(), ctx.stop.getStopIndex(), ctx.subquery().getText());
        }
        if (null != ctx.comparisonOperator()) {
            return createCompareSegment(ctx);
        }
        if (null != ctx.predicate()) {
            return visit(ctx.predicate());
        }
        return createExpressionSegment(new LiteralValue(ctx.getText()), ctx);
    }
    
    @Override
    public ASTNode visitPredicate(final PredicateContext ctx) {
        if (null != ctx.subquery()) {
            return new SubquerySegment(ctx.start.getStartIndex(), ctx.stop.getStopIndex(), ctx.subquery().getText());
        }
        if (null != ctx.IN()) {
            return createInSegment(ctx);
        }
        if (null != ctx.BETWEEN()) {
            createBetweenSegment(ctx);
        }
        BitExprContext bitExpr = ctx.bitExpr(0);
        if (null != bitExpr) {
            return createExpressionSegment(visit(bitExpr), ctx);
        }
        return createExpressionSegment(new LiteralValue(ctx.getText()), ctx);
    }
    
    @Override
    public ASTNode visitBitExpr(final BitExprContext ctx) {
        SimpleExprContext simple = ctx.simpleExpr();
        if (null != simple) {
            return visit(simple);
        }
        return new LiteralValue(ctx.getText());
    }
    
    @Override
    public ASTNode visitSimpleExpr(final SimpleExprContext ctx) {
        if (null != ctx.subquery()) {
            return new SubquerySegment(ctx.start.getStartIndex(), ctx.stop.getStopIndex(), ctx.subquery().getText());
        }
        if (null != ctx.parameterMarker()) {
            return visit(ctx.parameterMarker());
        }
        if (null != ctx.literals()) {
            return visit(ctx.literals());
        }
        if (null != ctx.intervalExpression()) {
            return visit(ctx.intervalExpression());
        }
        if (null != ctx.functionCall()) {
            return visit(ctx.functionCall());
        }
        if (null != ctx.columnName()) {
            return visit(ctx.columnName());
        }
        return new CommonExpressionSegment(ctx.start.getStartIndex(), ctx.stop.getStopIndex(), ctx.getText());
    }
    
    @Override
    public ASTNode visitParameterMarker(final ParameterMarkerContext ctx) {
        return new ParameterValue(currentParameterIndex++);
    }
    
    @Override
    public ASTNode visitLiterals(final LiteralsContext ctx) {
        if (null != ctx.stringLiterals()) {
            return visit(ctx.stringLiterals());
        }
        if (null != ctx.numberLiterals()) {
            return visit(ctx.numberLiterals());
        }
        if (null != ctx.booleanLiterals()) {
            return visit(ctx.booleanLiterals());
        }
        if (null != ctx.nullValueLiterals()) {
            return new CommonExpressionSegment(ctx.start.getStartIndex(), ctx.stop.getStopIndex(), ctx.getText());
        }
        return new LiteralValue(ctx.getText());
    }
    
    @Override
    public ASTNode visitStringLiterals(final StringLiteralsContext ctx) {
        String text = ctx.getText();
        return new LiteralValue(text.substring(1, text.length() - 1));
    }
    
    @Override
    public ASTNode visitNumberLiterals(final NumberLiteralsContext ctx) {
        return new NumberValue(ctx.getText());
    }
    
    @Override
    public ASTNode visitBooleanLiterals(final BooleanLiteralsContext ctx) {
        return new BooleanValue(ctx.getText());
    }
    
    @Override
    public ASTNode visitIntervalExpression(final IntervalExpressionContext ctx) {
        calculateParameterCount(Collections.singleton(ctx.expr()));
        return new ExpressionProjectionSegment(ctx.start.getStartIndex(), ctx.stop.getStopIndex(), ctx.getText());
    }
    
    @Override
    public ASTNode visitFunctionCall(final FunctionCallContext ctx) {
        if (null != ctx.aggregationFunction()) {
            return visit(ctx.aggregationFunction());
        }
        if (null != ctx.regularFunction()) {
            return visit(ctx.regularFunction());
        }
        if (null != ctx.specialFunction()) {
            return visit(ctx.specialFunction());
        }
        return new ExpressionProjectionSegment(ctx.start.getStartIndex(), ctx.stop.getStopIndex(), ctx.getText());
    }
    
    @Override
    public ASTNode visitAggregationFunction(final AggregationFunctionContext ctx) {
        if (AggregationType.isAggregationType(ctx.aggregationFunctionName_().getText())) {
            return createAggregationSegment(ctx);
        }
        return new ExpressionProjectionSegment(ctx.start.getStartIndex(), ctx.stop.getStopIndex(), ctx.getText());
    }
    
    @Override
    public ASTNode visitSpecialFunction(final SpecialFunctionContext ctx) {
        if (null != ctx.groupConcatFunction()) {
            return visit(ctx.groupConcatFunction());
        }
        if (null != ctx.windowFunction()) {
            return visit(ctx.windowFunction());
        }
        if (null != ctx.castFunction()) {
            return visit(ctx.castFunction());
        }
        if (null != ctx.convertFunction()) {
            return visit(ctx.convertFunction());
        }
        if (null != ctx.positionFunction()) {
            return visit(ctx.positionFunction());
        }
        if (null != ctx.substringFunction()) {
            return visit(ctx.substringFunction());
        }
        if (null != ctx.extractFunction()) {
            return visit(ctx.extractFunction());
        }
        if (null != ctx.charFunction()) {
            return visit(ctx.charFunction());
        }
        if (null != ctx.weightStringFunction()) {
            return visit(ctx.weightStringFunction());
        }
        return new ExpressionProjectionSegment(ctx.start.getStartIndex(), ctx.stop.getStopIndex(), ctx.getText());
    }
    
    @Override
    public ASTNode visitGroupConcatFunction(final GroupConcatFunctionContext ctx) {
        calculateParameterCount(ctx.expr());
        return new ExpressionProjectionSegment(ctx.start.getStartIndex(), ctx.stop.getStopIndex(), ctx.getText());
    }
    
    @Override
    public ASTNode visitWindowFunction(final WindowFunctionContext ctx) {
        calculateParameterCount(ctx.expr());
        return new ExpressionProjectionSegment(ctx.start.getStartIndex(), ctx.stop.getStopIndex(), ctx.getText());
    }
    
    @Override
    public ASTNode visitCastFunction(final CastFunctionContext ctx) {
        calculateParameterCount(Collections.singleton(ctx.expr()));
        return new ExpressionProjectionSegment(ctx.start.getStartIndex(), ctx.stop.getStopIndex(), ctx.getText());
    }
    
    @Override
    public ASTNode visitConvertFunction(final ConvertFunctionContext ctx) {
        calculateParameterCount(Collections.singleton(ctx.expr()));
        return new ExpressionProjectionSegment(ctx.start.getStartIndex(), ctx.stop.getStopIndex(), ctx.getText());
    }
    
    @Override
    public ASTNode visitPositionFunction(final PositionFunctionContext ctx) {
        calculateParameterCount(ctx.expr());
        return new ExpressionProjectionSegment(ctx.start.getStartIndex(), ctx.stop.getStopIndex(), ctx.getText());
    }
    
    @Override
    public ASTNode visitSubstringFunction(final SubstringFunctionContext ctx) {
        calculateParameterCount(Collections.singleton(ctx.expr()));
        return new ExpressionProjectionSegment(ctx.start.getStartIndex(), ctx.stop.getStopIndex(), ctx.getText());
    }
    
    @Override
    public ASTNode visitExtractFunction(final ExtractFunctionContext ctx) {
        calculateParameterCount(Collections.singleton(ctx.expr()));
        return new ExpressionProjectionSegment(ctx.start.getStartIndex(), ctx.stop.getStopIndex(), ctx.getText());
    }
    
    @Override
    public ASTNode visitCharFunction(final CharFunctionContext ctx) {
        calculateParameterCount(ctx.expr());
        return new ExpressionProjectionSegment(ctx.start.getStartIndex(), ctx.stop.getStopIndex(), ctx.getText());
    }
    
    @Override
    public ASTNode visitWeightStringFunction(final WeightStringFunctionContext ctx) {
        calculateParameterCount(Collections.singleton(ctx.expr()));
        return new ExpressionProjectionSegment(ctx.start.getStartIndex(), ctx.stop.getStopIndex(), ctx.getText());
    }
    
    @Override
    public ASTNode visitRegularFunction(final RegularFunctionContext ctx) {
        calculateParameterCount(ctx.expr());
        return new ExpressionProjectionSegment(ctx.start.getStartIndex(), ctx.stop.getStopIndex(), ctx.getText());
    }
    
    @Override
    public ASTNode visitIdentifier(final IdentifierContext ctx) {
        UnreservedWord_Context unreservedWord = ctx.unreservedWord_();
        if (null != unreservedWord) {
            return visit(unreservedWord);
        }
        return new LiteralValue(ctx.getText());
    }
    
    @Override
    public ASTNode visitUnreservedWord_(final UnreservedWord_Context ctx) {
        return new LiteralValue(ctx.getText());
    }
    
    // Segments
    private SchemaSegment createSchemaSegment(final OwnerContext ownerContext) {
        LiteralValue literalValue = (LiteralValue) visit(ownerContext.identifier());
        return new SchemaSegment(ownerContext.getStart().getStartIndex(), ownerContext.getStop().getStopIndex(), literalValue.getLiteral());
    }
    
    private TableSegment createTableSegment(final OwnerContext ownerContext) {
        LiteralValue literalValue = (LiteralValue) visit(ownerContext.identifier());
        return new TableSegment(ownerContext.getStart().getStartIndex(), ownerContext.getStop().getStopIndex(), literalValue.getLiteral());
    }
    
    private ASTNode createExpressionSegment(final ASTNode astNode, final ParserRuleContext context) {
        if (astNode instanceof LiteralValue) {
            return new LiteralExpressionSegment(context.start.getStartIndex(), context.stop.getStopIndex(), ((LiteralValue) astNode).getLiteral());
        }
        if (astNode instanceof NumberValue) {
            return new LiteralExpressionSegment(context.start.getStartIndex(), context.stop.getStopIndex(), ((NumberValue) astNode).getNumber());
        }
        if (astNode instanceof ParameterValue) {
            return new ParameterMarkerExpressionSegment(context.start.getStartIndex(), context.stop.getStopIndex(), ((ParameterValue) astNode).getParameterIndex());
        }
        return astNode;
    }
    
    private ColumnDefinitionSegment createColumnDefinitionSegment(final ColumnDefinitionContext columnDefinition, final DDLStatement statement) {
        ColumnSegment column = (ColumnSegment) visit(columnDefinition.columnName());
        LiteralValue dataType = (LiteralValue) visit(columnDefinition.dataType().dataTypeName_());
        boolean isPrimaryKey = false;
        for (InlineDataType_Context inlineDataType : columnDefinition.inlineDataType_()) {
            CommonDataTypeOption_Context commonDataTypeOption = inlineDataType.commonDataTypeOption_();
            if (null != commonDataTypeOption) {
                if (null != commonDataTypeOption.primaryKey()) {
                    isPrimaryKey = true;
                }
                if (null != commonDataTypeOption.referenceDefinition_()) {
                    statement.getAllSQLSegments().add((TableSegment) visit(commonDataTypeOption.referenceDefinition_().tableName()));
                }
            }
        }
        for (GeneratedDataType_Context generatedDataType: columnDefinition.generatedDataType_()) {
            CommonDataTypeOption_Context commonDataTypeOption = generatedDataType.commonDataTypeOption_();
            if (null != commonDataTypeOption) {
                if (null != commonDataTypeOption.primaryKey()) {
                    isPrimaryKey = true;
                }
                if (null != commonDataTypeOption.referenceDefinition_()) {
                    statement.getAllSQLSegments().add((TableSegment) visit(commonDataTypeOption.referenceDefinition_().tableName()));
                }
            }
        }
        return new ColumnDefinitionSegment(column.getStartIndex(), column.getStopIndex(),
                column.getName(), dataType.getLiteral(), isPrimaryKey);
    }

    private void createColumnPositionSegment(final FirstOrAfterColumnContext firstOrAfterColumn, final ColumnDefinitionSegment columnDefinition,
                                             final AlterTableStatement statement) {
        if (null != firstOrAfterColumn) {
            ColumnPositionSegment columnPositionSegment = null;
            if (null != firstOrAfterColumn.FIRST()) {
                columnPositionSegment = new ColumnFirstPositionSegment(columnDefinition.getStartIndex(), columnDefinition.getStopIndex(),
                        columnDefinition.getColumnName());
            } else if (null != firstOrAfterColumn.AFTER()) {
                ColumnSegment afterColumn = (ColumnSegment) visit(firstOrAfterColumn.columnName());
                columnPositionSegment = new ColumnAfterPositionSegment(columnDefinition.getStartIndex(), columnDefinition.getStopIndex(),
                        columnDefinition.getColumnName(), afterColumn.getName());
            }
            statement.getChangedPositionColumns().add(columnPositionSegment);
            statement.getAllSQLSegments().add(columnPositionSegment);
        }
    }

    private Collection<InsertValuesSegment> createInsertValuesSegments(final Collection<AssignmentValuesContext> assignmentValuesContexts) {
        Collection<InsertValuesSegment> result = new LinkedList<>();
        for (AssignmentValuesContext each : assignmentValuesContexts) {
            result.add((InsertValuesSegment) visit(each));
        }
        return result;
    }
    
    private ASTNode createAggregationSegment(final AggregationFunctionContext ctx) {
        AggregationType type = AggregationType.valueOf(ctx.aggregationFunctionName_().getText());
        int innerExpressionStartIndex = ((TerminalNode) ctx.getChild(1)).getSymbol().getStartIndex();
        if (null != ctx.distinct()) {
            return new AggregationDistinctProjectionSegment(ctx.getStart().getStartIndex(),
                    ctx.getStop().getStopIndex(), ctx.getText(), type, innerExpressionStartIndex, getDistinctExpression(ctx));
        }
        return new AggregationProjectionSegment(ctx.getStart().getStartIndex(), ctx.getStop().getStopIndex(),
                ctx.getText(), type, innerExpressionStartIndex);
    }
    
    private String getDistinctExpression(final AggregationFunctionContext ctx) {
        StringBuilder result = new StringBuilder();
        for (int i = 3; i < ctx.getChildCount() - 1; i++) {
            result.append(ctx.getChild(i).getText());
        }
        return result.toString();
    }
    
    private ASTNode createCompareSegment(final BooleanPrimaryContext ctx) {
        ASTNode leftValue = visit(ctx.booleanPrimary());
        ASTNode rightValue = visit(ctx.predicate());
        if (rightValue instanceof ColumnSegment) {
            return new PredicateSegment(ctx.getStart().getStartIndex(), ctx.getStop().getStopIndex(), (ColumnSegment) leftValue, (ColumnSegment) rightValue);
        }
        return new PredicateSegment(ctx.getStart().getStartIndex(), ctx.getStop().getStopIndex(),
                (ColumnSegment) leftValue, new PredicateCompareRightValue(ctx.comparisonOperator().getText(), (ExpressionSegment) rightValue));
    }
    
    private ASTNode createInSegment(final PredicateContext ctx) {
        ColumnSegment column = (ColumnSegment) visit(ctx.bitExpr(0));
        Collection<ExpressionSegment> segments = Lists.transform(ctx.expr(), new Function<ExprContext, ExpressionSegment>() {
            
            @Override
            public ExpressionSegment apply(final ExprContext input) {
                return (ExpressionSegment) visit(input);
            }
        });
        return new PredicateSegment(ctx.getStart().getStartIndex(), ctx.getStop().getStopIndex(), column, new PredicateInRightValue(segments));
    }
    
    private void createBetweenSegment(final PredicateContext ctx) {
        ColumnSegment column = (ColumnSegment) visit(ctx.bitExpr(0));
        ExpressionSegment between = (ExpressionSegment) visit(ctx.bitExpr(1));
        ExpressionSegment and = (ExpressionSegment) visit(ctx.predicate());
        new PredicateSegment(ctx.getStart().getStartIndex(), ctx.getStop().getStopIndex(), column, new PredicateBetweenRightValue(between, and));
    }
    
    private OrPredicateSegment mergePredicateSegment(final ASTNode left, final ASTNode right, final String operator) {
        Optional<LogicalOperator> logicalOperator = LogicalOperator.valueFrom(operator);
        Preconditions.checkState(logicalOperator.isPresent());
        if (LogicalOperator.OR == logicalOperator.get()) {
            return mergeOrPredicateSegment(left, right);
        }
        return mergeAndPredicateSegment(left, right);
    }
    
    private OrPredicateSegment mergeOrPredicateSegment(final ASTNode left, final ASTNode right) {
        OrPredicateSegment result = new OrPredicateSegment();
        result.getAndPredicates().addAll(getAndPredicates(left));
        result.getAndPredicates().addAll(getAndPredicates(right));
        return result;
    }
    
    private OrPredicateSegment mergeAndPredicateSegment(final ASTNode left, final ASTNode right) {
        OrPredicateSegment result = new OrPredicateSegment();
        for (AndPredicate eachLeft : getAndPredicates(left)) {
            for (AndPredicate eachRight : getAndPredicates(right)) {
                result.getAndPredicates().add(createAndPredicate(eachLeft, eachRight));
            }
        }
        return result;
    }
    
    private AndPredicate createAndPredicate(final AndPredicate left, final AndPredicate right) {
        AndPredicate result = new AndPredicate();
        result.getPredicates().addAll(left.getPredicates());
        result.getPredicates().addAll(right.getPredicates());
        return result;
    }
    
    private Collection<AndPredicate> getAndPredicates(final ASTNode astNode) {
        if (astNode instanceof OrPredicateSegment) {
            return ((OrPredicateSegment) astNode).getAndPredicates();
        }
        if (astNode instanceof AndPredicate) {
            return Collections.singleton((AndPredicate) astNode);
        }
        AndPredicate andPredicate = new AndPredicate();
        andPredicate.getPredicates().add((PredicateSegment) astNode);
        return Collections.singleton(andPredicate);
    }
    
    // TODO :FIXME, sql case id: insert_with_str_to_date
    private void calculateParameterCount(final Collection<ExprContext> exprContexts) {
        for (ExprContext each : exprContexts) {
            visit(each);
        }
    }
}<|MERGE_RESOLUTION|>--- conflicted
+++ resolved
@@ -45,7 +45,7 @@
 import org.apache.shardingsphere.sql.parser.autogen.MySQLStatementParser.ColumnDefinitionContext;
 import org.apache.shardingsphere.sql.parser.autogen.MySQLStatementParser.ColumnNameContext;
 import org.apache.shardingsphere.sql.parser.autogen.MySQLStatementParser.ColumnNamesContext;
-<<<<<<< HEAD
+import org.apache.shardingsphere.sql.parser.autogen.MySQLStatementParser.CommitContext;
 import org.apache.shardingsphere.sql.parser.autogen.MySQLStatementParser.CommonDataTypeOption_Context;
 import org.apache.shardingsphere.sql.parser.autogen.MySQLStatementParser.ConstraintDefinition_Context;
 import org.apache.shardingsphere.sql.parser.autogen.MySQLStatementParser.ConvertFunctionContext;
@@ -54,12 +54,8 @@
 import org.apache.shardingsphere.sql.parser.autogen.MySQLStatementParser.CreateIndexContext;
 import org.apache.shardingsphere.sql.parser.autogen.MySQLStatementParser.CreateLikeClause_Context;
 import org.apache.shardingsphere.sql.parser.autogen.MySQLStatementParser.CreateTableContext;
+import org.apache.shardingsphere.sql.parser.autogen.MySQLStatementParser.CreateUserContext;
 import org.apache.shardingsphere.sql.parser.autogen.MySQLStatementParser.DataTypeName_Context;
-=======
-import org.apache.shardingsphere.sql.parser.autogen.MySQLStatementParser.CommitContext;
-import org.apache.shardingsphere.sql.parser.autogen.MySQLStatementParser.ConvertFunctionContext;
-import org.apache.shardingsphere.sql.parser.autogen.MySQLStatementParser.CreateUserContext;
->>>>>>> 30b00f93
 import org.apache.shardingsphere.sql.parser.autogen.MySQLStatementParser.DeleteContext;
 import org.apache.shardingsphere.sql.parser.autogen.MySQLStatementParser.DropColumnSpecificationContext;
 import org.apache.shardingsphere.sql.parser.autogen.MySQLStatementParser.DropIndexContext;
@@ -152,16 +148,13 @@
 import org.apache.shardingsphere.sql.parser.sql.segment.tcl.AutoCommitSegment;
 import org.apache.shardingsphere.sql.parser.sql.statement.dal.dialect.mysql.ShowTableStatusStatement;
 import org.apache.shardingsphere.sql.parser.sql.statement.dal.dialect.mysql.UseStatement;
-<<<<<<< HEAD
 import org.apache.shardingsphere.sql.parser.sql.statement.ddl.AlterTableStatement;
 import org.apache.shardingsphere.sql.parser.sql.statement.ddl.CreateIndexStatement;
 import org.apache.shardingsphere.sql.parser.sql.statement.ddl.CreateTableStatement;
 import org.apache.shardingsphere.sql.parser.sql.statement.ddl.DDLStatement;
 import org.apache.shardingsphere.sql.parser.sql.statement.ddl.DropIndexStatement;
 import org.apache.shardingsphere.sql.parser.sql.statement.ddl.DropTableStatement;
-=======
 import org.apache.shardingsphere.sql.parser.sql.statement.dcl.DCLStatement;
->>>>>>> 30b00f93
 import org.apache.shardingsphere.sql.parser.sql.statement.dml.DeleteStatement;
 import org.apache.shardingsphere.sql.parser.sql.statement.dml.InsertStatement;
 import org.apache.shardingsphere.sql.parser.sql.statement.dml.UpdateStatement;
@@ -364,7 +357,7 @@
     }
 
     // DMLStatement.g4
-    
+
     @Override
     public ASTNode visitInsert(final InsertContext ctx) {
         // TODO :FIXME, since there is no segment for insertValuesClause, InsertStatement is created by sub rule.
@@ -581,7 +574,7 @@
     public ASTNode visitSetTransaction(final SetTransactionContext ctx) {
         return new SetTransactionStatement();
     }
-    
+
     @Override
     public ASTNode visitSetAutoCommit(final SetAutoCommitContext ctx) {
         SetAutoCommitStatement result = new SetAutoCommitStatement();
@@ -599,27 +592,27 @@
         boolean autoCommit = "1".equals(ctx.getText()) || "ON".equals(ctx.getText());
         return new AutoCommitSegment(ctx.start.getStartIndex(), ctx.stop.getStopIndex(), autoCommit);
     }
-    
+
     @Override
     public ASTNode visitBeginTransaction(final BeginTransactionContext ctx) {
         return new BeginTransactionStatement();
     }
-    
+
     @Override
     public ASTNode visitCommit(final CommitContext ctx) {
         return new CommitStatement();
     }
-    
+
     @Override
     public ASTNode visitRollback(final RollbackContext ctx) {
         return new RollbackStatement();
     }
-    
+
     @Override
     public ASTNode visitSavepoint(final SavepointContext ctx) {
         return new SavepointStatement();
     }
-    
+
     // StoreProcedure.g4
     
     // BaseRule.g4
@@ -636,7 +629,7 @@
         }
         return result;
     }
-    
+
     @Override
     public ASTNode visitTableName(final TableNameContext ctx) {
         LiteralValue tableName = (LiteralValue) visit(ctx.name());
@@ -1037,11 +1030,11 @@
         return new PredicateSegment(ctx.getStart().getStartIndex(), ctx.getStop().getStopIndex(),
                 (ColumnSegment) leftValue, new PredicateCompareRightValue(ctx.comparisonOperator().getText(), (ExpressionSegment) rightValue));
     }
-    
+
     private ASTNode createInSegment(final PredicateContext ctx) {
         ColumnSegment column = (ColumnSegment) visit(ctx.bitExpr(0));
         Collection<ExpressionSegment> segments = Lists.transform(ctx.expr(), new Function<ExprContext, ExpressionSegment>() {
-            
+
             @Override
             public ExpressionSegment apply(final ExprContext input) {
                 return (ExpressionSegment) visit(input);
@@ -1049,14 +1042,14 @@
         });
         return new PredicateSegment(ctx.getStart().getStartIndex(), ctx.getStop().getStopIndex(), column, new PredicateInRightValue(segments));
     }
-    
+
     private void createBetweenSegment(final PredicateContext ctx) {
         ColumnSegment column = (ColumnSegment) visit(ctx.bitExpr(0));
         ExpressionSegment between = (ExpressionSegment) visit(ctx.bitExpr(1));
         ExpressionSegment and = (ExpressionSegment) visit(ctx.predicate());
         new PredicateSegment(ctx.getStart().getStartIndex(), ctx.getStop().getStopIndex(), column, new PredicateBetweenRightValue(between, and));
     }
-    
+
     private OrPredicateSegment mergePredicateSegment(final ASTNode left, final ASTNode right, final String operator) {
         Optional<LogicalOperator> logicalOperator = LogicalOperator.valueFrom(operator);
         Preconditions.checkState(logicalOperator.isPresent());
