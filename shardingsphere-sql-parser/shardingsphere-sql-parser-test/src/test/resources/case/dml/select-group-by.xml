--- conflicted
+++ resolved
@@ -263,13 +263,8 @@
             </table-factor>
         </table-reference>
         <projections start-index="7" stop-index="84">
-<<<<<<< HEAD
             <expression-projection alias="creation_date" start-index="7" stop-index="62" />
-            <aggregation-projection type="COUNT" inner-expression-start-index="70" alias="c_number" start-index="65" stop-index="72" />
-=======
-            <expression-projection alias="creation_date" start-index="7" stop-index="45" />
             <aggregation-projection type="COUNT" inner-expression="(*)" alias="c_number" start-index="65" stop-index="72" />
->>>>>>> 89c1b45e
         </projections>
         <where start-index="106" stop-index="130" literal-stop-index="135">
             <and-predicate>
