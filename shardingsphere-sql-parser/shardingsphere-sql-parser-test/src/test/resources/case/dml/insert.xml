<?xml version="1.0" encoding="UTF-8"?>
<!--
  ~ Licensed to the Apache Software Foundation (ASF) under one or more
  ~ contributor license agreements.  See the NOTICE file distributed with
  ~ this work for additional information regarding copyright ownership.
  ~ The ASF licenses this file to You under the Apache License, Version 2.0
  ~ (the "License"); you may not use this file except in compliance with
  ~ the License.  You may obtain a copy of the License at
  ~
  ~     http://www.apache.org/licenses/LICENSE-2.0
  ~
  ~ Unless required by applicable law or agreed to in writing, software
  ~ distributed under the License is distributed on an "AS IS" BASIS,
  ~ WITHOUT WARRANTIES OR CONDITIONS OF ANY KIND, either express or implied.
  ~ See the License for the specific language governing permissions and
  ~ limitations under the License.
  -->

<sql-parser-test-cases>
    <insert sql-case-id="insert_with_all_placeholders" parameters="1, 1, 'init'">
        <table name="t_order" start-index="12" stop-index="18" />
        <columns start-index="20" stop-index="46">
            <column name="order_id" start-index="21" stop-index="28" />
            <column name="user_id" start-index="31" stop-index="37" />
            <column name="status" start-index="40" stop-index="45" />
        </columns>
        <values>
            <value>
                <assignment-value>
                    <parameter-marker-expression value="0" start-index="56" stop-index="56" />
                    <literal-expression value="1" start-index="56" stop-index="56" />
                </assignment-value>
                <assignment-value>
                    <parameter-marker-expression value="1" start-index="59" stop-index="59" />
                    <literal-expression value="1" start-index="59" stop-index="59" />
                </assignment-value>
                <assignment-value>
                    <parameter-marker-expression value="2" start-index="62" stop-index="62" />
                    <literal-expression value="init" start-index="62" stop-index="67" />
                </assignment-value>
            </value>
        </values>
    </insert>

    <insert sql-case-id="insert_with_now_function" parameters="1, 1, 'init'">
        <table name="t_order_item" start-index="12" stop-index="23" />
        <columns start-index="25" stop-index="75">
            <column name="item_id" start-index="26" stop-index="32" />
            <column name="order_id" start-index="35" stop-index="42" />
            <column name="user_id" start-index="45" stop-index="51" />
            <column name="status" start-index="54" stop-index="59" />
            <column name="creation_date" start-index="62" stop-index="74" />
        </columns>
        <values>
            <value>
                <assignment-value>
                    <parameter-marker-expression value="0" start-index="85" stop-index="85" />
                    <literal-expression value="1" start-index="85" stop-index="85" />
                </assignment-value>
                <assignment-value>
                    <parameter-marker-expression value="1" start-index="88" stop-index="88" />
                    <literal-expression value="1" start-index="88" stop-index="88" />
                </assignment-value>
                <assignment-value>
                    <parameter-marker-expression value="2" start-index="91" stop-index="91" />
                    <literal-expression value="init" start-index="91" stop-index="96" />
                </assignment-value>
                <assignment-value>
                    <literal-expression value="insert" start-index="94" stop-index="101" literal-start-index="99" literal-stop-index="106" />
                </assignment-value>
                <assignment-value>
                    <common-expression text="now()" start-index="104" stop-index="108" literal-start-index="109" literal-stop-index="113" />
                </assignment-value>
            </value>
        </values>
    </insert>

    <insert sql-case-id="insert_without_parameters">
        <table name="t_order" start-index="12" stop-index="18" />
        <columns start-index="20" stop-index="46">
            <column name="order_id" start-index="21" stop-index="28" />
            <column name="user_id" start-index="31" stop-index="37" />
            <column name="status" start-index="40" stop-index="45" />
        </columns>
        <values>
            <value>
                <assignment-value>
                    <parameter-marker-expression value="0" />
                    <literal-expression value="1" start-index="56" stop-index="56" />
                </assignment-value>
                <assignment-value>
                    <parameter-marker-expression value="1" />
                    <literal-expression value="1" start-index="59" stop-index="59" />
                </assignment-value>
                <assignment-value>
                    <parameter-marker-expression value="2" />
                    <literal-expression value="insert" start-index="62" stop-index="69" />
                </assignment-value>
            </value>
        </values>
    </insert>

    <insert sql-case-id="insert_with_multiple_values">
        <table name="t_order" start-index="12" stop-index="18" />
        <columns start-index="20" stop-index="46">
            <column name="order_id" start-index="21" stop-index="28" />
            <column name="user_id" start-index="31" stop-index="37" />
            <column name="status" start-index="40" stop-index="45" />
        </columns>
        <values>
            <value>
                <assignment-value>
                    <literal-expression value="1" start-index="56" stop-index="56" />
                </assignment-value>
                <assignment-value>
                    <literal-expression value="1" start-index="59" stop-index="59" />
                </assignment-value>
                <assignment-value>
                    <literal-expression value="insert" start-index="62" stop-index="69" />
                </assignment-value>
            </value>
            <value>
                <assignment-value>
                    <literal-expression value="2" start-index="74" stop-index="74" />
                </assignment-value>
                <assignment-value>
                    <literal-expression value="2" start-index="77" stop-index="77" />
                </assignment-value>
                <assignment-value>
                    <literal-expression value="insert2" start-index="80" stop-index="88" />
                </assignment-value>
            </value>
        </values>
    </insert>

    <insert sql-case-id="insert_with_special_characters">
        <table name="t_order" start-delimiter="`" end-delimiter="`" start-index="12" stop-index="20" />
        <columns start-index="22" stop-index="54">
            <column name="order_id" start-delimiter="`" end-delimiter="`" start-index="23" stop-index="32" />
            <column name="user_id" start-delimiter="`" end-delimiter="`" start-index="35" stop-index="43" />
            <column name="status" start-delimiter="`" end-delimiter="`" start-index="46" stop-index="53" />
        </columns>
        <values>
            <value>
                <assignment-value>
                    <literal-expression value="1" start-index="64" stop-index="64" />
                </assignment-value>
                <assignment-value>
                    <literal-expression value="1" start-index="67" stop-index="67" />
                </assignment-value>
                <assignment-value>
                    <literal-expression value="insert" start-index="70" stop-index="77" />
                </assignment-value>
            </value>
        </values>
    </insert>

    <insert sql-case-id="insert_with_special_syntax">
        <table name="t_order" start-index="33" stop-index="39" />
        <columns start-index="41" stop-index="67">
            <column name="order_id" start-index="42" stop-index="49" />
            <column name="user_id" start-index="52" stop-index="58" />
            <column name="status" start-index="61" stop-index="66" />
        </columns>
        <values>
            <value>
                <assignment-value>
                    <parameter-marker-expression value="0" />
                    <literal-expression value="1" start-index="77" stop-index="77" />
                </assignment-value>
                <assignment-value>
                    <parameter-marker-expression value="1" />
                    <literal-expression value="1" start-index="80" stop-index="80" />
                </assignment-value>
                <assignment-value>
                    <parameter-marker-expression value="2" />
                    <literal-expression value="insert" start-index="83" stop-index="90" />
                </assignment-value>
            </value>
        </values>
    </insert>

    <insert sql-case-id="insert_with_all_placeholders_for_table_identifier" parameters="1, 1, 'init'">
        <table name="t_order" start-index="12" stop-index="18" />
        <columns start-index="20" stop-index="70">
            <column name="order_id" start-index="21" stop-index="36">
                <owner name="t_order" start-index="21" stop-index="27" />
            </column>
            <column name="user_id" start-index="39" stop-index="53">
                <owner name="t_order" start-index="39" stop-index="45" />
            </column>
            <column name="status" start-index="56" stop-index="69">
                <owner name="t_order" start-index="56" stop-index="62" />
            </column>
        </columns>
        <values>
            <value>
                <assignment-value>
                    <parameter-marker-expression value="0" start-index="80" stop-index="80" />
                    <literal-expression value="1" start-index="80" stop-index="80" />
                </assignment-value>
                <assignment-value>
                    <parameter-marker-expression value="1" start-index="83" stop-index="83" />
                    <literal-expression value="1" start-index="83" stop-index="83" />
                </assignment-value>
                <assignment-value>
                    <parameter-marker-expression value="2" start-index="86" stop-index="86" />
                    <literal-expression value="init" start-index="86" stop-index="91" />
                </assignment-value>
            </value>
        </values>
    </insert>

    <insert sql-case-id="insert_without_columns_with_all_placeholders" parameters="1, 1, 'init'">
        <table name="t_order" start-index="12" stop-index="18" />
        <columns start-index="19" stop-index="19" />
        <values>
            <value>
                <assignment-value>
                    <parameter-marker-expression value="0" start-index="28" stop-index="28" />
                    <literal-expression value="1" start-index="28" stop-index="28" />
                </assignment-value>
                <assignment-value>
                    <parameter-marker-expression value="1" start-index="31" stop-index="31" />
                    <literal-expression value="1" start-index="31" stop-index="31" />
                </assignment-value>
                <assignment-value>
                    <parameter-marker-expression value="2" start-index="34" stop-index="34" />
                    <literal-expression value="init" start-index="34" stop-index="39" />
                </assignment-value>
            </value>
        </values>
    </insert>

    <insert sql-case-id="insert_set_with_all_placeholders" parameters="1, 1, 'init'">
        <table name="t_order" start-index="12" stop-index="18" />
        <set start-index="20" stop-index="60" literal-stop-index="65">
            <assignment>
                <column name="order_id" start-index="24" stop-index="31" />
                <assignment-value>
                    <parameter-marker-expression value="0" start-index="35" stop-index="35" />
                    <literal-expression value="1" literal-start-index="35" literal-stop-index="35"/>
                </assignment-value>
            </assignment>
            <assignment>
                <column name="user_id" start-index="38" stop-index="44" />
                <assignment-value>
                    <parameter-marker-expression value="1" start-index="48" stop-index="48" />
                    <literal-expression value="1" literal-start-index="48" literal-stop-index="48" />
                </assignment-value>
            </assignment>
            <assignment>
                <column name="status" start-index="51" stop-index="56" />
                <assignment-value>
                    <parameter-marker-expression value="2" start-index="60" stop-index="60" />
                    <literal-expression value="init" literal-start-index="60" literal-stop-index="65" />
                </assignment-value>
            </assignment>
        </set>
    </insert>

    <insert sql-case-id="insert_with_partial_placeholders" parameters="1, 1">
        <table name="t_order" start-index="12" stop-index="18" />
        <columns start-index="20" stop-index="46">
            <column name="order_id" start-index="21" stop-index="28" />
            <column name="user_id" start-index="31" stop-index="37" />
            <column name="status" start-index="40" stop-index="45" />
        </columns>
        <values>
            <value>
                <assignment-value>
                    <parameter-marker-expression value="0" start-index="56" stop-index="56" />
                    <literal-expression value="1" start-index="56" stop-index="56" />
                </assignment-value>
                <assignment-value>
                    <parameter-marker-expression value="1" start-index="59" stop-index="59" />
                    <literal-expression value="1" start-index="59" stop-index="59" />
                </assignment-value>
                <assignment-value>
                    <literal-expression value="insert" start-index="62" stop-index="69" />
                </assignment-value>
            </value>
        </values>
    </insert>

    <insert sql-case-id="insert_set_with_partial_placeholders" parameters="1, 1">
        <table name="t_order" start-index="12" stop-index="18" />
        <set start-index="20" stop-index="67">
            <assignment>
                <column name="order_id" start-index="24" stop-index="31" />
                <assignment-value>
                    <parameter-marker-expression value="0" start-index="35" stop-index="35" />
                    <literal-expression value="1" start-index="35" stop-index="35" />
                </assignment-value>
            </assignment>
            <assignment>
                <column name="user_id" start-index="38" stop-index="44" />
                <assignment-value>
                    <parameter-marker-expression value="1" start-index="48" stop-index="48" />
                    <literal-expression value="1"  start-index="48" stop-index="48" />
                </assignment-value>
            </assignment>
            <assignment>
                <column name="status" start-index="51" stop-index="56" />
                <assignment-value>
                    <literal-expression value="insert" start-index="60" stop-index="67" />
                </assignment-value>
            </assignment>
        </set>
    </insert>

    <insert sql-case-id="insert_with_generate_key_column" parameters="10000, 1000, 10">
        <table name="t_order_item" start-index="12" stop-index="23" />
        <columns start-index="24" stop-index="74">
            <column name="item_id" start-index="25" stop-index="31" />
            <column name="order_id" start-index="34" stop-index="41" />
            <column name="user_id" start-index="44" stop-index="50" />
            <column name="status" start-index="53" stop-index="58" />
            <column name="creation_date" start-index="61" stop-index="73" />
        </columns>
        <values>
            <value>
                <assignment-value>
                    <parameter-marker-expression value="0" start-index="84" stop-index="84" />
                    <literal-expression value="10000" start-index="84" stop-index="88" />
                </assignment-value>
                <assignment-value>
                    <parameter-marker-expression value="1" start-index="87" stop-index="87" />
                    <literal-expression value="1000" start-index="91" stop-index="94" />
                </assignment-value>
                <assignment-value>
                    <parameter-marker-expression value="2" start-index="90" stop-index="90" />
                    <literal-expression value="10" start-index="97" stop-index="98" />
                </assignment-value>
                <assignment-value>
                    <literal-expression value="insert" start-index="93" stop-index="100" literal-start-index="101" literal-stop-index="108" />
                </assignment-value>
                <assignment-value>
                    <literal-expression value="2017-08-08" start-index="103" stop-index="114" literal-start-index="111" literal-stop-index="122"/>
                </assignment-value>
            </value>
        </values>
    </insert>

    <insert sql-case-id="insert_without_generate_key_column" parameters="1000, 10">
        <table name="t_order_item" start-index="12" stop-index="23" />
        <columns start-index="24" stop-index="65">
            <column name="order_id" start-index="25" stop-index="32" />
            <column name="user_id" start-index="35" stop-index="41" />
            <column name="status" start-index="44" stop-index="49" />
            <column name="creation_date" start-index="52" stop-index="64" />
        </columns>
        <values>
            <value>
                <assignment-value>
                    <parameter-marker-expression value="0" start-index="75" stop-index="75" />
                    <literal-expression value="1000" start-index="75" stop-index="78" />
                </assignment-value>
                <assignment-value>
                    <parameter-marker-expression value="1" start-index="78" stop-index="78" />
                    <literal-expression value="10" start-index="81" stop-index="82" />
                </assignment-value>
                <assignment-value>
                    <literal-expression value="insert" start-index="81" stop-index="88" literal-start-index="85" literal-stop-index="92" />
                </assignment-value>
                <assignment-value>
                    <literal-expression value="2017-08-08" start-index="91" stop-index="102" literal-start-index="95" literal-stop-index="106" />
                </assignment-value>
            </value>
        </values>
    </insert>

    <insert sql-case-id="insert_set_with_generate_key_column" parameters="10000, 1000, 10">
        <table name="t_order_item" start-index="12" stop-index="23" />
        <set start-index="25" stop-index="113" literal-stop-index="121">
            <assignment>
                <column name="item_id" start-index="29" stop-index="35" />
                <assignment-value>
                    <parameter-marker-expression value="0" start-index="39" stop-index="39" />
                    <literal-expression value="10000" start-index="39" stop-index="43" />
                </assignment-value>
            </assignment>
            <assignment>
                <column name="order_id" start-index="42" stop-index="49" literal-start-index="46" literal-stop-index="53" />
                <assignment-value>
                    <parameter-marker-expression value="1" start-index="53" stop-index="53" />
                    <literal-expression value="1000" start-index="57" stop-index="60" />
                </assignment-value>
            </assignment>
            <assignment>
                <column name="user_id" start-index="56" stop-index="62" literal-start-index="63" literal-stop-index="69" />
                <assignment-value>
                    <parameter-marker-expression value="2" start-index="66" stop-index="66" />
                    <literal-expression value="10" start-index="73" stop-index="74" />
                </assignment-value>
            </assignment>
            <assignment>
                <column name="status" start-index="69" stop-index="74" literal-start-index="77" literal-stop-index="82" />
                <assignment-value>
                    <literal-expression value="insert" start-index="78" stop-index="85" literal-start-index="86" literal-stop-index="93" />
                </assignment-value>
            </assignment>
            <assignment>
                <column name="creation_date" start-index="88" stop-index="100" literal-start-index="96" literal-stop-index="108" />
                <assignment-value>
                    <literal-expression value="2017-08-08" start-index="102" stop-index="113" literal-start-index="110" literal-stop-index="121" />
                </assignment-value>
            </assignment>
        </set>
    </insert>

    <insert sql-case-id="insert_set_without_generate_key_column" parameters="1000, 10">
        <table name="t_order_item" start-index="12" stop-index="23" />
        <set start-index="25" stop-index="100" literal-stop-index="104">
            <assignment>
                <column name="order_id" start-index="29" stop-index="36" />
                <assignment-value>
                    <parameter-marker-expression value="0" start-index="40" stop-index="40" />
                    <literal-expression value="1000" start-index="40" stop-index="43" />
                </assignment-value>
            </assignment>
            <assignment>
                <column name="user_id" start-index="43" stop-index="49" literal-start-index="46" literal-stop-index="52" />
                <assignment-value>
                    <parameter-marker-expression value="1" start-index="53" stop-index="53" />
                    <literal-expression value="10" start-index="56" stop-index="57" />
                </assignment-value>
            </assignment>
            <assignment>
                <column name="status" start-index="56" stop-index="61" literal-start-index="60" literal-stop-index="65" />
                <assignment-value>
                    <literal-expression value="insert" start-index="65" stop-index="72" literal-start-index="69" literal-stop-index="76" />
                </assignment-value>
            </assignment>
            <assignment>
                <column name="creation_date" start-index="75" stop-index="87" literal-start-index="79" literal-stop-index="91" />
                <assignment-value>
                    <literal-expression value="2017-08-08" start-index="89" stop-index="100" literal-start-index="93" literal-stop-index="104"/>
                </assignment-value>
            </assignment>
        </set>
    </insert>

    <insert sql-case-id="insert_on_duplicate_key_update" parameters="1, 1, 'init'">
        <table name="t_order" start-index="12" stop-index="18" />
        <columns start-index="20" stop-index="46">
            <column name="order_id" start-index="21" stop-index="28" />
            <column name="user_id" start-index="31" stop-index="37" />
            <column name="status" start-index="40" stop-index="45" />
        </columns>
        <values>
            <value>
                <assignment-value>
                    <parameter-marker-expression value="0" start-index="56" stop-index="56" />
                    <literal-expression value="1" start-index="56" stop-index="56" />
                </assignment-value>
                <assignment-value>
                    <parameter-marker-expression value="1" start-index="59" stop-index="59" />
                    <literal-expression value="1" start-index="59" stop-index="59" />
                </assignment-value>
                <assignment-value>
                    <parameter-marker-expression value="2" start-index="62" stop-index="62" />
                    <literal-expression value="init" start-index="62" stop-index="67" />
                </assignment-value>
            </value>
        </values>
        <on-duplicate-key-columns start-index="65" stop-index="111" literal-start-index="70" literal-stop-index="116">
            <assignment start-index="89" stop-index="111" literal-start-index="94" literal-stop-index="116">
                <column name="status" start-index="89" stop-index="94" literal-start-index="94" literal-stop-index="99" />
                <assignment-value>
                    <common-expression text="VALUES(status)" start-index="98" stop-index="111" literal-start-index="103" literal-stop-index="116"  />
                </assignment-value>
            </assignment>
        </on-duplicate-key-columns>
    </insert>

    <insert sql-case-id="insert_set_with_all_placeholders_for_table_identifier" parameters="1, 1, 'init'">
        <table name="t_order" start-index="12" stop-index="18" />
        <set start-index="20" stop-index="84" literal-stop-index="89">
            <assignment>
                <column name="order_id" start-index="24" stop-index="39">
                    <owner name="t_order" start-index="24" stop-index="30" />
                </column>
                <assignment-value>
                    <parameter-marker-expression value="0" start-index="43" stop-index="43" />
                    <literal-expression value="1" start-index="43" stop-index="43" />
                </assignment-value>
            </assignment>
            <assignment>
                <column name="user_id" start-index="46" stop-index="60">
                    <owner name="t_order" start-index="46" stop-index="52" />
                </column>
                <assignment-value>
                    <parameter-marker-expression value="1" start-index="64" stop-index="64" />
                    <literal-expression value="1" start-index="64" stop-index="64" />
                </assignment-value>
            </assignment>
            <assignment>
                <column name="status" start-index="67" stop-index="80">
                    <owner name="t_order" start-index="67" stop-index="73" />
                </column>
                <assignment-value>
                    <parameter-marker-expression value="2" start-index="84" stop-index="84" />
                    <literal-expression value="init" start-index="84" stop-index="89" />
                </assignment-value>
            </assignment>
        </set>
    </insert>

    <insert sql-case-id="insert_on_duplicate_key_update_with_table_identifier" parameters="1, 1, 'init'">
        <table name="t_order" start-index="12" stop-index="18" />
        <columns start-index="20" stop-index="70">
            <column name="order_id" start-index="21" stop-index="36">
                <owner name="t_order" start-index="21" stop-index="27" />
            </column>
            <column name="user_id" start-index="39" stop-index="53">
                <owner name="t_order" start-index="39" stop-index="45" />
            </column>
            <column name="status" start-index="56" stop-index="69">
                <owner name="t_order" start-index="56" stop-index="62" />
            </column>
        </columns>
        <values>
            <value>
                <assignment-value>
                    <parameter-marker-expression value="0" start-index="80" stop-index="80" />
                    <literal-expression value="1" start-index="80" stop-index="80" />
                </assignment-value>
                <assignment-value>
                    <parameter-marker-expression value="1" start-index="83" stop-index="83" />
                    <literal-expression value="1" start-index="83" stop-index="83" />
                </assignment-value>
                <assignment-value>
                    <parameter-marker-expression value="2" start-index="86" stop-index="86" />
                    <literal-expression value="init" start-index="86" stop-index="91" />
                </assignment-value>
            </value>
        </values>
        <on-duplicate-key-columns start-index="89" stop-index="151" literal-start-index="94" literal-stop-index="156">
            <assignment start-index="118" stop-index="151" literal-start-index="123" literal-stop-index="156">
                <column name="status" start-index="113" stop-index="126" literal-start-index="118" literal-stop-index="131">
                    <owner name="t_order" start-index="113" stop-index="119" literal-start-index="118" literal-stop-index="124" />
                </column>
                <assignment-value>
                    <common-expression text="VALUES(t_order.status)" start-index="130" stop-index="151" literal-start-index="135" literal-stop-index="156" />
                </assignment-value>
            </assignment>
        </on-duplicate-key-columns>
    </insert>

    <insert sql-case-id="insert_with_batch" parameters="1000, 10, 'init', 1100, 11, 'init'">
        <table name="t_order" start-index="12" stop-index="18" />
        <columns start-index="20" stop-index="46">
            <column name="order_id" start-index="21" stop-index="28" />
            <column name="user_id" start-index="31" stop-index="37" />
            <column name="status" start-index="40" stop-index="45" />
        </columns>
        <values>
            <value>
                <assignment-value>
                    <parameter-marker-expression value="0" start-index="56" stop-index="56" />
                    <literal-expression value="1000" start-index="56" stop-index="59" />
                </assignment-value>
                <assignment-value>
                    <parameter-marker-expression value="1" start-index="59" stop-index="59" />
                    <literal-expression value="10" start-index="62" stop-index="63" />
                </assignment-value>
                <assignment-value>
                    <parameter-marker-expression value="2" start-index="62" stop-index="62" />
                    <literal-expression value="init" start-index="66" stop-index="71" />
                </assignment-value>
            </value>
            <value>
                <assignment-value>
                    <parameter-marker-expression value="3" start-index="67" stop-index="67" />
                    <literal-expression value="1100" start-index="76" stop-index="79" />
                </assignment-value>
                <assignment-value>
                    <parameter-marker-expression value="4" start-index="70" stop-index="70" />
                    <literal-expression value="11" start-index="82" stop-index="83" />
                </assignment-value>
                <assignment-value>
                    <parameter-marker-expression value="5" start-index="73" stop-index="73" />
                    <literal-expression value="init" start-index="86" stop-index="91" />
                </assignment-value>
            </value>
        </values>
    </insert>

    <insert sql-case-id="insert_with_batch_and_irregular_parameters" parameters="1, 2, 2, 'init'">
        <table name="t_order" start-index="12" stop-index="18" />
        <columns start-index="20" stop-index="46">
            <column name="order_id" start-index="21" stop-index="28" />
            <column name="user_id" start-index="31" stop-index="37" />
            <column name="status" start-index="40" stop-index="45" />
        </columns>
        <values>
            <value>
                <assignment-value>
                    <parameter-marker-expression value="0" start-index="56" stop-index="56" />
                    <literal-expression value="1" start-index="56" stop-index="56" />
                </assignment-value>
                <assignment-value>
                    <literal-expression value="1" start-index="59" stop-index="59" />
                </assignment-value>
                <assignment-value>
                    <literal-expression value="insert" start-index="62" stop-index="69" />
                </assignment-value>
            </value>
            <value>
                <assignment-value>
                    <parameter-marker-expression value="1" start-index="74" stop-index="74" />
                    <literal-expression value="2" start-index="74" stop-index="74" />
                </assignment-value>
                <assignment-value>
                    <parameter-marker-expression value="2" start-index="77" stop-index="77" />
                    <literal-expression value="2" start-index="77" stop-index="77" />
                </assignment-value>
                <assignment-value>
                    <parameter-marker-expression value="3" start-index="80" stop-index="80" />
                    <literal-expression value="init" start-index="80" stop-index="85" />
                </assignment-value>
            </value>
        </values>
    </insert>

    <!--<insert sql-case-id="insert_with_batch_and_composite_expression" parameters="1, 1, 'init', 2, 2, 'init'">-->
            <!--<table name="t_order" start-index="12" stop-index="18" />-->
    <!--</insert>-->

    <insert sql-case-id="insert_with_batch_and_with_generate_key_column" parameters="10000, 1000, 10, 10010, 1001, 10">
        <table name="t_order_item" start-index="12" stop-index="23" />
        <columns start-index="24" stop-index="74">
            <column name="item_id" start-index="25" stop-index="31" />
            <column name="order_id" start-index="34" stop-index="41" />
            <column name="user_id" start-index="44" stop-index="50" />
            <column name="status" start-index="53" stop-index="58" />
            <column name="creation_date" start-index="61" stop-index="73" />
        </columns>
        <values>
            <value>
                <assignment-value>
                    <parameter-marker-expression value="0" start-index="84" stop-index="84" />
                    <literal-expression value="10000" start-index="84" stop-index="88" />
                </assignment-value>
                <assignment-value>
                    <parameter-marker-expression value="1" start-index="87" stop-index="87" />
                    <literal-expression value="1000" start-index="91" stop-index="94" />
                </assignment-value>
                <assignment-value>
                    <parameter-marker-expression value="2" start-index="90" stop-index="90" />
                    <literal-expression value="10" start-index="97" stop-index="98" />
                </assignment-value>
                <assignment-value>
                    <literal-expression value="insert" start-index="93" stop-index="100" literal-start-index="101" literal-stop-index="108" />
                </assignment-value>
                <assignment-value>
                    <literal-expression value="2017-08-08" start-index="103" stop-index="114" literal-start-index="111" literal-stop-index="122" />
                </assignment-value>
            </value>
            <value>
                <assignment-value>
                    <parameter-marker-expression value="3" start-index="119" stop-index="119" />
                    <literal-expression value="10010" start-index="127" stop-index="131" />
                </assignment-value>
                <assignment-value>
                    <parameter-marker-expression value="4" start-index="122" stop-index="122" />
                    <literal-expression value="1001" start-index="134" stop-index="137" />
                </assignment-value>
                <assignment-value>
                    <parameter-marker-expression value="5" start-index="125" stop-index="125" />
                    <literal-expression value="10" start-index="140" stop-index="141" />
                </assignment-value>
                <assignment-value>
                    <literal-expression value="insert" start-index="128" stop-index="135" literal-start-index="144" literal-stop-index="151"/>
                </assignment-value>
                <assignment-value>
                    <literal-expression value="2017-08-08" start-index="138" stop-index="149" literal-start-index="154" literal-stop-index="165" />
                </assignment-value>
            </value>
        </values>
    </insert>

    <insert sql-case-id="insert_with_batch_and_without_generate_key_column" parameters="1000, 10, 1001, 10">
        <table name="t_order_item" start-index="12" stop-index="23" />
        <columns start-index="24" stop-index="65">
            <column name="order_id" start-index="25" stop-index="32" />
            <column name="user_id" start-index="35" stop-index="41" />
            <column name="status" start-index="44" stop-index="49" />
            <column name="creation_date" start-index="52" stop-index="64" />
        </columns>
        <values>
            <value>
                <assignment-value>
                    <parameter-marker-expression value="0" start-index="75" stop-index="75" />
                    <literal-expression value="1000" start-index="75" stop-index="78" />
                </assignment-value>
                <assignment-value>
                    <parameter-marker-expression value="1" start-index="78" stop-index="78" />
                    <literal-expression value="10" start-index="81" stop-index="82" />
                </assignment-value>
                <assignment-value>
                    <literal-expression value="insert" start-index="81" stop-index="88" literal-start-index="85" literal-stop-index="92" />
                </assignment-value>
                <assignment-value>
                    <literal-expression value="2017-08-08" start-index="91" stop-index="102" literal-start-index="95" literal-stop-index="106" />
                </assignment-value>
            </value>
            <value>
                <assignment-value>
                    <parameter-marker-expression value="2" start-index="107" stop-index="107" />
                    <literal-expression value="1001" start-index="111" stop-index="114" />
                </assignment-value>
                <assignment-value>
                    <parameter-marker-expression value="3" start-index="110" stop-index="110" />
                    <literal-expression value="10" start-index="117" stop-index="118" />
                </assignment-value>
                <assignment-value>
                    <literal-expression value="insert" start-index="113" stop-index="120" literal-start-index="121" literal-stop-index="128" />
                </assignment-value>
                <assignment-value>
                    <literal-expression value="2017-08-08" start-index="123" stop-index="134" literal-start-index="131" literal-stop-index="142" />
                </assignment-value>
            </value>
        </values>
    </insert>

    <insert sql-case-id="insert_with_geography" parameters="7, 200, '{&quot;rule&quot;:&quot;null&quot;}'">
        <table name="t_order" start-index="12" stop-index="18" />
        <columns start-index="19" stop-index="55">
            <column name="user_id" start-index="20" stop-index="26" />
            <column name="order_id" start-index="29" stop-index="36" />
            <column name="start_point" start-index="39" stop-index="49" />
            <column name="rule" start-index="51" stop-index="54" />
        </columns>
        <values>
            <value>
                <assignment-value>
                    <parameter-marker-expression value="0" start-index="65" stop-index="65" />
                    <literal-expression value="7" start-index="65" stop-index="65" />
                </assignment-value>
                <assignment-value>
                    <parameter-marker-expression value="1" start-index="68" stop-index="68" />
                    <literal-expression value="200"  start-index="68" stop-index="70" />
                </assignment-value>
                <assignment-value>
                    <common-expression text="ST_GeographyFromText('SRID=4326;POINT(100 200)')" start-index="71" stop-index="118" literal-start-index="73" literal-stop-index="120" />
                </assignment-value>
                <assignment-value>
                    <parameter-marker-expression value="2" start-index="121" stop-index="128" />
                    <literal-expression value="{&quot;rule&quot;:&quot;null&quot;}'::json" start-index="123" stop-index="146" />
                </assignment-value>
            </value>
        </values>
    </insert>

    <insert sql-case-id="insert_without_columns_and_with_generate_key_column" parameters="10000, 1000, 10">
        <table name="t_order_item" start-index="12" stop-index="23" />
        <columns start-index="24" stop-index="24" />
        <values>
            <value>
                <assignment-value>
                    <parameter-marker-expression value="0" start-index="32" stop-index="32" />
                    <literal-expression value="10000" literal-start-index="32" literal-stop-index="36"/>
                </assignment-value>
                <assignment-value>
                    <parameter-marker-expression value="1" start-index="35" stop-index="35" />
                    <literal-expression value="1000" start-index="35" stop-index="40" literal-start-index="39" literal-stop-index="42" />
                </assignment-value>
                <assignment-value>
                    <parameter-marker-expression value="2" start-index="38" stop-index="38" />
                    <literal-expression value="10" start-index="38" stop-index="41" literal-start-index="45" literal-stop-index="46" />
                </assignment-value>
                <assignment-value>
                    <literal-expression value="insert" start-index="41" stop-index="48" literal-start-index="49" literal-stop-index="56" />
                </assignment-value>
                <assignment-value>
                    <literal-expression value="2017-08-08" start-index="51" stop-index="62" literal-start-index="59" literal-stop-index="70" />
                </assignment-value>
            </value>
        </values>
    </insert>

    <insert sql-case-id="insert_without_columns_and_without_generate_key_column" parameters="1000, 10">
        <table name="t_order_item" start-index="12" stop-index="23" />
        <columns start-index="24" stop-index="24" />
        <values>
            <value>
                <assignment-value>
                    <parameter-marker-expression value="0" start-index="32" stop-index="32" />
                    <literal-expression value="1000" start-index="32" stop-index="35" />
                </assignment-value>
                <assignment-value>
                    <parameter-marker-expression value="1" start-index="35" stop-index="35" />
                    <literal-expression value="10"  start-index="38" stop-index="39" />
                </assignment-value>
                <assignment-value>
                    <literal-expression value="insert" start-index="38" stop-index="45" literal-start-index="42" literal-stop-index="49" />
                </assignment-value>
                <assignment-value>
                    <literal-expression value="2017-08-08" start-index="48" stop-index="59" literal-start-index="52" literal-stop-index="63" />
                </assignment-value>
            </value>
        </values>
    </insert>

    <!-- // TODO
    <insert sql-case-id="assertInsertSelect" sql="INSERT INTO `order` ('order_id', 'state') (SELECT 1, 'RUNNING' FROM dual UNION ALL SELECT 2, 'RUNNING' FROM dual )"">
        <table name="order" />
        <condition-contexts>
           <condition-context/>
        </condition-contexts>
    </insert>
    -->

    <insert sql-case-id="insert_with_one_auto_increment_column">
        <table name="t_auto_increment_table" start-index="12" stop-index="33" />
        <columns start-index="34" stop-index="34" />
        <values>
            <value />
        </values>
    </insert>

    <insert sql-case-id="insert_with_double_value">
        <table name="t_double_test" start-index="12" stop-index="24" />
        <columns start-index="25" stop-index="30">
            <column name="col1" start-index="26" stop-index="29" />
        </columns>
        <values>
            <value>
                <assignment-value>
                    <literal-expression value="1.22" start-index="39" stop-index="42" />
                </assignment-value>
            </value>
        </values>
    </insert>

    <insert sql-case-id="insert_with_null_value">
        <table name="t_null_value_test" start-index="12" stop-index="28" />
        <columns start-index="29" stop-index="34">
            <column name="col1" start-index="30" stop-index="33" />
        </columns>
        <values>
            <value>
                <assignment-value>
                    <common-expression text="null" />
                </assignment-value>
            </value>
        </values>
    </insert>

    <insert sql-case-id="insert_with_blob_value">
        <table name="t_blob_value_test" start-index="12" stop-index="28" />
        <columns start-index="29" stop-index="34">
            <column name="col1" start-index="30" stop-index="33" />
        </columns>
        <values>
            <value>
                <assignment-value>
                    <literal-expression value="_BINARY'This is a binary value.'" />
                </assignment-value>
            </value>
        </values>
    </insert>

    <insert sql-case-id="insert_with_function" parameters="1000, 10">
        <table name="t_order" start-index="12" stop-index="18" />
        <columns start-index="19" stop-index="51">
            <column name="present_date" start-index="20" stop-index="31" />
            <column name="order_id" start-index="34" stop-index="41" />
            <column name="user_id" start-index="44" stop-index="50" />
        </columns>
        <values>
            <value>
                <assignment-value>
                    <common-expression text="curdate()" start-index="61" stop-index="69" literal-start-index="61" literal-stop-index="69" />
                </assignment-value>
                <assignment-value>
                    <parameter-marker-expression value="0" start-index="72" stop-index="72" />
                    <literal-expression value="1000" start-index="72" stop-index="75" />
                </assignment-value>
                <assignment-value>
                    <parameter-marker-expression value="1" start-index="75" stop-index="75" />
                    <literal-expression value="10" start-index="78" stop-index="79" />
                </assignment-value>
            </value>
        </values>
    </insert>

    <insert sql-case-id="insert_on_duplicate_key_update_with_complicated_expression" parameters="1, 2, 45, 2000">
        <table name="emp" start-index="12" stop-index="14" />
        <columns start-index="15" stop-index="42">
            <column name="order_id" start-index="16" stop-index="23" />
            <column name="emp_id" start-index="25" stop-index="30" />
            <column name="age" start-index="32" stop-index="34" />
            <column name="salary" start-index="36" stop-index="41" />
        </columns>
        <values>
            <value>
                <assignment-value>
                    <parameter-marker-expression value="0" start-index="52" stop-index="52" />
                    <literal-expression value="1" start-index="52" stop-index="52" />
                </assignment-value>
                <assignment-value>
                    <parameter-marker-expression value="1" start-index="54" stop-index="54" />
                    <literal-expression value="2" start-index="54" stop-index="54" />
                </assignment-value>
                <assignment-value>
                    <parameter-marker-expression value="2" start-index="56" stop-index="56" />
                    <literal-expression value="45" start-index="56" stop-index="57" />
                </assignment-value>
                <assignment-value>
                    <parameter-marker-expression value="3" start-index="58" stop-index="58" />
                    <literal-expression value="2000" start-index="59" stop-index="62" />
                </assignment-value>
            </value>
        </values>
        <on-duplicate-key-columns start-index="61" stop-index="126" literal-start-index="65" literal-stop-index="130">
            <assignment start-index="85" stop-index="126" literal-start-index="89" literal-stop-index="130">
                <column name="salary" start-index="85" stop-index="90" literal-start-index="89" literal-stop-index="94" />
                <assignment-value>
                    <!-- FIXME -->
                    <!--<common-expression text="VALUES(salary)+VALUES(salary)*0.2" />-->
                    <common-expression text="VALUES(salary)" />
                </assignment-value>
            </assignment>
        </on-duplicate-key-columns>
    </insert>

    <insert sql-case-id="insert_with_unix_timestamp_function" parameters="2019-10-19, 1000, 10">
        <table name="t_order" start-index="12" stop-index="18" />
        <columns start-index="19" stop-index="45">
            <column name="status" start-index="20" stop-index="25" />
            <column name="order_id" start-index="28" stop-index="35" />
            <column name="user_id" start-index="38" stop-index="44" />
        </columns>
        <values>
            <value>
                <assignment-value>
                    <common-expression text="unix_timestamp(?)" literal-text="unix_timestamp(2019-10-19)" start-index="55" stop-index="71" literal-start-index="55" literal-stop-index="80" />
                </assignment-value>
                <assignment-value>
                    <parameter-marker-expression value="1" start-index="74" stop-index="74" />
                    <literal-expression value="1000" start-index="83" stop-index="86" />
                </assignment-value>
                <assignment-value>
                    <parameter-marker-expression value="2" start-index="77" stop-index="77" />
                    <literal-expression value="10" start-index="89" stop-index="90" />
                </assignment-value>
            </value>
        </values>
    </insert>

    <insert sql-case-id="insert_with_aggregation_function_column_name" parameters="1, 1, 1">
        <table name="t_order" start-index="12" stop-index="18" />
        <columns start-index="20" stop-index="45">
            <column name="order_id" start-index="21" stop-index="28" />
            <column name="user_id" start-index="31" stop-index="37" />
            <column name="count" start-index="40" stop-index="44" />
        </columns>
        <values>
            <value>
                <assignment-value>
                    <parameter-marker-expression value="0" start-index="55" stop-index="55" />
                    <literal-expression value="1" start-index="55" stop-index="55" />
                </assignment-value>
                <assignment-value>
                    <parameter-marker-expression value="1" start-index="58" stop-index="58" />
                    <literal-expression value="1" start-index="58" stop-index="58" />
                </assignment-value>
                <assignment-value>
                    <parameter-marker-expression value="2" start-index="61" stop-index="61" />
                    <literal-expression value="1" start-index="61" stop-index="61" />
                </assignment-value>
            </value>
        </values>
    </insert>

    <insert sql-case-id="insert_with_str_to_date" parameters="2019-12-10, 1, 1">
        <table name="t_order" start-index="12" stop-index="18" />
        <columns start-index="19" stop-index="51">
            <column name="present_date" start-index="20" stop-index="31" />
            <column name="order_id" start-index="34" stop-index="41" />
            <column name="user_id" start-index="44" stop-index="50" />
        </columns>
        <values>
            <value>
                <assignment-value>
                    <parameter-marker-expression value="0" start-index="89" stop-index="89" />
                    <common-expression text="str_to_date(?,'%Y-%m-%d')" literal-text="str_to_date(2019-12-10,'%Y-%m-%d')" start-index="61" stop-index="86" literal-start-index="61" literal-stop-index="95" />
                </assignment-value>
                <assignment-value>
                    <parameter-marker-expression value="1" start-index="89" stop-index="89" />
                    <literal-expression value="1" start-index="98" stop-index="98" />
                </assignment-value>
                <assignment-value>
                    <parameter-marker-expression value="2" start-index="92" stop-index="92" />
                    <literal-expression value="1" start-index="101" stop-index="101" />
                </assignment-value>
            </value>
        </values>
    </insert>

    <insert sql-case-id="insert_on_duplicate_key_update_with_base64_aes_encrypt" parameters="1, 1, 'init'">
        <table name="t_order" start-index="12" stop-index="18" />
        <set start-index="20" stop-index="111" literal-stop-index="116">
            <assignment start-index="24" stop-index="35">
                <column name="order_id" start-index="24" stop-index="31" />
                <assignment-value>
                    <parameter-marker-expression value="0" start-index="35" stop-index="35" />
                    <literal-expression value="1" start-index="35" stop-index="35" literal-start-index="35" literal-stop-index="35" />
                </assignment-value>
            </assignment>
            <assignment start-index="38" stop-index="48">
                <column name="user_id" start-index="38" stop-index="44" />
                <assignment-value>
                    <parameter-marker-expression value="1" start-index="48" stop-index="48" />
                    <literal-expression value="1" start-index="48" stop-index="48" literal-start-index="48" literal-stop-index="48" />
                </assignment-value>
            </assignment>
            <assignment start-index="51" stop-index="111" literal-stop-index="116">
                <column name="status" start-index="51" stop-index="56" />
                <assignment-value>
                    <common-expression text="convert(to_base64(aes_encrypt(?,'key'))USINGutf8)" literal-text="convert(to_base64(aes_encrypt('init','key'))USINGutf8)" start-index="60" stop-index="111" literal-start-index="60" literal-stop-index="116" />
                </assignment-value>
            </assignment>
        </set>
        <on-duplicate-key-columns start-index="113" stop-index="159" literal-start-index="118" literal-stop-index="164">
            <assignment start-index="118" stop-index="164" literal-start-index="123" literal-stop-index="169">
                <column name="status" start-index="137" stop-index="142" literal-start-index="142" literal-stop-index="147" />
                <assignment-value>
                    <common-expression text="VALUES(status)" start-index="146" stop-index="159" literal-start-index="151" literal-stop-index="164" />
                </assignment-value>
            </assignment>
        </on-duplicate-key-columns>
    </insert>

    <insert sql-case-id="insert_all_with_all_placeholders" parameters="1, 1, 'init', 1, 1, 'init', 1, 1, 'init'">
        <table name="t_order" start-index="16" stop-index="22" />
        <columns start-index="24" stop-index="50">
            <column name="order_id" start-index="25" stop-index="32" />
            <column name="user_id" start-index="35" stop-index="41" />
            <column name="status" start-index="44" stop-index="49" />
        </columns>
        <values>
            <value>
                <assignment-value>
                    <parameter-marker-expression value="0" />
                    <literal-expression value="1" />
                </assignment-value>
                <assignment-value>
                    <parameter-marker-expression value="1" />
                    <literal-expression value="1" />
                </assignment-value>
                <assignment-value>
                    <parameter-marker-expression value="2" />
                    <literal-expression value="init" />
                </assignment-value>
            </value>
            <!-- FIXME cannot parse more values for oracle insert all -->
            <!--<value>-->
                <!--<assignment-value>-->
                    <!--<parameter-marker-expression value="3" />-->
                    <!--<literal-expression value="1" />-->
                <!--</assignment-value>-->
                <!--<assignment-value>-->
                    <!--<parameter-marker-expression value="4" />-->
                    <!--<literal-expression value="1" />-->
                <!--</assignment-value>-->
                <!--<assignment-value>-->
                    <!--<parameter-marker-expression value="5" />-->
                    <!--<literal-expression value="init" />-->
                <!--</assignment-value>-->
            <!--</value>-->
            <!--<value>-->
                <!--<assignment-value>-->
                    <!--<parameter-marker-expression value="6" />-->
                    <!--<literal-expression value="1" />-->
                <!--</assignment-value>-->
                <!--<assignment-value>-->
                    <!--<parameter-marker-expression value="7" />-->
                    <!--<literal-expression value="1" />-->
                <!--</assignment-value>-->
                <!--<assignment-value>-->
                    <!--<parameter-marker-expression value="8" />-->
                    <!--<literal-expression value="init" />-->
                <!--</assignment-value>-->
            <!--</value>-->
        </values>
    </insert>

    <insert sql-case-id="insert_with_str_date_add" parameters="1, 1, 1">
        <table name="t_order" start-index="12" stop-index="18" />
        <columns start-index="19" stop-index="51">
            <column name="present_date" start-index="20" stop-index="31" />
            <column name="order_id" start-index="34" stop-index="41" />
            <column name="user_id" start-index="44" stop-index="50" />
        </columns>
        <values>
            <value>
                <assignment-value>
                    <parameter-marker-expression value="0" start-index="96" stop-index="96" />
                    <common-expression text="date_add(now(),interval?second)" literal-text="date_add(now(),interval1second)" start-index="61" stop-index="93" literal-start-index="61" literal-stop-index="93" />
                </assignment-value>
                <assignment-value>
                    <parameter-marker-expression value="1" start-index="96" stop-index="96" />
                    <literal-expression value="1" start-index="96" stop-index="96" />
                </assignment-value>
                <assignment-value>
                    <parameter-marker-expression value="2" start-index="99" stop-index="99" />
                    <literal-expression value="1" start-index="99" stop-index="99" />
                </assignment-value>
            </value>
        </values>
    </insert>

<<<<<<< HEAD
      <insert sql-case-id="insert_with_emoji_value" >
        <table name="t_emoji_test" start-index="12" stop-index="23" />
        <columns start-index="24" stop-index="29">
            <column name="col1" start-index="25" stop-index="28" />
        </columns>
        <values>
            <value>
                <assignment-value>
                    <parameter-marker-expression value="0" start-index="99" stop-index="99" />
                    <literal-expression value="test😀" start-index="38" stop-index="45" />
                </assignment-value>
            </value>
        </values>
=======
    <insert sql-case-id="insert_select_with_all_columns" parameters="100">
        <table name="t_order" start-index="12" stop-index="18" />
        <columns start-index="20" stop-index="46">
            <column name="order_id" start-index="21" stop-index="28" />
            <column name="user_id" start-index="31" stop-index="37" />
            <column name="status" start-index="40" stop-index="45" />
        </columns>
        <select>
            <table-reference>
                <table-factor>
                    <table name="t_order" start-index="86" stop-index="92" />
                </table-factor>
            </table-reference>
            <projections start-index="55" stop-index="79">
                <column-projection name="order_id" start-index="55" stop-index="62" />
                <column-projection name="user_id" start-index="65" stop-index="71" />
                <column-projection name="status" start-index="74" stop-index="79" />
            </projections>
            <where start-index="94" stop-index="111">
                <and-predicate>
                    <predicate start-index="100" stop-index="111" literal-stop-index="113">
                        <column-left-value name="order_id" start-index="100" stop-index="107" />
                        <operator type="=" />
                        <compare-right-value>
                            <parameter-marker-expression value="0" start-index="111" stop-index="111" />
                            <literal-expression value="100" start-index="111" stop-index="113" />
                        </compare-right-value>
                    </predicate>
                </and-predicate>
            </where>
        </select>
    </insert>

    <insert sql-case-id="insert_select_without_columns" parameters="100">
        <table name="t_order" start-index="12" stop-index="18" />
        <columns start-index="19" stop-index="19" />
        <select>
            <table-reference>
                <table-factor>
                    <table name="t_order" start-index="58" stop-index="64" />
                </table-factor>
            </table-reference>
            <projections start-index="27" stop-index="51">
                <column-projection name="order_id" start-index="27" stop-index="34" />
                <column-projection name="user_id" start-index="37" stop-index="43" />
                <column-projection name="status" start-index="46" stop-index="51" />
            </projections>
            <where start-index="66" stop-index="83">
                <and-predicate>
                    <predicate start-index="72" stop-index="83" literal-stop-index="85">
                        <column-left-value name="order_id" start-index="72" stop-index="79" />
                        <operator type="=" />
                        <compare-right-value>
                            <parameter-marker-expression value="0" start-index="83" stop-index="83" />
                            <literal-expression value="100" start-index="83" stop-index="85" />
                        </compare-right-value>
                    </predicate>
                </and-predicate>
            </where>
        </select>
    </insert>

    <insert sql-case-id="insert_select_with_generate_key_column" parameters="100">
        <table name="t_order_item" start-index="12" stop-index="23" />
        <columns start-index="24" stop-index="74">
            <column name="item_id" start-index="25" stop-index="31" />
            <column name="order_id" start-index="34" stop-index="41" />
            <column name="user_id" start-index="44" stop-index="50" />
            <column name="status" start-index="53" stop-index="58" />
            <column name="creation_date" start-index="61" stop-index="73" />
        </columns>
        <select>
            <table-reference>
                <table-factor>
                    <table name="t_order_item" start-index="139" stop-index="150" />
                </table-factor>
            </table-reference>
            <projections start-index="83" stop-index="132">
                <column-projection name="item_id" start-index="83" stop-index="89" />
                <column-projection name="order_id" start-index="92" stop-index="99" />
                <column-projection name="user_id" start-index="102" stop-index="108" />
                <expression-projection start-index="111" stop-index="118" />
                <expression-projection start-index="121" stop-index="132" />
            </projections>
            <where start-index="152" stop-index="168">
                <and-predicate>
                    <predicate start-index="158" stop-index="168" literal-stop-index="170">
                        <column-left-value name="item_id" start-index="158" stop-index="164" />
                        <operator type="=" />
                        <compare-right-value>
                            <parameter-marker-expression value="0" start-index="168" stop-index="168" />
                            <literal-expression value="100" start-index="168" stop-index="170" />
                        </compare-right-value>
                    </predicate>
                </and-predicate>
            </where>
        </select>
    </insert>

    <insert sql-case-id="insert_select_without_generate_key_column" parameters="100">
        <table name="t_order_item" start-index="12" stop-index="23" />
        <columns start-index="24" stop-index="65">
            <column name="order_id" start-index="25" stop-index="32" />
            <column name="user_id" start-index="35" stop-index="41" />
            <column name="status" start-index="44" stop-index="49" />
            <column name="creation_date" start-index="52" stop-index="64" />
        </columns>
        <select>
            <table-reference>
                <table-factor>
                    <table name="t_order_item" start-index="121" stop-index="132" />
                </table-factor>
            </table-reference>
            <projections start-index="74" stop-index="114">
                <column-projection name="order_id" start-index="74" stop-index="81" />
                <column-projection name="user_id" start-index="84" stop-index="90" />
                <expression-projection start-index="93" stop-index="100" />
                <expression-projection start-index="103" stop-index="114" />
            </projections>
            <where start-index="134" stop-index="151">
                <and-predicate>
                    <predicate start-index="140" stop-index="151" literal-stop-index="153">
                        <column-left-value name="order_id" start-index="140" stop-index="147" />
                        <operator type="=" />
                        <compare-right-value>
                            <parameter-marker-expression value="0" start-index="151" stop-index="151" />
                            <literal-expression value="100" start-index="151" stop-index="153" />
                        </compare-right-value>
                    </predicate>
                </and-predicate>
            </where>
        </select>
    </insert>

    <insert sql-case-id="insert_select_on_duplicate_key_update" parameters="100">
        <table name="t_order" start-index="12" stop-index="18" />
        <columns start-index="19" stop-index="45">
            <column name="order_id" start-index="20" stop-index="27" />
            <column name="user_id" start-index="30" stop-index="36" />
            <column name="status" start-index="39" stop-index="44" />
        </columns>
        <select>
            <table-reference>
                <table-factor>
                    <table name="t_order" start-index="85" stop-index="91" />
                </table-factor>
            </table-reference>
            <projections start-index="54" stop-index="78">
                <column-projection name="order_id" start-index="54" stop-index="61" />
                <column-projection name="user_id" start-index="64" stop-index="70" />
                <column-projection name="status" start-index="73" stop-index="78" />
            </projections>
            <where start-index="93" stop-index="110">
                <and-predicate>
                    <predicate start-index="99" stop-index="110" literal-stop-index="112">
                        <column-left-value name="order_id" start-index="99" stop-index="106" />
                        <operator type="=" />
                        <compare-right-value>
                            <parameter-marker-expression value="0" start-index="110" stop-index="110" literal-stop-index="112" />
                            <literal-expression value="100" start-index="110" stop-index="112" />
                        </compare-right-value>
                    </predicate>
                </and-predicate>
            </where>
        </select>
        <on-duplicate-key-columns start-index="112" stop-index="158" literal-start-index="114" literal-stop-index="160">
            <assignment start-index="136" stop-index="158" literal-start-index="138" literal-stop-index="160">
                <column name="status" start-index="136" stop-index="141" literal-start-index="138" literal-stop-index="143" />
                <assignment-value>
                    <common-expression text="VALUES(status)" start-index="145" stop-index="158" literal-start-index="147" literal-stop-index="160" />
                </assignment-value>
            </assignment>
        </on-duplicate-key-columns>
>>>>>>> 7311d0b3
    </insert>
</sql-parser-test-cases><|MERGE_RESOLUTION|>--- conflicted
+++ resolved
@@ -1114,21 +1114,6 @@
         </values>
     </insert>
 
-<<<<<<< HEAD
-      <insert sql-case-id="insert_with_emoji_value" >
-        <table name="t_emoji_test" start-index="12" stop-index="23" />
-        <columns start-index="24" stop-index="29">
-            <column name="col1" start-index="25" stop-index="28" />
-        </columns>
-        <values>
-            <value>
-                <assignment-value>
-                    <parameter-marker-expression value="0" start-index="99" stop-index="99" />
-                    <literal-expression value="test😀" start-index="38" stop-index="45" />
-                </assignment-value>
-            </value>
-        </values>
-=======
     <insert sql-case-id="insert_select_with_all_columns" parameters="100">
         <table name="t_order" start-index="12" stop-index="18" />
         <columns start-index="20" stop-index="46">
@@ -1302,6 +1287,21 @@
                 </assignment-value>
             </assignment>
         </on-duplicate-key-columns>
->>>>>>> 7311d0b3
-    </insert>
+    </insert>
+
+    <insert sql-case-id="insert_with_emoji_value" >
+        <table name="t_emoji_test" start-index="12" stop-index="23" />
+        <columns start-index="24" stop-index="29">
+            <column name="col1" start-index="25" stop-index="28" />
+        </columns>
+        <values>
+            <value>
+                <assignment-value>
+                    <parameter-marker-expression value="0" start-index="99" stop-index="99" />
+                    <literal-expression value="test😀" start-index="38" stop-index="45" />
+                </assignment-value>
+            </value>
+        </values>
+    </insert>
+    
 </sql-parser-test-cases>