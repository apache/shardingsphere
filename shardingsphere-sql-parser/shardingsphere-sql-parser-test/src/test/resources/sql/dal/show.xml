--- conflicted
+++ resolved
@@ -18,56 +18,6 @@
 
 <sql-parser-test-cases>
     <show-index sql-case-id="show_index_with_index_with_table">
-<<<<<<< HEAD
-        <tables>
-            <table name="t_order" start-index="16" stop-index="22" />
-        </tables>
-    </show-index>
-    
-    <show-index sql-case-id="show_index_with_indexes_with_table_and_database">
-        <tables>
-            <table name="t_order" start-index="18" stop-index="24" />
-        </tables>
-        <schemas>
-            <schema name="sharding_db" />
-        </schemas>
-    </show-index>
-    
-    <show-index sql-case-id="show_index_with_keys_with_database_and_table">
-        <tables>
-            <table name="t_order" start-index="15" stop-index="33">
-                <owner name="sharding_db" start-index="15" stop-index="25" />
-            </table>
-        </tables>
-    </show-index>
-    
-    <show-index sql-case-id="show_index_with_table_back_quotes">
-        <tables>
-            <table name="t_order" start-delimiter="`" end-delimiter="`" start-index="18" stop-index="26" />
-        </tables>
-        <schemas>
-            <schema name="sharding_db" />
-        </schemas>
-    </show-index>
-    
-    <show-index sql-case-id="show_index_with_database_back_quotes">
-        <tables>
-            <table name="t_order" start-index="18" stop-index="24" />
-        </tables>
-        <schemas>
-            <schema name="sharding_db" />
-        </schemas>
-    </show-index>
-    
-    <show-index sql-case-id="show_index_with_back_quotes">
-        <tables>
-            <table name="t_order" start-delimiter="`" end-delimiter="`" start-index="15" stop-index="37">
-                <owner name="sharding_db" start-delimiter="`" end-delimiter="`" start-index="15" stop-index="27" />
-            </table>
-        </tables>
-    </show-index>
-
-=======
         <table name="t_order" start-index="16" stop-index="22" />
     </show-index>
     
@@ -101,7 +51,6 @@
         </table>
     </show-index>
     
->>>>>>> a42438ac
     <show-table-status sql-case-id="show_table_status" />
     <show sql-case-id="show_all" />
     <show sql-case-id="show_server_version" />
