--- conflicted
+++ resolved
@@ -191,13 +191,8 @@
                                     </and-predicate>
                                 </where>
                             </select>
-<<<<<<< HEAD
-                        </between-subquery>
+                        </between-subquery-expression>
                         <and-parameter-marker-expression value="0" start-index="103" stop-index="103" />
-=======
-                        </between-subquery-expression>
-                        <and-parameter-marker-expression value="0" />
->>>>>>> 93123ece
                         <and-literal-expression value="12" />
                     </between-right-value>
                 </predicate>
