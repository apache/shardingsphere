<?xml version="1.0" encoding="UTF-8"?>
<!--
  ~ Licensed to the Apache Software Foundation (ASF) under one or more
  ~ contributor license agreements.  See the NOTICE file distributed with
  ~ this work for additional information regarding copyright ownership.
  ~ The ASF licenses this file to You under the Apache License, Version 2.0
  ~ (the "License"); you may not use this file except in compliance with
  ~ the License.  You may obtain a copy of the License at
  ~
  ~     http://www.apache.org/licenses/LICENSE-2.0
  ~
  ~ Unless required by applicable law or agreed to in writing, software
  ~ distributed under the License is distributed on an "AS IS" BASIS,
  ~ WITHOUT WARRANTIES OR CONDITIONS OF ANY KIND, either express or implied.
  ~ See the License for the specific language governing permissions and
  ~ limitations under the License.
  -->

<sql-parser-test-cases>
    <alter-table sql-case-id="alter_table">
        <table name="t_log" start-index="12" stop-index="16" />
        <add-column>
            <column-definition type="varchar">
                <column name="name" />
            </column-definition>
        </add-column>
    </alter-table>
    
    <alter-table sql-case-id="alter_table_if_exists_only">
        <table name="t_log" start-index="27" stop-index="31" />
        <add-column>
            <column-definition type="varchar">
                <column name="name" />
            </column-definition>
        </add-column>
    </alter-table>
    
    <alter-table sql-case-id="alter_table_with_force">
        <table name="t_order" start-index="12" stop-index="18" />
    </alter-table>
    
    <alter-table sql-case-id="alter_table_with_space">
        <table name="t_order" start-index="24" stop-index="30" />
    </alter-table>
    
    <alter-table sql-case-id="alter_table_with_back_quota">
        <table name="t_order" start-delimiter="`" end-delimiter="`" start-index="12" stop-index="20" />
    </alter-table>
    
    <alter-table sql-case-id="alter_table_add_column">
        <table name="t_order" start-index="12" stop-index="18" />
        <add-column>
            <column-definition type="VARCHAR">
                <column name="column4" />
            </column-definition>
        </add-column>
    </alter-table>
    
    <alter-table sql-case-id="alter_table_add_columns">
        <table name="t_order" start-index="12" stop-index="18" />
        <add-column>
            <column-definition type="VARCHAR">
                <column name="column4" />
            </column-definition>
        </add-column>
        <add-column>
            <column-definition type="VARCHAR">
                <column name="column5" />
            </column-definition>
        </add-column>
        <add-column>
            <column-definition type="VARCHAR">
                <column name="column6" />
            </column-definition>
        </add-column>
    </alter-table>

    <alter-table sql-case-id="alter_table_add_columns_integer_type_mysql">
        <table name="t_order" start-index="12" stop-index="18" />
<<<<<<< HEAD
        <add-column name="column4" type="TINYINT">
            <column name="column4" />
        </add-column>
        <add-column name="column5" type="MEDIUMINT">
            <column name="column5" />
        </add-column>
    </alter-table>

    <alter-table sql-case-id="alter_table_add_columns_integer_type">
        <table name="t_order" start-index="12" stop-index="18" />
        <add-column name="column4" type="INTEGER">
            <column name="column4" />
=======
        <add-column>
            <column-definition type="INTEGER">
                <column name="column4" />
            </column-definition>
>>>>>>> e9b2148d
        </add-column>
        <add-column>
            <column-definition type="INT">
                <column name="column5" />
            </column-definition>
        </add-column>
        <add-column>
            <column-definition type="SMALLINT">
                <column name="column6" />
            </column-definition>
        </add-column>
<<<<<<< HEAD
        <add-column name="column7" type="BIGINT">
            <column name="column7" />
        </add-column>
=======
        <add-column>
            <column-definition type="TINYINT">
                <column name="column7" />
            </column-definition>
        </add-column>
        <add-column>
            <column-definition type="MEDIUMINT">
                <column name="column8" />
            </column-definition>
        </add-column>
        <add-column>
            <column-definition type="BIGINT">
                <column name="column9" />
            </column-definition>
        </add-column>
>>>>>>> e9b2148d
    </alter-table>

    <alter-table sql-case-id="alter_table_add_columns_fixed_point_type">
        <table name="t_order" start-index="12" stop-index="18" />
        <add-column>
            <column-definition type="decimal">
                <column name="column4" />
            </column-definition>
        </add-column>
        <add-column>
            <column-definition type="NUMERIC">
                <column name="column5" />
            </column-definition>
        </add-column>
    </alter-table>

    <alter-table sql-case-id="alter_table_add_columns_float_point_type_mysql">
        <table name="t_order" start-index="12" stop-index="18" />
        <add-column>
            <column-definition type="FLOAT">
                <column name="column4" />
            </column-definition>
        </add-column>
        <add-column>
            <column-definition type="DOUBLE">
                <column name="column5" />
            </column-definition>
        </add-column>
    </alter-table>

<<<<<<< HEAD
    <alter-table sql-case-id="alter_table_add_columns_float_point_type_postgresql">
        <table name="t_order" start-index="12" stop-index="18" />
        <add-column type="FLOAT">
            <column name="column4" />
        </add-column>
        <add-column name="column5" type="double precision">
            <column name="column5" />
        </add-column>
        <add-column name="column6" type="REAL">
            <column name="column6" />
        </add-column>
        <add-column name="column7" type="SMALLSERIAL">
            <column name="column7" />
        </add-column>
        <add-column name="column8" type="SERIAL">
            <column name="column8" />
=======
    <alter-table sql-case-id="alter_table_add_columns_bit_type_mysql">
        <table name="t_order" start-index="12" stop-index="18" />
        <add-column>
            <column-definition type="bit">
                <column name="column4" />
            </column-definition>
        </add-column>
    </alter-table>

    <alter-table sql-case-id="alter_table_add_columns_date_type_mysql">
        <table name="t_order" start-index="12" stop-index="18" />
        <add-column>
            <column-definition type="DATE">
                <column name="column4" />
            </column-definition>
        </add-column>
        <add-column>
            <column-definition type="DATETIME">
                <column name="column5" />
            </column-definition>
        </add-column>
        <add-column>
            <column-definition type="TIMESTAMP">
                <column name="column6" />
            </column-definition>
        </add-column>
        <add-column>
            <column-definition type="TIME">
                <column name="column7" />
            </column-definition>
        </add-column>
        <add-column>
            <column-definition type="YEAR">
                <column name="column8" />
            </column-definition>
>>>>>>> e9b2148d
        </add-column>
        <add-column name="column9" type="BIGSERIAL">
            <column name="column9" />
        </add-column>
        <add-column name="column10" type="float4">
            <column name="column10" />
        </add-column>
    </alter-table>

    <alter-table sql-case-id="alter_table_add_columns_bit_type_mysql">
        <table name="t_order" start-index="12" stop-index="18" />
        <add-column type="bit">
            <column name="column4" />
        </add-column>
    </alter-table>

    <alter-table sql-case-id="alter_table_add_columns_date_type_mysql">
        <table name="t_order" start-index="12" stop-index="18" />
        <add-column type="YEAR">
            <column name="column4" />
        </add-column>
    </alter-table>

    <alter-table sql-case-id="alter_table_add_columns_string_type_mysql">
        <table name="t_order" start-index="12" stop-index="18" />
        <add-column>
            <column-definition type="CHAR">
                <column name="column4" />
            </column-definition>
        </add-column>
        <add-column>
            <column-definition type="VARCHAR">
                <column name="column5" />
            </column-definition>
        </add-column>
        <add-column>
            <column-definition type="BINARY">
                <column name="column6" />
            </column-definition>
        </add-column>
        <add-column>
            <column-definition type="VARBINARY">
                <column name="column7" />
            </column-definition>
        </add-column>
        <add-column>
            <column-definition type="TINYBLOB">
                <column name="column8" />
            </column-definition>
        </add-column>
        <add-column>
            <column-definition type="TINYTEXT">
                <column name="column9" />
            </column-definition>
        </add-column>
        <add-column>
            <column-definition type="BLOB">
                <column name="column10" />
            </column-definition>
        </add-column>
        <add-column>
            <column-definition type="TEXT">
                <column name="column11" />
            </column-definition>
        </add-column>
        <add-column>
            <column-definition type="MEDIUMBLOB">
                <column name="column12" />
            </column-definition>
        </add-column>
        <add-column>
            <column-definition type="MEDIUMTEXT">
                <column name="column13" />
            </column-definition>
        </add-column>
        <add-column>
            <column-definition type="LONGBLOB">
                <column name="column14" />
            </column-definition>
        </add-column>
        <add-column>
            <column-definition type="LONGTEXT">
                <column name="column15" />
            </column-definition>
        </add-column>
        <add-column>
            <column-definition type="ENUM">
                <column name="column16" />
            </column-definition>
        </add-column>
        <add-column>
            <column-definition type="SET">
                <column name="column17" />
            </column-definition>
        </add-column>
    </alter-table>

    <alter-table sql-case-id="alter_table_add_columns_string_type_postgresql">
        <table name="t_order" start-index="12" stop-index="18" />
        <add-column type="VARCHAR">
            <column name="column4" />
        </add-column>
        <add-column type="CHARACTER">
            <column name="column5" />
        </add-column>
        <add-column type="CHAR">
            <column name="column6" />
        </add-column>
        <add-column type="TEXT">
            <column name="column7" />
        </add-column>
        <add-column type="NAME">
            <column name="column8" />
        </add-column>
    </alter-table>

    <alter-table sql-case-id="alter_table_add_columns_date_type">
        <table name="t_order" start-index="12" stop-index="18" />
        <add-column type="DATE">
            <column name="column4" />
        </add-column>
        <add-column type="DATETIME">
            <column name="column5" />
        </add-column>
        <add-column type="TIMESTAMP">
            <column name="column6" />
        </add-column>
        <add-column type="TIME">
            <column name="column7" />
        </add-column>
    </alter-table>
    
    <alter-table sql-case-id="alter_table_add_column_with_first">
        <table name="t_order" start-index="12" stop-index="18" />
        <add-column>
            <column-definition type="VARCHAR">
                <column name="column3" />
            </column-definition>
            <column-position>
                <column name="column3" />
            </column-position>
        </add-column>
    </alter-table>
    
    <alter-table sql-case-id="alter_table_add_column_with_after">
        <table name="t_order" start-index="12" stop-index="18" />
        <add-column>
            <column-definition type="VARCHAR">
                <column name="column4" />
            </column-definition>
            <column-position>
                <column name="column4" />
                <after-column name="order_id" />
            </column-position>
        </add-column>
    </alter-table>
    
    <alter-table sql-case-id="alter_table_add_column_with_first_after">
        <table name="t_order" start-index="12" stop-index="18" />
        <add-column>
            <column-definition type="VARCHAR">
                <column name="column5" />
            </column-definition>
            <column-position>
                <column name="column5" />
            </column-position>
        </add-column>
        <add-column>
            <column-definition type="VARCHAR">
                <column name="column6" />
            </column-definition>
            <column-position>
                <column name="column6" />
            </column-position>
        </add-column>
        <add-column>
            <column-definition type="VARCHAR">
                <column name="column7" />
            </column-definition>
            <column-position>
                <column name="column7" />
                <after-column name="column5" />
            </column-position>
        </add-column>
        <add-column>
            <column-definition type="VARCHAR">
                <column name="column8" />
            </column-definition>
            <column-position column-name="column8" after-column="column6">
                <column name="column8" />
                <after-column name="column6" />
            </column-position>
        </add-column>
    </alter-table>
    
    <alter-table sql-case-id="alter_table_modify_column">
        <table name="t_order" start-index="12" stop-index="18" />
        <modify-column>
            <column-definition type="VARCHAR">
                <column name="column4" />
            </column-definition>
        </modify-column>
    </alter-table>

    <alter-table sql-case-id="alter_table_modify_columns">
        <table name="t_order" start-index="12" stop-index="18" />
        <modify-column>
            <column-definition type="VARCHAR">
                <column name="column4" />
            </column-definition>
        </modify-column>
        <modify-column>
            <column-definition type="VARCHAR">
                <column name="column5" />
            </column-definition>
        </modify-column>
        <modify-column>
            <column-definition type="VARCHAR">
                <column name="column6" />
            </column-definition>
        </modify-column>
    </alter-table>
    
    <alter-table sql-case-id="alter_table_modify_column_with_first">
        <table name="t_order" start-index="12" stop-index="18" />
        <modify-column>
            <column-definition type="VARCHAR">
                <column name="status" />
            </column-definition>
            <column-position>
                <column />
            </column-position>
        </modify-column>
    </alter-table>
    
    <alter-table sql-case-id="alter_table_modify_column_with_after">
        <table name="t_order" start-index="12" stop-index="18" />
        <modify-column>
            <column-definition type="VARCHAR">
                <column name="status" />
            </column-definition>
            <column-position>
                <column name="order_id" />
                <after-column name="order_id" />
            </column-position>
        </modify-column>
    </alter-table>
    
    <alter-table sql-case-id="alter_table_modify_column_with_first_after">
        <table name="t_order" start-index="12" stop-index="18" />
        <modify-column>
            <column-definition type="VARCHAR">
                <column name="status" />
            </column-definition>
            <column-position>
                <column />
            </column-position>
        </modify-column>
        <modify-column>
            <column-definition type="INT">
                <column name="user_id" />
            </column-definition>
            <column-position>
                <column name="status" />
                <after-column name="status" />
            </column-position>
        </modify-column>
    </alter-table>
    
    <alter-table sql-case-id="alter_table_drop_column">
        <table name="t_order" start-index="12" stop-index="18" />
        <drop-column name="user_id" start-index="32" stop-index="38" />
    </alter-table>
    
    <alter-table sql-case-id="alter_table_drop_columns">
        <table name="t_order" start-index="12" stop-index="18" />
        <drop-column name="user_id" start-index="25" stop-index="31" />
        <drop-column name="column5" start-index="39" stop-index="45" />
    </alter-table>
    
    <alter-table sql-case-id="alter_table_change_column">
        <table name="t_order" start-index="12" stop-index="18" />
        <modify-column>
            <column-definition type="VARCHAR">
                <column name="column4" start-index="35" stop-index="41" />
            </column-definition>
        </modify-column>
    </alter-table>
    
    <alter-table sql-case-id="alter_table_add_primary_key">
        <table name="t_order" start-index="12" stop-index="18" />
        <add-constraint>
            <primary-key-column name="user_id" start-index="59" stop-index="65" />
        </add-constraint>
    </alter-table>
    
    <alter-table sql-case-id="alter_table_add_composite_primary_key">
        <table name="t_order" start-index="12" stop-index="18" />
        <add-column>
            <column-definition type="int">
                <column name="status" />
            </column-definition>
        </add-column>
        <add-constraint>
            <primary-key-column name="order_id" start-index="90" stop-index="97" />
            <primary-key-column name="user_id" start-index="100" stop-index="106" />
            <primary-key-column name="status" start-index="109" stop-index="114" />
        </add-constraint>
    </alter-table>
    
    <alter-table sql-case-id="alter_table_add_unique_key">
        <table name="t_order" start-index="12" stop-index="18" />
        <add-constraint />
    </alter-table>
    
    <alter-table sql-case-id="alter_table_add_foreign_key">
        <table name="t_order_item" start-index="12" stop-index="23" />
        <table name="t_order" start-index="86" stop-index="92" />
    </alter-table>
    
    <alter-table sql-case-id="alter_table_add_constraints">
        <table name="t_order_item" start-index="12" stop-index="23" />
        <add-constraint>
            <primary-key-column name="order_id" start-index="42" stop-index="49" />
        </add-constraint>
        <add-constraint />
        <add-constraint>
            <referenced-table name="t_order" start-index="113" stop-index="119" />
        </add-constraint>
    </alter-table>
    
    <alter-table sql-case-id="alter_table_drop_primary_key">
        <table name="t_order" start-index="12" stop-index="18" />
    </alter-table>
    
    <alter-table sql-case-id="alter_table_drop_foreign_key">
        <table name="t_order" start-index="12" stop-index="18" />
    </alter-table>
    
    <alter-table sql-case-id="alter_table_drop_constraints">
        <table name="t_order" start-index="12" stop-index="18" />
    </alter-table>
    
    <alter-table sql-case-id="alter_table_add_index">
        <table name="t_order" start-index="12" stop-index="18" />
    </alter-table>
    
    <alter-table sql-case-id="alter_table_add_fulltext_index">
        <table name="t_order" start-index="12" stop-index="18" />
    </alter-table>
    
    <alter-table sql-case-id="alter_table_add_composite_index">
        <table name="t_order" start-index="12" stop-index="18" />
    </alter-table>
    
    <alter-table sql-case-id="alter_table_add_indexes">
        <table name="t_order" start-index="12" stop-index="18" />
    </alter-table>
    
    <alter-table sql-case-id="alter_table_drop_index">
        <table name="t_order" start-index="12" stop-index="18" />
    </alter-table>
    
    <alter-table sql-case-id="alter_table_drop_indexes">
        <table name="t_order" start-index="12" stop-index="18" />
    </alter-table>
    
    <alter-table sql-case-id="alter_table_rename_index">
        <table name="t_order" start-index="12" stop-index="18" />
    </alter-table>
    
    <alter-table sql-case-id="alter_table_composite_operate_columns">
        <table name="t_order" start-index="12" stop-index="18" />
        <add-column>
            <column-definition type="VARCHAR">
                <column name="column4" />
            </column-definition>
        </add-column>
        <add-column>
            <column-definition type="VARCHAR">
                <column name="column5" />
            </column-definition>
        </add-column>
        <add-column>
            <column-definition type="VARCHAR">
                <column name="column6" />
            </column-definition>
        </add-column>
        <modify-column>
            <column-definition type="bigint">
                <column name="user_id" />
            </column-definition>
        </modify-column>
        <drop-column name="status" start-index="129" stop-index="134" />
    </alter-table>
    
    <alter-table sql-case-id="alter_table_with_quota">
        <table name="t_order" start-delimiter="&quot;" end-delimiter="&quot;" start-index="12" stop-index="20" />
    </alter-table>
    
    <alter-table sql-case-id="alter_table_add_check">
        <table name="t_order" start-index="12" stop-index="18" />
        <add-constraint />
    </alter-table>
    
    <alter-table sql-case-id="alter_table_add_columns_oracle">
        <table name="t_order" start-index="12" stop-index="18" />
        <add-column>
            <column-definition type="VARCHAR2">
                <column name="column4" />
            </column-definition>
        </add-column>
        <add-column>
            <column-definition type="VARCHAR2">
                <column name="column5" />
            </column-definition>
        </add-column>
        <add-column>
            <column-definition type="VARCHAR2">
                <column name="column6" />
            </column-definition>
        </add-column>
    </alter-table>
    
    <alter-table sql-case-id="alter_table_modify_columns_oracle">
        <table name="t_order" start-index="12" stop-index="18" />
        <modify-column>
            <column-definition type="VARCHAR2">
                <column name="column4" />
            </column-definition>
        </modify-column>
        <modify-column>
            <column-definition type="VARCHAR2">
                <column name="column5" />
            </column-definition>
        </modify-column>
        <modify-column>
            <column-definition type="VARCHAR2">
                <column name="column6" />
            </column-definition>
        </modify-column>
    </alter-table>
    
    <alter-table sql-case-id="alter_table_drop_columns_oracle">
        <table name="t_order" start-index="12" stop-index="18" />
        <drop-column name="user_id" start-index="32" stop-index="38" />
        <drop-column name="column5" start-index="52" stop-index="58" />
    </alter-table>
    
    <alter-table sql-case-id="alter_table_add_primary_foreign_key">
        <table name="t_order_item" start-index="12" stop-index="23" />
        <table name="t_order" start-index="125" stop-index="131" />
    </alter-table>
    
    <alter-table sql-case-id="alter_table_add_composite_primary_key_oracle">
        <table name="t_order" start-index="12" stop-index="18" />
    </alter-table>
    
    <alter-table sql-case-id="alter_table_drop_unique_key">
        <table name="t_order" start-index="12" stop-index="18" />
    </alter-table>
    
    <alter-table sql-case-id="alter_table_drop_constraint">
        <table name="t_order" start-index="12" stop-index="18" />
    </alter-table>
    
    <alter-table sql-case-id="alter_table_drop_primary_key_unique_key">
        <table name="t_order" start-index="12" stop-index="18" />
    </alter-table>
    
    <alter-table sql-case-id="alter_table_rename_constraint">
        <table name="t_order" start-index="12" stop-index="18" />
    </alter-table>
    
    <alter-table sql-case-id="alter_table_with_row_level">
        <table name="t_order" start-index="12" stop-index="18" />
    </alter-table>
    
    <alter-table sql-case-id="alter_table_with_double_quota">
        <table name="t_order" start-delimiter="&quot;" end-delimiter="&quot;" start-index="12" stop-index="20" />
    </alter-table>
    
    <alter-table sql-case-id="alter_table_alter_columns">
        <table name="t_order" start-index="12" stop-index="18" />
        <modify-column>
            <column-definition type="VARCHAR">
                <column name="column4" />
            </column-definition>
        </modify-column>
        <modify-column>
            <column-definition type="VARCHAR">
                <column name="column5" />
            </column-definition>
        </modify-column>
        <modify-column>
            <column-definition type="VARCHAR">
                <column name="column6" />
            </column-definition>
        </modify-column>
    </alter-table>
    
    <alter-table sql-case-id="alter_table_add_foreign_key_with_cascade">
        <table name="t_order_item" start-index="12" stop-index="23" />
        <add-constraint>
            <referenced-table name="t_order" start-index="86" stop-index="92" />
        </add-constraint>
    </alter-table>
    
    <alter-table sql-case-id="alter_table_drop_constraints_postgresql">
        <table name="t_order" start-index="12" stop-index="18" />
    </alter-table>
    
    <alter-table sql-case-id="alter_table_rename_constraints">
        <table name="t_order" start-index="12" stop-index="18" />
    </alter-table>
    
    <alter-table sql-case-id="alter_table_rename_table">
        <table name="t_order" start-index="12" stop-index="18" />
    </alter-table>
    
    <alter-table sql-case-id="alter_table_rename_column">
        <table name="t_order" start-index="12" stop-index="18" />
    </alter-table>
    
    <alter-table sql-case-id="alter_table_with_exist_index">
        <table name="t_order" start-index="12" stop-index="18" />
    </alter-table>
    
    <alter-table sql-case-id="alter_table_with_bracket">
        <table name="t_order" start-delimiter="[" end-delimiter="]" start-index="12" stop-index="20" />
    </alter-table>
    
    <alter-table sql-case-id="alter_table_add_columns_sqlserver">
        <table name="t_order" start-index="12" stop-index="18" />
        <add-column>
            <column-definition type="VARCHAR">
                <column name="column4" />
            </column-definition>
        </add-column>
        <add-column>
            <column-definition type="VARCHAR">
                <column name="column5" />
            </column-definition>
        </add-column>
        <add-column>
            <column-definition type="VARCHAR">
                <column name="column6" />
            </column-definition>
        </add-column>
    </alter-table>
    
    <alter-table sql-case-id="alter_table_drop_columns_sqlserver">
        <table name="t_order" start-index="12" stop-index="18" />
        <drop-column name="user_id" start-index="32" stop-index="38" />
        <drop-column name="column5" start-index="41" stop-index="47" />
    </alter-table>
    
    <alter-table sql-case-id="alter_table_add_composite_primary_key_sqlserver">
        <table name="t_order" start-index="12" stop-index="18" />
    </alter-table>
    
    <alter-table sql-case-id="alter_table_add_constraints_sqlserver">
        <table name="t_order_item" start-index="12" stop-index="23" />
        <table name="t_order" start-index="128" stop-index="134" />
    </alter-table>
    
    <alter-table sql-case-id="alter_table_drop_constraints_sqlserver">
        <table name="t_order" start-index="12" stop-index="18" />
    </alter-table>
    
    <alter-table sql-case-id="alter_table_alter_column_for_postgresql">
        <table name="t_order" start-index="12" stop-index="18" />
        <modify-column>
            <column-definition type="VARCHAR">
                <column name="column4" />
            </column-definition>
        </modify-column>
    </alter-table>
    
    <alter-table sql-case-id="alter_table_alter_column_for_sqlserver">
        <table name="t_order" start-index="12" stop-index="18" />
        <modify-column>
            <column-definition type="VARCHAR">
                <column name="column4" />
            </column-definition>
        </modify-column>
    </alter-table>
</sql-parser-test-cases><|MERGE_RESOLUTION|>--- conflicted
+++ resolved
@@ -77,25 +77,24 @@
 
     <alter-table sql-case-id="alter_table_add_columns_integer_type_mysql">
         <table name="t_order" start-index="12" stop-index="18" />
-<<<<<<< HEAD
-        <add-column name="column4" type="TINYINT">
-            <column name="column4" />
-        </add-column>
-        <add-column name="column5" type="MEDIUMINT">
-            <column name="column5" />
+        <add-column>
+            <column-definition type="TINYINT">
+                <column name="column4" />
+            </column-definition>
+        </add-column>
+        <add-column>
+            <column-definition type="MEDIUMINT">
+                <column name="column5" />
+            </column-definition>
         </add-column>
     </alter-table>
 
     <alter-table sql-case-id="alter_table_add_columns_integer_type">
         <table name="t_order" start-index="12" stop-index="18" />
-        <add-column name="column4" type="INTEGER">
-            <column name="column4" />
-=======
         <add-column>
             <column-definition type="INTEGER">
                 <column name="column4" />
             </column-definition>
->>>>>>> e9b2148d
         </add-column>
         <add-column>
             <column-definition type="INT">
@@ -107,75 +106,80 @@
                 <column name="column6" />
             </column-definition>
         </add-column>
-<<<<<<< HEAD
-        <add-column name="column7" type="BIGINT">
-            <column name="column7" />
-        </add-column>
-=======
-        <add-column>
-            <column-definition type="TINYINT">
+        <add-column>
+            <column-definition type="BIGINT">
                 <column name="column7" />
             </column-definition>
         </add-column>
-        <add-column>
-            <column-definition type="MEDIUMINT">
+    </alter-table>
+
+    <alter-table sql-case-id="alter_table_add_columns_fixed_point_type">
+        <table name="t_order" start-index="12" stop-index="18" />
+        <add-column>
+            <column-definition type="decimal">
+                <column name="column4" />
+            </column-definition>
+        </add-column>
+        <add-column>
+            <column-definition type="NUMERIC">
+                <column name="column5" />
+            </column-definition>
+        </add-column>
+    </alter-table>
+
+    <alter-table sql-case-id="alter_table_add_columns_float_point_type_mysql">
+        <table name="t_order" start-index="12" stop-index="18" />
+        <add-column>
+            <column-definition type="FLOAT">
+                <column name="column4" />
+            </column-definition>
+        </add-column>
+        <add-column>
+            <column-definition type="DOUBLE">
+                <column name="column5" />
+            </column-definition>
+        </add-column>
+    </alter-table>
+
+    <alter-table sql-case-id="alter_table_add_columns_float_point_type_postgresql">
+        <table name="t_order" start-index="12" stop-index="18" />
+        <add-column>
+            <column-definition type="FLOAT">
+                <column name="column4" />
+            </column-definition>
+        </add-column>
+        <add-column>
+            <column-definition type="double precision">
+                <column name="column5" />
+            </column-definition>
+        </add-column>
+        <add-column>
+            <column-definition type="REAL">
+                <column name="column6" />
+            </column-definition>
+        </add-column>
+        <add-column>
+            <column-definition type="SMALLSERIAL">
+                <column name="column7" />
+            </column-definition>
+        </add-column>
+        <add-column>
+            <column-definition type="SERIAL">
                 <column name="column8" />
             </column-definition>
         </add-column>
         <add-column>
-            <column-definition type="BIGINT">
+            <column-definition type="BIGSERIAL">
                 <column name="column9" />
             </column-definition>
         </add-column>
->>>>>>> e9b2148d
-    </alter-table>
-
-    <alter-table sql-case-id="alter_table_add_columns_fixed_point_type">
-        <table name="t_order" start-index="12" stop-index="18" />
-        <add-column>
-            <column-definition type="decimal">
-                <column name="column4" />
-            </column-definition>
-        </add-column>
-        <add-column>
-            <column-definition type="NUMERIC">
-                <column name="column5" />
-            </column-definition>
-        </add-column>
-    </alter-table>
-
-    <alter-table sql-case-id="alter_table_add_columns_float_point_type_mysql">
-        <table name="t_order" start-index="12" stop-index="18" />
-        <add-column>
-            <column-definition type="FLOAT">
-                <column name="column4" />
-            </column-definition>
-        </add-column>
-        <add-column>
-            <column-definition type="DOUBLE">
-                <column name="column5" />
-            </column-definition>
-        </add-column>
-    </alter-table>
-
-<<<<<<< HEAD
-    <alter-table sql-case-id="alter_table_add_columns_float_point_type_postgresql">
-        <table name="t_order" start-index="12" stop-index="18" />
-        <add-column type="FLOAT">
-            <column name="column4" />
-        </add-column>
-        <add-column name="column5" type="double precision">
-            <column name="column5" />
-        </add-column>
-        <add-column name="column6" type="REAL">
-            <column name="column6" />
-        </add-column>
-        <add-column name="column7" type="SMALLSERIAL">
-            <column name="column7" />
-        </add-column>
-        <add-column name="column8" type="SERIAL">
-            <column name="column8" />
-=======
+        <add-column>
+            <column-definition type="float4">
+                <column name="column10" />
+            </column-definition>
+        </add-column>
+    </alter-table>
+
     <alter-table sql-case-id="alter_table_add_columns_bit_type_mysql">
         <table name="t_order" start-index="12" stop-index="18" />
         <add-column>
@@ -186,6 +190,118 @@
     </alter-table>
 
     <alter-table sql-case-id="alter_table_add_columns_date_type_mysql">
+        <table name="t_order" start-index="12" stop-index="18" />
+        <add-column>
+            <column-definition type="YEAR">
+                <column name="column4" />
+            </column-definition>
+        </add-column>
+    </alter-table>
+
+    <alter-table sql-case-id="alter_table_add_columns_string_type_mysql">
+        <table name="t_order" start-index="12" stop-index="18" />
+        <add-column>
+            <column-definition type="CHAR">
+                <column name="column4" />
+            </column-definition>
+        </add-column>
+        <add-column>
+            <column-definition type="VARCHAR">
+                <column name="column5" />
+            </column-definition>
+        </add-column>
+        <add-column>
+            <column-definition type="BINARY">
+                <column name="column6" />
+            </column-definition>
+        </add-column>
+        <add-column>
+            <column-definition type="VARBINARY">
+                <column name="column7" />
+            </column-definition>
+        </add-column>
+        <add-column>
+            <column-definition type="TINYBLOB">
+                <column name="column8" />
+            </column-definition>
+        </add-column>
+        <add-column>
+            <column-definition type="TINYTEXT">
+                <column name="column9" />
+            </column-definition>
+        </add-column>
+        <add-column>
+            <column-definition type="BLOB">
+                <column name="column10" />
+            </column-definition>
+        </add-column>
+        <add-column>
+            <column-definition type="TEXT">
+                <column name="column11" />
+            </column-definition>
+        </add-column>
+        <add-column>
+            <column-definition type="MEDIUMBLOB">
+                <column name="column12" />
+            </column-definition>
+        </add-column>
+        <add-column>
+            <column-definition type="MEDIUMTEXT">
+                <column name="column13" />
+            </column-definition>
+        </add-column>
+        <add-column>
+            <column-definition type="LONGBLOB">
+                <column name="column14" />
+            </column-definition>
+        </add-column>
+        <add-column>
+            <column-definition type="LONGTEXT">
+                <column name="column15" />
+            </column-definition>
+        </add-column>
+        <add-column>
+            <column-definition type="ENUM">
+                <column name="column16" />
+            </column-definition>
+        </add-column>
+        <add-column>
+            <column-definition type="SET">
+                <column name="column17" />
+            </column-definition>
+        </add-column>
+    </alter-table>
+
+    <alter-table sql-case-id="alter_table_add_columns_string_type_postgresql">
+        <table name="t_order" start-index="12" stop-index="18" />
+        <add-column>
+            <column-definition type="VARCHAR">
+                <column name="column4" />
+            </column-definition>
+        </add-column>
+        <add-column>
+            <column-definition type="CHARACTER">
+                <column name="column5" />
+            </column-definition>
+        </add-column>
+        <add-column>
+            <column-definition type="CHAR">
+                <column name="column6" />
+            </column-definition>
+        </add-column>
+        <add-column>
+            <column-definition type="TEXT">
+                <column name="column7" />
+            </column-definition>
+        </add-column>
+        <add-column>
+            <column-definition type="NAME">
+                <column name="column8" />
+            </column-definition>
+        </add-column>
+    </alter-table>
+
+    <alter-table sql-case-id="alter_table_add_columns_date_type">
         <table name="t_order" start-index="12" stop-index="18" />
         <add-column>
             <column-definition type="DATE">
@@ -207,143 +323,8 @@
                 <column name="column7" />
             </column-definition>
         </add-column>
-        <add-column>
-            <column-definition type="YEAR">
-                <column name="column8" />
-            </column-definition>
->>>>>>> e9b2148d
-        </add-column>
-        <add-column name="column9" type="BIGSERIAL">
-            <column name="column9" />
-        </add-column>
-        <add-column name="column10" type="float4">
-            <column name="column10" />
-        </add-column>
-    </alter-table>
-
-    <alter-table sql-case-id="alter_table_add_columns_bit_type_mysql">
-        <table name="t_order" start-index="12" stop-index="18" />
-        <add-column type="bit">
-            <column name="column4" />
-        </add-column>
-    </alter-table>
-
-    <alter-table sql-case-id="alter_table_add_columns_date_type_mysql">
-        <table name="t_order" start-index="12" stop-index="18" />
-        <add-column type="YEAR">
-            <column name="column4" />
-        </add-column>
-    </alter-table>
-
-    <alter-table sql-case-id="alter_table_add_columns_string_type_mysql">
-        <table name="t_order" start-index="12" stop-index="18" />
-        <add-column>
-            <column-definition type="CHAR">
-                <column name="column4" />
-            </column-definition>
-        </add-column>
-        <add-column>
-            <column-definition type="VARCHAR">
-                <column name="column5" />
-            </column-definition>
-        </add-column>
-        <add-column>
-            <column-definition type="BINARY">
-                <column name="column6" />
-            </column-definition>
-        </add-column>
-        <add-column>
-            <column-definition type="VARBINARY">
-                <column name="column7" />
-            </column-definition>
-        </add-column>
-        <add-column>
-            <column-definition type="TINYBLOB">
-                <column name="column8" />
-            </column-definition>
-        </add-column>
-        <add-column>
-            <column-definition type="TINYTEXT">
-                <column name="column9" />
-            </column-definition>
-        </add-column>
-        <add-column>
-            <column-definition type="BLOB">
-                <column name="column10" />
-            </column-definition>
-        </add-column>
-        <add-column>
-            <column-definition type="TEXT">
-                <column name="column11" />
-            </column-definition>
-        </add-column>
-        <add-column>
-            <column-definition type="MEDIUMBLOB">
-                <column name="column12" />
-            </column-definition>
-        </add-column>
-        <add-column>
-            <column-definition type="MEDIUMTEXT">
-                <column name="column13" />
-            </column-definition>
-        </add-column>
-        <add-column>
-            <column-definition type="LONGBLOB">
-                <column name="column14" />
-            </column-definition>
-        </add-column>
-        <add-column>
-            <column-definition type="LONGTEXT">
-                <column name="column15" />
-            </column-definition>
-        </add-column>
-        <add-column>
-            <column-definition type="ENUM">
-                <column name="column16" />
-            </column-definition>
-        </add-column>
-        <add-column>
-            <column-definition type="SET">
-                <column name="column17" />
-            </column-definition>
-        </add-column>
-    </alter-table>
-
-    <alter-table sql-case-id="alter_table_add_columns_string_type_postgresql">
-        <table name="t_order" start-index="12" stop-index="18" />
-        <add-column type="VARCHAR">
-            <column name="column4" />
-        </add-column>
-        <add-column type="CHARACTER">
-            <column name="column5" />
-        </add-column>
-        <add-column type="CHAR">
-            <column name="column6" />
-        </add-column>
-        <add-column type="TEXT">
-            <column name="column7" />
-        </add-column>
-        <add-column type="NAME">
-            <column name="column8" />
-        </add-column>
-    </alter-table>
-
-    <alter-table sql-case-id="alter_table_add_columns_date_type">
-        <table name="t_order" start-index="12" stop-index="18" />
-        <add-column type="DATE">
-            <column name="column4" />
-        </add-column>
-        <add-column type="DATETIME">
-            <column name="column5" />
-        </add-column>
-        <add-column type="TIMESTAMP">
-            <column name="column6" />
-        </add-column>
-        <add-column type="TIME">
-            <column name="column7" />
-        </add-column>
-    </alter-table>
-    
+    </alter-table>
+
     <alter-table sql-case-id="alter_table_add_column_with_first">
         <table name="t_order" start-index="12" stop-index="18" />
         <add-column>
