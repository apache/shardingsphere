/*
 * Licensed to the Apache Software Foundation (ASF) under one or more
 * contributor license agreements.  See the NOTICE file distributed with
 * this work for additional information regarding copyright ownership.
 * The ASF licenses this file to You under the Apache License, Version 2.0
 * (the "License"); you may not use this file except in compliance with
 * the License.  You may obtain a copy of the License at
 *
 *     http://www.apache.org/licenses/LICENSE-2.0
 *
 * Unless required by applicable law or agreed to in writing, software
 * distributed under the License is distributed on an "AS IS" BASIS,
 * WITHOUT WARRANTIES OR CONDITIONS OF ANY KIND, either express or implied.
 * See the License for the specific language governing permissions and
 * limitations under the License.
 */

package org.apache.shardingsphere.sql.parser.integrate.engine;

import lombok.RequiredArgsConstructor;
import lombok.extern.slf4j.Slf4j;
import org.antlr.v4.runtime.tree.ParseTree;
import org.apache.shardingsphere.spi.NewInstanceServiceLoader;
import org.apache.shardingsphere.sql.parser.core.parser.SQLParserFactory;
import org.apache.shardingsphere.sql.parser.core.visitor.ParseTreeVisitorFactory;
import org.apache.shardingsphere.sql.parser.integrate.asserts.SQLCaseAssertContext;
import org.apache.shardingsphere.sql.parser.integrate.asserts.statement.SQLStatementAssert;
import org.apache.shardingsphere.sql.parser.integrate.jaxb.SQLParserTestCasesRegistry;
import org.apache.shardingsphere.sql.parser.integrate.jaxb.SQLParserTestCasesRegistryFactory;
import org.apache.shardingsphere.sql.parser.integrate.jaxb.domain.statement.SQLParserTestCase;
import org.apache.shardingsphere.sql.parser.spi.SQLParserEntry;
import org.apache.shardingsphere.sql.parser.sql.statement.SQLStatement;
import org.apache.shardingsphere.test.sql.SQLCaseType;
import org.apache.shardingsphere.test.sql.loader.SQLCasesLoader;
import org.apache.shardingsphere.test.sql.loader.SQLCasesRegistry;
import org.junit.Before;
import org.junit.Test;
import org.junit.runner.RunWith;
import org.junit.runners.Parameterized;
import org.junit.runners.Parameterized.Parameters;

import java.io.FileInputStream;
import java.io.IOException;
import java.util.Collection;
import java.util.HashSet;
import java.util.LinkedList;
import java.util.Properties;

import static org.junit.Assert.fail;

@RunWith(Parameterized.class)
@RequiredArgsConstructor
@Slf4j
public final class VisitorParameterizedParsingTest {
    
    private static final SQLCasesLoader SQL_CASES_LOADER = SQLCasesRegistry.getInstance().getSqlCasesLoader();
    
    private static final SQLParserTestCasesRegistry SQL_PARSER_TEST_CASES_REGISTRY = SQLParserTestCasesRegistryFactory.getInstance().getRegistry();
    
    private static final Properties PROPS = new Properties();
    
    private final String sqlCaseId;
    
    private final String databaseType;
    
    private final SQLCaseType sqlCaseType;
    
    static {
        try {
            PROPS.load(new FileInputStream(SQLParserParameterizedTest.class.getProtectionDomain().getCodeSource().getLocation().getPath() + "/runtime-config.properties"));
        } catch (final IOException ex) {
            log.warn("Can not find file `runtime-config.properties`, use default properties configuration.", ex);
        }
    }
    
    @Before
    public void setUp() {
        NewInstanceServiceLoader.register(SQLParserEntry.class);
    }
    
    @Parameters(name = "{0} ({2}) -> {1}")
    public static Collection<Object[]> getTestParameters() {
        // TODO resume me after all test cases passed
        //        checkTestCases();
        // TODO remove me after all test cases passed
        return getSQLTestParameters(SQL_CASES_LOADER.getSQLTestParameters());
        // TODO resume me after all test cases passed 
//        return SQL_CASES_LOADER.getSQLTestParameters();
    }
    
    // TODO remove me after all test cases passed
    private static Collection<Object[]> getSQLTestParameters(final Collection<Object[]> sqlTestParameters) {
        Collection<Object[]> result = new LinkedList<>();
        for (Object[] each : sqlTestParameters) {
            String sqlCaseId = each[0].toString();
            String databaseType = each[1].toString();
            SQLCaseType sqlCaseType = (SQLCaseType) each[2];
<<<<<<< HEAD
            if (!"MySQL".contains(databaseType) && !"PostgreSQL".contains(databaseType)) {
=======
            if (isPassedSqlCase(sqlCaseId)) {
                continue;
            }
//            if (!"MySQL".contains(databaseType) && !"PostgreSQL".contains(databaseType)) {
            if (!"MySQL".contains(databaseType)) {
>>>>>>> ec9e2279
                continue;
            }
            try {
                SQL_CASES_LOADER.getSQL(sqlCaseId, sqlCaseType, SQL_PARSER_TEST_CASES_REGISTRY.get(sqlCaseId).getParameters());
            } catch (final IllegalStateException ex) {
                continue;
            }
            result.add(each);
        }
        return result;
    }
    
    private static void checkTestCases() {
        Collection<String> allSQLCaseIDs = new HashSet<>(SQL_CASES_LOADER.getAllSQLCaseIDs());
        if (allSQLCaseIDs.size() != SQL_PARSER_TEST_CASES_REGISTRY.getAllSQLCaseIDs().size()) {
            allSQLCaseIDs.removeAll(SQL_PARSER_TEST_CASES_REGISTRY.getAllSQLCaseIDs());
            fail(String.format("The count of SQL cases and SQL parser cases are mismatched, missing cases are: %s", allSQLCaseIDs));
        }
    }
    
    private static boolean isPassedSqlCase(final String sqlCaseId) {
        // On the one hand, visitor parser can generate correct parsing results for them, on the other hand old parser can not.
        Collection<String> sqlCases = new LinkedList<>();
        sqlCases.add("insert_on_duplicate_key_update_with_base64_aes_encrypt");
        sqlCases.add("insert_with_one_auto_increment_column");
        sqlCases.add("insert_without_columns_and_with_generate_key_column");
        sqlCases.add("insert_without_columns_and_without_generate_key_column");
        sqlCases.add("insert_without_columns_with_all_placeholders");
        sqlCases.add("show_index_with_indexes_with_table_and_database");
        sqlCases.add("show_index_with_database_back_quotes");
        sqlCases.add("show_index_with_table_back_quotes");
        // On the one hand, visitor parser can not give the right stop index for any sql with alias, on the other hand,  the old parser can not handle all sql cases correctly.
        sqlCases.add("select_with_expression");
        return sqlCases.contains(sqlCaseId);
    }
    
    @Test
    public void assertSupportedSQL() {
        SQLParserTestCase expected = SQL_PARSER_TEST_CASES_REGISTRY.get(sqlCaseId);
        if (expected.isLongSQL() && Boolean.parseBoolean(PROPS.getProperty("long.sql.skip", Boolean.TRUE.toString()))) {
            return;
        }
        String databaseType = "H2".equals(this.databaseType) ? "MySQL" : this.databaseType;
        String sql = SQL_CASES_LOADER.getSQL(sqlCaseId, sqlCaseType, SQL_PARSER_TEST_CASES_REGISTRY.get(sqlCaseId).getParameters());
        ParseTree parseTree = SQLParserFactory.newInstance(databaseType, sql).execute().getChild(0);
        SQLStatement actual = (SQLStatement) ParseTreeVisitorFactory.newInstance(databaseType, parseTree).visit(parseTree);
        if (!expected.isLongSQL()) {
            SQLStatementAssert.assertIs(new SQLCaseAssertContext(sqlCaseId, sqlCaseType), actual, expected);
        }
    }
}<|MERGE_RESOLUTION|>--- conflicted
+++ resolved
@@ -95,15 +95,11 @@
             String sqlCaseId = each[0].toString();
             String databaseType = each[1].toString();
             SQLCaseType sqlCaseType = (SQLCaseType) each[2];
-<<<<<<< HEAD
-            if (!"MySQL".contains(databaseType) && !"PostgreSQL".contains(databaseType)) {
-=======
             if (isPassedSqlCase(sqlCaseId)) {
                 continue;
             }
 //            if (!"MySQL".contains(databaseType) && !"PostgreSQL".contains(databaseType)) {
             if (!"MySQL".contains(databaseType)) {
->>>>>>> ec9e2279
                 continue;
             }
             try {
