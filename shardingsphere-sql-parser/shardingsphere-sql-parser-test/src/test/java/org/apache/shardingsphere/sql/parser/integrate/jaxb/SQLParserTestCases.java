--- conflicted
+++ resolved
@@ -20,9 +20,7 @@
 import lombok.Getter;
 import org.apache.shardingsphere.sql.parser.integrate.jaxb.statement.SQLParserTestCase;
 import org.apache.shardingsphere.sql.parser.integrate.jaxb.statement.ddl.AlterTableStatementTestCase;
-import org.apache.shardingsphere.sql.parser.integrate.jaxb.statement.ddl.CreateIndexStatementTestCase;
 import org.apache.shardingsphere.sql.parser.integrate.jaxb.statement.ddl.CreateTableStatementTestCase;
-import org.apache.shardingsphere.sql.parser.integrate.jaxb.statement.ddl.DropIndexStatementTestCase;
 import org.apache.shardingsphere.sql.parser.integrate.jaxb.statement.dml.DeleteStatementTestCase;
 import org.apache.shardingsphere.sql.parser.integrate.jaxb.statement.dml.InsertStatementTestCase;
 import org.apache.shardingsphere.sql.parser.integrate.jaxb.statement.dml.SelectStatementTestCase;
@@ -67,12 +65,9 @@
     @XmlElement(name = "create-index")
     private final List<CreateIndexStatementTestCase> createIndexTestCases = new LinkedList<>();
     
-<<<<<<< HEAD
     @XmlElement(name = "drop-index")
     private final List<DropIndexStatementTestCase> dropIndexTestCases = new LinkedList<>();
     
-=======
->>>>>>> 6d76441b
     @XmlElement(name = "tcl")
     private final List<TCLStatementTestCase> tclTestCases = new LinkedList<>();
     
@@ -107,12 +102,9 @@
         for (SQLParserTestCase each : createIndexTestCases) {
             result.put(each.getSqlCaseId(), each);
         }
-<<<<<<< HEAD
         for (SQLParserTestCase each : dropIndexTestCases) {
             result.put(each.getSqlCaseId(), each);
         }
-=======
->>>>>>> 6d76441b
         for (SQLParserTestCase each : tclTestCases) {
             result.put(each.getSqlCaseId(), each);
         }
