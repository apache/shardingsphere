/*
 * Licensed to the Apache Software Foundation (ASF) under one or more
 * contributor license agreements.  See the NOTICE file distributed with
 * this work for additional information regarding copyright ownership.
 * The ASF licenses this file to You under the Apache License, Version 2.0
 * (the "License"); you may not use this file except in compliance with
 * the License.  You may obtain a copy of the License at
 *
 *     http://www.apache.org/licenses/LICENSE-2.0
 *
 * Unless required by applicable law or agreed to in writing, software
 * distributed under the License is distributed on an "AS IS" BASIS,
 * WITHOUT WARRANTIES OR CONDITIONS OF ANY KIND, either express or implied.
 * See the License for the specific language governing permissions and
 * limitations under the License.
 */

package org.apache.shardingsphere.sql.parser.integrate.engine;

import lombok.RequiredArgsConstructor;
import lombok.extern.slf4j.Slf4j;
import org.apache.shardingsphere.sql.parser.SQLParseEngineFactory;
import org.apache.shardingsphere.sql.parser.integrate.asserts.SQLCaseAssertContext;
import org.apache.shardingsphere.sql.parser.integrate.asserts.statement.SQLStatementAssert;
import org.apache.shardingsphere.sql.parser.integrate.jaxb.SQLParserTestCasesRegistry;
import org.apache.shardingsphere.sql.parser.integrate.jaxb.SQLParserTestCasesRegistryFactory;
import org.apache.shardingsphere.sql.parser.integrate.jaxb.statement.SQLParserTestCase;
import org.apache.shardingsphere.sql.parser.sql.statement.SQLStatement;
import org.apache.shardingsphere.test.sql.SQLCaseType;
import org.apache.shardingsphere.test.sql.loader.SQLCasesLoader;
import org.apache.shardingsphere.test.sql.loader.SQLCasesRegistry;
import org.junit.Test;
import org.junit.runner.RunWith;
import org.junit.runners.Parameterized;
import org.junit.runners.Parameterized.Parameters;

import java.io.FileInputStream;
import java.io.IOException;
import java.util.Collection;
import java.util.HashSet;
import java.util.Properties;

<<<<<<< HEAD
//import static org.hamcrest.CoreMatchers.is;
//import static org.junit.Assert.assertThat;
=======
import static org.junit.Assert.fail;
>>>>>>> 14dfd907

@RunWith(Parameterized.class)
@RequiredArgsConstructor
@Slf4j
public final class SQLParserParameterizedTest {
    
    private static final SQLCasesLoader SQL_CASES_LOADER = SQLCasesRegistry.getInstance().getSqlCasesLoader();
    
    private static final SQLParserTestCasesRegistry SQL_PARSER_TEST_CASES_REGISTRY = SQLParserTestCasesRegistryFactory.getInstance().getRegistry();
    
    private static final Properties PROPS = new Properties();
    
    private final String sqlCaseId;
    
    private final String databaseType;
    
    private final SQLCaseType sqlCaseType;
    
    static {
        try {
            PROPS.load(new FileInputStream(SQLParserParameterizedTest.class.getProtectionDomain().getCodeSource().getLocation().getPath() + "/runtime-config.properties"));
        } catch (final IOException ex) {
            log.warn("Can not find file `runtime-config.properties`, use default properties configuration.", ex);
        }
    }
    
    @Parameters(name = "{0} ({2}) -> {1}")
    public static Collection<Object[]> getTestParameters() {
<<<<<<< HEAD
        System.out.println("SQL_CASES_LOADER:" + SQL_CASES_LOADER.countAllSQLCases());
        System.out.println("SQL_PARSER_TEST_CASES_REGISTRY:" + SQL_PARSER_TEST_CASES_REGISTRY.countAllSQLParserTestCases());
//        assertThat(SQL_CASES_LOADER.countAllSQLCases(), is(SQL_PARSER_TEST_CASES_REGISTRY.countAllSQLParserTestCases()));
=======
        checkTestCases();
>>>>>>> 14dfd907
        return SQL_CASES_LOADER.getSQLTestParameters();
    }
    
    private static void checkTestCases() {
        Collection<String> allSQLCaseIDs = new HashSet<>(SQL_CASES_LOADER.getAllSQLCaseIDs());
        if (allSQLCaseIDs.size() != SQL_PARSER_TEST_CASES_REGISTRY.getAllSQLCaseIDs().size()) {
            allSQLCaseIDs.removeAll(SQL_PARSER_TEST_CASES_REGISTRY.getAllSQLCaseIDs());
            fail(String.format("The count of SQL cases and SQL parser cases are mismatched, missing cases are: %s", allSQLCaseIDs));
        }
    }
    
    @Test
    public void assertSupportedSQL() {
        String sql = SQL_CASES_LOADER.getSQL(sqlCaseId, sqlCaseType, SQL_PARSER_TEST_CASES_REGISTRY.get(sqlCaseId).getParameters());
        SQLParserTestCase expected = SQLParserTestCasesRegistryFactory.getInstance().getRegistry().get(sqlCaseId);
        if (expected.isLongSQL() && Boolean.parseBoolean(PROPS.getProperty("long.sql.skip", Boolean.TRUE.toString()))) {
            return;
        }
        SQLCaseAssertContext assertContext = new SQLCaseAssertContext(sqlCaseId, sqlCaseType);
        SQLStatement actual = SQLParseEngineFactory.getSQLParseEngine("H2".equals(databaseType) ? "MySQL" : databaseType).parse(sql, false);
        if (!expected.isLongSQL()) {
            SQLStatementAssert.assertIs(assertContext, actual, expected);
        }
    }
}<|MERGE_RESOLUTION|>--- conflicted
+++ resolved
@@ -40,12 +40,7 @@
 import java.util.HashSet;
 import java.util.Properties;
 
-<<<<<<< HEAD
-//import static org.hamcrest.CoreMatchers.is;
-//import static org.junit.Assert.assertThat;
-=======
 import static org.junit.Assert.fail;
->>>>>>> 14dfd907
 
 @RunWith(Parameterized.class)
 @RequiredArgsConstructor
@@ -74,13 +69,7 @@
     
     @Parameters(name = "{0} ({2}) -> {1}")
     public static Collection<Object[]> getTestParameters() {
-<<<<<<< HEAD
-        System.out.println("SQL_CASES_LOADER:" + SQL_CASES_LOADER.countAllSQLCases());
-        System.out.println("SQL_PARSER_TEST_CASES_REGISTRY:" + SQL_PARSER_TEST_CASES_REGISTRY.countAllSQLParserTestCases());
-//        assertThat(SQL_CASES_LOADER.countAllSQLCases(), is(SQL_PARSER_TEST_CASES_REGISTRY.countAllSQLParserTestCases()));
-=======
         checkTestCases();
->>>>>>> 14dfd907
         return SQL_CASES_LOADER.getSQLTestParameters();
     }
     
