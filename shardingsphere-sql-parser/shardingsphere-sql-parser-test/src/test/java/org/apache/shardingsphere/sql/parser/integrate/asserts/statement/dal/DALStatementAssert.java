/*
 * Licensed to the Apache Software Foundation (ASF) under one or more
 * contributor license agreements.  See the NOTICE file distributed with
 * this work for additional information regarding copyright ownership.
 * The ASF licenses this file to You under the Apache License, Version 2.0
 * (the "License"); you may not use this file except in compliance with
 * the License.  You may obtain a copy of the License at
 *
 *     http://www.apache.org/licenses/LICENSE-2.0
 *
 * Unless required by applicable law or agreed to in writing, software
 * distributed under the License is distributed on an "AS IS" BASIS,
 * WITHOUT WARRANTIES OR CONDITIONS OF ANY KIND, either express or implied.
 * See the License for the specific language governing permissions and
 * limitations under the License.
 */

package org.apache.shardingsphere.sql.parser.integrate.asserts.statement.dal;

import lombok.AccessLevel;
import lombok.NoArgsConstructor;
import org.apache.shardingsphere.sql.parser.integrate.asserts.SQLCaseAssertContext;
import org.apache.shardingsphere.sql.parser.integrate.asserts.statement.dal.impl.DescribeStatementAssert;
import org.apache.shardingsphere.sql.parser.integrate.asserts.statement.dal.impl.ShowColumnsStatementAssert;
import org.apache.shardingsphere.sql.parser.integrate.asserts.statement.dal.impl.ShowCreateTableStatementAssert;
import org.apache.shardingsphere.sql.parser.integrate.asserts.statement.dal.impl.ShowDatabasesStatementAssert;
import org.apache.shardingsphere.sql.parser.integrate.asserts.statement.dal.impl.ShowIndexStatementAssert;
import org.apache.shardingsphere.sql.parser.integrate.asserts.statement.dal.impl.ShowStatementAssert;
import org.apache.shardingsphere.sql.parser.integrate.asserts.statement.dal.impl.ShowTableStatusStatementAssert;
import org.apache.shardingsphere.sql.parser.integrate.asserts.statement.dal.impl.ShowTablesStatementAssert;
import org.apache.shardingsphere.sql.parser.integrate.asserts.statement.dal.impl.UseStatementAssert;
import org.apache.shardingsphere.sql.parser.integrate.asserts.statement.dal.impl.ShowIndexStatementAssert;
import org.apache.shardingsphere.sql.parser.integrate.jaxb.statement.SQLParserTestCase;
import org.apache.shardingsphere.sql.parser.integrate.jaxb.statement.dal.DescribeStatementTestCase;
import org.apache.shardingsphere.sql.parser.integrate.jaxb.statement.dal.ShowColumnsStatementTestCase;
import org.apache.shardingsphere.sql.parser.integrate.jaxb.statement.dal.ShowCreateTableStatementTestCase;
import org.apache.shardingsphere.sql.parser.integrate.jaxb.statement.dal.ShowDatabasesStatementTestCase;
import org.apache.shardingsphere.sql.parser.integrate.jaxb.statement.dal.ShowIndexStatementTestCase;
import org.apache.shardingsphere.sql.parser.integrate.jaxb.statement.dal.ShowStatementTestCase;
import org.apache.shardingsphere.sql.parser.integrate.jaxb.statement.dal.ShowTableStatusStatementTestCase;
import org.apache.shardingsphere.sql.parser.integrate.jaxb.statement.dal.ShowTablesStatementTestCase;
import org.apache.shardingsphere.sql.parser.integrate.jaxb.statement.dal.UseStatementTestCase;
import org.apache.shardingsphere.sql.parser.integrate.jaxb.statement.dal.ShowIndexStatementTestCase;
import org.apache.shardingsphere.sql.parser.sql.statement.dal.DALStatement;
import org.apache.shardingsphere.sql.parser.sql.statement.dal.dialect.mysql.DescribeStatement;
import org.apache.shardingsphere.sql.parser.sql.statement.dal.dialect.mysql.ShowColumnsStatement;
import org.apache.shardingsphere.sql.parser.sql.statement.dal.dialect.mysql.ShowCreateTableStatement;
import org.apache.shardingsphere.sql.parser.sql.statement.dal.dialect.mysql.ShowDatabasesStatement;
import org.apache.shardingsphere.sql.parser.sql.statement.dal.dialect.mysql.ShowIndexStatement;
import org.apache.shardingsphere.sql.parser.sql.statement.dal.dialect.mysql.ShowTableStatusStatement;
import org.apache.shardingsphere.sql.parser.sql.statement.dal.dialect.mysql.ShowTablesStatement;
import org.apache.shardingsphere.sql.parser.sql.statement.dal.dialect.mysql.UseStatement;
<<<<<<< HEAD
import org.apache.shardingsphere.sql.parser.sql.statement.dal.dialect.mysql.ShowIndexStatement;
=======
import org.apache.shardingsphere.sql.parser.sql.statement.dal.dialect.postgresql.ShowStatement;

>>>>>>> a42438ac
/**
 * DAL statement assert.
 *
 * @author zhangliang
 */

@NoArgsConstructor(access = AccessLevel.PRIVATE)
public final class DALStatementAssert {
    
    /**
     * Assert DAL statement is correct with expected parser result.
     * 
     * @param assertContext assert context
     * @param actual actual DAL statement
     * @param expected expected DAL statement test case
     */
    public static void assertIs(final SQLCaseAssertContext assertContext, final DALStatement actual, final SQLParserTestCase expected) {
        if (actual instanceof UseStatement) {
            UseStatementAssert.assertIs(assertContext, (UseStatement) actual, (UseStatementTestCase) expected);
        } else if (actual instanceof DescribeStatement) {
            DescribeStatementAssert.assertIs(assertContext, (DescribeStatement) actual, (DescribeStatementTestCase) expected);
        } else if (actual instanceof ShowDatabasesStatement) {
            ShowDatabasesStatementAssert.assertIs(assertContext, (ShowDatabasesStatement) actual, (ShowDatabasesStatementTestCase) expected);
        } else if (actual instanceof ShowTablesStatement) {
            ShowTablesStatementAssert.assertIs(assertContext, (ShowTablesStatement) actual, (ShowTablesStatementTestCase) expected);
        } else if (actual instanceof ShowColumnsStatement) {
            ShowColumnsStatementAssert.assertIs(assertContext, (ShowColumnsStatement) actual, (ShowColumnsStatementTestCase) expected);
        } else if (actual instanceof ShowCreateTableStatement) {
            ShowCreateTableStatementAssert.assertIs(assertContext, (ShowCreateTableStatement) actual, (ShowCreateTableStatementTestCase) expected);
        } else if (actual instanceof ShowTableStatusStatement) {
            ShowTableStatusStatementAssert.assertIs(assertContext, (ShowTableStatusStatement) actual, (ShowTableStatusStatementTestCase) expected);
        } else if (actual instanceof ShowIndexStatement) {
            ShowIndexStatementAssert.assertIs(assertContext, (ShowIndexStatement) actual, (ShowIndexStatementTestCase) expected);
<<<<<<< HEAD
=======
        } else if (actual instanceof ShowStatement) {
            ShowStatementAssert.assertIs(assertContext, (ShowStatement) actual, (ShowStatementTestCase) expected);
>>>>>>> a42438ac
        }
    }
}<|MERGE_RESOLUTION|>--- conflicted
+++ resolved
@@ -50,12 +50,8 @@
 import org.apache.shardingsphere.sql.parser.sql.statement.dal.dialect.mysql.ShowTableStatusStatement;
 import org.apache.shardingsphere.sql.parser.sql.statement.dal.dialect.mysql.ShowTablesStatement;
 import org.apache.shardingsphere.sql.parser.sql.statement.dal.dialect.mysql.UseStatement;
-<<<<<<< HEAD
-import org.apache.shardingsphere.sql.parser.sql.statement.dal.dialect.mysql.ShowIndexStatement;
-=======
 import org.apache.shardingsphere.sql.parser.sql.statement.dal.dialect.postgresql.ShowStatement;
 
->>>>>>> a42438ac
 /**
  * DAL statement assert.
  *
@@ -89,11 +85,8 @@
             ShowTableStatusStatementAssert.assertIs(assertContext, (ShowTableStatusStatement) actual, (ShowTableStatusStatementTestCase) expected);
         } else if (actual instanceof ShowIndexStatement) {
             ShowIndexStatementAssert.assertIs(assertContext, (ShowIndexStatement) actual, (ShowIndexStatementTestCase) expected);
-<<<<<<< HEAD
-=======
         } else if (actual instanceof ShowStatement) {
             ShowStatementAssert.assertIs(assertContext, (ShowStatement) actual, (ShowStatementTestCase) expected);
->>>>>>> a42438ac
         }
     }
 }