--- conflicted
+++ resolved
@@ -177,13 +177,10 @@
         </column-definition>
     </create-table>
 
-<<<<<<< HEAD
     <create-table sql-case-id="create_object_table">
         <table name="t_log" start-index="13" stop-index="17" />
     </create-table>
-
-=======
->>>>>>> 86b1ab4f
+  
     <create-table sql-case-id="create_local_temp_table">
         <table name="t_temp_log" start-index="24" stop-index="33" />
         <column-definition type="int" start-index="35" stop-index="40">
