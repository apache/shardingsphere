/*
 * Licensed to the Apache Software Foundation (ASF) under one or more
 * contributor license agreements.  See the NOTICE file distributed with
 * this work for additional information regarding copyright ownership.
 * The ASF licenses this file to You under the Apache License, Version 2.0
 * (the "License"); you may not use this file except in compliance with
 * the License.  You may obtain a copy of the License at
 *
 *     http://www.apache.org/licenses/LICENSE-2.0
 *
 * Unless required by applicable law or agreed to in writing, software
 * distributed under the License is distributed on an "AS IS" BASIS,
 * WITHOUT WARRANTIES OR CONDITIONS OF ANY KIND, either express or implied.
 * See the License for the specific language governing permissions and
 * limitations under the License.
 */

package org.apache.shardingsphere.sql.parser.binder.metadata.column;

import lombok.AccessLevel;
import lombok.NoArgsConstructor;

import java.sql.Connection;
import java.sql.ResultSet;
import java.sql.SQLException;
import java.util.ArrayList;
import java.util.Collection;
import java.util.Collections;
import java.util.HashSet;
import java.util.LinkedList;
import java.util.List;

/**
 * Column meta data loader.
 */
@NoArgsConstructor(access = AccessLevel.PRIVATE)
public final class ColumnMetaDataLoader {
    
    private static final String COLUMN_NAME = "COLUMN_NAME";
    
    private static final String TYPE_NAME = "TYPE_NAME";
    
    /**
     * Load column meta data list.
     * 
     * @param connection connection
     * @param table table name
     * @return column meta data list
     * @throws SQLException SQL exception
     */
    public static Collection<ColumnMetaData> load(final Connection connection, final String table) throws SQLException {
        if (!isTableExist(connection, connection.getCatalog(), table)) {
            return Collections.emptyList();
        }
        Collection<ColumnMetaData> result = new LinkedList<>();
        Collection<String> primaryKeys = loadPrimaryKeys(connection, table);
        List<String> columnNames = new ArrayList<>();
        List<String> columnTypes = new ArrayList<>();
        List<Boolean> isPrimaryKeys = new ArrayList<>();
        List<Boolean> isCaseSensitives = new ArrayList<>();
        try (ResultSet resultSet = connection.getMetaData().getColumns(connection.getCatalog(), null, table, "%")) {
            while (resultSet.next()) {
                String columnName = resultSet.getString(COLUMN_NAME);
<<<<<<< HEAD
                columnTypes.add(resultSet.getString(TYPE_NAME));
                isPrimaryKeys.add(primaryKeys.contains(columnName));
                columnNames.add(columnName);
=======
                String columnType = resultSet.getString(TYPE_NAME);
                boolean isPrimaryKey = primaryKeys.contains(columnName);
                // TODO load auto generated from database meta data
                result.add(new ColumnMetaData(columnName, columnType, isPrimaryKey, false));
>>>>>>> 806c231f
            }
        }
        try (ResultSet resultSet = connection.createStatement().executeQuery(generateEmptyResultSQL(connection, table))) {
            for (String each : columnNames) {
                isCaseSensitives.add(resultSet.getMetaData().isCaseSensitive(resultSet.findColumn(each)));
            }
        }
        for (int i = 0; i < columnNames.size(); i++) {
            result.add(new ColumnMetaData(columnNames.get(i), columnTypes.get(i), isPrimaryKeys.get(i), isCaseSensitives.get(i)));
        }
        return result;
    }
    
    private static String generateEmptyResultSQL(final Connection connection, final String table) throws SQLException {
        String delimiterLeft;
        String delimiterRight;
        String url = connection.getMetaData().getURL();
        if (url.startsWith("jdbc:mysql:")) {
            delimiterLeft = "`";
            delimiterRight = "`";
        } else if (url.startsWith("jdbc:oracle:") || url.startsWith("jdbc:postgresql:") || url.startsWith("jdbc:h2:")) {
            delimiterLeft = "\"";
            delimiterRight = "\"";
        } else if (url.startsWith("jdbc:sqlserver:")) {
            delimiterLeft = "[";
            delimiterRight = "]";
        } else {
            delimiterLeft = "";
            delimiterRight = "";
        }
        return "SELECT * FROM " + delimiterLeft + table + delimiterRight + " WHERE 1 != 1;";
    }
    
    private static boolean isTableExist(final Connection connection, final String catalog, final String table) throws SQLException {
        try (ResultSet resultSet = connection.getMetaData().getTables(catalog, null, table, null)) {
            return resultSet.next();
        }
    }
    
    private static Collection<String> loadPrimaryKeys(final Connection connection, final String table) throws SQLException {
        Collection<String> result = new HashSet<>();
        try (ResultSet resultSet = connection.getMetaData().getPrimaryKeys(connection.getCatalog(), null, table)) {
            while (resultSet.next()) {
                result.add(resultSet.getString(COLUMN_NAME));
            }
        }
        return result;
    }
}<|MERGE_RESOLUTION|>--- conflicted
+++ resolved
@@ -61,16 +61,9 @@
         try (ResultSet resultSet = connection.getMetaData().getColumns(connection.getCatalog(), null, table, "%")) {
             while (resultSet.next()) {
                 String columnName = resultSet.getString(COLUMN_NAME);
-<<<<<<< HEAD
                 columnTypes.add(resultSet.getString(TYPE_NAME));
                 isPrimaryKeys.add(primaryKeys.contains(columnName));
                 columnNames.add(columnName);
-=======
-                String columnType = resultSet.getString(TYPE_NAME);
-                boolean isPrimaryKey = primaryKeys.contains(columnName);
-                // TODO load auto generated from database meta data
-                result.add(new ColumnMetaData(columnName, columnType, isPrimaryKey, false));
->>>>>>> 806c231f
             }
         }
         try (ResultSet resultSet = connection.createStatement().executeQuery(generateEmptyResultSQL(connection, table))) {
@@ -79,7 +72,8 @@
             }
         }
         for (int i = 0; i < columnNames.size(); i++) {
-            result.add(new ColumnMetaData(columnNames.get(i), columnTypes.get(i), isPrimaryKeys.get(i), isCaseSensitives.get(i)));
+            // TODO load auto generated from database meta data
+            result.add(new ColumnMetaData(columnNames.get(i), columnTypes.get(i), isPrimaryKeys.get(i), isCaseSensitives.get(i), false));
         }
         return result;
     }
