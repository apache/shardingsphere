/*
 * Licensed to the Apache Software Foundation (ASF) under one or more
 * contributor license agreements.  See the NOTICE file distributed with
 * this work for additional information regarding copyright ownership.
 * The ASF licenses this file to You under the Apache License, Version 2.0
 * (the "License"); you may not use this file except in compliance with
 * the License.  You may obtain a copy of the License at
 *
 *     http://www.apache.org/licenses/LICENSE-2.0
 *
 * Unless required by applicable law or agreed to in writing, software
 * distributed under the License is distributed on an "AS IS" BASIS,
 * WITHOUT WARRANTIES OR CONDITIONS OF ANY KIND, either express or implied.
 * See the License for the specific language governing permissions and
 * limitations under the License.
 */

package org.apache.shardingsphere.sql.parser.sqlserver.visitor.statement.impl;

import lombok.AccessLevel;
import lombok.Getter;
import lombok.NoArgsConstructor;
import org.antlr.v4.runtime.ParserRuleContext;
import org.antlr.v4.runtime.misc.Interval;
import org.antlr.v4.runtime.tree.TerminalNode;
import org.apache.shardingsphere.sql.parser.api.visitor.ASTNode;
import org.apache.shardingsphere.sql.parser.autogen.SQLServerStatementBaseVisitor;
import org.apache.shardingsphere.sql.parser.autogen.SQLServerStatementParser.AggregationClauseContext;
import org.apache.shardingsphere.sql.parser.autogen.SQLServerStatementParser.AggregationFunctionContext;
import org.apache.shardingsphere.sql.parser.autogen.SQLServerStatementParser.AliasContext;
import org.apache.shardingsphere.sql.parser.autogen.SQLServerStatementParser.AssignmentContext;
import org.apache.shardingsphere.sql.parser.autogen.SQLServerStatementParser.AssignmentValueContext;
import org.apache.shardingsphere.sql.parser.autogen.SQLServerStatementParser.AssignmentValuesContext;
import org.apache.shardingsphere.sql.parser.autogen.SQLServerStatementParser.BitExprContext;
import org.apache.shardingsphere.sql.parser.autogen.SQLServerStatementParser.BitValueLiteralsContext;
import org.apache.shardingsphere.sql.parser.autogen.SQLServerStatementParser.BooleanLiteralsContext;
import org.apache.shardingsphere.sql.parser.autogen.SQLServerStatementParser.BooleanPrimaryContext;
import org.apache.shardingsphere.sql.parser.autogen.SQLServerStatementParser.CastFunctionContext;
import org.apache.shardingsphere.sql.parser.autogen.SQLServerStatementParser.CharFunctionContext;
import org.apache.shardingsphere.sql.parser.autogen.SQLServerStatementParser.ColumnNameContext;
import org.apache.shardingsphere.sql.parser.autogen.SQLServerStatementParser.ColumnNameWithSortContext;
import org.apache.shardingsphere.sql.parser.autogen.SQLServerStatementParser.ColumnNamesContext;
import org.apache.shardingsphere.sql.parser.autogen.SQLServerStatementParser.ColumnNamesWithSortContext;
import org.apache.shardingsphere.sql.parser.autogen.SQLServerStatementParser.ConstraintNameContext;
import org.apache.shardingsphere.sql.parser.autogen.SQLServerStatementParser.CreateTableAsSelectClauseContext;
import org.apache.shardingsphere.sql.parser.autogen.SQLServerStatementParser.CteClauseContext;
import org.apache.shardingsphere.sql.parser.autogen.SQLServerStatementParser.CteClauseSetContext;
import org.apache.shardingsphere.sql.parser.autogen.SQLServerStatementParser.DataTypeContext;
import org.apache.shardingsphere.sql.parser.autogen.SQLServerStatementParser.DataTypeLengthContext;
import org.apache.shardingsphere.sql.parser.autogen.SQLServerStatementParser.DataTypeNameContext;
import org.apache.shardingsphere.sql.parser.autogen.SQLServerStatementParser.DeleteContext;
import org.apache.shardingsphere.sql.parser.autogen.SQLServerStatementParser.DelimitedIdentifierContext;
import org.apache.shardingsphere.sql.parser.autogen.SQLServerStatementParser.DuplicateSpecificationContext;
import org.apache.shardingsphere.sql.parser.autogen.SQLServerStatementParser.ExprContext;
import org.apache.shardingsphere.sql.parser.autogen.SQLServerStatementParser.FromClauseContext;
import org.apache.shardingsphere.sql.parser.autogen.SQLServerStatementParser.FunctionCallContext;
import org.apache.shardingsphere.sql.parser.autogen.SQLServerStatementParser.GroupByClauseContext;
import org.apache.shardingsphere.sql.parser.autogen.SQLServerStatementParser.HavingClauseContext;
import org.apache.shardingsphere.sql.parser.autogen.SQLServerStatementParser.HexadecimalLiteralsContext;
import org.apache.shardingsphere.sql.parser.autogen.SQLServerStatementParser.IdentifierContext;
import org.apache.shardingsphere.sql.parser.autogen.SQLServerStatementParser.IndexNameContext;
import org.apache.shardingsphere.sql.parser.autogen.SQLServerStatementParser.InsertContext;
import org.apache.shardingsphere.sql.parser.autogen.SQLServerStatementParser.InsertDefaultValueContext;
import org.apache.shardingsphere.sql.parser.autogen.SQLServerStatementParser.InsertSelectClauseContext;
import org.apache.shardingsphere.sql.parser.autogen.SQLServerStatementParser.InsertValuesClauseContext;
import org.apache.shardingsphere.sql.parser.autogen.SQLServerStatementParser.JoinSpecificationContext;
import org.apache.shardingsphere.sql.parser.autogen.SQLServerStatementParser.JoinedTableContext;
import org.apache.shardingsphere.sql.parser.autogen.SQLServerStatementParser.LiteralsContext;
import org.apache.shardingsphere.sql.parser.autogen.SQLServerStatementParser.MultipleTableNamesContext;
import org.apache.shardingsphere.sql.parser.autogen.SQLServerStatementParser.MultipleTablesClauseContext;
import org.apache.shardingsphere.sql.parser.autogen.SQLServerStatementParser.NullValueLiteralsContext;
import org.apache.shardingsphere.sql.parser.autogen.SQLServerStatementParser.NumberLiteralsContext;
import org.apache.shardingsphere.sql.parser.autogen.SQLServerStatementParser.OrderByClauseContext;
import org.apache.shardingsphere.sql.parser.autogen.SQLServerStatementParser.OrderByItemContext;
import org.apache.shardingsphere.sql.parser.autogen.SQLServerStatementParser.OutputClauseContext;
import org.apache.shardingsphere.sql.parser.autogen.SQLServerStatementParser.OutputTableNameContext;
import org.apache.shardingsphere.sql.parser.autogen.SQLServerStatementParser.OutputWithColumnContext;
import org.apache.shardingsphere.sql.parser.autogen.SQLServerStatementParser.OutputWithColumnsContext;
import org.apache.shardingsphere.sql.parser.autogen.SQLServerStatementParser.OwnerContext;
import org.apache.shardingsphere.sql.parser.autogen.SQLServerStatementParser.ParameterMarkerContext;
import org.apache.shardingsphere.sql.parser.autogen.SQLServerStatementParser.PredicateContext;
import org.apache.shardingsphere.sql.parser.autogen.SQLServerStatementParser.ProjectionContext;
import org.apache.shardingsphere.sql.parser.autogen.SQLServerStatementParser.ProjectionsContext;
import org.apache.shardingsphere.sql.parser.autogen.SQLServerStatementParser.QualifiedShorthandContext;
import org.apache.shardingsphere.sql.parser.autogen.SQLServerStatementParser.RegularFunctionContext;
import org.apache.shardingsphere.sql.parser.autogen.SQLServerStatementParser.RegularIdentifierContext;
import org.apache.shardingsphere.sql.parser.autogen.SQLServerStatementParser.SchemaNameContext;
import org.apache.shardingsphere.sql.parser.autogen.SQLServerStatementParser.SelectClauseContext;
import org.apache.shardingsphere.sql.parser.autogen.SQLServerStatementParser.SelectContext;
import org.apache.shardingsphere.sql.parser.autogen.SQLServerStatementParser.SetAssignmentsClauseContext;
import org.apache.shardingsphere.sql.parser.autogen.SQLServerStatementParser.SimpleExprContext;
import org.apache.shardingsphere.sql.parser.autogen.SQLServerStatementParser.SingleTableClauseContext;
import org.apache.shardingsphere.sql.parser.autogen.SQLServerStatementParser.SpecialFunctionContext;
import org.apache.shardingsphere.sql.parser.autogen.SQLServerStatementParser.StringLiteralsContext;
import org.apache.shardingsphere.sql.parser.autogen.SQLServerStatementParser.SubqueryContext;
import org.apache.shardingsphere.sql.parser.autogen.SQLServerStatementParser.TableFactorContext;
import org.apache.shardingsphere.sql.parser.autogen.SQLServerStatementParser.TableNameContext;
import org.apache.shardingsphere.sql.parser.autogen.SQLServerStatementParser.TableNamesContext;
import org.apache.shardingsphere.sql.parser.autogen.SQLServerStatementParser.TableReferenceContext;
import org.apache.shardingsphere.sql.parser.autogen.SQLServerStatementParser.TableReferencesContext;
import org.apache.shardingsphere.sql.parser.autogen.SQLServerStatementParser.TopContext;
import org.apache.shardingsphere.sql.parser.autogen.SQLServerStatementParser.UnreservedWordContext;
import org.apache.shardingsphere.sql.parser.autogen.SQLServerStatementParser.UpdateContext;
import org.apache.shardingsphere.sql.parser.autogen.SQLServerStatementParser.ViewNameContext;
import org.apache.shardingsphere.sql.parser.autogen.SQLServerStatementParser.WhereClauseContext;
import org.apache.shardingsphere.sql.parser.autogen.SQLServerStatementParser.WithClauseContext;
import org.apache.shardingsphere.sql.parser.sql.common.constant.AggregationType;
import org.apache.shardingsphere.sql.parser.sql.common.constant.OrderDirection;
import org.apache.shardingsphere.sql.parser.sql.common.constant.ParameterMarkerType;
import org.apache.shardingsphere.sql.parser.sql.common.segment.ddl.constraint.ConstraintSegment;
import org.apache.shardingsphere.sql.parser.sql.common.segment.ddl.index.IndexNameSegment;
import org.apache.shardingsphere.sql.parser.sql.common.segment.ddl.index.IndexSegment;
import org.apache.shardingsphere.sql.parser.sql.common.segment.dml.assignment.AssignmentSegment;
import org.apache.shardingsphere.sql.parser.sql.common.segment.dml.assignment.ColumnAssignmentSegment;
import org.apache.shardingsphere.sql.parser.sql.common.segment.dml.assignment.InsertValuesSegment;
import org.apache.shardingsphere.sql.parser.sql.common.segment.dml.assignment.SetAssignmentSegment;
import org.apache.shardingsphere.sql.parser.sql.common.segment.dml.column.ColumnSegment;
import org.apache.shardingsphere.sql.parser.sql.common.segment.dml.column.InsertColumnsSegment;
import org.apache.shardingsphere.sql.parser.sql.common.segment.dml.expr.BetweenExpression;
import org.apache.shardingsphere.sql.parser.sql.common.segment.dml.expr.BinaryOperationExpression;
import org.apache.shardingsphere.sql.parser.sql.common.segment.dml.expr.ExpressionSegment;
import org.apache.shardingsphere.sql.parser.sql.common.segment.dml.expr.FunctionSegment;
import org.apache.shardingsphere.sql.parser.sql.common.segment.dml.expr.InExpression;
import org.apache.shardingsphere.sql.parser.sql.common.segment.dml.expr.ListExpression;
import org.apache.shardingsphere.sql.parser.sql.common.segment.dml.expr.NotExpression;
import org.apache.shardingsphere.sql.parser.sql.common.segment.dml.expr.complex.CommonExpressionSegment;
import org.apache.shardingsphere.sql.parser.sql.common.segment.dml.expr.complex.CommonTableExpressionSegment;
import org.apache.shardingsphere.sql.parser.sql.common.segment.dml.expr.simple.LiteralExpressionSegment;
import org.apache.shardingsphere.sql.parser.sql.common.segment.dml.expr.simple.ParameterMarkerExpressionSegment;
import org.apache.shardingsphere.sql.parser.sql.common.segment.dml.expr.subquery.SubqueryExpressionSegment;
import org.apache.shardingsphere.sql.parser.sql.common.segment.dml.expr.subquery.SubquerySegment;
import org.apache.shardingsphere.sql.parser.sql.common.segment.dml.item.AggregationDistinctProjectionSegment;
import org.apache.shardingsphere.sql.parser.sql.common.segment.dml.item.AggregationProjectionSegment;
import org.apache.shardingsphere.sql.parser.sql.common.segment.dml.item.ColumnProjectionSegment;
import org.apache.shardingsphere.sql.parser.sql.common.segment.dml.item.ExpressionProjectionSegment;
import org.apache.shardingsphere.sql.parser.sql.common.segment.dml.item.ProjectionSegment;
import org.apache.shardingsphere.sql.parser.sql.common.segment.dml.item.ProjectionsSegment;
import org.apache.shardingsphere.sql.parser.sql.common.segment.dml.item.ShorthandProjectionSegment;
import org.apache.shardingsphere.sql.parser.sql.common.segment.dml.item.SubqueryProjectionSegment;
import org.apache.shardingsphere.sql.parser.sql.common.segment.dml.order.GroupBySegment;
import org.apache.shardingsphere.sql.parser.sql.common.segment.dml.order.OrderBySegment;
import org.apache.shardingsphere.sql.parser.sql.common.segment.dml.order.item.ColumnOrderByItemSegment;
import org.apache.shardingsphere.sql.parser.sql.common.segment.dml.order.item.ExpressionOrderByItemSegment;
import org.apache.shardingsphere.sql.parser.sql.common.segment.dml.order.item.IndexOrderByItemSegment;
import org.apache.shardingsphere.sql.parser.sql.common.segment.dml.order.item.OrderByItemSegment;
import org.apache.shardingsphere.sql.parser.sql.common.segment.dml.pagination.PaginationValueSegment;
import org.apache.shardingsphere.sql.parser.sql.common.segment.dml.pagination.limit.LimitSegment;
import org.apache.shardingsphere.sql.parser.sql.common.segment.dml.pagination.limit.NumberLiteralLimitValueSegment;
import org.apache.shardingsphere.sql.parser.sql.common.segment.dml.pagination.limit.ParameterMarkerLimitValueSegment;
import org.apache.shardingsphere.sql.parser.sql.common.segment.dml.pagination.rownum.NumberLiteralRowNumberValueSegment;
import org.apache.shardingsphere.sql.parser.sql.common.segment.dml.pagination.rownum.ParameterMarkerRowNumberValueSegment;
import org.apache.shardingsphere.sql.parser.sql.common.segment.dml.pagination.rownum.RowNumberValueSegment;
import org.apache.shardingsphere.sql.parser.sql.common.segment.dml.pagination.top.TopProjectionSegment;
import org.apache.shardingsphere.sql.parser.sql.common.segment.dml.predicate.HavingSegment;
import org.apache.shardingsphere.sql.parser.sql.common.segment.dml.predicate.WhereSegment;
import org.apache.shardingsphere.sql.parser.sql.common.segment.generic.AliasSegment;
import org.apache.shardingsphere.sql.parser.sql.common.segment.generic.DataTypeLengthSegment;
import org.apache.shardingsphere.sql.parser.sql.common.segment.generic.DataTypeSegment;
import org.apache.shardingsphere.sql.parser.sql.common.segment.generic.OutputSegment;
import org.apache.shardingsphere.sql.parser.sql.common.segment.generic.OwnerSegment;
import org.apache.shardingsphere.sql.parser.sql.common.segment.generic.ParameterMarkerSegment;
import org.apache.shardingsphere.sql.parser.sql.common.segment.generic.WithSegment;
import org.apache.shardingsphere.sql.parser.sql.common.segment.generic.table.DeleteMultiTableSegment;
import org.apache.shardingsphere.sql.parser.sql.common.segment.generic.table.JoinTableSegment;
import org.apache.shardingsphere.sql.parser.sql.common.segment.generic.table.SimpleTableSegment;
import org.apache.shardingsphere.sql.parser.sql.common.segment.generic.table.SubqueryTableSegment;
import org.apache.shardingsphere.sql.parser.sql.common.segment.generic.table.TableNameSegment;
import org.apache.shardingsphere.sql.parser.sql.common.segment.generic.table.TableSegment;
import org.apache.shardingsphere.sql.parser.sql.common.util.SQLUtil;
import org.apache.shardingsphere.sql.parser.sql.common.value.collection.CollectionValue;
import org.apache.shardingsphere.sql.parser.sql.common.value.identifier.IdentifierValue;
import org.apache.shardingsphere.sql.parser.sql.common.value.keyword.KeywordValue;
import org.apache.shardingsphere.sql.parser.sql.common.value.literal.impl.BooleanLiteralValue;
import org.apache.shardingsphere.sql.parser.sql.common.value.literal.impl.NumberLiteralValue;
import org.apache.shardingsphere.sql.parser.sql.common.value.literal.impl.OtherLiteralValue;
import org.apache.shardingsphere.sql.parser.sql.common.value.literal.impl.StringLiteralValue;
import org.apache.shardingsphere.sql.parser.sql.common.value.parametermarker.ParameterMarkerValue;
import org.apache.shardingsphere.sql.parser.sql.dialect.statement.sqlserver.ddl.SQLServerCreateTableStatement;
import org.apache.shardingsphere.sql.parser.sql.dialect.statement.sqlserver.dml.SQLServerDeleteStatement;
import org.apache.shardingsphere.sql.parser.sql.dialect.statement.sqlserver.dml.SQLServerInsertStatement;
import org.apache.shardingsphere.sql.parser.sql.dialect.statement.sqlserver.dml.SQLServerSelectStatement;
import org.apache.shardingsphere.sql.parser.sql.dialect.statement.sqlserver.dml.SQLServerUpdateStatement;

import java.util.Collection;
import java.util.Collections;
import java.util.LinkedList;
import java.util.List;
import java.util.Properties;
import java.util.stream.Collectors;

/**
 * Statement SQL SQLServer visitor.
 */
@NoArgsConstructor
@Getter(AccessLevel.PROTECTED)
public abstract class SQLServerStatementSQLVisitor extends SQLServerStatementBaseVisitor<ASTNode> {
    
    private int currentParameterIndex;
    
    private final Collection<ParameterMarkerSegment> parameterMarkerSegments = new LinkedList<>();
    
    public SQLServerStatementSQLVisitor(final Properties props) {
    }
    
    @Override
    public final ASTNode visitParameterMarker(final ParameterMarkerContext ctx) {
        return new ParameterMarkerValue(currentParameterIndex++, ParameterMarkerType.QUESTION);
    }
    
    @Override
    public final ASTNode visitLiterals(final LiteralsContext ctx) {
        if (null != ctx.stringLiterals()) {
            return visit(ctx.stringLiterals());
        }
        if (null != ctx.numberLiterals()) {
            return visit(ctx.numberLiterals());
        }
        if (null != ctx.hexadecimalLiterals()) {
            return visit(ctx.hexadecimalLiterals());
        }
        if (null != ctx.bitValueLiterals()) {
            return visit(ctx.bitValueLiterals());
        }
        if (null != ctx.booleanLiterals()) {
            return visit(ctx.booleanLiterals());
        }
        if (null != ctx.nullValueLiterals()) {
            return visit(ctx.nullValueLiterals());
        }
        throw new IllegalStateException("Literals must have string, number, dateTime, hex, bit, boolean or null.");
    }
    
    @Override
    public final ASTNode visitStringLiterals(final StringLiteralsContext ctx) {
        return new StringLiteralValue(ctx.getText());
    }
    
    @Override
    public final ASTNode visitNumberLiterals(final NumberLiteralsContext ctx) {
        return new NumberLiteralValue(ctx.getText());
    }
    
    @Override
    public final ASTNode visitHexadecimalLiterals(final HexadecimalLiteralsContext ctx) {
        // TODO deal with hexadecimalLiterals
        return new OtherLiteralValue(ctx.getText());
    }
    
    @Override
    public final ASTNode visitBitValueLiterals(final BitValueLiteralsContext ctx) {
        // TODO deal with bitValueLiterals
        return new OtherLiteralValue(ctx.getText());
    }
    
    @Override
    public final ASTNode visitBooleanLiterals(final BooleanLiteralsContext ctx) {
        return new BooleanLiteralValue(ctx.getText());
    }
    
    @Override
    public final ASTNode visitNullValueLiterals(final NullValueLiteralsContext ctx) {
        // TODO deal with nullValueLiterals
        return new OtherLiteralValue(ctx.getText());
    }
    
    @Override
    public final ASTNode visitIdentifier(final IdentifierContext ctx) {
        return null != ctx.regularIdentifier() ? visit(ctx.regularIdentifier()) : visit(ctx.delimitedIdentifier());
    }
    
    @Override
    public final ASTNode visitRegularIdentifier(final RegularIdentifierContext ctx) {
        UnreservedWordContext unreservedWord = ctx.unreservedWord();
        return null == unreservedWord ? new IdentifierValue(ctx.getText()) : (IdentifierValue) visit(unreservedWord);
    }
    
    @Override
    public final ASTNode visitDelimitedIdentifier(final DelimitedIdentifierContext ctx) {
        return new IdentifierValue(ctx.getText());
    }
    
    @Override
    public final ASTNode visitUnreservedWord(final UnreservedWordContext ctx) {
        return new IdentifierValue(ctx.getText());
    }
    
    @Override
    public final ASTNode visitSchemaName(final SchemaNameContext ctx) {
        return visit(ctx.identifier());
    }
    
    @Override
    public final ASTNode visitTableName(final TableNameContext ctx) {
        SimpleTableSegment result = new SimpleTableSegment(new TableNameSegment(ctx.name().getStart().getStartIndex(), ctx.name().getStop().getStopIndex(), (IdentifierValue) visit(ctx.name())));
        OwnerContext owner = ctx.owner();
        if (null != owner) {
            result.setOwner(new OwnerSegment(owner.getStart().getStartIndex(), owner.getStop().getStopIndex(), (IdentifierValue) visit(owner.identifier())));
        }
        return result;
    }
    
    @Override
    public final ASTNode visitColumnName(final ColumnNameContext ctx) {
        ColumnSegment result = new ColumnSegment(ctx.getStart().getStartIndex(), ctx.getStop().getStopIndex(), (IdentifierValue) visit(ctx.name()));
        OwnerContext owner = ctx.owner();
        if (null != owner) {
            result.setOwner(new OwnerSegment(owner.getStart().getStartIndex(), owner.getStop().getStopIndex(), (IdentifierValue) visit(owner.identifier())));
        }
        return result;
    }
    
    @Override
    public final ASTNode visitIndexName(final IndexNameContext ctx) {
        IndexNameSegment indexName = new IndexNameSegment(ctx.start.getStartIndex(), ctx.stop.getStopIndex(), (IdentifierValue) visit(ctx.identifier()));
        return new IndexSegment(ctx.getStart().getStartIndex(), ctx.getStop().getStopIndex(), indexName);
    }
    
    @Override
    public final ASTNode visitConstraintName(final ConstraintNameContext ctx) {
        return new ConstraintSegment(ctx.getStart().getStartIndex(), ctx.getStop().getStopIndex(), (IdentifierValue) visit(ctx.identifier()));
    }
    
    @Override
    public final ASTNode visitTableNames(final TableNamesContext ctx) {
        CollectionValue<SimpleTableSegment> result = new CollectionValue<>();
        for (TableNameContext each : ctx.tableName()) {
            result.getValue().add((SimpleTableSegment) visit(each));
        }
        return result;
    }
    
    @Override
    public final ASTNode visitColumnNames(final ColumnNamesContext ctx) {
        CollectionValue<ColumnSegment> result = new CollectionValue<>();
        for (ColumnNameContext each : ctx.columnName()) {
            result.getValue().add((ColumnSegment) visit(each));
        }
        return result;
    }
    
    @Override
    public ASTNode visitColumnNamesWithSort(final ColumnNamesWithSortContext ctx) {
        CollectionValue<ColumnSegment> result = new CollectionValue<>();
        for (ColumnNameWithSortContext each : ctx.columnNameWithSort()) {
            result.getValue().add((ColumnSegment) visit(each));
        }
        return result;
    }
    
    @Override
    public final ASTNode visitExpr(final ExprContext ctx) {
        if (null != ctx.booleanPrimary()) {
            return visit(ctx.booleanPrimary());
        }
        if (null != ctx.LP_()) {
            return visit(ctx.expr(0));
        }
        if (null != ctx.andOperator()) {
            return createBinaryOperationExpression(ctx, ctx.andOperator().getText());
        }
        if (null != ctx.orOperator()) {
            return createBinaryOperationExpression(ctx, ctx.orOperator().getText());
        }
        return new NotExpression(ctx.start.getStartIndex(), ctx.stop.getStopIndex(), (ExpressionSegment) visit(ctx.expr(0)));
    }
    
    private ASTNode createBinaryOperationExpression(final ExprContext ctx, final String operator) {
        ExpressionSegment left = (ExpressionSegment) visit(ctx.expr(0));
        ExpressionSegment right = (ExpressionSegment) visit(ctx.expr(1));
        String text = ctx.start.getInputStream().getText(new Interval(ctx.start.getStartIndex(), ctx.stop.getStopIndex()));
        return new BinaryOperationExpression(ctx.start.getStartIndex(), ctx.stop.getStopIndex(), left, right, operator, text);
    }
    
    @Override
    public final ASTNode visitBooleanPrimary(final BooleanPrimaryContext ctx) {
        if (null != ctx.IS()) {
            ExpressionSegment left = (ExpressionSegment) visit(ctx.booleanPrimary());
            ExpressionSegment right = new LiteralExpressionSegment(ctx.IS().getSymbol().getStopIndex() + 1, ctx.stop.getStopIndex(), new Interval(ctx.IS().getSymbol().getStopIndex() + 1,
                    ctx.stop.getStopIndex()));
            String operator = "IS";
            String text = ctx.start.getInputStream().getText(new Interval(ctx.start.getStartIndex(), ctx.stop.getStopIndex()));
            return new BinaryOperationExpression(ctx.start.getStartIndex(), ctx.stop.getStopIndex(), left, right, operator, text);
        }
        if (null != ctx.comparisonOperator() || null != ctx.SAFE_EQ_()) {
            return createCompareSegment(ctx);
        }
        return visit(ctx.predicate());
    }
    
    private ASTNode createCompareSegment(final BooleanPrimaryContext ctx) {
        ExpressionSegment left = (ExpressionSegment) visit(ctx.booleanPrimary());
        ExpressionSegment right;
        if (null != ctx.predicate()) {
            right = (ExpressionSegment) visit(ctx.predicate());
        } else {
            right = (ExpressionSegment) visit(ctx.subquery());
        }
        String operator = null != ctx.SAFE_EQ_() ? ctx.SAFE_EQ_().getText() : ctx.comparisonOperator().getText();
        String text = ctx.start.getInputStream().getText(new Interval(ctx.start.getStartIndex(), ctx.stop.getStopIndex()));
        return new BinaryOperationExpression(ctx.start.getStartIndex(), ctx.stop.getStopIndex(), left, right, operator, text);
    }
    
    @Override
    public final ASTNode visitPredicate(final PredicateContext ctx) {
        if (null != ctx.IN()) {
            return createInSegment(ctx);
        }
        if (null != ctx.BETWEEN()) {
            return createBetweenSegment(ctx);
        }
        if (null != ctx.LIKE()) {
            return createBinaryOperationExpressionFromLike(ctx);
        }
        return visit(ctx.bitExpr(0));
    }
    
    private BinaryOperationExpression createBinaryOperationExpressionFromLike(final PredicateContext ctx) {
        ExpressionSegment left = (ExpressionSegment) visit(ctx.bitExpr(0));
        ListExpression right = new ListExpression(ctx.simpleExpr(0).start.getStartIndex(), ctx.simpleExpr().get(ctx.simpleExpr().size() - 1).stop.getStopIndex());
        for (SimpleExprContext each : ctx.simpleExpr()) {
            right.getItems().add((ExpressionSegment) visit(each));
        }
        String operator = null != ctx.NOT() ? "NOT LIKE" : "LIKE";
        String text = ctx.start.getInputStream().getText(new Interval(ctx.start.getStartIndex(), ctx.stop.getStopIndex()));
        return new BinaryOperationExpression(ctx.start.getStartIndex(), ctx.stop.getStopIndex(), left, right, operator, text);
    }
    
    private InExpression createInSegment(final PredicateContext ctx) {
        ExpressionSegment left = (ExpressionSegment) visit(ctx.bitExpr(0));
        ExpressionSegment right;
        if (null != ctx.subquery()) {
            right = new SubqueryExpressionSegment(new SubquerySegment(ctx.subquery().start.getStartIndex(), ctx.subquery().stop.getStopIndex(), (SQLServerSelectStatement) visit(ctx.subquery())));
        } else {
            ListExpression listExpression = new ListExpression(ctx.LP_().getSymbol().getStartIndex(), ctx.RP_().getSymbol().getStopIndex());
            for (ExprContext each : ctx.expr()) {
                listExpression.getItems().add((ExpressionSegment) visit(each));
            }
            right = listExpression;
        }
        boolean not = null != ctx.NOT();
        return new InExpression(ctx.start.getStartIndex(), ctx.stop.getStopIndex(), left, right, not);
    }
    
    private BetweenExpression createBetweenSegment(final PredicateContext ctx) {
        ExpressionSegment left = (ExpressionSegment) visit(ctx.bitExpr(0));
        ExpressionSegment between = (ExpressionSegment) visit(ctx.bitExpr(1));
        ExpressionSegment and = (ExpressionSegment) visit(ctx.predicate());
        boolean not = null != ctx.NOT();
        return new BetweenExpression(ctx.start.getStartIndex(), ctx.stop.getStopIndex(), left, between, and, not);
    }
    
    @Override
    public final ASTNode visitBitExpr(final BitExprContext ctx) {
        if (null != ctx.simpleExpr()) {
            return createExpressionSegment(visit(ctx.simpleExpr()), ctx);
        }
        ExpressionSegment left = (ExpressionSegment) visit(ctx.getChild(0));
        ExpressionSegment right = (ExpressionSegment) visit(ctx.getChild(2));
        String operator = ctx.getChild(1).getText();
        String text = ctx.start.getInputStream().getText(new Interval(ctx.start.getStartIndex(), ctx.stop.getStopIndex()));
        return new BinaryOperationExpression(ctx.start.getStartIndex(), ctx.stop.getStopIndex(), left, right, operator, text);
    }
    
    private ASTNode createExpressionSegment(final ASTNode astNode, final ParserRuleContext context) {
        if (astNode instanceof StringLiteralValue) {
            return new LiteralExpressionSegment(context.start.getStartIndex(), context.stop.getStopIndex(), ((StringLiteralValue) astNode).getValue());
        }
        if (astNode instanceof NumberLiteralValue) {
            return new LiteralExpressionSegment(context.start.getStartIndex(), context.stop.getStopIndex(), ((NumberLiteralValue) astNode).getValue());
        }
        if (astNode instanceof BooleanLiteralValue) {
            return new LiteralExpressionSegment(context.start.getStartIndex(), context.stop.getStopIndex(), ((BooleanLiteralValue) astNode).getValue());
        }
        if (astNode instanceof ParameterMarkerValue) {
            ParameterMarkerValue parameterMarker = (ParameterMarkerValue) astNode;
            ParameterMarkerExpressionSegment segment = new ParameterMarkerExpressionSegment(context.start.getStartIndex(), context.stop.getStopIndex(),
                    parameterMarker.getValue(), parameterMarker.getType());
            parameterMarkerSegments.add(segment);
            return segment;
        }
        if (astNode instanceof SubquerySegment) {
            return new SubqueryExpressionSegment((SubquerySegment) astNode);
        }
        if (astNode instanceof OtherLiteralValue) {
            return new CommonExpressionSegment(context.getStart().getStartIndex(), context.getStop().getStopIndex(), context.getText());
        }
        return astNode;
    }
    
    @Override
    public final ASTNode visitSimpleExpr(final SimpleExprContext ctx) {
        int startIndex = ctx.getStart().getStartIndex();
        int stopIndex = ctx.getStop().getStopIndex();
        if (null != ctx.subquery()) {
            return new SubquerySegment(startIndex, stopIndex, (SQLServerSelectStatement) visit(ctx.subquery()));
        }
        if (null != ctx.parameterMarker()) {
            ParameterMarkerValue parameterMarker = (ParameterMarkerValue) visit(ctx.parameterMarker());
            return new ParameterMarkerExpressionSegment(startIndex, stopIndex, parameterMarker.getValue(), parameterMarker.getType());
        }
        if (null != ctx.literals()) {
            return SQLUtil.createLiteralExpression(visit(ctx.literals()), startIndex, stopIndex, ctx.literals().start.getInputStream().getText(new Interval(startIndex, stopIndex)));
        }
        if (null != ctx.functionCall()) {
            return visit(ctx.functionCall());
        }
        if (null != ctx.columnName()) {
            return visit(ctx.columnName());
        }
        return visitRemainSimpleExpr(ctx);
    }
    
    private ASTNode visitRemainSimpleExpr(final SimpleExprContext ctx) {
        if (null != ctx.caseExpression()) {
            visit(ctx.caseExpression());
            String text = ctx.start.getInputStream().getText(new Interval(ctx.start.getStartIndex(), ctx.stop.getStopIndex()));
            return new OtherLiteralValue(text);
        }
        for (ExprContext each : ctx.expr()) {
            visit(each);
        }
        for (SimpleExprContext each : ctx.simpleExpr()) {
            visit(each);
        }
        String text = ctx.start.getInputStream().getText(new Interval(ctx.start.getStartIndex(), ctx.stop.getStopIndex()));
        return new CommonExpressionSegment(ctx.getStart().getStartIndex(), ctx.getStop().getStopIndex(), text);
    }
    
    @Override
    public final ASTNode visitFunctionCall(final FunctionCallContext ctx) {
        if (null != ctx.aggregationFunction()) {
            return visit(ctx.aggregationFunction());
        }
        if (null != ctx.specialFunction()) {
            return visit(ctx.specialFunction());
        }
        if (null != ctx.regularFunction()) {
            return visit(ctx.regularFunction());
        }
        throw new IllegalStateException("FunctionCallContext must have aggregationFunction, regularFunction or specialFunction.");
    }
    
    @Override
    public final ASTNode visitAggregationFunction(final AggregationFunctionContext ctx) {
        String aggregationType = ctx.aggregationFunctionName().getText();
        return AggregationType.isAggregationType(aggregationType)
                ? createAggregationSegment(ctx, aggregationType)
                : new ExpressionProjectionSegment(ctx.getStart().getStartIndex(), ctx.getStop().getStopIndex(), getOriginalText(ctx));
    }
    
    private ASTNode createAggregationSegment(final AggregationFunctionContext ctx, final String aggregationType) {
        AggregationType type = AggregationType.valueOf(aggregationType.toUpperCase());
        String innerExpression = ctx.start.getInputStream().getText(new Interval(ctx.LP_().getSymbol().getStartIndex(), ctx.stop.getStopIndex()));
        if (null == ctx.distinct()) {
            return new AggregationProjectionSegment(ctx.getStart().getStartIndex(), ctx.getStop().getStopIndex(), type, innerExpression);
        }
        return new AggregationDistinctProjectionSegment(ctx.getStart().getStartIndex(), ctx.getStop().getStopIndex(), type, innerExpression, getDistinctExpression(ctx));
    }
    
    private String getDistinctExpression(final AggregationFunctionContext ctx) {
        StringBuilder result = new StringBuilder();
        for (int i = 3; i < ctx.getChildCount() - 1; i++) {
            result.append(ctx.getChild(i).getText());
        }
        return result.toString();
    }
    
    @Override
    public final ASTNode visitSpecialFunction(final SpecialFunctionContext ctx) {
        if (null != ctx.castFunction()) {
            return visit(ctx.castFunction());
        }
        if (null != ctx.charFunction()) {
            return visit(ctx.charFunction());
        }
        return new FunctionSegment(ctx.getStart().getStartIndex(), ctx.getStop().getStopIndex(), ctx.getChild(0).getChild(0).getText(), getOriginalText(ctx));
    }
    
    @Override
    public final ASTNode visitCastFunction(final CastFunctionContext ctx) {
        calculateParameterCount(Collections.singleton(ctx.expr()));
        FunctionSegment result = new FunctionSegment(ctx.getStart().getStartIndex(), ctx.getStop().getStopIndex(), ctx.CAST().getText(), getOriginalText(ctx));
        ASTNode exprSegment = visit(ctx.expr());
        if (exprSegment instanceof ColumnSegment) {
            result.getParameters().add((ColumnSegment) exprSegment);
        } else if (exprSegment instanceof LiteralExpressionSegment) {
            result.getParameters().add((LiteralExpressionSegment) exprSegment);
        }
        result.getParameters().add((DataTypeSegment) visit(ctx.dataType()));
        return result;
    }
    
    @Override
    public final ASTNode visitCharFunction(final CharFunctionContext ctx) {
        calculateParameterCount(ctx.expr());
        return new FunctionSegment(ctx.getStart().getStartIndex(), ctx.getStop().getStopIndex(), ctx.CHAR().getText(), getOriginalText(ctx));
    }
    
    @Override
    public final ASTNode visitRegularFunction(final RegularFunctionContext ctx) {
        FunctionSegment result = new FunctionSegment(ctx.getStart().getStartIndex(), ctx.getStop().getStopIndex(), ctx.regularFunctionName().getText(), getOriginalText(ctx));
        Collection<ExpressionSegment> expressionSegments = ctx.expr().stream().map(each -> (ExpressionSegment) visit(each)).collect(Collectors.toList());
        result.getParameters().addAll(expressionSegments);
        return result;
    }
    
    @Override
    public final ASTNode visitDataTypeName(final DataTypeNameContext ctx) {
        return new KeywordValue(ctx.getText());
    }
    
    // TODO :FIXME, sql case id: insert_with_str_to_date
    private void calculateParameterCount(final Collection<ExprContext> exprContexts) {
        for (ExprContext each : exprContexts) {
            visit(each);
        }
    }
    
    @Override
    public final ASTNode visitOrderByItem(final OrderByItemContext ctx) {
        OrderDirection orderDirection = null != ctx.DESC() ? OrderDirection.DESC : OrderDirection.ASC;
        if (null != ctx.columnName()) {
            ColumnSegment column = (ColumnSegment) visit(ctx.columnName());
            return new ColumnOrderByItemSegment(column, orderDirection);
        }
        if (null != ctx.numberLiterals()) {
            return new IndexOrderByItemSegment(ctx.numberLiterals().getStart().getStartIndex(), ctx.numberLiterals().getStop().getStopIndex(),
                    SQLUtil.getExactlyNumber(ctx.numberLiterals().getText(), 10).intValue(), orderDirection);
        }
        return new ExpressionOrderByItemSegment(ctx.expr().getStart().getStartIndex(), ctx.expr().getStop().getStopIndex(), getOriginalText(ctx.expr()),
                orderDirection, (ExpressionSegment) visit(ctx.expr()));
    }
    
    @Override
    public final ASTNode visitDataType(final DataTypeContext ctx) {
        DataTypeSegment result = new DataTypeSegment();
        result.setDataTypeName(((KeywordValue) visit(ctx.dataTypeName())).getValue());
        result.setStartIndex(ctx.start.getStartIndex());
        result.setStopIndex(ctx.stop.getStopIndex());
        if (null != ctx.dataTypeLength()) {
            DataTypeLengthSegment dataTypeLengthSegment = (DataTypeLengthSegment) visit(ctx.dataTypeLength());
            result.setDataLength(dataTypeLengthSegment);
        }
        return result;
    }
    
    @Override
    public final ASTNode visitDataTypeLength(final DataTypeLengthContext ctx) {
        DataTypeLengthSegment result = new DataTypeLengthSegment();
        result.setStartIndex(ctx.start.getStartIndex());
        result.setStopIndex(ctx.stop.getStartIndex());
        List<TerminalNode> numbers = ctx.NUMBER_();
        if (numbers.size() == 1) {
            result.setPrecision(Integer.parseInt(numbers.get(0).getText()));
        }
        if (numbers.size() == 2) {
            result.setPrecision(Integer.parseInt(numbers.get(0).getText()));
            result.setScale(Integer.parseInt(numbers.get(1).getText()));
        }
        return result;
    }
    
    @Override
    public final ASTNode visitViewName(final ViewNameContext ctx) {
        SimpleTableSegment result = new SimpleTableSegment(new TableNameSegment(ctx.name().getStart().getStartIndex(),
                ctx.name().getStop().getStopIndex(), (IdentifierValue) visit(ctx.name())));
        OwnerContext owner = ctx.owner();
        if (null != owner) {
            result.setOwner(new OwnerSegment(owner.getStart().getStartIndex(), owner.getStop().getStopIndex(), (IdentifierValue) visit(owner.identifier())));
        }
        return result;
    }
    
    @Override
    public ASTNode visitSelect(final SelectContext ctx) {
        // TODO :Unsupported for withClause.
        SQLServerSelectStatement result = (SQLServerSelectStatement) visit(ctx.aggregationClause());
        result.setParameterCount(getCurrentParameterIndex());
        result.getParameterMarkerSegments().addAll(getParameterMarkerSegments());
        return result;
    }
    
    @Override
    public ASTNode visitAggregationClause(final AggregationClauseContext ctx) {
        // TODO :Unsupported for union | except | intersect SQL.
        return visit(ctx.selectClause(0));
    }
    
    @Override
    public ASTNode visitSelectClause(final SelectClauseContext ctx) {
        SQLServerSelectStatement result = new SQLServerSelectStatement();
        result.setProjections((ProjectionsSegment) visit(ctx.projections()));
        if (null != ctx.selectWithClause() && null != ctx.selectWithClause().cteClauseSet()) {
            Collection<CommonTableExpressionSegment> commonTableExpressions = getCommonTableExpressionSegmentUsingCteClauseSet(ctx.selectWithClause().cteClauseSet());
            WithSegment withSegment = new WithSegment(ctx.selectWithClause().getStart().getStartIndex(), ctx.selectWithClause().getStop().getStopIndex(), commonTableExpressions);
            result.setWithSegment(withSegment);
        }
        if (null != ctx.duplicateSpecification()) {
            result.getProjections().setDistinctRow(isDistinct(ctx));
        }
        if (null != ctx.fromClause()) {
            TableSegment tableSource = (TableSegment) visit(ctx.fromClause().tableReferences());
            result.setFrom(tableSource);
        }
        if (null != ctx.whereClause()) {
            result.setWhere((WhereSegment) visit(ctx.whereClause()));
        }
        if (null != ctx.groupByClause()) {
            result.setGroupBy((GroupBySegment) visit(ctx.groupByClause()));
        }
        if (null != ctx.havingClause()) {
            result.setHaving((HavingSegment) visit(ctx.havingClause()));
        }
        if (null != ctx.orderByClause()) {
            result = visitOrderBy(result, ctx.orderByClause());
        }
        return result;
    }
    
    private Collection<CommonTableExpressionSegment> getCommonTableExpressionSegmentUsingCteClauseSet(final CteClauseSetContext ctx) {
        Collection<CommonTableExpressionSegment> result = new LinkedList<>();
        for (CteClauseContext each : ctx.cteClause()) {
            SubquerySegment subquery = new SubquerySegment(each.subquery().start.getStartIndex(), each.subquery().stop.getStopIndex(), (SQLServerSelectStatement) visit(each.subquery()));
            IdentifierValue identifier = (IdentifierValue) visit(each.identifier());
            CommonTableExpressionSegment commonTableExpression = new CommonTableExpressionSegment(each.start.getStartIndex(), each.stop.getStopIndex(), identifier, subquery);
            if (null != each.columnNames()) {
                ColumnNamesContext columnNames = each.columnNames();
                CollectionValue<ColumnSegment> columns = (CollectionValue<ColumnSegment>) visit(columnNames);
                commonTableExpression.getColumns().addAll(columns.getValue());
            }
            result.add(commonTableExpression);
        }
        return result;
    }
    
    @Override
    public ASTNode visitHavingClause(final HavingClauseContext ctx) {
        ExpressionSegment expr = (ExpressionSegment) visit(ctx.expr());
        return new HavingSegment(ctx.getStart().getStartIndex(), ctx.getStop().getStopIndex(), expr);
    }
    
    private SQLServerSelectStatement visitOrderBy(final SQLServerSelectStatement selectStatement, final OrderByClauseContext ctx) {
        Collection<OrderByItemSegment> items = new LinkedList<>();
        int orderByStartIndex = ctx.start.getStartIndex();
        int orderByStopIndex = ctx.start.getStartIndex();
        for (OrderByItemContext each : ctx.orderByItem()) {
            items.add((OrderByItemSegment) visit(each));
            orderByStopIndex = each.stop.getStopIndex();
        }
        OrderBySegment orderBySegment = new OrderBySegment(orderByStartIndex, orderByStopIndex, items);
        selectStatement.setOrderBy(orderBySegment);
        PaginationValueSegment offset = null;
        PaginationValueSegment rowcount = null;
        LimitSegment limitSegment = null;
        if (null != ctx.OFFSET()) {
            ASTNode astNode = visit(ctx.expr(0));
            if (astNode instanceof LiteralExpressionSegment && ((LiteralExpressionSegment) astNode).getLiterals() instanceof Number) {
                offset = new NumberLiteralLimitValueSegment(ctx.expr(0).start.getStartIndex(), ctx.expr(0).stop.getStopIndex(),
                        ((Number) ((LiteralExpressionSegment) astNode).getLiterals()).longValue());
            } else if (astNode instanceof ParameterMarkerExpressionSegment) {
                offset = new ParameterMarkerLimitValueSegment(ctx.expr(0).start.getStartIndex(), ctx.expr(0).stop.getStopIndex(), getCurrentParameterIndex());
            }
        }
        if (null != ctx.FETCH()) {
            ASTNode astNode = visit(ctx.expr(1));
            if (astNode instanceof LiteralExpressionSegment && ((LiteralExpressionSegment) astNode).getLiterals() instanceof Number) {
                rowcount = new NumberLiteralLimitValueSegment(ctx.expr(1).start.getStartIndex(), ctx.expr(1).stop.getStopIndex(),
                        ((Number) ((LiteralExpressionSegment) astNode).getLiterals()).longValue());
            } else if (astNode instanceof ParameterMarkerExpressionSegment) {
                rowcount = new ParameterMarkerLimitValueSegment(ctx.expr(1).start.getStartIndex(), ctx.expr(1).stop.getStopIndex(), getCurrentParameterIndex());
            }
        }
        if (null != offset) {
            limitSegment = new LimitSegment(ctx.OFFSET().getSymbol().getStartIndex(), ctx.stop.getStopIndex(), offset, rowcount);
        }
        selectStatement.setLimit(limitSegment);
        return selectStatement;
    }
    
    private boolean isDistinct(final SelectClauseContext ctx) {
        return ((BooleanLiteralValue) visit(ctx.duplicateSpecification())).getValue();
    }
    
    @Override
    public ASTNode visitProjections(final ProjectionsContext ctx) {
        Collection<ProjectionSegment> projections = new LinkedList<>();
        if (null != ctx.unqualifiedShorthand()) {
            projections.add(new ShorthandProjectionSegment(ctx.unqualifiedShorthand().getStart().getStartIndex(), ctx.unqualifiedShorthand().getStop().getStopIndex()));
        }
        for (ProjectionContext each : ctx.projection()) {
            projections.add((ProjectionSegment) visit(each));
        }
        ProjectionsSegment result = new ProjectionsSegment(ctx.getStart().getStartIndex(), ctx.getStop().getStopIndex());
        result.getProjections().addAll(projections);
        return result;
    }
    
    @Override
    public ASTNode visitTableReferences(final TableReferencesContext ctx) {
        TableSegment result = (TableSegment) visit(ctx.tableReference(0));
        if (ctx.tableReference().size() > 1) {
            for (int i = 1; i < ctx.tableReference().size(); i++) {
                result = generateJoinTableSourceFromTableReference(ctx.tableReference(i), result);
            }
        }
        return result;
    }
    
    private JoinTableSegment generateJoinTableSourceFromTableReference(final TableReferenceContext ctx, final TableSegment tableSegment) {
        JoinTableSegment result = new JoinTableSegment();
        result.setStartIndex(tableSegment.getStartIndex());
        result.setStopIndex(ctx.stop.getStopIndex());
        result.setLeft(tableSegment);
        result.setRight((TableSegment) visit(ctx));
        return result;
    }
    
    @Override
    public ASTNode visitWhereClause(final WhereClauseContext ctx) {
        return new WhereSegment(ctx.getStart().getStartIndex(), ctx.getStop().getStopIndex(), (ExpressionSegment) visit(ctx.expr()));
    }
    
    @Override
    public ASTNode visitGroupByClause(final GroupByClauseContext ctx) {
        Collection<OrderByItemSegment> items = new LinkedList<>();
        for (OrderByItemContext each : ctx.orderByItem()) {
            items.add((OrderByItemSegment) visit(each));
        }
        return new GroupBySegment(ctx.getStart().getStartIndex(), ctx.getStop().getStopIndex(), items);
    }
    
    /**
     * Get original text.
     *
     * @param ctx context
     * @return original text
     */
    protected String getOriginalText(final ParserRuleContext ctx) {
        return ctx.start.getInputStream().getText(new Interval(ctx.start.getStartIndex(), ctx.stop.getStopIndex()));
    }
    
    @Override
    public ASTNode visitInsert(final InsertContext ctx) {
        SQLServerInsertStatement result;
        if (null != ctx.insertDefaultValue()) {
            result = (SQLServerInsertStatement) visit(ctx.insertDefaultValue());
        } else if (null != ctx.insertValuesClause()) {
            result = (SQLServerInsertStatement) visit(ctx.insertValuesClause());
        } else {
            result = (SQLServerInsertStatement) visit(ctx.insertSelectClause());
        }
        if (null != ctx.withClause()) {
            result.setWithSegment((WithSegment) visit(ctx.withClause()));
        }
        result.setTable((SimpleTableSegment) visit(ctx.tableName()));
        result.setParameterCount(getCurrentParameterIndex());
        result.getParameterMarkerSegments().addAll(getParameterMarkerSegments());
        return result;
    }
    
    @Override
    public ASTNode visitInsertDefaultValue(final InsertDefaultValueContext ctx) {
        SQLServerInsertStatement result = new SQLServerInsertStatement();
        result.setInsertColumns(createInsertColumns(ctx.columnNames(), ctx.start.getStartIndex()));
        if (null != ctx.outputClause()) {
            result.setOutputSegment((OutputSegment) visit(ctx.outputClause()));
        }
        return result;
    }
    
    @Override
    public ASTNode visitOutputClause(final OutputClauseContext ctx) {
        OutputSegment result = new OutputSegment(ctx.start.getStartIndex(), ctx.stop.getStopIndex());
        if (null != ctx.outputWithColumns()) {
            OutputWithColumnsContext outputWithColumnsContext = ctx.outputWithColumns();
            List<OutputWithColumnContext> outputWithColumnContexts = outputWithColumnsContext.outputWithColumn();
            Collection<ColumnProjectionSegment> outputColumns = new LinkedList<>();
            for (OutputWithColumnContext each : outputWithColumnContexts) {
                ColumnSegment column = new ColumnSegment(each.start.getStartIndex(), each.stop.getStopIndex(), new IdentifierValue(each.name().getText()));
                ColumnProjectionSegment outputColumn = new ColumnProjectionSegment(column);
                if (null != each.alias()) {
                    outputColumn.setAlias(new AliasSegment(each.alias().start.getStartIndex(), each.alias().stop.getStopIndex(), new IdentifierValue(each.name().getText())));
                }
                outputColumns.add(outputColumn);
            }
            result.getOutputColumns().addAll(outputColumns);
        }
        if (null != ctx.outputTableName()) {
            OutputTableNameContext outputTableNameContext = ctx.outputTableName();
            TableNameSegment tableName = new TableNameSegment(outputTableNameContext.start.getStartIndex(),
                    outputTableNameContext.stop.getStopIndex(), new IdentifierValue(outputTableNameContext.getText()));
            result.setTableName(tableName);
            if (null != ctx.columnNames()) {
                ColumnNamesContext columnNames = ctx.columnNames();
                CollectionValue<ColumnSegment> columns = (CollectionValue<ColumnSegment>) visit(columnNames);
                result.getTableColumns().addAll(columns.getValue());
            }
        }
        return result;
    }
    
    @Override
    public ASTNode visitInsertValuesClause(final InsertValuesClauseContext ctx) {
        SQLServerInsertStatement result = new SQLServerInsertStatement();
        result.setInsertColumns(createInsertColumns(ctx.columnNames(), ctx.start.getStartIndex()));
        result.getValues().addAll(createInsertValuesSegments(ctx.assignmentValues()));
        if (null != ctx.outputClause()) {
            result.setOutputSegment((OutputSegment) visit(ctx.outputClause()));
        }
        return result;
    }
    
    private Collection<InsertValuesSegment> createInsertValuesSegments(final Collection<AssignmentValuesContext> assignmentValuesContexts) {
        Collection<InsertValuesSegment> result = new LinkedList<>();
        for (AssignmentValuesContext each : assignmentValuesContexts) {
            result.add((InsertValuesSegment) visit(each));
        }
        return result;
    }
    
    @Override
    public ASTNode visitInsertSelectClause(final InsertSelectClauseContext ctx) {
        SQLServerInsertStatement result = new SQLServerInsertStatement();
        result.setInsertColumns(createInsertColumns(ctx.columnNames(), ctx.start.getStartIndex()));
        result.setInsertSelect(createInsertSelectSegment(ctx));
        if (null != ctx.outputClause()) {
            result.setOutputSegment((OutputSegment) visit(ctx.outputClause()));
        }
        return result;
    }
    
    @SuppressWarnings("unchecked")
    private InsertColumnsSegment createInsertColumns(final ColumnNamesContext columnNames, final int startIndex) {
        if (null != columnNames) {
            CollectionValue<ColumnSegment> columnSegments = (CollectionValue<ColumnSegment>) visit(columnNames);
            return new InsertColumnsSegment(columnNames.start.getStartIndex(), columnNames.stop.getStopIndex(), columnSegments.getValue());
        } else {
            return new InsertColumnsSegment(startIndex - 1, startIndex - 1, Collections.emptyList());
        }
    }
    
    private SubquerySegment createInsertSelectSegment(final InsertSelectClauseContext ctx) {
        SQLServerSelectStatement selectStatement = (SQLServerSelectStatement) visit(ctx.select());
        return new SubquerySegment(ctx.select().start.getStartIndex(), ctx.select().stop.getStopIndex(), selectStatement);
    }
    
    @Override
    public ASTNode visitWithClause(final WithClauseContext ctx) {
<<<<<<< HEAD
        Collection<CommonTableExpressionSegment> commonTableExpressions = getCommonTableExpressionSegmentUsingCteClauseSet(ctx.cteClauseSet());
=======
        List<CteClauseContext> cteClauses = ctx.cteClause();
        Collection<CommonTableExpressionSegment> commonTableExpressions = new LinkedList<>();
        for (CteClauseContext each : cteClauses) {
            SubquerySegment subquery = new SubquerySegment(each.subquery().aggregationClause().start.getStartIndex(),
                    each.subquery().aggregationClause().stop.getStopIndex(), (SQLServerSelectStatement) visit(each.subquery()));
            IdentifierValue identifier = (IdentifierValue) visit(each.identifier());
            CommonTableExpressionSegment commonTableExpression = new CommonTableExpressionSegment(each.start.getStartIndex(), each.stop.getStopIndex(), identifier, subquery);
            if (null != each.columnNames()) {
                ColumnNamesContext columnNames = each.columnNames();
                CollectionValue<ColumnSegment> columns = (CollectionValue<ColumnSegment>) visit(columnNames);
                commonTableExpression.getColumns().addAll(columns.getValue());
            }
            commonTableExpressions.add(commonTableExpression);
        }
>>>>>>> 3f898c14
        return new WithSegment(ctx.start.getStartIndex(), ctx.stop.getStopIndex(), commonTableExpressions);
    }
    
    @Override
    public ASTNode visitUpdate(final UpdateContext ctx) {
        SQLServerUpdateStatement result = new SQLServerUpdateStatement();
        if (null != ctx.withClause()) {
            result.setWithSegment((WithSegment) visit(ctx.withClause()));
        }
        result.setTableSegment((TableSegment) visit(ctx.tableReferences()));
        result.setSetAssignment((SetAssignmentSegment) visit(ctx.setAssignmentsClause()));
        if (null != ctx.whereClause()) {
            result.setWhere((WhereSegment) visit(ctx.whereClause()));
        }
        result.setParameterCount(getCurrentParameterIndex());
        result.getParameterMarkerSegments().addAll(getParameterMarkerSegments());
        return result;
    }
    
    @Override
    public ASTNode visitSetAssignmentsClause(final SetAssignmentsClauseContext ctx) {
        Collection<AssignmentSegment> assignments = new LinkedList<>();
        for (AssignmentContext each : ctx.assignment()) {
            assignments.add((AssignmentSegment) visit(each));
        }
        return new SetAssignmentSegment(ctx.getStart().getStartIndex(), ctx.getStop().getStopIndex(), assignments);
    }
    
    @Override
    public ASTNode visitAssignmentValues(final AssignmentValuesContext ctx) {
        List<ExpressionSegment> segments = new LinkedList<>();
        for (AssignmentValueContext each : ctx.assignmentValue()) {
            segments.add((ExpressionSegment) visit(each));
        }
        return new InsertValuesSegment(ctx.getStart().getStartIndex(), ctx.getStop().getStopIndex(), segments);
    }
    
    @Override
    public ASTNode visitAssignment(final AssignmentContext ctx) {
        ColumnSegment column = (ColumnSegment) visitColumnName(ctx.columnName());
        List<ColumnSegment> columnSegments = new LinkedList<>();
        columnSegments.add(column);
        ExpressionSegment value = (ExpressionSegment) visit(ctx.assignmentValue());
        AssignmentSegment result = new ColumnAssignmentSegment(ctx.getStart().getStartIndex(), ctx.getStop().getStopIndex(), columnSegments, value);
        result.getColumns().add(column);
        return result;
    }
    
    @Override
    public ASTNode visitAssignmentValue(final AssignmentValueContext ctx) {
        ExprContext expr = ctx.expr();
        if (null != expr) {
            return visit(expr);
        }
        return new CommonExpressionSegment(ctx.getStart().getStartIndex(), ctx.getStop().getStopIndex(), ctx.getText());
    }
    
    @Override
    public ASTNode visitDelete(final DeleteContext ctx) {
        SQLServerDeleteStatement result = new SQLServerDeleteStatement();
        if (null != ctx.withClause()) {
            result.setWithSegment((WithSegment) visit(ctx.withClause()));
        }
        if (null != ctx.multipleTablesClause()) {
            result.setTableSegment((TableSegment) visit(ctx.multipleTablesClause()));
        } else {
            result.setTableSegment((TableSegment) visit(ctx.singleTableClause()));
        }
        if (null != ctx.outputClause()) {
            result.setOutputSegment((OutputSegment) visit(ctx.outputClause()));
        }
        if (null != ctx.whereClause()) {
            result.setWhere((WhereSegment) visit(ctx.whereClause()));
        }
        result.setParameterCount(getCurrentParameterIndex());
        result.getParameterMarkerSegments().addAll(getParameterMarkerSegments());
        return result;
    }
    
    @Override
    public ASTNode visitSingleTableClause(final SingleTableClauseContext ctx) {
        SimpleTableSegment result = (SimpleTableSegment) visit(ctx.tableName());
        if (null != ctx.alias()) {
            result.setAlias((AliasSegment) visit(ctx.alias()));
        }
        return result;
    }
    
    @Override
    public ASTNode visitMultipleTablesClause(final MultipleTablesClauseContext ctx) {
        DeleteMultiTableSegment result = new DeleteMultiTableSegment();
        TableSegment relateTableSource = (TableSegment) visit(ctx.tableReferences());
        result.setRelationTable(relateTableSource);
        result.setActualDeleteTables(generateTablesFromTableMultipleTableNames(ctx.multipleTableNames()));
        return result;
    }
    
    private List<SimpleTableSegment> generateTablesFromTableMultipleTableNames(final MultipleTableNamesContext ctx) {
        List<SimpleTableSegment> result = new LinkedList<>();
        for (TableNameContext each : ctx.tableName()) {
            result.add((SimpleTableSegment) visit(each));
        }
        return result;
    }
    
    @Override
    public ASTNode visitDuplicateSpecification(final DuplicateSpecificationContext ctx) {
        return new BooleanLiteralValue(null != ctx.DISTINCT());
    }
    
    @Override
    public ASTNode visitProjection(final ProjectionContext ctx) {
        // FIXME :The stop index of project is the stop index of projection, instead of alias.
        if (null != ctx.qualifiedShorthand()) {
            QualifiedShorthandContext shorthand = ctx.qualifiedShorthand();
            ShorthandProjectionSegment result = new ShorthandProjectionSegment(shorthand.getStart().getStartIndex(), shorthand.getStop().getStopIndex());
            IdentifierValue identifier = new IdentifierValue(shorthand.identifier().getText());
            result.setOwner(new OwnerSegment(shorthand.identifier().getStart().getStartIndex(), shorthand.identifier().getStop().getStopIndex(), identifier));
            return result;
        }
        AliasSegment alias = null == ctx.alias() ? null : (AliasSegment) visit(ctx.alias());
        if (null != ctx.top()) {
            RowNumberValueSegment rowNumber = (RowNumberValueSegment) visit(ctx.top());
            return new TopProjectionSegment(ctx.top().getStart().getStartIndex(), ctx.top().getStop().getStopIndex(), rowNumber,
                    alias == null ? null : alias.getIdentifier().getValue());
        }
        if (null != ctx.columnName()) {
            ColumnSegment column = (ColumnSegment) visit(ctx.columnName());
            ColumnProjectionSegment result = new ColumnProjectionSegment(column);
            result.setAlias(alias);
            return result;
        }
        return createProjection(ctx, alias);
    }
    
    @Override
    public ASTNode visitTop(final TopContext ctx) {
        int startIndex = ctx.topNum().getStart().getStartIndex();
        int stopIndex = ctx.topNum().getStop().getStopIndex();
        ASTNode topNum = visit(ctx.topNum());
        if (topNum instanceof NumberLiteralValue) {
            return new NumberLiteralRowNumberValueSegment(startIndex, stopIndex, ((NumberLiteralValue) topNum).getValue().longValue(), false);
        }
        ParameterMarkerSegment result = new ParameterMarkerRowNumberValueSegment(startIndex, stopIndex, ((ParameterMarkerValue) topNum).getValue(), false);
        parameterMarkerSegments.add(result);
        return result;
    }
    
    @Override
    public ASTNode visitAlias(final AliasContext ctx) {
        if (null != ctx.identifier()) {
            return new AliasSegment(ctx.start.getStartIndex(), ctx.stop.getStopIndex(), (IdentifierValue) visit(ctx.identifier()));
        }
        return new AliasSegment(ctx.start.getStartIndex(), ctx.stop.getStopIndex(), new IdentifierValue(ctx.STRING_().getText()));
    }
    
    private ASTNode createProjection(final ProjectionContext ctx, final AliasSegment alias) {
        ASTNode projection = visit(ctx.expr());
        if (projection instanceof AggregationProjectionSegment) {
            ((AggregationProjectionSegment) projection).setAlias(alias);
            return projection;
        }
        if (projection instanceof ExpressionProjectionSegment) {
            ((ExpressionProjectionSegment) projection).setAlias(alias);
            return projection;
        }
        if (projection instanceof FunctionSegment) {
            FunctionSegment segment = (FunctionSegment) projection;
            ExpressionProjectionSegment result = new ExpressionProjectionSegment(segment.getStartIndex(), segment.getStopIndex(), segment.getText(), segment);
            result.setAlias(alias);
            return result;
        }
        if (projection instanceof CommonExpressionSegment) {
            CommonExpressionSegment segment = (CommonExpressionSegment) projection;
            ExpressionProjectionSegment result = new ExpressionProjectionSegment(segment.getStartIndex(), segment.getStopIndex(), segment.getText());
            result.setAlias(alias);
            return result;
        }
        // FIXME :For DISTINCT()
        if (projection instanceof ColumnSegment) {
            ColumnProjectionSegment result = new ColumnProjectionSegment((ColumnSegment) projection);
            result.setAlias(alias);
            return result;
        }
        if (projection instanceof SubqueryExpressionSegment) {
            SubqueryExpressionSegment subqueryExpressionSegment = (SubqueryExpressionSegment) projection;
            String text = ctx.start.getInputStream().getText(new Interval(subqueryExpressionSegment.getStartIndex(), subqueryExpressionSegment.getStopIndex()));
            SubqueryProjectionSegment result = new SubqueryProjectionSegment(((SubqueryExpressionSegment) projection).getSubquery(), text);
            result.setAlias(alias);
            return result;
        }
        if (projection instanceof BinaryOperationExpression) {
            int startIndex = ((BinaryOperationExpression) projection).getStartIndex();
            int stopIndex = null != alias ? alias.getStopIndex() : ((BinaryOperationExpression) projection).getStopIndex();
            ExpressionProjectionSegment result = new ExpressionProjectionSegment(startIndex, stopIndex, ((BinaryOperationExpression) projection).getText());
            result.setAlias(alias);
            return result;
        }
        if (projection instanceof ParameterMarkerExpressionSegment) {
            ParameterMarkerExpressionSegment result = (ParameterMarkerExpressionSegment) projection;
            result.setAlias(alias);
            return projection;
        }
        LiteralExpressionSegment column = (LiteralExpressionSegment) projection;
        ExpressionProjectionSegment result = null == alias ? new ExpressionProjectionSegment(column.getStartIndex(), column.getStopIndex(), String.valueOf(column.getLiterals()))
                : new ExpressionProjectionSegment(column.getStartIndex(), ctx.alias().stop.getStopIndex(), String.valueOf(column.getLiterals()));
        result.setAlias(alias);
        return result;
    }
    
    @Override
    public ASTNode visitFromClause(final FromClauseContext ctx) {
        return visit(ctx.tableReferences());
    }
    
    @Override
    public ASTNode visitTableReference(final TableReferenceContext ctx) {
        TableSegment result;
        TableSegment left;
        left = (TableSegment) visit(ctx.tableFactor());
        if (!ctx.joinedTable().isEmpty()) {
            for (JoinedTableContext each : ctx.joinedTable()) {
                left = visitJoinedTable(each, left);
            }
        }
        result = left;
        return result;
    }
    
    @Override
    public ASTNode visitTableFactor(final TableFactorContext ctx) {
        if (null != ctx.subquery()) {
            SQLServerSelectStatement subquery = (SQLServerSelectStatement) visit(ctx.subquery());
            SubquerySegment subquerySegment = new SubquerySegment(ctx.subquery().start.getStartIndex(), ctx.subquery().stop.getStopIndex(), subquery);
            SubqueryTableSegment result = new SubqueryTableSegment(subquerySegment);
            if (null != ctx.alias()) {
                result.setAlias((AliasSegment) visit(ctx.alias()));
            }
            return result;
        }
        if (null != ctx.tableName()) {
            SimpleTableSegment result = (SimpleTableSegment) visit(ctx.tableName());
            if (null != ctx.alias()) {
                result.setAlias((AliasSegment) visit(ctx.alias()));
            }
            return result;
        }
        return visit(ctx.tableReferences());
    }
    
    private JoinTableSegment visitJoinedTable(final JoinedTableContext ctx, final TableSegment tableSegment) {
        JoinTableSegment result = new JoinTableSegment();
        result.setLeft(tableSegment);
        result.setStartIndex(tableSegment.getStartIndex());
        result.setStopIndex(ctx.stop.getStopIndex());
        TableSegment right = (TableSegment) visit(ctx.tableFactor());
        result.setRight(right);
        if (null != ctx.joinSpecification()) {
            result = visitJoinSpecification(ctx.joinSpecification(), result);
        }
        return result;
    }
    
    private JoinTableSegment visitJoinSpecification(final JoinSpecificationContext ctx, final JoinTableSegment joinTableSource) {
        if (null != ctx.expr()) {
            ExpressionSegment condition = (ExpressionSegment) visit(ctx.expr());
            joinTableSource.setCondition(condition);
        }
        if (null != ctx.USING()) {
            joinTableSource.setUsing(ctx.columnNames().columnName().stream().map(each -> (ColumnSegment) visit(each)).collect(Collectors.toList()));
        }
        return joinTableSource;
    }
    
    @Override
    public ASTNode visitSubquery(final SubqueryContext ctx) {
        return visit(ctx.aggregationClause());
    }
    
    @Override
    public ASTNode visitCreateTableAsSelectClause(final CreateTableAsSelectClauseContext ctx) {
        SQLServerCreateTableStatement result = new SQLServerCreateTableStatement();
        if (null != ctx.createTableAsSelect()) {
            result.setTable((SimpleTableSegment) visit(ctx.createTableAsSelect().tableName()));
            result.setSelectStatement((SQLServerSelectStatement) visit(ctx.createTableAsSelect().select()));
            if (null != ctx.createTableAsSelect().columnNames()) {
                CollectionValue<ColumnSegment> columnSegments = (CollectionValue<ColumnSegment>) visit(ctx.createTableAsSelect().columnNames());
                for (ColumnSegment each : columnSegments.getValue()) {
                    result.getColumns().add(each);
                }
            }
        } else {
            result.setTable((SimpleTableSegment) visit(ctx.createRemoteTableAsSelect().tableName()));
            result.setSelectStatement((SQLServerSelectStatement) visit(ctx.createRemoteTableAsSelect().select()));
        }
        return result;
    }
}<|MERGE_RESOLUTION|>--- conflicted
+++ resolved
@@ -946,24 +946,7 @@
     
     @Override
     public ASTNode visitWithClause(final WithClauseContext ctx) {
-<<<<<<< HEAD
         Collection<CommonTableExpressionSegment> commonTableExpressions = getCommonTableExpressionSegmentUsingCteClauseSet(ctx.cteClauseSet());
-=======
-        List<CteClauseContext> cteClauses = ctx.cteClause();
-        Collection<CommonTableExpressionSegment> commonTableExpressions = new LinkedList<>();
-        for (CteClauseContext each : cteClauses) {
-            SubquerySegment subquery = new SubquerySegment(each.subquery().aggregationClause().start.getStartIndex(),
-                    each.subquery().aggregationClause().stop.getStopIndex(), (SQLServerSelectStatement) visit(each.subquery()));
-            IdentifierValue identifier = (IdentifierValue) visit(each.identifier());
-            CommonTableExpressionSegment commonTableExpression = new CommonTableExpressionSegment(each.start.getStartIndex(), each.stop.getStopIndex(), identifier, subquery);
-            if (null != each.columnNames()) {
-                ColumnNamesContext columnNames = each.columnNames();
-                CollectionValue<ColumnSegment> columns = (CollectionValue<ColumnSegment>) visit(columnNames);
-                commonTableExpression.getColumns().addAll(columns.getValue());
-            }
-            commonTableExpressions.add(commonTableExpression);
-        }
->>>>>>> 3f898c14
         return new WithSegment(ctx.start.getStartIndex(), ctx.stop.getStopIndex(), commonTableExpressions);
     }
     
