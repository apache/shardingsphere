/*
 * Licensed to the Apache Software Foundation (ASF) under one or more
 * contributor license agreements.  See the NOTICE file distributed with
 * this work for additional information regarding copyright ownership.
 * The ASF licenses this file to You under the Apache License, Version 2.0
 * (the "License"); you may not use this file except in compliance with
 * the License.  You may obtain a copy of the License at
 *
 *     http://www.apache.org/licenses/LICENSE-2.0
 *
 * Unless required by applicable law or agreed to in writing, software
 * distributed under the License is distributed on an "AS IS" BASIS,
 * WITHOUT WARRANTIES OR CONDITIONS OF ANY KIND, either express or implied.
 * See the License for the specific language governing permissions and
 * limitations under the License.
 */

lexer grammar Literals;

import Alphabet, Symbol;

IDENTIFIER_
<<<<<<< HEAD
    : LBT_? DQ_? [a-zA-Z_$#][a-zA-Z0-9_$#\\@/]* DQ_? RBT_?
=======
    : LBT_? DQ_? [a-zA-Z_$#\u0080-\uFFFF][a-zA-Z0-9_$#\u0080-\uFFFF]* DQ_? RBT_?
>>>>>>> 6efdd233
    ;

STRING_
    : (DQ_ ( '\\'. | '""' | ~('"'| '\\') )* DQ_)
    | (SQ_ ('\\'. | '\'\'' | ~('\'' | '\\'))* SQ_)
    ;

NUMBER_
    : INT_NUM_
    | FLOAT_NUM_
    | DECIMAL_NUM_
    ;

INT_NUM_
    : DIGIT+
    ;

FLOAT_NUM_
    : INT_NUM_? DOT_? INT_NUM_ E (PLUS_ | MINUS_)? INT_NUM_
    ;

DECIMAL_NUM_
    : INT_NUM_? DOT_ INT_NUM_
    ;

HEX_DIGIT_
    : '0x' HEX_+ | 'X' SQ_ HEX_+ SQ_
    ;

BIT_NUM_
    : '0b' ('0' | '1')+ | B SQ_ ('0' | '1')+ SQ_
    ;

NCHAR_TEXT
    : N STRING_
    ;

fragment DIGIT
    : [0-9]
    ;

fragment HEX_
    : [0-9a-fA-F]
    ;

NAME_
    : LBT_ [a-zA-Z_$#\\/@. ]+ RBT_
    ;<|MERGE_RESOLUTION|>--- conflicted
+++ resolved
@@ -20,11 +20,7 @@
 import Alphabet, Symbol;
 
 IDENTIFIER_
-<<<<<<< HEAD
-    : LBT_? DQ_? [a-zA-Z_$#][a-zA-Z0-9_$#\\@/]* DQ_? RBT_?
-=======
-    : LBT_? DQ_? [a-zA-Z_$#\u0080-\uFFFF][a-zA-Z0-9_$#\u0080-\uFFFF]* DQ_? RBT_?
->>>>>>> 6efdd233
+    : LBT_? DQ_? [a-zA-Z_$#\u0080-\uFFFF][a-zA-Z0-9_$#\u0080-\uFFFF\\@/]* DQ_? RBT_?
     ;
 
 STRING_
