--- conflicted
+++ resolved
@@ -582,12 +582,12 @@
     }
     
     @Override
-<<<<<<< HEAD
+    public ASTNode visitCreateSchema(final CreateSchemaContext ctx) {
+        return new OpenGaussCreateLanguageStatement();
+    }
+    
+    @Override
     public ASTNode visitAlterLanguage(final AlterLanguageContext ctx) {
         return new OpenGaussAlterLanguageStatement();
-=======
-    public ASTNode visitCreateSchema(final CreateSchemaContext ctx) {
-        return new OpenGaussCreateLanguageStatement();
->>>>>>> deb88dd5
     }
 }