--- conflicted
+++ resolved
@@ -584,17 +584,17 @@
     }
     
     @Override
-<<<<<<< HEAD
+    public ASTNode visitCreateSchema(final CreateSchemaContext ctx) {
+        return new OpenGaussCreateLanguageStatement();
+    }
+    
+    @Override
+    public ASTNode visitAlterLanguage(final AlterLanguageContext ctx) {
+        return new OpenGaussAlterLanguageStatement();
+    }
+    
+    @Override
     public ASTNode visitDropLanguage(final DropLanguageContext ctx) {
         return new OpenGaussDropLanguageStatement();
-=======
-    public ASTNode visitCreateSchema(final CreateSchemaContext ctx) {
-        return new OpenGaussCreateLanguageStatement();
-    }
-    
-    @Override
-    public ASTNode visitAlterLanguage(final AlterLanguageContext ctx) {
-        return new OpenGaussAlterLanguageStatement();
->>>>>>> 60b47958
     }
 }