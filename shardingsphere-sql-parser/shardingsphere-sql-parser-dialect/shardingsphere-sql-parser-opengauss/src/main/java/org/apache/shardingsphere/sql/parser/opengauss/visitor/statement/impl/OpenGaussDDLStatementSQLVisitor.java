/*
 * Licensed to the Apache Software Foundation (ASF) under one or more
 * contributor license agreements.  See the NOTICE file distributed with
 * this work for additional information regarding copyright ownership.
 * The ASF licenses this file to You under the Apache License, Version 2.0
 * (the "License"); you may not use this file except in compliance with
 * the License.  You may obtain a copy of the License at
 *
 *     http://www.apache.org/licenses/LICENSE-2.0
 *
 * Unless required by applicable law or agreed to in writing, software
 * distributed under the License is distributed on an "AS IS" BASIS,
 * WITHOUT WARRANTIES OR CONDITIONS OF ANY KIND, either express or implied.
 * See the License for the specific language governing permissions and
 * limitations under the License.
 */

package org.apache.shardingsphere.sql.parser.opengauss.visitor.statement.impl;

import lombok.NoArgsConstructor;
import org.apache.shardingsphere.sql.parser.api.visitor.ASTNode;
import org.apache.shardingsphere.sql.parser.api.visitor.operation.SQLStatementVisitor;
import org.apache.shardingsphere.sql.parser.api.visitor.type.DDLSQLVisitor;
import org.apache.shardingsphere.sql.parser.autogen.OpenGaussStatementParser.AddColumnSpecificationContext;
import org.apache.shardingsphere.sql.parser.autogen.OpenGaussStatementParser.AddConstraintSpecificationContext;
import org.apache.shardingsphere.sql.parser.autogen.OpenGaussStatementParser.AlterDefinitionClauseContext;
import org.apache.shardingsphere.sql.parser.autogen.OpenGaussStatementParser.AlterFunctionContext;
import org.apache.shardingsphere.sql.parser.autogen.OpenGaussStatementParser.AlterIndexContext;
import org.apache.shardingsphere.sql.parser.autogen.OpenGaussStatementParser.AlterProcedureContext;
import org.apache.shardingsphere.sql.parser.autogen.OpenGaussStatementParser.AlterSequenceContext;
import org.apache.shardingsphere.sql.parser.autogen.OpenGaussStatementParser.AlterTableActionContext;
import org.apache.shardingsphere.sql.parser.autogen.OpenGaussStatementParser.AlterTableContext;
import org.apache.shardingsphere.sql.parser.autogen.OpenGaussStatementParser.AlterTablespaceContext;
import org.apache.shardingsphere.sql.parser.autogen.OpenGaussStatementParser.AlterViewContext;
import org.apache.shardingsphere.sql.parser.autogen.OpenGaussStatementParser.ColumnConstraintContext;
import org.apache.shardingsphere.sql.parser.autogen.OpenGaussStatementParser.ColumnDefinitionContext;
import org.apache.shardingsphere.sql.parser.autogen.OpenGaussStatementParser.CreateDatabaseContext;
import org.apache.shardingsphere.sql.parser.autogen.OpenGaussStatementParser.CreateDefinitionClauseContext;
import org.apache.shardingsphere.sql.parser.autogen.OpenGaussStatementParser.CreateDefinitionContext;
import org.apache.shardingsphere.sql.parser.autogen.OpenGaussStatementParser.CreateDomainContext;
import org.apache.shardingsphere.sql.parser.autogen.OpenGaussStatementParser.CreateFunctionContext;
import org.apache.shardingsphere.sql.parser.autogen.OpenGaussStatementParser.CreateIndexContext;
import org.apache.shardingsphere.sql.parser.autogen.OpenGaussStatementParser.CreateLanguageContext;
import org.apache.shardingsphere.sql.parser.autogen.OpenGaussStatementParser.CreateProcedureContext;
import org.apache.shardingsphere.sql.parser.autogen.OpenGaussStatementParser.CreateRuleContext;
import org.apache.shardingsphere.sql.parser.autogen.OpenGaussStatementParser.CreateSequenceContext;
import org.apache.shardingsphere.sql.parser.autogen.OpenGaussStatementParser.CreateTableContext;
import org.apache.shardingsphere.sql.parser.autogen.OpenGaussStatementParser.CreateTablespaceContext;
import org.apache.shardingsphere.sql.parser.autogen.OpenGaussStatementParser.CreateViewContext;
import org.apache.shardingsphere.sql.parser.autogen.OpenGaussStatementParser.DeallocateContext;
import org.apache.shardingsphere.sql.parser.autogen.OpenGaussStatementParser.DropColumnSpecificationContext;
import org.apache.shardingsphere.sql.parser.autogen.OpenGaussStatementParser.DropConstraintSpecificationContext;
import org.apache.shardingsphere.sql.parser.autogen.OpenGaussStatementParser.DropDatabaseContext;
import org.apache.shardingsphere.sql.parser.autogen.OpenGaussStatementParser.DropDomainContext;
import org.apache.shardingsphere.sql.parser.autogen.OpenGaussStatementParser.DropFunctionContext;
import org.apache.shardingsphere.sql.parser.autogen.OpenGaussStatementParser.DropIndexContext;
import org.apache.shardingsphere.sql.parser.autogen.OpenGaussStatementParser.DropProcedureContext;
import org.apache.shardingsphere.sql.parser.autogen.OpenGaussStatementParser.DropSequenceContext;
import org.apache.shardingsphere.sql.parser.autogen.OpenGaussStatementParser.DropTableContext;
import org.apache.shardingsphere.sql.parser.autogen.OpenGaussStatementParser.DropTablespaceContext;
import org.apache.shardingsphere.sql.parser.autogen.OpenGaussStatementParser.DropViewContext;
import org.apache.shardingsphere.sql.parser.autogen.OpenGaussStatementParser.IndexElemContext;
import org.apache.shardingsphere.sql.parser.autogen.OpenGaussStatementParser.IndexNameContext;
import org.apache.shardingsphere.sql.parser.autogen.OpenGaussStatementParser.IndexNamesContext;
import org.apache.shardingsphere.sql.parser.autogen.OpenGaussStatementParser.IndexParamsContext;
import org.apache.shardingsphere.sql.parser.autogen.OpenGaussStatementParser.ModifyColumnSpecificationContext;
import org.apache.shardingsphere.sql.parser.autogen.OpenGaussStatementParser.ModifyConstraintSpecificationContext;
import org.apache.shardingsphere.sql.parser.autogen.OpenGaussStatementParser.PrepareContext;
import org.apache.shardingsphere.sql.parser.autogen.OpenGaussStatementParser.RenameColumnSpecificationContext;
import org.apache.shardingsphere.sql.parser.autogen.OpenGaussStatementParser.RenameTableSpecificationContext;
import org.apache.shardingsphere.sql.parser.autogen.OpenGaussStatementParser.TableConstraintContext;
import org.apache.shardingsphere.sql.parser.autogen.OpenGaussStatementParser.TableConstraintUsingIndexContext;
import org.apache.shardingsphere.sql.parser.autogen.OpenGaussStatementParser.TableNameClauseContext;
import org.apache.shardingsphere.sql.parser.autogen.OpenGaussStatementParser.TableNamesClauseContext;
import org.apache.shardingsphere.sql.parser.autogen.OpenGaussStatementParser.TruncateTableContext;
import org.apache.shardingsphere.sql.parser.autogen.OpenGaussStatementParser.ValidateConstraintSpecificationContext;
import org.apache.shardingsphere.sql.parser.sql.common.segment.ddl.AlterDefinitionSegment;
import org.apache.shardingsphere.sql.parser.sql.common.segment.ddl.CreateDefinitionSegment;
import org.apache.shardingsphere.sql.parser.sql.common.segment.ddl.column.ColumnDefinitionSegment;
import org.apache.shardingsphere.sql.parser.sql.common.segment.ddl.column.alter.AddColumnDefinitionSegment;
import org.apache.shardingsphere.sql.parser.sql.common.segment.ddl.column.alter.DropColumnDefinitionSegment;
import org.apache.shardingsphere.sql.parser.sql.common.segment.ddl.column.alter.ModifyColumnDefinitionSegment;
import org.apache.shardingsphere.sql.parser.sql.common.segment.ddl.column.alter.RenameColumnSegment;
import org.apache.shardingsphere.sql.parser.sql.common.segment.ddl.constraint.ConstraintDefinitionSegment;
import org.apache.shardingsphere.sql.parser.sql.common.segment.ddl.constraint.ConstraintSegment;
import org.apache.shardingsphere.sql.parser.sql.common.segment.ddl.constraint.alter.AddConstraintDefinitionSegment;
import org.apache.shardingsphere.sql.parser.sql.common.segment.ddl.constraint.alter.DropConstraintDefinitionSegment;
import org.apache.shardingsphere.sql.parser.sql.common.segment.ddl.constraint.alter.ModifyConstraintDefinitionSegment;
import org.apache.shardingsphere.sql.parser.sql.common.segment.ddl.constraint.alter.ValidateConstraintDefinitionSegment;
import org.apache.shardingsphere.sql.parser.sql.common.segment.ddl.index.IndexSegment;
import org.apache.shardingsphere.sql.parser.sql.common.segment.ddl.table.RenameTableDefinitionSegment;
import org.apache.shardingsphere.sql.parser.sql.common.segment.dml.column.ColumnSegment;
import org.apache.shardingsphere.sql.parser.sql.common.segment.generic.DataTypeSegment;
import org.apache.shardingsphere.sql.parser.sql.common.segment.generic.table.SimpleTableSegment;
import org.apache.shardingsphere.sql.parser.sql.common.segment.generic.table.TableNameSegment;
import org.apache.shardingsphere.sql.parser.sql.common.statement.dml.DeleteStatement;
import org.apache.shardingsphere.sql.parser.sql.common.statement.dml.InsertStatement;
import org.apache.shardingsphere.sql.parser.sql.common.statement.dml.SelectStatement;
import org.apache.shardingsphere.sql.parser.sql.common.statement.dml.UpdateStatement;
import org.apache.shardingsphere.sql.parser.sql.common.value.collection.CollectionValue;
import org.apache.shardingsphere.sql.parser.sql.common.value.identifier.IdentifierValue;
import org.apache.shardingsphere.sql.parser.sql.dialect.statement.opengauss.ddl.OpenGaussAlterFunctionStatement;
import org.apache.shardingsphere.sql.parser.sql.dialect.statement.opengauss.ddl.OpenGaussAlterIndexStatement;
import org.apache.shardingsphere.sql.parser.sql.dialect.statement.opengauss.ddl.OpenGaussAlterProcedureStatement;
import org.apache.shardingsphere.sql.parser.sql.dialect.statement.opengauss.ddl.OpenGaussAlterSequenceStatement;
import org.apache.shardingsphere.sql.parser.sql.dialect.statement.opengauss.ddl.OpenGaussAlterTableStatement;
import org.apache.shardingsphere.sql.parser.sql.dialect.statement.opengauss.ddl.OpenGaussAlterTablespaceStatement;
import org.apache.shardingsphere.sql.parser.sql.dialect.statement.opengauss.ddl.OpenGaussAlterViewStatement;
import org.apache.shardingsphere.sql.parser.sql.dialect.statement.opengauss.ddl.OpenGaussCreateDatabaseStatement;
import org.apache.shardingsphere.sql.parser.sql.dialect.statement.opengauss.ddl.OpenGaussCreateDomainStatement;
import org.apache.shardingsphere.sql.parser.sql.dialect.statement.opengauss.ddl.OpenGaussCreateFunctionStatement;
import org.apache.shardingsphere.sql.parser.sql.dialect.statement.opengauss.ddl.OpenGaussCreateIndexStatement;
import org.apache.shardingsphere.sql.parser.sql.dialect.statement.opengauss.ddl.OpenGaussCreateProcedureStatement;
import org.apache.shardingsphere.sql.parser.sql.dialect.statement.opengauss.ddl.OpenGaussCreateRuleStatement;
import org.apache.shardingsphere.sql.parser.sql.dialect.statement.opengauss.ddl.OpenGaussCreateSequenceStatement;
import org.apache.shardingsphere.sql.parser.sql.dialect.statement.opengauss.ddl.OpenGaussCreateTableStatement;
import org.apache.shardingsphere.sql.parser.sql.dialect.statement.opengauss.ddl.OpenGaussCreateTablespaceStatement;
import org.apache.shardingsphere.sql.parser.sql.dialect.statement.opengauss.ddl.OpenGaussCreateViewStatement;
import org.apache.shardingsphere.sql.parser.sql.dialect.statement.opengauss.ddl.OpenGaussDeallocateStatement;
import org.apache.shardingsphere.sql.parser.sql.dialect.statement.opengauss.ddl.OpenGaussDropDatabaseStatement;
import org.apache.shardingsphere.sql.parser.sql.dialect.statement.opengauss.ddl.OpenGaussDropDomainStatement;
import org.apache.shardingsphere.sql.parser.sql.dialect.statement.opengauss.ddl.OpenGaussDropFunctionStatement;
import org.apache.shardingsphere.sql.parser.sql.dialect.statement.opengauss.ddl.OpenGaussDropIndexStatement;
import org.apache.shardingsphere.sql.parser.sql.dialect.statement.opengauss.ddl.OpenGaussDropProcedureStatement;
import org.apache.shardingsphere.sql.parser.sql.dialect.statement.opengauss.ddl.OpenGaussDropSequenceStatement;
import org.apache.shardingsphere.sql.parser.sql.dialect.statement.opengauss.ddl.OpenGaussDropTableStatement;
import org.apache.shardingsphere.sql.parser.sql.dialect.statement.opengauss.ddl.OpenGaussDropTablespaceStatement;
import org.apache.shardingsphere.sql.parser.sql.dialect.statement.opengauss.ddl.OpenGaussDropViewStatement;
import org.apache.shardingsphere.sql.parser.sql.dialect.statement.opengauss.ddl.OpenGaussPrepareStatement;
import org.apache.shardingsphere.sql.parser.sql.dialect.statement.opengauss.ddl.OpenGaussTruncateStatement;
import org.apache.shardingsphere.sql.parser.sql.dialect.statement.postgresql.ddl.PostgreSQLCreateLanguageStatement;

import java.util.Collection;
import java.util.Collections;
import java.util.LinkedList;
import java.util.Properties;

/**
 * DDL Statement SQL visitor for openGauss.
 */
@NoArgsConstructor
public final class OpenGaussDDLStatementSQLVisitor extends OpenGaussStatementSQLVisitor implements DDLSQLVisitor, SQLStatementVisitor {
    
    public OpenGaussDDLStatementSQLVisitor(final Properties props) {
        super(props);
    }
    
    @SuppressWarnings("unchecked")
    @Override
    public ASTNode visitCreateTable(final CreateTableContext ctx) {
        OpenGaussCreateTableStatement result = new OpenGaussCreateTableStatement();
        result.setTable((SimpleTableSegment) visit(ctx.tableName()));
        result.setContainsNotExistClause(null != ctx.notExistClause());
        if (null != ctx.createDefinitionClause()) {
            CollectionValue<CreateDefinitionSegment> createDefinitions = (CollectionValue<CreateDefinitionSegment>) visit(ctx.createDefinitionClause());
            for (CreateDefinitionSegment each : createDefinitions.getValue()) {
                if (each instanceof ColumnDefinitionSegment) {
                    result.getColumnDefinitions().add((ColumnDefinitionSegment) each);
                } else if (each instanceof ConstraintDefinitionSegment) {
                    result.getConstraintDefinitions().add((ConstraintDefinitionSegment) each);
                }
            }
        }
        return result;
    }
    
    @Override
    public ASTNode visitCreateDefinitionClause(final CreateDefinitionClauseContext ctx) {
        CollectionValue<CreateDefinitionSegment> result = new CollectionValue<>();
        for (CreateDefinitionContext each : ctx.createDefinition()) {
            if (null != each.columnDefinition()) {
                result.getValue().add((ColumnDefinitionSegment) visit(each.columnDefinition()));
            }
            if (null != each.tableConstraint()) {
                result.getValue().add((ConstraintDefinitionSegment) visit(each.tableConstraint()));
            }
        }
        return result;
    }
    
    @SuppressWarnings("unchecked")
    @Override
    public ASTNode visitAlterTable(final AlterTableContext ctx) {
        OpenGaussAlterTableStatement result = new OpenGaussAlterTableStatement();
        result.setTable((SimpleTableSegment) visit(ctx.tableNameClause().tableName()));
        if (null != ctx.alterDefinitionClause()) {
            for (AlterDefinitionSegment each : ((CollectionValue<AlterDefinitionSegment>) visit(ctx.alterDefinitionClause())).getValue()) {
                if (each instanceof AddColumnDefinitionSegment) {
                    result.getAddColumnDefinitions().add((AddColumnDefinitionSegment) each);
                } else if (each instanceof ModifyColumnDefinitionSegment) {
                    result.getModifyColumnDefinitions().add((ModifyColumnDefinitionSegment) each);
                } else if (each instanceof DropColumnDefinitionSegment) {
                    result.getDropColumnDefinitions().add((DropColumnDefinitionSegment) each);
                } else if (each instanceof AddConstraintDefinitionSegment) {
                    result.getAddConstraintDefinitions().add((AddConstraintDefinitionSegment) each);
                } else if (each instanceof ValidateConstraintDefinitionSegment) {
                    result.getValidateConstraintDefinitions().add((ValidateConstraintDefinitionSegment) each);
                } else if (each instanceof ModifyConstraintDefinitionSegment) {
                    result.getModifyConstraintDefinitions().add((ModifyConstraintDefinitionSegment) each);
                } else if (each instanceof DropConstraintDefinitionSegment) {
                    result.getDropConstraintDefinitions().add((DropConstraintDefinitionSegment) each);
                } else if (each instanceof RenameTableDefinitionSegment) {
                    result.setRenameTable(((RenameTableDefinitionSegment) each).getRenameTable());
                }
            }
        }
        return result;
    }
    
    @SuppressWarnings("unchecked")
    @Override
    public ASTNode visitAlterDefinitionClause(final AlterDefinitionClauseContext ctx) {
        CollectionValue<AlterDefinitionSegment> result = new CollectionValue<>();
        if (null != ctx.alterTableActions()) {
            for (AlterTableActionContext each : ctx.alterTableActions().alterTableAction()) {
                AddColumnSpecificationContext addColumnSpecification = each.addColumnSpecification();
                if (null != addColumnSpecification) {
                    result.getValue().addAll(((CollectionValue<AddColumnDefinitionSegment>) visit(addColumnSpecification)).getValue());
                }
                if (null != each.addConstraintSpecification() && null != each.addConstraintSpecification().tableConstraint()) {
                    result.getValue().add((AddConstraintDefinitionSegment) visit(each.addConstraintSpecification()));
                }
                if (null != each.validateConstraintSpecification()) {
                    result.getValue().add((ValidateConstraintDefinitionSegment) visit(each.validateConstraintSpecification()));
                }
                if (null != each.modifyColumnSpecification()) {
                    result.getValue().add((ModifyColumnDefinitionSegment) visit(each.modifyColumnSpecification()));
                }
                if (null != each.modifyConstraintSpecification()) {
                    result.getValue().add((ModifyConstraintDefinitionSegment) visit(each.modifyConstraintSpecification()));
                }
                if (null != each.dropColumnSpecification()) {
                    result.getValue().add((DropColumnDefinitionSegment) visit(each.dropColumnSpecification()));
                }
                if (null != each.dropConstraintSpecification()) {
                    result.getValue().add((DropConstraintDefinitionSegment) visit(each.dropConstraintSpecification()));
                }
            }
        }
        if (null != ctx.renameTableSpecification()) {
            result.getValue().add((RenameTableDefinitionSegment) visit(ctx.renameTableSpecification()));
        }
        return result;
    }
    
    @Override
    public ASTNode visitAddConstraintSpecification(final AddConstraintSpecificationContext ctx) {
        return new AddConstraintDefinitionSegment(ctx.getStart().getStartIndex(), ctx.getStop().getStopIndex(), (ConstraintDefinitionSegment) visit(ctx.tableConstraint()));
    }
    
    @Override
    public ASTNode visitValidateConstraintSpecification(final ValidateConstraintSpecificationContext ctx) {
        return new ValidateConstraintDefinitionSegment(ctx.getStart().getStartIndex(), ctx.getStop().getStopIndex(), (ConstraintSegment) visit(ctx.constraintName()));
    }
    
    @Override
    public ASTNode visitModifyConstraintSpecification(final ModifyConstraintSpecificationContext ctx) {
        return new ModifyConstraintDefinitionSegment(ctx.getStart().getStartIndex(), ctx.getStop().getStopIndex(), (ConstraintSegment) visit(ctx.constraintName()));
    }
    
    @Override
    public ASTNode visitDropConstraintSpecification(final DropConstraintSpecificationContext ctx) {
        return new DropConstraintDefinitionSegment(ctx.getStart().getStartIndex(), ctx.getStop().getStopIndex(), (ConstraintSegment) visit(ctx.constraintName()));
    }
    
    @Override
    public ASTNode visitRenameTableSpecification(final RenameTableSpecificationContext ctx) {
        RenameTableDefinitionSegment result = new RenameTableDefinitionSegment(ctx.start.getStartIndex(), ctx.stop.getStopIndex());
        TableNameSegment tableName = new TableNameSegment(ctx.identifier().start.getStartIndex(), ctx.identifier().stop.getStopIndex(), (IdentifierValue) visit(ctx.identifier()));
        result.setRenameTable(new SimpleTableSegment(tableName));
        return result;
    }
    
    @Override
    public ASTNode visitAddColumnSpecification(final AddColumnSpecificationContext ctx) {
        CollectionValue<AddColumnDefinitionSegment> result = new CollectionValue<>();
        ColumnDefinitionContext columnDefinition = ctx.columnDefinition();
        if (null != columnDefinition) {
            AddColumnDefinitionSegment addColumnDefinition = new AddColumnDefinitionSegment(
                    ctx.columnDefinition().getStart().getStartIndex(), columnDefinition.getStop().getStopIndex(), Collections.singletonList((ColumnDefinitionSegment) visit(columnDefinition)));
            result.getValue().add(addColumnDefinition);
        }
        return result;
    }
    
    @Override
    public ASTNode visitColumnDefinition(final ColumnDefinitionContext ctx) {
        ColumnSegment column = (ColumnSegment) visit(ctx.columnName());
        DataTypeSegment dataType = (DataTypeSegment) visit(ctx.dataType());
        boolean isPrimaryKey = isPrimaryKey(ctx);
        ColumnDefinitionSegment result = new ColumnDefinitionSegment(
                ctx.getStart().getStartIndex(), ctx.getStop().getStopIndex(), column, dataType, isPrimaryKey);
        for (ColumnConstraintContext each : ctx.columnConstraint()) {
            if (null != each.columnConstraintOption().tableName()) {
                result.getReferencedTables().add((SimpleTableSegment) visit(each.columnConstraintOption().tableName()));
            }
        }
        return result;
    }
    
    private boolean isPrimaryKey(final ColumnDefinitionContext ctx) {
        for (ColumnConstraintContext each : ctx.columnConstraint()) {
            if (null != each.columnConstraintOption() && null != each.columnConstraintOption().primaryKey()) {
                return true;
            }
        }
        return false;
    }
    
    @Override
    public ASTNode visitTableConstraintUsingIndex(final TableConstraintUsingIndexContext ctx) {
        ConstraintDefinitionSegment result = new ConstraintDefinitionSegment(ctx.getStart().getStartIndex(), ctx.getStop().getStopIndex());
        if (null != ctx.constraintName()) {
            result.setConstraintName((ConstraintSegment) visit(ctx.constraintName()));
        }
        if (null != ctx.indexName()) {
            result.setIndexName((IndexSegment) visit(ctx.indexName()));
        }
        return result;
    }
    
    @SuppressWarnings("unchecked")
    @Override
    public ASTNode visitTableConstraint(final TableConstraintContext ctx) {
        ConstraintDefinitionSegment result = new ConstraintDefinitionSegment(ctx.getStart().getStartIndex(), ctx.getStop().getStopIndex());
        if (null != ctx.constraintClause()) {
            result.setConstraintName((ConstraintSegment) visit(ctx.constraintClause().constraintName()));
        }
        if (null != ctx.tableConstraintOption().primaryKey()) {
            result.getPrimaryKeyColumns().addAll(((CollectionValue<ColumnSegment>) visit(ctx.tableConstraintOption().columnNames(0))).getValue());
        }
        if (null != ctx.tableConstraintOption().FOREIGN()) {
            result.setReferencedTable((SimpleTableSegment) visit(ctx.tableConstraintOption().tableName()));
        }
        return result;
    }
    
    @Override
    public ASTNode visitModifyColumnSpecification(final ModifyColumnSpecificationContext ctx) {
        // TODO visit pk and table ref
        ColumnSegment column = (ColumnSegment) visit(ctx.modifyColumn().columnName());
        DataTypeSegment dataType = null == ctx.dataType() ? null : (DataTypeSegment) visit(ctx.dataType());
        ColumnDefinitionSegment columnDefinition = new ColumnDefinitionSegment(ctx.getStart().getStartIndex(), ctx.getStop().getStopIndex(), column, dataType, false);
        return new ModifyColumnDefinitionSegment(ctx.getStart().getStartIndex(), ctx.getStop().getStopIndex(), columnDefinition);
    }
    
    @Override
    public ASTNode visitDropColumnSpecification(final DropColumnSpecificationContext ctx) {
        return new DropColumnDefinitionSegment(ctx.getStart().getStartIndex(), ctx.getStop().getStopIndex(), Collections.singletonList((ColumnSegment) visit(ctx.columnName())));
    }
    
    @Override
    public ASTNode visitRenameColumnSpecification(final RenameColumnSpecificationContext ctx) {
        return new RenameColumnSegment(ctx.getStart().getStartIndex(), ctx.getStop().getStopIndex(), (ColumnSegment) visit(ctx.columnName(0)), (ColumnSegment) visit(ctx.columnName(1)));
    }
    
    @SuppressWarnings("unchecked")
    @Override
    public ASTNode visitDropTable(final DropTableContext ctx) {
        OpenGaussDropTableStatement result = new OpenGaussDropTableStatement();
        result.getTables().addAll(((CollectionValue<SimpleTableSegment>) visit(ctx.tableNames())).getValue());
        result.setContainsExistClause(null != ctx.existClause());
        return result;
    }
    
    @SuppressWarnings("unchecked")
    @Override
    public ASTNode visitTruncateTable(final TruncateTableContext ctx) {
        OpenGaussTruncateStatement result = new OpenGaussTruncateStatement();
        result.getTables().addAll(((CollectionValue<SimpleTableSegment>) visit(ctx.tableNamesClause())).getValue());
        return result;
    }
    
    @SuppressWarnings("unchecked")
    @Override
    public ASTNode visitCreateIndex(final CreateIndexContext ctx) {
        OpenGaussCreateIndexStatement result = new OpenGaussCreateIndexStatement();
        result.setTable((SimpleTableSegment) visit(ctx.tableName()));
        result.setColumns(((CollectionValue<ColumnSegment>) visit(ctx.indexParams())).getValue());
        if (null != ctx.indexName()) {
            result.setIndex((IndexSegment) visit(ctx.indexName()));
        } else {
            result.setGeneratedIndexStartIndex(ctx.ON().getSymbol().getStartIndex() - 1);
        }
        return result;
    }
    
    @Override
    public ASTNode visitIndexParams(final IndexParamsContext ctx) {
        CollectionValue<ColumnSegment> result = new CollectionValue<>();
        for (IndexElemContext each : ctx.indexElem()) {
            if (null != each.colId()) {
                result.getValue().add(new ColumnSegment(each.colId().start.getStartIndex(), each.colId().stop.getStopIndex(), new IdentifierValue(each.colId().getText())));
            }
        }
        return result;
    }
    
    @Override
    public ASTNode visitAlterIndex(final AlterIndexContext ctx) {
        OpenGaussAlterIndexStatement result = new OpenGaussAlterIndexStatement();
        result.setIndex((IndexSegment) visit(ctx.indexName()));
        if (null != ctx.alterIndexDefinitionClause().renameIndexSpecification()) {
            result.setRenameIndex((IndexSegment) visit(ctx.alterIndexDefinitionClause().renameIndexSpecification().indexName()));
        }
        return result;
    }
    
    @SuppressWarnings("unchecked")
    @Override
    public ASTNode visitDropIndex(final DropIndexContext ctx) {
        OpenGaussDropIndexStatement result = new OpenGaussDropIndexStatement();
        result.getIndexes().addAll(((CollectionValue<IndexSegment>) visit(ctx.indexNames())).getValue());
        result.setContainsExistClause(null != ctx.existClause());
        return result;
    }
    
    @Override
    public ASTNode visitIndexNames(final IndexNamesContext ctx) {
        CollectionValue<IndexSegment> result = new CollectionValue<>();
        for (IndexNameContext each : ctx.indexName()) {
            result.getValue().add((IndexSegment) visit(each));
        }
        return result;
    }
    
    @Override
    public ASTNode visitTableNameClause(final TableNameClauseContext ctx) {
        return visit(ctx.tableName());
    }
    
    @Override
    public ASTNode visitTableNamesClause(final TableNamesClauseContext ctx) {
        Collection<SimpleTableSegment> tableSegments = new LinkedList<>();
        for (int i = 0; i < ctx.tableNameClause().size(); i++) {
            tableSegments.add((SimpleTableSegment) visit(ctx.tableNameClause(i)));
        }
        CollectionValue<SimpleTableSegment> result = new CollectionValue<>();
        result.getValue().addAll(tableSegments);
        return result;
    }
    
    @Override
    public ASTNode visitAlterFunction(final AlterFunctionContext ctx) {
        return new OpenGaussAlterFunctionStatement();
    }
    
    @Override
    public ASTNode visitAlterProcedure(final AlterProcedureContext ctx) {
        return new OpenGaussAlterProcedureStatement();
    }
    
    @Override
    public ASTNode visitCreateFunction(final CreateFunctionContext ctx) {
        return new OpenGaussCreateFunctionStatement();
    }
    
    @Override
    public ASTNode visitCreateProcedure(final CreateProcedureContext ctx) {
        return new OpenGaussCreateProcedureStatement();
    }
    
    @Override
    public ASTNode visitDropFunction(final DropFunctionContext ctx) {
        return new OpenGaussDropFunctionStatement();
    }
    
    @Override
    public ASTNode visitDropView(final DropViewContext ctx) {
        return new OpenGaussDropViewStatement();
    }
    
    @Override
    public ASTNode visitCreateView(final CreateViewContext ctx) {
        return new OpenGaussCreateViewStatement();
    }
    
    @Override
    public ASTNode visitAlterView(final AlterViewContext ctx) {
        return new OpenGaussAlterViewStatement();
    }
    
    @Override
    public ASTNode visitDropDatabase(final DropDatabaseContext ctx) {
        OpenGaussDropDatabaseStatement result = new OpenGaussDropDatabaseStatement();
        result.setDatabaseName(((IdentifierValue) visit(ctx.name())).getValue());
        return result;
    }
    
    @Override
    public ASTNode visitDropProcedure(final DropProcedureContext ctx) {
        return new OpenGaussDropProcedureStatement();
    }
    
    @Override
    public ASTNode visitCreateDatabase(final CreateDatabaseContext ctx) {
        OpenGaussCreateDatabaseStatement result = new OpenGaussCreateDatabaseStatement();
        result.setDatabaseName(((IdentifierValue) visit(ctx.name())).getValue());
        return result;
    }

    @Override
    public ASTNode visitCreateSequence(final CreateSequenceContext ctx) {
        OpenGaussCreateSequenceStatement result = new OpenGaussCreateSequenceStatement();
        result.setSequenceName(((IdentifierValue) visit(ctx.qualifiedName())).getValue());
        return result;
    }

    @Override
    public ASTNode visitAlterSequence(final AlterSequenceContext ctx) {
        OpenGaussAlterSequenceStatement result = new OpenGaussAlterSequenceStatement();
        result.setSequenceName(((IdentifierValue) visit(ctx.qualifiedName())).getValue());
        return result;
    }

    @Override
    public ASTNode visitDropSequence(final DropSequenceContext ctx) {
        OpenGaussDropSequenceStatement result = new OpenGaussDropSequenceStatement();
        result.setSequenceName(((IdentifierValue) visit(ctx.qualifiedNameList())).getValue());
        return result;
    }
    
    @Override
    public ASTNode visitPrepare(final PrepareContext ctx) {
        OpenGaussPrepareStatement result = new OpenGaussPrepareStatement();
        if (null != ctx.preparableStmt().select()) {
            result.setSelect((SelectStatement) visit(ctx.preparableStmt().select()));    
        }
        if (null != ctx.preparableStmt().insert()) {
            result.setInsert((InsertStatement) visit(ctx.preparableStmt().insert()));
        }
        if (null != ctx.preparableStmt().update()) {
            result.setUpdate((UpdateStatement) visit(ctx.preparableStmt().update()));
        }
        if (null != ctx.preparableStmt().delete()) {
            result.setDelete((DeleteStatement) visit(ctx.preparableStmt().delete()));
        }
        return result;
    }
    
    @Override
    public ASTNode visitDeallocate(final DeallocateContext ctx) {
        return new OpenGaussDeallocateStatement();
    }
        
    @Override
    public ASTNode visitCreateTablespace(final CreateTablespaceContext ctx) {
        return new OpenGaussCreateTablespaceStatement();
    }
    
    @Override
    public ASTNode visitAlterTablespace(final AlterTablespaceContext ctx) {
        return new OpenGaussAlterTablespaceStatement();
    }
    
    @Override
    public ASTNode visitDropTablespace(final DropTablespaceContext ctx) {
        return new OpenGaussDropTablespaceStatement();
    }
    
    @Override
    public ASTNode visitDropDomain(final DropDomainContext ctx) {
        return new OpenGaussDropDomainStatement();
    }
    
    @Override
    public ASTNode visitCreateDomain(final CreateDomainContext ctx) {
        return new OpenGaussCreateDomainStatement();
    }
    
    @Override
<<<<<<< HEAD
    public ASTNode visitCreateLanguage(final CreateLanguageContext ctx) {
        return new PostgreSQLCreateLanguageStatement();
=======
    public ASTNode visitCreateRule(final CreateRuleContext ctx) {
        return new OpenGaussCreateRuleStatement();
>>>>>>> 91a46d8f
    }
}<|MERGE_RESOLUTION|>--- conflicted
+++ resolved
@@ -569,12 +569,12 @@
     }
     
     @Override
-<<<<<<< HEAD
+    public ASTNode visitCreateRule(final CreateRuleContext ctx) {
+        return new OpenGaussCreateRuleStatement();
+    }
+    
+    @Override
     public ASTNode visitCreateLanguage(final CreateLanguageContext ctx) {
         return new PostgreSQLCreateLanguageStatement();
-=======
-    public ASTNode visitCreateRule(final CreateRuleContext ctx) {
-        return new OpenGaussCreateRuleStatement();
->>>>>>> 91a46d8f
     }
 }