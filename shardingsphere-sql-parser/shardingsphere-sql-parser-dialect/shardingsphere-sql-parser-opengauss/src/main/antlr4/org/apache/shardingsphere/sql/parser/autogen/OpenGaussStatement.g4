/*
 * Licensed to the Apache Software Foundation (ASF) under one or more
 * contributor license agreements.  See the NOTICE file distributed with
 * this work for additional information regarding copyright ownership.
 * The ASF licenses this file to You under the Apache License, Version 2.0
 * (the "License"); you may not use this file except in compliance with
 * the License.  You may obtain a copy of the License at
 *
 *     http://www.apache.org/licenses/LICENSE-2.0
 *
 * Unless required by applicable law or agreed to in writing, software
 * distributed under the License is distributed on an "AS IS" BASIS,
 * WITHOUT WARRANTIES OR CONDITIONS OF ANY KIND, either express or implied.
 * See the License for the specific language governing permissions and
 * limitations under the License.
 */

grammar OpenGaussStatement;

import Symbol, Comments, DMLStatement, DDLStatement, TCLStatement, DCLStatement, DALStatement, StoreProcedure;

execute
    : (select
    | insert
    | update
    | delete
    | createIndex
    | alterIndex
    | dropIndex
    | createTable
    | alterTable
    | dropTable
    | truncateTable
    | setTransaction
    | beginTransaction
    | startTransaction
    | end
    | commit
    | rollback
    | abort
    | savepoint
    | releaseSavepoint
    | rollbackToSavepoint
    | grant
    | revoke
    | createUser
    | dropUser
    | alterUser
    | createRole
    | dropRole
    | alterRole
    | show
    | set
    | resetParameter
    | call
    | alterAggregate
    | alterFunction
    | alterDatabase
<<<<<<< HEAD
    | alterDomain
=======
    | alterDefaultPrivileges
>>>>>>> 47dced1c
    | alterProcedure
    | alterServer
    | alterSequence
    | createDatabase
    | createFunction
    | createProcedure
    | createServer
    | createTrigger
    | createView
    | createSequence
    | createDomain
    | createRule
    | createSchema
    | createType
    | createTextSearch
    | dropDatabase
    | dropFunction
    | dropProcedure
    | dropServer
    | dropTrigger
    | dropView
    | dropSequence
    | dropDomain
    | dropSchema
    | vacuum
    | prepare
    | executeStmt
    | deallocate
    | explain
    | analyzeTable
    | load
    | createTablespace
    | alterTablespace
    | dropTablespace
    | setConstraints
    | copy
    | createLanguage
    | alterLanguage
    | dropLanguage
    | createConversion
    | alterConversion
    | dropConversion
    | alterTextSearchDictionary
    | alterTextSearchTemplate
    | alterTextSearchParser
    ) SEMI_?
    ;<|MERGE_RESOLUTION|>--- conflicted
+++ resolved
@@ -56,11 +56,8 @@
     | alterAggregate
     | alterFunction
     | alterDatabase
-<<<<<<< HEAD
     | alterDomain
-=======
     | alterDefaultPrivileges
->>>>>>> 47dced1c
     | alterProcedure
     | alterServer
     | alterSequence
