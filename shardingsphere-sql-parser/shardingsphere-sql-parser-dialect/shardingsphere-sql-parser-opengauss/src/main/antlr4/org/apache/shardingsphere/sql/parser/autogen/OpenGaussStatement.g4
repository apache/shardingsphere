--- conflicted
+++ resolved
@@ -116,12 +116,9 @@
     | alterExtension
     | dropExtension
     | dropTextSearch
-<<<<<<< HEAD
-    | cursor
-=======
     | createSynonym
     | alterSynonym
     | dropSynonym
->>>>>>> 5e8537e3
+    | cursor
     ) SEMI_? EOF
     ;