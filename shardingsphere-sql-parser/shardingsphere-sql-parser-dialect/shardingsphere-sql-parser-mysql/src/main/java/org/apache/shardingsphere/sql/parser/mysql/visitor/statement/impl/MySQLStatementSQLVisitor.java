--- conflicted
+++ resolved
@@ -418,39 +418,29 @@
     @Override
     public final ASTNode visitBooleanPrimary(final BooleanPrimaryContext ctx) {
         if (null != ctx.IS()) {
-            String rightText = "";
-            if (null != ctx.NOT()) {
-                rightText = rightText.concat(ctx.start.getInputStream().getText(new Interval(ctx.NOT().getSymbol().getStartIndex(),
-                        ctx.NOT().getSymbol().getStopIndex()))).concat(" ");
-            }
-            Token operatorToken = null;
-            if (null != ctx.NULL()) {
-                operatorToken = ctx.NULL().getSymbol();
-            }
-            if (null != ctx.TRUE()) {
-                operatorToken = ctx.TRUE().getSymbol();
-            }
-            if (null != ctx.FALSE()) {
-                operatorToken = ctx.FALSE().getSymbol();
-            }
-            int startIndex = null == operatorToken ? ctx.IS().getSymbol().getStopIndex() + 1 : operatorToken.getStartIndex();
-            rightText = rightText.concat(ctx.start.getInputStream().getText(new Interval(startIndex, ctx.stop.getStopIndex())));
-            ExpressionSegment right = new LiteralExpressionSegment(ctx.IS().getSymbol().getStopIndex() + 1, ctx.stop.getStopIndex(), rightText);
-            String text = ctx.start.getInputStream().getText(new Interval(ctx.start.getStartIndex(), ctx.stop.getStopIndex()));
-            ExpressionSegment left = (ExpressionSegment) visit(ctx.booleanPrimary());
-<<<<<<< HEAD
-            ExpressionSegment right;
-            Interval interval = new Interval(ctx.IS().getSymbol().getStopIndex() + 1, ctx.stop.getStopIndex());
-            String rightText = ctx.start.getInputStream().getText(interval);
-            if (null != rightText && Arrays.asList("NULL", "NOT NULL").contains(rightText.trim().toUpperCase())) {
-                right = new CommonExpressionSegment(ctx.IS().getSymbol().getStopIndex() + 1, ctx.stop.getStopIndex(), rightText);
-            } else {
-                right = new LiteralExpressionSegment(ctx.IS().getSymbol().getStopIndex() + 1, ctx.stop.getStopIndex(), interval);
-            }
-=======
->>>>>>> 80b127cd
-            String operator = "IS";
-            return new BinaryOperationExpression(ctx.start.getStartIndex(), ctx.stop.getStopIndex(), left, right, operator, text);
+            if (null != ctx.IS()) {
+                String rightText = "";
+                if (null != ctx.NOT()) {
+                    rightText = rightText.concat(ctx.start.getInputStream().getText(new Interval(ctx.NOT().getSymbol().getStartIndex(), ctx.NOT().getSymbol().getStopIndex()))).concat(" ");
+                }
+                Token operatorToken = null;
+                if (null != ctx.NULL()) {
+                    operatorToken = ctx.NULL().getSymbol();
+                }
+                if (null != ctx.TRUE()) {
+                    operatorToken = ctx.TRUE().getSymbol();
+                }
+                if (null != ctx.FALSE()) {
+                    operatorToken = ctx.FALSE().getSymbol();
+                }
+                int startIndex = null == operatorToken ? ctx.IS().getSymbol().getStopIndex() + 1 : operatorToken.getStartIndex();
+                rightText = rightText.concat(ctx.start.getInputStream().getText(new Interval(startIndex, ctx.stop.getStopIndex())));
+                ExpressionSegment right = new LiteralExpressionSegment(ctx.IS().getSymbol().getStopIndex() + 1, ctx.stop.getStopIndex(), rightText);
+                String text = ctx.start.getInputStream().getText(new Interval(ctx.start.getStartIndex(), ctx.stop.getStopIndex()));
+                ExpressionSegment left = (ExpressionSegment) visit(ctx.booleanPrimary());
+                String operator = "IS";
+                return new BinaryOperationExpression(ctx.start.getStartIndex(), ctx.stop.getStopIndex(), left, right, operator, text);
+            }
         }
         if (null != ctx.comparisonOperator() || null != ctx.SAFE_EQ_()) {
             return createCompareSegment(ctx);
