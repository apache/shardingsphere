--- conflicted
+++ resolved
@@ -137,10 +137,6 @@
 import org.apache.shardingsphere.sql.parser.sql.common.constant.JoinType;
 import org.apache.shardingsphere.sql.parser.sql.common.constant.OrderDirection;
 import org.apache.shardingsphere.sql.parser.sql.common.constant.ParameterMarkerType;
-<<<<<<< HEAD
-=======
-import org.apache.shardingsphere.sql.parser.sql.common.constant.CombineType;
->>>>>>> 8d7b0a35
 import org.apache.shardingsphere.sql.parser.sql.common.segment.ddl.constraint.ConstraintSegment;
 import org.apache.shardingsphere.sql.parser.sql.common.segment.ddl.index.IndexNameSegment;
 import org.apache.shardingsphere.sql.parser.sql.common.segment.ddl.index.IndexSegment;
@@ -187,7 +183,7 @@
 import org.apache.shardingsphere.sql.parser.sql.common.segment.dml.predicate.HavingSegment;
 import org.apache.shardingsphere.sql.parser.sql.common.segment.dml.predicate.LockSegment;
 import org.apache.shardingsphere.sql.parser.sql.common.segment.dml.predicate.WhereSegment;
-import org.apache.shardingsphere.sql.parser.sql.common.segment.dml.union.CombineSegment;
+import org.apache.shardingsphere.sql.parser.sql.common.segment.dml.combine.CombineSegment;
 import org.apache.shardingsphere.sql.parser.sql.common.segment.generic.AliasSegment;
 import org.apache.shardingsphere.sql.parser.sql.common.segment.generic.DataTypeLengthSegment;
 import org.apache.shardingsphere.sql.parser.sql.common.segment.generic.DataTypeSegment;
@@ -687,30 +683,17 @@
         }
         if (null != ctx.queryExpressionBody()) {
             MySQLSelectStatement result = (MySQLSelectStatement) visit(ctx.queryExpressionBody());
-<<<<<<< HEAD
             result.getCombines().add((CombineSegment) visitCombineClause(ctx.combineClause()));
             return result;
         }
         MySQLSelectStatement result = (MySQLSelectStatement) visit(ctx.queryExpressionParens());
         result.getCombines().add((CombineSegment) visitCombineClause(ctx.combineClause()));
-=======
-            result.getCombines().add((CombineSegment) visitUnionClause(ctx.unionClause()));
-            return result;
-        }
-        MySQLSelectStatement result = (MySQLSelectStatement) visit(ctx.queryExpressionParens());
-        result.getCombines().add((CombineSegment) visitUnionClause(ctx.unionClause()));
->>>>>>> 8d7b0a35
-        return result;
-    }
-    
-    @Override
-<<<<<<< HEAD
+        return result;
+    }
+    
+    @Override
     public ASTNode visitCombineClause(final CombineClauseContext ctx) {
         CombineType combineType = (null != ctx.combineOption() && null != ctx.combineOption().ALL()) ? CombineType.UNION_ALL : CombineType.UNION;
-=======
-    public ASTNode visitUnionClause(final UnionClauseContext ctx) {
-        CombineType combineType = (null != ctx.unionOption() && null != ctx.unionOption().ALL()) ? CombineType.UNION_ALL : CombineType.UNION;
->>>>>>> 8d7b0a35
         MySQLSelectStatement statement = null != ctx.queryPrimary() ? (MySQLSelectStatement) visit(ctx.queryPrimary()) : (MySQLSelectStatement) visit(ctx.queryExpressionParens());
         return new CombineSegment(ctx.getStart().getStartIndex(), ctx.getStop().getStopIndex(), combineType, statement);
     }
