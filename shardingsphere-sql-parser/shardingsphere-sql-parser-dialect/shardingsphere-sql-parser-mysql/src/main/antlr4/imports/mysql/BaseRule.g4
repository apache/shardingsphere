--- conflicted
+++ resolved
@@ -84,17 +84,8 @@
     : NULL
     ;
 
-<<<<<<< HEAD
 collationName
    : identifier | STRING_ | BINARY
-=======
-characterSetName
-    : IDENTIFIER_ | STRING_
-    ;
-
-collationName_
-   : IDENTIFIER_
->>>>>>> 2609c797
    ;
 
 identifier
@@ -677,7 +668,7 @@
     : STRING_
     | HEX_DIGIT_
     | BIT_NUM_
-;
+    ;
 
 fieldOptions
     : (UNSIGNED | SIGNED | ZEROFILL)+
