--- conflicted
+++ resolved
@@ -160,12 +160,9 @@
 import org.apache.shardingsphere.sql.parser.sql.dialect.statement.oracle.ddl.OracleAlterInmemoryJoinGroupStatement;
 import org.apache.shardingsphere.sql.parser.sql.dialect.statement.oracle.ddl.OracleAlterJavaStatement;
 import org.apache.shardingsphere.sql.parser.sql.dialect.statement.oracle.ddl.OracleAlterLibraryStatement;
-<<<<<<< HEAD
-import org.apache.shardingsphere.sql.parser.sql.dialect.statement.oracle.ddl.OracleAlterLockdownProfileStatement;
-=======
 import org.apache.shardingsphere.sql.parser.sql.dialect.statement.oracle.ddl.OracleAlterMaterializedViewLogStatement;
 import org.apache.shardingsphere.sql.parser.sql.dialect.statement.oracle.ddl.OracleAlterMaterializedViewStatement;
->>>>>>> 8b31b0df
+import org.apache.shardingsphere.sql.parser.sql.dialect.statement.oracle.ddl.OracleAlterLockdownProfileStatement;
 import org.apache.shardingsphere.sql.parser.sql.dialect.statement.oracle.ddl.OracleAlterMaterializedZonemapStatement;
 import org.apache.shardingsphere.sql.parser.sql.dialect.statement.oracle.ddl.OracleAlterOperatorStatement;
 import org.apache.shardingsphere.sql.parser.sql.dialect.statement.oracle.ddl.OracleAlterOutlineStatement;
@@ -943,19 +940,19 @@
     public ASTNode visitAlterIndexType(final AlterIndexTypeContext ctx) {
         return new OracleAlterIndexTypeStatement();
     }
-    
-    @Override
-<<<<<<< HEAD
+
+    @Override
+    public ASTNode visitAlterMaterializedView(final AlterMaterializedViewContext ctx) {
+        return new OracleAlterMaterializedViewStatement();
+    }
+
+    @Override
+    public ASTNode visitAlterMaterializedViewLog(final AlterMaterializedViewLogContext ctx) {
+        return new OracleAlterMaterializedViewLogStatement();
+    }
+
+    @Override
     public ASTNode visitAlterLockdownProfile(final AlterLockdownProfileContext ctx) {
         return new OracleAlterLockdownProfileStatement();
-=======
-    public ASTNode visitAlterMaterializedView(final AlterMaterializedViewContext ctx) {
-        return new OracleAlterMaterializedViewStatement();
-    }
-    
-    @Override
-    public ASTNode visitAlterMaterializedViewLog(final AlterMaterializedViewLogContext ctx) {
-        return new OracleAlterMaterializedViewLogStatement();
->>>>>>> 8b31b0df
     }
 }