--- conflicted
+++ resolved
@@ -96,9 +96,6 @@
 import org.apache.shardingsphere.sql.parser.autogen.OracleStatementParser.TableNameContext;
 import org.apache.shardingsphere.sql.parser.autogen.OracleStatementParser.TruncateTableContext;
 import org.apache.shardingsphere.sql.parser.autogen.OracleStatementParser.TypeNameContext;
-<<<<<<< HEAD
-import org.apache.shardingsphere.sql.parser.autogen.OracleStatementParser.CreateProcedureContext;
-=======
 import org.apache.shardingsphere.sql.parser.autogen.OracleStatementParser.CreateControlFileContext;
 import org.apache.shardingsphere.sql.parser.autogen.OracleStatementParser.CreateFlashbackArchiveContext;
 import org.apache.shardingsphere.sql.parser.autogen.OracleStatementParser.AlterFlashbackArchiveContext;
@@ -112,7 +109,7 @@
 import org.apache.shardingsphere.sql.parser.autogen.OracleStatementParser.CreateInmemoryJoinGroupContext;
 import org.apache.shardingsphere.sql.parser.autogen.OracleStatementParser.DropInmemoryJoinGroupContext;
 import org.apache.shardingsphere.sql.parser.autogen.OracleStatementParser.CreateRestorePointContext;
->>>>>>> 3910510b
+import org.apache.shardingsphere.sql.parser.autogen.OracleStatementParser.CreateProcedureContext;
 import org.apache.shardingsphere.sql.parser.sql.common.segment.ddl.AlterDefinitionSegment;
 import org.apache.shardingsphere.sql.parser.sql.common.segment.ddl.CreateDefinitionSegment;
 import org.apache.shardingsphere.sql.parser.sql.common.segment.ddl.column.ColumnDefinitionSegment;
@@ -786,76 +783,74 @@
     public ASTNode visitCreatePFile(final CreatePFileContext ctx) {
         return new OracleCreatePFileStatement();
     }
-<<<<<<< HEAD
+
+    @Override
+    public ASTNode visitCreateControlFile(final CreateControlFileContext ctx) {
+        return new OracleCreateControlFileStatement();
+    }
+
+    @Override
+    public ASTNode visitCreateFlashbackArchive(final CreateFlashbackArchiveContext ctx) {
+        return new OracleCreateFlashbackArchiveStatement();
+    }
+
+    @Override
+    public ASTNode visitAlterFlashbackArchive(final AlterFlashbackArchiveContext ctx) {
+        return new OracleAlterFlashbackArchiveStatement();
+    }
+
+    @Override
+    public ASTNode visitDropFlashbackArchive(final DropFlashbackArchiveContext ctx) {
+        return new OracleDropFlashbackArchiveStatement();
+    }
+
+    @Override
+    public ASTNode visitCreateDiskgroup(final CreateDiskgroupContext ctx) {
+        return new OracleCreateDiskgroupStatement();
+    }
+
+    @Override
+    public ASTNode visitDropDiskgroup(final DropDiskgroupContext ctx) {
+        return new OracleDropDiskgroupStatement();
+    }
+
+    @Override
+    public ASTNode visitCreateRollbackSegment(final CreateRollbackSegmentContext ctx) {
+        return new OracleCreateRollbackSegmentStatement();
+    }
+
+    @Override
+    public ASTNode visitDropRollbackSegment(final DropRollbackSegmentContext ctx) {
+        return new OracleDropRollbackSegmentStatement();
+    }
+
+    @Override
+    public ASTNode visitCreateLockdownProfile(final CreateLockdownProfileContext ctx) {
+        return new OracleCreateLockdownProfileStatement();
+    }
+
+    @Override
+    public ASTNode visitDropLockdownProfile(final DropLockdownProfileContext ctx) {
+        return new OracleDropLockdownProfileStatement();
+    }
+
+    @Override
+    public ASTNode visitCreateInmemoryJoinGroup(final CreateInmemoryJoinGroupContext ctx) {
+        return new OracleCreateInmemoryJoinGroupStatement();
+    }
+
+    @Override
+    public ASTNode visitDropInmemoryJoinGroup(final DropInmemoryJoinGroupContext ctx) {
+        return new OracleDropInmemoryJoinGroupStatement();
+    }
+
+    @Override
+    public ASTNode visitCreateRestorePoint(final CreateRestorePointContext ctx) {
+        return new OracleCreateRestorePointStatement();
+    }
 
     @Override
     public ASTNode visitCreateProcedure(final CreateProcedureContext ctx) {
         return new OracleCreateProcedureContext();
-=======
-    
-    @Override
-    public ASTNode visitCreateControlFile(final CreateControlFileContext ctx) {
-        return new OracleCreateControlFileStatement();
-    }
-    
-    @Override
-    public ASTNode visitCreateFlashbackArchive(final CreateFlashbackArchiveContext ctx) {
-        return new OracleCreateFlashbackArchiveStatement();
-    }
-    
-    @Override
-    public ASTNode visitAlterFlashbackArchive(final AlterFlashbackArchiveContext ctx) {
-        return new OracleAlterFlashbackArchiveStatement();
-    }
-    
-    @Override
-    public ASTNode visitDropFlashbackArchive(final DropFlashbackArchiveContext ctx) {
-        return new OracleDropFlashbackArchiveStatement();
-    }
-    
-    @Override
-    public ASTNode visitCreateDiskgroup(final CreateDiskgroupContext ctx) {
-        return new OracleCreateDiskgroupStatement();
-    }
-    
-    @Override
-    public ASTNode visitDropDiskgroup(final DropDiskgroupContext ctx) {
-        return new OracleDropDiskgroupStatement();
-    }
-    
-    @Override
-    public ASTNode visitCreateRollbackSegment(final CreateRollbackSegmentContext ctx) {
-        return new OracleCreateRollbackSegmentStatement();
-    }
-    
-    @Override
-    public ASTNode visitDropRollbackSegment(final DropRollbackSegmentContext ctx) {
-        return new OracleDropRollbackSegmentStatement();
-    }
-    
-    @Override
-    public ASTNode visitCreateLockdownProfile(final CreateLockdownProfileContext ctx) {
-        return new OracleCreateLockdownProfileStatement();
-    }
-    
-    @Override
-    public ASTNode visitDropLockdownProfile(final DropLockdownProfileContext ctx) {
-        return new OracleDropLockdownProfileStatement();
-    }
-    
-    @Override
-    public ASTNode visitCreateInmemoryJoinGroup(final CreateInmemoryJoinGroupContext ctx) {
-        return new OracleCreateInmemoryJoinGroupStatement();
-    }
-    
-    @Override
-    public ASTNode visitDropInmemoryJoinGroup(final DropInmemoryJoinGroupContext ctx) {
-        return new OracleDropInmemoryJoinGroupStatement();
-    }
-    
-    @Override
-    public ASTNode visitCreateRestorePoint(final CreateRestorePointContext ctx) {
-        return new OracleCreateRestorePointStatement();
->>>>>>> 3910510b
     }
 }