/*
 * Licensed to the Apache Software Foundation (ASF) under one or more
 * contributor license agreements.  See the NOTICE file distributed with
 * this work for additional information regarding copyright ownership.
 * The ASF licenses this file to You under the Apache License, Version 2.0
 * (the "License"); you may not use this file except in compliance with
 * the License.  You may obtain a copy of the License at
 *
 *     http://www.apache.org/licenses/LICENSE-2.0
 *
 * Unless required by applicable law or agreed to in writing, software
 * distributed under the License is distributed on an "AS IS" BASIS,
 * WITHOUT WARRANTIES OR CONDITIONS OF ANY KIND, either express or implied.
 * See the License for the specific language governing permissions and
 * limitations under the License.
 */

grammar OracleStatement;

import Symbol, Comments, DMLStatement, DDLStatement, TCLStatement, DCLStatement, StoreProcedure;

execute
    : (select
    | insert
    | update
    | delete
    | createTable
    | alterTable
    | dropTable
    | truncateTable
    | createIndex
    | dropIndex
    | alterIndex
    | commit
    | rollback
    | setTransaction
    | savepoint
    | grant
    | revoke
    | createUser
    | dropUser
    | alterUser
    | createRole
    | dropRole
    | alterRole
    | setRole
    | call
    | merge
    | alterSynonym
    | alterSession
<<<<<<< HEAD
    | alterSystem
=======
    | alterDatabase
>>>>>>> c5aa1e13
    ) SEMI_?
    ;<|MERGE_RESOLUTION|>--- conflicted
+++ resolved
@@ -48,10 +48,7 @@
     | merge
     | alterSynonym
     | alterSession
-<<<<<<< HEAD
+    | alterDatabase
     | alterSystem
-=======
-    | alterDatabase
->>>>>>> c5aa1e13
     ) SEMI_?
     ;