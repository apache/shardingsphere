--- conflicted
+++ resolved
@@ -79,10 +79,7 @@
     | createSynonym
     | createDirectory
     | dropSynonym
-<<<<<<< HEAD
+    | dropPackage
     | dropEdition
-=======
-    | dropPackage
->>>>>>> 4e592198
     ) SEMI_?
     ;