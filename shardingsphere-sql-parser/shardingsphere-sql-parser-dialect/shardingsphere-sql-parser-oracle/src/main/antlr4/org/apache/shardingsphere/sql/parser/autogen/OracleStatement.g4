--- conflicted
+++ resolved
@@ -86,10 +86,7 @@
     | alterAnalyticView
     | alterAttributeDimension
     | createSequence
-<<<<<<< HEAD
     | alterPackage
-=======
     | createContext
->>>>>>> b4a3f270
     ) SEMI_?
     ;