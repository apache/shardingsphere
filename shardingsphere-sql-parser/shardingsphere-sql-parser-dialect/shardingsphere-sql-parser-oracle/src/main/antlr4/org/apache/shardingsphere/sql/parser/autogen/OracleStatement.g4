/*
 * Licensed to the Apache Software Foundation (ASF) under one or more
 * contributor license agreements.  See the NOTICE file distributed with
 * this work for additional information regarding copyright ownership.
 * The ASF licenses this file to You under the Apache License, Version 2.0
 * (the "License"); you may not use this file except in compliance with
 * the License.  You may obtain a copy of the License at
 *
 *     http://www.apache.org/licenses/LICENSE-2.0
 *
 * Unless required by applicable law or agreed to in writing, software
 * distributed under the License is distributed on an "AS IS" BASIS,
 * WITHOUT WARRANTIES OR CONDITIONS OF ANY KIND, either express or implied.
 * See the License for the specific language governing permissions and
 * limitations under the License.
 */

grammar OracleStatement;

import DMLStatement, TCLStatement, DCLStatement, StoreProcedure;

execute
    : (select
    | insert
    | update
    | delete
    | createTable
    | alterTable
    | dropTable
    | truncateTable
    | lockTable
    | createIndex
    | dropIndex
    | alterIndex
    | commit
    | rollback
    | setTransaction
    | savepoint
    | grant
    | revoke
    | createUser
    | dropUser
    | alterUser
    | createRole
    | dropRole
    | alterRole
    | setRole
    | call
    | merge
    | alterSynonym
    | alterSession
    | alterDatabase
    | alterSystem
    | setConstraints
    | analyze
    | associateStatistics
    | disassociateStatistics
    | audit
    | noAudit
    | comment
    | flashbackDatabase
    | flashbackTable
    | purge
    | rename
    | createDatabase
    | createDatabaseLink
    | createDimension
    | alterDimension
    | dropDimension
    | createFunction
    | dropDatabaseLink
    | dropDirectory
    | dropView
    | dropTrigger
    | alterView
    | alterTrigger
    | createEdition
    | alterDatabaseLink
    | alterDatabaseDictionary
    | createSynonym
    | createDirectory
    | dropSynonym
    | dropPackage
    | dropEdition
    | dropOutline
    | alterOutline
    | alterAnalyticView
    | alterAttributeDimension
    | createSequence
    | alterSequence
    | alterPackage
    | createContext
    | createSPFile
    | createPFile
    | createControlFile
    | createFlashbackArchive
    | alterFlashbackArchive
    | dropFlashbackArchive
    | createDiskgroup
    | dropDiskgroup
    | createRollbackSegment
    | dropRollbackSegment
    | createLockdownProfile
    | dropLockdownProfile
    | createInmemoryJoinGroup
    | alterInmemoryJoinGroup
    | dropInmemoryJoinGroup
    | createRestorePoint
    | dropRestorePoint
    | dropOperator
    | alterLibrary
    | alterMaterializedZonemap
    | alterJava
<<<<<<< HEAD
    | alterIndexType
=======
    | alterAuditPolicy
>>>>>>> 2bc51ecf
    ) SEMI_?
    ;<|MERGE_RESOLUTION|>--- conflicted
+++ resolved
@@ -111,10 +111,7 @@
     | alterLibrary
     | alterMaterializedZonemap
     | alterJava
-<<<<<<< HEAD
+    | alterAuditPolicy
     | alterIndexType
-=======
-    | alterAuditPolicy
->>>>>>> 2bc51ecf
     ) SEMI_?
     ;