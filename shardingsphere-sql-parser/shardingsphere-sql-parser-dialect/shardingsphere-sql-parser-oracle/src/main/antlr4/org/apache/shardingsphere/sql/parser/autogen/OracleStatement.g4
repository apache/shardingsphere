--- conflicted
+++ resolved
@@ -112,10 +112,7 @@
     | alterMaterializedZonemap
     | alterJava
     | alterAuditPolicy
-<<<<<<< HEAD
+    | alterCluster
     | alterIndexType
-=======
-    | alterCluster
->>>>>>> 1dfb10f8
     ) SEMI_?
     ;