/*
 * Licensed to the Apache Software Foundation (ASF) under one or more
 * contributor license agreements.  See the NOTICE file distributed with
 * this work for additional information regarding copyright ownership.
 * The ASF licenses this file to You under the Apache License, Version 2.0
 * (the "License"); you may not use this file except in compliance with
 * the License.  You may obtain a copy of the License at
 *
 *     http://www.apache.org/licenses/LICENSE-2.0
 *
 * Unless required by applicable law or agreed to in writing, software
 * distributed under the License is distributed on an "AS IS" BASIS,
 * WITHOUT WARRANTIES OR CONDITIONS OF ANY KIND, either express or implied.
 * See the License for the specific language governing permissions and
 * limitations under the License.
 */

grammar OracleStatement;

import DMLStatement, TCLStatement, DCLStatement, StoreProcedure;

execute
    : (select
    | insert
    | update
    | delete
    | createTable
    | alterTable
    | dropTable
    | truncateTable
    | lockTable
    | createIndex
    | dropIndex
    | alterIndex
    | commit
    | rollback
    | setTransaction
    | savepoint
    | grant
    | revoke
    | createUser
    | dropUser
    | alterUser
    | createRole
    | dropRole
    | alterRole
    | setRole
    | call
    | merge
    | alterSynonym
    | alterSession
    | alterDatabase
    | alterSystem
    | setConstraints
    | analyze
    | associateStatistics
    | disassociateStatistics
    | audit
    | noAudit
    | comment
    | flashbackDatabase
    | flashbackTable
    | purge
    | rename
    | createDatabase
    | createDatabaseLink
    | createDimension
    | alterDimension
    | dropDimension
    | createFunction
    | dropDatabaseLink
    | dropDirectory
    | dropView
    | dropTrigger
    | alterView
    | alterTrigger
    | createEdition
    | alterDatabaseLink
    | alterDatabaseDictionary
    | createSynonym
    | createDirectory
    | dropSynonym
    | dropPackage
    | dropEdition
    | dropOutline
    | alterOutline
    | alterAnalyticView
    | alterAttributeDimension
    | createSequence
    | alterSequence
    | alterPackage
    | createContext
    | createSPFile
    | createPFile
    | createControlFile
    | createFlashbackArchive
    | alterFlashbackArchive
    | dropFlashbackArchive
    | createDiskgroup
    | dropDiskgroup
    | createRollbackSegment
    | dropRollbackSegment
    | createLockdownProfile
    | dropLockdownProfile
    | createInmemoryJoinGroup
    | alterInmemoryJoinGroup
    | dropInmemoryJoinGroup
    | createRestorePoint
    | dropRestorePoint
    | dropOperator
    | alterLibrary
    | alterMaterializedZonemap
    | alterJava
    | alterAuditPolicy
    | alterCluster
    | alterOperator
    | alterDiskgroup
    | alterIndexType
<<<<<<< HEAD
    | alterLockdownProfile
=======
    | alterMaterializedView
    | alterMaterializedViewLog
>>>>>>> 8b31b0df
    ) SEMI_?
    ;<|MERGE_RESOLUTION|>--- conflicted
+++ resolved
@@ -116,11 +116,8 @@
     | alterOperator
     | alterDiskgroup
     | alterIndexType
-<<<<<<< HEAD
-    | alterLockdownProfile
-=======
     | alterMaterializedView
     | alterMaterializedViewLog
->>>>>>> 8b31b0df
+    | alterLockdownProfile
     ) SEMI_?
     ;