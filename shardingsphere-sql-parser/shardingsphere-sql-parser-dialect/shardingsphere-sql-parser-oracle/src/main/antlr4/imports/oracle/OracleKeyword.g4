--- conflicted
+++ resolved
@@ -2179,7 +2179,30 @@
     : H I E R UL_ M E M B E R UL_ U N I Q U E UL_ N A M E
     ;
 
-<<<<<<< HEAD
+CHAINED
+    : C H A I N E D
+    ;
+
+STATISTICS
+    : S T A T I S T I C S
+    ;
+
+DANGLING
+    : D A N G L I N G
+    ;
+
+STRUCTURE
+    : S T R U C T U R E
+    ;
+
+FAST
+    : F A S T
+    ;
+
+COMPLETE
+    : C O M P L E T E
+    ;
+
 VERSIONS
     : V E R S I O N S
     ;
@@ -2286,28 +2309,4 @@
 
 PREV
     : P R E V
-=======
-CHAINED
-    : C H A I N E D
-    ;
-
-STATISTICS
-    : S T A T I S T I C S
-    ;
-
-DANGLING
-    : D A N G L I N G
-    ;
-
-STRUCTURE
-    : S T R U C T U R E
-    ;
-
-FAST
-    : F A S T
-    ;
-
-COMPLETE
-    : C O M P L E T E
->>>>>>> 37808b1e
     ;