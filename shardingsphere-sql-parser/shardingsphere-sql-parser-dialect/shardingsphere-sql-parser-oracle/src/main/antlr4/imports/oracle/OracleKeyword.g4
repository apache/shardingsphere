/*
 * Licensed to the Apache Software Foundation (ASF) under one or more
 * contributor license agreements.  See the NOTICE file distributed with
 * this work for additional information regarding copyright ownership.
 * The ASF licenses this file to You under the Apache License, Version 2.0
 * (the "License"); you may not use this file except in compliance with
 * the License.  You may obtain a copy of the License at
 *
 *     http://www.apache.org/licenses/LICENSE-2.0
 *
 * Unless required by applicable law or agreed to in writing, software
 * distributed under the License is distributed on an "AS IS" BASIS,
 * WITHOUT WARRANTIES OR CONDITIONS OF ANY KIND, either express or implied.
 * See the License for the specific language governing permissions and
 * limitations under the License.
 */

lexer grammar OracleKeyword;

import Alphabet;

BINARY
    : B I N A R Y
    ;

ESCAPE
    : E S C A P E
    ;

MOD
    : M O D
    ;

XOR
    : X O R
    ;

ROW
    : R O W
    ;

ROWS
    : R O W S
    ;

UNKNOWN
    : U N K N O W N
    ;

ALWAYS
    : A L W A Y S
    ;

CASCADE
    : C A S C A D E
    ;

CHECK
    : C H E C K
    ;

GENERATED
    : G E N E R A T E D
    ;

PRIVILEGES
    : P R I V I L E G E S
    ;

READ
    : R E A D
    ;

WRITE
    : W R I T E
    ;

REFERENCES
    : R E F E R E N C E S
    ;

START
    : S T A R T
    ;

TRANSACTION
    : T R A N S A C T I O N
    ;

USER
    : U S E R
    ;

ROLE
    : R O L E
    ;

VISIBLE
    : V I S I B L E
    ;

INVISIBLE
    : I N V I S I B L E
    ;

EXECUTE
    : E X E C U T E
    ;

USE
    : U S E
    ;

DEBUG
    : D E B U G
    ;

UNDER
    : U N D E R
    ;

FLASHBACK
    : F L A S H B A C K
    ;

ARCHIVE
    : A R C H I V E
    ;

REFRESH
    : R E F R E S H
    ;

QUERY
    : Q U E R Y
    ;

REWRITE
    : R E W R I T E
    ;

KEEP
    : K E E P
    ;

SEQUENCE
    : S E Q U E N C E
    ;

INHERIT
    : I N H E R I T
    ;

TRANSLATE
    : T R A N S L A T E
    ;

MERGE
    : M E R G E
    ;

AT
    : A T
    ;

BITMAP
    : B I T M A P
    ;

CACHE
    : C A C H E
    ;

NOCACHE
    : N O C A C H E
    ;

CHECKPOINT
    : C H E C K P O I N T
    ;

CONNECT
    : C O N N E C T
    ;

CONSTRAINTS
    : C O N S T R A I N T S
    ;

CYCLE
    : C Y C L E
    ;

NOCYCLE
    : N O C Y C L E
    ;

DBTIMEZONE
    : D B T I M E Z O N E
    ;

ENCRYPT
    : E N C R Y P T
    ;

DECRYPT
    : D E C R Y P T
    ;

DEFERRABLE
    : D E F E R R A B L E
    ;

DEFERRED
    : D E F E R R E D
    ;

DIRECTORY
    : D I R E C T O R Y
    ;

CREDENTIALS
    : C R E D E N T I A L S
    ;

EDITION
    : E D I T I O N
    ;

ELEMENT
    : E L E M E N T
    ;

END
    : E N D
    ;

EXCEPT
    : E X C E P T
    ;

EXCEPTIONS
    : E X C E P T I O N S
    ;

FORCE
    : F O R C E
    ;

NOFORCE
    : N O F O R C E
    ;

GLOBAL
    : G L O B A L
    ;

IDENTIFIED
    : I D E N T I F I E D
    ;

IDENTITY
    : I D E N T I T Y
    ;

IMMEDIATE
    : I M M E D I A T E
    ;

INCREMENT
    : I N C R E M E N T
    ;

INITIALLY
    : I N I T I A L L Y
    ;

INVALIDATE
    : I N V A L I D A T E
    ;

JAVA
    : J A V A
    ;

LEVELS
    : L E V E L S
    ;

MAXVALUE
    : M A X V A L U E
    ;

MINVALUE
    : M I N V A L U E
    ;

NOMAXVALUE
    : N O M A X V A L U E
    ;

NOMINVALUE
    : N O M I N V A L U E
    ;

NOSORT
    : N O S O R T
    ;

MINING
    : M I N I N G
    ;

MODEL
    : M O D E L
    ;

MODIFY
    : M O D I F Y
    ;

NATIONAL
    : N A T I O N A L
    ;

NEW
    : N E W
    ;

NOORDER
    : N O O R D E R
    ;

NORELY
    : N O R E L Y
    ;

OF
    : O F
    ;

ONLY
    : O N L Y
    ;

PRIOR
    : P R I O R
    ;

PROFILE
    : P R O F I L E
    ;

REF
    : R E F
    ;

REKEY
    : R E K E Y
    ;

RELY
    : R E L Y
    ;

RENAME
    : R E N A M E
    ;

REPLACE
    : R E P L A C E
    ;

RESOURCE
    : R E S O U R C E
    ;

REVERSE
    : R E V E R S E
    ;

ROWID
    : R O W I D
    ;

SALT
    : S A L T
    ;

SCOPE
    : S C O P E
    ;

SORT
    : S O R T
    ;

SOURCE
    : S O U R C E
    ;

SUBSTITUTABLE
    : S U B S T I T U T A B L E
    ;

TABLESPACE
    : T A B L E S P A C E
    ;

TEMPORARY
    : T E M P O R A R Y
    ;

TRANSLATION
    : T R A N S L A T I O N
    ;

TREAT
    : T R E A T
    ;

NO
    : N O
    ;

UNUSED
    : U N U S E D
    ;

VALIDATE
    : V A L I D A T E
    ;

NOVALIDATE
    : N O V A L I D A T E
    ;

VALUE
    : V A L U E
    ;

VARYING
    : V A R Y I N G
    ;

VIRTUAL
    : V I R T U A L
    ;

ZONE
    : Z O N E
    ;

PUBLIC
    : P U B L I C
    ;

SESSION
    : S E S S I O N
    ;

COMMENT
    : C O M M E N T
    ;

LOCK
    : L O C K
    ;

ADVISOR
    : A D V I S O R
    ;

ADMINISTER
    : A D M I N I S T E R
    ;

TUNING
    : T U N I N G
    ;

MANAGE
    : M A N A G E
    ;

MANAGEMENT
    : M A N A G E M E N T
    ;

OBJECT
    : O B J E C T
    ;

CLUSTER
    : C L U S T E R
    ;

CONTEXT
    : C O N T E X T
    ;

EXEMPT
    : E X E M P T
    ;

REDACTION
    : R E D A C T I O N
    ;

POLICY
    : P O L I C Y
    ;

DATABASE
    : D A T A B A S E
    ;

SYSTEM
    : S Y S T E M
    ;

AUDIT
    : A U D I T
    ;

LINK
    : L I N K
    ;

ANALYZE
    : A N A L Y Z E
    ;

DICTIONARY
    : D I C T I O N A R Y
    ;

DIMENSION
    : D I M E N S I O N
    ;

INDEXTYPE
    : I N D E X T Y P E
    ;

INDEXTYPES
    : I N D E X T Y P E S
    ;

EXTERNAL
    : E X T E R N A L
    ;

JOB
    : J O B
    ;

CLASS
    : C L A S S
    ;

PROGRAM
    : P R O G R A M
    ;

SCHEDULER
    : S C H E D U L E R
    ;

LIBRARY
    : L I B R A R Y
    ;

LOGMINING
    : L O G M I N I N G
    ;

MATERIALIZED
    : M A T E R I A L I Z E D
    ;

CUBE
    : C U B E
    ;

MEASURE
    : M E A S U R E
    ;

FOLDER
    : F O L D E R
    ;

BUILD
    : B U I L D
    ;

PROCESS
    : P R O C E S S
    ;

OPERATOR
    : O P E R A T O R
    ;

OUTLINE
    : O U T L I N E
    ;

PLUGGABLE
    : P L U G G A B L E
    ;

CONTAINER
    : C O N T A I N E R
    ;

SEGMENT
    : S E G M E N T
    ;

RESTRICT
    : R E S T R I C T
    ;

RESTRICTED
    : R E S T R I C T E D
    ;

COST
    : C O S T
    ;

SYNONYM
    : S Y N O N Y M
    ;

BACKUP
    : B A C K U P
    ;

UNLIMITED
    : U N L I M I T E D
    ;

BECOME
    : B E C O M E
    ;

CHANGE
    : C H A N G E
    ;

NOTIFICATION
    : N O T I F I C A T I O N
    ;

ACCESS
    : A C C E S S
    ;

PRIVILEGE
    : P R I V I L E G E
    ;

PURGE
    : P U R G E
    ;

RESUMABLE
    : R E S U M A B L E
    ;

SYSGUID
    : S Y S G U I D
    ;

SYSBACKUP
    : S Y S B A C K U P
    ;

SYSDBA
    : S Y S D B A
    ;

SYSDG
    : S Y S D G
    ;

SYSKM
    : S Y S K M
    ;

SYSOPER
    : S Y S O P E R
    ;

RECYCLEBIN
    : R E C Y C L E B I N
    ;

DBA_RECYCLEBIN
    : D B A UL_ R E C Y C L E B I N
    ;

FIRST
    : F I R S T
    ;

NCHAR
    : N C H A R
    ;

RAW
    : R A W
    ;

VARCHAR
    : V A R C H A R
    ;

VARCHAR2
    : V A R C H A R [2]
    ;

NVARCHAR2
    : N V A R C H A R [2]
    ;

LONG
    : L O N G
    ;
    
BLOB
    : B L O B
    ;

CLOB
    : C L O B
    ;

NCLOB
    : N C L O B
    ;

BINARY_FLOAT
    : B I N A R Y UL_ F L O A T
    ;

BINARY_DOUBLE
    : B I N A R Y UL_ D O U B L E
    ;

PLS_INTEGER
    : P L S UL_ I N T E G E R
    ;

BINARY_INTEGER
    : B I N A R Y UL_ I N T E G E R
    ;

NUMBER
    : N U M B E R
    ;

NATURALN
    : N A T U R A L N
    ;

POSITIVE
    : P O S I T I V E
    ;

POSITIVEN
    : P O S I T I V E N
    ;

SIGNTYPE
    : S I G N T Y P E
    ;

SIMPLE_INTEGER
    : S I M P L E UL_ I N T E G E R
    ;

BFILE
    : B F I L E
    ;

MLSLABEL
    : M L S L A B E L
    ;

UROWID
    : U R O W I D
    ;

JSON
    : J S O N
    ;

DEC
    : D E C
    ;

SHARING
    : S H A R I N G
    ;

PRIVATE
    : P R I V A T E
    ;

SHARDED
    : S H A R D E D
    ;

SHARD
    : S H A R D
    ;

DUPLICATED
    : D U P L I C A T E D
    ;

METADATA
    : M E T A D A T A
    ;

DATA
    : D A T A
    ;

EXTENDED
    : E X T E N D E D
    ;

NONE
    : N O N E
    ;

MEMOPTIMIZE
    : M E M O P T I M I Z E
    ;

PARENT
    : P A R E N T
    ;

IDENTIFIER
    : I D E N T I F I E R
    ;

WORK
    : W O R K
    ;

CONTAINER_MAP
    : C O N T A I N E R UL_ M A P
    ;

CONTAINERS_DEFAULT
    : C O N T A I N E R S UL_ D E F A U L T
    ;

WAIT
    : W A I T
    ;

NOWAIT
    : N O W A I T
    ;

BATCH
    : B A T C H
    ;

BLOCK
    : B L O C K
    ;

REBUILD
    : R E B U I L D
    ;

INVALIDATION
    : I N V A L I D A T I O N
    ;

COMPILE
    : C O M P I L E
    ;

USABLE
    : U S A B L E
    ;

UNUSABLE
    : U N U S A B L E
    ;

ONLINE
    : O N L I N E
    ;

MONITORING
    : M O N I T O R I N G
    ;

NOMONITORING
    : N O M O N I T O R I N G
    ;

USAGE
    : U S A G E
    ;

COALESCE
    : C O A L E S C E
    ;

CLEANUP
    : C L E A N U P
    ;

PARALLEL
    : P A R A L L E L
    ;

NOPARALLEL
    : N O P A R A L L E L
    ;

LOG
    : L O G
    ;

REUSE
    : R E U S E
    ;

SETTINGS
    : S E T T I N G S
    ;

STORAGE
    : S T O R A G E
    ;

MATCHED
    : M A T C H E D
    ;

ERRORS
    : E R R O R S
    ;

REJECT
    : R E J E C T
    ;

RETENTION
    : R E T E N T I O N
    ;

CHUNK
    : C H U N K
    ;

PCTVERSION
    : P C T V E R S I O N
    ;

FREEPOOLS
    : F R E E P O O L S
    ;

AUTO
    : A U T O
    ;

DEDUPLICATE
    : D E D U P L I C A T E
    ;

KEEP_DUPLICATES
    : K E E P UL_ D U P L I C A T E S
    ;

COMPRESS
    : C O M P R E S S
    ;

HIGH
    : H I G H
    ;

MEDIUM
    : M E D I U M
    ;

LOW
    : L O W
    ;

NOCOMPRESS
    : N O C O M P R E S S
    ;

READS
    : R E A D S
    ;

CREATION
    : C R E A T I O N
    ;

PCTFREE
    : P C T F R E E
    ;

PCTUSED
    : P C T U S E D
    ;

INITRANS
    : I N I T R A N S
    ;

LOGGING
    : L O G G I N G
    ;

NOLOGGING
    : N O L O G G I N G
    ;

FILESYSTEM_LIKE_LOGGING
    : F I L E S Y S T E M UL_ L I K E UL_ L O G G I N G
    ;

INITIAL
    : I N I T I A L
    ;

MINEXTENTS
    : M I N E X T E N T S
    ;

MAXEXTENTS
    : M A X E X T E N T S
    ;

BASIC
    : B A S I C
    ;

ADVANCED
    : A D V A N C E D
    ;

PCTINCREASE
    : P C T I N C R E A S E
    ;

FREELISTS
    : F R E E L I S T S
    ;

DML
    : D M L
    ;

DDL
    : D D L
    ;

CAPACITY
    : C A P A C I T Y
    ;

FREELIST
    : F R E E L I S T
    ;

GROUPS
    : G R O U P S
    ;

OPTIMAL
    : O P T I M A L
    ;

BUFFER_POOL
    : B U F F E R UL_ P O O L
    ;

RECYCLE
    : R E C Y C L E
    ;

FLASH_CACHE
    : F L A S H UL_ C A C H E
    ;

CELL_FLASH_CACHE
    : C E L L UL_ F L A S H UL_ C A C H E
    ;

MAXSIZE
    : M A X S I Z E
    ;

STORE
    : S T O R E
    ;

LEVEL
    : L E V E L
    ;

LOCKING
    : L O C K I N G
    ;

INMEMORY
    : I N M E M O R Y
    ;

MEMCOMPRESS
    : M E M C O M P R E S S
    ;

PRIORITY
    : P R I O R I T Y
    ;

CRITICAL
    : C R I T I C A L
    ;

DISTRIBUTE
    : D I S T R I B U T E
    ;

RANGE
    : R A N G E
    ;

PARTITION
    : P A R T I T I O N
    ;

SUBPARTITION
    : S U B P A R T I T I O N
    ;

SERVICE
    : S E R V I C E
    ;

DUPLICATE
    : D U P L I C A T E
    ;

ILM
    : I L M
    ;

DELETE_ALL
    : D E L E T E UL_ A L L
    ;

ENABLE_ALL
    : E N A B L E UL_ A L L
    ;

DISABLE_ALL
    : D I S A B L E UL_ A L L
    ;

AFTER
    : A F T E R
    ;

MODIFICATION
    : M O D I F I C A T I O N
    ;

DAYS
    : D A Y S
    ;

MONTHS
    : M O N T H S
    ;

YEARS
    : Y E A R S
    ;

TIER
    : T I E R
    ;

ORGANIZATION
    : O R G A N I Z A T I O N
    ;

HEAP
    : H E A P
    ;

PCTTHRESHOLD
    : P C T T H R E S H O L D
    ;

PARAMETERS
    : P A R A M E T E R S
    ;

LOCATION
    : L O C A T I O N
    ;

MAPPING
    : M A P P I N G
    ;

NOMAPPING
    : N O M A P P I N G
    ;

INCLUDING
    : I N C L U D I N G
    ;

OVERFLOW
    : O V E R F L O W
    ;

ATTRIBUTE
    : A T T R I B U T E
    ;

ATTRIBUTES
    : A T T R I B U T E S
    ;

RESULT_CACHE
    : R E S U L T UL_ C A C H E
    ;

ROWDEPENDENCIES
    : R O W D E P E N D E N C I E S
    ;

NOROWDEPENDENCIES
    : N O R O W D E P E N D E N C I E S
    ; 

ARCHIVAL
    : A R C H I V A L
    ;

EXCHANGE
    : E X C H A N G E
    ;

INDEXING
    : I N D E X I N G
    ;

OFF
    : O F F
    ;

LESS
    : L E S S
    ;

INTERNAL
    : I N T E R N A L
    ;

VARRAY
    : V A R R A Y
    ;

NESTED
    : N E S T E D
    ;

COLUMN_VALUE
    : C O L U M N UL_ V A L U E
    ;

RETURN
    : R E T U R N
    ;

LOCATOR
    : L O C A  T O R
    ;

MODE
    : M O D E
    ;

LOB
    : L O B
    ;

SECUREFILE
    : S E C U R E F I L E
    ;

BASICFILE
    : B A S I C F I L E
    ;

THAN
    : T H A N
    ;

LIST
    : L I S T
    ;

AUTOMATIC
    : A U T O M A T I C
    ;

HASH
    : H A S H
    ;

PARTITIONS
    : P A R T I T I O N S
    ;

SUBPARTITIONS
    : S U B P A R T I T I O N S
    ;

TEMPLATE
    : T E M P L A T E
    ;

PARTITIONSET
    : P A R T I T I O N S E T
    ;

REFERENCE
    : R E F E R E N C E
    ;

CONSISTENT
    : C O N S I S T E N T
    ;

CLUSTERING
    : C L U S T E R I N G
    ;

LINEAR
    : L I N E A R
    ;

INTERLEAVED
    : I N T E R L E A V E D
    ;

YES
    : Y E S
    ;

LOAD
    : L O A D
    ;

MOVEMENT
    : M O V E M E N T
    ;

ZONEMAP
    : Z O N E M A P
    ;

WITHOUT
    : W I T H O U T
    ;

XMLTYPE
    : X M L T Y P E
    ;

RELATIONAL
    : R E L A T I O N A L
    ;

XML
    : X M L
    ;

VARRAYS
    : V A R R A Y S
    ;

LOBS
    : L O B S
    ;

TABLES
    : T A B L E S
    ;

ALLOW
    : A L L O W
    ;

DISALLOW
    : D I S A L L O W
    ;

NONSCHEMA
    : N O N S C H E M A
    ;

ANYSCHEMA
    : A N Y S C H E M A
    ;

XMLSCHEMA
    : X M L S C H E M A
    ;

COLUMNS
    : C O L U M N S
    ;

OIDINDEX
    : O I D I N D E X
    ;

EDITIONABLE
    : E D I T I O N A B L E
    ;

NONEDITIONABLE
    : N O N E D I T I O N A B L E
    ;

DEPENDENT
    : D E P E N D E N T
    ;

INDEXES
    : I N D E X E S
    ;

SHRINK
    : S H R I N K
    ;

SPACE
    : S P A C E
    ;

COMPACT
    : C O M P A C T
    ;

SUPPLEMENTAL
    : S U P P L E M E N T A L
    ;

ADVISE
    : A D V I S E
    ;

NOTHING
    : N O T H I N G
    ;

GUARD
    : G U A R D
    ;

SYNC
    : S Y N C
    ;

VISIBILITY
    : V I S I B I L I T Y
    ;

ACTIVE
    : A C T I V E
    ;

DEFAULT_COLLATION
    : D E F A U L T UL_ C O L L A T I O N
    ;

MOUNT
    : M O U N T
    ;

STANDBY
    : S T A N D B Y
    ;

CLONE
    : C L O N E
    ;

RESETLOGS
    : R E S E T L O G S
    ;

NORESETLOGS
    : N O R E S E T L O G S
    ;

UPGRADE
    : U P G R A D E
    ;

DOWNGRADE
    : D O W N G R A D E
    ;

RECOVER
    : R E C O V E R
    ;

LOGFILE
    : L O G F I L E
    ;

TEST
    : T E S T
    ;

CORRUPTION
    : C O R R U P T I O N
    ;

CONTINUE
    : C O N T I N U E
    ;

CANCEL
    : C A N C E L
    ;

UNTIL
    : U N T I L
    ;

CONTROLFILE
    : C O N T R O L F I L E
    ;

SNAPSHOT
    : S N A P S H O T
    ;

DATAFILE
    : D A T A F I L E
    ;

MANAGED
    : M A N A G E D
    ;

ARCHIVED
    : A R C H I V E D
    ;

DISCONNECT
    : D I S C O N N E C T
    ;

NODELAY
    : N O D E L A Y
    ;

INSTANCES
    : I N S T A N C E S
    ;

FINISH
    : F I N I S H
    ;

LOGICAL
    : L O G I C A L
    ;

FILE
    : F I L E
    ;

SIZE
    : S I Z E
    ;

AUTOEXTEND
    : A U T O E X T E N D
    ;

BLOCKSIZE
    : B L O C K S I Z E
    ;

OFFLINE
    : O F F L I N E
    ;

RESIZE
    : R E S I Z E
    ;

TEMPFILE
    : T E M P F I L E
    ;

DATAFILES
    : D A T A F I L E S
    ;

ARCHIVELOG
    : A R C H I V E L O G
    ;

MANUAL
    : M A N U A L
    ;

NOARCHIVELOG
    : N O A R C H I V E L O G
    ;

AVAILABILITY
    : A V A I L A B I L I T Y
    ;

PERFORMANCE
    : P E R F O R M A N C E
    ;

CLEAR
    : C L E A R
    ;

UNARCHIVED
    : U N A R C H I V E D
    ;

UNRECOVERABLE
    : U N R E C O V E R A B L E
    ;

THREAD
    : T H R E A D
    ;

MEMBER
    : M E M B E R
    ;

PHYSICAL
    : P H Y S I C A L
    ;

FAR
    : F A R
    ;

TRACE
    : T R A C E
    ;

DISTRIBUTED
    : D I S T R I B U T E D
    ;

RECOVERY
    : R E C O V E R Y
    ;

FLUSH
    : F L U S H
    ;

NOREPLY
    : N O R E P L Y
    ;

SWITCH
    : S W I T C H
    ;

LOGFILES
    : L O G F I L E S
    ;

PROCEDURAL
    : P R O C E D U R A L
    ;

REPLICATION
    : R E P L I C A T I O N
    ;

SUBSET
    : S U B S E T
    ;

ACTIVATE
    : A C T I V A T E
    ;

APPLY
    : A P P L Y
    ;

MAXIMIZE
    : M A X I M I Z E
    ;

PROTECTION
    : P R O T E C T I O N
    ;

SUSPEND
    : S U S P E N D
    ;

RESUME
    : R E S U M E
    ;

QUIESCE
    : Q U I E S C E
    ;

UNQUIESCE
    : U N Q U I E S C E
    ;

SHUTDOWN
    : S H U T D O W N
    ;

REGISTER
    : R E G I S T E R
    ;

PREPARE
    : P R E P A R E
    ;

SWITCHOVER
    : S W I T C H O V E R
    ;

FAILED
    : F A I L E D
    ;

SKIP_SYMBOL
    : S K I P
    ;

STOP
    : S T O P
    ;

ABORT
    : A B O R T
    ;

VERIFY
    : V E R I F Y
    ;

CONVERT
    : C O N V E R T
    ;

FAILOVER
    : F A I L O V E R
    ;

BIGFILE
    : B I G F I L E
    ;

SMALLFILE
    : S M A L L F I L E
    ;

TRACKING
    : T R A C K I N G
    ;

CACHING
    : C A C H I N G
    ;

CONTAINERS
    : C O N T A I N E R S
    ;

TARGET
    : T A R G E T
    ;

UNDO
    : U N D O
    ;

MOVE
    : M O V E
    ;

MIRROR
    : M I R R O R
    ;

COPY
    : C O P Y
    ;

UNPROTECTED
    : U N P R O T E C T E D
    ;

REDUNDANCY
    : R E D U N D A N C Y
    ;

REMOVE
    : R E M O V E
    ;

LOST
    : L O S T
    ;

LEAD_CDB
    : L E A D UL_ C D B
    ;

LEAD_CDB_URI
    : L E A D UL_ C D B UL_ U R I
    ;

PROPERTY
    : P R O P E R T Y
    ;

DEFAULT_CREDENTIAL
    : D E F A U L T UL_ C R E D E N T I A L
    ;

TIME_ZONE
    : T I M E UL_ Z O N E
    ;

RESET
    : R E S E T
    ;

RELOCATE
    : R E L O C A T E
    ;

CLIENT
    : C L I E N T
    ;

PASSWORDFILE_METADATA_CACHE
    : P A S S W O R D F I L E UL_ M E T A D A T A UL_ C A C H E
    ;

NOSWITCH
    : N O S W I T C H
    ;

POST_TRANSACTION
    : P O S T UL_ T R A N S A C T I O N
    ;

KILL
    : K I L L
    ;

ROLLING
    : R O L L I N G
    ;

MIGRATION
    : M I G R A T I O N
    ;

PATCH
    : P A T C H
    ;

ENCRYPTION
    : E N C R Y P T I O N
    ;

WALLET
    : W A L L E T
    ;

AFFINITY
    : A F F I N I T Y
    ;

MEMORY
    : M E M O R Y
    ;

SPFILE
    : S P F I L E
    ;

PFILE
    : P F I L E
    ;

BOTH
    : B O T H
    ;

SID
    : S I D
    ;

SHARED_POOL
    : S H A R E D UL_ P O O L
    ;

BUFFER_CACHE
    : B U F F E R UL_ C A C H E
    ;

REDO
    : R E D O
    ;

CONFIRM
    : C O N F I R M
    ;

MIGRATE
    : M I G R A T E
    ;

USE_STORED_OUTLINES
    : U S E UL_ S T O R E D UL_ O U T L I N E S
    ;

GLOBAL_TOPIC_ENABLED
    : G L O B A L UL_ T O P I C UL_ E N A B L E D
    ;

INTERSECT
    : I N T E R S E C T
    ;

MINUS
    : M I N U S
    ;

LOCKED
    : L O C K E D
    ;

FETCH
    : F E T C H
    ;

PERCENT
    : P E R C E N T
    ;

TIES
    : T I E S
    ;

SIBLINGS
    : S I B L I N G S
    ;

NULLS
    : N U L L S
    ;

LAST
    : L A S T
    ;

ISOLATION
    : I S O L A T I O N
    ;

SERIALIZABLE
    : S E R I A L I Z A B L E
    ;

COMMITTED
    : C O M M I T T E D
    ;

FILTER
    : F I L T E R
    ;

FACT
    : F A C T
    ;

DETERMINISTIC
    : D E T E R M I N I S T I C
    ;

PIPELINED
    : P I P E L I N E D
    ;

PARALLEL_ENABLE
    : P A R A L L E L UL_ E N A B L E
    ;

OUT
    : O U T
    ;

NOCOPY
    : N O C O P Y
    ;

ACCESSIBLE
    : A C C E S S I B L E
    ;

PACKAGE
    : P A C K A G E
    ;

PACKAGES
    : P A C K A G E S
    ;

USING_NLS_COMP
    : U S I N G UL_ N L S UL_ C O M P
    ;

AUTHID
    : A U T H I D
    ;

SEARCH
    : S E A R C H
    ;

DEPTH
    : D E P T H
    ;

BREADTH
    : B R E A D T H
    ;

ANALYTIC
    : A N A L Y T I C
    ;

HIERARCHIES
    : H I E R A R C H I E S
    ;

MEASURES
    : M E A S U R E S
    ;

OVER
    : O V E R
    ;

LAG
    : L A G
    ;

LAG_DIFF
    : L A G UL_ D I F F
    ;

LAG_DIF_PERCENT
    : L A G UL_ D I F UL_ P E R C E N T
    ;

LEAD
    : L E A D
    ;

LEAD_DIFF
    : L E A D UL_ D I F F
    ;

LEAD_DIFF_PERCENT
    : L E A D UL_ D I F F UL_ P E R C E N T
    ;

HIERARCHY
    : H I E R A R C H Y
    ;

WITHIN
    : W I T H I N
    ;

ACROSS
    : A C R O S S
    ;

ANCESTOR
    : A N C E S T O R
    ;

BEGINNING
    : B E G I N N I N G
    ;

UNBOUNDED
    : U N B O U N D E D
    ;

PRECEDING
    : P R E C E D I N G
    ;

FOLLOWING
    : F O L L O W I N G
    ;

RANK
    : R A N K
    ;

DENSE_RANK
    : D E N S E UL_ R A N K
    ;

AVERAGE_RANK
    : A V E R A G E UL_ R A N K
    ;

ROW_NUMBER
    : R O W UL_ N U M B E R
    ;

SHARE_OF
    : S H A R E UL_ O F
    ;

HIER_ANCESTOR
    : H I E R UL_ A N C E S T O R
    ;

HIER_PARENT
    : H I E R UL_ P A R E N T
    ;

HIER_LEAD
    : H I E R UL_ L E A D
    ;

HIER_LAG
    : H I E R UL_ L A G
    ;

QUALIFY
    : Q U A L I F Y
    ;

HIER_CAPTION
    : H I E R UL_ C A P T I O N
    ;

HIER_DEPTH
    : H I E R UL_ D E P T H
    ;

HIER_DESCRIPTION
    : H I E R UL_ D E S C R I P T I O N
    ;

HIER_LEVEL
    : H I E R UL_ L E V E L
    ;

HIER_MEMBER_NAME
    : H I E R UL_ M E M B E R UL_ N A M E
    ;

HIER_MEMBER_UNIQUE_NAME
    : H I E R UL_ M E M B E R UL_ U N I Q U E UL_ N A M E
    ;

CHAINED
    : C H A I N E D
    ;

STATISTICS
    : S T A T I S T I C S
    ;

DANGLING
    : D A N G L I N G
    ;

STRUCTURE
    : S T R U C T U R E
    ;

FAST
    : F A S T
    ;

COMPLETE
    : C O M P L E T E
    ;

ASSOCIATE
    : A S S O C I A T E
    ;

DISASSOCIATE
    : D I S A S S O C I A T E
    ;

FUNCTIONS
    : F U N C T I O N S
    ;

TYPES
    : T Y P E S
    ;

SELECTIVITY
    : S E L E C T I V I T Y
    ;

RETURNING
    : R E T U R N I N G
    ;

VERSIONS
    : V E R S I O N S
    ;

SCN
    : S C N
    ;

PERIOD
    : P E R I O D
    ;

LATERAL
    : L A T E R A L
    ;

BADFILE
    : B A D F I L E
    ;

DISCARDFILE
    : D I S C A R D F I L E
    ;

PIVOT
    : P I V O T
    ;

UNPIVOT
    : U N P I V O T
    ;

INCLUDE
    : I N C L U D E
    ;

EXCLUDE
    : E X C L U D E
    ;

SAMPLE
    : S A M P L E
    ;

SEED
    : S E E D
    ;

OPTION
    : O P T I O N
    ;

SHARDS
    : S H A R D S
    ;

MATCH_RECOGNIZE
    : M A T C H UL_ R E C O G N I Z E
    ;

PATTERN
    : P A T T E R N
    ;

DEFINE
    : D E F I N E
    ;

ONE
    : O N E
    ;

PER
    : P E R
    ;

MATCH
    : M A T C H
    ;

PAST
    : P A S T
    ;

PERMUTE
    : P E R M U T E
    ;

CLASSIFIER
    : C L A S S I F I E R
    ;

MATCH_NUMBER
    : M A T C H UL_ N U M B E R
    ;

RUNNING
    : R U N N I N G
    ;

FINAL
    : F I N A L
    ;

PREV
    : P R E V
    ;

NOAUDIT
    : N O A U D I T
    ;

WHENEVER
    : W H E N E V E R
    ;

SUCCESSFUL
    : S U C C E S S F U L
    ;

USERS
    : U S E R S
    ;

GRANTED
    : G R A N T E D
    ;

ROLES
    : R O L E S
    ;

NAMESPACE
    : N A M E S P A C E
    ;

ROLLUP
    : R O L L U P
    ;

GROUPING
    : G R O U P I N G
    ;

SETS
    : S E T S
    ;

DECODE
    : D E C O D E
    ;

RESTORE
    : R E S T O R E
    ;

POINT
    : P O I N T
    ;

BEFORE
    : B E F O R E
    ;

IGNORE
    : I G N O R E
    ;

NAV
    : N A V
    ;

SINGLE
    : S I N G L E
    ;

UPDATED
    : U P D A T E D
    ;

MAIN
    : M A I N
    ;

RULES
    : R U L E S
    ;

UPSERT
    : U P S E R T
    ;

SEQUENTIAL
    : S E Q U E N T I A L
    ;

ITERATE
    : I T E R A T E
    ;

DECREMENT
    : D E C R E M E N T
    ;

SOME
    : S O M E
    ;

NAN
    : N A N
    ;

INFINITE
    : I N F I N I T E
    ;

PRESENT
    : P R E S E N T
    ;

EMPTY
    : E M P T Y
    ;

SUBMULTISET
    : S U B M U L T I S E T
    ;

LIKEC
    : L I K E C
    ;

LIKE2
    : L I K E '2'
    ;

LIKE4
    : L I K E '4'
    ;

REGEXP_LIKE
    : R E G E X P UL_ L I K E
    ;

EQUALS_PATH
    : E Q U A L S UL_ P A T H
    ;

UNDER_PATH
    : U N D E R UL_ P A T H
    ;

FORMAT
    : F O R M A T
    ;

STRICT
    : S T R I C T
    ;

LAX
    : L A X
    ;

KEYS
    : K E Y S
    ;

JSON_EQUAL
    : J S O N UL_ E Q U A L
    ;

JSON_EXISTS
    : J S O N UL_ E X I S T S
    ;

PASSING
    : P A S S I N G
    ;

ERROR
    : E R R O R
    ;

JSON_TEXTCONTAINS
    : J S O N UL_ T E X T C O N T A I N S
    ;

HAS
    : H A S
    ;

STARTS
    : S T A R T S
    ;

LIKE_REGEX
    : L I K E UL_ R E G E X
    ;

EQ_REGEX
    : E Q UL_ R E G E X
    ;

SYS
    : S Y S
    ;

MAXDATAFILES
    : M A X D A T A F I L E S
    ;

MAXINSTANCES
    : M A X I N S T A N C E S
    ;

AL32UTF8
    : A L '3' '2' U T F '8'
    ;

AL16UTF16
    : A L '1' '6' U T F '1' '6'
    ;

UTF8
    : U T F '8'
    ;

USER_DATA
    : U S E R UL_ D A T A
    ;

MAXLOGFILES
    : M A X L O G F I L E S
    ;

MAXLOGMEMBERS
    : M A X L O G M E M B E R S
    ;

MAXLOGHISTORY
    : M A X L O G H I S T O R Y
    ;

EXTENT
    : E X T E N T
    ;

SYSAUX
    : S Y S A U X
    ;

LEAF
    : L E A F
    ;

AUTOALLOCATE
    : A U T O A L L O C A T E
    ;

UNIFORM
    : U N I F O R M
    ;

FILE_NAME_CONVERT
    : F I L E UL_ N A M E UL_ C O N V E R T
    ;

ALLOCATE
    : A L L O C A T E
    ;

DEALLOCATE
    : D E A L L O C A T E
    ;

SHARED
    : S H A R E D
    ;

AUTHENTICATED
    : A U T H E N T I C A T E D
    ;

CHILD
    : C H I L D
    ;

DETERMINES
    : D E T E R M I N E S
    ;

RELIES_ON
    : R E L I E S UL_ O N
    ;

AGGREGATE
    : A G G R E G A T E
    ;

POLYMORPHIC
    : P O L Y M O R P H I C
    ;

SQL_MARCO
    : S Q L UL_ M A R C O
    ;

LANGUAGE
    : L A N G U A G E
    ;

AGENT
    : A G E N T
    ;

SELF
    : S E L F
    ;

TDO
    : T D O
    ;

INDICATOR
    : I N D I C A T O R
    ;

STRUCT
    : S T R U C T
    ;

LENGTH
    : L E N G T H
    ;

DURATION
    : D U R A T I O N
    ;

MAXLEN
    : M A X L E N
    ;

CHARSETID
    : C H A R S E T I D
    ;

CHARSETFORM
    : C H A R S E T F O R M
    ;

SINGLE_C
    : C
    ;

SYSTIMESTAMP
    : S Y S T I M E S T A M P
    ;

CATEGORY
    : C A T E G O R Y
    ;

ORDER
    : O R D E R
    ;

NOKEEP
    : N O K E E P
    ;

SCALE
    : S C A L E
    ;

NOSCALE
    : N O S C A L E
    ;

EXTEND
    : E X T E N D
    ;

NOEXTEND
    : N O E X T E N D
    ;

NOSHARD
    : N O S H A R D
    ;

INITIALIZED
    : I N I T I A L I Z E D
    ;

EXTERNALLY
    : E X T E R N A L L Y
    ;

GLOBALLY
    : G L O B A L L Y
    ;

ACCESSED
    : A C C E S S E D
    ;

RESTART
    : R E S T A R T
    ;

OPTIMIZE
    : O P T I M I Z E
    ;

QUOTA
    : Q U O T A
    ;

DISKGROUP
    : D I S K G R O U P
    ;

NORMAL
    : N O R M A L
    ;

FLEX
    : F L E X
    ;

SITE
    : S I T E
    ;

QUORUM
    : Q U O R U M
    ;

REGULAR
    : R E G U L A R
    ;

FAILGROUP
    : F A I L G R O U P
    ;

DISK
    : D I S K
    ;

EXCLUDING
    : E X C L U D I N G
    ;

CONTENTS
    : C O N T E N T S
    ;

LOCKDOWN
    : L O C K D O W N
    ;

CLEAN
    : C L E A N
    ;

GUARANTEE
    : G U A R A N T E E
    ;

PRUNING
    : P R U N I N G
    ;

DEMAND
    : D E M A N D
    ;

<<<<<<< HEAD
ANCILLARY
    : A N C I L L A R Y
    ;

BINDING
    : B I N D I N G
    ;

SCAN
    : S C A N
    ;

COMPUTE
    : C O M P U T E
=======
RESOLVE
   : R E S O L V E
   ;

RESOLVER
   : R E S O L V E R
   ;

SHARE
    : S H A R E
    ;

EXCLUSIVE
    : E X C L U S I V E
>>>>>>> 1dfb10f8
    ;<|MERGE_RESOLUTION|>--- conflicted
+++ resolved
@@ -2843,22 +2843,6 @@
     : D E M A N D
     ;
 
-<<<<<<< HEAD
-ANCILLARY
-    : A N C I L L A R Y
-    ;
-
-BINDING
-    : B I N D I N G
-    ;
-
-SCAN
-    : S C A N
-    ;
-
-COMPUTE
-    : C O M P U T E
-=======
 RESOLVE
    : R E S O L V E
    ;
@@ -2873,5 +2857,20 @@
 
 EXCLUSIVE
     : E X C L U S I V E
->>>>>>> 1dfb10f8
+    ;
+
+ANCILLARY
+    : A N C I L L A R Y
+    ;
+
+BINDING
+    : B I N D I N G
+    ;
+
+SCAN
+    : S C A N
+    ;
+
+COMPUTE
+    : C O M P U T E
     ;