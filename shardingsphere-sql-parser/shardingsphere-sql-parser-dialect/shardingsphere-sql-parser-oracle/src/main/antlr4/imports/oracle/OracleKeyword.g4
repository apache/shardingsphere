/*
 * Licensed to the Apache Software Foundation (ASF) under one or more
 * contributor license agreements.  See the NOTICE file distributed with
 * this work for additional information regarding copyright ownership.
 * The ASF licenses this file to You under the Apache License, Version 2.0
 * (the "License"); you may not use this file except in compliance with
 * the License.  You may obtain a copy of the License at
 *
 *     http://www.apache.org/licenses/LICENSE-2.0
 *
 * Unless required by applicable law or agreed to in writing, software
 * distributed under the License is distributed on an "AS IS" BASIS,
 * WITHOUT WARRANTIES OR CONDITIONS OF ANY KIND, either express or implied.
 * See the License for the specific language governing permissions and
 * limitations under the License.
 */

lexer grammar OracleKeyword;

import Alphabet;

BINARY
    : B I N A R Y
    ;

ESCAPE
    : E S C A P E
    ;

MOD
    : M O D
    ;

XOR
    : X O R
    ;

ROW
    : R O W
    ;

ROWS
    : R O W S
    ;

UNKNOWN
    : U N K N O W N
    ;

ALWAYS
    : A L W A Y S
    ;

CASCADE
    : C A S C A D E
    ;

CHECK
    : C H E C K
    ;

GENERATED
    : G E N E R A T E D
    ;

PRIVILEGES
    : P R I V I L E G E S
    ;

READ
    : R E A D
    ;

WRITE
    : W R I T E
    ;

REFERENCES
    : R E F E R E N C E S
    ;

START
    : S T A R T
    ;

TRANSACTION
    : T R A N S A C T I O N
    ;

USER
    : U S E R
    ;

ROLE
    : R O L E
    ;

VISIBLE
    : V I S I B L E
    ;

INVISIBLE
    : I N V I S I B L E
    ;

EXECUTE
    : E X E C U T E
    ;

USE
    : U S E
    ;

DEBUG
    : D E B U G
    ;

UNDER
    : U N D E R
    ;

FLASHBACK
    : F L A S H B A C K
    ;

ARCHIVE
    : A R C H I V E
    ;

REFRESH
    : R E F R E S H
    ;

QUERY
    : Q U E R Y
    ;

REWRITE
    : R E W R I T E
    ;

KEEP
    : K E E P
    ;

SEQUENCE
    : S E Q U E N C E
    ;

INHERIT
    : I N H E R I T
    ;

TRANSLATE
    : T R A N S L A T E
    ;

MERGE
    : M E R G E
    ;

AT
    : A T
    ;

BITMAP
    : B I T M A P
    ;

CACHE
    : C A C H E
    ;

NOCACHE
    : N O C A C H E
    ;

CHECKPOINT
    : C H E C K P O I N T
    ;

CONNECT
    : C O N N E C T
    ;

CONSTRAINTS
    : C O N S T R A I N T S
    ;

CYCLE
    : C Y C L E
    ;

NOCYCLE
    : N O C Y C L E
    ;

DBTIMEZONE
    : D B T I M E Z O N E
    ;

ENCRYPT
    : E N C R Y P T
    ;

DECRYPT
    : D E C R Y P T
    ;

DEFERRABLE
    : D E F E R R A B L E
    ;

DEFERRED
    : D E F E R R E D
    ;

DIRECTORY
    : D I R E C T O R Y
    ;

CREDENTIALS
    : C R E D E N T I A L S
    ;

EDITION
    : E D I T I O N
    ;

ELEMENT
    : E L E M E N T
    ;

END
    : E N D
    ;

EXCEPT
    : E X C E P T
    ;

EXCEPTIONS
    : E X C E P T I O N S
    ;

FORCE
    : F O R C E
    ;

NOFORCE
    : N O F O R C E
    ;

GLOBAL
    : G L O B A L
    ;

IDENTIFIED
    : I D E N T I F I E D
    ;

IDENTITY
    : I D E N T I T Y
    ;

IMMEDIATE
    : I M M E D I A T E
    ;

INCREMENT
    : I N C R E M E N T
    ;

INITIALLY
    : I N I T I A L L Y
    ;

INVALIDATE
    : I N V A L I D A T E
    ;

JAVA
    : J A V A
    ;

LEVELS
    : L E V E L S
    ;

MAXVALUE
    : M A X V A L U E
    ;

MINVALUE
    : M I N V A L U E
    ;

NOMAXVALUE
    : N O M A X V A L U E
    ;

NOMINVALUE
    : N O M I N V A L U E
    ;

NOSORT
    : N O S O R T
    ;

MINING
    : M I N I N G
    ;

MODEL
    : M O D E L
    ;

MODIFY
    : M O D I F Y
    ;

NATIONAL
    : N A T I O N A L
    ;

NEW
    : N E W
    ;

NOORDER
    : N O O R D E R
    ;

NORELY
    : N O R E L Y
    ;

OF
    : O F
    ;

ONLY
    : O N L Y
    ;

PRIOR
    : P R I O R
    ;

PROFILE
    : P R O F I L E
    ;

REF
    : R E F
    ;

REKEY
    : R E K E Y
    ;

RELY
    : R E L Y
    ;

RENAME
    : R E N A M E
    ;

REPLACE
    : R E P L A C E
    ;

RESOURCE
    : R E S O U R C E
    ;

REVERSE
    : R E V E R S E
    ;

ROWID
    : R O W I D
    ;

SALT
    : S A L T
    ;

SCOPE
    : S C O P E
    ;

SORT
    : S O R T
    ;

SOURCE
    : S O U R C E
    ;

SUBSTITUTABLE
    : S U B S T I T U T A B L E
    ;

TABLESPACE
    : T A B L E S P A C E
    ;

TEMPORARY
    : T E M P O R A R Y
    ;

TRANSLATION
    : T R A N S L A T I O N
    ;

TREAT
    : T R E A T
    ;

NO
    : N O
    ;

UNUSED
    : U N U S E D
    ;

VALIDATE
    : V A L I D A T E
    ;

NOVALIDATE
    : N O V A L I D A T E
    ;

VALUE
    : V A L U E
    ;

VARYING
    : V A R Y I N G
    ;

VIRTUAL
    : V I R T U A L
    ;

ZONE
    : Z O N E
    ;

PUBLIC
    : P U B L I C
    ;

SESSION
    : S E S S I O N
    ;

COMMENT
    : C O M M E N T
    ;

LOCK
    : L O C K
    ;

ADVISOR
    : A D V I S O R
    ;

ADMINISTER
    : A D M I N I S T E R
    ;

TUNING
    : T U N I N G
    ;

MANAGE
    : M A N A G E
    ;

MANAGEMENT
    : M A N A G E M E N T
    ;

OBJECT
    : O B J E C T
    ;

CLUSTER
    : C L U S T E R
    ;

CONTEXT
    : C O N T E X T
    ;

EXEMPT
    : E X E M P T
    ;

REDACTION
    : R E D A C T I O N
    ;

POLICY
    : P O L I C Y
    ;

DATABASE
    : D A T A B A S E
    ;

SYSTEM
    : S Y S T E M
    ;

AUDIT
    : A U D I T
    ;

LINK
    : L I N K
    ;

ANALYZE
    : A N A L Y Z E
    ;

DICTIONARY
    : D I C T I O N A R Y
    ;

DIMENSION
    : D I M E N S I O N
    ;

INDEXTYPE
    : I N D E X T Y P E
    ;

INDEXTYPES
    : I N D E X T Y P E S
    ;

EXTERNAL
    : E X T E R N A L
    ;

JOB
    : J O B
    ;

CLASS
    : C L A S S
    ;

PROGRAM
    : P R O G R A M
    ;

SCHEDULER
    : S C H E D U L E R
    ;

LIBRARY
    : L I B R A R Y
    ;

LOGMINING
    : L O G M I N I N G
    ;

MATERIALIZED
    : M A T E R I A L I Z E D
    ;

CUBE
    : C U B E
    ;

MEASURE
    : M E A S U R E
    ;

FOLDER
    : F O L D E R
    ;

BUILD
    : B U I L D
    ;

PROCESS
    : P R O C E S S
    ;

OPERATOR
    : O P E R A T O R
    ;

OUTLINE
    : O U T L I N E
    ;

PLUGGABLE
    : P L U G G A B L E
    ;

CONTAINER
    : C O N T A I N E R
    ;

SEGMENT
    : S E G M E N T
    ;

RESTRICT
    : R E S T R I C T
    ;

RESTRICTED
    : R E S T R I C T E D
    ;

COST
    : C O S T
    ;

SYNONYM
    : S Y N O N Y M
    ;

BACKUP
    : B A C K U P
    ;

UNLIMITED
    : U N L I M I T E D
    ;

BECOME
    : B E C O M E
    ;

CHANGE
    : C H A N G E
    ;

NOTIFICATION
    : N O T I F I C A T I O N
    ;

ACCESS
    : A C C E S S
    ;

PRIVILEGE
    : P R I V I L E G E
    ;

PURGE
    : P U R G E
    ;

RESUMABLE
    : R E S U M A B L E
    ;

SYSGUID
    : S Y S G U I D
    ;

SYSBACKUP
    : S Y S B A C K U P
    ;

SYSDBA
    : S Y S D B A
    ;

SYSDG
    : S Y S D G
    ;

SYSKM
    : S Y S K M
    ;

SYSOPER
    : S Y S O P E R
    ;

RECYCLEBIN
    : R E C Y C L E B I N
    ;

DBA_RECYCLEBIN
    : D B A UL_ R E C Y C L E B I N
    ;

FIRST
    : F I R S T
    ;

NCHAR
    : N C H A R
    ;

RAW
    : R A W
    ;

VARCHAR
    : V A R C H A R
    ;

VARCHAR2
    : V A R C H A R [2]
    ;

NVARCHAR2
    : N V A R C H A R [2]
    ;

LONG
    : L O N G
    ;
    
BLOB
    : B L O B
    ;

CLOB
    : C L O B
    ;

NCLOB
    : N C L O B
    ;

BINARY_FLOAT
    : B I N A R Y UL_ F L O A T
    ;

BINARY_DOUBLE
    : B I N A R Y UL_ D O U B L E
    ;

PLS_INTEGER
    : P L S UL_ I N T E G E R
    ;

BINARY_INTEGER
    : B I N A R Y UL_ I N T E G E R
    ;

NUMBER
    : N U M B E R
    ;

NATURALN
    : N A T U R A L N
    ;

POSITIVE
    : P O S I T I V E
    ;

POSITIVEN
    : P O S I T I V E N
    ;

SIGNTYPE
    : S I G N T Y P E
    ;

SIMPLE_INTEGER
    : S I M P L E UL_ I N T E G E R
    ;

BFILE
    : B F I L E
    ;

MLSLABEL
    : M L S L A B E L
    ;

UROWID
    : U R O W I D
    ;

JSON
    : J S O N
    ;

DEC
    : D E C
    ;

SHARING
    : S H A R I N G
    ;

PRIVATE
    : P R I V A T E
    ;

SHARDED
    : S H A R D E D
    ;

SHARD
    : S H A R D
    ;

DUPLICATED
    : D U P L I C A T E D
    ;

METADATA
    : M E T A D A T A
    ;

DATA
    : D A T A
    ;

EXTENDED
    : E X T E N D E D
    ;

NONE
    : N O N E
    ;

MEMOPTIMIZE
    : M E M O P T I M I Z E
    ;

PARENT
    : P A R E N T
    ;

IDENTIFIER
    : I D E N T I F I E R
    ;

WORK
    : W O R K
    ;

CONTAINER_MAP
    : C O N T A I N E R UL_ M A P
    ;

CONTAINERS_DEFAULT
    : C O N T A I N E R S UL_ D E F A U L T
    ;

WAIT
    : W A I T
    ;

NOWAIT
    : N O W A I T
    ;

BATCH
    : B A T C H
    ;

BLOCK
    : B L O C K
    ;

REBUILD
    : R E B U I L D
    ;

INVALIDATION
    : I N V A L I D A T I O N
    ;

COMPILE
    : C O M P I L E
    ;

USABLE
    : U S A B L E
    ;

UNUSABLE
    : U N U S A B L E
    ;

ONLINE
    : O N L I N E
    ;

MONITORING
    : M O N I T O R I N G
    ;

NOMONITORING
    : N O M O N I T O R I N G
    ;

USAGE
    : U S A G E
    ;

COALESCE
    : C O A L E S C E
    ;

CLEANUP
    : C L E A N U P
    ;

PARALLEL
    : P A R A L L E L
    ;

NOPARALLEL
    : N O P A R A L L E L
    ;

LOG
    : L O G
    ;

REUSE
    : R E U S E
    ;

SETTINGS
    : S E T T I N G S
    ;

STORAGE
    : S T O R A G E
    ;

MATCHED
    : M A T C H E D
    ;

ERRORS
    : E R R O R S
    ;

REJECT
    : R E J E C T
    ;

RETENTION
    : R E T E N T I O N
    ;

CHUNK
    : C H U N K
    ;

PCTVERSION
    : P C T V E R S I O N
    ;

FREEPOOLS
    : F R E E P O O L S
    ;

AUTO
    : A U T O
    ;

DEDUPLICATE
    : D E D U P L I C A T E
    ;

KEEP_DUPLICATES
    : K E E P UL_ D U P L I C A T E S
    ;

COMPRESS
    : C O M P R E S S
    ;

HIGH
    : H I G H
    ;

MEDIUM
    : M E D I U M
    ;

LOW
    : L O W
    ;

NOCOMPRESS
    : N O C O M P R E S S
    ;

READS
    : R E A D S
    ;

CREATION
    : C R E A T I O N
    ;

PCTFREE
    : P C T F R E E
    ;

PCTUSED
    : P C T U S E D
    ;

INITRANS
    : I N I T R A N S
    ;

LOGGING
    : L O G G I N G
    ;

NOLOGGING
    : N O L O G G I N G
    ;

FILESYSTEM_LIKE_LOGGING
    : F I L E S Y S T E M UL_ L I K E UL_ L O G G I N G
    ;

INITIAL
    : I N I T I A L
    ;

MINEXTENTS
    : M I N E X T E N T S
    ;

MAXEXTENTS
    : M A X E X T E N T S
    ;

BASIC
    : B A S I C
    ;

ADVANCED
    : A D V A N C E D
    ;

PCTINCREASE
    : P C T I N C R E A S E
    ;

FREELISTS
    : F R E E L I S T S
    ;

DML
    : D M L
    ;

DDL
    : D D L
    ;

CAPACITY
    : C A P A C I T Y
    ;

FREELIST
    : F R E E L I S T
    ;

GROUPS
    : G R O U P S
    ;

OPTIMAL
    : O P T I M A L
    ;

BUFFER_POOL
    : B U F F E R UL_ P O O L
    ;

RECYCLE
    : R E C Y C L E
    ;

FLASH_CACHE
    : F L A S H UL_ C A C H E
    ;

CELL_FLASH_CACHE
    : C E L L UL_ F L A S H UL_ C A C H E
    ;

MAXSIZE
    : M A X S I Z E
    ;

MAX_AUDIT_SIZE
    : M A X UL_ A U D I T UL_ S I Z E
    ;

MAX_DIAG_SIZE
    : M A X UL_ D I A G UL_ S I Z E
    ;

STORE
    : S T O R E
    ;

LEVEL
    : L E V E L
    ;

LOCKING
    : L O C K I N G
    ;

INMEMORY
    : I N M E M O R Y
    ;

MEMCOMPRESS
    : M E M C O M P R E S S
    ;

PRIORITY
    : P R I O R I T Y
    ;

CRITICAL
    : C R I T I C A L
    ;

DISTRIBUTE
    : D I S T R I B U T E
    ;

RANGE
    : R A N G E
    ;

PARTITION
    : P A R T I T I O N
    ;

SUBPARTITION
    : S U B P A R T I T I O N
    ;

SERVICE
    : S E R V I C E
    ;

DUPLICATE
    : D U P L I C A T E
    ;

ILM
    : I L M
    ;

DELETE_ALL
    : D E L E T E UL_ A L L
    ;

ENABLE_ALL
    : E N A B L E UL_ A L L
    ;

DISABLE_ALL
    : D I S A B L E UL_ A L L
    ;

AFTER
    : A F T E R
    ;

MODIFICATION
    : M O D I F I C A T I O N
    ;

DAYS
    : D A Y S
    ;

MONTHS
    : M O N T H S
    ;

YEARS
    : Y E A R S
    ;

TIER
    : T I E R
    ;

ORGANIZATION
    : O R G A N I Z A T I O N
    ;

HEAP
    : H E A P
    ;

PCTTHRESHOLD
    : P C T T H R E S H O L D
    ;

PARAMETERS
    : P A R A M E T E R S
    ;

LOCATION
    : L O C A T I O N
    ;

MAPPING
    : M A P P I N G
    ;

NOMAPPING
    : N O M A P P I N G
    ;

INCLUDING
    : I N C L U D I N G
    ;

OVERFLOW
    : O V E R F L O W
    ;

ATTRIBUTE
    : A T T R I B U T E
    ;

ATTRIBUTES
    : A T T R I B U T E S
    ;

RESULT_CACHE
    : R E S U L T UL_ C A C H E
    ;

ROWDEPENDENCIES
    : R O W D E P E N D E N C I E S
    ;

NOROWDEPENDENCIES
    : N O R O W D E P E N D E N C I E S
    ; 

ARCHIVAL
    : A R C H I V A L
    ;

EXCHANGE
    : E X C H A N G E
    ;

INDEXING
    : I N D E X I N G
    ;

OFF
    : O F F
    ;

LESS
    : L E S S
    ;

INTERNAL
    : I N T E R N A L
    ;

VARRAY
    : V A R R A Y
    ;

NESTED
    : N E S T E D
    ;

COLUMN_VALUE
    : C O L U M N UL_ V A L U E
    ;

RETURN
    : R E T U R N
    ;

LOCATOR
    : L O C A  T O R
    ;

MODE
    : M O D E
    ;

LOB
    : L O B
    ;

SECUREFILE
    : S E C U R E F I L E
    ;

BASICFILE
    : B A S I C F I L E
    ;

THAN
    : T H A N
    ;

LIST
    : L I S T
    ;

AUTOMATIC
    : A U T O M A T I C
    ;

HASH
    : H A S H
    ;

PARTITIONS
    : P A R T I T I O N S
    ;

SUBPARTITIONS
    : S U B P A R T I T I O N S
    ;

TEMPLATE
    : T E M P L A T E
    ;

PARTITIONSET
    : P A R T I T I O N S E T
    ;

REFERENCE
    : R E F E R E N C E
    ;

CONSISTENT
    : C O N S I S T E N T
    ;

CLUSTERING
    : C L U S T E R I N G
    ;

LINEAR
    : L I N E A R
    ;

INTERLEAVED
    : I N T E R L E A V E D
    ;

YES
    : Y E S
    ;

LOAD
    : L O A D
    ;

MOVEMENT
    : M O V E M E N T
    ;

ZONEMAP
    : Z O N E M A P
    ;

WITHOUT
    : W I T H O U T
    ;

XMLTYPE
    : X M L T Y P E
    ;

RELATIONAL
    : R E L A T I O N A L
    ;

XML
    : X M L
    ;

VARRAYS
    : V A R R A Y S
    ;

LOBS
    : L O B S
    ;

TABLES
    : T A B L E S
    ;

ALLOW
    : A L L O W
    ;

DISALLOW
    : D I S A L L O W
    ;

NONSCHEMA
    : N O N S C H E M A
    ;

ANYSCHEMA
    : A N Y S C H E M A
    ;

XMLSCHEMA
    : X M L S C H E M A
    ;

COLUMNS
    : C O L U M N S
    ;

OIDINDEX
    : O I D I N D E X
    ;

EDITIONABLE
    : E D I T I O N A B L E
    ;

NONEDITIONABLE
    : N O N E D I T I O N A B L E
    ;

DEPENDENT
    : D E P E N D E N T
    ;

INDEXES
    : I N D E X E S
    ;

SHRINK
    : S H R I N K
    ;

SPACE
    : S P A C E
    ;

COMPACT
    : C O M P A C T
    ;

SUPPLEMENTAL
    : S U P P L E M E N T A L
    ;

ADVISE
    : A D V I S E
    ;

NOTHING
    : N O T H I N G
    ;

GUARD
    : G U A R D
    ;

SYNC
    : S Y N C
    ;

VISIBILITY
    : V I S I B I L I T Y
    ;

ACTIVE
    : A C T I V E
    ;

DEFAULT_COLLATION
    : D E F A U L T UL_ C O L L A T I O N
    ;

MOUNT
    : M O U N T
    ;

STANDBY
    : S T A N D B Y
    ;

CLONE
    : C L O N E
    ;

RESETLOGS
    : R E S E T L O G S
    ;

NORESETLOGS
    : N O R E S E T L O G S
    ;

UPGRADE
    : U P G R A D E
    ;

DOWNGRADE
    : D O W N G R A D E
    ;

RECOVER
    : R E C O V E R
    ;

LOGFILE
    : L O G F I L E
    ;

TEST
    : T E S T
    ;

CORRUPTION
    : C O R R U P T I O N
    ;

CONTINUE
    : C O N T I N U E
    ;

CANCEL
    : C A N C E L
    ;

UNTIL
    : U N T I L
    ;

CONTROLFILE
    : C O N T R O L F I L E
    ;

SNAPSHOT
    : S N A P S H O T
    ;

DATAFILE
    : D A T A F I L E
    ;

MANAGED
    : M A N A G E D
    ;

ARCHIVED
    : A R C H I V E D
    ;

DISCONNECT
    : D I S C O N N E C T
    ;

NODELAY
    : N O D E L A Y
    ;

INSTANCES
    : I N S T A N C E S
    ;

FINISH
    : F I N I S H
    ;

LOGICAL
    : L O G I C A L
    ;

FILE
    : F I L E
    ;

SIZE
    : S I Z E
    ;

AUTOEXTEND
    : A U T O E X T E N D
    ;

BLOCKSIZE
    : B L O C K S I Z E
    ;

OFFLINE
    : O F F L I N E
    ;

RESIZE
    : R E S I Z E
    ;

TEMPFILE
    : T E M P F I L E
    ;

DATAFILES
    : D A T A F I L E S
    ;

ARCHIVELOG
    : A R C H I V E L O G
    ;

MANUAL
    : M A N U A L
    ;

NOARCHIVELOG
    : N O A R C H I V E L O G
    ;

AVAILABILITY
    : A V A I L A B I L I T Y
    ;

PERFORMANCE
    : P E R F O R M A N C E
    ;

CLEAR
    : C L E A R
    ;

UNARCHIVED
    : U N A R C H I V E D
    ;

UNRECOVERABLE
    : U N R E C O V E R A B L E
    ;

THREAD
    : T H R E A D
    ;

MEMBER
    : M E M B E R
    ;

PHYSICAL
    : P H Y S I C A L
    ;

FAR
    : F A R
    ;

TRACE
    : T R A C E
    ;

DISTRIBUTED
    : D I S T R I B U T E D
    ;

RECOVERY
    : R E C O V E R Y
    ;

FLUSH
    : F L U S H
    ;

NOREPLY
    : N O R E P L Y
    ;

SWITCH
    : S W I T C H
    ;

LOGFILES
    : L O G F I L E S
    ;

PROCEDURAL
    : P R O C E D U R A L
    ;

REPLICATION
    : R E P L I C A T I O N
    ;

SUBSET
    : S U B S E T
    ;

ACTIVATE
    : A C T I V A T E
    ;

APPLY
    : A P P L Y
    ;

MAXIMIZE
    : M A X I M I Z E
    ;

PROTECTION
    : P R O T E C T I O N
    ;

SUSPEND
    : S U S P E N D
    ;

RESUME
    : R E S U M E
    ;

QUIESCE
    : Q U I E S C E
    ;

UNQUIESCE
    : U N Q U I E S C E
    ;

SHUTDOWN
    : S H U T D O W N
    ;

REGISTER
    : R E G I S T E R
    ;

PREPARE
    : P R E P A R E
    ;

SWITCHOVER
    : S W I T C H O V E R
    ;

FAILED
    : F A I L E D
    ;

SKIP_SYMBOL
    : S K I P
    ;

STOP
    : S T O P
    ;

ABORT
    : A B O R T
    ;

VERIFY
    : V E R I F Y
    ;

CONVERT
    : C O N V E R T
    ;

FAILOVER
    : F A I L O V E R
    ;

BIGFILE
    : B I G F I L E
    ;

SMALLFILE
    : S M A L L F I L E
    ;

TRACKING
    : T R A C K I N G
    ;

CACHING
    : C A C H I N G
    ;

CONTAINERS
    : C O N T A I N E R S
    ;

TARGET
    : T A R G E T
    ;

UNDO
    : U N D O
    ;

MOVE
    : M O V E
    ;

MIRROR
    : M I R R O R
    ;

COPY
    : C O P Y
    ;

UNPROTECTED
    : U N P R O T E C T E D
    ;

REDUNDANCY
    : R E D U N D A N C Y
    ;

REMOVE
    : R E M O V E
    ;

LOST
    : L O S T
    ;

LEAD_CDB
    : L E A D UL_ C D B
    ;

LEAD_CDB_URI
    : L E A D UL_ C D B UL_ U R I
    ;

PROPERTY
    : P R O P E R T Y
    ;

DEFAULT_CREDENTIAL
    : D E F A U L T UL_ C R E D E N T I A L
    ;

TIME_ZONE
    : T I M E UL_ Z O N E
    ;

RESET
    : R E S E T
    ;

RELOCATE
    : R E L O C A T E
    ;

CLIENT
    : C L I E N T
    ;

PASSWORDFILE_METADATA_CACHE
    : P A S S W O R D F I L E UL_ M E T A D A T A UL_ C A C H E
    ;

NOSWITCH
    : N O S W I T C H
    ;

POST_TRANSACTION
    : P O S T UL_ T R A N S A C T I O N
    ;

KILL
    : K I L L
    ;

ROLLING
    : R O L L I N G
    ;

MIGRATION
    : M I G R A T I O N
    ;

PATCH
    : P A T C H
    ;

ENCRYPTION
    : E N C R Y P T I O N
    ;

WALLET
    : W A L L E T
    ;

AFFINITY
    : A F F I N I T Y
    ;

MEMORY
    : M E M O R Y
    ;

SPFILE
    : S P F I L E
    ;

PFILE
    : P F I L E
    ;

BOTH
    : B O T H
    ;

SID
    : S I D
    ;

SHARED_POOL
    : S H A R E D UL_ P O O L
    ;

BUFFER_CACHE
    : B U F F E R UL_ C A C H E
    ;

REDO
    : R E D O
    ;

CONFIRM
    : C O N F I R M
    ;

MIGRATE
    : M I G R A T E
    ;

USE_STORED_OUTLINES
    : U S E UL_ S T O R E D UL_ O U T L I N E S
    ;

GLOBAL_TOPIC_ENABLED
    : G L O B A L UL_ T O P I C UL_ E N A B L E D
    ;

INTERSECT
    : I N T E R S E C T
    ;

MINUS
    : M I N U S
    ;

LOCKED
    : L O C K E D
    ;

FETCH
    : F E T C H
    ;

PERCENT
    : P E R C E N T
    ;

TIES
    : T I E S
    ;

SIBLINGS
    : S I B L I N G S
    ;

NULLS
    : N U L L S
    ;

LAST
    : L A S T
    ;

ISOLATION
    : I S O L A T I O N
    ;

SERIALIZABLE
    : S E R I A L I Z A B L E
    ;

COMMITTED
    : C O M M I T T E D
    ;

FILTER
    : F I L T E R
    ;

FACT
    : F A C T
    ;

DETERMINISTIC
    : D E T E R M I N I S T I C
    ;

PIPELINED
    : P I P E L I N E D
    ;

PARALLEL_ENABLE
    : P A R A L L E L UL_ E N A B L E
    ;

OUT
    : O U T
    ;

NOCOPY
    : N O C O P Y
    ;

ACCESSIBLE
    : A C C E S S I B L E
    ;

PACKAGE
    : P A C K A G E
    ;

PACKAGES
    : P A C K A G E S
    ;

USING_NLS_COMP
    : U S I N G UL_ N L S UL_ C O M P
    ;

AUTHID
    : A U T H I D
    ;

SEARCH
    : S E A R C H
    ;

DEPTH
    : D E P T H
    ;

BREADTH
    : B R E A D T H
    ;

ANALYTIC
    : A N A L Y T I C
    ;

HIERARCHIES
    : H I E R A R C H I E S
    ;

MEASURES
    : M E A S U R E S
    ;

OVER
    : O V E R
    ;

LAG
    : L A G
    ;

LAG_DIFF
    : L A G UL_ D I F F
    ;

LAG_DIF_PERCENT
    : L A G UL_ D I F UL_ P E R C E N T
    ;

LEAD
    : L E A D
    ;

LEAD_DIFF
    : L E A D UL_ D I F F
    ;

LEAD_DIFF_PERCENT
    : L E A D UL_ D I F F UL_ P E R C E N T
    ;

HIERARCHY
    : H I E R A R C H Y
    ;

WITHIN
    : W I T H I N
    ;

ACROSS
    : A C R O S S
    ;

ANCESTOR
    : A N C E S T O R
    ;

BEGINNING
    : B E G I N N I N G
    ;

UNBOUNDED
    : U N B O U N D E D
    ;

PRECEDING
    : P R E C E D I N G
    ;

FOLLOWING
    : F O L L O W I N G
    ;

RANK
    : R A N K
    ;

DENSE_RANK
    : D E N S E UL_ R A N K
    ;

AVERAGE_RANK
    : A V E R A G E UL_ R A N K
    ;

ROW_NUMBER
    : R O W UL_ N U M B E R
    ;

SHARE_OF
    : S H A R E UL_ O F
    ;

HIER_ANCESTOR
    : H I E R UL_ A N C E S T O R
    ;

HIER_PARENT
    : H I E R UL_ P A R E N T
    ;

HIER_LEAD
    : H I E R UL_ L E A D
    ;

HIER_LAG
    : H I E R UL_ L A G
    ;

QUALIFY
    : Q U A L I F Y
    ;

HIER_CAPTION
    : H I E R UL_ C A P T I O N
    ;

HIER_DEPTH
    : H I E R UL_ D E P T H
    ;

HIER_DESCRIPTION
    : H I E R UL_ D E S C R I P T I O N
    ;

HIER_LEVEL
    : H I E R UL_ L E V E L
    ;

HIER_MEMBER_NAME
    : H I E R UL_ M E M B E R UL_ N A M E
    ;

HIER_MEMBER_UNIQUE_NAME
    : H I E R UL_ M E M B E R UL_ U N I Q U E UL_ N A M E
    ;

CHAINED
    : C H A I N E D
    ;

STATISTICS
    : S T A T I S T I C S
    ;

DANGLING
    : D A N G L I N G
    ;

STRUCTURE
    : S T R U C T U R E
    ;

FAST
    : F A S T
    ;

COMPLETE
    : C O M P L E T E
    ;

ASSOCIATE
    : A S S O C I A T E
    ;

DISASSOCIATE
    : D I S A S S O C I A T E
    ;

FUNCTIONS
    : F U N C T I O N S
    ;

TYPES
    : T Y P E S
    ;

SELECTIVITY
    : S E L E C T I V I T Y
    ;

RETURNING
    : R E T U R N I N G
    ;

VERSIONS
    : V E R S I O N S
    ;

SCN
    : S C N
    ;

PERIOD
    : P E R I O D
    ;

LATERAL
    : L A T E R A L
    ;

BADFILE
    : B A D F I L E
    ;

DISCARDFILE
    : D I S C A R D F I L E
    ;

PIVOT
    : P I V O T
    ;

UNPIVOT
    : U N P I V O T
    ;

INCLUDE
    : I N C L U D E
    ;

EXCLUDE
    : E X C L U D E
    ;

SAMPLE
    : S A M P L E
    ;

SEED
    : S E E D
    ;

OPTION
    : O P T I O N
    ;

SHARDS
    : S H A R D S
    ;

MATCH_RECOGNIZE
    : M A T C H UL_ R E C O G N I Z E
    ;

PATTERN
    : P A T T E R N
    ;

DEFINE
    : D E F I N E
    ;

ONE
    : O N E
    ;

PER
    : P E R
    ;

MATCH
    : M A T C H
    ;

PAST
    : P A S T
    ;

PERMUTE
    : P E R M U T E
    ;

CLASSIFIER
    : C L A S S I F I E R
    ;

MATCH_NUMBER
    : M A T C H UL_ N U M B E R
    ;

RUNNING
    : R U N N I N G
    ;

FINAL
    : F I N A L
    ;

PREV
    : P R E V
    ;

NOAUDIT
    : N O A U D I T
    ;

WHENEVER
    : W H E N E V E R
    ;

SUCCESSFUL
    : S U C C E S S F U L
    ;

USERS
    : U S E R S
    ;

GRANTED
    : G R A N T E D
    ;

ROLES
    : R O L E S
    ;

NAMESPACE
    : N A M E S P A C E
    ;

ROLLUP
    : R O L L U P
    ;

GROUPING
    : G R O U P I N G
    ;

SETS
    : S E T S
    ;

DECODE
    : D E C O D E
    ;

RESTORE
    : R E S T O R E
    ;

POINT
    : P O I N T
    ;

BEFORE
    : B E F O R E
    ;

IGNORE
    : I G N O R E
    ;

NAV
    : N A V
    ;

SINGLE
    : S I N G L E
    ;

UPDATED
    : U P D A T E D
    ;

MAIN
    : M A I N
    ;

RULES
    : R U L E S
    ;

UPSERT
    : U P S E R T
    ;

SEQUENTIAL
    : S E Q U E N T I A L
    ;

ITERATE
    : I T E R A T E
    ;

DECREMENT
    : D E C R E M E N T
    ;

SOME
    : S O M E
    ;

NAN
    : N A N
    ;

INFINITE
    : I N F I N I T E
    ;

PRESENT
    : P R E S E N T
    ;

EMPTY
    : E M P T Y
    ;

SUBMULTISET
    : S U B M U L T I S E T
    ;

LIKEC
    : L I K E C
    ;

LIKE2
    : L I K E '2'
    ;

LIKE4
    : L I K E '4'
    ;

REGEXP_LIKE
    : R E G E X P UL_ L I K E
    ;

EQUALS_PATH
    : E Q U A L S UL_ P A T H
    ;

UNDER_PATH
    : U N D E R UL_ P A T H
    ;

FORMAT
    : F O R M A T
    ;

STRICT
    : S T R I C T
    ;

LAX
    : L A X
    ;

KEYS
    : K E Y S
    ;

JSON_EQUAL
    : J S O N UL_ E Q U A L
    ;

JSON_EXISTS
    : J S O N UL_ E X I S T S
    ;

PASSING
    : P A S S I N G
    ;

ERROR
    : E R R O R
    ;

JSON_TEXTCONTAINS
    : J S O N UL_ T E X T C O N T A I N S
    ;

HAS
    : H A S
    ;

STARTS
    : S T A R T S
    ;

LIKE_REGEX
    : L I K E UL_ R E G E X
    ;

EQ_REGEX
    : E Q UL_ R E G E X
    ;

SYS
    : S Y S
    ;

MAXDATAFILES
    : M A X D A T A F I L E S
    ;

MAXINSTANCES
    : M A X I N S T A N C E S
    ;

AL32UTF8
    : A L '3' '2' U T F '8'
    ;

AL16UTF16
    : A L '1' '6' U T F '1' '6'
    ;

UTF8
    : U T F '8'
    ;

USER_DATA
    : U S E R UL_ D A T A
    ;

MAXLOGFILES
    : M A X L O G F I L E S
    ;

MAXLOGMEMBERS
    : M A X L O G M E M B E R S
    ;

MAXLOGHISTORY
    : M A X L O G H I S T O R Y
    ;

EXTENT
    : E X T E N T
    ;

SYSAUX
    : S Y S A U X
    ;

LEAF
    : L E A F
    ;

AUTOALLOCATE
    : A U T O A L L O C A T E
    ;

UNIFORM
    : U N I F O R M
    ;

FILE_NAME_CONVERT
    : F I L E UL_ N A M E UL_ C O N V E R T
    ;

ALLOCATE
    : A L L O C A T E
    ;

DEALLOCATE
    : D E A L L O C A T E
    ;

SHARED
    : S H A R E D
    ;

AUTHENTICATED
    : A U T H E N T I C A T E D
    ;

CHILD
    : C H I L D
    ;

DETERMINES
    : D E T E R M I N E S
    ;

RELIES_ON
    : R E L I E S UL_ O N
    ;

AGGREGATE
    : A G G R E G A T E
    ;

POLYMORPHIC
    : P O L Y M O R P H I C
    ;

SQL_MARCO
    : S Q L UL_ M A R C O
    ;

LANGUAGE
    : L A N G U A G E
    ;

AGENT
    : A G E N T
    ;

SELF
    : S E L F
    ;

TDO
    : T D O
    ;

INDICATOR
    : I N D I C A T O R
    ;

STRUCT
    : S T R U C T
    ;

LENGTH
    : L E N G T H
    ;

DURATION
    : D U R A T I O N
    ;

MAXLEN
    : M A X L E N
    ;

CHARSETID
    : C H A R S E T I D
    ;

CHARSETFORM
    : C H A R S E T F O R M
    ;

SINGLE_C
    : C
    ;

SYSTIMESTAMP
    : S Y S T I M E S T A M P
    ;

CATEGORY
    : C A T E G O R Y
    ;

ORDER
    : O R D E R
    ;

NOKEEP
    : N O K E E P
    ;

SCALE
    : S C A L E
    ;

NOSCALE
    : N O S C A L E
    ;

EXTEND
    : E X T E N D
    ;

NOEXTEND
    : N O E X T E N D
    ;

NOSHARD
    : N O S H A R D
    ;

INITIALIZED
    : I N I T I A L I Z E D
    ;

EXTERNALLY
    : E X T E R N A L L Y
    ;

GLOBALLY
    : G L O B A L L Y
    ;

ACCESSED
    : A C C E S S E D
    ;

RESTART
    : R E S T A R T
    ;

OPTIMIZE
    : O P T I M I Z E
    ;

QUOTA
    : Q U O T A
    ;

DISKGROUP
    : D I S K G R O U P
    ;

NORMAL
    : N O R M A L
    ;

FLEX
    : F L E X
    ;

SITE
    : S I T E
    ;

QUORUM
    : Q U O R U M
    ;

REGULAR
    : R E G U L A R
    ;

FAILGROUP
    : F A I L G R O U P
    ;

DISK
    : D I S K
    ;

EXCLUDING
    : E X C L U D I N G
    ;

CONTENTS
    : C O N T E N T S
    ;

LOCKDOWN
    : L O C K D O W N
    ;

CLEAN
    : C L E A N
    ;

GUARANTEE
    : G U A R A N T E E
    ;

PRUNING
    : P R U N I N G
    ;

DEMAND
    : D E M A N D
    ;

RESOLVE
   : R E S O L V E
   ;

RESOLVER
   : R E S O L V E R
   ;

SHARE
    : S H A R E
    ;

EXCLUSIVE
    : E X C L U S I V E
    ;

ANCILLARY
    : A N C I L L A R Y
    ;

BINDING
    : B I N D I N G
    ;

SCAN
    : S C A N
    ;

COMPUTE
    : C O M P U T E
    ;

UNDROP
    : U N D R O P
    ;

DISKS
    : D I S K S
    ;

COARSE
    : C O A R S E
    ;

FINE
    : F I N E
    ;

ALIAS
    : A L I A S
    ;

SCRUB
    : S C R U B
    ;

DISMOUNT
    : D I S M O U N T
    ;

REBALANCE
    : R E B A L A N C E
    ;

COMPUTATION
    : C O M P U T A T I O N
    ;

CONSIDER
    : C O N S I D E R
    ;

FRESH
    : F R E S H
    ;

MASTER
    : M A S T E R
    ;

ENFORCED
    : E N F O R C E D
    ;

TRUSTED
    : T R U S T E D
    ;

ID
    : I D
    ;

SYNCHRONOUS
    : S Y N C H R O N O U S
    ;

ASYNCHRONOUS
    : A S Y N C H R O N O U S
    ;

REPEAT
    : R E P E A T
    ;

<<<<<<< HEAD
UNPLUG
    : U N P L U G
    ;

HOST
    : H O S T
    ;

PORT
    : P O R T
    ;

EVERY
    : E V E R Y
    ;

MINUTES
    : M I N U T E S
    ;

HOURS
    : H O U R S
    ;

NORELOCATE
    : N O R E L O C A T E
    ;

SAVE
    : S A V E
    ;

DISCARD
    : D I S C A R D
    ;

STATE
    : S T A T E
    ;

APPLICATION
    : A P P L I C A T I O N
    ;

INSTALL
    : I N S T A L L
    ;

MINIMUM
    : M I N I M U M
    ;

VERSION
    : V E R S I O N
    ;

UNINSTALL
    : U N I N S T A L L
    ;

COMPATIBILITY
    : C O M P A T I B I L I T Y
    ;

MATERIALIZE
    : M A T E R I A L I Z E
    ;
=======
FEATURE
    : F E A T U R E
    ;

STATEMENT
    : S T A T E M E N T
    ;

CLAUSE
   : C L A U S E
   ;
>>>>>>> 8da8977a
<|MERGE_RESOLUTION|>--- conflicted
+++ resolved
@@ -2955,75 +2955,6 @@
     : R E P E A T
     ;
 
-<<<<<<< HEAD
-UNPLUG
-    : U N P L U G
-    ;
-
-HOST
-    : H O S T
-    ;
-
-PORT
-    : P O R T
-    ;
-
-EVERY
-    : E V E R Y
-    ;
-
-MINUTES
-    : M I N U T E S
-    ;
-
-HOURS
-    : H O U R S
-    ;
-
-NORELOCATE
-    : N O R E L O C A T E
-    ;
-
-SAVE
-    : S A V E
-    ;
-
-DISCARD
-    : D I S C A R D
-    ;
-
-STATE
-    : S T A T E
-    ;
-
-APPLICATION
-    : A P P L I C A T I O N
-    ;
-
-INSTALL
-    : I N S T A L L
-    ;
-
-MINIMUM
-    : M I N I M U M
-    ;
-
-VERSION
-    : V E R S I O N
-    ;
-
-UNINSTALL
-    : U N I N S T A L L
-    ;
-
-COMPATIBILITY
-    : C O M P A T I B I L I T Y
-    ;
-
-MATERIALIZE
-    : M A T E R I A L I Z E
-    ;
-=======
 FEATURE
     : F E A T U R E
     ;
@@ -3035,4 +2966,72 @@
 CLAUSE
    : C L A U S E
    ;
->>>>>>> 8da8977a
+
+
+UNPLUG
+    : U N P L U G
+    ;
+
+HOST
+    : H O S T
+    ;
+
+PORT
+    : P O R T
+    ;
+
+EVERY
+    : E V E R Y
+    ;
+
+MINUTES
+    : M I N U T E S
+    ;
+
+HOURS
+    : H O U R S
+    ;
+
+NORELOCATE
+    : N O R E L O C A T E
+    ;
+
+SAVE
+    : S A V E
+    ;
+
+DISCARD
+    : D I S C A R D
+    ;
+
+STATE
+    : S T A T E
+    ;
+
+APPLICATION
+    : A P P L I C A T I O N
+    ;
+
+INSTALL
+    : I N S T A L L
+    ;
+
+MINIMUM
+    : M I N I M U M
+    ;
+
+VERSION
+    : V E R S I O N
+    ;
+
+UNINSTALL
+    : U N I N S T A L L
+    ;
+
+COMPATIBILITY
+    : C O M P A T I B I L I T Y
+    ;
+
+MATERIALIZE
+    : M A T E R I A L I Z E
+    ;