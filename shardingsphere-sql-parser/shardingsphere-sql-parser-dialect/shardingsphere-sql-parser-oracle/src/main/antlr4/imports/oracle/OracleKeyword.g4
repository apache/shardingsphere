/*
 * Licensed to the Apache Software Foundation (ASF) under one or more
 * contributor license agreements.  See the NOTICE file distributed with
 * this work for additional information regarding copyright ownership.
 * The ASF licenses this file to You under the Apache License, Version 2.0
 * (the "License"); you may not use this file except in compliance with
 * the License.  You may obtain a copy of the License at
 *
 *     http://www.apache.org/licenses/LICENSE-2.0
 *
 * Unless required by applicable law or agreed to in writing, software
 * distributed under the License is distributed on an "AS IS" BASIS,
 * WITHOUT WARRANTIES OR CONDITIONS OF ANY KIND, either express or implied.
 * See the License for the specific language governing permissions and
 * limitations under the License.
 */

lexer grammar OracleKeyword;

import Alphabet;

BINARY
    : B I N A R Y
    ;

ESCAPE
    : E S C A P E
    ;

MOD
    : M O D
    ;

XOR
    : X O R
    ;

ROW
    : R O W
    ;

ROWS
    : R O W S
    ;

UNKNOWN
    : U N K N O W N
    ;

ALWAYS
    : A L W A Y S
    ;

CASCADE
    : C A S C A D E
    ;

CHECK
    : C H E C K
    ;

GENERATED
    : G E N E R A T E D
    ;

PRIVILEGES
    : P R I V I L E G E S
    ;

READ
    : R E A D
    ;

WRITE
    : W R I T E
    ;

REFERENCES
    : R E F E R E N C E S
    ;

START
    : S T A R T
    ;

TRANSACTION
    : T R A N S A C T I O N
    ;

USER
    : U S E R
    ;

ROLE
    : R O L E
    ;

VISIBLE
    : V I S I B L E
    ;

INVISIBLE
    : I N V I S I B L E
    ;

EXECUTE
    : E X E C U T E
    ;

USE
    : U S E
    ;

DEBUG
    : D E B U G
    ;

UNDER
    : U N D E R
    ;

FLASHBACK
    : F L A S H B A C K
    ;

ARCHIVE
    : A R C H I V E
    ;

REFRESH
    : R E F R E S H
    ;

QUERY
    : Q U E R Y
    ;

REWRITE
    : R E W R I T E
    ;

KEEP
    : K E E P
    ;

SEQUENCE
    : S E Q U E N C E
    ;

INHERIT
    : I N H E R I T
    ;

TRANSLATE
    : T R A N S L A T E
    ;

MERGE
    : M E R G E
    ;

AT
    : A T
    ;

BITMAP
    : B I T M A P
    ;

CACHE
    : C A C H E
    ;

NOCACHE
    : N O C A C H E
    ;

CHECKPOINT
    : C H E C K P O I N T
    ;

CONNECT
    : C O N N E C T
    ;

CONSTRAINTS
    : C O N S T R A I N T S
    ;

CYCLE
    : C Y C L E
    ;

NOCYCLE
    : N O C Y C L E
    ;

DBTIMEZONE
    : D B T I M E Z O N E
    ;

ENCRYPT
    : E N C R Y P T
    ;

DECRYPT
    : D E C R Y P T
    ;

DEFERRABLE
    : D E F E R R A B L E
    ;

DEFERRED
    : D E F E R R E D
    ;

DIRECTORY
    : D I R E C T O R Y
    ;

EDITION
    : E D I T I O N
    ;

ELEMENT
    : E L E M E N T
    ;

END
    : E N D
    ;

EXCEPT
    : E X C E P T
    ;

EXCEPTIONS
    : E X C E P T I O N S
    ;

FORCE
    : F O R C E
    ;

GLOBAL
    : G L O B A L
    ;

IDENTIFIED
    : I D E N T I F I E D
    ;

IDENTITY
    : I D E N T I T Y
    ;

IMMEDIATE
    : I M M E D I A T E
    ;

INCREMENT
    : I N C R E M E N T
    ;

INITIALLY
    : I N I T I A L L Y
    ;

INVALIDATE
    : I N V A L I D A T E
    ;

JAVA
    : J A V A
    ;

LEVELS
    : L E V E L S
    ;

MAXVALUE
    : M A X V A L U E
    ;

MINVALUE
    : M I N V A L U E
    ;

NOMAXVALUE
    : N O M A X V A L U E
    ;

NOMINVALUE
    : N O M I N V A L U E
    ;

NOSORT
    : N O S O R T
    ;

MINING
    : M I N I N G
    ;

MODEL
    : M O D E L
    ;

MODIFY
    : M O D I F Y
    ;

NATIONAL
    : N A T I O N A L
    ;

NEW
    : N E W
    ;

NOORDER
    : N O O R D E R
    ;

NORELY
    : N O R E L Y
    ;

OF
    : O F
    ;

ONLY
    : O N L Y
    ;

PRIOR
    : P R I O R
    ;

PROFILE
    : P R O F I L E
    ;

REF
    : R E F
    ;

REKEY
    : R E K E Y
    ;

RELY
    : R E L Y
    ;

RENAME
    : R E N A M E
    ;

REPLACE
    : R E P L A C E
    ;

RESOURCE
    : R E S O U R C E
    ;

REVERSE
    : R E V E R S E
    ;

ROWID
    : R O W I D
    ;

SALT
    : S A L T
    ;

SCOPE
    : S C O P E
    ;

SORT
    : S O R T
    ;

SOURCE
    : S O U R C E
    ;

SUBSTITUTABLE
    : S U B S T I T U T A B L E
    ;

TABLESPACE
    : T A B L E S P A C E
    ;

TEMPORARY
    : T E M P O R A R Y
    ;

TRANSLATION
    : T R A N S L A T I O N
    ;

TREAT
    : T R E A T
    ;

NO
    : N O
    ;

UNUSED
    : U N U S E D
    ;

VALIDATE
    : V A L I D A T E
    ;

NOVALIDATE
    : N O V A L I D A T E
    ;

VALUE
    : V A L U E
    ;

VARYING
    : V A R Y I N G
    ;

VIRTUAL
    : V I R T U A L
    ;

ZONE
    : Z O N E
    ;

PUBLIC
    : P U B L I C
    ;

SESSION
    : S E S S I O N
    ;

COMMENT
    : C O M M E N T
    ;

LOCK
    : L O C K
    ;

ADVISOR
    : A D V I S O R
    ;

ADMINISTER
    : A D M I N I S T E R
    ;

TUNING
    : T U N I N G
    ;

MANAGE
    : M A N A G E
    ;

MANAGEMENT
    : M A N A G E M E N T
    ;

OBJECT
    : O B J E C T
    ;

CLUSTER
    : C L U S T E R
    ;

CONTEXT
    : C O N T E X T
    ;

EXEMPT
    : E X E M P T
    ;

REDACTION
    : R E D A C T I O N
    ;

POLICY
    : P O L I C Y
    ;

DATABASE
    : D A T A B A S E
    ;

SYSTEM
    : S Y S T E M
    ;

AUDIT
    : A U D I T
    ;

LINK
    : L I N K
    ;

ANALYZE
    : A N A L Y Z E
    ;

DICTIONARY
    : D I C T I O N A R Y
    ;

DIMENSION
    : D I M E N S I O N
    ;

INDEXTYPE
    : I N D E X T Y P E
    ;

EXTERNAL
    : E X T E R N A L
    ;

JOB
    : J O B
    ;

CLASS
    : C L A S S
    ;

PROGRAM
    : P R O G R A M
    ;

SCHEDULER
    : S C H E D U L E R
    ;

LIBRARY
    : L I B R A R Y
    ;

LOGMINING
    : L O G M I N I N G
    ;

MATERIALIZED
    : M A T E R I A L I Z E D
    ;

CUBE
    : C U B E
    ;

MEASURE
    : M E A S U R E
    ;

FOLDER
    : F O L D E R
    ;

BUILD
    : B U I L D
    ;

PROCESS
    : P R O C E S S
    ;

OPERATOR
    : O P E R A T O R
    ;

OUTLINE
    : O U T L I N E
    ;

PLUGGABLE
    : P L U G G A B L E
    ;

CONTAINER
    : C O N T A I N E R
    ;

SEGMENT
    : S E G M E N T
    ;

RESTRICTED
    : R E S T R I C T E D
    ;

COST
    : C O S T
    ;

SYNONYM
    : S Y N O N Y M
    ;

BACKUP
    : B A C K U P
    ;

UNLIMITED
    : U N L I M I T E D
    ;

BECOME
    : B E C O M E
    ;

CHANGE
    : C H A N G E
    ;

NOTIFICATION
    : N O T I F I C A T I O N
    ;

ACCESS
    : A C C E S S
    ;

PRIVILEGE
    : P R I V I L E G E
    ;

PURGE
    : P U R G E
    ;

RESUMABLE
    : R E S U M A B L E
    ;

SYSGUID
    : S Y S G U I D
    ;

SYSBACKUP
    : S Y S B A C K U P
    ;

SYSDBA
    : S Y S D B A
    ;

SYSDG
    : S Y S D G
    ;

SYSKM
    : S Y S K M
    ;

SYSOPER
    : S Y S O P E R
    ;

DBA_RECYCLEBIN
    : D B A UL_ R E C Y C L E B I N
    ;

FIRST
    : F I R S T
    ;

NCHAR
    : N C H A R
    ;

RAW
    : R A W
    ;

VARCHAR
    : V A R C H A R
    ;

VARCHAR2
    : V A R C H A R [2]
    ;

NVARCHAR2
    : N V A R C H A R [2]
    ;

LONG
    : L O N G
    ;
    
BLOB
    : B L O B
    ;

CLOB
    : C L O B
    ;

NCLOB
    : N C L O B
    ;

BINARY_FLOAT
    : B I N A R Y UL_ F L O A T
    ;

BINARY_DOUBLE
    : B I N A R Y UL_ D O U B L E
    ;

PLS_INTEGER
    : P L S UL_ I N T E G E R
    ;

BINARY_INTEGER
    : B I N A R Y UL_ I N T E G E R
    ;

NUMBER
    : N U M B E R
    ;

NATURALN
    : N A T U R A L N
    ;

POSITIVE
    : P O S I T I V E
    ;

POSITIVEN
    : P O S I T I V E N
    ;

SIGNTYPE
    : S I G N T Y P E
    ;

SIMPLE_INTEGER
    : S I M P L E UL_ I N T E G E R
    ;

BFILE
    : B F I L E
    ;

MLSLABEL
    : M L S L A B E L
    ;

UROWID
    : U R O W I D
    ;

JSON
    : J S O N
    ;

DEC
    : D E C
    ;

SHARING
    : S H A R I N G
    ;

PRIVATE
    : P R I V A T E
    ;

SHARDED
    : S H A R D E D
    ;

SHARD
    : S H A R D
    ;

DUPLICATED
    : D U P L I C A T E D
    ;

METADATA
    : M E T A D A T A
    ;

DATA
    : D A T A
    ;

EXTENDED
    : E X T E N D E D
    ;

NONE
    : N O N E
    ;

MEMOPTIMIZE
    : M E M O P T I M I Z E
    ;

PARENT
    : P A R E N T
    ;

IDENTIFIER
    : I D E N T I F I E R
    ;

WORK
    : W O R K
    ;

CONTAINER_MAP
    : C O N T A I N E R UL_ M A P
    ;

CONTAINERS_DEFAULT
    : C O N T A I N E R S UL_ D E F A U L T
    ;

WAIT
    : W A I T
    ;

NOWAIT
    : N O W A I T
    ;

BATCH
    : B A T C H
    ;

BLOCK
    : B L O C K
    ;

REBUILD
    : R E B U I L D
    ;

INVALIDATION
    : I N V A L I D A T I O N
    ;

COMPILE
    : C O M P I L E
    ;

USABLE
    : U S A B L E
    ;

UNUSABLE
    : U N U S A B L E
    ;

ONLINE
    : O N L I N E
    ;

MONITORING
    : M O N I T O R I N G
    ;

NOMONITORING
    : N O M O N I T O R I N G
    ;

USAGE
    : U S A G E
    ;

COALESCE
    : C O A L E S C E
    ;

CLEANUP
    : C L E A N U P
    ;

PARALLEL
    : P A R A L L E L
    ;

NOPARALLEL
    : N O P A R A L L E L
    ;

LOG
    : L O G
    ;

REUSE
    : R E U S E
    ;

STORAGE
    : S T O R A G E
    ;

MATCHED
    : M A T C H E D
    ;

ERRORS
    : E R R O R S
    ;

REJECT
    : R E J E C T
    ;

RETENTION
    : R E T E N T I O N
    ;

CHUNK
    : C H U N K
    ;

PCTVERSION
    : P C T V E R S I O N
    ;

FREEPOOLS
    : F R E E P O O L S
    ;

AUTO
    : A U T O
    ;

DEDUPLICATE
    : D E D U P L I C A T E
    ;

KEEP_DUPLICATES
    : K E E P UL_ D U P L I C A T E S
    ;

COMPRESS
    : C O M P R E S S
    ;

HIGH
    : H I G H
    ;

MEDIUM
    : M E D I U M
    ;

LOW
    : L O W
    ;

NOCOMPRESS
    : N O C O M P R E S S
    ;

READS
    : R E A D S
    ;

CREATION
    : C R E A T I O N
    ;

PCTFREE
    : P C T F R E E
    ;

PCTUSED
    : P C T U S E D
    ;

INITRANS
    : I N I T R A N S
    ;

LOGGING
    : L O G G I N G
    ;

NOLOGGING
    : N O L O G G I N G
    ;

FILESYSTEM_LIKE_LOGGING
    : F I L E S Y S T E M UL_ L I K E UL_ L O G G I N G
    ;

INITIAL
    : I N I T I A L
    ;

MINEXTENTS
    : M I N E X T E N T S
    ;

MAXEXTENTS
    : M A X E X T E N T S
    ;

BASIC
    : B A S I C
    ;

ADVANCED
    : A D V A N C E D
    ;

PCTINCREASE
    : P C T I N C R E A S E
    ;

FREELISTS
    : F R E E L I S T S
    ;

DML
    : D M L
    ;

DDL
    : D D L
    ;

CAPACITY
    : C A P A C I T Y
    ;

FREELIST
    : F R E E L I S T
    ;

GROUPS
    : G R O U P S
    ;

OPTIMAL
    : O P T I M A L
    ;

BUFFER_POOL
    : B U F F E R UL_ P O O L
    ;

RECYCLE
    : R E C Y C L E
    ;

FLASH_CACHE
    : F L A S H UL_ C A C H E
    ;

CELL_FLASH_CACHE
    : C E L L UL_ F L A S H UL_ C A C H E
    ;

MAXSIZE
    : M A X S I Z E
    ;

STORE
    : S T O R E
    ;

LEVEL
    : L E V E L
    ;

LOCKING
    : L O C K I N G
    ;

INMEMORY
    : I N M E M O R Y
    ;

MEMCOMPRESS
    : M E M C O M P R E S S
    ;

PRIORITY
    : P R I O R I T Y
    ;

CRITICAL
    : C R I T I C A L
    ;

DISTRIBUTE
    : D I S T R I B U T E
    ;

RANGE
    : R A N G E
    ;

PARTITION
    : P A R T I T I O N
    ;

SUBPARTITION
    : S U B P A R T I T I O N
    ;

SERVICE
    : S E R V I C E
    ;

DUPLICATE
    : D U P L I C A T E
    ;

ILM
    : I L M
    ;

DELETE_ALL
    : D E L E T E UL_ A L L
    ;

ENABLE_ALL
    : E N A B L E UL_ A L L
    ;

DISABLE_ALL
    : D I S A B L E UL_ A L L
    ;

AFTER
    : A F T E R
    ;

MODIFICATION
    : M O D I F I C A T I O N
    ;

DAYS
    : D A Y S
    ;

MONTHS
    : M O N T H S
    ;

YEARS
    : Y E A R S
    ;

TIER
    : T I E R
    ;

ORGANIZATION
    : O R G A N I Z A T I O N
    ;

HEAP
    : H E A P
    ;

PCTTHRESHOLD
    : P C T T H R E S H O L D
    ;

PARAMETERS
    : P A R A M E T E R S
    ;

LOCATION
    : L O C A T I O N
    ;

MAPPING
    : M A P P I N G
    ;

NOMAPPING
    : N O M A P P I N G
    ;

INCLUDING
    : I N C L U D I N G
    ;

OVERFLOW
    : O V E R F L O W
    ;

ATTRIBUTES
    : A T T R I B U T E S
    ;

RESULT_CACHE
    : R E S U L T UL_ C A C H E
    ;

ROWDEPENDENCIES
    : R O W D E P E N D E N C I E S
    ;

NOROWDEPENDENCIES
    : N O R O W D E P E N D E N C I E S
    ; 

ARCHIVAL
    : A R C H I V A L
    ;

EXCHANGE
    : E X C H A N G E
    ;

INDEXING
    : I N D E X I N G
    ;

OFF
    : O F F
    ;

LESS
    : L E S S
    ;

INTERNAL
    : I N T E R N A L
    ;

VARRAY
    : V A R R A Y
    ;

NESTED
    : N E S T E D
    ;

COLUMN_VALUE
    : C O L U M N UL_ V A L U E
    ;

RETURN
    : R E T U R N
    ;

LOCATOR
    : L O C A  T O R
    ;

MODE
    : M O D E
    ;

LOB
    : L O B
    ;

SECUREFILE
    : S E C U R E F I L E
    ;

BASICFILE
    : B A S I C F I L E
    ;

THAN
    : T H A N
    ;

LIST
    : L I S T
    ;

AUTOMATIC
    : A U T O M A T I C
    ;

HASH
    : H A S H
    ;

PARTITIONS
    : P A R T I T I O N S
    ;

SUBPARTITIONS
    : S U B P A R T I T I O N S
    ;

TEMPLATE
    : T E M P L A T E
    ;

PARTITIONSET
    : P A R T I T I O N S E T
    ;

REFERENCE
    : R E F E R E N C E
    ;

CONSISTENT
    : C O N S I S T E N T
    ;

CLUSTERING
    : C L U S T E R I N G
    ;

LINEAR
    : L I N E A R
    ;

INTERLEAVED
    : I N T E R L E A V E D
    ;

YES
    : Y E S
    ;

LOAD
    : L O A D
    ;

MOVEMENT
    : M O V E M E N T
    ;

ZONEMAP
    : Z O N E M A P
    ;

WITHOUT
    : W I T H O U T
    ;

XMLTYPE
    : X M L T Y P E
    ;

RELATIONAL
    : R E L A T I O N A L
    ;

XML
    : X M L
    ;

VARRAYS
    : V A R R A Y S
    ;

LOBS
    : L O B S
    ;

TABLES
    : T A B L E S
    ;

ALLOW
    : A L L O W
    ;

DISALLOW
    : D I S A L L O W
    ;

NONSCHEMA
    : N O N S C H E M A
    ;

ANYSCHEMA
    : A N Y S C H E M A
    ;

XMLSCHEMA
    : X M L S C H E M A
    ;

COLUMNS
    : C O L U M N S
    ;

OIDINDEX
    : O I D I N D E X
    ;

EDITIONABLE
    : E D I T I O N A B L E
    ;

NONEDITIONABLE
    : N O N E D I T I O N A B L E
    ;

DEPENDENT
    : D E P E N D E N T
    ;

INDEXES
    : I N D E X E S
    ;

SHRINK
    : S H R I N K
    ;

SPACE
    : S P A C E
    ;

COMPACT
    : C O M P A C T
    ;

SUPPLEMENTAL
    : S U P P L E M E N T A L
    ;

ADVISE
    : A D V I S E
    ;

NOTHING
    : N O T H I N G
    ;

GUARD
    : G U A R D
    ;

SYNC
    : S Y N C
    ;

VISIBILITY
    : V I S I B I L I T Y
    ;

ACTIVE
    : A C T I V E
    ;

DEFAULT_COLLATION
    : D E F A U L T UL_ C O L L A T I O N
    ;

MOUNT
    : M O U N T
    ;

STANDBY
    : S T A N D B Y
    ;

CLONE
    : C L O N E
    ;

RESETLOGS
    : R E S E T L O G S
    ;

NORESETLOGS
    : N O R E S E T L O G S
    ;

UPGRADE
    : U P G R A D E
    ;

DOWNGRADE
    : D O W N G R A D E
    ;

RECOVER
    : R E C O V E R
    ;

LOGFILE
    : L O G F I L E
    ;

TEST
    : T E S T
    ;

CORRUPTION
    : C O R R U P T I O N
    ;

CONTINUE
    : C O N T I N U E
    ;

CANCEL
    : C A N C E L
    ;

UNTIL
    : U N T I L
    ;

CONTROLFILE
    : C O N T R O L F I L E
    ;

SNAPSHOT
    : S N A P S H O T
    ;

DATAFILE
    : D A T A F I L E
    ;

MANAGED
    : M A N A G E D
    ;

ARCHIVED
    : A R C H I V E D
    ;

DISCONNECT
    : D I S C O N N E C T
    ;

NODELAY
    : N O D E L A Y
    ;

INSTANCES
    : I N S T A N C E S
    ;

FINISH
    : F I N I S H
    ;

LOGICAL
    : L O G I C A L
    ;

FILE
    : F I L E
    ;

SIZE
    : S I Z E
    ;

AUTOEXTEND
    : A U T O E X T E N D
    ;

BLOCKSIZE
    : B L O C K S I Z E
    ;

OFFLINE
    : O F F L I N E
    ;

RESIZE
    : R E S I Z E
    ;

TEMPFILE
    : T E M P F I L E
    ;

DATAFILES
    : D A T A F I L E S
    ;

ARCHIVELOG
    : A R C H I V E L O G
    ;

MANUAL
    : M A N U A L
    ;

NOARCHIVELOG
    : N O A R C H I V E L O G
    ;

AVAILABILITY
    : A V A I L A B I L I T Y
    ;

PERFORMANCE
    : P E R F O R M A N C E
    ;

CLEAR
    : C L E A R
    ;

UNARCHIVED
    : U N A R C H I V E D
    ;

UNRECOVERABLE
    : U N R E C O V E R A B L E
    ;

THREAD
    : T H R E A D
    ;

MEMBER
    : M E M B E R
    ;

PHYSICAL
    : P H Y S I C A L
    ;

FAR
    : F A R
    ;

TRACE
    : T R A C E
    ;

DISTRIBUTED
    : D I S T R I B U T E D
    ;

RECOVERY
    : R E C O V E R Y
    ;

FLUSH
    : F L U S H
    ;

NOREPLY
    : N O R E P L Y
    ;

SWITCH
    : S W I T C H
    ;

LOGFILES
    : L O G F I L E S
    ;

PROCEDURAL
    : P R O C E D U R A L
    ;

REPLICATION
    : R E P L I C A T I O N
    ;

SUBSET
    : S U B S E T
    ;

ACTIVATE
    : A C T I V A T E
    ;

APPLY
    : A P P L Y
    ;

MAXIMIZE
    : M A X I M I Z E
    ;

PROTECTION
    : P R O T E C T I O N
    ;

SUSPEND
    : S U S P E N D
    ;

RESUME
    : R E S U M E
    ;

QUIESCE
    : Q U I E S C E
    ;

UNQUIESCE
    : U N Q U I E S C E
    ;

SHUTDOWN
    : S H U T D O W N
    ;

REGISTER
    : R E G I S T E R
    ;

PREPARE
    : P R E P A R E
    ;

SWITCHOVER
    : S W I T C H O V E R
    ;

FAILED
    : F A I L E D
    ;

SKIP_SYMBOL
    : S K I P
    ;

STOP
    : S T O P
    ;

ABORT
    : A B O R T
    ;

VERIFY
    : V E R I F Y
    ;

CONVERT
    : C O N V E R T
    ;

FAILOVER
    : F A I L O V E R
    ;

BIGFILE
    : B I G F I L E
    ;

SMALLFILE
    : S M A L L F I L E
    ;

TRACKING
    : T R A C K I N G
    ;

CACHING
    : C A C H I N G
    ;

CONTAINERS
    : C O N T A I N E R S
    ;

TARGET
    : T A R G E T
    ;

UNDO
    : U N D O
    ;

MOVE
    : M O V E
    ;

MIRROR
    : M I R R O R
    ;

COPY
    : C O P Y
    ;

UNPROTECTED
    : U N P R O T E C T E D
    ;

REDUNDANCY
    : R E D U N D A N C Y
    ;

REMOVE
    : R E M O V E
    ;

LOST
    : L O S T
    ;

LEAD_CDB
    : L E A D UL_ C D B
    ;

LEAD_CDB_URI
    : L E A D UL_ C D B UL_ U R I
    ;

PROPERTY
    : P R O P E R T Y
    ;

DEFAULT_CREDENTIAL
    : D E F A U L T UL_ C R E D E N T I A L
    ;

TIME_ZONE
    : T I M E UL_ Z O N E
    ;

RESET
    : R E S E T
    ;

RELOCATE
    : R E L O C A T E
    ;

CLIENT
    : C L I E N T
    ;

PASSWORDFILE_METADATA_CACHE
    : P A S S W O R D F I L E UL_ M E T A D A T A UL_ C A C H E
    ;

NOSWITCH
    : N O S W I T C H
    ;

POST_TRANSACTION
    : P O S T UL_ T R A N S A C T I O N
    ;

KILL
    : K I L L
    ;

ROLLING
    : R O L L I N G
    ;

MIGRATION
    : M I G R A T I O N
    ;

PATCH
    : P A T C H
    ;

ENCRYPTION
    : E N C R Y P T I O N
    ;

WALLET
    : W A L L E T
    ;

AFFINITY
    : A F F I N I T Y
    ;

MEMORY
    : M E M O R Y
    ;

SPFILE
    : S P F I L E
    ;

BOTH
    : B O T H
    ;

SID
    : S I D
    ;

SHARED_POOL
    : S H A R E D UL_ P O O L
    ;

BUFFER_CACHE
    : B U F F E R UL_ C A C H E
    ;

REDO
    : R E D O
    ;

CONFIRM
    : C O N F I R M
    ;

MIGRATE
    : M I G R A T E
    ;

USE_STORED_OUTLINES
    : U S E UL_ S T O R E D UL_ O U T L I N E S
    ;

GLOBAL_TOPIC_ENABLED
    : G L O B A L UL_ T O P I C UL_ E N A B L E D
    ;

INTERSECT
    : I N T E R S E C T
    ;

MINUS
    : M I N U S
    ;

LOCKED
    : L O C K E D
    ;

FETCH
    : F E T C H
    ;

PERCENT
    : P E R C E N T
    ;

TIES
    : T I E S
    ;

SIBLINGS
    : S I B L I N G S
    ;

NULLS
    : N U L L S
    ;

LAST
    : L A S T
    ;

ISOLATION
    : I S O L A T I O N
    ;

SERIALIZABLE
    : S E R I A L I Z A B L E
    ;

COMMITTED
    : C O M M I T T E D
    ;

FILTER
    : F I L T E R
    ;

FACT
    : F A C T
    ;

DETERMINISTIC
    : D E T E R M I N I S T I C
    ;

PIPELINED
    : P I P E L I N E D
    ;

PARALLEL_ENABLE
    : P A R A L L E L UL_ E N A B L E
    ;

OUT
    : O U T
    ;

NOCOPY
    : N O C O P Y
    ;

ACCESSIBLE
    : A C C E S S I B L E
    ;

PACKAGE
    : P A C K A G E
    ;

USING_NLS_COMP
    : U S I N G UL_ N L S UL_ C O M P
    ;

AUTHID
    : A U T H I D
    ;

SEARCH
    : S E A R C H
    ;

DEPTH
    : D E P T H
    ;

BREADTH
    : B R E A D T H
    ;

ANALYTIC
    : A N A L Y T I C
    ;

HIERARCHIES
    : H I E R A R C H I E S
    ;

MEASURES
    : M E A S U R E S
    ;

OVER
    : O V E R
    ;

LAG
    : L A G
    ;

LAG_DIFF
    : L A G UL_ D I F F
    ;

LAG_DIF_PERCENT
    : L A G UL_ D I F UL_ P E R C E N T
    ;

LEAD
    : L E A D
    ;

LEAD_DIFF
    : L E A D UL_ D I F F
    ;

LEAD_DIFF_PERCENT
    : L E A D UL_ D I F F UL_ P E R C E N T
    ;

HIERARCHY
    : H I E R A R C H Y
    ;

WITHIN
    : W I T H I N
    ;

ACROSS
    : A C R O S S
    ;

ANCESTOR
    : A N C E S T O R
    ;

BEGINNING
    : B E G I N N I N G
    ;

UNBOUNDED
    : U N B O U N D E D
    ;

PRECEDING
    : P R E C E D I N G
    ;

FOLLOWING
    : F O L L O W I N G
    ;

RANK
    : R A N K
    ;

DENSE_RANK
    : D E N S E UL_ R A N K
    ;

AVERAGE_RANK
    : A V E R A G E UL_ R A N K
    ;

ROW_NUMBER
    : R O W UL_ N U M B E R
    ;

SHARE_OF
    : S H A R E UL_ O F
    ;

HIER_ANCESTOR
    : H I E R UL_ A N C E S T O R
    ;

HIER_PARENT
    : H I E R UL_ P A R E N T
    ;

HIER_LEAD
    : H I E R UL_ L E A D
    ;

HIER_LAG
    : H I E R UL_ L A G
    ;

QUALIFY
    : Q U A L I F Y
    ;

HIER_CAPTION
    : H I E R UL_ C A P T I O N
    ;

HIER_DEPTH
    : H I E R UL_ D E P T H
    ;

HIER_DESCRIPTION
    : H I E R UL_ D E S C R I P T I O N
    ;

HIER_LEVEL
    : H I E R UL_ L E V E L
    ;

HIER_MEMBER_NAME
    : H I E R UL_ M E M B E R UL_ N A M E
    ;

HIER_MEMBER_UNIQUE_NAME
    : H I E R UL_ M E M B E R UL_ U N I Q U E UL_ N A M E
    ;

<<<<<<< HEAD
VERSIONS
    : V E R S I O N S
    ;

SCN
    : S C N
    ;

PERIOD
    : P E R I O D
    ;

LATERAL
    : L A T E R A L
    ;

BADFILE
    : B A D F I L E
    ;

DISCARDFILE
    : D I S C A R D F I L E
    ;

PIVOT
    : P I V O T
    ;

UNPIVOT
    : U N P I V O T
    ;

INCLUDE
    : I N C L U D E
    ;

EXCLUDE
    : E X C L U D E
    ;

SAMPLE
    : S A M P L E
    ;

SEED
    : S E E D
    ;

OPTION
    : O P T I O N
    ;

SHARDS
    : S H A R D S
    ;

MATCH_RECOGNIZE
    : M A T C H UL_ R E C O G N I Z E
    ;

PATTERN
    : P A T T E R N
    ;

DEFINE
    : D E F I N E
    ;

ONE
    : O N E
    ;

PER
    : P E R
    ;

MATCH
    : M A T C H
    ;

PAST
    : P A S T
    ;

PERMUTE
    : P E R M U T E
    ;

CLASSIFIER
    : C L A S S I F I E R
    ;

MATCH_NUMBER
    : M A T C H UL_ N U M B E R
    ;

RUNNING
    : R U N N I N G
    ;

FINAL
    : F I N A L
    ;

PREV
    : P R E V
=======
CHAINED
    : C H A I N E D
    ;

STATISTICS
    : S T A T I S T I C S
    ;

DANGLING
    : D A N G L I N G
    ;

STRUCTURE
    : S T R U C T U R E
    ;

FAST
    : F A S T
    ;

COMPLETE
    : C O M P L E T E
>>>>>>> 63da4010
    ;<|MERGE_RESOLUTION|>--- conflicted
+++ resolved
@@ -2179,7 +2179,6 @@
     : H I E R UL_ M E M B E R UL_ U N I Q U E UL_ N A M E
     ;
 
-<<<<<<< HEAD
 VERSIONS
     : V E R S I O N S
     ;
@@ -2286,7 +2285,8 @@
 
 PREV
     : P R E V
-=======
+    ;
+
 CHAINED
     : C H A I N E D
     ;
@@ -2309,5 +2309,4 @@
 
 COMPLETE
     : C O M P L E T E
->>>>>>> 63da4010
     ;