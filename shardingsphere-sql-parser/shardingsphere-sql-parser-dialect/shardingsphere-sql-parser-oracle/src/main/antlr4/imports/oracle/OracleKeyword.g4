/*
 * Licensed to the Apache Software Foundation (ASF) under one or more
 * contributor license agreements.  See the NOTICE file distributed with
 * this work for additional information regarding copyright ownership.
 * The ASF licenses this file to You under the Apache License, Version 2.0
 * (the "License"); you may not use this file except in compliance with
 * the License.  You may obtain a copy of the License at
 *
 *     http://www.apache.org/licenses/LICENSE-2.0
 *
 * Unless required by applicable law or agreed to in writing, software
 * distributed under the License is distributed on an "AS IS" BASIS,
 * WITHOUT WARRANTIES OR CONDITIONS OF ANY KIND, either express or implied.
 * See the License for the specific language governing permissions and
 * limitations under the License.
 */

lexer grammar OracleKeyword;

import Alphabet;

BINARY
    : B I N A R Y
    ;

ESCAPE
    : E S C A P E
    ;

MOD
    : M O D
    ;

XOR
    : X O R
    ;

ROW
    : R O W
    ;

ROWS
    : R O W S
    ;

UNKNOWN
    : U N K N O W N
    ;

ALWAYS
    : A L W A Y S
    ;

CASCADE
    : C A S C A D E
    ;

CHECK
    : C H E C K
    ;

GENERATED
    : G E N E R A T E D
    ;

PRIVILEGES
    : P R I V I L E G E S
    ;

READ
    : R E A D
    ;

WRITE
    : W R I T E
    ;

REFERENCES
    : R E F E R E N C E S
    ;

START
    : S T A R T
    ;

TRANSACTION
    : T R A N S A C T I O N
    ;

USER
    : U S E R
    ;

ROLE
    : R O L E
    ;

VISIBLE
    : V I S I B L E
    ;

INVISIBLE
    : I N V I S I B L E
    ;

EXECUTE
    : E X E C U T E
    ;

USE
    : U S E
    ;

DEBUG
    : D E B U G
    ;

UNDER
    : U N D E R
    ;

FLASHBACK
    : F L A S H B A C K
    ;

ARCHIVE
    : A R C H I V E
    ;

REFRESH
    : R E F R E S H
    ;

QUERY
    : Q U E R Y
    ;

REWRITE
    : R E W R I T E
    ;

KEEP
    : K E E P
    ;

SEQUENCE
    : S E Q U E N C E
    ;

INHERIT
    : I N H E R I T
    ;

TRANSLATE
    : T R A N S L A T E
    ;

MERGE
    : M E R G E
    ;

AT
    : A T
    ;

BITMAP
    : B I T M A P
    ;

CACHE
    : C A C H E
    ;

NOCACHE
    : N O C A C H E
    ;

CHECKPOINT
    : C H E C K P O I N T
    ;

CONNECT
    : C O N N E C T
    ;

CONSTRAINTS
    : C O N S T R A I N T S
    ;

CYCLE
    : C Y C L E
    ;

NOCYCLE
    : N O C Y C L E
    ;

DBTIMEZONE
    : D B T I M E Z O N E
    ;

ENCRYPT
    : E N C R Y P T
    ;

DECRYPT
    : D E C R Y P T
    ;

DEFERRABLE
    : D E F E R R A B L E
    ;

DEFERRED
    : D E F E R R E D
    ;

DIRECTORY
    : D I R E C T O R Y
    ;

CREDENTIALS
    : C R E D E N T I A L S
    ;

EDITION
    : E D I T I O N
    ;

ELEMENT
    : E L E M E N T
    ;

END
    : E N D
    ;

EXCEPT
    : E X C E P T
    ;

EXCEPTIONS
    : E X C E P T I O N S
    ;

FORCE
    : F O R C E
    ;

NOFORCE
    : N O F O R C E
    ;

GLOBAL
    : G L O B A L
    ;

IDENTIFIED
    : I D E N T I F I E D
    ;

IDENTITY
    : I D E N T I T Y
    ;

IMMEDIATE
    : I M M E D I A T E
    ;

INCREMENT
    : I N C R E M E N T
    ;

INITIALLY
    : I N I T I A L L Y
    ;

INVALIDATE
    : I N V A L I D A T E
    ;

JAVA
    : J A V A
    ;

LEVELS
    : L E V E L S
    ;

MAXVALUE
    : M A X V A L U E
    ;

MINVALUE
    : M I N V A L U E
    ;

NOMAXVALUE
    : N O M A X V A L U E
    ;

NOMINVALUE
    : N O M I N V A L U E
    ;

NOSORT
    : N O S O R T
    ;

MINING
    : M I N I N G
    ;

MODEL
    : M O D E L
    ;

MODIFY
    : M O D I F Y
    ;

NATIONAL
    : N A T I O N A L
    ;

NEW
    : N E W
    ;

NOORDER
    : N O O R D E R
    ;

NORELY
    : N O R E L Y
    ;

OF
    : O F
    ;

ONLY
    : O N L Y
    ;

PRIOR
    : P R I O R
    ;

PROFILE
    : P R O F I L E
    ;

REF
    : R E F
    ;

REKEY
    : R E K E Y
    ;

RELY
    : R E L Y
    ;

RENAME
    : R E N A M E
    ;

REPLACE
    : R E P L A C E
    ;

RESOURCE
    : R E S O U R C E
    ;

REVERSE
    : R E V E R S E
    ;

ROWID
    : R O W I D
    ;

SALT
    : S A L T
    ;

SCOPE
    : S C O P E
    ;

SORT
    : S O R T
    ;

SOURCE
    : S O U R C E
    ;

SUBSTITUTABLE
    : S U B S T I T U T A B L E
    ;

TABLESPACE
    : T A B L E S P A C E
    ;

TEMPORARY
    : T E M P O R A R Y
    ;

TRANSLATION
    : T R A N S L A T I O N
    ;

TREAT
    : T R E A T
    ;

NO
    : N O
    ;

UNUSED
    : U N U S E D
    ;

VALIDATE
    : V A L I D A T E
    ;

NOVALIDATE
    : N O V A L I D A T E
    ;

VALUE
    : V A L U E
    ;

VARYING
    : V A R Y I N G
    ;

VIRTUAL
    : V I R T U A L
    ;

ZONE
    : Z O N E
    ;

PUBLIC
    : P U B L I C
    ;

SESSION
    : S E S S I O N
    ;

COMMENT
    : C O M M E N T
    ;

LOCK
    : L O C K
    ;

ADVISOR
    : A D V I S O R
    ;

ADMINISTER
    : A D M I N I S T E R
    ;

TUNING
    : T U N I N G
    ;

MANAGE
    : M A N A G E
    ;

MANAGEMENT
    : M A N A G E M E N T
    ;

OBJECT
    : O B J E C T
    ;

CLUSTER
    : C L U S T E R
    ;

CONTEXT
    : C O N T E X T
    ;

EXEMPT
    : E X E M P T
    ;

REDACTION
    : R E D A C T I O N
    ;

POLICY
    : P O L I C Y
    ;

DATABASE
    : D A T A B A S E
    ;

SYSTEM
    : S Y S T E M
    ;

AUDIT
    : A U D I T
    ;

LINK
    : L I N K
    ;

ANALYZE
    : A N A L Y Z E
    ;

DICTIONARY
    : D I C T I O N A R Y
    ;

DIMENSION
    : D I M E N S I O N
    ;

INDEXTYPE
    : I N D E X T Y P E
    ;

INDEXTYPES
    : I N D E X T Y P E S
    ;

EXTERNAL
    : E X T E R N A L
    ;

JOB
    : J O B
    ;

CLASS
    : C L A S S
    ;

PROGRAM
    : P R O G R A M
    ;

SCHEDULER
    : S C H E D U L E R
    ;

LIBRARY
    : L I B R A R Y
    ;

LOGMINING
    : L O G M I N I N G
    ;

MATERIALIZED
    : M A T E R I A L I Z E D
    ;

CUBE
    : C U B E
    ;

MEASURE
    : M E A S U R E
    ;

FOLDER
    : F O L D E R
    ;

BUILD
    : B U I L D
    ;

PROCESS
    : P R O C E S S
    ;

OPERATOR
    : O P E R A T O R
    ;

OUTLINE
    : O U T L I N E
    ;

PLUGGABLE
    : P L U G G A B L E
    ;

CONTAINER
    : C O N T A I N E R
    ;

SEGMENT
    : S E G M E N T
    ;

RESTRICT
    : R E S T R I C T
    ;

RESTRICTED
    : R E S T R I C T E D
    ;

COST
    : C O S T
    ;

SYNONYM
    : S Y N O N Y M
    ;

BACKUP
    : B A C K U P
    ;

UNLIMITED
    : U N L I M I T E D
    ;

BECOME
    : B E C O M E
    ;

CHANGE
    : C H A N G E
    ;

NOTIFICATION
    : N O T I F I C A T I O N
    ;

ACCESS
    : A C C E S S
    ;

PRIVILEGE
    : P R I V I L E G E
    ;

PURGE
    : P U R G E
    ;

RESUMABLE
    : R E S U M A B L E
    ;

SYSGUID
    : S Y S G U I D
    ;

SYSBACKUP
    : S Y S B A C K U P
    ;

SYSDBA
    : S Y S D B A
    ;

SYSDG
    : S Y S D G
    ;

SYSKM
    : S Y S K M
    ;

SYSOPER
    : S Y S O P E R
    ;

RECYCLEBIN
    : R E C Y C L E B I N
    ;

DBA_RECYCLEBIN
    : D B A UL_ R E C Y C L E B I N
    ;

FIRST
    : F I R S T
    ;

NCHAR
    : N C H A R
    ;

RAW
    : R A W
    ;

VARCHAR
    : V A R C H A R
    ;

VARCHAR2
    : V A R C H A R [2]
    ;

NVARCHAR2
    : N V A R C H A R [2]
    ;

LONG
    : L O N G
    ;
    
BLOB
    : B L O B
    ;

CLOB
    : C L O B
    ;

NCLOB
    : N C L O B
    ;

BINARY_FLOAT
    : B I N A R Y UL_ F L O A T
    ;

BINARY_DOUBLE
    : B I N A R Y UL_ D O U B L E
    ;

PLS_INTEGER
    : P L S UL_ I N T E G E R
    ;

BINARY_INTEGER
    : B I N A R Y UL_ I N T E G E R
    ;

NUMBER
    : N U M B E R
    ;

NATURALN
    : N A T U R A L N
    ;

POSITIVE
    : P O S I T I V E
    ;

POSITIVEN
    : P O S I T I V E N
    ;

SIGNTYPE
    : S I G N T Y P E
    ;

SIMPLE_INTEGER
    : S I M P L E UL_ I N T E G E R
    ;

BFILE
    : B F I L E
    ;

MLSLABEL
    : M L S L A B E L
    ;

UROWID
    : U R O W I D
    ;

JSON
    : J S O N
    ;

DEC
    : D E C
    ;

SHARING
    : S H A R I N G
    ;

PRIVATE
    : P R I V A T E
    ;

SHARDED
    : S H A R D E D
    ;

SHARD
    : S H A R D
    ;

DUPLICATED
    : D U P L I C A T E D
    ;

METADATA
    : M E T A D A T A
    ;

DATA
    : D A T A
    ;

EXTENDED
    : E X T E N D E D
    ;

NONE
    : N O N E
    ;

MEMOPTIMIZE
    : M E M O P T I M I Z E
    ;

PARENT
    : P A R E N T
    ;

IDENTIFIER
    : I D E N T I F I E R
    ;

WORK
    : W O R K
    ;

CONTAINER_MAP
    : C O N T A I N E R UL_ M A P
    ;

CONTAINERS_DEFAULT
    : C O N T A I N E R S UL_ D E F A U L T
    ;

WAIT
    : W A I T
    ;

NOWAIT
    : N O W A I T
    ;

BATCH
    : B A T C H
    ;

BLOCK
    : B L O C K
    ;

REBUILD
    : R E B U I L D
    ;

INVALIDATION
    : I N V A L I D A T I O N
    ;

COMPILE
    : C O M P I L E
    ;

USABLE
    : U S A B L E
    ;

UNUSABLE
    : U N U S A B L E
    ;

ONLINE
    : O N L I N E
    ;

MONITORING
    : M O N I T O R I N G
    ;

NOMONITORING
    : N O M O N I T O R I N G
    ;

USAGE
    : U S A G E
    ;

COALESCE
    : C O A L E S C E
    ;

CLEANUP
    : C L E A N U P
    ;

PARALLEL
    : P A R A L L E L
    ;

NOPARALLEL
    : N O P A R A L L E L
    ;

LOG
    : L O G
    ;

REUSE
    : R E U S E
    ;

SETTINGS
    : S E T T I N G S
    ;

STORAGE
    : S T O R A G E
    ;

MATCHED
    : M A T C H E D
    ;

ERRORS
    : E R R O R S
    ;

REJECT
    : R E J E C T
    ;

RETENTION
    : R E T E N T I O N
    ;

CHUNK
    : C H U N K
    ;

PCTVERSION
    : P C T V E R S I O N
    ;

FREEPOOLS
    : F R E E P O O L S
    ;

AUTO
    : A U T O
    ;

DEDUPLICATE
    : D E D U P L I C A T E
    ;

KEEP_DUPLICATES
    : K E E P UL_ D U P L I C A T E S
    ;

COMPRESS
    : C O M P R E S S
    ;

HIGH
    : H I G H
    ;

MEDIUM
    : M E D I U M
    ;

LOW
    : L O W
    ;

NOCOMPRESS
    : N O C O M P R E S S
    ;

READS
    : R E A D S
    ;

CREATION
    : C R E A T I O N
    ;

PCTFREE
    : P C T F R E E
    ;

PCTUSED
    : P C T U S E D
    ;

INITRANS
    : I N I T R A N S
    ;

LOGGING
    : L O G G I N G
    ;

NOLOGGING
    : N O L O G G I N G
    ;

FILESYSTEM_LIKE_LOGGING
    : F I L E S Y S T E M UL_ L I K E UL_ L O G G I N G
    ;

INITIAL
    : I N I T I A L
    ;

MINEXTENTS
    : M I N E X T E N T S
    ;

MAXEXTENTS
    : M A X E X T E N T S
    ;

BASIC
    : B A S I C
    ;

ADVANCED
    : A D V A N C E D
    ;

PCTINCREASE
    : P C T I N C R E A S E
    ;

FREELISTS
    : F R E E L I S T S
    ;

DML
    : D M L
    ;

DDL
    : D D L
    ;

CAPACITY
    : C A P A C I T Y
    ;

FREELIST
    : F R E E L I S T
    ;

GROUPS
    : G R O U P S
    ;

OPTIMAL
    : O P T I M A L
    ;

BUFFER_POOL
    : B U F F E R UL_ P O O L
    ;

RECYCLE
    : R E C Y C L E
    ;

FLASH_CACHE
    : F L A S H UL_ C A C H E
    ;

CELL_FLASH_CACHE
    : C E L L UL_ F L A S H UL_ C A C H E
    ;

MAXSIZE
    : M A X S I Z E
    ;

STORE
    : S T O R E
    ;

LEVEL
    : L E V E L
    ;

LOCKING
    : L O C K I N G
    ;

INMEMORY
    : I N M E M O R Y
    ;

MEMCOMPRESS
    : M E M C O M P R E S S
    ;

PRIORITY
    : P R I O R I T Y
    ;

CRITICAL
    : C R I T I C A L
    ;

DISTRIBUTE
    : D I S T R I B U T E
    ;

RANGE
    : R A N G E
    ;

PARTITION
    : P A R T I T I O N
    ;

SUBPARTITION
    : S U B P A R T I T I O N
    ;

SERVICE
    : S E R V I C E
    ;

DUPLICATE
    : D U P L I C A T E
    ;

ILM
    : I L M
    ;

DELETE_ALL
    : D E L E T E UL_ A L L
    ;

ENABLE_ALL
    : E N A B L E UL_ A L L
    ;

DISABLE_ALL
    : D I S A B L E UL_ A L L
    ;

AFTER
    : A F T E R
    ;

MODIFICATION
    : M O D I F I C A T I O N
    ;

DAYS
    : D A Y S
    ;

MONTHS
    : M O N T H S
    ;

YEARS
    : Y E A R S
    ;

TIER
    : T I E R
    ;

ORGANIZATION
    : O R G A N I Z A T I O N
    ;

HEAP
    : H E A P
    ;

PCTTHRESHOLD
    : P C T T H R E S H O L D
    ;

PARAMETERS
    : P A R A M E T E R S
    ;

LOCATION
    : L O C A T I O N
    ;

MAPPING
    : M A P P I N G
    ;

NOMAPPING
    : N O M A P P I N G
    ;

INCLUDING
    : I N C L U D I N G
    ;

OVERFLOW
    : O V E R F L O W
    ;

ATTRIBUTE
    : A T T R I B U T E
    ;

ATTRIBUTES
    : A T T R I B U T E S
    ;

RESULT_CACHE
    : R E S U L T UL_ C A C H E
    ;

ROWDEPENDENCIES
    : R O W D E P E N D E N C I E S
    ;

NOROWDEPENDENCIES
    : N O R O W D E P E N D E N C I E S
    ; 

ARCHIVAL
    : A R C H I V A L
    ;

EXCHANGE
    : E X C H A N G E
    ;

INDEXING
    : I N D E X I N G
    ;

OFF
    : O F F
    ;

LESS
    : L E S S
    ;

INTERNAL
    : I N T E R N A L
    ;

VARRAY
    : V A R R A Y
    ;

NESTED
    : N E S T E D
    ;

COLUMN_VALUE
    : C O L U M N UL_ V A L U E
    ;

RETURN
    : R E T U R N
    ;

LOCATOR
    : L O C A  T O R
    ;

MODE
    : M O D E
    ;

LOB
    : L O B
    ;

SECUREFILE
    : S E C U R E F I L E
    ;

BASICFILE
    : B A S I C F I L E
    ;

THAN
    : T H A N
    ;

LIST
    : L I S T
    ;

AUTOMATIC
    : A U T O M A T I C
    ;

HASH
    : H A S H
    ;

PARTITIONS
    : P A R T I T I O N S
    ;

SUBPARTITIONS
    : S U B P A R T I T I O N S
    ;

TEMPLATE
    : T E M P L A T E
    ;

PARTITIONSET
    : P A R T I T I O N S E T
    ;

REFERENCE
    : R E F E R E N C E
    ;

CONSISTENT
    : C O N S I S T E N T
    ;

CLUSTERING
    : C L U S T E R I N G
    ;

LINEAR
    : L I N E A R
    ;

INTERLEAVED
    : I N T E R L E A V E D
    ;

YES
    : Y E S
    ;

LOAD
    : L O A D
    ;

MOVEMENT
    : M O V E M E N T
    ;

ZONEMAP
    : Z O N E M A P
    ;

WITHOUT
    : W I T H O U T
    ;

XMLTYPE
    : X M L T Y P E
    ;

RELATIONAL
    : R E L A T I O N A L
    ;

XML
    : X M L
    ;

VARRAYS
    : V A R R A Y S
    ;

LOBS
    : L O B S
    ;

TABLES
    : T A B L E S
    ;

ALLOW
    : A L L O W
    ;

DISALLOW
    : D I S A L L O W
    ;

NONSCHEMA
    : N O N S C H E M A
    ;

ANYSCHEMA
    : A N Y S C H E M A
    ;

XMLSCHEMA
    : X M L S C H E M A
    ;

COLUMNS
    : C O L U M N S
    ;

OIDINDEX
    : O I D I N D E X
    ;

EDITIONABLE
    : E D I T I O N A B L E
    ;

NONEDITIONABLE
    : N O N E D I T I O N A B L E
    ;

DEPENDENT
    : D E P E N D E N T
    ;

INDEXES
    : I N D E X E S
    ;

SHRINK
    : S H R I N K
    ;

SPACE
    : S P A C E
    ;

COMPACT
    : C O M P A C T
    ;

SUPPLEMENTAL
    : S U P P L E M E N T A L
    ;

ADVISE
    : A D V I S E
    ;

NOTHING
    : N O T H I N G
    ;

GUARD
    : G U A R D
    ;

SYNC
    : S Y N C
    ;

VISIBILITY
    : V I S I B I L I T Y
    ;

ACTIVE
    : A C T I V E
    ;

DEFAULT_COLLATION
    : D E F A U L T UL_ C O L L A T I O N
    ;

MOUNT
    : M O U N T
    ;

STANDBY
    : S T A N D B Y
    ;

CLONE
    : C L O N E
    ;

RESETLOGS
    : R E S E T L O G S
    ;

NORESETLOGS
    : N O R E S E T L O G S
    ;

UPGRADE
    : U P G R A D E
    ;

DOWNGRADE
    : D O W N G R A D E
    ;

RECOVER
    : R E C O V E R
    ;

LOGFILE
    : L O G F I L E
    ;

TEST
    : T E S T
    ;

CORRUPTION
    : C O R R U P T I O N
    ;

CONTINUE
    : C O N T I N U E
    ;

CANCEL
    : C A N C E L
    ;

UNTIL
    : U N T I L
    ;

CONTROLFILE
    : C O N T R O L F I L E
    ;

SNAPSHOT
    : S N A P S H O T
    ;

DATAFILE
    : D A T A F I L E
    ;

MANAGED
    : M A N A G E D
    ;

ARCHIVED
    : A R C H I V E D
    ;

DISCONNECT
    : D I S C O N N E C T
    ;

NODELAY
    : N O D E L A Y
    ;

INSTANCES
    : I N S T A N C E S
    ;

FINISH
    : F I N I S H
    ;

LOGICAL
    : L O G I C A L
    ;

FILE
    : F I L E
    ;

SIZE
    : S I Z E
    ;

AUTOEXTEND
    : A U T O E X T E N D
    ;

BLOCKSIZE
    : B L O C K S I Z E
    ;

OFFLINE
    : O F F L I N E
    ;

RESIZE
    : R E S I Z E
    ;

TEMPFILE
    : T E M P F I L E
    ;

DATAFILES
    : D A T A F I L E S
    ;

ARCHIVELOG
    : A R C H I V E L O G
    ;

MANUAL
    : M A N U A L
    ;

NOARCHIVELOG
    : N O A R C H I V E L O G
    ;

AVAILABILITY
    : A V A I L A B I L I T Y
    ;

PERFORMANCE
    : P E R F O R M A N C E
    ;

CLEAR
    : C L E A R
    ;

UNARCHIVED
    : U N A R C H I V E D
    ;

UNRECOVERABLE
    : U N R E C O V E R A B L E
    ;

THREAD
    : T H R E A D
    ;

MEMBER
    : M E M B E R
    ;

PHYSICAL
    : P H Y S I C A L
    ;

FAR
    : F A R
    ;

TRACE
    : T R A C E
    ;

DISTRIBUTED
    : D I S T R I B U T E D
    ;

RECOVERY
    : R E C O V E R Y
    ;

FLUSH
    : F L U S H
    ;

NOREPLY
    : N O R E P L Y
    ;

SWITCH
    : S W I T C H
    ;

LOGFILES
    : L O G F I L E S
    ;

PROCEDURAL
    : P R O C E D U R A L
    ;

REPLICATION
    : R E P L I C A T I O N
    ;

SUBSET
    : S U B S E T
    ;

ACTIVATE
    : A C T I V A T E
    ;

APPLY
    : A P P L Y
    ;

MAXIMIZE
    : M A X I M I Z E
    ;

PROTECTION
    : P R O T E C T I O N
    ;

SUSPEND
    : S U S P E N D
    ;

RESUME
    : R E S U M E
    ;

QUIESCE
    : Q U I E S C E
    ;

UNQUIESCE
    : U N Q U I E S C E
    ;

SHUTDOWN
    : S H U T D O W N
    ;

REGISTER
    : R E G I S T E R
    ;

PREPARE
    : P R E P A R E
    ;

SWITCHOVER
    : S W I T C H O V E R
    ;

FAILED
    : F A I L E D
    ;

SKIP_SYMBOL
    : S K I P
    ;

STOP
    : S T O P
    ;

ABORT
    : A B O R T
    ;

VERIFY
    : V E R I F Y
    ;

CONVERT
    : C O N V E R T
    ;

FAILOVER
    : F A I L O V E R
    ;

BIGFILE
    : B I G F I L E
    ;

SMALLFILE
    : S M A L L F I L E
    ;

TRACKING
    : T R A C K I N G
    ;

CACHING
    : C A C H I N G
    ;

CONTAINERS
    : C O N T A I N E R S
    ;

TARGET
    : T A R G E T
    ;

UNDO
    : U N D O
    ;

MOVE
    : M O V E
    ;

MIRROR
    : M I R R O R
    ;

COPY
    : C O P Y
    ;

UNPROTECTED
    : U N P R O T E C T E D
    ;

REDUNDANCY
    : R E D U N D A N C Y
    ;

REMOVE
    : R E M O V E
    ;

LOST
    : L O S T
    ;

LEAD_CDB
    : L E A D UL_ C D B
    ;

LEAD_CDB_URI
    : L E A D UL_ C D B UL_ U R I
    ;

PROPERTY
    : P R O P E R T Y
    ;

DEFAULT_CREDENTIAL
    : D E F A U L T UL_ C R E D E N T I A L
    ;

TIME_ZONE
    : T I M E UL_ Z O N E
    ;

RESET
    : R E S E T
    ;

RELOCATE
    : R E L O C A T E
    ;

CLIENT
    : C L I E N T
    ;

PASSWORDFILE_METADATA_CACHE
    : P A S S W O R D F I L E UL_ M E T A D A T A UL_ C A C H E
    ;

NOSWITCH
    : N O S W I T C H
    ;

POST_TRANSACTION
    : P O S T UL_ T R A N S A C T I O N
    ;

KILL
    : K I L L
    ;

ROLLING
    : R O L L I N G
    ;

MIGRATION
    : M I G R A T I O N
    ;

PATCH
    : P A T C H
    ;

ENCRYPTION
    : E N C R Y P T I O N
    ;

WALLET
    : W A L L E T
    ;

AFFINITY
    : A F F I N I T Y
    ;

MEMORY
    : M E M O R Y
    ;

SPFILE
    : S P F I L E
    ;

PFILE
    : P F I L E
    ;

BOTH
    : B O T H
    ;

SID
    : S I D
    ;

SHARED_POOL
    : S H A R E D UL_ P O O L
    ;

BUFFER_CACHE
    : B U F F E R UL_ C A C H E
    ;

REDO
    : R E D O
    ;

CONFIRM
    : C O N F I R M
    ;

MIGRATE
    : M I G R A T E
    ;

USE_STORED_OUTLINES
    : U S E UL_ S T O R E D UL_ O U T L I N E S
    ;

GLOBAL_TOPIC_ENABLED
    : G L O B A L UL_ T O P I C UL_ E N A B L E D
    ;

INTERSECT
    : I N T E R S E C T
    ;

MINUS
    : M I N U S
    ;

LOCKED
    : L O C K E D
    ;

FETCH
    : F E T C H
    ;

PERCENT
    : P E R C E N T
    ;

TIES
    : T I E S
    ;

SIBLINGS
    : S I B L I N G S
    ;

NULLS
    : N U L L S
    ;

LAST
    : L A S T
    ;

ISOLATION
    : I S O L A T I O N
    ;

SERIALIZABLE
    : S E R I A L I Z A B L E
    ;

COMMITTED
    : C O M M I T T E D
    ;

FILTER
    : F I L T E R
    ;

FACT
    : F A C T
    ;

DETERMINISTIC
    : D E T E R M I N I S T I C
    ;

PIPELINED
    : P I P E L I N E D
    ;

PARALLEL_ENABLE
    : P A R A L L E L UL_ E N A B L E
    ;

OUT
    : O U T
    ;

NOCOPY
    : N O C O P Y
    ;

ACCESSIBLE
    : A C C E S S I B L E
    ;

PACKAGE
    : P A C K A G E
    ;

PACKAGES
    : P A C K A G E S
    ;

USING_NLS_COMP
    : U S I N G UL_ N L S UL_ C O M P
    ;

AUTHID
    : A U T H I D
    ;

SEARCH
    : S E A R C H
    ;

DEPTH
    : D E P T H
    ;

BREADTH
    : B R E A D T H
    ;

ANALYTIC
    : A N A L Y T I C
    ;

HIERARCHIES
    : H I E R A R C H I E S
    ;

MEASURES
    : M E A S U R E S
    ;

OVER
    : O V E R
    ;

LAG
    : L A G
    ;

LAG_DIFF
    : L A G UL_ D I F F
    ;

LAG_DIF_PERCENT
    : L A G UL_ D I F UL_ P E R C E N T
    ;

LEAD
    : L E A D
    ;

LEAD_DIFF
    : L E A D UL_ D I F F
    ;

LEAD_DIFF_PERCENT
    : L E A D UL_ D I F F UL_ P E R C E N T
    ;

HIERARCHY
    : H I E R A R C H Y
    ;

WITHIN
    : W I T H I N
    ;

ACROSS
    : A C R O S S
    ;

ANCESTOR
    : A N C E S T O R
    ;

BEGINNING
    : B E G I N N I N G
    ;

UNBOUNDED
    : U N B O U N D E D
    ;

PRECEDING
    : P R E C E D I N G
    ;

FOLLOWING
    : F O L L O W I N G
    ;

RANK
    : R A N K
    ;

DENSE_RANK
    : D E N S E UL_ R A N K
    ;

AVERAGE_RANK
    : A V E R A G E UL_ R A N K
    ;

ROW_NUMBER
    : R O W UL_ N U M B E R
    ;

SHARE_OF
    : S H A R E UL_ O F
    ;

HIER_ANCESTOR
    : H I E R UL_ A N C E S T O R
    ;

HIER_PARENT
    : H I E R UL_ P A R E N T
    ;

HIER_LEAD
    : H I E R UL_ L E A D
    ;

HIER_LAG
    : H I E R UL_ L A G
    ;

QUALIFY
    : Q U A L I F Y
    ;

HIER_CAPTION
    : H I E R UL_ C A P T I O N
    ;

HIER_DEPTH
    : H I E R UL_ D E P T H
    ;

HIER_DESCRIPTION
    : H I E R UL_ D E S C R I P T I O N
    ;

HIER_LEVEL
    : H I E R UL_ L E V E L
    ;

HIER_MEMBER_NAME
    : H I E R UL_ M E M B E R UL_ N A M E
    ;

HIER_MEMBER_UNIQUE_NAME
    : H I E R UL_ M E M B E R UL_ U N I Q U E UL_ N A M E
    ;

CHAINED
    : C H A I N E D
    ;

STATISTICS
    : S T A T I S T I C S
    ;

DANGLING
    : D A N G L I N G
    ;

STRUCTURE
    : S T R U C T U R E
    ;

FAST
    : F A S T
    ;

COMPLETE
    : C O M P L E T E
    ;

ASSOCIATE
    : A S S O C I A T E
    ;

DISASSOCIATE
    : D I S A S S O C I A T E
    ;

FUNCTIONS
    : F U N C T I O N S
    ;

TYPES
    : T Y P E S
    ;

SELECTIVITY
    : S E L E C T I V I T Y
    ;

RETURNING
    : R E T U R N I N G
    ;

VERSIONS
    : V E R S I O N S
    ;

SCN
    : S C N
    ;

PERIOD
    : P E R I O D
    ;

LATERAL
    : L A T E R A L
    ;

BADFILE
    : B A D F I L E
    ;

DISCARDFILE
    : D I S C A R D F I L E
    ;

PIVOT
    : P I V O T
    ;

UNPIVOT
    : U N P I V O T
    ;

INCLUDE
    : I N C L U D E
    ;

EXCLUDE
    : E X C L U D E
    ;

SAMPLE
    : S A M P L E
    ;

SEED
    : S E E D
    ;

OPTION
    : O P T I O N
    ;

SHARDS
    : S H A R D S
    ;

MATCH_RECOGNIZE
    : M A T C H UL_ R E C O G N I Z E
    ;

PATTERN
    : P A T T E R N
    ;

DEFINE
    : D E F I N E
    ;

ONE
    : O N E
    ;

PER
    : P E R
    ;

MATCH
    : M A T C H
    ;

PAST
    : P A S T
    ;

PERMUTE
    : P E R M U T E
    ;

CLASSIFIER
    : C L A S S I F I E R
    ;

MATCH_NUMBER
    : M A T C H UL_ N U M B E R
    ;

RUNNING
    : R U N N I N G
    ;

FINAL
    : F I N A L
    ;

PREV
    : P R E V
    ;

NOAUDIT
    : N O A U D I T
    ;

WHENEVER
    : W H E N E V E R
    ;

SUCCESSFUL
    : S U C C E S S F U L
    ;

USERS
    : U S E R S
    ;

GRANTED
    : G R A N T E D
    ;

ROLES
    : R O L E S
    ;

NAMESPACE
    : N A M E S P A C E
    ;

ROLLUP
    : R O L L U P
    ;

GROUPING
    : G R O U P I N G
    ;

SETS
    : S E T S
    ;

DECODE
    : D E C O D E
    ;

RESTORE
    : R E S T O R E
    ;

POINT
    : P O I N T
    ;

BEFORE
    : B E F O R E
    ;

IGNORE
    : I G N O R E
    ;

NAV
    : N A V
    ;

SINGLE
    : S I N G L E
    ;

UPDATED
    : U P D A T E D
    ;

MAIN
    : M A I N
    ;

RULES
    : R U L E S
    ;

UPSERT
    : U P S E R T
    ;

SEQUENTIAL
    : S E Q U E N T I A L
    ;

ITERATE
    : I T E R A T E
    ;

DECREMENT
    : D E C R E M E N T
    ;

SOME
    : S O M E
    ;

NAN
    : N A N
    ;

INFINITE
    : I N F I N I T E
    ;

PRESENT
    : P R E S E N T
    ;

EMPTY
    : E M P T Y
    ;

SUBMULTISET
    : S U B M U L T I S E T
    ;

LIKEC
    : L I K E C
    ;

LIKE2
    : L I K E '2'
    ;

LIKE4
    : L I K E '4'
    ;

REGEXP_LIKE
    : R E G E X P UL_ L I K E
    ;

EQUALS_PATH
    : E Q U A L S UL_ P A T H
    ;

UNDER_PATH
    : U N D E R UL_ P A T H
    ;

FORMAT
    : F O R M A T
    ;

STRICT
    : S T R I C T
    ;

LAX
    : L A X
    ;

KEYS
    : K E Y S
    ;

JSON_EQUAL
    : J S O N UL_ E Q U A L
    ;

JSON_EXISTS
    : J S O N UL_ E X I S T S
    ;

PASSING
    : P A S S I N G
    ;

ERROR
    : E R R O R
    ;

JSON_TEXTCONTAINS
    : J S O N UL_ T E X T C O N T A I N S
    ;

HAS
    : H A S
    ;

STARTS
    : S T A R T S
    ;

LIKE_REGEX
    : L I K E UL_ R E G E X
    ;

EQ_REGEX
    : E Q UL_ R E G E X
    ;

SYS
    : S Y S
    ;

MAXDATAFILES
    : M A X D A T A F I L E S
    ;

MAXINSTANCES
    : M A X I N S T A N C E S
    ;

AL32UTF8
    : A L '3' '2' U T F '8'
    ;

AL16UTF16
    : A L '1' '6' U T F '1' '6'
    ;

UTF8
    : U T F '8'
    ;

USER_DATA
    : U S E R UL_ D A T A
    ;

MAXLOGFILES
    : M A X L O G F I L E S
    ;

MAXLOGMEMBERS
    : M A X L O G M E M B E R S
    ;

MAXLOGHISTORY
    : M A X L O G H I S T O R Y
    ;

EXTENT
    : E X T E N T
    ;

SYSAUX
    : S Y S A U X
    ;

LEAF
    : L E A F
    ;

AUTOALLOCATE
    : A U T O A L L O C A T E
    ;

UNIFORM
    : U N I F O R M
    ;

FILE_NAME_CONVERT
    : F I L E UL_ N A M E UL_ C O N V E R T
    ;

ALLOCATE
    : A L L O C A T E
    ;

DEALLOCATE
    : D E A L L O C A T E
    ;

SHARED
    : S H A R E D
    ;

AUTHENTICATED
    : A U T H E N T I C A T E D
    ;

CHILD
    : C H I L D
    ;

DETERMINES
    : D E T E R M I N E S
    ;

RELIES_ON
    : R E L I E S UL_ O N
    ;

AGGREGATE
    : A G G R E G A T E
    ;

POLYMORPHIC
    : P O L Y M O R P H I C
    ;

SQL_MARCO
    : S Q L UL_ M A R C O
    ;

LANGUAGE
    : L A N G U A G E
    ;

AGENT
    : A G E N T
    ;

SELF
    : S E L F
    ;

TDO
    : T D O
    ;

INDICATOR
    : I N D I C A T O R
    ;

STRUCT
    : S T R U C T
    ;

LENGTH
    : L E N G T H
    ;

DURATION
    : D U R A T I O N
    ;

MAXLEN
    : M A X L E N
    ;

CHARSETID
    : C H A R S E T I D
    ;

CHARSETFORM
    : C H A R S E T F O R M
    ;

SINGLE_C
    : C
    ;

SYSTIMESTAMP
    : S Y S T I M E S T A M P
    ;

CATEGORY
    : C A T E G O R Y
    ;

ORDER
    : O R D E R
    ;

NOKEEP
    : N O K E E P
    ;

SCALE
    : S C A L E
    ;

NOSCALE
    : N O S C A L E
    ;

EXTEND
    : E X T E N D
    ;

NOEXTEND
    : N O E X T E N D
    ;

NOSHARD
    : N O S H A R D
    ;

INITIALIZED
    : I N I T I A L I Z E D
    ;

EXTERNALLY
    : E X T E R N A L L Y
    ;

GLOBALLY
    : G L O B A L L Y
    ;

ACCESSED
    : A C C E S S E D
    ;

RESTART
    : R E S T A R T
    ;

OPTIMIZE
    : O P T I M I Z E
    ;

QUOTA
    : Q U O T A
    ;

DISKGROUP
    : D I S K G R O U P
    ;

NORMAL
    : N O R M A L
    ;

FLEX
    : F L E X
    ;

SITE
    : S I T E
    ;

QUORUM
    : Q U O R U M
    ;

REGULAR
    : R E G U L A R
    ;

FAILGROUP
    : F A I L G R O U P
    ;

DISK
    : D I S K
    ;

EXCLUDING
    : E X C L U D I N G
    ;

CONTENTS
    : C O N T E N T S
    ;

LOCKDOWN
    : L O C K D O W N
    ;

CLEAN
    : C L E A N
    ;

GUARANTEE
    : G U A R A N T E E
    ;

PRUNING
    : P R U N I N G
    ;

DEMAND
    : D E M A N D
    ;

RESOLVE
   : R E S O L V E
   ;

RESOLVER
   : R E S O L V E R
   ;

SHARE
    : S H A R E
    ;

EXCLUSIVE
    : E X C L U S I V E
    ;

ANCILLARY
    : A N C I L L A R Y
    ;

BINDING
    : B I N D I N G
    ;

SCAN
    : S C A N
    ;

COMPUTE
    : C O M P U T E
    ;

UNDROP
    : U N D R O P
    ;

DISKS
    : D I S K S
    ;

COARSE
    : C O A R S E
    ;

FINE
    : F I N E
    ;

ALIAS
    : A L I A S
    ;

SCRUB
    : S C R U B
    ;

DISMOUNT
    : D I S M O U N T
    ;

REBALANCE
    : R E B A L A N C E
    ;

<<<<<<< HEAD
FEATURE
    : F E A T U R E
    ;

STATEMENT
    : S T A T E M E N T
    ;

CLAUSE
   : C L A U S E
   ;
=======
COMPUTATION
    : C O M P U T A T I O N
    ;

CONSIDER
    : C O N S I D E R
    ;

FRESH
    : F R E S H
    ;

MASTER
    : M A S T E R
    ;

ENFORCED
    : E N F O R C E D
    ;

TRUSTED
    : T R U S T E D
    ;

ID
    : I D
    ;

SYNCHRONOUS
    : S Y N C H R O N O U S
    ;

ASYNCHRONOUS
    : A S Y N C H R O N O U S
    ;

REPEAT
    : R E P E A T
    ;
>>>>>>> 8b31b0df
<|MERGE_RESOLUTION|>--- conflicted
+++ resolved
@@ -2907,7 +2907,46 @@
     : R E B A L A N C E
     ;
 
-<<<<<<< HEAD
+COMPUTATION
+    : C O M P U T A T I O N
+    ;
+
+CONSIDER
+    : C O N S I D E R
+    ;
+
+FRESH
+    : F R E S H
+    ;
+
+MASTER
+    : M A S T E R
+    ;
+
+ENFORCED
+    : E N F O R C E D
+    ;
+
+TRUSTED
+    : T R U S T E D
+    ;
+
+ID
+    : I D
+    ;
+
+SYNCHRONOUS
+    : S Y N C H R O N O U S
+    ;
+
+ASYNCHRONOUS
+    : A S Y N C H R O N O U S
+    ;
+
+REPEAT
+    : R E P E A T
+    ;
+
 FEATURE
     : F E A T U R E
     ;
@@ -2919,44 +2958,3 @@
 CLAUSE
    : C L A U S E
    ;
-=======
-COMPUTATION
-    : C O M P U T A T I O N
-    ;
-
-CONSIDER
-    : C O N S I D E R
-    ;
-
-FRESH
-    : F R E S H
-    ;
-
-MASTER
-    : M A S T E R
-    ;
-
-ENFORCED
-    : E N F O R C E D
-    ;
-
-TRUSTED
-    : T R U S T E D
-    ;
-
-ID
-    : I D
-    ;
-
-SYNCHRONOUS
-    : S Y N C H R O N O U S
-    ;
-
-ASYNCHRONOUS
-    : A S Y N C H R O N O U S
-    ;
-
-REPEAT
-    : R E P E A T
-    ;
->>>>>>> 8b31b0df
