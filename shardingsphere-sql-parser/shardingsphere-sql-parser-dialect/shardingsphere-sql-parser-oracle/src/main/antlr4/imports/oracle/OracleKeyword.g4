/*
 * Licensed to the Apache Software Foundation (ASF) under one or more
 * contributor license agreements.  See the NOTICE file distributed with
 * this work for additional information regarding copyright ownership.
 * The ASF licenses this file to You under the Apache License, Version 2.0
 * (the "License"); you may not use this file except in compliance with
 * the License.  You may obtain a copy of the License at
 *
 *     http://www.apache.org/licenses/LICENSE-2.0
 *
 * Unless required by applicable law or agreed to in writing, software
 * distributed under the License is distributed on an "AS IS" BASIS,
 * WITHOUT WARRANTIES OR CONDITIONS OF ANY KIND, either express or implied.
 * See the License for the specific language governing permissions and
 * limitations under the License.
 */

lexer grammar OracleKeyword;

import Alphabet;

BINARY
    : B I N A R Y
    ;

ESCAPE
    : E S C A P E
    ;

MOD
    : M O D
    ;

XOR
    : X O R
    ;

ROW
    : R O W
    ;

ROWS
    : R O W S
    ;

UNKNOWN
    : U N K N O W N
    ;

ALWAYS
    : A L W A Y S
    ;

CASCADE
    : C A S C A D E
    ;

CHECK
    : C H E C K
    ;

GENERATED
    : G E N E R A T E D
    ;

PRIVILEGES
    : P R I V I L E G E S
    ;

READ
    : R E A D
    ;

WRITE
    : W R I T E
    ;

REFERENCES
    : R E F E R E N C E S
    ;

START
    : S T A R T
    ;

TRANSACTION
    : T R A N S A C T I O N
    ;

USER
    : U S E R
    ;

ROLE
    : R O L E
    ;

VISIBLE
    : V I S I B L E
    ;

INVISIBLE
    : I N V I S I B L E
    ;

EXECUTE
    : E X E C U T E
    ;

USE
    : U S E
    ;

DEBUG
    : D E B U G
    ;

UNDER
    : U N D E R
    ;

FLASHBACK
    : F L A S H B A C K
    ;

ARCHIVE
    : A R C H I V E
    ;

REFRESH
    : R E F R E S H
    ;

QUERY
    : Q U E R Y
    ;

REWRITE
    : R E W R I T E
    ;

KEEP
    : K E E P
    ;

SEQUENCE
    : S E Q U E N C E
    ;

INHERIT
    : I N H E R I T
    ;

TRANSLATE
    : T R A N S L A T E
    ;

MERGE
    : M E R G E
    ;

AT
    : A T
    ;

BITMAP
    : B I T M A P
    ;

CACHE
    : C A C H E
    ;

NOCACHE
    : N O C A C H E
    ;

CHECKPOINT
    : C H E C K P O I N T
    ;

CONNECT
    : C O N N E C T
    ;

CONSTRAINTS
    : C O N S T R A I N T S
    ;

CYCLE
    : C Y C L E
    ;

NOCYCLE
    : N O C Y C L E
    ;

DBTIMEZONE
    : D B T I M E Z O N E
    ;

ENCRYPT
    : E N C R Y P T
    ;

DECRYPT
    : D E C R Y P T
    ;

DEFERRABLE
    : D E F E R R A B L E
    ;

DEFERRED
    : D E F E R R E D
    ;

DIRECTORY
    : D I R E C T O R Y
    ;

EDITION
    : E D I T I O N
    ;

ELEMENT
    : E L E M E N T
    ;

END
    : E N D
    ;

EXCEPT
    : E X C E P T
    ;

EXCEPTIONS
    : E X C E P T I O N S
    ;

FORCE
    : F O R C E
    ;

GLOBAL
    : G L O B A L
    ;

IDENTIFIED
    : I D E N T I F I E D
    ;

IDENTITY
    : I D E N T I T Y
    ;

IMMEDIATE
    : I M M E D I A T E
    ;

INCREMENT
    : I N C R E M E N T
    ;

INITIALLY
    : I N I T I A L L Y
    ;

INVALIDATE
    : I N V A L I D A T E
    ;

JAVA
    : J A V A
    ;

LEVELS
    : L E V E L S
    ;

MAXVALUE
    : M A X V A L U E
    ;

MINVALUE
    : M I N V A L U E
    ;

NOMAXVALUE
    : N O M A X V A L U E
    ;

NOMINVALUE
    : N O M I N V A L U E
    ;

NOSORT
    : N O S O R T
    ;

MINING
    : M I N I N G
    ;

MODEL
    : M O D E L
    ;

MODIFY
    : M O D I F Y
    ;

NATIONAL
    : N A T I O N A L
    ;

NEW
    : N E W
    ;

NOORDER
    : N O O R D E R
    ;

NORELY
    : N O R E L Y
    ;

OF
    : O F
    ;

ONLY
    : O N L Y
    ;

PRIOR
    : P R I O R
    ;

PROFILE
    : P R O F I L E
    ;

REF
    : R E F
    ;

REKEY
    : R E K E Y
    ;

RELY
    : R E L Y
    ;

RENAME
    : R E N A M E
    ;

REPLACE
    : R E P L A C E
    ;

RESOURCE
    : R E S O U R C E
    ;

REVERSE
    : R E V E R S E
    ;

ROWID
    : R O W I D
    ;

SALT
    : S A L T
    ;

SCOPE
    : S C O P E
    ;

SORT
    : S O R T
    ;

SOURCE
    : S O U R C E
    ;

SUBSTITUTABLE
    : S U B S T I T U T A B L E
    ;

TABLESPACE
    : T A B L E S P A C E
    ;

TEMPORARY
    : T E M P O R A R Y
    ;

TRANSLATION
    : T R A N S L A T I O N
    ;

TREAT
    : T R E A T
    ;

NO
    : N O
    ;

UNUSED
    : U N U S E D
    ;

VALIDATE
    : V A L I D A T E
    ;

NOVALIDATE
    : N O V A L I D A T E
    ;

VALUE
    : V A L U E
    ;

VARYING
    : V A R Y I N G
    ;

VIRTUAL
    : V I R T U A L
    ;

ZONE
    : Z O N E
    ;

PUBLIC
    : P U B L I C
    ;

SESSION
    : S E S S I O N
    ;

COMMENT
    : C O M M E N T
    ;

LOCK
    : L O C K
    ;

ADVISOR
    : A D V I S O R
    ;

ADMINISTER
    : A D M I N I S T E R
    ;

TUNING
    : T U N I N G
    ;

MANAGE
    : M A N A G E
    ;

MANAGEMENT
    : M A N A G E M E N T
    ;

OBJECT
    : O B J E C T
    ;

CLUSTER
    : C L U S T E R
    ;

CONTEXT
    : C O N T E X T
    ;

EXEMPT
    : E X E M P T
    ;

REDACTION
    : R E D A C T I O N
    ;

POLICY
    : P O L I C Y
    ;

DATABASE
    : D A T A B A S E
    ;

SYSTEM
    : S Y S T E M
    ;

AUDIT
    : A U D I T
    ;

LINK
    : L I N K
    ;

ANALYZE
    : A N A L Y Z E
    ;

DICTIONARY
    : D I C T I O N A R Y
    ;

DIMENSION
    : D I M E N S I O N
    ;

INDEXTYPE
    : I N D E X T Y P E
    ;

EXTERNAL
    : E X T E R N A L
    ;

JOB
    : J O B
    ;

CLASS
    : C L A S S
    ;

PROGRAM
    : P R O G R A M
    ;

SCHEDULER
    : S C H E D U L E R
    ;

LIBRARY
    : L I B R A R Y
    ;

LOGMINING
    : L O G M I N I N G
    ;

MATERIALIZED
    : M A T E R I A L I Z E D
    ;

CUBE
    : C U B E
    ;

MEASURE
    : M E A S U R E
    ;

FOLDER
    : F O L D E R
    ;

BUILD
    : B U I L D
    ;

PROCESS
    : P R O C E S S
    ;

OPERATOR
    : O P E R A T O R
    ;

OUTLINE
    : O U T L I N E
    ;

PLUGGABLE
    : P L U G G A B L E
    ;

CONTAINER
    : C O N T A I N E R
    ;

SEGMENT
    : S E G M E N T
    ;

RESTRICTED
    : R E S T R I C T E D
    ;

COST
    : C O S T
    ;

SYNONYM
    : S Y N O N Y M
    ;

BACKUP
    : B A C K U P
    ;

UNLIMITED
    : U N L I M I T E D
    ;

BECOME
    : B E C O M E
    ;

CHANGE
    : C H A N G E
    ;

NOTIFICATION
    : N O T I F I C A T I O N
    ;

ACCESS
    : A C C E S S
    ;

PRIVILEGE
    : P R I V I L E G E
    ;

PURGE
    : P U R G E
    ;

RESUMABLE
    : R E S U M A B L E
    ;

SYSGUID
    : S Y S G U I D
    ;

SYSBACKUP
    : S Y S B A C K U P
    ;

SYSDBA
    : S Y S D B A
    ;

SYSDG
    : S Y S D G
    ;

SYSKM
    : S Y S K M
    ;

SYSOPER
    : S Y S O P E R
    ;

DBA_RECYCLEBIN
    : D B A UL_ R E C Y C L E B I N
    ;

FIRST
    : F I R S T
    ;

NCHAR
    : N C H A R
    ;

RAW
    : R A W
    ;

VARCHAR
    : V A R C H A R
    ;

VARCHAR2
    : V A R C H A R [2]
    ;

NVARCHAR2
    : N V A R C H A R [2]
    ;

LONG
    : L O N G
    ;
    
BLOB
    : B L O B
    ;

CLOB
    : C L O B
    ;

NCLOB
    : N C L O B
    ;

BINARY_FLOAT
    : B I N A R Y UL_ F L O A T
    ;

BINARY_DOUBLE
    : B I N A R Y UL_ D O U B L E
    ;

PLS_INTEGER
    : P L S UL_ I N T E G E R
    ;

BINARY_INTEGER
    : B I N A R Y UL_ I N T E G E R
    ;

NUMBER
    : N U M B E R
    ;

NATURALN
    : N A T U R A L N
    ;

POSITIVE
    : P O S I T I V E
    ;

POSITIVEN
    : P O S I T I V E N
    ;

SIGNTYPE
    : S I G N T Y P E
    ;

SIMPLE_INTEGER
    : S I M P L E UL_ I N T E G E R
    ;

BFILE
    : B F I L E
    ;

MLSLABEL
    : M L S L A B E L
    ;

UROWID
    : U R O W I D
    ;

JSON
    : J S O N
    ;

DEC
    : D E C
    ;

SHARING
    : S H A R I N G
    ;

PRIVATE
    : P R I V A T E
    ;

SHARDED
    : S H A R D E D
    ;

SHARD
    : S H A R D
    ;

DUPLICATED
    : D U P L I C A T E D
    ;

METADATA
    : M E T A D A T A
    ;

DATA
    : D A T A
    ;

EXTENDED
    : E X T E N D E D
    ;

NONE
    : N O N E
    ;

MEMOPTIMIZE
    : M E M O P T I M I Z E
    ;

PARENT
    : P A R E N T
    ;

IDENTIFIER
    : I D E N T I F I E R
    ;

WORK
    : W O R K
    ;

CONTAINER_MAP
    : C O N T A I N E R UL_ M A P
    ;

CONTAINERS_DEFAULT
    : C O N T A I N E R S UL_ D E F A U L T
    ;

WAIT
    : W A I T
    ;

NOWAIT
    : N O W A I T
    ;

BATCH
    : B A T C H
    ;

BLOCK
    : B L O C K
    ;

REBUILD
    : R E B U I L D
    ;

INVALIDATION
    : I N V A L I D A T I O N
    ;

COMPILE
    : C O M P I L E
    ;

USABLE
    : U S A B L E
    ;

UNUSABLE
    : U N U S A B L E
    ;

ONLINE
    : O N L I N E
    ;

MONITORING
    : M O N I T O R I N G
    ;

NOMONITORING
    : N O M O N I T O R I N G
    ;

USAGE
    : U S A G E
    ;

COALESCE
    : C O A L E S C E
    ;

CLEANUP
    : C L E A N U P
    ;

PARALLEL
    : P A R A L L E L
    ;

NOPARALLEL
    : N O P A R A L L E L
    ;

LOG
    : L O G
    ;

REUSE
    : R E U S E
    ;

STORAGE
    : S T O R A G E
    ;

MATCHED
    : M A T C H E D
    ;

ERRORS
    : E R R O R S
    ;

REJECT
    : R E J E C T
    ;

RETENTION
    : R E T E N T I O N
    ;

CHUNK
    : C H U N K
    ;

PCTVERSION
    : P C T V E R S I O N
    ;

FREEPOOLS
    : F R E E P O O L S
    ;

AUTO
    : A U T O
    ;

DEDUPLICATE
    : D E D U P L I C A T E
    ;

KEEP_DUPLICATES
    : K E E P UL_ D U P L I C A T E S
    ;

COMPRESS
    : C O M P R E S S
    ;

HIGH
    : H I G H
    ;

MEDIUM
    : M E D I U M
    ;

LOW
    : L O W
    ;

NOCOMPRESS
    : N O C O M P R E S S
    ;

READS
    : R E A D S
    ;

CREATION
    : C R E A T I O N
    ;

PCTFREE
    : P C T F R E E
    ;

PCTUSED
    : P C T U S E D
    ;

INITRANS
    : I N I T R A N S
    ;

LOGGING
    : L O G G I N G
    ;

NOLOGGING
    : N O L O G G I N G
    ;

FILESYSTEM_LIKE_LOGGING
    : F I L E S Y S T E M UL_ L I K E UL_ L O G G I N G
    ;

INITIAL
    : I N I T I A L
    ;

MINEXTENTS
    : M I N E X T E N T S
    ;

MAXEXTENTS
    : M A X E X T E N T S
    ;

BASIC
    : B A S I C
    ;

ADVANCED
    : A D V A N C E D
    ;

PCTINCREASE
    : P C T I N C R E A S E
    ;

FREELISTS
    : F R E E L I S T S
    ;

DML
    : D M L
    ;

DDL
    : D D L
    ;

CAPACITY
    : C A P A C I T Y
    ;

FREELIST
    : F R E E L I S T
    ;

GROUPS
    : G R O U P S
    ;

OPTIMAL
    : O P T I M A L
    ;

BUFFER_POOL
    : B U F F E R UL_ P O O L
    ;

RECYCLE
    : R E C Y C L E
    ;

FLASH_CACHE
    : F L A S H UL_ C A C H E
    ;

CELL_FLASH_CACHE
    : C E L L UL_ F L A S H UL_ C A C H E
    ;

MAXSIZE
    : M A X S I Z E
    ;

STORE
    : S T O R E
    ;

LEVEL
    : L E V E L
    ;

LOCKING
    : L O C K I N G
    ;

INMEMORY
    : I N M E M O R Y
    ;

MEMCOMPRESS
    : M E M C O M P R E S S
    ;

PRIORITY
    : P R I O R I T Y
    ;

CRITICAL
    : C R I T I C A L
    ;

DISTRIBUTE
    : D I S T R I B U T E
    ;

RANGE
    : R A N G E
    ;

PARTITION
    : P A R T I T I O N
    ;

SUBPARTITION
    : S U B P A R T I T I O N
    ;

SERVICE
    : S E R V I C E
    ;

DUPLICATE
    : D U P L I C A T E
    ;

ILM
    : I L M
    ;

DELETE_ALL
    : D E L E T E UL_ A L L
    ;

ENABLE_ALL
    : E N A B L E UL_ A L L
    ;

DISABLE_ALL
    : D I S A B L E UL_ A L L
    ;

AFTER
    : A F T E R
    ;

MODIFICATION
    : M O D I F I C A T I O N
    ;

DAYS
    : D A Y S
    ;

MONTHS
    : M O N T H S
    ;

YEARS
    : Y E A R S
    ;

TIER
    : T I E R
    ;

ORGANIZATION
    : O R G A N I Z A T I O N
    ;

HEAP
    : H E A P
    ;

PCTTHRESHOLD
    : P C T T H R E S H O L D
    ;

PARAMETERS
    : P A R A M E T E R S
    ;

LOCATION
    : L O C A T I O N
    ;

MAPPING
    : M A P P I N G
    ;

NOMAPPING
    : N O M A P P I N G
    ;

INCLUDING
    : I N C L U D I N G
    ;

OVERFLOW
    : O V E R F L O W
    ;

ATTRIBUTES
    : A T T R I B U T E S
    ;

RESULT_CACHE
    : R E S U L T UL_ C A C H E
    ;

ROWDEPENDENCIES
    : R O W D E P E N D E N C I E S
    ;

NOROWDEPENDENCIES
    : N O R O W D E P E N D E N C I E S
    ; 

ARCHIVAL
    : A R C H I V A L
    ;

EXCHANGE
    : E X C H A N G E
    ;

INDEXING
    : I N D E X I N G
    ;

OFF
    : O F F
    ;

LESS
    : L E S S
    ;

INTERNAL
    : I N T E R N A L
    ;

VARRAY
    : V A R R A Y
    ;

NESTED
    : N E S T E D
    ;

COLUMN_VALUE
    : C O L U M N UL_ V A L U E
    ;

RETURN
    : R E T U R N
    ;

LOCATOR
    : L O C A  T O R
    ;

MODE
    : M O D E
    ;

LOB
    : L O B
    ;

SECUREFILE
    : S E C U R E F I L E
    ;

BASICFILE
    : B A S I C F I L E
    ;

THAN
    : T H A N
    ;

LIST
    : L I S T
    ;

AUTOMATIC
    : A U T O M A T I C
    ;

HASH
    : H A S H
    ;

PARTITIONS
    : P A R T I T I O N S
    ;

SUBPARTITIONS
    : S U B P A R T I T I O N S
    ;

TEMPLATE
    : T E M P L A T E
    ;

PARTITIONSET
    : P A R T I T I O N S E T
    ;

REFERENCE
    : R E F E R E N C E
    ;

CONSISTENT
    : C O N S I S T E N T
    ;

CLUSTERING
    : C L U S T E R I N G
    ;

LINEAR
    : L I N E A R
    ;

INTERLEAVED
    : I N T E R L E A V E D
    ;

YES
    : Y E S
    ;

LOAD
    : L O A D
    ;

MOVEMENT
    : M O V E M E N T
    ;

ZONEMAP
    : Z O N E M A P
    ;

WITHOUT
    : W I T H O U T
    ;

XMLTYPE
    : X M L T Y P E
    ;

RELATIONAL
    : R E L A T I O N A L
    ;

XML
    : X M L
    ;

VARRAYS
    : V A R R A Y S
    ;

LOBS
    : L O B S
    ;

TABLES
    : T A B L E S
    ;

ALLOW
    : A L L O W
    ;

DISALLOW
    : D I S A L L O W
    ;

NONSCHEMA
    : N O N S C H E M A
    ;

ANYSCHEMA
    : A N Y S C H E M A
    ;

XMLSCHEMA
    : X M L S C H E M A
    ;

COLUMNS
    : C O L U M N S
    ;

OIDINDEX
    : O I D I N D E X
    ;

EDITIONABLE
    : E D I T I O N A B L E
    ;

NONEDITIONABLE
    : N O N E D I T I O N A B L E
    ;

<<<<<<< HEAD
ADVISE
    : A D V I S E
    ;

NOTHING
    : N O T H I N G
    ;

GUARD
    : G U A R D
    ;

SYNC
    : S Y N C
    ;

VISIBILITY
    : V I S I B I L I T Y
    ;

ACTIVE
    : A C T I V E
    ;

DEFAULT_COLLATION
    : D E F A U L T UL_ C O L L A T I O N
=======
INDEXES
    : I N D E X E S
>>>>>>> c09d7b06
    ;<|MERGE_RESOLUTION|>--- conflicted
+++ resolved
@@ -1423,7 +1423,10 @@
     : N O N E D I T I O N A B L E
     ;
 
-<<<<<<< HEAD
+INDEXES
+    : I N D E X E S
+    ;
+
 ADVISE
     : A D V I S E
     ;
@@ -1450,8 +1453,4 @@
 
 DEFAULT_COLLATION
     : D E F A U L T UL_ C O L L A T I O N
-=======
-INDEXES
-    : I N D E X E S
->>>>>>> c09d7b06
     ;