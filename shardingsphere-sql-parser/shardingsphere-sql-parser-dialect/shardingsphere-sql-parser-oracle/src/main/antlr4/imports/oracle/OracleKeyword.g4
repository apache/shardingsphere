--- conflicted
+++ resolved
@@ -1459,8 +1459,6 @@
     : D E F A U L T UL_ C O L L A T I O N
     ;
 
-<<<<<<< HEAD
-=======
 MOUNT
     : M O U N T
     ;
@@ -1585,12 +1583,62 @@
     : T E M P F I L E
     ;
 
->>>>>>> c5aa1e13
 DATAFILES
     : D A T A F I L E S
     ;
 
-<<<<<<< HEAD
+ARCHIVELOG
+    : A R C H I V E L O G
+    ;
+
+MANUAL
+    : M A N U A L
+    ;
+
+NOARCHIVELOG
+    : N O A R C H I V E L O G
+    ;
+
+AVAILABILITY
+    : A V A I L A B I L I T Y
+    ;
+
+PERFORMANCE
+    : P E R F O R M A N C E
+    ;
+
+CLEAR
+    : C L E A R
+    ;
+
+UNARCHIVED
+    : U N A R C H I V E D
+    ;
+
+UNRECOVERABLE
+    : U N R E C O V E R A B L E
+    ;
+
+THREAD
+    : T H R E A D
+    ;
+
+MEMBER
+    : M E M B E R
+    ;
+
+PHYSICAL
+    : P H Y S I C A L
+    ;
+
+FAR
+    : F A R
+    ;
+
+TRACE
+    : T R A C E
+    ;
+
 DISTRIBUTED
     : D I S T R I B U T E D
     ;
@@ -1605,65 +1653,44 @@
 
 NOREPLY
     : N O R E P L Y
-=======
-ARCHIVELOG
-    : A R C H I V E L O G
-    ;
-
-MANUAL
-    : M A N U A L
-    ;
-
-NOARCHIVELOG
-    : N O A R C H I V E L O G
-    ;
-
-AVAILABILITY
-    : A V A I L A B I L I T Y
-    ;
-
-PERFORMANCE
-    : P E R F O R M A N C E
-    ;
-
-CLEAR
-    : C L E A R
-    ;
-
-UNARCHIVED
-    : U N A R C H I V E D
-    ;
-
-UNRECOVERABLE
-    : U N R E C O V E R A B L E
-    ;
-
-THREAD
-    : T H R E A D
-    ;
-
-MEMBER
-    : M E M B E R
-    ;
-
-PHYSICAL
-    : P H Y S I C A L
-    ;
-
-FAR
-    : F A R
-    ;
-
-TRACE
-    : T R A C E
->>>>>>> c5aa1e13
     ;
 
 SWITCH
     : S W I T C H
     ;
 
-<<<<<<< HEAD
+LOGFILES
+    : L O G F I L E S
+    ;
+
+PROCEDURAL
+    : P R O C E D U R A L
+    ;
+
+REPLICATION
+    : R E P L I C A T I O N
+    ;
+
+SUBSET
+    : S U B S E T
+    ;
+
+ACTIVATE
+    : A C T I V A T E
+    ;
+
+APPLY
+    : A P P L Y
+    ;
+
+MAXIMIZE
+    : M A X I M I Z E
+    ;
+
+PROTECTION
+    : P R O T E C T I O N
+    ;
+
 LOGFILE
     : L O G F I L E
     ;
@@ -1686,149 +1713,232 @@
 
 SHUTDOWN
     : S H U T D O W N
-=======
-LOGFILES
-    : L O G F I L E S
-    ;
-
-PROCEDURAL
-    : P R O C E D U R A L
-    ;
-
-REPLICATION
-    : R E P L I C A T I O N
-    ;
-
-SUBSET
-    : S U B S E T
-    ;
-
-ACTIVATE
-    : A C T I V A T E
+    ;
+
+REGISTER
+    : R E G I S T E R
+    ;
+
+PREPARE
+    : P R E P A R E
+    ;
+
+SWITCHOVER
+    : S W I T C H O V E R
+    ;
+
+SHUTDOWN
+    : S H U T D O W N
+    ;
+
+FAILED
+    : F A I L E D
+    ;
+
+SKIP_SYMBOL
+    : S K I P
+    ;
+
+STOP
+    : S T O P
+    ;
+
+ABORT
+    : A B O R T
+    ;
+
+VERIFY
+    : V E R I F Y
+    ;
+
+CONVERT
+    : C O N V E R T
+    ;
+
+FAILOVER
+    : F A I L O V E R
+    ;
+
+BIGFILE
+    : B I G F I L E
+    ;
+
+SMALLFILE
+    : S M A L L F I L E
+    ;
+
+TRACKING
+    : T R A C K I N G
+    ;
+
+CACHING
+    : C A C H I N G
+    ;
+
+CONTAINERS
+    : C O N T A I N E R S
+    ;
+
+TARGET
+    : T A R G E T
+    ;
+
+UNDO
+    : U N D O
+    ;
+
+MOVE
+    : M O V E
+    ;
+
+MIRROR
+    : M I R R O R
+    ;
+
+COPY
+    : C O P Y
+    ;
+
+UNPROTECTED
+    : U N P R O T E C T E D
+    ;
+
+REDUNDANCY
+    : R E D U N D A N C Y
+    ;
+
+REMOVE
+    : R E M O V E
+    ;
+
+SUSPEND
+    : S U S P E N D
+    ;
+
+LOST
+    : L O S T
+    ;
+
+LEAD_CDB
+    : L E A D UL_ C D B
+    ;
+
+LEAD_CDB_URI
+    : L E A D UL_ C D B UL_ U R I
+    ;
+
+PROPERTY
+    : P R O P E R T Y
+    ;
+
+DEFAULT_CREDENTIAL
+    : D E F A U L T UL_ C R E D E N T I A L
+    ;
+
+RESET
+    : R E S E T
+    ;
+
+RELOCATE
+    : R E L O C A T E
+    ;
+
+CLIENT
+    : C L I E N T
+    ;
+
+CANCEL
+    : C A N C E L
+    ;
+
+PASSWORDFILE_METADATA_CACHE
+    : P A S S W O R D F I L E UL_ M E T A D A T A UL_ C A C H E
+    ;
+
+NOSWITCH
+    : N O S W I T C H
+    ;
+
+CONTROLFILE
+    : C O N T R O L F I L E
+    ;
+
+DISCONNECT
+    : D I S C O N N E C T
+    ;
+
+POST_TRANSACTION
+    : P O S T UL_ T R A N S A C T I O N
+    ;
+
+KILL
+    : K I L L
+    ;
+
+ROLLING
+    : R O L L I N G
+    ;
+
+MIGRATION
+    : M I G R A T I O N
+    ;
+
+STOP
+    : S T O P
+    ;
+
+PATCH
+    : P A T C H
+    ;
+
+ENCRYPTION
+    : E N C R Y P T I O N
+    ;
+
+WALLET
+    : W A L L E T
+    ;
+
+AFFINITY
+    : A F F I N I T Y
+    ;
+
+MEMORY
+    : M E M O R Y
+    ;
+
+SPFILE
+    : S P F I L E
+    ;
+
+BOTH
+    : B O T H
+    ;
+
+SID
+    : S I D
+    ;
+
+SHARED_POOL
+    : S H A R E D UL_ P O O L
+    ;
+
+BUFFER_CACHE
+    : B U F F E R UL_ C A C H E
+    ;
+
+REDO
+    : R E D O
+    ;
+
+CONFIRM
+    : C O N F I R M
     ;
 
 APPLY
     : A P P L Y
     ;
 
-MAXIMIZE
-    : M A X I M I Z E
-    ;
-
-PROTECTION
-    : P R O T E C T I O N
->>>>>>> c5aa1e13
-    ;
-
-REGISTER
-    : R E G I S T E R
-    ;
-
-<<<<<<< HEAD
-RESET
-    : R E S E T
-    ;
-
-RELOCATE
-    : R E L O C A T E
-    ;
-
-CLIENT
-    : C L I E N T
-    ;
-
-CANCEL
-    : C A N C E L
-    ;
-
-PASSWORDFILE_METADATA_CACHE
-    : P A S S W O R D F I L E UL_ M E T A D A T A UL_ C A C H E
-    ;
-
-NOSWITCH
-    : N O S W I T C H
-    ;
-
-CONTROLFILE
-    : C O N T R O L F I L E
-    ;
-
-DISCONNECT
-    : D I S C O N N E C T
-    ;
-
-POST_TRANSACTION
-    : P O S T UL_ T R A N S A C T I O N
-    ;
-
-KILL
-    : K I L L
-    ;
-
-ROLLING
-    : R O L L I N G
-    ;
-
-MIGRATION
-    : M I G R A T I O N
-    ;
-
-STOP
-    : S T O P
-    ;
-
-PATCH
-    : P A T C H
-    ;
-
-ENCRYPTION
-    : E N C R Y P T I O N
-    ;
-
-WALLET
-    : W A L L E T
-    ;
-
-AFFINITY
-    : A F F I N I T Y
-    ;
-
-MEMORY
-    : M E M O R Y
-    ;
-
-SPFILE
-    : S P F I L E
-    ;
-
-BOTH
-    : B O T H
-    ;
-
-SID
-    : S I D
-    ;
-
-SHARED_POOL
-    : S H A R E D UL_ P O O L
-    ;
-
-BUFFER_CACHE
-    : B U F F E R UL_ C A C H E
-    ;
-
-REDO
-    : R E D O
-    ;
-
-CONFIRM
-    : C O N F I R M
-    ;
-
-APPLY
-    : A P P L Y
-    ;
-
 MIGRATE
     : M I G R A T E
     ;
@@ -1839,120 +1949,4 @@
 
 GLOBAL_TOPIC_ENABLED
     : G L O B A L UL_ T O P I C UL_ E N A B L E D
-=======
-PREPARE
-    : P R E P A R E
-    ;
-
-SWITCHOVER
-    : S W I T C H O V E R
-    ;
-
-SHUTDOWN
-    : S H U T D O W N
-    ;
-
-FAILED
-    : F A I L E D
-    ;
-
-SKIP_SYMBOL
-    : S K I P
-    ;
-
-STOP
-    : S T O P
-    ;
-
-ABORT
-    : A B O R T
-    ;
-
-VERIFY
-    : V E R I F Y
-    ;
-
-CONVERT
-    : C O N V E R T
-    ;
-
-FAILOVER
-    : F A I L O V E R
-    ;
-
-BIGFILE
-    : B I G F I L E
-    ;
-
-SMALLFILE
-    : S M A L L F I L E
-    ;
-
-TRACKING
-    : T R A C K I N G
-    ;
-
-CACHING
-    : C A C H I N G
-    ;
-
-CONTAINERS
-    : C O N T A I N E R S
-    ;
-
-TARGET
-    : T A R G E T
-    ;
-
-UNDO
-    : U N D O
-    ;
-
-MOVE
-    : M O V E
-    ;
-
-MIRROR
-    : M I R R O R
-    ;
-
-COPY
-    : C O P Y
-    ;
-
-UNPROTECTED
-    : U N P R O T E C T E D
-    ;
-
-REDUNDANCY
-    : R E D U N D A N C Y
-    ;
-
-REMOVE
-    : R E M O V E
-    ;
-
-SUSPEND
-    : S U S P E N D
-    ;
-
-LOST
-    : L O S T
-    ;
-
-LEAD_CDB
-    : L E A D UL_ C D B
-    ;
-
-LEAD_CDB_URI
-    : L E A D UL_ C D B UL_ U R I
-    ;
-
-PROPERTY
-    : P R O P E R T Y
-    ;
-
-DEFAULT_CREDENTIAL
-    : D E F A U L T UL_ C R E D E N T I A L
->>>>>>> c5aa1e13
     ;