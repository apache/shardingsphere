/*
 * Licensed to the Apache Software Foundation (ASF) under one or more
 * contributor license agreements.  See the NOTICE file distributed with
 * this work for additional information regarding copyright ownership.
 * The ASF licenses this file to You under the Apache License, Version 2.0
 * (the "License"); you may not use this file except in compliance with
 * the License.  You may obtain a copy of the License at
 *
 *     http://www.apache.org/licenses/LICENSE-2.0
 *
 * Unless required by applicable law or agreed to in writing, software
 * distributed under the License is distributed on an "AS IS" BASIS,
 * WITHOUT WARRANTIES OR CONDITIONS OF ANY KIND, either express or implied.
 * See the License for the specific language governing permissions and
 * limitations under the License.
 */

lexer grammar OracleKeyword;

import Alphabet;

BINARY
    : B I N A R Y
    ;

ESCAPE
    : E S C A P E
    ;

MOD
    : M O D
    ;

XOR
    : X O R
    ;

ROW
    : R O W
    ;

ROWS
    : R O W S
    ;

UNKNOWN
    : U N K N O W N
    ;

ALWAYS
    : A L W A Y S
    ;

CASCADE
    : C A S C A D E
    ;

CHECK
    : C H E C K
    ;

GENERATED
    : G E N E R A T E D
    ;

PRIVILEGES
    : P R I V I L E G E S
    ;

READ
    : R E A D
    ;

WRITE
    : W R I T E
    ;

REFERENCES
    : R E F E R E N C E S
    ;

START
    : S T A R T
    ;

TRANSACTION
    : T R A N S A C T I O N
    ;

USER
    : U S E R
    ;

ROLE
    : R O L E
    ;

VISIBLE
    : V I S I B L E
    ;

INVISIBLE
    : I N V I S I B L E
    ;

EXECUTE
    : E X E C U T E
    ;

USE
    : U S E
    ;

DEBUG
    : D E B U G
    ;

UNDER
    : U N D E R
    ;

FLASHBACK
    : F L A S H B A C K
    ;

ARCHIVE
    : A R C H I V E
    ;

REFRESH
    : R E F R E S H
    ;

QUERY
    : Q U E R Y
    ;

REWRITE
    : R E W R I T E
    ;

KEEP
    : K E E P
    ;

SEQUENCE
    : S E Q U E N C E
    ;

INHERIT
    : I N H E R I T
    ;

TRANSLATE
    : T R A N S L A T E
    ;

MERGE
    : M E R G E
    ;

AT
    : A T
    ;

BITMAP
    : B I T M A P
    ;

CACHE
    : C A C H E
    ;

NOCACHE
    : N O C A C H E
    ;

CHECKPOINT
    : C H E C K P O I N T
    ;

CONNECT
    : C O N N E C T
    ;

CONSTRAINTS
    : C O N S T R A I N T S
    ;

CYCLE
    : C Y C L E
    ;

NOCYCLE
    : N O C Y C L E
    ;

DBTIMEZONE
    : D B T I M E Z O N E
    ;

ENCRYPT
    : E N C R Y P T
    ;

DECRYPT
    : D E C R Y P T
    ;

DEFERRABLE
    : D E F E R R A B L E
    ;

DEFERRED
    : D E F E R R E D
    ;

DIRECTORY
    : D I R E C T O R Y
    ;

EDITION
    : E D I T I O N
    ;

ELEMENT
    : E L E M E N T
    ;

END
    : E N D
    ;

EXCEPT
    : E X C E P T
    ;

EXCEPTIONS
    : E X C E P T I O N S
    ;

FORCE
    : F O R C E
    ;

GLOBAL
    : G L O B A L
    ;

IDENTIFIED
    : I D E N T I F I E D
    ;

IDENTITY
    : I D E N T I T Y
    ;

IMMEDIATE
    : I M M E D I A T E
    ;

INCREMENT
    : I N C R E M E N T
    ;

INITIALLY
    : I N I T I A L L Y
    ;

INVALIDATE
    : I N V A L I D A T E
    ;

JAVA
    : J A V A
    ;

LEVELS
    : L E V E L S
    ;

MAXVALUE
    : M A X V A L U E
    ;

MINVALUE
    : M I N V A L U E
    ;

NOMAXVALUE
    : N O M A X V A L U E
    ;

NOMINVALUE
    : N O M I N V A L U E
    ;

NOSORT
    : N O S O R T
    ;

MINING
    : M I N I N G
    ;

MODEL
    : M O D E L
    ;

MODIFY
    : M O D I F Y
    ;

NATIONAL
    : N A T I O N A L
    ;

NEW
    : N E W
    ;

NOORDER
    : N O O R D E R
    ;

NORELY
    : N O R E L Y
    ;

OF
    : O F
    ;

ONLY
    : O N L Y
    ;

PRIOR
    : P R I O R
    ;

PROFILE
    : P R O F I L E
    ;

REF
    : R E F
    ;

REKEY
    : R E K E Y
    ;

RELY
    : R E L Y
    ;

RENAME
    : R E N A M E
    ;

REPLACE
    : R E P L A C E
    ;

RESOURCE
    : R E S O U R C E
    ;

REVERSE
    : R E V E R S E
    ;

ROWID
    : R O W I D
    ;

SALT
    : S A L T
    ;

SCOPE
    : S C O P E
    ;

SORT
    : S O R T
    ;

SOURCE
    : S O U R C E
    ;

SUBSTITUTABLE
    : S U B S T I T U T A B L E
    ;

TABLESPACE
    : T A B L E S P A C E
    ;

TEMPORARY
    : T E M P O R A R Y
    ;

TRANSLATION
    : T R A N S L A T I O N
    ;

TREAT
    : T R E A T
    ;

NO
    : N O
    ;

UNUSED
    : U N U S E D
    ;

VALIDATE
    : V A L I D A T E
    ;

NOVALIDATE
    : N O V A L I D A T E
    ;

VALUE
    : V A L U E
    ;

VARYING
    : V A R Y I N G
    ;

VIRTUAL
    : V I R T U A L
    ;

ZONE
    : Z O N E
    ;

PUBLIC
    : P U B L I C
    ;

SESSION
    : S E S S I O N
    ;

COMMENT
    : C O M M E N T
    ;

LOCK
    : L O C K
    ;

ADVISOR
    : A D V I S O R
    ;

ADMINISTER
    : A D M I N I S T E R
    ;

TUNING
    : T U N I N G
    ;

MANAGE
    : M A N A G E
    ;

MANAGEMENT
    : M A N A G E M E N T
    ;

OBJECT
    : O B J E C T
    ;

CLUSTER
    : C L U S T E R
    ;

CONTEXT
    : C O N T E X T
    ;

EXEMPT
    : E X E M P T
    ;

REDACTION
    : R E D A C T I O N
    ;

POLICY
    : P O L I C Y
    ;

DATABASE
    : D A T A B A S E
    ;

SYSTEM
    : S Y S T E M
    ;

AUDIT
    : A U D I T
    ;

LINK
    : L I N K
    ;

ANALYZE
    : A N A L Y Z E
    ;

DICTIONARY
    : D I C T I O N A R Y
    ;

DIMENSION
    : D I M E N S I O N
    ;

INDEXTYPE
    : I N D E X T Y P E
    ;

INDEXTYPES
    : I N D E X T Y P E S
    ;

EXTERNAL
    : E X T E R N A L
    ;

JOB
    : J O B
    ;

CLASS
    : C L A S S
    ;

PROGRAM
    : P R O G R A M
    ;

SCHEDULER
    : S C H E D U L E R
    ;

LIBRARY
    : L I B R A R Y
    ;

LOGMINING
    : L O G M I N I N G
    ;

MATERIALIZED
    : M A T E R I A L I Z E D
    ;

CUBE
    : C U B E
    ;

MEASURE
    : M E A S U R E
    ;

FOLDER
    : F O L D E R
    ;

BUILD
    : B U I L D
    ;

PROCESS
    : P R O C E S S
    ;

OPERATOR
    : O P E R A T O R
    ;

OUTLINE
    : O U T L I N E
    ;

PLUGGABLE
    : P L U G G A B L E
    ;

CONTAINER
    : C O N T A I N E R
    ;

SEGMENT
    : S E G M E N T
    ;

RESTRICTED
    : R E S T R I C T E D
    ;

COST
    : C O S T
    ;

SYNONYM
    : S Y N O N Y M
    ;

BACKUP
    : B A C K U P
    ;

UNLIMITED
    : U N L I M I T E D
    ;

BECOME
    : B E C O M E
    ;

CHANGE
    : C H A N G E
    ;

NOTIFICATION
    : N O T I F I C A T I O N
    ;

ACCESS
    : A C C E S S
    ;

PRIVILEGE
    : P R I V I L E G E
    ;

PURGE
    : P U R G E
    ;

RESUMABLE
    : R E S U M A B L E
    ;

SYSGUID
    : S Y S G U I D
    ;

SYSBACKUP
    : S Y S B A C K U P
    ;

SYSDBA
    : S Y S D B A
    ;

SYSDG
    : S Y S D G
    ;

SYSKM
    : S Y S K M
    ;

SYSOPER
    : S Y S O P E R
    ;

DBA_RECYCLEBIN
    : D B A UL_ R E C Y C L E B I N
    ;

FIRST
    : F I R S T
    ;

NCHAR
    : N C H A R
    ;

RAW
    : R A W
    ;

VARCHAR
    : V A R C H A R
    ;

VARCHAR2
    : V A R C H A R [2]
    ;

NVARCHAR2
    : N V A R C H A R [2]
    ;

LONG
    : L O N G
    ;
    
BLOB
    : B L O B
    ;

CLOB
    : C L O B
    ;

NCLOB
    : N C L O B
    ;

BINARY_FLOAT
    : B I N A R Y UL_ F L O A T
    ;

BINARY_DOUBLE
    : B I N A R Y UL_ D O U B L E
    ;

PLS_INTEGER
    : P L S UL_ I N T E G E R
    ;

BINARY_INTEGER
    : B I N A R Y UL_ I N T E G E R
    ;

NUMBER
    : N U M B E R
    ;

NATURALN
    : N A T U R A L N
    ;

POSITIVE
    : P O S I T I V E
    ;

POSITIVEN
    : P O S I T I V E N
    ;

SIGNTYPE
    : S I G N T Y P E
    ;

SIMPLE_INTEGER
    : S I M P L E UL_ I N T E G E R
    ;

BFILE
    : B F I L E
    ;

MLSLABEL
    : M L S L A B E L
    ;

UROWID
    : U R O W I D
    ;

JSON
    : J S O N
    ;

DEC
    : D E C
    ;

SHARING
    : S H A R I N G
    ;

PRIVATE
    : P R I V A T E
    ;

SHARDED
    : S H A R D E D
    ;

SHARD
    : S H A R D
    ;

DUPLICATED
    : D U P L I C A T E D
    ;

METADATA
    : M E T A D A T A
    ;

DATA
    : D A T A
    ;

EXTENDED
    : E X T E N D E D
    ;

NONE
    : N O N E
    ;

MEMOPTIMIZE
    : M E M O P T I M I Z E
    ;

PARENT
    : P A R E N T
    ;

IDENTIFIER
    : I D E N T I F I E R
    ;

WORK
    : W O R K
    ;

CONTAINER_MAP
    : C O N T A I N E R UL_ M A P
    ;

CONTAINERS_DEFAULT
    : C O N T A I N E R S UL_ D E F A U L T
    ;

WAIT
    : W A I T
    ;

NOWAIT
    : N O W A I T
    ;

BATCH
    : B A T C H
    ;

BLOCK
    : B L O C K
    ;

REBUILD
    : R E B U I L D
    ;

INVALIDATION
    : I N V A L I D A T I O N
    ;

COMPILE
    : C O M P I L E
    ;

USABLE
    : U S A B L E
    ;

UNUSABLE
    : U N U S A B L E
    ;

ONLINE
    : O N L I N E
    ;

MONITORING
    : M O N I T O R I N G
    ;

NOMONITORING
    : N O M O N I T O R I N G
    ;

USAGE
    : U S A G E
    ;

COALESCE
    : C O A L E S C E
    ;

CLEANUP
    : C L E A N U P
    ;

PARALLEL
    : P A R A L L E L
    ;

NOPARALLEL
    : N O P A R A L L E L
    ;

LOG
    : L O G
    ;

REUSE
    : R E U S E
    ;

STORAGE
    : S T O R A G E
    ;

MATCHED
    : M A T C H E D
    ;

ERRORS
    : E R R O R S
    ;

REJECT
    : R E J E C T
    ;

RETENTION
    : R E T E N T I O N
    ;

CHUNK
    : C H U N K
    ;

PCTVERSION
    : P C T V E R S I O N
    ;

FREEPOOLS
    : F R E E P O O L S
    ;

AUTO
    : A U T O
    ;

DEDUPLICATE
    : D E D U P L I C A T E
    ;

KEEP_DUPLICATES
    : K E E P UL_ D U P L I C A T E S
    ;

COMPRESS
    : C O M P R E S S
    ;

HIGH
    : H I G H
    ;

MEDIUM
    : M E D I U M
    ;

LOW
    : L O W
    ;

NOCOMPRESS
    : N O C O M P R E S S
    ;

READS
    : R E A D S
    ;

CREATION
    : C R E A T I O N
    ;

PCTFREE
    : P C T F R E E
    ;

PCTUSED
    : P C T U S E D
    ;

INITRANS
    : I N I T R A N S
    ;

LOGGING
    : L O G G I N G
    ;

NOLOGGING
    : N O L O G G I N G
    ;

FILESYSTEM_LIKE_LOGGING
    : F I L E S Y S T E M UL_ L I K E UL_ L O G G I N G
    ;

INITIAL
    : I N I T I A L
    ;

MINEXTENTS
    : M I N E X T E N T S
    ;

MAXEXTENTS
    : M A X E X T E N T S
    ;

BASIC
    : B A S I C
    ;

ADVANCED
    : A D V A N C E D
    ;

PCTINCREASE
    : P C T I N C R E A S E
    ;

FREELISTS
    : F R E E L I S T S
    ;

DML
    : D M L
    ;

DDL
    : D D L
    ;

CAPACITY
    : C A P A C I T Y
    ;

FREELIST
    : F R E E L I S T
    ;

GROUPS
    : G R O U P S
    ;

OPTIMAL
    : O P T I M A L
    ;

BUFFER_POOL
    : B U F F E R UL_ P O O L
    ;

RECYCLE
    : R E C Y C L E
    ;

FLASH_CACHE
    : F L A S H UL_ C A C H E
    ;

CELL_FLASH_CACHE
    : C E L L UL_ F L A S H UL_ C A C H E
    ;

MAXSIZE
    : M A X S I Z E
    ;

STORE
    : S T O R E
    ;

LEVEL
    : L E V E L
    ;

LOCKING
    : L O C K I N G
    ;

INMEMORY
    : I N M E M O R Y
    ;

MEMCOMPRESS
    : M E M C O M P R E S S
    ;

PRIORITY
    : P R I O R I T Y
    ;

CRITICAL
    : C R I T I C A L
    ;

DISTRIBUTE
    : D I S T R I B U T E
    ;

RANGE
    : R A N G E
    ;

PARTITION
    : P A R T I T I O N
    ;

SUBPARTITION
    : S U B P A R T I T I O N
    ;

SERVICE
    : S E R V I C E
    ;

DUPLICATE
    : D U P L I C A T E
    ;

ILM
    : I L M
    ;

DELETE_ALL
    : D E L E T E UL_ A L L
    ;

ENABLE_ALL
    : E N A B L E UL_ A L L
    ;

DISABLE_ALL
    : D I S A B L E UL_ A L L
    ;

AFTER
    : A F T E R
    ;

MODIFICATION
    : M O D I F I C A T I O N
    ;

DAYS
    : D A Y S
    ;

MONTHS
    : M O N T H S
    ;

YEARS
    : Y E A R S
    ;

TIER
    : T I E R
    ;

ORGANIZATION
    : O R G A N I Z A T I O N
    ;

HEAP
    : H E A P
    ;

PCTTHRESHOLD
    : P C T T H R E S H O L D
    ;

PARAMETERS
    : P A R A M E T E R S
    ;

LOCATION
    : L O C A T I O N
    ;

MAPPING
    : M A P P I N G
    ;

NOMAPPING
    : N O M A P P I N G
    ;

INCLUDING
    : I N C L U D I N G
    ;

OVERFLOW
    : O V E R F L O W
    ;

ATTRIBUTES
    : A T T R I B U T E S
    ;

RESULT_CACHE
    : R E S U L T UL_ C A C H E
    ;

ROWDEPENDENCIES
    : R O W D E P E N D E N C I E S
    ;

NOROWDEPENDENCIES
    : N O R O W D E P E N D E N C I E S
    ; 

ARCHIVAL
    : A R C H I V A L
    ;

EXCHANGE
    : E X C H A N G E
    ;

INDEXING
    : I N D E X I N G
    ;

OFF
    : O F F
    ;

LESS
    : L E S S
    ;

INTERNAL
    : I N T E R N A L
    ;

VARRAY
    : V A R R A Y
    ;

NESTED
    : N E S T E D
    ;

COLUMN_VALUE
    : C O L U M N UL_ V A L U E
    ;

RETURN
    : R E T U R N
    ;

LOCATOR
    : L O C A  T O R
    ;

MODE
    : M O D E
    ;

LOB
    : L O B
    ;

SECUREFILE
    : S E C U R E F I L E
    ;

BASICFILE
    : B A S I C F I L E
    ;

THAN
    : T H A N
    ;

LIST
    : L I S T
    ;

AUTOMATIC
    : A U T O M A T I C
    ;

HASH
    : H A S H
    ;

PARTITIONS
    : P A R T I T I O N S
    ;

SUBPARTITIONS
    : S U B P A R T I T I O N S
    ;

TEMPLATE
    : T E M P L A T E
    ;

PARTITIONSET
    : P A R T I T I O N S E T
    ;

REFERENCE
    : R E F E R E N C E
    ;

CONSISTENT
    : C O N S I S T E N T
    ;

CLUSTERING
    : C L U S T E R I N G
    ;

LINEAR
    : L I N E A R
    ;

INTERLEAVED
    : I N T E R L E A V E D
    ;

YES
    : Y E S
    ;

LOAD
    : L O A D
    ;

MOVEMENT
    : M O V E M E N T
    ;

ZONEMAP
    : Z O N E M A P
    ;

WITHOUT
    : W I T H O U T
    ;

XMLTYPE
    : X M L T Y P E
    ;

RELATIONAL
    : R E L A T I O N A L
    ;

XML
    : X M L
    ;

VARRAYS
    : V A R R A Y S
    ;

LOBS
    : L O B S
    ;

TABLES
    : T A B L E S
    ;

ALLOW
    : A L L O W
    ;

DISALLOW
    : D I S A L L O W
    ;

NONSCHEMA
    : N O N S C H E M A
    ;

ANYSCHEMA
    : A N Y S C H E M A
    ;

XMLSCHEMA
    : X M L S C H E M A
    ;

COLUMNS
    : C O L U M N S
    ;

OIDINDEX
    : O I D I N D E X
    ;

EDITIONABLE
    : E D I T I O N A B L E
    ;

NONEDITIONABLE
    : N O N E D I T I O N A B L E
    ;

DEPENDENT
    : D E P E N D E N T
    ;

INDEXES
    : I N D E X E S
    ;

SHRINK
    : S H R I N K
    ;

SPACE
    : S P A C E
    ;

COMPACT
    : C O M P A C T
    ;

SUPPLEMENTAL
    : S U P P L E M E N T A L
    ;

ADVISE
    : A D V I S E
    ;

NOTHING
    : N O T H I N G
    ;

GUARD
    : G U A R D
    ;

SYNC
    : S Y N C
    ;

VISIBILITY
    : V I S I B I L I T Y
    ;

ACTIVE
    : A C T I V E
    ;

DEFAULT_COLLATION
    : D E F A U L T UL_ C O L L A T I O N
    ;

MOUNT
    : M O U N T
    ;

STANDBY
    : S T A N D B Y
    ;

CLONE
    : C L O N E
    ;

RESETLOGS
    : R E S E T L O G S
    ;

NORESETLOGS
    : N O R E S E T L O G S
    ;

UPGRADE
    : U P G R A D E
    ;

DOWNGRADE
    : D O W N G R A D E
    ;

RECOVER
    : R E C O V E R
    ;

LOGFILE
    : L O G F I L E
    ;

TEST
    : T E S T
    ;

CORRUPTION
    : C O R R U P T I O N
    ;

CONTINUE
    : C O N T I N U E
    ;

CANCEL
    : C A N C E L
    ;

UNTIL
    : U N T I L
    ;

CONTROLFILE
    : C O N T R O L F I L E
    ;

SNAPSHOT
    : S N A P S H O T
    ;

DATAFILE
    : D A T A F I L E
    ;

MANAGED
    : M A N A G E D
    ;

ARCHIVED
    : A R C H I V E D
    ;

DISCONNECT
    : D I S C O N N E C T
    ;

NODELAY
    : N O D E L A Y
    ;

INSTANCES
    : I N S T A N C E S
    ;

FINISH
    : F I N I S H
    ;

LOGICAL
    : L O G I C A L
    ;

FILE
    : F I L E
    ;

SIZE
    : S I Z E
    ;

AUTOEXTEND
    : A U T O E X T E N D
    ;

BLOCKSIZE
    : B L O C K S I Z E
    ;

OFFLINE
    : O F F L I N E
    ;

RESIZE
    : R E S I Z E
    ;

TEMPFILE
    : T E M P F I L E
    ;

DATAFILES
    : D A T A F I L E S
    ;

ARCHIVELOG
    : A R C H I V E L O G
    ;

MANUAL
    : M A N U A L
    ;

NOARCHIVELOG
    : N O A R C H I V E L O G
    ;

AVAILABILITY
    : A V A I L A B I L I T Y
    ;

PERFORMANCE
    : P E R F O R M A N C E
    ;

CLEAR
    : C L E A R
    ;

UNARCHIVED
    : U N A R C H I V E D
    ;

UNRECOVERABLE
    : U N R E C O V E R A B L E
    ;

THREAD
    : T H R E A D
    ;

MEMBER
    : M E M B E R
    ;

PHYSICAL
    : P H Y S I C A L
    ;

FAR
    : F A R
    ;

TRACE
    : T R A C E
    ;

DISTRIBUTED
    : D I S T R I B U T E D
    ;

RECOVERY
    : R E C O V E R Y
    ;

FLUSH
    : F L U S H
    ;

NOREPLY
    : N O R E P L Y
    ;

SWITCH
    : S W I T C H
    ;

LOGFILES
    : L O G F I L E S
    ;

PROCEDURAL
    : P R O C E D U R A L
    ;

REPLICATION
    : R E P L I C A T I O N
    ;

SUBSET
    : S U B S E T
    ;

ACTIVATE
    : A C T I V A T E
    ;

APPLY
    : A P P L Y
    ;

MAXIMIZE
    : M A X I M I Z E
    ;

PROTECTION
    : P R O T E C T I O N
    ;

SUSPEND
    : S U S P E N D
    ;

RESUME
    : R E S U M E
    ;

QUIESCE
    : Q U I E S C E
    ;

UNQUIESCE
    : U N Q U I E S C E
    ;

SHUTDOWN
    : S H U T D O W N
    ;

REGISTER
    : R E G I S T E R
    ;

PREPARE
    : P R E P A R E
    ;

SWITCHOVER
    : S W I T C H O V E R
    ;

FAILED
    : F A I L E D
    ;

SKIP_SYMBOL
    : S K I P
    ;

STOP
    : S T O P
    ;

ABORT
    : A B O R T
    ;

VERIFY
    : V E R I F Y
    ;

CONVERT
    : C O N V E R T
    ;

FAILOVER
    : F A I L O V E R
    ;

BIGFILE
    : B I G F I L E
    ;

SMALLFILE
    : S M A L L F I L E
    ;

TRACKING
    : T R A C K I N G
    ;

CACHING
    : C A C H I N G
    ;

CONTAINERS
    : C O N T A I N E R S
    ;

TARGET
    : T A R G E T
    ;

UNDO
    : U N D O
    ;

MOVE
    : M O V E
    ;

MIRROR
    : M I R R O R
    ;

COPY
    : C O P Y
    ;

UNPROTECTED
    : U N P R O T E C T E D
    ;

REDUNDANCY
    : R E D U N D A N C Y
    ;

REMOVE
    : R E M O V E
    ;

LOST
    : L O S T
    ;

LEAD_CDB
    : L E A D UL_ C D B
    ;

LEAD_CDB_URI
    : L E A D UL_ C D B UL_ U R I
    ;

PROPERTY
    : P R O P E R T Y
    ;

DEFAULT_CREDENTIAL
    : D E F A U L T UL_ C R E D E N T I A L
    ;

TIME_ZONE
    : T I M E UL_ Z O N E
    ;

RESET
    : R E S E T
    ;

RELOCATE
    : R E L O C A T E
    ;

CLIENT
    : C L I E N T
    ;

PASSWORDFILE_METADATA_CACHE
    : P A S S W O R D F I L E UL_ M E T A D A T A UL_ C A C H E
    ;

NOSWITCH
    : N O S W I T C H
    ;

POST_TRANSACTION
    : P O S T UL_ T R A N S A C T I O N
    ;

KILL
    : K I L L
    ;

ROLLING
    : R O L L I N G
    ;

MIGRATION
    : M I G R A T I O N
    ;

PATCH
    : P A T C H
    ;

ENCRYPTION
    : E N C R Y P T I O N
    ;

WALLET
    : W A L L E T
    ;

AFFINITY
    : A F F I N I T Y
    ;

MEMORY
    : M E M O R Y
    ;

SPFILE
    : S P F I L E
    ;

BOTH
    : B O T H
    ;

SID
    : S I D
    ;

SHARED_POOL
    : S H A R E D UL_ P O O L
    ;

BUFFER_CACHE
    : B U F F E R UL_ C A C H E
    ;

REDO
    : R E D O
    ;

CONFIRM
    : C O N F I R M
    ;

MIGRATE
    : M I G R A T E
    ;

USE_STORED_OUTLINES
    : U S E UL_ S T O R E D UL_ O U T L I N E S
    ;

GLOBAL_TOPIC_ENABLED
    : G L O B A L UL_ T O P I C UL_ E N A B L E D
    ;

INTERSECT
    : I N T E R S E C T
    ;

MINUS
    : M I N U S
    ;

LOCKED
    : L O C K E D
    ;

FETCH
    : F E T C H
    ;

PERCENT
    : P E R C E N T
    ;

TIES
    : T I E S
    ;

SIBLINGS
    : S I B L I N G S
    ;

NULLS
    : N U L L S
    ;

LAST
    : L A S T
    ;

ISOLATION
    : I S O L A T I O N
    ;

SERIALIZABLE
    : S E R I A L I Z A B L E
    ;

COMMITTED
    : C O M M I T T E D
    ;

FILTER
    : F I L T E R
    ;

FACT
    : F A C T
    ;

DETERMINISTIC
    : D E T E R M I N I S T I C
    ;

PIPELINED
    : P I P E L I N E D
    ;

PARALLEL_ENABLE
    : P A R A L L E L UL_ E N A B L E
    ;

OUT
    : O U T
    ;

NOCOPY
    : N O C O P Y
    ;

ACCESSIBLE
    : A C C E S S I B L E
    ;

PACKAGE
    : P A C K A G E
    ;

PACKAGES
    : P A C K A G E S
    ;

USING_NLS_COMP
    : U S I N G UL_ N L S UL_ C O M P
    ;

AUTHID
    : A U T H I D
    ;

SEARCH
    : S E A R C H
    ;

DEPTH
    : D E P T H
    ;

BREADTH
    : B R E A D T H
    ;

ANALYTIC
    : A N A L Y T I C
    ;

HIERARCHIES
    : H I E R A R C H I E S
    ;

MEASURES
    : M E A S U R E S
    ;

OVER
    : O V E R
    ;

LAG
    : L A G
    ;

LAG_DIFF
    : L A G UL_ D I F F
    ;

LAG_DIF_PERCENT
    : L A G UL_ D I F UL_ P E R C E N T
    ;

LEAD
    : L E A D
    ;

LEAD_DIFF
    : L E A D UL_ D I F F
    ;

LEAD_DIFF_PERCENT
    : L E A D UL_ D I F F UL_ P E R C E N T
    ;

HIERARCHY
    : H I E R A R C H Y
    ;

WITHIN
    : W I T H I N
    ;

ACROSS
    : A C R O S S
    ;

ANCESTOR
    : A N C E S T O R
    ;

BEGINNING
    : B E G I N N I N G
    ;

UNBOUNDED
    : U N B O U N D E D
    ;

PRECEDING
    : P R E C E D I N G
    ;

FOLLOWING
    : F O L L O W I N G
    ;

RANK
    : R A N K
    ;

DENSE_RANK
    : D E N S E UL_ R A N K
    ;

AVERAGE_RANK
    : A V E R A G E UL_ R A N K
    ;

ROW_NUMBER
    : R O W UL_ N U M B E R
    ;

SHARE_OF
    : S H A R E UL_ O F
    ;

HIER_ANCESTOR
    : H I E R UL_ A N C E S T O R
    ;

HIER_PARENT
    : H I E R UL_ P A R E N T
    ;

HIER_LEAD
    : H I E R UL_ L E A D
    ;

HIER_LAG
    : H I E R UL_ L A G
    ;

QUALIFY
    : Q U A L I F Y
    ;

HIER_CAPTION
    : H I E R UL_ C A P T I O N
    ;

HIER_DEPTH
    : H I E R UL_ D E P T H
    ;

HIER_DESCRIPTION
    : H I E R UL_ D E S C R I P T I O N
    ;

HIER_LEVEL
    : H I E R UL_ L E V E L
    ;

HIER_MEMBER_NAME
    : H I E R UL_ M E M B E R UL_ N A M E
    ;

HIER_MEMBER_UNIQUE_NAME
    : H I E R UL_ M E M B E R UL_ U N I Q U E UL_ N A M E
    ;

CHAINED
    : C H A I N E D
    ;

STATISTICS
    : S T A T I S T I C S
    ;

DANGLING
    : D A N G L I N G
    ;

STRUCTURE
    : S T R U C T U R E
    ;

FAST
    : F A S T
    ;

COMPLETE
    : C O M P L E T E
    ;

ASSOCIATE
    : A S S O C I A T E
    ;

DISASSOCIATE
    : D I S A S S O C I A T E
    ;

FUNCTIONS
    : F U N C T I O N S
    ;

TYPES
    : T Y P E S
    ;

SELECTIVITY
    : S E L E C T I V I T Y
    ;

RETURNING
    : R E T U R N I N G
    ;

VERSIONS
    : V E R S I O N S
    ;

SCN
    : S C N
    ;

PERIOD
    : P E R I O D
    ;

LATERAL
    : L A T E R A L
    ;

BADFILE
    : B A D F I L E
    ;

DISCARDFILE
    : D I S C A R D F I L E
    ;

PIVOT
    : P I V O T
    ;

UNPIVOT
    : U N P I V O T
    ;

INCLUDE
    : I N C L U D E
    ;

EXCLUDE
    : E X C L U D E
    ;

SAMPLE
    : S A M P L E
    ;

SEED
    : S E E D
    ;

OPTION
    : O P T I O N
    ;

SHARDS
    : S H A R D S
    ;

MATCH_RECOGNIZE
    : M A T C H UL_ R E C O G N I Z E
    ;

PATTERN
    : P A T T E R N
    ;

DEFINE
    : D E F I N E
    ;

ONE
    : O N E
    ;

PER
    : P E R
    ;

MATCH
    : M A T C H
    ;

PAST
    : P A S T
    ;

PERMUTE
    : P E R M U T E
    ;

CLASSIFIER
    : C L A S S I F I E R
    ;

MATCH_NUMBER
    : M A T C H UL_ N U M B E R
    ;

RUNNING
    : R U N N I N G
    ;

FINAL
    : F I N A L
    ;

PREV
    : P R E V
    ;

NOAUDIT
    : N O A U D I T
    ;

WHENEVER
    : W H E N E V E R
    ;

SUCCESSFUL
    : S U C C E S S F U L
    ;

USERS
    : U S E R S
    ;

GRANTED
    : G R A N T E D
    ;

ROLES
    : R O L E S
    ;

NAMESPACE
    : N A M E S P A C E
    ;

ROLLUP
    : R O L L U P
    ;

GROUPING
    : G R O U P I N G
    ;

SETS
    : S E T S
    ;

DECODE
    : D E C O D E
    ;

<<<<<<< HEAD
IGNORE
    : I G N O R E
    ;

NAV
    : N A V
    ;

SINGLE
    : S I N G L E
    ;

UPDATED
    : U P D A T E D
    ;

MAIN
    : M A I N
    ;

RULES
    : R U L E S
    ;

UPSERT
    : U P S E R T
    ;

SEQUENTIAL
    : S E Q U E N T I A L
    ;

ITERATE
    : I T E R A T E
    ;

DECREMENT
    : D E C R E M E N T
=======
RESTORE
    : R E S T O R E
    ;

POINT
    : P O I N T
    ;

BEFORE
    : B E F O R E
>>>>>>> d951f5f4
    ;<|MERGE_RESOLUTION|>--- conflicted
+++ resolved
@@ -2387,7 +2387,18 @@
     : D E C O D E
     ;
 
-<<<<<<< HEAD
+RESTORE
+    : R E S T O R E
+    ;
+
+POINT
+    : P O I N T
+    ;
+
+BEFORE
+    : B E F O R E
+    ;
+
 IGNORE
     : I G N O R E
     ;
@@ -2426,16 +2437,4 @@
 
 DECREMENT
     : D E C R E M E N T
-=======
-RESTORE
-    : R E S T O R E
-    ;
-
-POINT
-    : P O I N T
-    ;
-
-BEFORE
-    : B E F O R E
->>>>>>> d951f5f4
     ;