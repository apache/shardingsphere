--- conflicted
+++ resolved
@@ -748,7 +748,30 @@
     : identifier
     ;
 
-<<<<<<< HEAD
+cpuCost
+    : INTEGER_
+    ;
+
+ioCost
+    : INTEGER_
+    ;
+
+networkCost
+    : INTEGER_
+    ;
+
+defaultSelectivity
+    : INTEGER_
+    ;
+
+dataItem
+    : variableName
+    ;
+
+variableName
+    : identifier | stringLiterals
+    ;
+
 validTimeColumn
     : columnName
     ;
@@ -771,36 +794,4 @@
 
 seedValue
     : numberLiterals
-    ;
-
-variableName
-    : identifier | STRING_
-=======
-cpuCost
-    : INTEGER_
-    ;
-
-ioCost
-    : INTEGER_
-    ;
-
-networkCost
-    : INTEGER_
-    ;
-
-defaultSelectivity
-    : INTEGER_
-    ;
-
-dataItem
-    : variableName
-    ;
-
-variableName
-    : identifier | stringLiterals
-    ;
-
-materializedViewName
-    : (owner DOT_)? name
->>>>>>> 2ced3cfa
     ;