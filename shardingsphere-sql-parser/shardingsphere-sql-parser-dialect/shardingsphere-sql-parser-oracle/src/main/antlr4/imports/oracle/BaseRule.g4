/*
 * Licensed to the Apache Software Foundation (ASF) under one or more
 * contributor license agreements.  See the NOTICE file distributed with
 * this work for additional information regarding copyright ownership.
 * The ASF licenses this file to You under the Apache License, Version 2.0
 * (the "License"); you may not use this file except in compliance with
 * the License.  You may obtain a copy of the License at
 *
 *     http://www.apache.org/licenses/LICENSE-2.0
 *
 * Unless required by applicable law or agreed to in writing, software
 * distributed under the License is distributed on an "AS IS" BASIS,
 * WITHOUT WARRANTIES OR CONDITIONS OF ANY KIND, either express or implied.
 * See the License for the specific language governing permissions and
 * limitations under the License.
 */

grammar BaseRule;

import Symbol, Keyword, OracleKeyword, Literals;

parameterMarker
    : QUESTION_
    ;

literals
    : stringLiterals
    | numberLiterals
    | dateTimeLiterals
    | hexadecimalLiterals
    | bitValueLiterals
    | booleanLiterals
    | nullValueLiterals
    ;

stringLiterals
    : STRING_
    ;

numberLiterals
   : MINUS_? NUMBER_
   ;

dateTimeLiterals
    : (DATE | TIME | TIMESTAMP) STRING_
    | LBE_ identifier STRING_ RBE_
    ;

hexadecimalLiterals
    : HEX_DIGIT_
    ;

bitValueLiterals
    : BIT_NUM_
    ;
    
booleanLiterals
    : TRUE | FALSE
    ;

nullValueLiterals
    : NULL
    ;

identifier
    : IDENTIFIER_ | unreservedWord
    ;

unreservedWord
    : TRUNCATE | FUNCTION | PROCEDURE | CASE | WHEN | CAST | TRIM | SUBSTRING
    | NATURAL | JOIN | FULL | INNER | OUTER | LEFT | RIGHT
    | CROSS | USING | IF | TRUE | FALSE | LIMIT | OFFSET
    | BEGIN | COMMIT | ROLLBACK | SAVEPOINT | BOOLEAN | DOUBLE | CHARACTER
    | ARRAY | INTERVAL | TIME | TIMESTAMP | LOCALTIME | LOCALTIMESTAMP | YEAR
    | QUARTER | MONTH | WEEK | DAY | HOUR | MINUTE | SECOND
    | MICROSECOND | MAX | MIN | SUM | COUNT | AVG | ENABLE
    | DISABLE | BINARY | ESCAPE | MOD | UNKNOWN | XOR | ALWAYS
    | CASCADE | GENERATED | PRIVILEGES | READ | WRITE | REFERENCES | TRANSACTION
    | ROLE | VISIBLE | INVISIBLE | EXECUTE | USE | DEBUG | UNDER
    | FLASHBACK | ARCHIVE | REFRESH | QUERY | REWRITE | KEEP | SEQUENCE
    | INHERIT | TRANSLATE | SQL | MERGE | AT | BITMAP | CACHE | CHECKPOINT
    | CONNECT | CONSTRAINTS | CYCLE | DBTIMEZONE | ENCRYPT | DECRYPT | DEFERRABLE
    | DEFERRED | EDITION | ELEMENT | END | EXCEPTIONS | FORCE | GLOBAL
    | IDENTITY | INITIALLY | INVALIDATE | JAVA | LEVELS | LOCAL | MAXVALUE
    | MINVALUE | NOMAXVALUE | NOMINVALUE | MINING | MODEL | NATIONAL | NEW
    | NOCACHE | NOCYCLE | NOORDER | NORELY | NOVALIDATE | ONLY | PRESERVE
    | PROFILE | REF | REKEY | RELY | REPLACE | SOURCE | SALT
    | SCOPE | SORT | SUBSTITUTABLE | TABLESPACE | TEMPORARY | TRANSLATION | TREAT
    | NO | TYPE | UNUSED | VALUE | VARYING | VIRTUAL | ZONE
    | ADVISOR | ADMINISTER | TUNING | MANAGE | MANAGEMENT | OBJECT | CLUSTER
    | CONTEXT | EXEMPT | REDACTION | POLICY | DATABASE | SYSTEM | AUDIT
    | LINK | ANALYZE | DICTIONARY | DIMENSION | INDEXTYPE | EXTERNAL | JOB
    | CLASS | PROGRAM | SCHEDULER | LIBRARY | LOGMINING | MATERIALIZED | CUBE
    | MEASURE | FOLDER | BUILD | PROCESS | OPERATOR | OUTLINE | PLUGGABLE
    | CONTAINER | SEGMENT | RESTRICTED | COST | SYNONYM | BACKUP | UNLIMITED
    | BECOME | CHANGE | NOTIFICATION | ACCESS | PRIVILEGE | PURGE | RESUMABLE
    | SYSGUID | SYSBACKUP | SYSDBA | SYSDG | SYSKM | SYSOPER | DBA_RECYCLEBIN |SCHEMA
    | DO | DEFINER | CURRENT_USER | CASCADED | CLOSE | OPEN | NEXT | NAME | NAMES
    | INTEGER | COLLATION | REAL | DECIMAL | TYPE | FIRST
    ;

schemaName
    : identifier
    ;

tableName
    : (owner DOT_)? name
    ;

viewName
    : (owner DOT_)? name
    ;

columnName
    : (owner DOT_)? name
    ;

objectName
    : (owner DOT_)? name
    ;

clusterName
    : (owner DOT_)? name
    ;

indexName
    : identifier
    ;

savepointName
    : identifier
    ;
    
owner
    : identifier
    ;

name
    : identifier
    ;

<<<<<<< HEAD
tablespaceName
    : identifier
    ;

tablespaceSetName
    : identifier
    ;

serviceName
    : identifier
    ;

ilmPolicyName
    : identifier
    ;

functionName
    : identifier
    ;

directoryName
    : identifier
    ;

opaqueFormatSpec
    : identifier
    ;

accessDriverType
    : identifier
    ;

partition
    : identifier
    ;

type
    : identifier
    ;

varrayItem
    : identifier
    ;

nestedItem
    : identifier
    ;

storageTable
    : identifier
    ;

lobSegname
    : identifier
    ;

locationSpecifier
    : identifier
    ;

subpartitionName
    : identifier
    ;

partitionName
    : identifier
    ;

partitionSetName
    : identifier
    ;

zonemapName
    : identifier
    ;

flashbackArchiveName
=======
roleName
    : identifier
    ;

password
>>>>>>> d2349048
    : identifier
    ;

columnNames
    : LP_? columnName (COMMA_ columnName)* RP_?
    ;

tableNames
    : LP_? tableName (COMMA_ tableName)* RP_?
    ;

oracleId
    : IDENTIFIER_ | (STRING_ DOT_)* STRING_
    ;

collationName
    : STRING_ | IDENTIFIER_
    ;

alias
    : IDENTIFIER_
    ;

dataTypeLength
    : LP_ (NUMBER_ (COMMA_ NUMBER_)?)? RP_
    ;

primaryKey
    : PRIMARY? KEY
    ;

exprs
    : expr (COMMA_ expr)*
    ;

exprList
    : LP_ exprs RP_
    ;

// TODO comb expr
expr
    : expr logicalOperator expr
    | notOperator expr
    | LP_ expr RP_
    | booleanPrimary
    ;

logicalOperator
    : OR | OR_ | AND | AND_
    ;

notOperator
    : NOT | NOT_
    ;

booleanPrimary
    : booleanPrimary IS NOT? (TRUE | FALSE | UNKNOWN | NULL)
    | booleanPrimary SAFE_EQ_ predicate
    | booleanPrimary comparisonOperator predicate
    | booleanPrimary comparisonOperator (ALL | ANY) subquery
    | predicate
    ;

comparisonOperator
    : EQ_ | GTE_ | GT_ | LTE_ | LT_ | NEQ_
    ;

predicate
    : bitExpr NOT? IN subquery
    | bitExpr NOT? IN LP_ expr (COMMA_ expr)* RP_
    | bitExpr NOT? BETWEEN bitExpr AND predicate
    | bitExpr NOT? LIKE simpleExpr (ESCAPE simpleExpr)?
    | bitExpr
    ;

bitExpr
    : bitExpr VERTICAL_BAR_ bitExpr
    | bitExpr AMPERSAND_ bitExpr
    | bitExpr SIGNED_LEFT_SHIFT_ bitExpr
    | bitExpr SIGNED_RIGHT_SHIFT_ bitExpr
    | bitExpr PLUS_ bitExpr
    | bitExpr MINUS_ bitExpr
    | bitExpr ASTERISK_ bitExpr
    | bitExpr SLASH_ bitExpr
    | bitExpr MOD_ bitExpr
    | bitExpr CARET_ bitExpr
    | simpleExpr
    ;

simpleExpr
    : functionCall
    | parameterMarker
    | literals
    | columnName
    | simpleExpr OR_ simpleExpr
    | (PLUS_ | MINUS_ | TILDE_ | NOT_ | BINARY) simpleExpr
    | ROW? LP_ expr (COMMA_ expr)* RP_
    | EXISTS? subquery
    | LBE_ identifier expr RBE_
    | caseExpression
    | privateExprOfDb
    ;

functionCall
    : aggregationFunction | specialFunction | regularFunction 
    ;

aggregationFunction
    : aggregationFunctionName LP_ distinct? (expr (COMMA_ expr)* | ASTERISK_)? RP_
    ;

aggregationFunctionName
    : MAX | MIN | SUM | COUNT | AVG
    ;

distinct
    : DISTINCT
    ;

specialFunction
    : castFunction  | charFunction
    ;

castFunction
    : CAST LP_ expr AS dataType RP_
    ;

charFunction
    : CHAR LP_ expr (COMMA_ expr)* (USING ignoredIdentifier)? RP_
    ;

regularFunction
    : regularFunctionName LP_ (expr (COMMA_ expr)* | ASTERISK_)? RP_
    ;

regularFunctionName
    : identifier | IF | LOCALTIME | LOCALTIMESTAMP | INTERVAL
    ;

caseExpression
    : CASE simpleExpr? caseWhen+ caseElse?
    ;

caseWhen
    : WHEN expr THEN expr
    ;

caseElse
    : ELSE expr
    ;

subquery
    : matchNone
    ;

orderByClause
    : ORDER BY orderByItem (COMMA_ orderByItem)*
    ;

orderByItem
    : (columnName | numberLiterals | expr) (ASC | DESC)?
    ;

attributeName
    : oracleId
    ;

indexTypeName
    : IDENTIFIER_
    ;

simpleExprs
    : simpleExpr (COMMA_ simpleExpr)*
    ;

lobItem
    : attributeName | columnName
    ;

lobItems
    : lobItem (COMMA_ lobItem)*
    ;

lobItemList
    : LP_ lobItems RP_
    ;

dataType
    : dataTypeName dataTypeLength? | specialDatatype | dataTypeName dataTypeLength? datetimeTypeSuffix
    ;

specialDatatype
    : dataTypeName (LP_ NUMBER_ CHAR RP_) | NATIONAL dataTypeName VARYING? LP_ NUMBER_ RP_ | dataTypeName LP_? columnName RP_?
    ;

dataTypeName
    : CHAR | NCHAR | RAW | VARCHAR | VARCHAR2 | NVARCHAR2 | LONG | LONG RAW | BLOB | CLOB | NCLOB | BINARY_FLOAT | BINARY_DOUBLE
    | BOOLEAN | PLS_INTEGER | BINARY_INTEGER | INTEGER | NUMBER | NATURAL | NATURALN | POSITIVE | POSITIVEN | SIGNTYPE
    | SIMPLE_INTEGER | BFILE | MLSLABEL | UROWID | DATE | TIMESTAMP | TIMESTAMP WITH TIME ZONE | TIMESTAMP WITH LOCAL TIME ZONE
    | INTERVAL DAY TO SECOND | INTERVAL YEAR TO MONTH | JSON | FLOAT | REAL | DOUBLE PRECISION | INT | SMALLINT
    | DECIMAL | NUMERIC | DEC | IDENTIFIER_
    ;

datetimeTypeSuffix
    : (WITH LOCAL? TIME ZONE)? | TO MONTH | TO SECOND (LP_ NUMBER_ RP_)?
    ;

treatFunction
    : TREAT LP_ expr AS REF? dataTypeName RP_
    ;

privateExprOfDb
    : treatFunction | caseExpr | intervalExpression | objectAccessExpression | constructorExpr
    ;

caseExpr
    : CASE (simpleCaseExpr | searchedCaseExpr) elseClause? END
    ;

simpleCaseExpr
    : expr searchedCaseExpr+
    ;

searchedCaseExpr
    : WHEN expr THEN simpleExpr
    ;

elseClause
    : ELSE expr
    ;

intervalExpression
    : LP_ expr MINUS_ expr RP_ (DAY (LP_ NUMBER_ RP_)? TO SECOND (LP_ NUMBER_ RP_)? | YEAR (LP_ NUMBER_ RP_)? TO MONTH)
    ;

objectAccessExpression
    : (LP_ simpleExpr RP_ | treatFunction) DOT_ (attributeName (DOT_ attributeName)* (DOT_ functionCall)? | functionCall)
    ;

constructorExpr
    : NEW dataTypeName exprList
    ;

ignoredIdentifier
    : IDENTIFIER_
    ;

ignoredIdentifiers
    : ignoredIdentifier (COMMA_ ignoredIdentifier)*
    ;

matchNone
    : 'Default does not match anything'
    ;

hashSubpartitionQuantity
    : NUMBER
    ;<|MERGE_RESOLUTION|>--- conflicted
+++ resolved
@@ -139,7 +139,6 @@
     : identifier
     ;
 
-<<<<<<< HEAD
 tablespaceName
     : identifier
     ;
@@ -217,13 +216,14 @@
     ;
 
 flashbackArchiveName
-=======
+    : identifier
+    ;
+
 roleName
     : identifier
     ;
 
 password
->>>>>>> d2349048
     : identifier
     ;
 
