/*
 * Licensed to the Apache Software Foundation (ASF) under one or more
 * contributor license agreements.  See the NOTICE file distributed with
 * this work for additional information regarding copyright ownership.
 * The ASF licenses this file to You under the Apache License, Version 2.0
 * (the "License"); you may not use this file except in compliance with
 * the License.  You may obtain a copy of the License at
 *
 *     http://www.apache.org/licenses/LICENSE-2.0
 *
 * Unless required by applicable law or agreed to in writing, software
 * distributed under the License is distributed on an "AS IS" BASIS,
 * WITHOUT WARRANTIES OR CONDITIONS OF ANY KIND, either express or implied.
 * See the License for the specific language governing permissions and
 * limitations under the License.
 */

grammar BaseRule;

import Symbol, Keyword, OracleKeyword, Literals;

parameterMarker
    : QUESTION_
    ;

literals
    : stringLiterals
    | numberLiterals
    | dateTimeLiterals
    | hexadecimalLiterals
    | bitValueLiterals
    | booleanLiterals
    | nullValueLiterals
    ;

stringLiterals
    : STRING_
    ;

numberLiterals
   : (PLUS_ | MINUS_)? (INTEGER_ | NUMBER_)
   ;

dateTimeLiterals
    : (DATE | TIME | TIMESTAMP) STRING_
    | LBE_ identifier STRING_ RBE_
    ;

hexadecimalLiterals
    : HEX_DIGIT_
    ;

bitValueLiterals
    : BIT_NUM_
    ;
    
booleanLiterals
    : TRUE | FALSE
    ;

nullValueLiterals
    : NULL
    ;

identifier
    : IDENTIFIER_ | unreservedWord
    ;

unreservedWord
    : TRUNCATE | FUNCTION | PROCEDURE | CASE | WHEN | CAST | TRIM | SUBSTRING
    | NATURAL | JOIN | FULL | INNER | OUTER | LEFT | RIGHT
    | CROSS | USING | IF | TRUE | FALSE | LIMIT | OFFSET
    | BEGIN | COMMIT | ROLLBACK | SAVEPOINT | BOOLEAN | DOUBLE | CHARACTER
    | ARRAY | INTERVAL | TIME | TIMESTAMP | LOCALTIME | LOCALTIMESTAMP | YEAR
    | QUARTER | MONTH | WEEK | DAY | HOUR | MINUTE | SECOND
    | MICROSECOND | MAX | MIN | SUM | COUNT | AVG | ENABLE
    | DISABLE | BINARY | ESCAPE | MOD | UNKNOWN | XOR | ALWAYS
    | CASCADE | GENERATED | PRIVILEGES | READ | WRITE | REFERENCES | TRANSACTION
    | ROLE | VISIBLE | INVISIBLE | EXECUTE | USE | DEBUG | UNDER
    | FLASHBACK | ARCHIVE | REFRESH | QUERY | REWRITE | KEEP | SEQUENCE
    | INHERIT | TRANSLATE | SQL | MERGE | AT | BITMAP | CACHE | CHECKPOINT
    | CONSTRAINTS | CYCLE | DBTIMEZONE | ENCRYPT | DECRYPT | DEFERRABLE
    | DEFERRED | EDITION | ELEMENT | END | EXCEPTIONS | FORCE | GLOBAL
    | IDENTITY | INITIALLY | INVALIDATE | JAVA | LEVELS | LOCAL | MAXVALUE
    | MINVALUE | NOMAXVALUE | NOMINVALUE | MINING | MODEL | NATIONAL | NEW
    | NOCACHE | NOCYCLE | NOORDER | NORELY | NOVALIDATE | ONLY | PRESERVE
    | PROFILE | REF | REKEY | RELY | REPLACE | SOURCE | SALT
    | SCOPE | SORT | SUBSTITUTABLE | TABLESPACE | TEMPORARY | TRANSLATION | TREAT
    | NO | TYPE | UNUSED | VALUE | VARYING | VIRTUAL | ZONE
    | ADVISOR | ADMINISTER | TUNING | MANAGE | MANAGEMENT | OBJECT
    | CONTEXT | EXEMPT | REDACTION | POLICY | DATABASE | SYSTEM
    | LINK | ANALYZE | DICTIONARY | DIMENSION | INDEXTYPE | EXTERNAL | JOB
    | CLASS | PROGRAM | SCHEDULER | LIBRARY | LOGMINING | MATERIALIZED | CUBE
    | MEASURE | FOLDER | BUILD | PROCESS | OPERATOR | OUTLINE | PLUGGABLE
    | CONTAINER | SEGMENT | RESTRICTED | COST | BACKUP | UNLIMITED
    | BECOME | CHANGE | NOTIFICATION | PRIVILEGE | PURGE | RESUMABLE
    | SYSGUID | SYSBACKUP | SYSDBA | SYSDG | SYSKM | SYSOPER | DBA_RECYCLEBIN |SCHEMA
    | DO | DEFINER | CURRENT_USER | CASCADED | CLOSE | OPEN | NEXT | NAME | NAMES
    | COLLATION | REAL | TYPE | FIRST
    ;

schemaName
    : identifier
    ;

tableName
    : (owner DOT_)? name
    ;

viewName
    : (owner DOT_)? name
    ;

columnName
    : (owner DOT_)? name
    ;

objectName
    : (owner DOT_)? name
    ;

clusterName
    : (owner DOT_)? name
    ;

indexName
    : (owner DOT_)? name
    ;

statisticsTypeName
    : (owner DOT_)? name
    ;

function
    : (owner DOT_)? name
    ;

packageName
    : (owner DOT_)? name
    ;

typeName
    : (owner DOT_)? name
    ;

indexTypeName
    : (owner DOT_)? name
    ;

constraintName
    : identifier
    ;

savepointName
    : identifier
    ;

synonymName
    : identifier
    ;

owner
    : identifier
    ;

name
    : identifier
    ;

tablespaceName
    : identifier
    ;

tablespaceSetName
    : identifier
    ;

serviceName
    : identifier
    ;

ilmPolicyName
    : identifier
    ;

functionName
    : identifier
    ;

dbLink
    : identifier
    ;

parameterValue
    : literals | identifier
    ;

directoryName
    : identifier
    ;

dispatcherName
    : stringLiterals
    ;

clientId
    : stringLiterals
    ;

opaqueFormatSpec
    : identifier
    ;

accessDriverType
    : identifier
    ;

varrayItem
    : identifier
    ;

nestedItem
    : identifier
    ;

storageTable
    : identifier
    ;

lobSegname
    : identifier
    ;

locationSpecifier
    : identifier
    ;

xmlSchemaURLName
    : identifier
    ;

elementName
    : identifier
    ;

subpartitionName
    : identifier
    ;

parameterName
    : identifier
    ;

editionName
    : identifier
    ;

containerName
    : identifier
    ;

partitionName
    : identifier
    ;

partitionSetName
    : identifier
    ;

partitionKeyValue
    : INTEGER_ | dateTimeLiterals
    ;

subpartitionKeyValue
    : INTEGER_ | dateTimeLiterals
    ;

zonemapName
    : identifier
    ;

flashbackArchiveName
    : identifier
    ;

roleName
    : identifier
    ;

password
    : identifier
    ;

logGroupName
    : identifier
    ;

columnNames
    : LP_? columnName (COMMA_ columnName)* RP_?
    ;

tableNames
    : LP_? tableName (COMMA_ tableName)* RP_?
    ;

oracleId
    : IDENTIFIER_ | (STRING_ DOT_)* STRING_
    ;

collationName
    : STRING_ | IDENTIFIER_
    ;

columnCollationName
    : identifier
    ;

alias
    : identifier | STRING_
    ;

dataTypeLength
    : LP_ (INTEGER_ (COMMA_ INTEGER_)?)? RP_
    ;

primaryKey
    : PRIMARY? KEY
    ;

exprs
    : expr (COMMA_ expr)*
    ;

exprList
    : LP_ exprs RP_
    ;

// TODO comb expr
expr
    : expr logicalOperator expr
    | notOperator expr
    | LP_ expr RP_
    | booleanPrimary
    ;

logicalOperator
    : OR | OR_ | AND | AND_
    ;

notOperator
    : NOT | NOT_
    ;

booleanPrimary
    : booleanPrimary IS NOT? (TRUE | FALSE | UNKNOWN | NULL)
    | booleanPrimary SAFE_EQ_ predicate
    | booleanPrimary comparisonOperator predicate
    | booleanPrimary comparisonOperator (ALL | ANY) subquery
    | predicate
    ;

comparisonOperator
    : EQ_ | GTE_ | GT_ | LTE_ | LT_ | NEQ_
    ;

predicate
    : bitExpr NOT? IN subquery
    | bitExpr NOT? IN LP_ expr (COMMA_ expr)* RP_
    | bitExpr NOT? IN LP_ expr (COMMA_ expr)* RP_ AND predicate
    | bitExpr NOT? BETWEEN bitExpr AND predicate
    | bitExpr NOT? LIKE simpleExpr (ESCAPE simpleExpr)?
    | bitExpr
    ;

bitExpr
    : bitExpr VERTICAL_BAR_ bitExpr
    | bitExpr AMPERSAND_ bitExpr
    | bitExpr SIGNED_LEFT_SHIFT_ bitExpr
    | bitExpr SIGNED_RIGHT_SHIFT_ bitExpr
    | bitExpr PLUS_ bitExpr
    | bitExpr MINUS_ bitExpr
    | bitExpr ASTERISK_ bitExpr
    | bitExpr SLASH_ bitExpr
    | bitExpr MOD_ bitExpr
    | bitExpr CARET_ bitExpr
    | simpleExpr
    ;

simpleExpr
    : functionCall
    | parameterMarker
    | literals
    | columnName
    | simpleExpr OR_ simpleExpr
    | (PLUS_ | MINUS_ | TILDE_ | NOT_ | BINARY) simpleExpr
    | ROW? LP_ expr (COMMA_ expr)* RP_
    | EXISTS? subquery
    | LBE_ identifier expr RBE_
    | caseExpression
    | privateExprOfDb
    ;

functionCall
    : aggregationFunction | specialFunction | regularFunction 
    ;

aggregationFunction
    : aggregationFunctionName LP_ distinct? (expr (COMMA_ expr)* | ASTERISK_)? RP_
    ;

aggregationFunctionName
    : MAX | MIN | SUM | COUNT | AVG
    ;

distinct
    : DISTINCT
    ;

specialFunction
    : castFunction  | charFunction
    ;

castFunction
    : CAST LP_ expr AS dataType RP_
    ;

charFunction
    : CHAR LP_ expr (COMMA_ expr)* (USING ignoredIdentifier)? RP_
    ;

regularFunction
    : regularFunctionName LP_ (expr (COMMA_ expr)* | ASTERISK_)? RP_
    ;

regularFunctionName
    : identifier | IF | LOCALTIME | LOCALTIMESTAMP | INTERVAL
    ;

caseExpression
    : CASE simpleExpr? caseWhen+ caseElse?
    ;

caseWhen
    : WHEN expr THEN expr
    ;

caseElse
    : ELSE expr
    ;

subquery
    : matchNone
    ;

orderByClause
    : ORDER SIBLINGS? BY orderByItem (COMMA_ orderByItem)*
    ;

orderByItem
    : (columnName | numberLiterals | expr) (ASC | DESC)? (NULLS FIRST | NULLS LAST)?
    ;

attributeName
    : oracleId
    ;

simpleExprs
    : simpleExpr (COMMA_ simpleExpr)*
    ;

lobItem
    : attributeName | columnName
    ;

lobItems
    : lobItem (COMMA_ lobItem)*
    ;

lobItemList
    : LP_ lobItems RP_
    ;

dataType
    : dataTypeName dataTypeLength? | specialDatatype | dataTypeName dataTypeLength? datetimeTypeSuffix
    ;

specialDatatype
    : dataTypeName (LP_ NUMBER_ CHAR RP_) | NATIONAL dataTypeName VARYING? LP_ NUMBER_ RP_ | dataTypeName LP_? columnName RP_?
    ;

dataTypeName
    : CHAR | NCHAR | RAW | VARCHAR | VARCHAR2 | NVARCHAR2 | LONG | LONG RAW | BLOB | CLOB | NCLOB | BINARY_FLOAT | BINARY_DOUBLE
    | BOOLEAN | PLS_INTEGER | BINARY_INTEGER | INTEGER | NUMBER | NATURAL | NATURALN | POSITIVE | POSITIVEN | SIGNTYPE
    | SIMPLE_INTEGER | BFILE | MLSLABEL | UROWID | DATE | TIMESTAMP | TIMESTAMP WITH TIME ZONE | TIMESTAMP WITH LOCAL TIME ZONE
    | INTERVAL DAY TO SECOND | INTERVAL YEAR TO MONTH | JSON | FLOAT | REAL | DOUBLE PRECISION | INT | SMALLINT
    | DECIMAL | NUMERIC | DEC | IDENTIFIER_ | XMLTYPE
    ;

datetimeTypeSuffix
    : (WITH LOCAL? TIME ZONE)? | TO MONTH | TO SECOND (LP_ NUMBER_ RP_)?
    ;

treatFunction
    : TREAT LP_ expr AS REF? dataTypeName RP_
    ;

privateExprOfDb
    : treatFunction | caseExpr | intervalExpression | objectAccessExpression | constructorExpr
    ;

caseExpr
    : CASE (simpleCaseExpr | searchedCaseExpr) elseClause? END
    ;

simpleCaseExpr
    : expr searchedCaseExpr+
    ;

searchedCaseExpr
    : WHEN expr THEN simpleExpr
    ;

elseClause
    : ELSE expr
    ;

intervalExpression
    : LP_ expr MINUS_ expr RP_ (DAY (LP_ NUMBER_ RP_)? TO SECOND (LP_ NUMBER_ RP_)? | YEAR (LP_ NUMBER_ RP_)? TO MONTH)
    ;

objectAccessExpression
    : (LP_ simpleExpr RP_ | treatFunction) DOT_ (attributeName (DOT_ attributeName)* (DOT_ functionCall)? | functionCall)
    ;

constructorExpr
    : NEW dataTypeName exprList
    ;

ignoredIdentifier
    : IDENTIFIER_
    ;

ignoredIdentifiers
    : ignoredIdentifier (COMMA_ ignoredIdentifier)*
    ;

matchNone
    : 'Default does not match anything'
    ;

hashSubpartitionQuantity
    : NUMBER
    ;

odciParameters
    : identifier
    ;

databaseName
    : identifier
    ;

locationName
    : STRING_
    ;

fileName
    : STRING_
    ;

asmFileName
    : STRING_
    ;

fileNumber
    : INTEGER_
    ;

instanceName
    : STRING_
    ;

logminerSessionName
    : identifier
    ;

tablespaceGroupName
    : identifier
    ;

copyName
    : identifier
    ;

mirrorName
    : identifier
    ;

uriString
    : identifier
    ;

qualifiedCredentialName
    : identifier
    ;

pdbName
    : identifier
    ;

diskgroupName
    : identifier
    ;

templateName
    : identifier
    ;

aliasName
    : identifier
    ;

domain
    : identifier
    ;

dateValue
    : dateTimeLiterals | stringLiterals | numberLiterals | expr
    ;

sessionId
    : numberLiterals
    ;

serialNumber
    : numberLiterals
    ;

instanceId
    : NUMBER_
    ;

sqlId
    : identifier
    ;

logFileName
    : stringLiterals
    ;

logFileGroupsArchivedLocationName
    : stringLiterals
    ;

asmVersion
    : stringLiterals
    ;

walletPassword
    : identifier
    ;

hsmAuthString
    : identifier
    ;

targetDbName
    : identifier
    ;

certificateId
    : identifier
    ;

categoryName
    : identifier
    ;

offset
    : numberLiterals | expr | nullValueLiterals
    ;

rowcount
    : numberLiterals | expr | nullValueLiterals
    ;

percent
    : numberLiterals | expr | nullValueLiterals
    ;

rollbackSegment
    : identifier
    ;

queryName
    : (owner DOT_)? name
    ;

cycleValue
    : STRING_
    ;

noCycleValue
    : STRING_
    ;

orderingColumn
    : columnName
    ;

subavName
    : (owner DOT_)? name
    ;

baseAvName
    : (owner DOT_)? name
    ;

measName
    : identifier
    ;

levelRef
    : identifier
    ;

offsetExpr
    : expr | numberLiterals
    ;

memberKeyExpr
    : identifier
    ;

depthExpression
    : identifier
    ;

unitName
    : (owner DOT_)? name
    ;

procedureName
    : identifier
    ;

<<<<<<< HEAD
dataItem
    : variableName
    ;

variableName
    : identifier | stringLiterals
    ;

materializedViewName
    : (owner DOT_)? name
=======
cpuCost
    : INTEGER_
    ;

ioCost
    : INTEGER_
    ;

networkCost
    : INTEGER_
    ;

defaultSelectivity
    : INTEGER_
>>>>>>> 96528441
    ;<|MERGE_RESOLUTION|>--- conflicted
+++ resolved
@@ -744,7 +744,22 @@
     : identifier
     ;
 
-<<<<<<< HEAD
+cpuCost
+    : INTEGER_
+    ;
+
+ioCost
+    : INTEGER_
+    ;
+
+networkCost
+    : INTEGER_
+    ;
+
+defaultSelectivity
+    : INTEGER_
+    ;
+
 dataItem
     : variableName
     ;
@@ -755,20 +770,4 @@
 
 materializedViewName
     : (owner DOT_)? name
-=======
-cpuCost
-    : INTEGER_
-    ;
-
-ioCost
-    : INTEGER_
-    ;
-
-networkCost
-    : INTEGER_
-    ;
-
-defaultSelectivity
-    : INTEGER_
->>>>>>> 96528441
     ;