--- conflicted
+++ resolved
@@ -667,7 +667,10 @@
     : numberLiterals | expr | nullValueLiterals
     ;
 
-<<<<<<< HEAD
+rollbackSegment
+    : identifier
+    ;
+
 queryName
     : (owner DOT_)? name
     ;
@@ -718,9 +721,4 @@
 
 procedureName
     : identifier
-    ;
-=======
-rollbackSegment
-    : identifier
-    ;
->>>>>>> 443daa0b
+    ;