--- conflicted
+++ resolved
@@ -1314,15 +1314,14 @@
     : identifier
     ;
 
-<<<<<<< HEAD
-parameterType
-    : identifier
-    ;
-
-returnType
-    : identifier
-=======
 matchString
     : IDENTIFIER_ | ASTERISK_
->>>>>>> 1dfb10f8
+    ;
+
+parameterType
+    : identifier
+    ;
+
+returnType
+    : identifier
     ;