/*
 * Licensed to the Apache Software Foundation (ASF) under one or more
 * contributor license agreements.  See the NOTICE file distributed with
 * this work for additional information regarding copyright ownership.
 * The ASF licenses this file to You under the Apache License, Version 2.0
 * (the "License"); you may not use this file except in compliance with
 * the License.  You may obtain a copy of the License at
 *
 *     http://www.apache.org/licenses/LICENSE-2.0
 *
 * Unless required by applicable law or agreed to in writing, software
 * distributed under the License is distributed on an "AS IS" BASIS,
 * WITHOUT WARRANTIES OR CONDITIONS OF ANY KIND, either express or implied.
 * See the License for the specific language governing permissions and
 * limitations under the License.
 */

grammar BaseRule;

import Symbol, Keyword, OracleKeyword, Literals;

parameterMarker
    : QUESTION_
    ;

literals
    : stringLiterals
    | numberLiterals
    | dateTimeLiterals
    | hexadecimalLiterals
    | bitValueLiterals
    | booleanLiterals
    | nullValueLiterals
    ;

stringLiterals
    : STRING_
    ;

numberLiterals
   : (PLUS_ | MINUS_)? (INTEGER_ | NUMBER_)
   ;

dateTimeLiterals
    : (DATE | TIME | TIMESTAMP) STRING_
    | LBE_ identifier STRING_ RBE_
    ;

hexadecimalLiterals
    : HEX_DIGIT_
    ;

bitValueLiterals
    : BIT_NUM_
    ;
    
booleanLiterals
    : TRUE | FALSE
    ;

nullValueLiterals
    : NULL
    ;

identifier
    : IDENTIFIER_ | unreservedWord
    ;

unreservedWord
    : TRUNCATE | FUNCTION | PROCEDURE | CASE | WHEN | CAST | TRIM | SUBSTRING
    | NATURAL | JOIN | FULL | INNER | OUTER | LEFT | RIGHT
    | CROSS | USING | IF | TRUE | FALSE | LIMIT | OFFSET
    | BEGIN | COMMIT | ROLLBACK | SAVEPOINT | BOOLEAN | DOUBLE | CHARACTER
    | ARRAY | INTERVAL | TIME | TIMESTAMP | LOCALTIME | LOCALTIMESTAMP | YEAR
    | QUARTER | MONTH | WEEK | DAY | HOUR | MINUTE | SECOND
    | MICROSECOND | MAX | MIN | SUM | COUNT | AVG | ENABLE
    | DISABLE | BINARY | ESCAPE | MOD | UNKNOWN | XOR | ALWAYS
    | CASCADE | GENERATED | PRIVILEGES | READ | WRITE | REFERENCES | TRANSACTION
    | ROLE | VISIBLE | INVISIBLE | EXECUTE | USE | DEBUG | UNDER
    | FLASHBACK | ARCHIVE | REFRESH | QUERY | REWRITE | KEEP | SEQUENCE
    | INHERIT | TRANSLATE | SQL | MERGE | AT | BITMAP | CACHE | CHECKPOINT
    | CONSTRAINTS | CYCLE | DBTIMEZONE | ENCRYPT | DECRYPT | DEFERRABLE
    | DEFERRED | EDITION | ELEMENT | END | EXCEPTIONS | FORCE | GLOBAL
    | IDENTITY | INITIALLY | INVALIDATE | JAVA | LEVELS | LOCAL | MAXVALUE
    | MINVALUE | NOMAXVALUE | NOMINVALUE | MINING | MODEL | NATIONAL | NEW
    | NOCACHE | NOCYCLE | NOORDER | NORELY | NOVALIDATE | ONLY | PRESERVE
    | PROFILE | REF | REKEY | RELY | REPLACE | SOURCE | SALT
    | SCOPE | SORT | SUBSTITUTABLE | TABLESPACE | TEMPORARY | TRANSLATION | TREAT
    | NO | TYPE | UNUSED | VALUE | VARYING | VIRTUAL | ZONE
    | ADVISOR | ADMINISTER | TUNING | MANAGE | MANAGEMENT | OBJECT
    | CONTEXT | EXEMPT | REDACTION | POLICY | DATABASE | SYSTEM
    | LINK | ANALYZE | DICTIONARY | DIMENSION | INDEXTYPE | EXTERNAL | JOB
    | CLASS | PROGRAM | SCHEDULER | LIBRARY | LOGMINING | MATERIALIZED | CUBE
    | MEASURE | FOLDER | BUILD | PROCESS | OPERATOR | OUTLINE | PLUGGABLE
    | CONTAINER | SEGMENT | RESTRICTED | COST | BACKUP | UNLIMITED
    | BECOME | CHANGE | NOTIFICATION | PRIVILEGE | PURGE | RESUMABLE
    | SYSGUID | SYSBACKUP | SYSDBA | SYSDG | SYSKM | SYSOPER | DBA_RECYCLEBIN |SCHEMA
    | DO | DEFINER | CURRENT_USER | CASCADED | CLOSE | OPEN | NEXT | NAME | NAMES
    | COLLATION | REAL | TYPE | FIRST
    ;

schemaName
    : identifier
    ;

tableName
    : (owner DOT_)? name
    ;

viewName
    : (owner DOT_)? name
    ;

columnName
    : (owner DOT_)? name
    ;

objectName
    : (owner DOT_)? name
    ;

clusterName
    : (owner DOT_)? name
    ;

indexName
    : identifier
    ;

constraintName
    : identifier
    ;

savepointName
    : identifier
    ;

synonymName
    : identifier
    ;

owner
    : identifier
    ;

name
    : identifier
    ;

tablespaceName
    : identifier
    ;

tablespaceSetName
    : identifier
    ;

serviceName
    : identifier
    ;

ilmPolicyName
    : identifier
    ;

functionName
    : identifier
    ;

dbLink
    : identifier
    ;

parameterValue
    : literals | identifier
    ;

directoryName
    : identifier
    ;

dispatcherName
    : stringLiterals
    ;

clientId
    : stringLiterals
    ;

opaqueFormatSpec
    : identifier
    ;

accessDriverType
    : identifier
    ;

type
    : identifier
    ;

varrayItem
    : identifier
    ;

nestedItem
    : identifier
    ;

storageTable
    : identifier
    ;

lobSegname
    : identifier
    ;

locationSpecifier
    : identifier
    ;

xmlSchemaURLName
    : identifier
    ;

elementName
    : identifier
    ;

subpartitionName
    : identifier
    ;

parameterName
    : identifier
    ;

editionName
    : identifier
    ;

containerName
    : identifier
    ;

partitionName
    : identifier
    ;

partitionSetName
    : identifier
    ;

partitionKeyValue
    : NUMBER_ | dateTimeLiterals
    ;

zonemapName
    : identifier
    ;

flashbackArchiveName
    : identifier
    ;

roleName
    : identifier
    ;

password
    : identifier
    ;

logGroupName
    : identifier
    ;

columnNames
    : LP_? columnName (COMMA_ columnName)* RP_?
    ;

tableNames
    : LP_? tableName (COMMA_ tableName)* RP_?
    ;

oracleId
    : IDENTIFIER_ | (STRING_ DOT_)* STRING_
    ;

collationName
    : STRING_ | IDENTIFIER_
    ;

columnCollationName
    : identifier
    ;

alias
    : IDENTIFIER_
    ;

dataTypeLength
    : LP_ (INTEGER_ (COMMA_ INTEGER_)?)? RP_
    ;

primaryKey
    : PRIMARY? KEY
    ;

exprs
    : expr (COMMA_ expr)*
    ;

exprList
    : LP_ exprs RP_
    ;

// TODO comb expr
expr
    : expr logicalOperator expr
    | notOperator expr
    | LP_ expr RP_
    | booleanPrimary
    ;

logicalOperator
    : OR | OR_ | AND | AND_
    ;

notOperator
    : NOT | NOT_
    ;

booleanPrimary
    : booleanPrimary IS NOT? (TRUE | FALSE | UNKNOWN | NULL)
    | booleanPrimary SAFE_EQ_ predicate
    | booleanPrimary comparisonOperator predicate
    | booleanPrimary comparisonOperator (ALL | ANY) subquery
    | predicate
    ;

comparisonOperator
    : EQ_ | GTE_ | GT_ | LTE_ | LT_ | NEQ_
    ;

predicate
    : bitExpr NOT? IN subquery
    | bitExpr NOT? IN LP_ expr (COMMA_ expr)* RP_
    | bitExpr NOT? BETWEEN bitExpr AND predicate
    | bitExpr NOT? LIKE simpleExpr (ESCAPE simpleExpr)?
    | bitExpr
    ;

bitExpr
    : bitExpr VERTICAL_BAR_ bitExpr
    | bitExpr AMPERSAND_ bitExpr
    | bitExpr SIGNED_LEFT_SHIFT_ bitExpr
    | bitExpr SIGNED_RIGHT_SHIFT_ bitExpr
    | bitExpr PLUS_ bitExpr
    | bitExpr MINUS_ bitExpr
    | bitExpr ASTERISK_ bitExpr
    | bitExpr SLASH_ bitExpr
    | bitExpr MOD_ bitExpr
    | bitExpr CARET_ bitExpr
    | simpleExpr
    ;

simpleExpr
    : functionCall
    | parameterMarker
    | literals
    | columnName
    | simpleExpr OR_ simpleExpr
    | (PLUS_ | MINUS_ | TILDE_ | NOT_ | BINARY) simpleExpr
    | ROW? LP_ expr (COMMA_ expr)* RP_
    | EXISTS? subquery
    | LBE_ identifier expr RBE_
    | caseExpression
    | privateExprOfDb
    ;

functionCall
    : aggregationFunction | specialFunction | regularFunction 
    ;

aggregationFunction
    : aggregationFunctionName LP_ distinct? (expr (COMMA_ expr)* | ASTERISK_)? RP_
    ;

aggregationFunctionName
    : MAX | MIN | SUM | COUNT | AVG
    ;

distinct
    : DISTINCT
    ;

specialFunction
    : castFunction  | charFunction
    ;

castFunction
    : CAST LP_ expr AS dataType RP_
    ;

charFunction
    : CHAR LP_ expr (COMMA_ expr)* (USING ignoredIdentifier)? RP_
    ;

regularFunction
    : regularFunctionName LP_ (expr (COMMA_ expr)* | ASTERISK_)? RP_
    ;

regularFunctionName
    : identifier | IF | LOCALTIME | LOCALTIMESTAMP | INTERVAL
    ;

caseExpression
    : CASE simpleExpr? caseWhen+ caseElse?
    ;

caseWhen
    : WHEN expr THEN expr
    ;

caseElse
    : ELSE expr
    ;

subquery
    : matchNone
    ;

orderByClause
    : ORDER SIBLINGS? BY orderByItem (COMMA_ orderByItem)*
    ;

orderByItem
    : (columnName | numberLiterals | expr) (ASC | DESC)? (NULLS FIRST | NULLS LAST)?
    ;

attributeName
    : oracleId
    ;

indexTypeName
    : IDENTIFIER_
    ;

simpleExprs
    : simpleExpr (COMMA_ simpleExpr)*
    ;

lobItem
    : attributeName | columnName
    ;

lobItems
    : lobItem (COMMA_ lobItem)*
    ;

lobItemList
    : LP_ lobItems RP_
    ;

dataType
    : dataTypeName dataTypeLength? | specialDatatype | dataTypeName dataTypeLength? datetimeTypeSuffix
    ;

specialDatatype
    : dataTypeName (LP_ NUMBER_ CHAR RP_) | NATIONAL dataTypeName VARYING? LP_ NUMBER_ RP_ | dataTypeName LP_? columnName RP_?
    ;

dataTypeName
    : CHAR | NCHAR | RAW | VARCHAR | VARCHAR2 | NVARCHAR2 | LONG | LONG RAW | BLOB | CLOB | NCLOB | BINARY_FLOAT | BINARY_DOUBLE
    | BOOLEAN | PLS_INTEGER | BINARY_INTEGER | INTEGER | NUMBER | NATURAL | NATURALN | POSITIVE | POSITIVEN | SIGNTYPE
    | SIMPLE_INTEGER | BFILE | MLSLABEL | UROWID | DATE | TIMESTAMP | TIMESTAMP WITH TIME ZONE | TIMESTAMP WITH LOCAL TIME ZONE
    | INTERVAL DAY TO SECOND | INTERVAL YEAR TO MONTH | JSON | FLOAT | REAL | DOUBLE PRECISION | INT | SMALLINT
    | DECIMAL | NUMERIC | DEC | IDENTIFIER_ | XMLTYPE
    ;

datetimeTypeSuffix
    : (WITH LOCAL? TIME ZONE)? | TO MONTH | TO SECOND (LP_ NUMBER_ RP_)?
    ;

treatFunction
    : TREAT LP_ expr AS REF? dataTypeName RP_
    ;

privateExprOfDb
    : treatFunction | caseExpr | intervalExpression | objectAccessExpression | constructorExpr
    ;

caseExpr
    : CASE (simpleCaseExpr | searchedCaseExpr) elseClause? END
    ;

simpleCaseExpr
    : expr searchedCaseExpr+
    ;

searchedCaseExpr
    : WHEN expr THEN simpleExpr
    ;

elseClause
    : ELSE expr
    ;

intervalExpression
    : LP_ expr MINUS_ expr RP_ (DAY (LP_ NUMBER_ RP_)? TO SECOND (LP_ NUMBER_ RP_)? | YEAR (LP_ NUMBER_ RP_)? TO MONTH)
    ;

objectAccessExpression
    : (LP_ simpleExpr RP_ | treatFunction) DOT_ (attributeName (DOT_ attributeName)* (DOT_ functionCall)? | functionCall)
    ;

constructorExpr
    : NEW dataTypeName exprList
    ;

ignoredIdentifier
    : IDENTIFIER_
    ;

ignoredIdentifiers
    : ignoredIdentifier (COMMA_ ignoredIdentifier)*
    ;

matchNone
    : 'Default does not match anything'
    ;

hashSubpartitionQuantity
    : NUMBER
    ;

odciParameters
    : identifier
    ;

databaseName
    : identifier
    ;

locationName
    : STRING_
    ;

fileName
    : STRING_
    ;

asmFileName
    : STRING_
    ;

fileNumber
    : INTEGER_
    ;

instanceName
    : STRING_
    ;

logminerSessionName
    : identifier
    ;

tablespaceGroupName
    : identifier
    ;

copyName
    : identifier
    ;

mirrorName
    : identifier
    ;

uriString
    : identifier
    ;

qualifiedCredentialName
    : identifier
    ;

pdbName
    : identifier
    ;

diskgroupName
    : identifier
    ;

templateName
    : identifier
    ;

aliasName
    : identifier
    ;

domain
    : identifier
    ;

dateValue
    : dateTimeLiterals | stringLiterals | numberLiterals | expr
    ;

sessionId
    : numberLiterals
    ;

serialNumber
    : numberLiterals
    ;

instanceId
    : NUMBER_
    ;

sqlId
    : identifier
    ;

logFileName
    : stringLiterals
    ;

logFileGroupsArchivedLocationName
    : stringLiterals
    ;

asmVersion
    : stringLiterals
    ;

walletPassword
    : identifier
    ;

hsmAuthString
    : identifier
    ;

targetDbName
    : identifier
    ;

certificateId
    : identifier
    ;

categoryName
    : identifier
    ;

offset
    : numberLiterals | expr | nullValueLiterals
    ;

rowcount
    : numberLiterals | expr | nullValueLiterals
    ;

percent
    : numberLiterals | expr | nullValueLiterals
    ;

rollbackSegment
    : identifier
<<<<<<< HEAD
    ;

queryName
    : (owner DOT_)? name
    ;

cycleValue
    : STRING_
    ;

noCycleValue
    : STRING_
    ;

orderingColumn
    : columnName
    ;

subavName
    : (owner DOT_)? name
    ;

baseAvName
    : (owner DOT_)? name
    ;

measName
    : identifier
    ;

levelRef
    : identifier
    ;

offsetExpr
    : expr | numberLiterals
    ;

memberKeyExpr
    : identifier
    ;

depthExpression
    : identifier
    ;

unitName
    : (owner DOT_)? name
    ;

procedureName
    : identifier
=======
>>>>>>> 4c091bf7
    ;<|MERGE_RESOLUTION|>--- conflicted
+++ resolved
@@ -673,7 +673,6 @@
 
 rollbackSegment
     : identifier
-<<<<<<< HEAD
     ;
 
 queryName
@@ -726,6 +725,4 @@
 
 procedureName
     : identifier
-=======
->>>>>>> 4c091bf7
     ;