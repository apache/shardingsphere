/*
 * Licensed to the Apache Software Foundation (ASF) under one or more
 * contributor license agreements.  See the NOTICE file distributed with
 * this work for additional information regarding copyright ownership.
 * The ASF licenses this file to You under the Apache License, Version 2.0
 * (the "License"); you may not use this file except in compliance with
 * the License.  You may obtain a copy of the License at
 *
 *     http://www.apache.org/licenses/LICENSE-2.0
 *
 * Unless required by applicable law or agreed to in writing, software
 * distributed under the License is distributed on an "AS IS" BASIS,
 * WITHOUT WARRANTIES OR CONDITIONS OF ANY KIND, either express or implied.
 * See the License for the specific language governing permissions and
 * limitations under the License.
 */

grammar BaseRule;

import Symbol, Keyword, OracleKeyword, Literals;

parameterMarker
    : QUESTION_
    ;

literals
    : stringLiterals
    | numberLiterals
    | dateTimeLiterals
    | hexadecimalLiterals
    | bitValueLiterals
    | booleanLiterals
    | nullValueLiterals
    ;

stringLiterals
    : STRING_
    ;

numberLiterals
   : (PLUS_ | MINUS_)? (INTEGER_ | NUMBER_)
   ;

dateTimeLiterals
    : (DATE | TIME | TIMESTAMP) STRING_
    | LBE_ identifier STRING_ RBE_
    ;

hexadecimalLiterals
    : HEX_DIGIT_
    ;

bitValueLiterals
    : BIT_NUM_
    ;
    
booleanLiterals
    : TRUE | FALSE
    ;

nullValueLiterals
    : NULL
    ;

identifier
    : IDENTIFIER_ | unreservedWord
    ;

unreservedWord
    : TRUNCATE | FUNCTION | PROCEDURE | CASE | WHEN | CAST | TRIM | SUBSTRING
    | NATURAL | JOIN | FULL | INNER | OUTER | LEFT | RIGHT
    | CROSS | USING | IF | TRUE | FALSE | LIMIT | OFFSET
    | BEGIN | COMMIT | ROLLBACK | SAVEPOINT | BOOLEAN | DOUBLE | CHARACTER
    | ARRAY | INTERVAL | TIME | TIMESTAMP | LOCALTIME | LOCALTIMESTAMP | YEAR
    | QUARTER | MONTH | WEEK | DAY | HOUR | MINUTE | SECOND
    | MICROSECOND | MAX | MIN | SUM | COUNT | AVG | ENABLE
    | DISABLE | BINARY | ESCAPE | MOD | UNKNOWN | XOR | ALWAYS
    | CASCADE | GENERATED | PRIVILEGES | READ | WRITE | REFERENCES | TRANSACTION
    | ROLE | VISIBLE | INVISIBLE | EXECUTE | USE | DEBUG | UNDER
    | FLASHBACK | ARCHIVE | REFRESH | QUERY | REWRITE | KEEP | SEQUENCE
    | INHERIT | TRANSLATE | SQL | MERGE | AT | BITMAP | CACHE | CHECKPOINT
    | CONSTRAINTS | CYCLE | DBTIMEZONE | ENCRYPT | DECRYPT | DEFERRABLE
    | DEFERRED | EDITION | ELEMENT | END | EXCEPTIONS | FORCE | GLOBAL
    | IDENTITY | INITIALLY | INVALIDATE | JAVA | LEVELS | LOCAL | MAXVALUE
    | MINVALUE | NOMAXVALUE | NOMINVALUE | MINING | MODEL | NATIONAL | NEW
    | NOCACHE | NOCYCLE | NOORDER | NORELY | NOVALIDATE | ONLY | PRESERVE
    | PROFILE | REF | REKEY | RELY | REPLACE | SOURCE | SALT
    | SCOPE | SORT | SUBSTITUTABLE | TABLESPACE | TEMPORARY | TRANSLATION | TREAT
    | NO | TYPE | UNUSED | VALUE | VARYING | VIRTUAL | ZONE
    | ADVISOR | ADMINISTER | TUNING | MANAGE | MANAGEMENT | OBJECT
    | CONTEXT | EXEMPT | REDACTION | POLICY | DATABASE | SYSTEM
    | LINK | ANALYZE | DICTIONARY | DIMENSION | INDEXTYPE | EXTERNAL | JOB
    | CLASS | PROGRAM | SCHEDULER | LIBRARY | LOGMINING | MATERIALIZED | CUBE
    | MEASURE | FOLDER | BUILD | PROCESS | OPERATOR | OUTLINE | PLUGGABLE
    | CONTAINER | SEGMENT | RESTRICTED | COST | BACKUP | UNLIMITED
    | BECOME | CHANGE | NOTIFICATION | PRIVILEGE | PURGE | RESUMABLE
    | SYSGUID | SYSBACKUP | SYSDBA | SYSDG | SYSKM | SYSOPER | DBA_RECYCLEBIN |SCHEMA
    | DO | DEFINER | CURRENT_USER | CASCADED | CLOSE | OPEN | NEXT | NAME | NAMES
<<<<<<< HEAD
    | COLLATION | REAL | TYPE | FIRST | RANK | ANY
=======
    | COLLATION | REAL | TYPE | FIRST | RANK | SAMPLE
>>>>>>> d951f5f4
    ;

schemaName
    : identifier
    ;

tableName
    : (owner DOT_)? name
    ;

viewName
    : (owner DOT_)? name
    ;

materializedViewName
    : (owner DOT_)? name
    ;

columnName
    : (owner DOT_)? name
    ;

objectName
    : (owner DOT_)? name
    ;

clusterName
    : (owner DOT_)? name
    ;

indexName
    : (owner DOT_)? name
    ;

statisticsTypeName
    : (owner DOT_)? name
    ;

function
    : (owner DOT_)? name
    ;

packageName
    : (owner DOT_)? name
    ;

typeName
    : (owner DOT_)? name
    ;

indexTypeName
    : (owner DOT_)? name
    ;

modelName
    : (owner DOT_)? name
    ;

operatorName
    : (owner DOT_)? name
    ;

constraintName
    : identifier
    ;

savepointName
    : identifier
    ;

synonymName
    : identifier
    ;

owner
    : identifier
    ;

name
    : identifier
    ;

tablespaceName
    : identifier
    ;

tablespaceSetName
    : identifier
    ;

serviceName
    : identifier
    ;

ilmPolicyName
    : identifier
    ;

policyName
    : identifier
    ;

functionName
    : identifier
    ;

dbLink
    : identifier
    ;

parameterValue
    : literals | identifier
    ;

directoryName
    : identifier
    ;

dispatcherName
    : stringLiterals
    ;

clientId
    : stringLiterals
    ;

opaqueFormatSpec
    : identifier
    ;

accessDriverType
    : identifier
    ;

varrayItem
    : identifier
    ;

nestedItem
    : identifier
    ;

storageTable
    : identifier
    ;

lobSegname
    : identifier
    ;

locationSpecifier
    : identifier
    ;

xmlSchemaURLName
    : identifier
    ;

elementName
    : identifier
    ;

subpartitionName
    : identifier
    ;

parameterName
    : identifier
    ;

editionName
    : identifier
    ;

containerName
    : identifier
    ;

partitionName
    : identifier
    ;

partitionSetName
    : identifier
    ;

partitionKeyValue
    : INTEGER_ | dateTimeLiterals
    ;

subpartitionKeyValue
    : INTEGER_ | dateTimeLiterals
    ;

zonemapName
    : identifier
    ;

flashbackArchiveName
    : identifier
    ;

roleName
    : identifier
    ;

userName
    : identifier
    ;

password
    : identifier
    ;

logGroupName
    : identifier
    ;

columnNames
    : LP_? columnName (COMMA_ columnName)* RP_?
    ;

tableNames
    : LP_? tableName (COMMA_ tableName)* RP_?
    ;

oracleId
    : identifier | (STRING_ DOT_)* STRING_
    ;

collationName
    : STRING_ | IDENTIFIER_
    ;

columnCollationName
    : identifier
    ;

alias
    : identifier | STRING_
    ;

dataTypeLength
    : LP_ (INTEGER_ (COMMA_ INTEGER_)?)? RP_
    ;

primaryKey
    : PRIMARY? KEY
    ;

exprs
    : expr (COMMA_ expr)*
    ;

exprList
    : LP_ exprs RP_
    ;

// TODO comb expr
expr
    : expr logicalOperator expr
    | notOperator expr
    | LP_ expr RP_
    | booleanPrimary
    ;

logicalOperator
    : OR | OR_ | AND | AND_
    ;

notOperator
    : NOT | NOT_
    ;

booleanPrimary
    : booleanPrimary IS NOT? (TRUE | FALSE | UNKNOWN | NULL)
    | booleanPrimary SAFE_EQ_ predicate
    | booleanPrimary comparisonOperator predicate
    | booleanPrimary comparisonOperator (ALL | ANY) subquery
    | predicate
    ;

comparisonOperator
    : EQ_ | GTE_ | GT_ | LTE_ | LT_ | NEQ_
    ;

predicate
    : bitExpr NOT? IN subquery
    | bitExpr NOT? IN LP_ expr (COMMA_ expr)* RP_
    | bitExpr NOT? IN LP_ expr (COMMA_ expr)* RP_ AND predicate
    | bitExpr NOT? BETWEEN bitExpr AND predicate
    | bitExpr NOT? LIKE simpleExpr (ESCAPE simpleExpr)?
    | bitExpr
    ;

bitExpr
    : bitExpr VERTICAL_BAR_ bitExpr
    | bitExpr AMPERSAND_ bitExpr
    | bitExpr SIGNED_LEFT_SHIFT_ bitExpr
    | bitExpr SIGNED_RIGHT_SHIFT_ bitExpr
    | bitExpr PLUS_ bitExpr
    | bitExpr MINUS_ bitExpr
    | bitExpr ASTERISK_ bitExpr
    | bitExpr SLASH_ bitExpr
    | bitExpr MOD_ bitExpr
    | bitExpr CARET_ bitExpr
    | simpleExpr
    ;

simpleExpr
    : functionCall
    | parameterMarker
    | literals
    | columnName
    | simpleExpr OR_ simpleExpr
    | (PLUS_ | MINUS_ | TILDE_ | NOT_ | BINARY) simpleExpr
    | ROW? LP_ expr (COMMA_ expr)* RP_
    | EXISTS? subquery
    | LBE_ identifier expr RBE_
    | (owner DOT_)? name LBT_ expr (COMMA_ expr)* RBT_ simpleExpr?
    | caseExpression
    | privateExprOfDb
    ;

functionCall
    : aggregationFunction | specialFunction | regularFunction 
    ;

aggregationFunction
    : aggregationFunctionName LP_ (((DISTINCT | ALL)? expr) | ASTERISK_) RP_ (OVER LP_ analyticClause RP_)?
    ;

aggregationFunctionName
    : MAX | MIN | SUM | COUNT | AVG | GROUPING
    ;

analyticClause
    : queryPartitionClause? (orderByClause windowingClause?)?
    ;

queryPartitionClause
    : PARTITION BY (exprs | exprList)
    ;

windowingClause
    : (ROWS | RANGE) ((BETWEEN (UNBOUNDED PRECEDING | CURRENT ROW | expr (PRECEDING | FOLLOWING)) AND (UNBOUNDED FOLLOWING | CURRENT ROW | expr (PRECEDING | FOLLOWING)))
    | (UNBOUNDED PRECEDING | CURRENT ROW | expr PRECEDING))
    ;

specialFunction
    : castFunction  | charFunction
    ;

castFunction
    : CAST LP_ expr AS dataType RP_
    ;

charFunction
    : CHAR LP_ expr (COMMA_ expr)* (USING ignoredIdentifier)? RP_
    ;

regularFunction
    : regularFunctionName LP_ (expr (COMMA_ expr)* | ASTERISK_)? RP_
    ;

regularFunctionName
    : identifier | IF | LOCALTIME | LOCALTIMESTAMP | INTERVAL | DECODE
    ;

caseExpression
    : CASE simpleExpr? caseWhen+ caseElse?
    ;

caseWhen
    : WHEN expr THEN expr
    ;

caseElse
    : ELSE expr
    ;

subquery
    : matchNone
    ;

orderByClause
    : ORDER SIBLINGS? BY orderByItem (COMMA_ orderByItem)*
    ;

orderByItem
    : (columnName | numberLiterals | expr) (ASC | DESC)? (NULLS FIRST | NULLS LAST)?
    ;

attributeName
    : oracleId
    ;

simpleExprs
    : simpleExpr (COMMA_ simpleExpr)*
    ;

lobItem
    : attributeName | columnName
    ;

lobItems
    : lobItem (COMMA_ lobItem)*
    ;

lobItemList
    : LP_ lobItems RP_
    ;

dataType
    : dataTypeName dataTypeLength? | specialDatatype | dataTypeName dataTypeLength? datetimeTypeSuffix
    ;

specialDatatype
    : dataTypeName (LP_ NUMBER_ CHAR RP_) | NATIONAL dataTypeName VARYING? LP_ NUMBER_ RP_ | dataTypeName LP_? columnName RP_?
    ;

dataTypeName
    : CHAR | NCHAR | RAW | VARCHAR | VARCHAR2 | NVARCHAR2 | LONG | LONG RAW | BLOB | CLOB | NCLOB | BINARY_FLOAT | BINARY_DOUBLE
    | BOOLEAN | PLS_INTEGER | BINARY_INTEGER | INTEGER | NUMBER | NATURAL | NATURALN | POSITIVE | POSITIVEN | SIGNTYPE
    | SIMPLE_INTEGER | BFILE | MLSLABEL | UROWID | DATE | TIMESTAMP | TIMESTAMP WITH TIME ZONE | TIMESTAMP WITH LOCAL TIME ZONE
    | INTERVAL DAY TO SECOND | INTERVAL YEAR TO MONTH | JSON | FLOAT | REAL | DOUBLE PRECISION | INT | SMALLINT
    | DECIMAL | NUMERIC | DEC | IDENTIFIER_ | XMLTYPE
    ;

datetimeTypeSuffix
    : (WITH LOCAL? TIME ZONE)? | TO MONTH | TO SECOND (LP_ NUMBER_ RP_)?
    ;

treatFunction
    : TREAT LP_ expr AS REF? dataTypeName RP_
    ;

privateExprOfDb
    : treatFunction | caseExpr | intervalExpression | objectAccessExpression | constructorExpr
    ;

caseExpr
    : CASE (simpleCaseExpr | searchedCaseExpr) elseClause? END
    ;

simpleCaseExpr
    : expr searchedCaseExpr+
    ;

searchedCaseExpr
    : WHEN expr THEN simpleExpr
    ;

elseClause
    : ELSE expr
    ;

intervalExpression
    : LP_ expr MINUS_ expr RP_ (DAY (LP_ NUMBER_ RP_)? TO SECOND (LP_ NUMBER_ RP_)? | YEAR (LP_ NUMBER_ RP_)? TO MONTH)
    ;

objectAccessExpression
    : (LP_ simpleExpr RP_ | treatFunction) DOT_ (attributeName (DOT_ attributeName)* (DOT_ functionCall)? | functionCall)
    ;

constructorExpr
    : NEW dataTypeName exprList
    ;

ignoredIdentifier
    : IDENTIFIER_
    ;

ignoredIdentifiers
    : ignoredIdentifier (COMMA_ ignoredIdentifier)*
    ;

matchNone
    : 'Default does not match anything'
    ;

hashSubpartitionQuantity
    : NUMBER
    ;

odciParameters
    : identifier
    ;

databaseName
    : identifier
    ;

locationName
    : STRING_
    ;

fileName
    : STRING_
    ;

asmFileName
    : STRING_
    ;

fileNumber
    : INTEGER_
    ;

instanceName
    : STRING_
    ;

logminerSessionName
    : identifier
    ;

tablespaceGroupName
    : identifier
    ;

copyName
    : identifier
    ;

mirrorName
    : identifier
    ;

uriString
    : identifier
    ;

qualifiedCredentialName
    : identifier
    ;

pdbName
    : identifier
    ;

diskgroupName
    : identifier
    ;

templateName
    : identifier
    ;

aliasName
    : identifier
    ;

domain
    : identifier
    ;

dateValue
    : dateTimeLiterals | stringLiterals | numberLiterals | expr
    ;

sessionId
    : numberLiterals
    ;

serialNumber
    : numberLiterals
    ;

instanceId
    : NUMBER_
    ;

sqlId
    : identifier
    ;

logFileName
    : stringLiterals
    ;

logFileGroupsArchivedLocationName
    : stringLiterals
    ;

asmVersion
    : stringLiterals
    ;

walletPassword
    : identifier
    ;

hsmAuthString
    : identifier
    ;

targetDbName
    : identifier
    ;

certificateId
    : identifier
    ;

categoryName
    : identifier
    ;

offset
    : numberLiterals | expr | nullValueLiterals
    ;

rowcount
    : numberLiterals | expr | nullValueLiterals
    ;

percent
    : numberLiterals | expr | nullValueLiterals
    ;

rollbackSegment
    : identifier
    ;

queryName
    : (owner DOT_)? name
    ;

cycleValue
    : STRING_
    ;

noCycleValue
    : STRING_
    ;

orderingColumn
    : columnName
    ;

subavName
    : (owner DOT_)? name
    ;

baseAvName
    : (owner DOT_)? name
    ;

measName
    : identifier
    ;

levelRef
    : identifier
    ;

offsetExpr
    : expr | numberLiterals
    ;

memberKeyExpr
    : identifier
    ;

depthExpression
    : identifier
    ;

unitName
    : (owner DOT_)? name
    ;

procedureName
    : identifier
    ;

cpuCost
    : INTEGER_
    ;

ioCost
    : INTEGER_
    ;

networkCost
    : INTEGER_
    ;

defaultSelectivity
    : INTEGER_
    ;

dataItem
    : variableName
    ;

variableName
    : identifier | stringLiterals
    ;

validTimeColumn
    : columnName
    ;

attrDim
    : identifier
    ;

hierarchyName
    : (owner DOT_)? name
    ;

analyticViewName
    : (owner DOT_)? name
    ;

samplePercent
    : numberLiterals
    ;

seedValue
    : numberLiterals
    ;

namespace
    : identifier
    ;

<<<<<<< HEAD
referenceModelName
    : identifier
    ;

mainModelName
    : identifier
    ;

measureColumn
    : columnName
    ;

dimensionColumn
    : columnName
    ;

pattern
    : stringLiterals
=======
restorePoint
    : identifier
    ;

scnValue
    : literals
    ;

scnTimestampExpr
    : scnValue | identifier
>>>>>>> d951f5f4
    ;<|MERGE_RESOLUTION|>--- conflicted
+++ resolved
@@ -96,11 +96,7 @@
     | BECOME | CHANGE | NOTIFICATION | PRIVILEGE | PURGE | RESUMABLE
     | SYSGUID | SYSBACKUP | SYSDBA | SYSDG | SYSKM | SYSOPER | DBA_RECYCLEBIN |SCHEMA
     | DO | DEFINER | CURRENT_USER | CASCADED | CLOSE | OPEN | NEXT | NAME | NAMES
-<<<<<<< HEAD
-    | COLLATION | REAL | TYPE | FIRST | RANK | ANY
-=======
-    | COLLATION | REAL | TYPE | FIRST | RANK | SAMPLE
->>>>>>> d951f5f4
+    | COLLATION | REAL | TYPE | FIRST | RANK | SAMPLE | ANY
     ;
 
 schemaName
@@ -830,7 +826,18 @@
     : identifier
     ;
 
-<<<<<<< HEAD
+restorePoint
+    : identifier
+    ;
+
+scnValue
+    : literals
+    ;
+
+scnTimestampExpr
+    : scnValue | identifier
+    ;
+
 referenceModelName
     : identifier
     ;
@@ -849,16 +856,4 @@
 
 pattern
     : stringLiterals
-=======
-restorePoint
-    : identifier
-    ;
-
-scnValue
-    : literals
-    ;
-
-scnTimestampExpr
-    : scnValue | identifier
->>>>>>> d951f5f4
     ;