/*
 * Licensed to the Apache Software Foundation (ASF) under one or more
 * contributor license agreements.  See the NOTICE file distributed with
 * this work for additional information regarding copyright ownership.
 * The ASF licenses this file to You under the Apache License, Version 2.0
 * (the "License"); you may not use this file except in compliance with
 * the License.  You may obtain a copy of the License at
 *
 *     http://www.apache.org/licenses/LICENSE-2.0
 *
 * Unless required by applicable law or agreed to in writing, software
 * distributed under the License is distributed on an "AS IS" BASIS,
 * WITHOUT WARRANTIES OR CONDITIONS OF ANY KIND, either express or implied.
 * See the License for the specific language governing permissions and
 * limitations under the License.
 */

grammar BaseRule;

import Symbol, Keyword, OracleKeyword, Literals;

parameterMarker
    : QUESTION_
    ;

literals
    : stringLiterals
    | numberLiterals
    | dateTimeLiterals
    | hexadecimalLiterals
    | bitValueLiterals
    | booleanLiterals
    | nullValueLiterals
    ;

stringLiterals
    : STRING_
    ;

numberLiterals
   : (PLUS_ | MINUS_)? (INTEGER_ | NUMBER_)
   ;

dateTimeLiterals
    : (DATE | TIME | TIMESTAMP) STRING_
    | LBE_ identifier STRING_ RBE_
    ;

hexadecimalLiterals
    : HEX_DIGIT_
    ;

bitValueLiterals
    : BIT_NUM_
    ;
    
booleanLiterals
    : TRUE | FALSE
    ;

nullValueLiterals
    : NULL
    ;

identifier
    : IDENTIFIER_ | unreservedWord
    ;

unreservedWord
    : TRUNCATE | FUNCTION | PROCEDURE | CASE | WHEN | CAST | TRIM | SUBSTRING
    | NATURAL | JOIN | FULL | INNER | OUTER | LEFT | RIGHT
    | CROSS | USING | IF | TRUE | FALSE | LIMIT | OFFSET
    | BEGIN | COMMIT | ROLLBACK | SAVEPOINT | BOOLEAN | DOUBLE | CHARACTER
    | ARRAY | INTERVAL | TIME | TIMESTAMP | LOCALTIME | LOCALTIMESTAMP | YEAR
    | QUARTER | MONTH | WEEK | DAY | HOUR | MINUTE | SECOND
    | MICROSECOND | MAX | MIN | SUM | COUNT | AVG | ENABLE
    | DISABLE | BINARY | ESCAPE | MOD | UNKNOWN | XOR | ALWAYS
    | CASCADE | GENERATED | PRIVILEGES | READ | WRITE | REFERENCES | TRANSACTION
    | ROLE | VISIBLE | INVISIBLE | EXECUTE | USE | DEBUG | UNDER
    | FLASHBACK | ARCHIVE | REFRESH | QUERY | REWRITE | KEEP | SEQUENCE
    | INHERIT | TRANSLATE | SQL | MERGE | AT | BITMAP | CACHE | CHECKPOINT
    | CONSTRAINTS | CYCLE | DBTIMEZONE | ENCRYPT | DECRYPT | DEFERRABLE
    | DEFERRED | EDITION | ELEMENT | END | EXCEPTIONS | FORCE | GLOBAL
    | IDENTITY | INITIALLY | INVALIDATE | JAVA | LEVELS | LOCAL | MAXVALUE
    | MINVALUE | NOMAXVALUE | NOMINVALUE | MINING | MODEL | NATIONAL | NEW
    | NOCACHE | NOCYCLE | NOORDER | NORELY | NOVALIDATE | ONLY | PRESERVE
    | PROFILE | REF | REKEY | RELY | REPLACE | SOURCE | SALT
    | SCOPE | SORT | SUBSTITUTABLE | TABLESPACE | TEMPORARY | TRANSLATION | TREAT
    | NO | TYPE | UNUSED | VALUE | VARYING | VIRTUAL | ZONE
    | ADVISOR | ADMINISTER | TUNING | MANAGE | MANAGEMENT | OBJECT
    | CONTEXT | EXEMPT | REDACTION | POLICY | DATABASE | SYSTEM
    | LINK | ANALYZE | DICTIONARY | DIMENSION | INDEXTYPE | EXTERNAL | JOB
    | CLASS | PROGRAM | SCHEDULER | LIBRARY | LOGMINING | MATERIALIZED | CUBE
    | MEASURE | FOLDER | BUILD | PROCESS | OPERATOR | OUTLINE | PLUGGABLE
    | CONTAINER | SEGMENT | RESTRICTED | COST | BACKUP | UNLIMITED
    | BECOME | CHANGE | NOTIFICATION | PRIVILEGE | PURGE | RESUMABLE
    | SYSGUID | SYSBACKUP | SYSDBA | SYSDG | SYSKM | SYSOPER | DBA_RECYCLEBIN |SCHEMA
    | DO | DEFINER | CURRENT_USER | CASCADED | CLOSE | OPEN | NEXT | NAME | NAMES
    | COLLATION | REAL | TYPE | FIRST | RANK | SAMPLE | SYSTIMESTAMP | INTERVAL | MINUTE | ANY 
    | LENGTH | SINGLE_C | capacityUnit | TARGET | PUBLIC | ID
    ;

schemaName
    : identifier
    ;

tableName
    : (owner DOT_)? name
    ;

viewName
    : (owner DOT_)? name
    ;

triggerName
    : (owner DOT_)? name
    ;

materializedViewName
    : (owner DOT_)? name
    ;

columnName
    : (owner DOT_)? name
    ;

objectName
    : (owner DOT_)? name
    ;

clusterName
    : (owner DOT_)? name
    ;

indexName
    : (owner DOT_)? name
    ;

statisticsTypeName
    : (owner DOT_)? name
    ;

function
    : (owner DOT_)? name
    ;

packageName
    : (owner DOT_)? name
    ;

typeName
    : (owner DOT_)? name
    ;

indexTypeName
    : (owner DOT_)? name
    ;

modelName
    : (owner DOT_)? name
    ;

operatorName
    : (owner DOT_)? name
    ;

dimensionName
    : (owner DOT_)? name
    ;

directoryName
    : (owner DOT_)? name
    ;

constraintName
    : identifier
    ;

savepointName
    : identifier
    ;

synonymName
    : identifier
    ;

owner
    : identifier
    ;

name
    : identifier
    ;

tablespaceName
    : identifier
    ;

tablespaceSetName
    : identifier
    ;

serviceName
    : identifier
    ;

ilmPolicyName
    : identifier
    ;

policyName
    : identifier
    ;

functionName
    : identifier
    ;

dbLink
    : identifier (DOT_ identifier)*
    ;

parameterValue
    : literals | identifier
    ;

dispatcherName
    : stringLiterals
    ;

clientId
    : stringLiterals
    ;

opaqueFormatSpec
    : identifier
    ;

accessDriverType
    : identifier
    ;

varrayItem
    : identifier
    ;

nestedItem
    : identifier
    ;

storageTable
    : identifier
    ;

lobSegname
    : identifier
    ;

locationSpecifier
    : identifier
    ;

xmlSchemaURLName
    : identifier
    ;

elementName
    : identifier
    ;

subpartitionName
    : identifier
    ;

parameterName
    : identifier
    ;

editionName
    : identifier
    ;

outlineName
    : identifier
    ;

containerName
    : identifier
    ;

partitionName
    : identifier
    ;

partitionSetName
    : identifier
    ;

partitionKeyValue
    : INTEGER_ | dateTimeLiterals
    ;

subpartitionKeyValue
    : INTEGER_ | dateTimeLiterals
    ;

zonemapName
    : identifier
    ;

flashbackArchiveName
    : identifier
    ;

roleName
    : identifier
    ;

username
    : identifier
    ;

password
    : identifier
    ;

logGroupName
    : identifier
    ;

columnNames
    : LP_? columnName (COMMA_ columnName)* RP_?
    ;

tableNames
    : LP_? tableName (COMMA_ tableName)* RP_?
    ;

oracleId
    : identifier | (STRING_ DOT_)* STRING_
    ;

collationName
    : STRING_ | IDENTIFIER_
    ;

columnCollationName
    : identifier
    ;

alias
    : identifier | STRING_
    ;

dataTypeLength
    : LP_ (INTEGER_ (COMMA_ INTEGER_)?)? RP_
    ;

primaryKey
    : PRIMARY? KEY
    ;

exprs
    : expr (COMMA_ expr)*
    ;

exprList
    : LP_ exprs RP_
    ;

// TODO comb expr
expr
    : expr andOperator expr
    | expr orOperator expr
    | notOperator expr
    | LP_ expr RP_
    | booleanPrimary
    ;

andOperator
    : AND | AND_
    ;

orOperator
    : OR | OR_
    ;

notOperator
    : NOT | NOT_
    ;

booleanPrimary
    : booleanPrimary IS NOT? (TRUE | FALSE | UNKNOWN | NULL)
    | booleanPrimary SAFE_EQ_ predicate
    | booleanPrimary comparisonOperator predicate
    | booleanPrimary comparisonOperator (ALL | ANY) subquery
    | predicate
    ;

comparisonOperator
    : EQ_ | GTE_ | GT_ | LTE_ | LT_ | NEQ_
    ;

predicate
    : bitExpr NOT? IN subquery
    | bitExpr NOT? IN LP_ expr (COMMA_ expr)* RP_
    | bitExpr NOT? IN LP_ expr (COMMA_ expr)* RP_ AND predicate
    | bitExpr NOT? BETWEEN bitExpr AND predicate
    | bitExpr NOT? LIKE simpleExpr (ESCAPE simpleExpr)?
    | bitExpr
    ;

bitExpr
    : bitExpr VERTICAL_BAR_ bitExpr
    | bitExpr AMPERSAND_ bitExpr
    | bitExpr SIGNED_LEFT_SHIFT_ bitExpr
    | bitExpr SIGNED_RIGHT_SHIFT_ bitExpr
    | bitExpr PLUS_ bitExpr
    | bitExpr MINUS_ bitExpr
    | bitExpr ASTERISK_ bitExpr
    | bitExpr SLASH_ bitExpr
    | bitExpr MOD_ bitExpr
    | bitExpr CARET_ bitExpr
    | simpleExpr
    ;

simpleExpr
    : functionCall
    | parameterMarker
    | literals
    | simpleExpr OR_ simpleExpr
    | (PLUS_ | MINUS_ | TILDE_ | NOT_ | BINARY) simpleExpr
    | ROW? LP_ expr (COMMA_ expr)* RP_
    | EXISTS? subquery
    | LBE_ identifier expr RBE_
    | caseExpression
    | columnName
    | privateExprOfDb
    ;

functionCall
    : aggregationFunction | specialFunction | regularFunction 
    ;

aggregationFunction
    : aggregationFunctionName LP_ (((DISTINCT | ALL)? expr) | ASTERISK_) RP_ (OVER LP_ analyticClause RP_)?
    ;

aggregationFunctionName
    : MAX | MIN | SUM | COUNT | AVG | GROUPING
    ;

analyticClause
    : queryPartitionClause? (orderByClause windowingClause?)?
    ;

queryPartitionClause
    : PARTITION BY (exprs | exprList)
    ;

windowingClause
    : (ROWS | RANGE) ((BETWEEN (UNBOUNDED PRECEDING | CURRENT ROW | expr (PRECEDING | FOLLOWING)) AND (UNBOUNDED FOLLOWING | CURRENT ROW | expr (PRECEDING | FOLLOWING)))
    | (UNBOUNDED PRECEDING | CURRENT ROW | expr PRECEDING))
    ;

specialFunction
    : castFunction  | charFunction
    ;

castFunction
    : CAST LP_ expr AS dataType RP_
    ;

charFunction
    : CHAR LP_ expr (COMMA_ expr)* (USING ignoredIdentifier)? RP_
    ;

regularFunction
    : regularFunctionName LP_ (expr (COMMA_ expr)* | ASTERISK_)? RP_
    ;

regularFunctionName
    : identifier | IF | LOCALTIME | LOCALTIMESTAMP | INTERVAL | DECODE
    ;

caseExpression
    : CASE simpleExpr? caseWhen+ caseElse? END
    ;

caseWhen
    : WHEN expr THEN expr
    ;

caseElse
    : ELSE expr
    ;

subquery
    : matchNone
    ;

orderByClause
    : ORDER SIBLINGS? BY orderByItem (COMMA_ orderByItem)*
    ;

orderByItem
    : (columnName | numberLiterals | expr) (ASC | DESC)? (NULLS FIRST | NULLS LAST)?
    ;

attributeName
    : oracleId
    ;

simpleExprs
    : simpleExpr (COMMA_ simpleExpr)*
    ;

lobItem
    : attributeName | columnName
    ;

lobItems
    : lobItem (COMMA_ lobItem)*
    ;

lobItemList
    : LP_ lobItems RP_
    ;

dataType
    : dataTypeName dataTypeLength? | specialDatatype | dataTypeName dataTypeLength? datetimeTypeSuffix
    ;

specialDatatype
    : dataTypeName (LP_ NUMBER_ CHAR RP_) | NATIONAL dataTypeName VARYING? LP_ NUMBER_ RP_ | dataTypeName LP_? columnName RP_?
    ;

dataTypeName
    : CHAR | NCHAR | RAW | VARCHAR | VARCHAR2 | NVARCHAR2 | LONG | LONG RAW | BLOB | CLOB | NCLOB | BINARY_FLOAT | BINARY_DOUBLE
    | BOOLEAN | PLS_INTEGER | BINARY_INTEGER | INTEGER | NUMBER | NATURAL | NATURALN | POSITIVE | POSITIVEN | SIGNTYPE
    | SIMPLE_INTEGER | BFILE | MLSLABEL | UROWID | DATE | TIMESTAMP | TIMESTAMP WITH TIME ZONE | TIMESTAMP WITH LOCAL TIME ZONE
    | INTERVAL DAY TO SECOND | INTERVAL YEAR TO MONTH | JSON | FLOAT | REAL | DOUBLE PRECISION | INT | SMALLINT
    | DECIMAL | NUMERIC | DEC | IDENTIFIER_ | XMLTYPE
    ;

datetimeTypeSuffix
    : (WITH LOCAL? TIME ZONE)? | TO MONTH | TO SECOND (LP_ NUMBER_ RP_)?
    ;

treatFunction
    : TREAT LP_ expr AS REF? dataTypeName RP_
    ;

privateExprOfDb
    : treatFunction | caseExpr | intervalExpression | objectAccessExpression | constructorExpr
    ;

caseExpr
    : CASE (simpleCaseExpr | searchedCaseExpr) elseClause? END
    ;

simpleCaseExpr
    : expr searchedCaseExpr+
    ;

searchedCaseExpr
    : WHEN expr THEN simpleExpr
    ;

elseClause
    : ELSE expr
    ;

intervalExpression
    : LP_ expr MINUS_ expr RP_ (DAY (LP_ NUMBER_ RP_)? TO SECOND (LP_ NUMBER_ RP_)? | YEAR (LP_ NUMBER_ RP_)? TO MONTH)
    ;

objectAccessExpression
    : (LP_ simpleExpr RP_ | treatFunction) DOT_ (attributeName (DOT_ attributeName)* (DOT_ functionCall)? | functionCall)
    ;

constructorExpr
    : NEW dataTypeName exprList
    ;

ignoredIdentifier
    : IDENTIFIER_
    ;

ignoredIdentifiers
    : ignoredIdentifier (COMMA_ ignoredIdentifier)*
    ;

matchNone
    : 'Default does not match anything'
    ;

hashSubpartitionQuantity
    : NUMBER
    ;

odciParameters
    : identifier
    ;

databaseName
    : identifier
    ;

locationName
    : STRING_
    ;

fileName
    : STRING_
    ;

asmFileName
    : fullyQualifiedFileName
    | numericFileName
    | incompleteFileName
    | aliasFileName
    ;

fullyQualifiedFileName
    : PLUS_ diskgroupName SLASH_ dbName SLASH_ fileType SLASH_ fileTypeTag DOT_ fileNumber DOT_ incarnationNumber
    ;

dbName
    : identifier
    ;

fileType
    : CONTROLFILE
    | DATAFILE
    | ONLINELOG
    | ARCHIVELOG
    | TEMPFILE
    | BACKUPSET
    | PARAMETERFILE
    | DATAGUARDCONFIG
    | FLASHBACK
    | CHANGETRACKING
    | DUMPSET
    | XTRANSPORT
    | AUTOBACKUP
    ;

fileTypeTag
    : currentBackup
    | tablespaceName
    | groupGroup POUND_
    | threadThread POUND_ UL_ seqSequence POUND_
    | hasspfileTimestamp
    | serverParameterFile
    | dbName
    | logLog POUND_
    | changeTrackingFile
    | userObj POUND_ UL_ fileName POUND_
    ;

currentBackup
    : identifier
    ;

groupGroup
    : identifier
    ;

threadThread
    : identifier
    ;

seqSequence
    : identifier
    ;

hasspfileTimestamp
    : timestampValue
    ;

serverParameterFile
    : identifier
    ;

logLog
    : identifier
    ;

changeTrackingFile
    : identifier
    ;

userObj
    : identifier
    ;

numericFileName
    : PLUS_ diskgroupName DOT_ fileNumber DOT_ incarnationNumber
    ;

incompleteFileName
    : PLUS_ diskgroupName (LP_ templateName RP_)?
    ;

aliasFileName
    : PLUS_ diskgroupName (LP_ templateName RP_)? SLASH_ aliasName
    ;

fileNumber
    : INTEGER_
    ;

incarnationNumber
    : INTEGER_
    ;

instanceName
    : STRING_
    ;

logminerSessionName
    : identifier
    ;

tablespaceGroupName
    : identifier
    ;

copyName
    : identifier
    ;

mirrorName
    : identifier
    ;

uriString
    : identifier
    ;

qualifiedCredentialName
    : identifier
    ;

pdbName
    : identifier
    ;

diskgroupName
    : identifier
    ;

templateName
    : identifier
    ;

aliasName
    : pathString
    ;

domain
    : identifier
    ;

dateValue
    : dateTimeLiterals | stringLiterals | numberLiterals | expr
    ;

sessionId
    : numberLiterals
    ;

serialNumber
    : numberLiterals
    ;

instanceId
    : NUMBER_
    ;

sqlId
    : identifier
    ;

logFileName
    : stringLiterals
    ;

logFileGroupsArchivedLocationName
    : stringLiterals
    ;

asmVersion
    : stringLiterals
    ;

walletPassword
    : identifier
    ;

hsmAuthString
    : identifier
    ;

targetDbName
    : identifier
    ;

certificateId
    : identifier
    ;

categoryName
    : identifier
    ;

offset
    : numberLiterals | expr | nullValueLiterals
    ;

rowcount
    : numberLiterals | expr | nullValueLiterals
    ;

percent
    : numberLiterals | expr | nullValueLiterals
    ;

rollbackSegment
    : identifier
    ;

queryName
    : (owner DOT_)? name
    ;

cycleValue
    : STRING_
    ;

noCycleValue
    : STRING_
    ;

orderingColumn
    : columnName
    ;

subavName
    : (owner DOT_)? name
    ;

baseAvName
    : (owner DOT_)? name
    ;

measName
    : identifier
    ;

levelRef
    : identifier
    ;

offsetExpr
    : expr | numberLiterals
    ;

memberKeyExpr
    : identifier
    ;

depthExpression
    : identifier
    ;

unitName
    : (owner DOT_)? name
    ;

procedureName
    : identifier
    ;

cpuCost
    : INTEGER_
    ;

ioCost
    : INTEGER_
    ;

networkCost
    : INTEGER_
    ;

defaultSelectivity
    : INTEGER_
    ;

dataItem
    : variableName
    ;

variableName
    : identifier | stringLiterals
    ;

validTimeColumn
    : columnName
    ;

attrDim
    : identifier
    ;

hierarchyName
    : (owner DOT_)? name
    ;

analyticViewName
    : (owner DOT_)? name
    ;

samplePercent
    : numberLiterals
    ;

seedValue
    : numberLiterals
    ;

namespace
    : identifier
    ;

restorePoint
    : identifier
    ;

scnValue
    : literals
    ;

timestampValue
    : LP_? expr+ RP_?
    ;

scnTimestampExpr
    : scnValue | timestampValue
    ;

referenceModelName
    : identifier
    ;

mainModelName
    : identifier
    ;

measureColumn
    : columnName
    ;

dimensionColumn
    : columnName
    ;

pattern
    : stringLiterals
    ;

analyticFunctionName
    : identifier
    ;

condition
    : comparisonCondition
    | floatingPointCondition
    | condition (AND | OR) condition | NOT condition
    | modelCondition
    | multisetCondition
    | patternMatchingCondition
    | rangeCondition
    | nullCondition
    | xmlCondition
    | jsonCondition
    | LP_ condition RP_ | NOT condition | condition (AND | OR) condition
    | existsCondition
    | inCondition
    | isOfTypeCondition
    ;

comparisonCondition
    : simpleComparisonCondition | groupComparisonCondition
    ;

simpleComparisonCondition
    : (expr (EQ_ | NEQ_ | GT_ | LT_ | GTE_ | LTE_) expr)
    | (exprList (EQ_ | NEQ_) LP_ (expressionList | subquery) RP_)
    ;

expressionList
    : exprs | LP_ expr? (COMMA_ expr?)* RP_
    ;

groupComparisonCondition
    : (expr (EQ_ | NEQ_ | GT_ | LT_ | GTE_ | LTE_) (ANY | SOME | ALL) LP_ (expressionList | subquery) RP_)
    | (exprList (EQ_ | NEQ_) (ANY | SOME | ALL) LP_ ((expressionList (SQ_ expressionList)*) | subquery) RP_)
    ;

floatingPointCondition
    : expr IS NOT? (NAN | INFINITE)
    ;

logicalCondition
    : (condition (AND | OR) condition) | NOT condition
    ;

modelCondition
    : isAnyCondition | isPresentCondition
    ;

isAnyCondition
    : (dimensionColumn IS)? ANY
    ;

isPresentCondition
    : cellReference IS PRESENT
    ;

cellReference
    : identifier
    ;

multisetCondition
    : isASetCondition 
    | isEmptyCondition 
    | memberCondition 
    | submultisetCondition
    ;

isASetCondition
    : tableName IS NOT? A SET
    ;

isEmptyCondition
    : tableName IS NOT? EMPTY
    ;

memberCondition
    : expr NOT? MEMBER OF? tableName
    ;

submultisetCondition
    : tableName NOT? SUBMULTISET OF? tableName
    ;

patternMatchingCondition
    : likeCondition | regexpLikeCondition
    ;

likeCondition
    : searchValue NOT? (LIKE | LIKEC | LIKE2 | LIKE4) pattern (ESCAPE escapeChar)?
    ;

searchValue
    : identifier | stringLiterals
    ;

escapeChar
    : stringLiterals
    ;

regexpLikeCondition
    : REGEXP_LIKE LP_ searchValue COMMA_ pattern (COMMA_ matchParam)? RP_
    ;

matchParam
    : stringLiterals
    ;

rangeCondition
    : expr NOT? BETWEEN expr AND expr
    ;

nullCondition
    : expr IS NOT? NULL
    ;

xmlCondition
    : equalsPathCondition | underPathCondition
    ;

equalsPathCondition
    : EQUALS_PATH LP_ columnName COMMA_ pathString (COMMA_ correlationInteger)? RP_
    ;

pathString
    : stringLiterals
    ;

correlationInteger
    : INTEGER_
    ;

underPathCondition
    : UNDER_PATH LP_ columnName (COMMA_ levels)? COMMA_ pathString (COMMA_ correlationInteger)? RP_
    ;

level
    : identifier
    ;

levels
    : INTEGER_
    ;

jsonCondition
    : isJsonCondition | jsonExistsCondition | jsonTextcontainsCondition
    ;

isJsonCondition
    : expr IS NOT? JSON (FORMAT JSON)? (STRICT | LAX)? ((WITH | WITHOUT) UNIQUE KEYS)?
    ;

jsonEqualCondition
    : JSON_EQUAL LP_ expr COMMA_ expr RP_
    ;

jsonExistsCondition
    : JSON_EXISTS LP_ expr (FORMAT JSON)? COMMA_ jsonBasicPathExpr 
    jsonPassingClause? jsonExistsOnErrorClause? jsonExistsOnEmptyClause? RP_
    ;

jsonPassingClause
    : PASSING expr AS identifier (COMMA_ expr AS identifier)*
    ;

jsonExistsOnErrorClause
    : (ERROR | TRUE | FALSE) ON ERROR
    ;

jsonExistsOnEmptyClause
    : (ERROR | TRUE | FALSE) ON EMPTY
    ;

jsonTextcontainsCondition
    : JSON_TEXTCONTAINS LP_ columnName COMMA_ jsonBasicPathExpr COMMA_ stringLiterals RP_
    ;

jsonBasicPathExpr
    : jsonAbsolutePathExpr | jsonRelativePathExpr
    ;

jsonAbsolutePathExpr
    : DOLLAR_ jsonNonfunctionSteps? jsonFunctionStep?
    ;

jsonNonfunctionSteps
    : ((jsonObjectStep | jsonArrayStep | jsonDescendentStep) jsonFilterExpr?)+
    ;

jsonObjectStep
    : DOT_ASTERISK_ | DOT_ jsonFieldName
    ;

jsonFieldName
    : jsonString | (letter (letter | digit)*)
    ;

letter
    : identifier
    ;

digit
    : numberLiterals
    ;

jsonArrayStep
    : LBT_ (ASTERISK_ | INTEGER_ (TO INTEGER_)? (COMMA_ INTEGER_ (TO INTEGER_)?)*) RBT_
    ;

jsonDescendentStep
    : DOT_ DOT_ jsonFieldName
    ;

jsonFunctionStep
    : DOT_ jsonItemMethod LP_ RP_
    ;

jsonItemMethod
    : identifier
    ;

jsonFilterExpr
    : QUESTION_ LP_ jsonCond RP_
    ;

jsonCond
    : jsonCond OR_ jsonCond | jsonCond AND_ jsonCond | jsonNegation 
    | LP_ jsonCond RP_ | jsonComparison | jsonExistsCond 
    | jsonInCond | jsonLikeCond | jsonLikeRegexCond 
    | jsonEqRegexCond | jsonHasSubstringCond | jsonStartsWithCond
    ;

jsonDisjunction
    : jsonCond OR_ jsonCond
    ;

jsonConjunction
    : jsonCond AND_ jsonCond
    ;

jsonNegation
    : NOT_ LP_ jsonCond RP_
    ;

jsonExistsCond
    : EXISTS LP_ jsonRelativePathExpr RP_
    ;

jsonHasSubstringCond
    : jsonRelativePathExpr HAS SUBSTRING (jsonString | jsonVar)
    ;

jsonStartsWithCond
    : jsonRelativePathExpr STARTS WITH (jsonString | jsonVar)
    ;

jsonLikeCond
    : jsonRelativePathExpr LIKE (jsonString | jsonVar)
    ;

jsonLikeRegexCond
    : jsonRelativePathExpr LIKE_REGEX (jsonString | jsonVar)
    ;

jsonEqRegexCond
    : jsonRelativePathExpr EQ_REGEX (jsonString | jsonVar)
    ;

jsonInCond
    : jsonRelativePathExpr IN valueList
    ;

valueList
    : LP_ (jsonScalar | jsonVar) (COMMA_ (jsonScalar | jsonVar))* RP_
    ;

jsonComparison
    : (jsonRelativePathExpr jsonComparePred (jsonVar | jsonScalar))
    | ((jsonVar | jsonScalar) jsonComparePred jsonRelativePathExpr) 
    | (jsonScalar jsonComparePred jsonScalar)
    ;

jsonRelativePathExpr
    : AT_ jsonNonfunctionSteps? jsonFunctionStep?
    ;

jsonComparePred
    : DEQ_ | NEQ_ | LT_ | LTE_ | GTE_ | GT_
    ;

jsonVar
    : DOLLAR_ identifier
    ;

jsonScalar
    : jsonNumber | TRUE | FALSE | NULL | jsonString
    ;

jsonNumber
    : numberLiterals
    ;

jsonString
    : stringLiterals | identifier
    ;

compoundCondition
    : LP_ condition RP_ 
    | NOT condition 
    | condition (AND | OR) condition
    ;

existsCondition
    : EXISTS LP_ subquery RP_
    ;

inCondition
    : (expr NOT? IN LP_ (expressionList | subquery) RP_) 
    | (exprList NOT? IN LP_ ((expressionList (COMMA_ expressionList)*) | subquery) RP_)
    ;

isOfTypeCondition
    : expr IS NOT? OF TYPE? LP_ ONLY? typeName (COMMA_ ONLY? typeName)* RP_
    ;

databaseCharset
    : AL32UTF8
    ;

nationalCharset
    : AL16UTF16 | UTF8
    ;

filenamePattern
    : STRING_
    ;

connectString
    : STRING_
    ;

argument
    : identifier
    ;

dataSource
    : identifier
    ;

implementationType
    : (owner DOT_)? name
    ;

implementationPackage
    : (owner DOT_)? name
    ;

label
    : identifier
    ;

libName
    : identifier
    ;

externalDatatype
    : dataType
    ;
    
capacityUnit
    : ('K' | 'M' | 'G' | 'T' | 'P' | 'E')
    ;

attributeDimensionName
    : identifier
    ;

sequenceName
    : identifier
    ;
    
spfileName
    : STRING_
    ;

pfileName
    : STRING_
    ;

characterSetName
    : identifier
    ;

quotaUnit
    : ('M' | 'G' | 'T' | 'P' | 'E')
    ;

siteName
    : identifier
    ;

diskName
    : identifier
    ;

searchString
    : STRING_
    ;

attributeValue
    : identifier
    ;

profileName
    : identifier
    ;

joinGroupName
    : identifier
    ;

restorePointName
    : identifier
    ;

libraryName
    : identifier
    ;

matchString
    : IDENTIFIER_ | ASTERISK_
    ;

parameterType
    : identifier
    ;

returnType
    : identifier
    ;

failgroupName
    : identifier
    ;

asmVolumeName
    : identifier
    ;

mountpathName
    : identifier
    ;

usageName
    : identifier
    ;

usergroupName
    : STRING_
    ;

varrayType
    : (owner DOT_)? name
    ;

<<<<<<< HEAD
featureName
   : STRING_
   ;

optionName
    : STRING_
    ;

clauseOption
    : STRING_
    ;

clauseOptionPattern
    : STRING_
    ;

optionValue
    : STRING_
    ;

clause
    : STRING_
    ;

sqlStatement
    : STRING_
    ;
=======
stagingLogName
    : identifier
    ;
>>>>>>> 8b31b0df
<|MERGE_RESOLUTION|>--- conflicted
+++ resolved
@@ -1438,7 +1438,9 @@
     : (owner DOT_)? name
     ;
 
-<<<<<<< HEAD
+stagingLogName
+    : identifier
+    ;
 featureName
    : STRING_
    ;
@@ -1466,8 +1468,3 @@
 sqlStatement
     : STRING_
     ;
-=======
-stagingLogName
-    : identifier
-    ;
->>>>>>> 8b31b0df
