/*
 * Licensed to the Apache Software Foundation (ASF) under one or more
 * contributor license agreements.  See the NOTICE file distributed with
 * this work for additional information regarding copyright ownership.
 * The ASF licenses this file to You under the Apache License, Version 2.0
 * (the "License"); you may not use this file except in compliance with
 * the License.  You may obtain a copy of the License at
 *
 *     http://www.apache.org/licenses/LICENSE-2.0
 *
 * Unless required by applicable law or agreed to in writing, software
 * distributed under the License is distributed on an "AS IS" BASIS,
 * WITHOUT WARRANTIES OR CONDITIONS OF ANY KIND, either express or implied.
 * See the License for the specific language governing permissions and
 * limitations under the License.
 */

grammar DMLStatement;

import Symbol, Keyword, OracleKeyword, Literals, BaseRule, Comments, DDLStatement;

insert
    : INSERT hint? (insertSingleTable | insertMultiTable)
    ;

insertSingleTable
    : insertIntoClause (insertValuesClause returningClause? | selectSubquery) errorLoggingClause?
    ;

insertMultiTable
    : (ALL multiTableElement+ | conditionalInsertClause) selectSubquery
    ;

multiTableElement
    : insertIntoClause insertValuesClause? errorLoggingClause?
    ;

conditionalInsertClause
    : (ALL | FIRST)? conditionalInsertWhenPart+ conditionalInsertElsePart?
    ;

conditionalInsertWhenPart
    : WHEN expr THEN multiTableElement+
    ;

conditionalInsertElsePart
    : ELSE multiTableElement+
    ;

insertIntoClause
    : INTO dmlTableExprClause alias? columnNames?
    ;

insertValuesClause
    : VALUES assignmentValues
    ;

returningClause
    : (RETURN | RETURNING) exprs INTO dataItem (COMMA_ dataItem)*
    ;

dmlTableExprClause
    : dmlTableClause | dmlSubqueryClause | tableCollectionExpr
    ;

dmlTableClause
    : tableName (partitionExtClause | AT_ dbLink)?
    | (viewName | materializedViewName) (AT_ dbLink)?
    ;

partitionExtClause
    : PARTITION (LP_ partitionName RP_ | FOR LP_ partitionKeyValue (COMMA_ partitionKeyValue) RP_)
    | SUBPARTITION (LP_ subpartitionName RP_ | FOR LP_ subpartitionKeyValue (COMMA_ subpartitionKeyValue) RP_)
    ;

dmlSubqueryClause
    : LP_ selectSubquery subqueryRestrictionClause? RP_
    ;

subqueryRestrictionClause
    : WITH (READ ONLY | CHECK OPTION) (CONSTRAINT constraintName)?
    ;

tableCollectionExpr
    : TABLE LP_ collectionExpr RP_ (LP_ PLUS_ RP_)?
    ;

collectionExpr
    : selectSubquery | columnName | functionCall | expr
    ;

update
    : UPDATE updateSpecification? tableReferences setAssignmentsClause whereClause?
    ;

updateSpecification
    : ONLY
    ;

assignment
    : columnName EQ_ assignmentValue
    ;

setAssignmentsClause
    : SET assignment (COMMA_ assignment)*
    ;

assignmentValues
    : LP_ assignmentValue (COMMA_ assignmentValue)* RP_
    ;

assignmentValue
    : expr | DEFAULT
    ;

delete
    : DELETE deleteSpecification? (singleTableClause | multipleTablesClause) whereClause?
    ;

deleteSpecification
    : ONLY
    ;

singleTableClause
    : FROM? LP_? tableName RP_? (AS? alias)?
    ;

multipleTablesClause
    : multipleTableNames FROM tableReferences | FROM multipleTableNames USING tableReferences
    ;

multipleTableNames
    : tableName DOT_ASTERISK_? (COMMA_ tableName DOT_ASTERISK_?)*
    ;

select
    : selectSubquery forUpdateClause?
    ;

selectSubquery
    : (queryBlock | selectUnionClause | parenthesisSelectSubquery) orderByClause? rowLimitingClause
    ;

selectUnionClause
    : ((queryBlock | parenthesisSelectSubquery) orderByClause? rowLimitingClause) ((UNION ALL? | INTERSECT | MINUS) selectSubquery)+
    ;

parenthesisSelectSubquery
    : LP_ selectSubquery RP_
    ;

unionClause
    : queryBlock (UNION (ALL | DISTINCT)? queryBlock)*
    ;

queryBlock
    : withClause? SELECT hint? duplicateSpecification? selectList selectFromClause? whereClause? groupByClause? havingClause?
    ;

withClause
    : WITH plsqlDeclarations? ((subqueryFactoringClause | subavFactoringClause) (COMMA_ (subqueryFactoringClause | subavFactoringClause))*)?
    ;

plsqlDeclarations
    : (functionDeclaration | procedureDeclaration)+
    ;

functionDeclaration
    : functionHeading ((DETERMINISTIC | PIPELINED | PARALLEL_ENABLE | RESULT_CACHE)+)?
    ;

functionHeading
    : FUNCTION functionName (LP_ parameterDeclaration (SQ_ parameterDeclaration)* RP_)? RETURN dataType
    ;

parameterDeclaration
    : parameterName ((IN? dataType ((COLON_ EQ_ | DEFAULT) expr)?) | (IN? OUT NOCOPY? dataType))?
    ;

procedureDeclaration
    : procedureHeading procedureProperties
    ;

procedureHeading
    : PROCEDURE procedureName (LP_ parameterDeclaration (SQ_ parameterDeclaration)* RP_)?
    ;

procedureProperties
    : (accessibleByClause | defaultCollationClause | invokerRightsClause)*
    ;

accessibleByClause
    : ACCESSIBLE BY LP_ accessor (COMMA_ accessor)* RP_
    ;

accessor
    : unitKind? unitName
    ;

unitKind
    : FUNCTION
    | PROCEDURE
    | PACKAGE
    | TRIGGER
    | TYPE
    ;

defaultCollationClause
    : DEFAULT COLLATION collationOption
    ;

collationOption
    : USING_NLS_COMP
    ;

invokerRightsClause
    : AUTHID (CURRENT_USER | DEFINER)
    ;

subqueryFactoringClause
    : queryName (LP_ alias (COMMA_ alias)* RP_)? AS LP_ selectSubquery RP_ searchClause? cycleClause? 
    ;

searchClause
    : SEARCH (DEPTH | BREADTH) FIRST BY (alias (ASC | DESC)? (NULLS FIRST | NULLS LAST)?) (COMMA_ (alias (ASC | DESC)? (NULLS FIRST | NULLS LAST)?))*
    SET orderingColumn
    ;

cycleClause
    : CYCLE alias (COMMA_ alias)* SET alias TO cycleValue DEFAULT noCycleValue
    ;

subavFactoringClause
    : subavName ANALYTIC VIEW AS LP_ subavClause RP_
    ;

subavClause
    : USING baseAvName hierarchiesClause? filterClauses? addCalcsClause?
    ;

hierarchiesClause
    : HIERARCHIES LP_ ((alias DOT_)? alias (COMMA_ (alias DOT_)? alias)*)? RP_
    ;

filterClauses
    : FILTER FACT LP_ filterClause (COMMA_ filterClause)* RP_
    ;

filterClause
    : (MEASURES | (alias DOT_)? alias) TO predicate
    ;

addCalcsClause
    : ADD MEASURES LP_ calcMeasClause (COMMA_ calcMeasClause)* RP_
    ;

calcMeasClause
    : measName AS LP_ calcMeasExpression RP_
    ;

calcMeasExpression
    : avExpression | expr
    ;

avExpression
    : avMeasExpression | avHierExpression
    ;

avMeasExpression
    : leadLagExpression
    | windowExpression
    | rankExpression
    | shareOfExpression
    | qdrExpression
    ;

leadLagExpression
    : leadLagFunctionName LP_ calcMeasExpression RP_ OVER LP_ leadLagClause RP_
    ;

leadLagFunctionName
    : LAG
    | LAG_DIFF
    | LAG_DIF_PERCENT
    | LEAD
    | LEAD_DIFF
    | LEAD_DIFF_PERCENT
    ;

leadLagClause
    : HIERARCHY hierarchyRef OFFSET offsetExpr
    ((WITHIN (LEVEL | PARENT)) | (ACROSS ANCESTOR AT LEVEL levelRef (POSITION FROM (BEGINNING | END))?))?
    ;

hierarchyRef
    : (alias DOT_)? alias
    ;

windowExpression
    : aggregationFunction OVER LP_ windowClause RP_
    ;

windowClause
    : HIERARCHY hierarchyRef BETWEEN (precedingBoundary | followingBoundary)
    (WITHIN (LEVEL | PARENT | ANCESTOR AT LEVEL levelRef))?
    ;

precedingBoundary
    : (UNBOUNDED PRECEDING | offsetExpr PRECEDING) AND (CURRENT MEMBER | offsetExpr (PRECEDING | FOLLOWING) | UNBOUNDED FOLLOWING)
    ;

followingBoundary
    : (CURRENT MEMBER | offsetExpr FOLLOWING) AND (offsetExpr FOLLOWING | UNBOUNDED FOLLOWING)
    ;

rankExpression
    : rankFunctionName LP_ RP_ OVER LP_ rankClause RP_
    ;

rankFunctionName
    : RANK
    | DENSE_RANK
    | AVERAGE_RANK
    | ROW_NUMBER
    ;

rankClause
    : HIERARCHY hierarchyRef ORDER BY calcMeasOrderByClause (COMMA_ calcMeasOrderByClause)*
    (WITHIN (LEVEL | PARENT | ANCESTOR AT LEVEL levelRef))?
    ;

calcMeasOrderByClause
    : calcMeasExpression (ASC | DESC)? (NULLS (FIRST | LAST))?
    ;

shareOfExpression
    : SHARE_OF LP_ calcMeasExpression shareClause RP_
    ;

shareClause
    : HIERARCHY hierarchyRef (PARENT | LEVEL levelRef | MEMBER memberExpression)
    ;

memberExpression
    : levelMemberLiteral
    | hierNavigationExpression
    | CURRENT MEMBER
    | NULL
    | ALL
    ;

levelMemberLiteral
    : levelRef (posMemberKeys | namedMemberKeys)
    ;

posMemberKeys
    : SQ_ LBT_ SQ_ memberKeyExpr (COMMA_ memberKeyExpr)* SQ_ RBT_ SQ_
    ;

namedMemberKeys
    : SQ_ LBT_ SQ_ (attributeName EQ_ memberKeyExpr) (COMMA_ (attributeName EQ_ memberKeyExpr))* SQ_ RBT_ SQ_
    ;

hierNavigationExpression
    : hierAncestorExpression | hierParentExpression | hierLeadLagExpression
    ;

hierAncestorExpression
    : HIER_ANCESTOR LP_ memberExpression AT (LEVEL levelRef | DEPTH depthExpression) RP_ 
    ;

hierParentExpression
    : HIER_PARENT LP_ memberExpression RP_
    ;

hierLeadLagExpression
    : (HIER_LEAD | HIER_LAG) LP_ hierLeadLagClause RP_
    ;

hierLeadLagClause
    : memberExpression OFFSET offsetExpr
    (WITHIN ((LEVEL | PARENT) | (ACROSS ANCESTOR AT LEVEL levelRef (POSITION FROM (BEGINNING | END))?)))?
    ;

qdrExpression
    : QUALIFY LP_ calcMeasExpression COMMA_ qualifier RP_
    ;

qualifier
    : hierarchyRef EQ_ memberExpression
    ;

avHierExpression
    : hierFunctionName LP_ memberExpression WITHIN HIERARCHY hierarchyRef RP_
    ;

hierFunctionName
    : HIER_CAPTION
    | HIER_DEPTH
    | HIER_DESCRIPTION
    | HIER_LEVEL
    | HIER_MEMBER_NAME
    | HIER_MEMBER_UNIQUE_NAME
    ;

duplicateSpecification
    : (DISTINCT | UNIQUE) | ALL
    ;

projections
    : (unqualifiedShorthand | projection) (COMMA_ projection)*
    ;

projection
    : (columnName | expr) (AS? alias)? | qualifiedShorthand
    ;

unqualifiedShorthand
    : ASTERISK_
    ;

qualifiedShorthand
    : identifier DOT_ASTERISK_
    ;

selectList
    : unqualifiedShorthand
    | selectProjection (COMMA_ selectProjection)*
    ;

selectProjection
    : (queryName | (tableName | viewName | materializedViewName) | alias) DOT_ASTERISK_
    | selectProjectionExprClause
    ;

selectProjectionExprClause
    : expr (AS? alias)?
    ;

fromClause
    : FROM tableReferences
    ;

tableReferences
    : tableReference (COMMA_ tableReference)*
    ;

tableReference
    : tableFactor joinedTable*
    ;

tableFactor
    : tableName (AS? alias)? | subquery AS? alias? columnNames? | LP_ tableReferences RP_
    ;

joinedTable
    : NATURAL? ((INNER | CROSS)? JOIN) tableFactor joinSpecification?
    | NATURAL? (LEFT | RIGHT | FULL) OUTER? JOIN tableFactor joinSpecification?
    ;

joinSpecification
    : ON expr | USING columnNames
    ;

selectFromClause
    : FROM fromClauseList
    ;

fromClauseList
    : fromClauseOption (COMMA_ fromClauseOption)*
    ;

fromClauseOption
    : joinClause
    | LP_ joinClause RP_
    | selectTableReference
    | inlineAnalyticView
    ;

selectTableReference
    : (queryTableExprClause | containersClause | shardsClause) alias?
    ;

queryTableExprClause
    : (ONLY LP_ queryTableExpr RP_ | queryTableExpr) flashbackQueryClause? (pivotClause | unpivotClause | rowPatternClause)?
    ;

flashbackQueryClause
    : VERSIONS (BETWEEN (SCN | TIMESTAMP) | PERIOD FOR validTimeColumn BETWEEN) (expr | MINVALUE) AND (expr | MAXVALUE)
    | AS OF ((SCN | TIMESTAMP) expr | PERIOD FOR validTimeColumn expr)
    ;

queryTableExpr
    : queryTableExprSampleClause
    | queryName
    | lateralClause
    | tableCollectionExpression
    ;

lateralClause
    : LATERAL? LP_ selectSubquery subqueryRestrictionClause? RP_
    ;

queryTableExprSampleClause
    : (queryTableExprTableClause
    | queryTableExprViewClause
    | hierarchyName
    | queryTableExprAnalyticClause
    | (owner DOT_)? inlineExternalTable) sampleClause?
    ;

queryTableExprTableClause
    : tableName (mofifiedExternalTable | partitionExtensionClause | AT_ dbLink)?
    ;

queryTableExprViewClause
    : (viewName | materializedViewName) (AT_ dbLink)?
    ;

queryTableExprAnalyticClause
    : analyticViewName (HIERARCHIES LP_ ((attrDim DOT_)? hierarchyName (COMMA_ (attrDim DOT_)? hierarchyName)*)? RP_)?
    ;

inlineExternalTable
    : EXTERNAL LP_ LP_ columnDefinition (COMMA_ columnDefinition)* RP_ inlineExternalTableProperties RP_
    ;

inlineExternalTableProperties
    : (TYPE accessDriverType)? externalTableDataProperties (REJECT LIMIT (INTEGER_ | UNLIMITED))?
    ;

externalTableDataProperties
    : (DEFAULT DIRECTORY directoryName)? (ACCESS PARAMETERS ((opaqueFormatSpec) | USING CLOB subquery))? 
    (LOCATION LP_ (directoryName COLON_)? locationSpecifier (COMMA_ (directoryName COLON_)? locationSpecifier)+ RP_)?
    ;

mofifiedExternalTable
    : EXTERNAL MODIFY modifyExternalTableProperties
    ;

modifyExternalTableProperties
    : (DEFAULT DIRECTORY directoryName)? (LOCATION LP_ (directoryName COLON_)? SQ_ locationSpecifier SQ_ (COMMA_ (directoryName COLON_)? SQ_ locationSpecifier SQ_)* RP_)? 
    (ACCESS PARAMETERS (BADFILE fileName | LOGFILE fileName | DISCARDFILE fileName))? (REJECT LIMIT (INTEGER_ | UNLIMITED))?
    ;

pivotClause
    : PIVOT XML?
    LP_ aggregationFunctionName LP_ expr RP_ (AS? alias)? (COMMA_ aggregationFunctionName LP_ expr RP_ (AS? alias)?)* pivotForClause pivotInClause RP_
    ;

pivotForClause
    : FOR (columnName | columnNames)
    ;

pivotInClause
    : IN LP_ ((expr | exprList) (AS? alias)? (COMMA_ (expr | exprList) (AS? alias)?)*
    | selectSubquery
    | ANY (COMMA_ ANY)*) RP_
    ;

unpivotClause
    : UNPIVOT ((INCLUDE | EXCLUDE) NULLS)? LP_ (columnName | columnNames) pivotForClause unpivotInClause RP_
    ;

unpivotInClause
    : IN LP_ (columnName | columnNames) (AS (literals | LP_ literals (COMMA_ literals)* RP_))? (COMMA_ (columnName | columnNames) (AS (literals | LP_ literals (COMMA_ literals)* RP_))?)* RP_
    ;

sampleClause
    : SAMPLE BLOCK? LP_ samplePercent RP_ (SEED LP_ seedValue RP_)?
    ;

partitionExtensionClause
    : PARTITION (LP_ partitionName RP_ | FOR LP_ partitionKeyValue (COMMA_ partitionKeyValue)* RP_)
    | SUBPARTITION (LP_ subpartitionName RP_ | FOR LP_ subpartitionKeyValue (COMMA_ subpartitionKeyValue)* RP_)
    ;

subqueryRestrictionClause
    : WITH (READ ONLY | CHECK OPTION) (CONSTRAINT constraintName)?
    ;

tableCollectionExpression
    : TABLE LP_ collectionExpression RP_ (LP_ PLUS_ RP_)?
    ;

collectionExpression
    : selectSubquery
    | columnName
    | functionCall
    | expr
    ;

containersClause
    : CONTAINERS LP_ (tableName | viewName) RP_
    ;

shardsClause
    : SHARDS LP_ (tableName | viewName) RP_
    ;

joinClause
    : selectTableReference selectJoinOption+
    ;

selectJoinOption
    : innerCrossJoinClause
    | outerJoinClause
    | crossOuterApplyClause
    ;

innerCrossJoinClause
    : INNER? JOIN selectTableReference selectJoinSpecification
    | (CROSS | NATURAL INNER?) JOIN selectTableReference
    ;

selectJoinSpecification
    : ON expr | USING columnNames
    ;

outerJoinClause
    : queryPartitionClause? NATURAL? outerJoinType JOIN
    selectTableReference queryPartitionClause? selectJoinSpecification?
    ;

queryPartitionClause
    : PARTITION BY (exprs | exprList)
    ;

outerJoinType
    : (FULL | LEFT | RIGHT) OUTER?
    ;

crossOuterApplyClause
    : (CROSS | OUTER) APPLY (selectTableReference | collectionExpression)
    ;

inlineAnalyticView
    : ANALYTIC VIEW LP_ subavClause RP_ (AS? alias)?
    ;

whereClause
    : WHERE expr
    ;

groupByClause
    : GROUP BY orderByItem (COMMA_ orderByItem)*
    ;

havingClause
    : HAVING expr
    ;

subquery
    : LP_ selectSubquery RP_
    ;

forUpdateClause
    : FOR UPDATE (OF forUpdateClauseList)? ((NOWAIT | WAIT INTEGER_) | SKIP_SYMBOL LOCKED)?
    ;

forUpdateClauseList
    : forUpdateClauseOption (COMMA_ forUpdateClauseOption)*
    ;

forUpdateClauseOption
    : ((tableName | viewName) DOT_)? columnName
    ;

rowLimitingClause
    : (OFFSET offset (ROW | ROWS))? (FETCH (FIRST | NEXT) (rowcount | percent PERCENT)? (ROW | ROWS) (ONLY | WITH TIES))?
    ;

merge
    : MERGE hint? intoClause usingClause mergeUpdateClause? mergeInsertClause? errorLoggingClause?
    ;

hint
    : BLOCK_COMMENT | INLINE_COMMENT
    ;

intoClause
    : INTO (tableName | viewName) alias?
    ;

usingClause
    : USING ((tableName | viewName) | subquery) alias? ON LP_ expr RP_
    ;

mergeUpdateClause
    : WHEN MATCHED THEN UPDATE SET mergeSetAssignmentsClause whereClause? deleteWhereClause?
    ;

mergeSetAssignmentsClause
    : mergeAssignment (COMMA_ mergeAssignment)*
    ;

mergeAssignment
    : columnName EQ_ mergeAssignmentValue
    ;

mergeAssignmentValue
    : expr | DEFAULT
    ;

deleteWhereClause
    : DELETE whereClause
    ;

mergeInsertClause
    : WHEN NOT MATCHED THEN INSERT mergeInsertColumn? mergeColumnValue whereClause?
    ;

mergeInsertColumn
    : LP_ columnName (COMMA_ columnName)* RP_
    ;

mergeColumnValue
    : VALUES LP_ (expr | DEFAULT) (COMMA_ (expr | DEFAULT))* RP_
    ;

errorLoggingClause
<<<<<<< HEAD
    : LOG ERRORS (INTO tableName)? (LP_ simpleExpr RP_)? (REJECT LIMIT (numberLiterals | UNLIMITED))?
    ;

rowPatternClause
    : MATCH_RECOGNIZE LP_ rowPatternPartitionBy? rowPatternOrderBy? rowPatternMeasures?
    rowPatternRowsPerMatch? rowPatternSkipTo? PATTERN LP_ rowPattern RP_
    rowPatternSubsetClause? DEFINE rowPatternDefinitionList RP_
    ;

rowPatternPartitionBy
    : PARTITION BY columnNames
    ;

rowPatternOrderBy
    : ORDER BY columnNames
    ;

rowPatternMeasures
    : MEASURES rowPatternMeasureColumn (COMMA_ rowPatternMeasureColumn)*
    ;

rowPatternMeasureColumn
    : patternMeasExpression AS alias
    ;

rowPatternRowsPerMatch
    : (ONE ROW | ALL ROWS) PER MATCH
    ;

rowPatternSkipTo
    : AFTER MATCH SKIP_SYMBOL ((TO NEXT | PAST LAST) ROW 
    | TO (FIRST | LAST)? variableName)
    ;

rowPattern
    : rowPatternTerm
    ;

rowPatternTerm
    : rowPatternFactor
    ;

rowPatternFactor
    : rowPatternPrimary rowPatternQuantifier?
    ;

rowPatternPrimary
    : variableName
    | DOLLAR_
    | CARET_
    | LP_ rowPattern? RP_
    | LBE_ MINUS_ rowPattern MINUS_ RBE_
    | rowPatternPermute
    ;

rowPatternPermute
    : PERMUTE LP_ rowPattern (COMMA_ rowPattern)* RP_
    ;

rowPatternQuantifier
    : ASTERISK_ QUESTION_?
    | PLUS_ QUESTION_?
    | QUESTION_ QUESTION_?
    | (LBE_ INTEGER_? COMMA_ INTEGER_? RBE_ QUESTION_?
    | LBE_ INTEGER_ RBE_)
    ;

rowPatternSubsetClause
    : SUBSET rowPatternSubsetItem (COMMA_ rowPatternSubsetItem)*
    ;

rowPatternSubsetItem
    : variableName EQ_ LP_ variableName (COMMA_ variableName)* RP_
    ;

rowPatternDefinitionList
    : rowPatternDefinition (COMMA_ rowPatternDefinition)*
    ;

rowPatternDefinition
    : variableName AS expr
    ;

rowPatternRecFunc
    : rowPatternClassifierFunc
    | rowPatternMatchNumFunc
    | rowPatternNavigationFunc
    | rowPatternAggregateFunc
    ;

patternMeasExpression
    : stringLiterals 
    | numberLiterals 
    | columnName 
    | rowPatternRecFunc
    ;

rowPatternClassifierFunc
    : CLASSIFIER LP_ RP_
    ;

rowPatternMatchNumFunc
    : MATCH_NUMBER LP_ RP_
    ;

rowPatternNavigationFunc
    : rowPatternNavLogical
    | rowPatternNavPhysical
    | rowPatternNavCompound
    ;

rowPatternNavLogical
    : (RUNNING | FINAL)? (FIRST | LAST) LP_ expr (COMMA_ offset)? RP_
    ;

rowPatternNavPhysical
    : (PREV | NEXT) LP_ expr (COMMA_ offset)? RP_
    ;

rowPatternNavCompound
    : (PREV | NEXT) LP_ (RUNNING | FINAL)? (FIRST | LAST) LP_ expr (COMMA_ offset)? RP_ (COMMA_ offset)? RP_
    ;

rowPatternAggregateFunc
    : (RUNNING | FINAL)? aggregationFunction
=======
    : LOG ERRORS (INTO tableName)? (LP_ simpleExpr RP_)? (REJECT LIMIT (INTEGER_ | UNLIMITED))?
>>>>>>> 2ced3cfa
    ;<|MERGE_RESOLUTION|>--- conflicted
+++ resolved
@@ -494,7 +494,7 @@
     : queryTableExprSampleClause
     | queryName
     | lateralClause
-    | tableCollectionExpression
+    | tableCollectionExpr
     ;
 
 lateralClause
@@ -510,7 +510,7 @@
     ;
 
 queryTableExprTableClause
-    : tableName (mofifiedExternalTable | partitionExtensionClause | AT_ dbLink)?
+    : tableName (mofifiedExternalTable | partitionExtClause | AT_ dbLink)?
     ;
 
 queryTableExprViewClause
@@ -570,26 +570,6 @@
     : SAMPLE BLOCK? LP_ samplePercent RP_ (SEED LP_ seedValue RP_)?
     ;
 
-partitionExtensionClause
-    : PARTITION (LP_ partitionName RP_ | FOR LP_ partitionKeyValue (COMMA_ partitionKeyValue)* RP_)
-    | SUBPARTITION (LP_ subpartitionName RP_ | FOR LP_ subpartitionKeyValue (COMMA_ subpartitionKeyValue)* RP_)
-    ;
-
-subqueryRestrictionClause
-    : WITH (READ ONLY | CHECK OPTION) (CONSTRAINT constraintName)?
-    ;
-
-tableCollectionExpression
-    : TABLE LP_ collectionExpression RP_ (LP_ PLUS_ RP_)?
-    ;
-
-collectionExpression
-    : selectSubquery
-    | columnName
-    | functionCall
-    | expr
-    ;
-
 containersClause
     : CONTAINERS LP_ (tableName | viewName) RP_
     ;
@@ -631,7 +611,7 @@
     ;
 
 crossOuterApplyClause
-    : (CROSS | OUTER) APPLY (selectTableReference | collectionExpression)
+    : (CROSS | OUTER) APPLY (selectTableReference | collectionExpr)
     ;
 
 inlineAnalyticView
@@ -719,8 +699,7 @@
     ;
 
 errorLoggingClause
-<<<<<<< HEAD
-    : LOG ERRORS (INTO tableName)? (LP_ simpleExpr RP_)? (REJECT LIMIT (numberLiterals | UNLIMITED))?
+    : LOG ERRORS (INTO tableName)? (LP_ simpleExpr RP_)? (REJECT LIMIT (INTEGER_ | UNLIMITED))?
     ;
 
 rowPatternClause
@@ -845,7 +824,4 @@
 
 rowPatternAggregateFunc
     : (RUNNING | FINAL)? aggregationFunction
-=======
-    : LOG ERRORS (INTO tableName)? (LP_ simpleExpr RP_)? (REJECT LIMIT (INTEGER_ | UNLIMITED))?
->>>>>>> 2ced3cfa
     ;