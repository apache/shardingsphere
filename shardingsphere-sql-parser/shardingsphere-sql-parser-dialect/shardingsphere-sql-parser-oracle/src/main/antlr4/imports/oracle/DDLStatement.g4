--- conflicted
+++ resolved
@@ -415,14 +415,14 @@
     : (ENABLE | DISABLE) (TABLE LOCK | ALL TRIGGERS | CONTAINER_MAP | CONTAINERS_DEFAULT)
     ;
 
-<<<<<<< HEAD
 rebuildClause
     : REBUILD parallelClause?
     ;
 
 parallelClause
     : PARALLEL
-=======
+    ;
+
 usableSpecification
     : (USABLE | UNUSABLE)
     ;
@@ -430,7 +430,6 @@
 invalidationSpecification
     : (DEFERRED | IMMEDIATE) INVALIDATION
     ;
->>>>>>> 99f72a65
 
 materializedViewLogClause
     : (PRESERVE | PURGE) MATERIALIZED VIEW LOG
