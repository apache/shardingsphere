/*
 * Licensed to the Apache Software Foundation (ASF) under one or more
 * contributor license agreements.  See the NOTICE file distributed with
 * this work for additional information regarding copyright ownership.
 * The ASF licenses this file to You under the Apache License, Version 2.0
 * (the "License"); you may not use this file except in compliance with
 * the License.  You may obtain a copy of the License at
 *
 *     http://www.apache.org/licenses/LICENSE-2.0
 *
 * Unless required by applicable law or agreed to in writing, software
 * distributed under the License is distributed on an "AS IS" BASIS,
 * WITHOUT WARRANTIES OR CONDITIONS OF ANY KIND, either express or implied.
 * See the License for the specific language governing permissions and
 * limitations under the License.
 */

grammar DDLStatement;

import BaseRule, DCLStatement;

createTable
    : CREATE createTableSpecification TABLE tableName createSharingClause createDefinitionClause createMemOptimizeClause createParentClause
    ;

createEdition
    : CREATE EDITION editionName (AS CHILD OF editionName)?
    ;

createIndex
    : CREATE createIndexSpecification INDEX indexName ON createIndexDefinitionClause usableSpecification? invalidationSpecification?
    ;

alterTable
    : ALTER TABLE tableName memOptimizeClause alterDefinitionClause enableDisableClauses
    ;

alterIndex
    : ALTER INDEX indexName alterIndexInformationClause
    ;

alterTrigger
    : ALTER TRIGGER triggerName (
    | triggerCompileClause
    | ( ENABLE | DISABLE)
    | RENAME TO name
    | (EDITIONABLE | NONEDITIONABLE)
    )
    ;    

triggerCompileClause
    : COMPILE DEBUG? (compilerParametersClause*)? (REUSE SETTINGS)?
    ;

compilerParametersClause
    : parameterName EQ_ parameterValue
    ;

dropTable
    : DROP TABLE tableName (CASCADE CONSTRAINTS)? (PURGE)?
    ;

dropPackage
    : DROP PACKAGE BODY? packageName
    ;

dropTrigger
    : DROP TRIGGER triggerName
    ;
 
dropIndex
    : DROP INDEX indexName ONLINE? FORCE? ((DEFERRED|IMMEDIATE) INVALIDATION)?
    ;

dropView
    : DROP VIEW viewName (CASCADE CONSTRAINTS)?
    ;

dropEdition
    : DROP EDITION editionName CASCADE?
    ;

dropOutline
    : DROP OUTLINE outlineName
    ;

alterOutline
    : ALTER OUTLINE (PUBLIC | PRIVATE)? outlineName
    ( REBUILD
    | RENAME TO outlineName
    | CHANGE CATEGORY TO categoryName
    | (ENABLE | DISABLE)
    )+
    ;

truncateTable
    : TRUNCATE TABLE tableName materializedViewLogClause? dropReuseClause? CASCADE?
    ;

createTableSpecification
    : ((GLOBAL | PRIVATE) TEMPORARY | SHARDED | DUPLICATED)?
    ;

tablespaceClauseWithParen
    : LP_ tablespaceClause RP_
    ;

tablespaceClause
    : TABLESPACE ignoredIdentifier
    ;

createSharingClause
    : (SHARING EQ_ (METADATA | DATA | EXTENDED DATA | NONE))?
    ;

createDefinitionClause
    : createRelationalTableClause | createObjectTableClause | createXMLTypeTableClause
    ;

createXMLTypeTableClause
    : OF? XMLTYPE
      (LP_ (objectProperties) RP_)?
      (XMLTYPE xmlTypeStorageClause)?
      (xmlSchemaSpecClause)?
      (xmlTypeVirtualColumnsClause)?
      (ON COMMIT (DELETE | PRESERVE) ROWS)?
      (oidClause)?
      (oidIndexClause)?
      (physicalProperties)?
      (tableProperties)?
    ;

xmlTypeStorageClause
    : STORE
      (AS ( OBJECT RELATIONAL | ((SECUREFILE | BASICFILE)? (CLOB | BINARY XML) (lobSegname (LP_ lobParameters RP_)? | (LP_ lobParameters RP_))?)))
      | (ALL VARRAYS AS (LOBS | TABLES ))
    ;

xmlSchemaSpecClause
    : (XMLSCHEMA xmlSchemaURLName)? ELEMENT (elementName | xmlSchemaURLName POUND_ elementName)? 
      (STORE ALL VARRAYS AS (LOBS | TABLES))? 
      ((ALLOW | DISALLOW) NONSCHEMA)?
      ((ALLOW | DISALLOW) ANYSCHEMA)?
    ;

xmlTypeVirtualColumnsClause
    : VIRTUAL COLUMNS LP_ (columnName AS LP_ expr RP_ (COMMA_ columnName AS LP_ expr RP_)+) RP_
    ;

oidClause
    : OBJECT IDENTIFIER IS (SYSTEM GENERATED | PRIMARY KEY)
    ;

oidIndexClause
    : OIDINDEX indexName? LP_ (physicalAttributesClause | TABLESPACE tablespaceName)* RP_
    ;

createRelationalTableClause
    : (LP_ relationalProperties RP_)? collationClause? commitClause? physicalProperties? tableProperties?
    ;
    
createMemOptimizeClause
    : (MEMOPTIMIZE FOR READ)? (MEMOPTIMIZE FOR WRITE)? 
    ;    

createParentClause
    : (PARENT tableName)?
    ;

createObjectTableClause
    : OF objectName objectTableSubstitution? 
    (LP_ objectProperties RP_)? (ON COMMIT (DELETE | PRESERVE) ROWS)?
    oidClause? oidIndexClause? physicalProperties? tableProperties?
    ;

relationalProperties
    : relationalProperty (COMMA_ relationalProperty)*
    ;

relationalProperty
    : columnDefinition | virtualColumnDefinition | outOfLineConstraint | outOfLineRefConstraint
    ;

columnDefinition
    : columnName dataType SORT? visibleClause (defaultNullClause expr | identityClause)? (ENCRYPT encryptionSpecification)? (inlineConstraint+ | inlineRefConstraint)?
    ;

visibleClause
    : (VISIBLE | INVISIBLE)?
    ;

defaultNullClause
    : DEFAULT (ON NULL)?
    ;

identityClause
    : GENERATED (ALWAYS | BY DEFAULT (ON NULL)?) AS IDENTITY identifyOptions
    ;

identifyOptions
    : LP_? (identityOption+)? RP_?
    ;

identityOption
    : START WITH (INTEGER_ | LIMIT VALUE)
    | INCREMENT BY INTEGER_
    | MAXVALUE INTEGER_
    | NOMAXVALUE
    | MINVALUE INTEGER_
    | NOMINVALUE
    | CYCLE
    | NOCYCLE
    | CACHE INTEGER_
    | NOCACHE
    | ORDER
    | NOORDER
    ;

encryptionSpecification
    : (USING STRING_)? (IDENTIFIED BY STRING_)? STRING_? (NO? SALT)?
    ;

inlineConstraint
    : (CONSTRAINT ignoredIdentifier)? (NOT? NULL | UNIQUE | primaryKey | referencesClause | CHECK LP_ expr RP_) constraintState?
    ;

referencesClause
    : REFERENCES tableName columnNames? (ON DELETE (CASCADE | SET NULL))?
    ;

constraintState
    : notDeferrable 
    | initiallyClause 
    | RELY | NORELY 
    | usingIndexClause 
    | ENABLE | DISABLE 
    | VALIDATE | NOVALIDATE 
    | exceptionsClause
    ;

notDeferrable
    : NOT? DEFERRABLE
    ;

initiallyClause
    : INITIALLY (IMMEDIATE | DEFERRED)
    ;

exceptionsClause
    : EXCEPTIONS INTO tableName
    ;

usingIndexClause
    : USING INDEX (indexName | createIndexClause)?
    ;

createIndexClause
    :  LP_ createIndex RP_
    ;

inlineRefConstraint
    : SCOPE IS tableName | WITH ROWID | (CONSTRAINT ignoredIdentifier)? referencesClause constraintState?
    ;

virtualColumnDefinition
    : columnName dataType? (GENERATED ALWAYS)? AS LP_ expr RP_ VIRTUAL? inlineConstraint*
    ;

outOfLineConstraint
    : (CONSTRAINT constraintName)?
    (UNIQUE columnNames
    | primaryKey columnNames 
    | FOREIGN KEY columnNames referencesClause
    | CHECK LP_ expr RP_
    ) constraintState?
    ;

outOfLineRefConstraint
    : SCOPE FOR LP_ lobItem RP_ IS tableName
    | REF LP_ lobItem RP_ WITH ROWID
    | (CONSTRAINT constraintName)? FOREIGN KEY lobItemList referencesClause constraintState?
    ;

createIndexSpecification
    : (UNIQUE | BITMAP)?
    ;

clusterIndexClause
    : CLUSTER clusterName indexAttributes?
    ;

indexAttributes
    : (ONLINE | (SORT|NOSORT) | REVERSE | (VISIBLE | INVISIBLE))
    ;

tableIndexClause
    : tableName alias? indexExpressions
    ;

indexExpressions
    : LP_? indexExpression (COMMA_ indexExpression)* RP_?
    ;

indexExpression
    : (columnName | expr) (ASC | DESC)?
    ;

bitmapJoinIndexClause
    : tableName columnSortsClause_ FROM tableAlias WHERE expr
    ;

columnSortsClause_
    : LP_? columnSortClause_ (COMMA_ columnSortClause_)* RP_?
    ;
    
columnSortClause_
    : (tableName | alias)? columnName (ASC | DESC)?
    ;

createIndexDefinitionClause
    : clusterIndexClause | tableIndexClause | bitmapJoinIndexClause
    ;

tableAlias
    : tableName alias? (COMMA_ tableName alias?)*
    ;

alterDefinitionClause
    : (alterTableProperties
    | columnClauses
    | constraintClauses
    | alterTablePartitioning ((DEFERRED| IMMEDIATE) INVALIDATION)?
    | alterExternalTable)?
    ;

alterTableProperties
    : renameTableSpecification | REKEY encryptionSpecification
    ;

renameTableSpecification
    : RENAME TO identifier
    ;

dropSynonym
    : DROP PUBLIC? SYNONYM (schemaName DOT_)? synonymName FORCE?
    ;

columnClauses
    : operateColumnClause+ | renameColumnClause
    ;

operateColumnClause
    : addColumnSpecification | modifyColumnSpecification | dropColumnClause
    ;

addColumnSpecification
    : ADD LP_ columnOrVirtualDefinitions RP_ columnProperties?
    ;

columnOrVirtualDefinitions
    : columnOrVirtualDefinition (COMMA_ columnOrVirtualDefinition)* 
    ;

columnOrVirtualDefinition
    : columnDefinition | virtualColumnDefinition
    ;

columnProperties
    : columnProperty+
    ;

columnProperty
    : objectTypeColProperties
    ;

objectTypeColProperties
    : COLUMN columnName substitutableColumnClause
    ;

substitutableColumnClause
    : ELEMENT? IS OF TYPE? LP_ ONLY? dataTypeName RP_ | NOT? SUBSTITUTABLE AT ALL LEVELS
    ;

modifyColumnSpecification
    : MODIFY (LP_? modifyColProperties (COMMA_ modifyColProperties)* RP_? | modifyColSubstitutable)
    ;

modifyColProperties
    : columnName dataType? (DEFAULT expr)? (ENCRYPT encryptionSpecification | DECRYPT)? inlineConstraint*
    ;

modifyColSubstitutable
    : COLUMN columnName NOT? SUBSTITUTABLE AT ALL LEVELS FORCE?
    ;

dropColumnClause
    : SET UNUSED columnOrColumnList cascadeOrInvalidate* | dropColumnSpecification
    ;

dropColumnSpecification
    : DROP columnOrColumnList cascadeOrInvalidate* checkpointNumber?
    ;

columnOrColumnList
    : (COLUMN columnName) | columnNames
    ;

cascadeOrInvalidate
    : CASCADE CONSTRAINTS | INVALIDATE
    ;

checkpointNumber
    : CHECKPOINT NUMBER_
    ;

renameColumnClause
    : RENAME COLUMN columnName TO columnName
    ;

constraintClauses
    : addConstraintSpecification | modifyConstraintClause | renameConstraintClause | dropConstraintClause+
    ;

addConstraintSpecification
    : ADD (outOfLineConstraint+ | outOfLineRefConstraint)
    ;

modifyConstraintClause
    : MODIFY constraintOption constraintState+ CASCADE?
    ;

constraintWithName
    : CONSTRAINT constraintName
    ;

constraintOption
    : constraintWithName | constraintPrimaryOrUnique
    ;

constraintPrimaryOrUnique
    : primaryKey | UNIQUE columnNames
    ;

renameConstraintClause
    : RENAME constraintWithName TO ignoredIdentifier
    ;

dropConstraintClause
    : DROP
    (
    constraintPrimaryOrUnique CASCADE? ((KEEP | DROP) INDEX)? | (CONSTRAINT constraintName CASCADE?)
    ) 
    ;

alterExternalTable
    : (addColumnSpecification | modifyColumnSpecification | dropColumnSpecification)+
    ;

objectProperties
    : ((columnName | attributeName) (DEFAULT expr)? (inlineConstraint* | inlineRefConstraint)?)
    | outOfLineConstraint
    | outOfLineRefConstraint
    | supplementalLoggingProps
    ;

alterIndexInformationClause
    : rebuildClause ((DEFERRED|IMMEDIATE) | INVALIDATION)?
    | parallelClause
    | COMPILE
    | (ENABLE | DISABLE)
    | UNUSABLE ONLINE? ((DEFERRED|IMMEDIATE)|INVALIDATION)?
    | (VISIBLE | INVISIBLE)
    | renameIndexClause
    | COALESCE CLEANUP? ONLY? parallelClause?
    | ((MONITORING | NOMONITORING) USAGE)
    | UPDATE BLOCK REFERENCES
    ;

renameIndexClause
    : (RENAME TO indexName)?
    ;
    
objectTableSubstitution
    : NOT? SUBSTITUTABLE AT ALL LEVELS
    ;

memOptimizeClause
    : memOptimizeReadClause? memOptimizeWriteClause?
    ;

memOptimizeReadClause
    : (MEMOPTIMIZE FOR READ | NO MEMOPTIMIZE FOR READ)
    ;

memOptimizeWriteClause
    : (MEMOPTIMIZE FOR WRITE | NO MEMOPTIMIZE FOR WRITE)
    ;

enableDisableClauses
    : (enableDisableClause | enableDisableOthers)?
    ;

enableDisableClause
    : (ENABLE | DISABLE) (VALIDATE |NO VALIDATE)? ((UNIQUE columnName (COMMA_ columnName)*) | PRIMARY KEY | constraintWithName) usingIndexClause? exceptionsClause? CASCADE? ((KEEP | DROP) INDEX)?
    ;

enableDisableOthers
    : (ENABLE | DISABLE) (TABLE LOCK | ALL TRIGGERS | CONTAINER_MAP | CONTAINERS_DEFAULT)
    ;

rebuildClause
    : REBUILD parallelClause?
    ;

parallelClause
    : NOPARALLEL | PARALLEL NUMBER_?
    ;

usableSpecification
    : (USABLE | UNUSABLE)
    ;

invalidationSpecification
    : (DEFERRED | IMMEDIATE) INVALIDATION
    ;

materializedViewLogClause
    : (PRESERVE | PURGE) MATERIALIZED VIEW LOG
    ;

dropReuseClause
    : (DROP (ALL)? | REUSE) STORAGE
    ;

collationClause
    : DEFAULT COLLATION collationName
    ;

createSynonym
    : CREATE (OR REPLACE)? (EDITIONABLE | NONEDITIONABLE)? (PUBLIC)? SYNONYM (schemaName DOT_)? synonymName (SHARING EQ_ (METADATA | NONE))? FOR objectName (AT_ dbLink)?
    ;

commitClause
    : (ON COMMIT (DROP | PRESERVE) ROWS)? (ON COMMIT (DELETE | PRESERVE) ROWS)?
    ;

physicalProperties
    : deferredSegmentCreation? segmentAttributesClause? tableCompression? inmemoryTableClause? ilmClause?
    | deferredSegmentCreation? (organizationClause?|externalPartitionClause?)
    | clusterClause
    ;

deferredSegmentCreation
    : SEGMENT CREATION (IMMEDIATE|DEFERRED)
    ;

segmentAttributesClause
    : ( physicalAttributesClause
    | (TABLESPACE tablespaceName | TABLESPACE SET tablespaceSetName)
    | loggingClause)+
    ;

physicalAttributesClause
    : (PCTFREE INTEGER_ | PCTUSED INTEGER_ | INITRANS INTEGER_ | storageClause)+
    ;

loggingClause
    : LOGGING | NOLOGGING |  FILESYSTEM_LIKE_LOGGING
    ;

storageClause
    : STORAGE LP_
    (INITIAL sizeClause
    | NEXT sizeClause
    | MINEXTENTS NUMBER_
    | MAXEXTENTS (NUMBER_ | UNLIMITED)
    | maxsizeClause
    | PCTINCREASE NUMBER_
    | FREELISTS NUMBER_
    | FREELIST GROUPS NUMBER_
    | OPTIMAL (sizeClause | NULL)?
    | BUFFER_POOL (KEEP | RECYCLE | DEFAULT)
    | FLASH_CACHE (KEEP | NONE | DEFAULT)
    | CELL_FLASH_CACHE (KEEP | NONE | DEFAULT)
    | ENCRYPT
    )+ RP_
    ;

sizeClause
    : INTEGER_ capacityUnit?
    ;

maxsizeClause
    : MAXSIZE (UNLIMITED | sizeClause)
    ;

tableCompression
    : COMPRESS
    | ROW STORE COMPRESS (BASIC | ADVANCED)?
    | COLUMN STORE COMPRESS (FOR (QUERY | ARCHIVE) (LOW | HIGH)?)? (NO? ROW LEVEL LOCKING)?
    | NOCOMPRESS
    ;

inmemoryTableClause
    : ((INMEMORY inmemoryAttributes?) | NO INMEMORY)? (inmemoryColumnClause)?
    ;

inmemoryAttributes
    : inmemoryMemcompress? inmemoryPriority? inmemoryDistribute? inmemoryDuplicate?
    ;

inmemoryColumnClause
    : (INMEMORY inmemoryMemcompress? | NO INMEMORY) columnNames
    ;

inmemoryMemcompress
    : MEMCOMPRESS FOR ( DML | (QUERY | CAPACITY) (LOW | HIGH)? ) | NO MEMCOMPRESS
    ;

inmemoryPriority
    : PRIORITY (NONE | LOW | MEDIUM | HIGH | CRITICAL)
    ;

inmemoryDistribute
    : DISTRIBUTE (AUTO | BY (ROWID RANGE | PARTITION | SUBPARTITION))? (FOR SERVICE (DEFAULT | ALL | serviceName | NONE))?
    ;

inmemoryDuplicate
    : DUPLICATE | DUPLICATE ALL | NO DUPLICATE
    ;

ilmClause
    : ILM (ADD POLICY ilmPolicyClause
    | (DELETE | ENABLE | DISABLE) POLICY ilmPolicyName
    | (DELETE_ALL | ENABLE_ALL | DISABLE_ALL))
    ;

ilmPolicyClause
    : ilmCompressionPolicy | ilmTieringPolicy | ilmInmemoryPolicy
    ;

ilmCompressionPolicy
    : tableCompression (SEGMENT | GROUP) ( AFTER ilmTimePeriod OF ( NO ACCESS | NO MODIFICATION | CREATION ) | ON functionName)
    | (ROW STORE COMPRESS ADVANCED | COLUMN STORE COMPRESS FOR QUERY) ROW AFTER ilmTimePeriod OF NO MODIFICATION
    ;

ilmTimePeriod
    : NUMBER_ ((DAY | DAYS) | (MONTH | MONTHS) | (YEAR | YEARS))
    ;

ilmTieringPolicy
    : TIER TO tablespaceName (SEGMENT | GROUP)? (ON functionName)?
    | TIER TO tablespaceName READ ONLY (SEGMENT | GROUP)? (AFTER ilmTimePeriod OF (NO ACCESS | NO MODIFICATION | CREATION) | ON functionName)
    ;

ilmInmemoryPolicy
    : (SET INMEMORY inmemoryAttributes | MODIFY INMEMORY inmemoryMemcompress | NO INMEMORY) SEGMENT (AFTER ilmTimePeriod OF (NO ACCESS | NO MODIFICATION | CREATION) | ON functionName)
    ;

organizationClause
    : ORGANIZATION 
    ( HEAP segmentAttributesClause? heapOrgTableClause 
    | INDEX segmentAttributesClause? indexOrgTableClause 
    | EXTERNAL externalTableClause)
    ;

heapOrgTableClause
    : tableCompression? inmemoryTableClause? ilmClause?
    ;

indexOrgTableClause
    : (mappingTableClause | PCTTHRESHOLD NUMBER_ | prefixCompression)* indexOrgOverflowClause?
    ;

externalTableClause
    : LP_ (TYPE accessDriverType)? (externalTableDataProps)? RP_ (REJECT LIMIT (NUMBER_ | UNLIMITED))? inmemoryTableClause?
    ;

externalTableDataProps
    : (DEFAULT DIRECTORY directoryName)? (ACCESS PARAMETERS ((opaqueFormatSpec) | USING CLOB subquery))? (LOCATION LP_ (directoryName COLON_)? locationSpecifier (COMMA_ (directoryName COLON_)? locationSpecifier)+ RP_)?
    ;

mappingTableClause
    : MAPPING TABLE | NOMAPPING
    ;

prefixCompression
    : COMPRESS NUMBER_? | NOCOMPRESS
    ;

indexOrgOverflowClause
    :  (INCLUDING columnName)? OVERFLOW segmentAttributesClause?
    ;

externalPartitionClause
    : EXTERNAL PARTITION ATTRIBUTES externalTableClause (REJECT LIMIT)?
    ;

clusterRelatedClause
    : CLUSTER clusterName columnNames
    ;

tableProperties
    :columnProperties?
     readOnlyClause?
     indexingClause?
     tablePartitioningClauses?
     attributeClusteringClause?
     (CACHE | NOCACHE)?
     ( RESULT_CACHE ( MODE (DEFAULT | FORCE) ) )?
     parallelClause?
     (ROWDEPENDENCIES | NOROWDEPENDENCIES)?
     enableDisableClause*
     rowMovementClause?
     flashbackArchiveClause?
     (ROW ARCHIVAL)?
     (AS subquery | FOR EXCHANGE WITH TABLE tableName)?
    ;

readOnlyClause
    : READ ONLY | READ WRITE 
    ;

indexingClause
    : INDEXING (ON | OFF)
    ;

tablePartitioningClauses
    : rangePartitions
    | listPartitions
    | hashPartitions
    | compositeRangePartitions
    | compositeListPartitions
    | compositeHashPartitions
    | referencePartitioning
    | systemPartitioning
    | consistentHashPartitions
    | consistentHashWithSubpartitions
    | partitionsetClauses
    ;

rangePartitions
    : PARTITION BY RANGE columnNames
      (INTERVAL LP_ expr RP_ (STORE IN LP_ tablespaceName (COMMA_ tablespaceName)* RP_)?)?
      LP_ PARTITION partitionName? rangeValuesClause tablePartitionDescription (COMMA_ PARTITION partitionName? rangeValuesClause tablePartitionDescription externalPartSubpartDataProps?)* RP_
    ;

rangeValuesClause
    : VALUES LESS THAN LP_? (numberLiterals | MAXVALUE) (COMMA_ (numberLiterals | MAXVALUE))* RP_?
    ;

tablePartitionDescription
    : (INTERNAL | EXTERNAL)?
      deferredSegmentCreation?
      readOnlyClause?
      indexingClause?
      segmentAttributesClause?
      (tableCompression | prefixCompression)?
      inmemoryClause?
      ilmClause?
      (OVERFLOW segmentAttributesClause?)?
      (lobStorageClause | varrayColProperties | nestedTableColProperties)*
    ;

inmemoryClause
    : INMEMORY inmemoryAttributes? | NO INMEMORY
    ;

varrayColProperties
    : VARRAY varrayItem (substitutableColumnClause? varrayStorageClause | substitutableColumnClause)
    ;

nestedTableColProperties
    : NESTED TABLE 
    (nestedItem | COLUMN_VALUE) substitutableColumnClause? (LOCAL | GLOBAL)? STORE AS storageTable 
    LP_ (LP_ objectProperties RP_ | physicalProperties | columnProperties) RP_ 
    (RETURN AS? (LOCATOR | VALUE))?
    ;

lobStorageClause
    : LOB
    ( LP_ lobItem (COMMA_ lobItem)* RP_ STORE AS ((SECUREFILE | BASICFILE) | LP_ lobStorageParameters RP_)+
    | LP_ lobItem RP_ STORE AS ((SECUREFILE | BASICFILE) | lobSegname | LP_ lobStorageParameters RP_)+
    )
    ;

varrayStorageClause
    : STORE AS (SECUREFILE | BASICFILE)? LOB (lobSegname? LP_ lobStorageParameters RP_ | lobSegname)
    ;

lobStorageParameters
    : ((TABLESPACE tablespaceName | TABLESPACE SET tablespaceSetName) | lobParameters storageClause?)+ | storageClause
    ;

lobParameters
    : ( (ENABLE | DISABLE) STORAGE IN ROW
        | CHUNK NUMBER_
        | PCTVERSION NUMBER_
        | FREEPOOLS NUMBER_
        | lobRetentionClause
        | lobDeduplicateClause
        | lobCompressionClause
        | (ENCRYPT encryptionSpecification | DECRYPT)
        | (CACHE | NOCACHE | CACHE READS) loggingClause? 
      )+
    ;

lobRetentionClause
    : RETENTION (MAX | MIN NUMBER_ | AUTO | NONE)?
    ;

lobDeduplicateClause
    : DEDUPLICATE | KEEP_DUPLICATES
    ;

lobCompressionClause
    : (COMPRESS (HIGH | MEDIUM | LOW)? | NOCOMPRESS)
    ;

externalPartSubpartDataProps
    : (DEFAULT DIRECTORY directoryName) (LOCATION LP_ (directoryName COLON_)? locationSpecifier (COMMA_ (directoryName COLON_)? locationSpecifier)* RP_)?
    ;

listPartitions
    : PARTITION BY LIST columnNames
      (AUTOMATIC (STORE IN LP_? tablespaceName (COMMA_ tablespaceName)* RP_?))?
      LP_ PARTITION partitionName? listValuesClause tablePartitionDescription (COMMA_ PARTITION partitionName? listValuesClause tablePartitionDescription externalPartSubpartDataProps?)* RP_
    ;

listValuesClause
    : VALUES ( listValues | DEFAULT )
    ;

listValues
    : (literals | NULL) (COMMA_ (literals | NULL))*
    | (LP_? ( (literals | NULL) (COMMA_ (literals | NULL))* ) RP_?) (COMMA_ LP_? ( (literals | NULL) (COMMA_ (literals | NULL))* ) RP_?)*
    ;

hashPartitions
    : PARTITION BY HASH columnNames (individualHashPartitions | hashPartitionsByQuantity)
    ;

hashPartitionsByQuantity
    : PARTITIONS INTEGER_ (STORE IN (tablespaceName (COMMA_ tablespaceName)*))? (tableCompression | indexCompression)? (OVERFLOW STORE IN (tablespaceName (COMMA_ tablespaceName)*))?
    ;

indexCompression
    : prefixCompression | advancedIndexCompression
    ;

advancedIndexCompression
    : COMPRESS ADVANCED (LOW | HIGH)? | NOCOMPRESS
    ;

individualHashPartitions
    : LP_? (PARTITION partitionName? readOnlyClause? indexingClause? partitioningStorageClause?) (COMMA_ PARTITION partitionName? readOnlyClause? indexingClause? partitioningStorageClause?)* RP_?
    ;

partitioningStorageClause
    : ((TABLESPACE tablespaceName | TABLESPACE SET tablespaceSetName)
    | OVERFLOW (TABLESPACE tablespaceName | TABLESPACE SET tablespaceSetName)?
    | tableCompression
    | indexCompression
    | inmemoryClause
    | ilmClause
    | lobPartitioningStorage
    | VARRAY varrayItem STORE AS (SECUREFILE | BASICFILE)? LOB lobSegname
    )*
    ;

lobPartitioningStorage
    :LOB LP_ lobItem RP_ STORE AS (BASICFILE | SECUREFILE)?
    (lobSegname (LP_ TABLESPACE tablespaceName | TABLESPACE SET tablespaceSetName RP_)?
    | LP_ TABLESPACE tablespaceName | TABLESPACE SET tablespaceSetName RP_
    )?
    ;

compositeRangePartitions
    : PARTITION BY RANGE columnNames 
      (INTERVAL LP_ expr RP_ (STORE IN LP_? tablespaceName (COMMA_ tablespaceName)* RP_?)?)?
      (subpartitionByRange | subpartitionByList | subpartitionByHash) 
      LP_? rangePartitionDesc (COMMA_ rangePartitionDesc)* RP_?
    ;

subpartitionByRange
    : SUBPARTITION BY RANGE columnNames subpartitionTemplate?
    ;

subpartitionByList
    : SUBPARTITION BY LIST columnNames subpartitionTemplate?
    ;

subpartitionByHash
    : SUBPARTITION BY HASH columnNames (SUBPARTITIONS NUMBER_ (STORE IN LP_ tablespaceName (COMMA_ tablespaceName)? RP_)? | subpartitionTemplate)?
    ;

subpartitionTemplate
    : SUBPARTITION TEMPLATE
    (LP_? rangeSubpartitionDesc (COMMA_ rangeSubpartitionDesc)* | listSubpartitionDesc (COMMA_ listSubpartitionDesc)* | individualHashSubparts (COMMA_ individualHashSubparts)* RP_?)
    | hashSubpartitionQuantity
    ;

rangeSubpartitionDesc
    : SUBPARTITION subpartitionName? rangeValuesClause readOnlyClause? indexingClause? partitioningStorageClause? externalPartSubpartDataProps?
    ;

listSubpartitionDesc
    : SUBPARTITION subpartitionName? listValuesClause readOnlyClause? indexingClause? partitioningStorageClause? externalPartSubpartDataProps?
    ;

individualHashSubparts
    : SUBPARTITION subpartitionName? readOnlyClause? indexingClause? partitioningStorageClause?
    ;

rangePartitionDesc
    : PARTITION partitionName? rangeValuesClause tablePartitionDescription
    ((LP_? rangeSubpartitionDesc (COMMA_ rangeSubpartitionDesc)* | listSubpartitionDesc (COMMA_ listSubpartitionDesc)* | individualHashSubparts (COMMA_ individualHashSubparts)* RP_?)
    | hashSubpartitionQuantity)?
    ;

compositeListPartitions
    : PARTITION BY LIST columnNames 
      (AUTOMATIC (STORE IN LP_? tablespaceName (COMMA_ tablespaceName)* RP_?)?)?
      (subpartitionByRange | subpartitionByList | subpartitionByHash) 
      LP_? listPartitionDesc (COMMA_ listPartitionDesc)* RP_?
    ;

listPartitionDesc
    : PARTITIONSET partitionSetName listValuesClause (TABLESPACE SET tablespaceSetName)? lobStorageClause? (SUBPARTITIONS STORE IN LP_? tablespaceSetName (COMMA_ tablespaceSetName)* RP_?)?
    ;

compositeHashPartitions
    : PARTITION BY HASH columnNames (subpartitionByRange | subpartitionByList | subpartitionByHash) (individualHashPartitions | hashPartitionsByQuantity)
    ;

referencePartitioning
    :PARTITION BY REFERENCE LP_ constraint RP_ (LP_? referencePartitionDesc (COMMA_ referencePartitionDesc)* RP_?)?
    ;

referencePartitionDesc
    : PARTITION partitionName? tablePartitionDescription?
    ;

constraint
    : inlineConstraint | outOfLineConstraint | inlineRefConstraint | outOfLineRefConstraint
    ;

systemPartitioning
    : PARTITION BY SYSTEM (PARTITIONS NUMBER_ | referencePartitionDesc (COMMA_ referencePartitionDesc)*)?
    ;

consistentHashPartitions
    : PARTITION BY CONSISTENT HASH columnNames (PARTITIONS AUTO)? TABLESPACE SET tablespaceSetName
    ;

consistentHashWithSubpartitions
    : PARTITION BY CONSISTENT HASH columnNames (subpartitionByRange | subpartitionByList | subpartitionByHash)  (PARTITIONS AUTO)?
    ;

partitionsetClauses
    : rangePartitionsetClause | listPartitionsetClause
    ;

rangePartitionsetClause
    : PARTITIONSET BY RANGE columnNames PARTITION BY CONSISTENT HASH columnNames
      (SUBPARTITION BY ((RANGE | HASH) columnNames | LIST LP_ columnName LP_) subpartitionTemplate?)?
      PARTITIONS AUTO LP_ rangePartitionsetDesc (COMMA_ rangePartitionsetDesc)* RP_
    ;

rangePartitionsetDesc
    : PARTITIONSET partitionSetName rangeValuesClause (TABLESPACE SET tablespaceSetName)? (lobStorageClause)? (SUBPARTITIONS STORE IN tablespaceSetName?)?
    ;

listPartitionsetClause
    : PARTITIONSET BY RANGE LP_ columnName RP_ PARTITION BY CONSISTENT HASH columnNames
      (SUBPARTITION BY ((RANGE | HASH) columnNames | LIST LP_ columnName LP_) subpartitionTemplate?)?
      PARTITIONS AUTO LP_ rangePartitionsetDesc (COMMA_ rangePartitionsetDesc)* RP_
    ;

attributeClusteringClause
    : CLUSTERING clusteringJoin? clusterClause clusteringWhen? zonemapClause?
    ;

clusteringJoin
    : tableName (JOIN tableName ON LP_ expr RP_)+
    ;

clusterClause
    : BY (LINEAR | INTERLEAVED)? ORDER clusteringColumns
    ;

createDirectory
    : CREATE (OR REPLACE)? DIRECTORY directoryName (SHARING EQ_ (METADATA | NONE))? AS pathString
    ;

clusteringColumns
    : LP_? clusteringColumnGroup (COMMA_ clusteringColumnGroup)* RP_?
    ;

clusteringColumnGroup
    : columnNames
    ;

clusteringWhen
    : ((YES | NO) ON LOAD)? ((YES | NO) ON DATA MOVEMENT)?
    ;

zonemapClause
    : (WITH MATERIALIZED ZONEMAP (LP_ zonemapName RP_)?) | (WITHOUT MATERIALIZED ZONEMAP)
    ;

rowMovementClause
    : (ENABLE | DISABLE) ROW MOVEMENT
    ;

flashbackArchiveClause
    : FLASHBACK ARCHIVE flashbackArchiveName? | NO FLASHBACK ARCHIVE
    ;

alterPackage
    : ALTER PACKAGE packageName (
    | packageCompileClause
    | (EDITIONABLE | NONEDITIONABLE)
    )
    ;

packageCompileClause
    : COMPILE DEBUG? (PACKAGE | SPECIFICATION | BODY)? (compilerParametersClause*)? (REUSE SETTINGS)?
    ;

alterSynonym
    : ALTER PUBLIC? SYNONYM (schemaName DOT_)? synonymName (COMPILE | EDITIONABLE | NONEDITIONABLE)
    ;

alterTablePartitioning
    : modifyTablePartition
    | moveTablePartition
    | addTablePartition
    | coalesceTablePartition
    | dropTablePartition
    ;

modifyTablePartition
    : modifyRangePartition
    | modifyHashPartition
    | modifyListPartition
    ;

modifyRangePartition
    : MODIFY partitionExtendedName (partitionAttributes
    | (addRangeSubpartition | addHashSubpartition | addListSubpartition)
    | coalesceTableSubpartition | alterMappingTableClauses | REBUILD? UNUSABLE LOCAL INDEXES
    | readOnlyClause | indexingClause)
    ;

modifyHashPartition
    : MODIFY partitionExtendedName (partitionAttributes | coalesceTableSubpartition
    | alterMappingTableClauses | REBUILD? UNUSABLE LOCAL INDEXES | readOnlyClause | indexingClause)
    ;

modifyListPartition
    : MODIFY partitionExtendedName (partitionAttributes
    | (ADD | DROP) VALUES LP_ listValues RP_
    | (addRangeSubpartition | addHashSubpartition | addListSubpartition)
    | coalesceTableSubpartition | REBUILD? UNUSABLE LOCAL INDEXES | readOnlyClause | indexingClause)
    ;

partitionExtendedName
    : PARTITION partitionName
    | PARTITION FOR LP_ partitionKeyValue (COMMA_ partitionKeyValue)* RP_
    ;

addRangeSubpartition
    : ADD rangeSubpartitionDesc (COMMA_ rangeSubpartitionDesc)* dependentTablesClause? updateIndexClauses?
    ;

dependentTablesClause
    : DEPENDENT TABLES LP_ tableName LP_ partitionSpec (COMMA_ partitionSpec)* RP_
    (COMMA_ tableName LP_ partitionSpec (COMMA_ partitionSpec)* RP_)* RP_
    ;

addHashSubpartition
    : ADD individualHashSubparts dependentTablesClause? updateIndexClauses? parallelClause?
    ;

addListSubpartition
    : ADD listSubpartitionDesc (COMMA_ listSubpartitionDesc)* dependentTablesClause? updateIndexClauses?
    ;

coalesceTableSubpartition
    : COALESCE SUBPARTITION subpartitionName updateIndexClauses? parallelClause? allowDisallowClustering?
    ;

allowDisallowClustering
    : (ALLOW | DISALLOW) CLUSTERING
    ;

alterMappingTableClauses
    : MAPPING TABLE (allocateExtentClause | deallocateUnusedClause)
    ;

alterView
    : ALTER VIEW viewName (
    | ADD outOfLineConstraint
    | MODIFY CONSTRAINT constraintName (RELY | NORELY) 
    | DROP (CONSTRAINT constraintName | PRIMARY KEY | UNIQUE columnNames) 
    | COMPILE 
    | READ (ONLY | WRITE) 
    | (EDITIONABLE | NONEDITIONABLE)
    )
    ;

deallocateUnusedClause
    : DEALLOCATE UNUSED (KEEP sizeClause)?
    ;

allocateExtentClause
    : ALLOCATE EXTENT (LP_ (SIZE sizeClause | DATAFILE SQ_ fileName SQ_ | INSTANCE NUMBER_)* RP_)?
    ;

partitionSpec
    : PARTITION partitionName? tablePartitionDescription?
    ;

partitionAttributes
    : (physicalAttributesClause | loggingClause | allocateExtentClause | deallocateUnusedClause | shrinkClause)*
      (OVERFLOW (physicalAttributesClause | loggingClause | allocateExtentClause | deallocateUnusedClause)*)?
      tableCompression? inmemoryClause?
    ;

shrinkClause
    : SHRINK SPACE COMPACT? CASCADE?
    ;

moveTablePartition
    : MOVE partitionExtendedName (MAPPING TABLE)? tablePartitionDescription? filterCondition? updateAllIndexesClause? parallelClause? allowDisallowClustering? ONLINE?
    ;

filterCondition
    : INCLUDING ROWS whereClause
    ;

whereClause
    : WHERE expr
    ;

coalesceTablePartition
    : COALESCE PARTITION updateIndexClauses? parallelClause? allowDisallowClustering?
    ;

addTablePartition
    : ADD ((PARTITION partitionName? addRangePartitionClause (COMMA_ PARTITION partitionName? addRangePartitionClause)*)
        |  (PARTITION partitionName? addListPartitionClause (COMMA_ PARTITION partitionName? addListPartitionClause)*)
        |  (PARTITION partitionName? addSystemPartitionClause (COMMA_ PARTITION partitionName? addSystemPartitionClause)*)
        (BEFORE (partitionName | NUMBER_))?
        |  (PARTITION partitionName? addHashPartitionClause)
        ) dependentTablesClause?
    ;

addRangePartitionClause
    : rangeValuesClause tablePartitionDescription? externalPartSubpartDataProps?
    ((LP_? (rangeSubpartitionDesc (COMMA_ rangeSubpartitionDesc)* | listSubpartitionDesc (COMMA_ listSubpartitionDesc)* | individualHashSubparts (COMMA_ individualHashSubparts)*) RP_?)
    | hashSubpartsByQuantity)? updateIndexClauses?
    ;

addListPartitionClause
    : listValuesClause tablePartitionDescription? externalPartSubpartDataProps?
    ((LP_? (rangeSubpartitionDesc (COMMA_ rangeSubpartitionDesc)* | listSubpartitionDesc (COMMA_ listSubpartitionDesc)* | individualHashSubparts (COMMA_ individualHashSubparts)*) RP_?)
    | hashSubpartsByQuantity)? updateIndexClauses?
    ;

hashSubpartsByQuantity
    : SUBPARTITIONS NUMBER_ (STORE IN LP_ tablespaceName (COMMA_ tablespaceName)* RP_)?
    ;

addSystemPartitionClause
    : tablePartitionDescription? updateIndexClauses?
    ;

addHashPartitionClause
    : partitioningStorageClause updateIndexClauses? parallelClause? readOnlyClause? indexingClause?
    ;

dropTablePartition
    : DROP partitionExtendedNames (updateIndexClauses parallelClause?)?
    ;

partitionExtendedNames
    : (PARTITION | PARTITIONS) (partitionName | partitionForClauses) (COMMA_ (partitionName | partitionForClauses))*
    ;

partitionForClauses
    : FOR LP_ partitionKeyValue (COMMA_ partitionKeyValue)* RP_
    ;

updateIndexClauses
    : updateGlobalIndexClause | updateAllIndexesClause
    ;

updateGlobalIndexClause
    : (UPDATE | INVALIDATE) GLOBAL INDEXES
    ;

updateAllIndexesClause
    : UPDATE INDEXES
    (LP_ indexName LP_ (updateIndexPartition | updateIndexSubpartition) RP_
    (COMMA_ indexName LP_ (updateIndexPartition | updateIndexSubpartition) RP_)* RP_)?
    ;

updateIndexPartition
    : indexPartitionDesc indexSubpartitionClause?
    (COMMA_ indexPartitionDesc indexSubpartitionClause?)*
    ;

indexPartitionDesc
    : PARTITION
    (partitionName
    ((segmentAttributesClause | indexCompression)+ | PARAMETERS LP_ SQ_ odciParameters SQ_ RP_ )?
    usableSpecification?
    )?
    ;

indexSubpartitionClause
    : STORE IN LP_ tablespaceName (COMMA_ tablespaceName)* RP_
    | LP_ SUBPARTITION subpartitionName? (TABLESPACE tablespaceName)? indexCompression? usableSpecification?
    (COMMA_ SUBPARTITION subpartitionName? (TABLESPACE tablespaceName)? indexCompression? usableSpecification?)* RP_
    ;

updateIndexSubpartition
    : SUBPARTITION subpartitionName? (TABLESPACE tablespaceName)?
    (COMMA_ SUBPARTITION subpartitionName? (TABLESPACE tablespaceName)?)*
    ;

supplementalLoggingProps
    : SUPPLEMENTAL LOG supplementalLogGrpClause|supplementalIdKeyClause
    ;

supplementalLogGrpClause
    : GROUP logGroupName LP_ columnName (NO LOG)? (COMMA_ columnName (NO LOG)?)* RP_ ALWAYS?
    ;

supplementalIdKeyClause
    : DATA LP_ (ALL | PRIMARY KEY | UNIQUE | FOREIGN KEY) (COMMA_ (ALL | PRIMARY KEY | UNIQUE | FOREIGN KEY))* RP_ COLUMNS
    ;

alterSession
    : ALTER SESSION alterSessionOption
    ;

alterSessionOption
    : adviseClause
    | closeDatabaseLinkClause
    | commitInProcedureClause
    | securiyClause
    | parallelExecutionClause
    | resumableClause
    | shardDdlClause
    | syncWithPrimaryClause
    | alterSessionSetClause
    ;

adviseClause
    : ADVISE (COMMIT | ROLLBACK | NOTHING)
    ;

closeDatabaseLinkClause
    : CLOSE DATABASE LINK dbLink
    ;

commitInProcedureClause
    : (ENABLE | DISABLE) COMMIT IN PROCEDURE
    ;

securiyClause
    : (ENABLE | DISABLE) GUARD
    ;

parallelExecutionClause
    : (ENABLE | DISABLE | FORCE) PARALLEL (DML | DDL | QUERY) (PARALLEL numberLiterals)?
    ;

resumableClause
    : enableResumableClause | disableResumableClause
    ;

enableResumableClause
    : ENABLE RESUMABLE (TIMEOUT numberLiterals)? (NAME stringLiterals)?
    ;

disableResumableClause
    : DISABLE RESUMABLE
    ;

shardDdlClause
    : (ENABLE | DISABLE) SHARD DDL
    ;

syncWithPrimaryClause
    : SYNC WITH PRIMARY
    ;

alterSessionSetClause
    : SET alterSessionSetClauseOption
    ;

alterSessionSetClauseOption
    : parameterClause
    | editionClause
    | containerClause
    | rowArchivalVisibilityClause
    | defaultCollationClause
    ;

parameterClause
    : (parameterName EQ_ parameterValue)+
    ;

editionClause
    : EDITION EQ_ editionName
    ;

containerClause
    : CONTAINER EQ_ containerName (SERVICE EQ_ serviceName)?
    ;

rowArchivalVisibilityClause
    : ROW ARCHIVAL VISIBILITY EQ_ (ACTIVE | ALL)
    ;

defaultCollationClause
    : DEFAULT_COLLATION EQ_ (collationName | NONE)
    ;

alterDatabaseDictionary
    : ALTER DATABASE DICTIONARY (
    | ENCRYPT CREDENTIALS
    | REKEY CREDENTIALS
    | DELETE CREDENTIALS KEY
    )
    ;
    
alterDatabase
    : ALTER databaseClauses
    ( startupClauses
    | recoveryClauses
    | databaseFileClauses
    | logfileClauses
    | controlfileClauses
    | standbyDatabaseClauses
    | defaultSettingsClauses
    | instanceClauses
    | securityClause
    | prepareClause
    | dropMirrorCopy
    | lostWriteProtection
    | cdbFleetClauses
    | propertyClause )
    ;

databaseClauses
    : DATABASE databaseName | PLUGGABLE DATABASE pdbName
    ;

startupClauses
    : MOUNT ((STANDBY | CLONE) DATABASE)?
    | OPEN ((READ WRITE)? (RESETLOGS | NORESETLOGS)? (UPGRADE | DOWNGRADE)? | READ ONLY)
    ;

recoveryClauses
    : generalRecovery | managedStandbyRecovery | BEGIN BACKUP | END BACKUP
    ;

generalRecovery
    : RECOVER (AUTOMATIC)? (FROM locationName)? (
      (fullDatabaseRecovery | partialDatabaseRecovery | LOGFILE fileName)
      ((TEST | ALLOW NUMBER_ CORRUPTION | parallelClause)+)?
    | CONTINUE DEFAULT?
    | CANCEL
    )
    ;

fullDatabaseRecovery
    : STANDBY? DATABASE
    ((UNTIL (CANCEL | TIME dateValue | CHANGE NUMBER_ | CONSISTENT)
    | USING BACKUP CONTROLFILE
    | SNAPSHOT TIME dateValue
    )+)?
    ;

partialDatabaseRecovery
    : TABLESPACE tablespaceName (COMMA_ tablespaceName)*
    | DATAFILE (fileName | fileNumber) (COMMA_ (fileName | fileNumber))*
    ;

managedStandbyRecovery
    : RECOVER (MANAGED STANDBY DATABASE
    ((USING ARCHIVED LOGFILE | DISCONNECT (FROM SESSION)?
    | NODELAY
    | UNTIL CHANGE NUMBER_
    | UNTIL CONSISTENT | USING INSTANCES (ALL | NUMBER_) | parallelClause)+
    | FINISH | CANCEL)?
    | TO LOGICAL STANDBY (databaseName | KEEP IDENTITY))
    ;

databaseFileClauses
    : RENAME FILE fileName (COMMA_ fileName)* TO fileName
    | createDatafileClause
    | alterDatafileClause
    | alterTempfileClause
    | moveDatafileClause
    ;

createDatafileClause
    : CREATE DATAFILE (fileName | fileNumber) (COMMA_ (fileName | fileNumber))*
    ( AS (fileSpecifications | NEW))?
    ;

fileSpecifications
    : fileSpecification (COMMA_ fileSpecification)*
    ;

fileSpecification
    : datafileTempfileSpec | redoLogFileSpec
    ;

datafileTempfileSpec
    : (fileName | asmFileName )? (SIZE sizeClause)? REUSE? autoextendClause?
    ;

autoextendClause
    : AUTOEXTEND (OFF | ON (NEXT sizeClause)? maxsizeClause?)
    ;

redoLogFileSpec
    : ((fileName | asmFileName)
    | LP_ (fileName | asmFileName) (COMMA_ (fileName | asmFileName))* RP_)?
    (SIZE sizeClause)? (BLOCKSIZE sizeClause)? REUSE?
    ;

alterDatafileClause
    : DATAFILE (fileName | NUMBER_) (COMMA_ (fileName | NUMBER_))*
    (ONLINE | OFFLINE (FOR DROP)? | RESIZE sizeClause | autoextendClause | END BACKUP | ENCRYPT | DECRYPT)
    ;

alterTempfileClause
    : TEMPFILE (fileName | NUMBER_) (COMMA_ (fileName | NUMBER_))*
    (RESIZE sizeClause | autoextendClause | DROP (INCLUDING DATAFILES)? | ONLINE | OFFLINE)
    ;

logfileClauses
    : ((ARCHIVELOG MANUAL? | NOARCHIVELOG )
    | NO? FORCE LOGGING
    | SET STANDBY NOLOGGING FOR (DATA AVAILABILITY | LOAD PERFORMANCE)
    | RENAME FILE fileName (COMMA_ fileName)* TO fileName
    | CLEAR UNARCHIVED? LOGFILE logfileDescriptor (COMMA_ logfileDescriptor)* (UNRECOVERABLE DATAFILE)?
    | addLogfileClauses
    | dropLogfileClauses
    | switchLogfileClause
    | supplementalDbLogging)
    ;

logfileDescriptor
    : GROUP NUMBER_ | LP_ fileName (COMMA_ fileName)* RP_ | fileName
    ;

addLogfileClauses
    : ADD STANDBY? LOGFILE
    (((INSTANCE instanceName)? | (THREAD SQ_ NUMBER_ SQ_)?)
    (GROUP NUMBER_)? redoLogFileSpec (COMMA_ (GROUP NUMBER_)? redoLogFileSpec)*
    | MEMBER fileName REUSE? (COMMA_ fileName REUSE?)* TO logfileDescriptor (COMMA_ logfileDescriptor)*)
    ;

controlfileClauses
    : CREATE ((LOGICAL | PHYSICAL)? STANDBY | FAR SYNC INSTANCE) CONTROLFILE AS fileName REUSE?
    | BACKUP CONTROLFILE TO (fileName REUSE? | traceFileClause)
    ;

traceFileClause
    : TRACE (AS fileName REUSE?)? (RESETLOGS | NORESETLOGS)?
    ;

dropLogfileClauses
    : DROP STANDBY? LOGFILE
    (logfileDescriptor (COMMA_ logfileDescriptor)*
    | MEMBER fileName (COMMA_ fileName)*)
    ;

switchLogfileClause
    : SWITCH ALL LOGFILES TO BLOCKSIZE NUMBER_
    ;

supplementalDbLogging
    : (ADD | DROP) SUPPLEMENTAL LOG
    ( DATA
    | supplementalIdKeyClause
    | supplementalPlsqlClause
    | supplementalSubsetReplicationClause)
    ;

supplementalPlsqlClause
    : DATA FOR PROCEDURAL REPLICATION
    ;

supplementalSubsetReplicationClause
    : DATA SUBSET DATABASE REPLICATION
    ;

standbyDatabaseClauses
    : ((activateStandbyDbClause
    | maximizeStandbyDbClause
    | registerLogfileClause
    | commitSwitchoverClause
    | startStandbyClause
    | stopStandbyClause
    | convertDatabaseClause) parallelClause?)
    | (switchoverClause | failoverClause)
    ;

activateStandbyDbClause
    : ACTIVATE (PHYSICAL | LOGICAL)? STANDBY DATABASE (FINISH APPLY)?
    ;

maximizeStandbyDbClause
    : SET STANDBY DATABASE TO MAXIMIZE (PROTECTION | AVAILABILITY | PERFORMANCE)
    ;

registerLogfileClause
    : REGISTER (OR REPLACE)? (PHYSICAL | LOGICAL)? LOGFILE fileSpecifications (FOR logminerSessionName)?
    ;

commitSwitchoverClause
    : (PREPARE | COMMIT) TO SWITCHOVER
    ( TO (((PHYSICAL | LOGICAL)? PRIMARY | PHYSICAL? STANDBY) ((WITH | WITHOUT) SESSION SHUTDOWN (WAIT | NOWAIT))?
    | LOGICAL STANDBY)
    | CANCEL
    )?
    ;

startStandbyClause
    : START LOGICAL STANDBY APPLY IMMEDIATE? NODELAY? (NEW PRIMARY dbLink | INITIAL scnValue? | (SKIP_SYMBOL FAILED TRANSACTION | FINISH))?
    ;

stopStandbyClause
    : (STOP | ABORT) LOGICAL STANDBY APPLY
    ;

switchoverClause
    : SWITCHOVER TO databaseName (VERIFY | FORCE)?
    ;

convertDatabaseClause
    : CONVERT TO (PHYSICAL | SNAPSHOT) STANDBY
    ;

failoverClause
    : FAILOVER TO databaseName FORCE?
    ;

defaultSettingsClauses
    : DEFAULT EDITION EQ_ editionName
    | SET DEFAULT bigOrSmallFiles TABLESPACE
    | DEFAULT TABLESPACE tablespaceName
    | DEFAULT LOCAL? TEMPORARY TABLESPACE (tablespaceName | tablespaceGroupName)
    | RENAME GLOBAL_NAME TO databaseName DOT_ domain (DOT_ domain)*
    | ENABLE BLOCK CHANGE TRACKING (USING FILE fileName REUSE?)?
    | DISABLE BLOCK CHANGE TRACKING
    | NO? FORCE FULL DATABASE CACHING
    | CONTAINERS DEFAULT TARGET EQ_ (LP_ containerName RP_ | NONE)
    | flashbackModeClause
    | undoModeClause
    | setTimeZoneClause
    ;

setTimeZoneClause
    : SET TIME_ZONE EQ_ ((PLUS_ | MINUS_) dateValue | timeZoneRegion) 
    ;

timeZoneRegion
    : STRING_
    ;

flashbackModeClause
    : FLASHBACK (ON | OFF)
    ;

undoModeClause
    : LOCAL UNDO (ON | OFF)
    ;

moveDatafileClause
    : MOVE DATAFILE LP_ (fileName | asmFileName | fileNumber) RP_
    (TO LP_ (fileName | asmFileName) RP_ )? REUSE? KEEP?
    ;

instanceClauses
    : (ENABLE | DISABLE) INSTANCE instanceName
    ;

securityClause
    : GUARD (ALL | STANDBY | NONE)
    ;

prepareClause
    : PREPARE MIRROR COPY copyName (WITH (UNPROTECTED | MIRROR | HIGH) REDUNDANCY)?
    ;

dropMirrorCopy
    : DROP MIRROR COPY mirrorName
    ;

lostWriteProtection
    : (ENABLE | DISABLE | REMOVE | SUSPEND)? LOST WRITE PROTECTION
    ;

cdbFleetClauses
    : leadCdbClause | leadCdbUriClause
    ;

leadCdbClause
    : SET LEAD_CDB EQ_  (TRUE | FALSE)
    ;

leadCdbUriClause
    : SET LEAD_CDB_URI EQ_ uriString
    ;

propertyClause
    : PROPERTY (SET | REMOVE) DEFAULT_CREDENTIAL EQ_ qualifiedCredentialName
    ;

alterSystem
    : ALTER SYSTEM alterSystemOption
    ;

alterSystemOption
    : archiveLogClause
    | checkpointClause
    | checkDatafilesClause
    | distributedRecovClauses
    | flushClause
    | endSessionClauses
    | alterSystemSwitchLogfileClause
    | suspendResumeClause
    | quiesceClauses
    | rollingMigrationClauses
    | rollingPatchClauses
    | alterSystemSecurityClauses
    | affinityClauses
    | shutdownDispatcherClause
    | registerClause
    | setClause
    | resetClause
    | relocateClientClause
    | cancelSqlClause
    | flushPasswordfileMetadataCacheClause
    ;

archiveLogClause
    : ARCHIVE LOG instanceClause? (sequenceClause | changeClause | currentClause | groupClause | logfileClause | nextClause | allClause) toLocationClause?
    ;

checkpointClause
    : CHECKPOINT (GLOBAL | LOCAL)?
    ;

checkDatafilesClause
    : CHECK DATAFILES (GLOBAL | LOCAL)?
    ;

distributedRecovClauses
    : (ENABLE | DISABLE) DISTRIBUTED RECOVERY
    ;

flushClause
    : FLUSH flushClauseOption
    ;

endSessionClauses
    : (disconnectSessionClause | killSessionClause) (IMMEDIATE | NOREPLY)?
    ;

alterSystemSwitchLogfileClause
    : SWITCH LOGFILE
    ;

suspendResumeClause
    : SUSPEND | RESUME
    ;

quiesceClauses
    : QUIESCE RESTRICTED | UNQUIESCE
    ;

rollingMigrationClauses
    : startRollingMigrationClause | stopRollingMigrationClause
    ;

rollingPatchClauses
    : startRollingPatchClause | stopRollingPatchClause
    ;

alterSystemSecurityClauses
    : restrictedSessionClause | setEncryptionWalletOpenClause | setEncryptionWalletCloseClause | setEncryptionKeyClause
    ;

affinityClauses
    : enableAffinityClause | disableAffinityClause
    ;

shutdownDispatcherClause
    : SHUTDOWN IMMEDIATE? dispatcherName
    ;

registerClause
    : REGISTER
    ;

setClause
    : SET alterSystemSetClause+
    ;

resetClause
    : RESET alterSystemResetClause+
    ;

relocateClientClause
    : RELOCATE CLIENT clientId
    ;

cancelSqlClause
    : CANCEL SQL SQ_ sessionId serialNumber (AT_ instanceId)? sqlId? SQ_
    ;

flushPasswordfileMetadataCacheClause
    : FLUSH PASSWORDFILE_METADATA_CACHE
    ;

instanceClause
    : INSTANCE instanceName
    ;

sequenceClause
    : SEQUENCE INTEGER_
    ;

changeClause
    : CHANGE INTEGER_
    ;

currentClause
    : CURRENT NOSWITCH?
    ;

groupClause
    : GROUP INTEGER_
    ;

logfileClause
    : LOGFILE logFileName (USING BACKUP CONTROLFILE)?
    ;

nextClause
    : NEXT
    ;

allClause
    : ALL
    ;

toLocationClause
    : TO logFileGroupsArchivedLocationName
    ;

flushClauseOption
    : sharedPoolClause | globalContextClause | bufferCacheClause | flashCacheClause | redoToClause
    ;

disconnectSessionClause
    : DISCONNECT SESSION SQ_ INTEGER_ COMMA_ INTEGER_ SQ_ POST_TRANSACTION?
    ;

killSessionClause
    : KILL SESSION SQ_ INTEGER_ COMMA_ INTEGER_ (COMMA_ AT_ INTEGER_)? SQ_
    ;

startRollingMigrationClause
    : START ROLLING MIGRATION TO asmVersion
    ;

stopRollingMigrationClause
    : STOP ROLLING MIGRATION
    ;

startRollingPatchClause
    : START ROLLING PATCH
    ;

stopRollingPatchClause
    : STOP ROLLING PATCH
    ;

restrictedSessionClause
    : (ENABLE | DISABLE) RESTRICTED SESSION
    ;

setEncryptionWalletOpenClause
    : SET ENCRYPTION WALLET OPEN IDENTIFIED BY (walletPassword | hsmAuthString)
    ;

setEncryptionWalletCloseClause
    : SET ENCRYPTION WALLET CLOSE (IDENTIFIED BY (walletPassword | hsmAuthString))?
    ;

setEncryptionKeyClause
    : SET ENCRYPTION KEY (identifiedByWalletPassword | identifiedByHsmAuthString)
    ;

enableAffinityClause
    : ENABLE AFFINITY tableName (SERVICE serviceName)?
    ;

disableAffinityClause
    : DISABLE AFFINITY tableName
    ;

alterSystemSetClause
    : setParameterClause | useStoredOutlinesClause | globalTopicEnabledClause
    ;

alterSystemResetClause
    : parameterName scopeClause*
    ;

sharedPoolClause
    : SHARED_POOL
    ;

globalContextClause
    : GLOBAL CONTEXT
    ;

bufferCacheClause
    : BUFFER_CACHE
    ;

flashCacheClause
    : FLASH_CACHE
    ;

redoToClause
    : REDO TO targetDbName (NO? CONFIRM APPLY)?
    ;

identifiedByWalletPassword
    : certificateId? IDENTIFIED BY walletPassword
    ;

identifiedByHsmAuthString
    : IDENTIFIED BY hsmAuthString (MIGRATE USING walletPassword)?
    ;

setParameterClause
    : parameterName EQ_ parameterValue (COMMA_ parameterValue)* alterSystemCommentClause? DEFERRED? containerCurrentAllClause? scopeClause*
    ;

useStoredOutlinesClause
    : USE_STORED_OUTLINES EQ_ (TRUE | FALSE | categoryName)
    ;

globalTopicEnabledClause
    : GLOBAL_TOPIC_ENABLED EQ_ (TRUE | FALSE)
    ;

alterSystemCommentClause
    : COMMENT EQ_ stringLiterals
    ;

containerCurrentAllClause
    : CONTAINER EQ_ (CURRENT | ALL)
    ;

scopeClause
    : SCOPE EQ_ (MEMORY | SPFILE | BOTH) | SID EQ_ (SQ_ sessionId SQ_ | SQ_ ASTERISK_ SQ_)
    ;

analyze
    : (ANALYZE ((TABLE tableName| INDEX indexName) partitionExtensionClause? | CLUSTER clusterName))
    (validationClauses | LIST CHAINED ROWS intoClause? | DELETE SYSTEM? STATISTICS)
    ;

partitionExtensionClause
    : PARTITION (LP_ partitionName RP_ | FOR LP_ partitionKeyValue (COMMA_ partitionKeyValue) RP_)
    | SUBPARTITION (LP_ subpartitionName RP_ | FOR LP_ subpartitionKeyValue (COMMA_ subpartitionKeyValue) RP_)
    ;

validationClauses
    : VALIDATE REF UPDATE (SET DANGLING TO NULL)?
    | VALIDATE STRUCTURE (CASCADE (FAST | COMPLETE (OFFLINE | ONLINE) intoClause?))?
    ;

intoClause
    : INTO tableName
    ;

associateStatistics
    : ASSOCIATE STATISTICS WITH (columnAssociation | functionAssociation) storageTableClause?
    ;

columnAssociation
    : COLUMNS tableName DOT_ columnName (COMMA_ tableName DOT_ columnName)* usingStatisticsType
    ;

functionAssociation
    : (FUNCTIONS function (COMMA_ function)*
    | PACKAGES packageName (COMMA_ packageName)*
    | TYPES typeName (COMMA_ typeName)*
    | INDEXES indexName (COMMA_ indexName)*
    | INDEXTYPES indexTypeName (COMMA_ indexTypeName)*)
    (usingStatisticsType | defaultCostClause (COMMA_ defaultSelectivityClause)? | defaultSelectivityClause (COMMA_ defaultCostClause)?)
    ;

storageTableClause
    : WITH (SYSTEM | USER) MANAGED STORAGE TABLES
    ;

usingStatisticsType
    : USING (statisticsTypeName | NULL)
    ;

defaultCostClause
    : DEFAULT COST LP_ cpuCost COMMA_ ioCost COMMA_ networkCost RP_
    ;

defaultSelectivityClause
    : DEFAULT SELECTIVITY defaultSelectivity
    ;

disassociateStatistics
    : DISASSOCIATE STATISTICS FROM 
    (COLUMNS tableName DOT_ columnName (COMMA_ tableName DOT_ columnName)*
    | FUNCTIONS function (COMMA_ function)*
    | PACKAGES packageName (COMMA_ packageName)*
    | TYPES typeName (COMMA_ typeName)*
    | INDEXES indexName (COMMA_ indexName)*
    | INDEXTYPES indexTypeName (COMMA_ indexTypeName)*) FORCE?
    ;

audit
    : AUDIT (auditPolicyClause | contextClause)
    ;

noAudit
    : NOAUDIT (noAuditPolicyClause | contextClause)
    ;

auditPolicyClause
    : POLICY policyName (byUsersWithRoles | (BY | EXCEPT) username (COMMA_ username)*)? (WHENEVER NOT? SUCCESSFUL)?
    ;

noAuditPolicyClause
    : POLICY policyName (byUsersWithRoles | BY username (COMMA_ username)*)? (WHENEVER NOT? SUCCESSFUL)?
    ;

byUsersWithRoles
    : BY USERS WITH GRANTED ROLES roleName (COMMA_ roleName)*
    ;

contextClause
    : contextNamespaceAttributesClause (COMMA_ contextNamespaceAttributesClause)* (BY username (COMMA_ username)*)?
    ;

contextNamespaceAttributesClause
    : CONTEXT NAMESPACE namespace ATTRIBUTES attributeName (COMMA_ attributeName)*
    ;

comment
    : COMMENT ON (
    | AUDIT POLICY policyName
    | COLUMN (tableName | viewName | materializedViewName) DOT_ columnName
    | EDITION editionName
    | INDEXTYPE indexTypeName
    | MATERIALIZED VIEW materializedViewName
    | MINING MODEL modelName
    | OPERATOR operatorName
    | TABLE (tableName | viewName)
    ) IS STRING_
    ;

flashbackDatabase
    : FLASHBACK STANDBY? PLUGGABLE? DATABASE databaseName?
    ( TO (scnTimestampClause | restorePointClause) 
    | TO BEFORE (scnTimestampClause | RESETLOGS))
    ;

scnTimestampClause
    : (SCN | TIMESTAMP) scnTimestampExpr
    ;

restorePointClause
    : RESTORE POINT restorePoint
    ;

flashbackTable
    : FLASHBACK TABLE tableName TO (
    (scnTimestampClause | restorePointClause) ((ENABLE | DISABLE) TRIGGERS)?
    | BEFORE DROP renameToTable? )
    ;

renameToTable
    : RENAME TO tableName
    ;

purge
    : PURGE (TABLE tableName
    | INDEX indexName
    | TABLESPACE tablespaceName (USER username)?
    | TABLESPACE SET tablespaceSetName (USER username)?
    | RECYCLEBIN
    | DBA_RECYCLEBIN)
    ;

rename
    : RENAME name TO name
    ;

createDatabase
    : CREATE DATABASE databaseName? createDatabaseClauses+
    ;

createDatabaseClauses
    : USER SYS IDENTIFIED BY password
    | USER SYSTEM IDENTIFIED BY password
    | CONTROLFILE REUSE
    | MAXDATAFILES INTEGER_
    | MAXINSTANCES INTEGER_
    | CHARACTER SET databaseCharset
    | NATIONAL CHARACTER SET nationalCharset
    | SET DEFAULT bigOrSmallFiles TABLESPACE
    | databaseLoggingClauses
    | tablespaceClauses
    | setTimeZoneClause
    | bigOrSmallFiles? USER_DATA TABLESPACE tablespaceName DATAFILE datafileTempfileSpec (COMMA_ datafileTempfileSpec)*
    | enablePluggableDatabase
    | databaseName USING MIRROR COPY mirrorName
    ;

databaseLoggingClauses
    : LOGFILE (GROUP INTEGER_)? fileSpecification (COMMA_ (GROUP INTEGER_)? fileSpecification)*
    | MAXLOGFILES INTEGER_
    | MAXLOGMEMBERS INTEGER_
    | MAXLOGHISTORY INTEGER_
    | (ARCHIVELOG | NOARCHIVELOG)
    | FORCE LOGGING
    | SET STANDBY NOLOGGING FOR (DATA AVAILABILITY | LOAD PERFORMANCE)
    ;

tablespaceClauses
    : EXTENT MANAGEMENT LOCAL
    | DATAFILE fileSpecifications
    | SYSAUX DATAFILE fileSpecifications
    | defaultTablespace
    | defaultTempTablespace
    | undoTablespace
    ;

defaultTablespace
    : DEFAULT TABLESPACE tablespaceName (DATAFILE datafileTempfileSpec)? extentManagementClause?
    ;

defaultTempTablespace
    : bigOrSmallFiles? DEFAULT 
    (TEMPORARY TABLESPACE | LOCAL TEMPORARY TABLESPACE FOR (ALL | LEAF)) tablespaceName
    (TEMPFILE fileSpecifications)? extentManagementClause?
    ;

undoTablespace
    : bigOrSmallFiles? UNDO TABLESPACE tablespaceName (DATAFILE fileSpecifications)?
    ;

bigOrSmallFiles
    : BIGFILE | SMALLFILE
    ;

extentManagementClause
    : EXTENT MANAGEMENT LOCAL (AUTOALLOCATE | UNIFORM (SIZE sizeClause)?)?
    ;

enablePluggableDatabase
    : ENABLE PLUGGABLE DATABASE 
    (SEED fileNameConvert? (SYSTEM tablespaceDatafileClauses)? (SYSAUX tablespaceDatafileClauses)?)? undoModeClause?
    ;

fileNameConvert
    : FILE_NAME_CONVERT EQ_ (LP_ replaceFileNamePattern (COMMA_ replaceFileNamePattern)* RP_| NONE)
    ;

replaceFileNamePattern
    : filenamePattern COMMA_ filenamePattern 
    ;

tablespaceDatafileClauses
    : DATAFILES (SIZE sizeClause | autoextendClause)+
    ;

createDatabaseLink
    : CREATE SHARED? PUBLIC? DATABASE LINK dbLink 
    (connectToClause | dbLinkAuthentication)* (USING connectString)?
    ;
    
alterDatabaseLink
    : ALTER SHARED? PUBLIC? DATABASE LINK dbLink (
    | CONNECT TO username IDENTIFIED BY password dbLinkAuthentication?
    | dbLinkAuthentication
    )
    ;

dropDatabaseLink
    : DROP PUBLIC? DATABASE LINK dbLink 
    ;

connectToClause
    : CONNECT TO (CURRENT_USER | username IDENTIFIED BY password dbLinkAuthentication?)
    ;

dbLinkAuthentication
    : AUTHENTICATED BY username IDENTIFIED BY password
    ;

createDimension
    : CREATE DIMENSION dimensionName levelClause+ (hierarchyClause | attributeClause+ | extendedAttrbuteClause)+
    ;

levelClause
    : LEVEL level IS (columnName | LP_ columnName (COMMA_ columnName)* RP_) (SKIP_SYMBOL WHEN NULL)?
    ;

hierarchyClause
    : HIERARCHY hierarchyName LP_ level (CHILD OF level)+ dimensionJoinClause* RP_
    ;

dimensionJoinClause
    : JOIN KEY (columnName | LP_ columnName (COMMA_ columnName)* RP_) REFERENCES level
    ;

attributeClause
    : ATTRIBUTE level DETERMINES (columnName | LP_ columnName (COMMA_ columnName)* RP_)
    ;

extendedAttrbuteClause
    : ATTRIBUTE attributeName (LEVEL level DETERMINES (columnName | LP_ columnName (COMMA_ columnName)* RP_))+
    ;

alterDimension
    : ALTER DIMENSION dimensionName (alterDimensionAddClause* | alterDimensionDropClause* | COMPILE)
    ;

alterDimensionAddClause
    : ADD (levelClause | hierarchyClause | attributeClause | extendedAttrbuteClause)
    ;

alterDimensionDropClause
    : DROP (LEVEL level (RESTRICT | CASCADE)? 
    | HIERARCHY hierarchyName 
    | ATTRIBUTE attributeName (LEVEL level (COLUMN columnName (COMMA_ COLUMN columnName)*)?)?)
    ;

dropDimension
    : DROP DIMENSION dimensionName
    ;

dropDirectory
    : DROP DIRECTORY directoryName
    ;

createFunction
    : CREATE (OR REPLACE)? (EDITIONABLE | NONEDITIONABLE)? FUNCTION plsqlFunctionSource
    ;

plsqlFunctionSource
    : function (LP_ parameterDeclaration (COMMA_ parameterDeclaration)* RP_)? RETURN dataType
    sharingClause? (invokerRightsClause
    | accessibleByClause 
    | defaultCollationoOptionClause
    | deterministicClause
    | parallelEnableClause
    | resultCacheClause
    | aggregateClause
    | pipelinedClause
    | sqlMacroClause)* 
    (IS | AS) callSpec
    ;

parameterDeclaration
    : parameterName (IN? dataType ((COLON_ EQ_ | DEFAULT) expr)? | IN? OUT NOCOPY? dataType)?
    ;

sharingClause
    : SHARING EQ_ (METADATA | NONE)
    ;

invokerRightsClause
    : AUTHID (CURRENT_USER | DEFINER)
    ;

accessibleByClause
    : ACCESSIBLE BY LP_ accessor (COMMA_ accessor)* RP_
    ;

accessor
    : unitKind unitName
    ;

unitKind
    : FUNCTION | PROCEDURE | PACKAGE | TRIGGER | TYPE
    ;

defaultCollationoOptionClause
    : DEFAULT COLLATION collationOption
    ;

collationOption
    : USING_NLS_COMP
    ;

deterministicClause
    : DETERMINISTIC
    ;

parallelEnableClause
    : PARALLEL_ENABLE (LP_ PARTITION argument BY (ANY 
    | (HASH | RANGE) LP_ columnName (COMMA_ columnName)* RP_ streamingCluase?
    | VALUE LP_ columnName RP_) RP_)?
    ;

streamingCluase
    : (ORDER | CLUSTER) expr BY LP_ columnName (COMMA_ columnName)* RP_
    ;

resultCacheClause
    : RESULT_CACHE (RELIES_ON LP_ (dataSource (COMMA_ dataSource)*)? RP_)?
    ;

aggregateClause
    : AGGREGATE USING implementationType
    ;

pipelinedClause
    : PIPELINED ((USING implementationType)? 
    | (ROW | TABLE) POLYMORPHIC (USING implementationPackage)?)
    ;

sqlMacroClause
    : SQL_MARCO
    ;

callSpec
    : javaDeclaration | cDeclaration
    ;

javaDeclaration
    : LANGUAGE JAVA NAME STRING_
    ;

cDeclaration
    : (LANGUAGE SINGLE_C | EXTERNAL) 
    ((NAME name)? LIBRARY libName| LIBRARY libName (NAME name)?) 
    (AGENT IN RP_ argument (COMMA_ argument)* LP_)?
    (WITH CONTEXT)?
    (PARAMETERS LP_ externalParameter (COMMA_ externalParameter)* RP_)?
    ;

externalParameter
    : (CONTEXT 
    | SELF (TDO | property)?
    | (parameterName | RETURN) property? (BY REFERENCE)? externalDatatype)
    ;

property
    : (INDICATOR (STRUCT | TDO)? | LENGTH | DURATION | MAXLEN | CHARSETID | CHARSETFORM)
    ;

alterAnalyticView
    : ALTER ANALYTIC VIEW analyticViewName (RENAME TO analyticViewName | COMPILE)
    ;

alterAttributeDimension
    : ALTER ATTRIBUTE DIMENSION (schemaName DOT_)? attributeDimensionName (RENAME TO attributeDimensionName | COMPILE)
    ;

createSequence
    : CREATE SEQUENCE (schemaName DOT_)? sequenceName (SHARING EQ_ (METADATA | DATA | NONE))? createSequenceClause+
    ;

createSequenceClause
    : (INCREMENT BY | START WITH) INTEGER_
    | MAXVALUE INTEGER_
    | NOMAXVALUE
    | MINVALUE INTEGER_
    | NOMINVALUE
    | CYCLE
    | NOCYCLE
    | CACHE INTEGER_
    | NOCACHE
    | ORDER
    | NOORDER
    | KEEP
    | NOKEEP
    | SCALE (EXTEND | NOEXTEND)
    | NOSCALE
    | SHARD (EXTEND | NOEXTEND)
    | NOSHARD
    | SESSION
    | GLOBAL
    ;

alterSequence
    : ALTER SEQUENCE (schemaName DOT_)? sequenceName alterSequenceClause+
    ;

alterSequenceClause
   : (INCREMENT BY | START WITH) INTEGER_
   | MAXVALUE INTEGER_
   | NOMAXVALUE
   | MINVALUE INTEGER_
   | NOMINVALUE
   | RESTART
   | CYCLE
   | NOCYCLE
   | CACHE INTEGER_
   | NOCACHE
   | ORDER
   | NOORDER
   | KEEP
   | NOKEEP
   | SCALE (EXTEND | NOEXTEND)
   | NOSCALE
   | SHARD (EXTEND | NOEXTEND)
   | NOSHARD
   | SESSION
   | GLOBAL
   ;

createContext
    : CREATE (OR REPLACE)? CONTEXT namespace USING (schemaName DOT_)? packageName sharingClause? (initializedClause | accessedClause)?
    ;

initializedClause
    : INITIALIZED (EXTERNALLY | GLOBALLY)
    ;

accessedClause
    : ACCESSED GLOBALLY
    ;

createSPFile
    : CREATE SPFILE (EQ_ spfileName)? FROM (PFILE (EQ_ pfileName)? (AS COPY)? | MEMORY)
    ;

createPFile
    : CREATE PFILE (EQ_ pfileName)? FROM (SPFILE (EQ_ spfileName)? (AS COPY)? | MEMORY)
    ;

createControlFile
    : CREATE CONTROLFILE REUSE? SET? DATABASE databaseName logfileForControlClause? resetLogsOrNot
    ( MAXLOGFILES INTEGER_
    | MAXLOGMEMBERS INTEGER_
    | MAXLOGHISTORY INTEGER_
    | MAXDATAFILES INTEGER_
    | MAXINSTANCES INTEGER_
    | ARCHIVELOG
    | NOARCHIVELOG
    | FORCE LOGGING
    | SET STANDBY NOLOGGING FOR (DATA AVAILABILITY | LOAD PERFORMANCE)
    )*
    characterSetClause?
    ;

resetLogsOrNot
   :  ( RESETLOGS | NORESETLOGS) (DATAFILE fileSpecifications)?
   ;

logfileForControlClause
    : LOGFILE (GROUP INTEGER_)? fileSpecification (COMMA_ (GROUP INTEGER_)? fileSpecification)+
    ;

characterSetClause
    : CHARACTER SET characterSetName
    ;

createFlashbackArchive
   : CREATE FLASHBACK ARCHIVE DEFAULT? flashbackArchiveName tablespaceClause
     flashbackArchiveQuota? (NO? OPTIMIZE DATA)? flashbackArchiveRetention
   ;

flashbackArchiveQuota
    : QUOTA INTEGER_ quotaUnit
    ;

flashbackArchiveRetention
    : RETENTION INTEGER_ (YEAR | MONTH | DAY)
    ;

alterFlashbackArchive
    : ALTER FLASHBACK ARCHIVE flashbackArchiveName
    ( SET DEFAULT
    | (ADD | MODIFY) TABLESPACE tablespaceName flashbackArchiveQuota?
    | REMOVE TABLESPACE tablespaceName
    | MODIFY RETENTION flashbackArchiveRetention
    | PURGE purgeClause
    | NO? OPTIMIZE DATA)
    ;

purgeClause
    : ALL
    | BEFORE (SCN expr | TIMESTAMP expr)
    ;

dropFlashbackArchive
    : DROP FLASHBACK ARCHIVE flashbackArchiveName
    ;

createDiskgroup
    : CREATE DISKGROUP diskgroupName ((HIGH | NORMAL | FLEX | EXTENDED (SITE siteName)? | EXTERNAL) REDUNDANCY)? diskClause+ attribute?
    ;

diskClause
    : (QUORUM | REGULAR)? (FAILGROUP diskgroupName)? DISK qualifieDiskClause (COMMA_ qualifieDiskClause)*
    ;

qualifieDiskClause
    : searchString (NAME diskName)? (SIZE sizeClause)? (FORCE | NOFORCE)?
    ;

attribute
    : ATTRIBUTE attributeNameAndValue (COMMA_ attributeNameAndValue)*
    ;

attributeNameAndValue
    : SQ_ attributeName SQ_ EQ_ SQ_ attributeValue SQ_
    ;

dropDiskgroup
    : DROP DISKGROUP diskgroupName contentsClause?
    ;

contentsClause
    : ((FORCE? INCLUDING) | EXCLUDING) CONTENTS
    ;

createRollbackSegment
    : CREATE PUBLIC? ROLLBACK SEGMENT rollbackSegment ((TABLESPACE tablespaceName) | storageClause)*
    ;

dropRollbackSegment
    : DROP ROLLBACK SEGMENT rollbackSegment
    ;

createLockdownProfile
    : CREATE LOCKDOWN PROFILE profileName (staticBaseProfile | dynamicBaseProfile)?
    ;

staticBaseProfile
    : FROM profileName
    ;

dynamicBaseProfile
    : INCLUDING profileName
    ;

dropLockdownProfile
    : DROP LOCKDOWN PROFILE profileName
    ;

createInmemoryJoinGroup
    : CREATE INMEMORY JOIN GROUP (schemaName DOT_)? joinGroupName
     LP_ tableColumnClause COMMA_ tableColumnClause (COMMA_ tableColumnClause)* RP_
    ;

tableColumnClause
    : (schemaName DOT_)? tableName LP_ columnName RP_
    ;

alterInmemoryJoinGroup
    : ALTER INMEMORY JOIN GROUP (schemaName DOT_)? joinGroupName (ADD | REMOVE) LP_ tableName LP_ columnName RP_ RP_
    ;

dropInmemoryJoinGroup
    : DROP INMEMORY JOIN GROUP (schemaName DOT_)? joinGroupName
    ;

createRestorePoint
    : CREATE CLEAN? RESTORE POINT restorePointName (FOR PLUGGABLE DATABASE pdbName)?
      (AS OF (TIMESTAMP | SCN) expr)?
      (PRESERVE | GUARANTEE FLASHBACK DATABASE)?
    ;

dropRestorePoint
    : DROP RESTORE POINT restorePointName (FOR PLUGGABLE DATABASE pdbName)?
    ;
    
dropOperator
    : DROP OPERATOR (schemaName DOT_)? operatorName FORCE?
    ;

alterLibrary
    : ALTER LIBRARY (schemaName DOT_)? libraryName (libraryCompileClause | EDITIONABLE | NONEDITIONABLE)
    ;

libraryCompileClause
    : COMPILE DEBUG? compilerParametersClause* (REUSE SETTINGS)?
    ;

alterMaterializedZonemap
    : ALTER MATERIALIZED ZONEMAP (schemaName DOT_)? zonemapName
    ( alterZonemapAttributes
    | zonemapRefreshClause
    | (ENABLE | DISABLE) PRUNING
    | COMPILE
    | REBUILD
    | UNUSABLE)
    ;

alterZonemapAttributes
    : (PCTFREE INTEGER_ | PCTUSED INTEGER_ | CACHE | NOCACHE)+
    ;

zonemapRefreshClause
    : REFRESH (FAST | COMPLETE | FORCE)?
      (ON (DEMAND | COMMIT | LOAD | DATA MOVEMENT | LOAD DATA MOVEMENT) )?
    ;

alterJava
   : ALTER JAVA (SOURCE | CLASS) objectName resolveClauses (COMPILE | RESOLVE | invokerRightsClause)
   ;

resolveClauses
    : RESOLVER LP_ resolveClause+ RP_
    ;

resolveClause
    : LP_ matchString DOT_? (schemaName | MINUS_) RP_
    ;

alterAuditPolicy
    : ALTER AUDIT POLICY policyName
      ((ADD | DROP) subAuditClause)?
      (CONDITION (DROP | SQ_ condition SQ_ EVALUATE PER (STATEMENT | SESSION | INSTANCE)))?
    ;

subAuditClause
    : (privilegeAuditClause)? (actionAuditClause)? (roleAuditClause)? (ONLY TOPLEVEL)?
    ;

privilegeAuditClause
    : PRIVILEGES systemPrivilegeClause (COMMA_ systemPrivilegeClause)*
    ;

actionAuditClause
    : (standardActions | componentActions)*
    ;

standardActions
    : ACTIONS standardActionsClause standardActionsClause*
    ;

standardActionsClause
    : (objectAction ON (DIRECTORY directoryName | MINING MODEL objectName | objectName) | systemAction)
    ;

objectAction
    : ALL
    | ALTER
    | AUDIT
    | COMMENT
    | CREATE
    | DELETE
    | EXECUTE
    | FLASHBACK
    | GRANT
    | INDEX
    | INSERT
    | LOCK
    | READ
    | RENAME
    | SELECT
    | UPDATE
    | USE
    | WRITE
    ;

systemAction
    : ALL
    | ALTER EDITION
    | ALTER REWRITE EQUIVALENCE
    | ALTER SUMMARY
    | ALTER TRACING
    | CREATE BITMAPFILE
    | CREATE CONTROL FILE
    | CREATE DATABASE
    | CREATE SUMMARY
    | DECLARE REWRITE EQUIVALENCE
    | DROP BITMAPFILE
    | DROP DATABASE
    | DROP REWRITE EQUIVALENCE
    | DROP SUMMARY
    | FLASHBACK DATABASE
    | MERGE
    | SAVEPOINT
    | SET CONSTRAINTS
    | UNDROP OBJECT
    | UPDATE INDEXES
    | UPDATE JOIN INDEX
    | VALIDATE INDEX
    ;

componentActions
    : ACTIONS COMPONENT EQ_ (DATAPUMP | DIRECT_LOAD | OLS | XS) componentAction (COMMA_ componentAction)*
    | DV componentAction ON objectName (COMMA_ componentAction ON objectName)*
    ;

componentAction
    : ALL
    | dataDumpAction
    | directLoadAction
    | labelSecurityAction
    | securityAction
    | databaseVaultAction
    ;

dataDumpAction
    : EXPORT
    | IMPORT
    ;

directLoadAction
    : LOAD
    ;

labelSecurityAction
    : CREATE POLICY
    | ALTER POLICY
    | DROP POLICY
    | APPLY POLICY
    | REMOVE POLICY
    | SET AUTHORIZATION
    | PRIVILEGED ACTION
    | ENABLE POLICY
    | DISABLE POLICY
    | SUBSCRIBE OID
    | UNSUBSCRIBE OID
    | CREATE DATA LABEL
    | ALTER DATA LABEL
    | DROP DATA LABEL
    | CREATE LABEL COMPONENT
    | ALTER LABEL COMPONENTS
    | DROP LABEL COMPONENTS
    ;

securityAction
    : CREATE USER
    | UPDATE USER
    | DELETE USER
    | CREATE ROLE
    | UPDATE ROLE
    | DELETE ROLE
    | GRANT ROLE
    | REVOKE ROLE
    | ADD PROXY
    | REMOVE PROXY
    | SET USER PASSWORD
    | SET USER VERIFIER
    | CREATE ROLESET
    | UPDATE ROLESET
    | DELETE ROLESET
    | CREATE SECURITY CLASS
    | UPDATE SECURITY CLASS
    | DELETE SECURITY CLASS
    | CREATE NAMESPACE TEMPLATE
    | UPDATE NAMESPACE TEMPLATE
    | DELETE NAMESPACE TEMPLATE
    | CREATE ACL
    | UPDATE ACL
    | DELETE ACL
    | CREATE DATA SECURITY
    | UPDATE DATA SECURITY
    | DELETE DATA SECURITY
    | ENABLE DATA SECURITY
    | DISABLE DATA SECURITY
    | ADD GLOBAL CALLBACK
    | DELETE GLOBAL CALLBACK
    | ENABLE GLOBAL CALLBACK
    | ENABLE ROLE
    | DISABLE ROLE
    | SET COOKIE
    | SET INACTIVE TIMEOUT
    | CREATE SESSION
    | DESTROY SESSION
    | SWITCH USER
    | ASSIGN USER
    | CREATE SESSION NAMESPACE
    | DELETE SESSION NAMESPACE
    | CREATE NAMESPACE ATTRIBUTE
    | GET NAMESPACE ATTRIBUTE
    | SET NAMESPACE ATTRIBUTE
    | DELETE NAMESPACE ATTRIBUTE
    | SET USER PROFILE
    | GRANT SYSTEM PRIVILEGE
    | REVOKE SYSTEM PRIVILEGE
    ;

databaseVaultAction
    : REALM VIOLATION
    | REALM SUCCESS
    | REALM ACCESS
    | RULE SET FAILURE
    | RULE SET SUCCESS
    | RULE SET EVAL
    | FACTOR ERROR
    | FACTOR NULL
    | FACTOR VALIDATE ERROR
    | FACTOR VALIDATE FALSE
    | FACTOR TRUST LEVEL NULL
    | FACTOR TRUST LEVEL NEG
    | FACTOR ALL
    ;

roleAuditClause
    : ROLES roleName (COMMA_ roleName)*
    ;

alterCluster
    : ALTER CLUSTER clusterName
    (physicalAttributesClause
    | SIZE sizeClause
    | (MODIFY PARTITION partitionName)? allocateExtentClause
    | deallocateUnusedClause
    | (CACHE | NOCACHE))+ (parallelClause)?
    ;

alterOperator
    : ALTER OPERATOR operatorName (addBindingClause | dropBindingClause | COMPILE)
    ;

addBindingClause
    : ADD BINDING LP_ parameterType (COMMA_ parameterType)* RP_
      RETURN LP_ returnType RP_ implementationClause? usingFunctionClause
    ;

implementationClause
    : (ANCILLARY TO primaryOperatorClause (COMMA_ primaryOperatorClause)*) | contextClauseWithOpeartor
    ;

primaryOperatorClause
    : operatorName LP_ parameterType (COMMA_ parameterType)* RP_
    ;

contextClauseWithOpeartor
    : withIndexClause? withColumnClause?
    ;

withIndexClause
    : WITH INDEX CONTEXT COMMA_ SCAN CONTEXT implementationType (COMPUTE ANCILLARY DATA)?
    ;

withColumnClause
    : WITH COLUMN CONTEXT
    ;

usingFunctionClause
    : USING (packageName DOT_ | typeName DOT_)? functionName
    ;

dropBindingClause
    : DROP BINDING LP_ parameterType (COMMA_ parameterType)* RP_ FORCE?
    ;

alterDiskgroup
    : ALTER DISKGROUP ((diskgroupName ((((addDiskClause | dropDiskClause) (COMMA_ (addDiskClause | dropDiskClause))* | resizeDiskClause) (rebalanceDiskgroupClause)?)
    | replaceDiskClause
    | renameDiskClause
    | diskOnlineClause
    | diskOfflineClause
    | rebalanceDiskgroupClause
    | checkDiskgroupClause
    | diskgroupTemplateClauses
    | diskgroupDirectoryClauses
    | diskgroupAliasClauses
    | diskgroupVolumeClauses
    | diskgroupAttributes
    | modifyDiskgroupFile
    | dropDiskgroupFileClause
    | convertRedundancyClause
    | usergroupClauses
    | userClauses
    | filePermissionsClause
    | fileOwnerClause
    | scrubClause
    | quotagroupClauses
    | filegroupClauses))
    | (((diskgroupName (COMMA_ diskgroupName)*) | ALL) (undropDiskClause | diskgroupAvailability | enableDisableVolume)))
    ;

addDiskClause
    : ADD ((SITE siteName)? (QUORUM | REGULAR)? (FAILGROUP failgroupName)? DISK qualifiedDiskClause (COMMA_ qualifiedDiskClause)*)+
    ;

qualifiedDiskClause
    : searchString (NAME diskName)? (SIZE sizeClause)? (FORCE | NOFORCE)?
    ;

dropDiskClause
    : DROP ((QUORUM | REGULAR)? DISK diskName (FORCE | NOFORCE)? (COMMA diskName (FORCE | NOFORCE)?)*
    | DISKS IN (QUORUM | REGULAR)? FAILGROUP failgroupName (FORCE | NOFORCE)? (COMMA_ failgroupName (FORCE | NOFORCE)?)*)
    ;

resizeDiskClause
    : RESIZE ALL (SIZE sizeClause)?
    ;

rebalanceDiskgroupClause
    : REBALANCE ((((WITH withPhases) | (WITHOUT withoutPhases))? (POWER INTEGER_)? (WAIT | NOWAIT)?)
    | (MODIFY POWER (INTEGER_)?))?
    ;

withPhases
    : withPhase (COMMA_ withPhase)*
    ;

withPhase
    : RESTORE | BALANCE | PREPARE | COMPACT
    ;

withoutPhases
    : withoutPhase (COMMA_ withoutPhase)*
    ;

withoutPhase
    : BALANCE | PREPARE | COMPACT
    ;

replaceDiskClause
    : REPLACE DISK diskName WITH pathString (FORCE | NOFORCE)?
    (COMMA_ diskName WITH pathString (FORCE | NOFORCE)?)*
    (POWER INTEGER_)? (WAIT | NOWAIT)?
    ;

renameDiskClause
    : RENAME (DISK diskName TO diskName (COMMA_ diskName TO diskName)* | DISKS ALL)
    ;

diskOnlineClause
    : ONLINE (((QUORUM | REGULAR)? DISK diskName (COMMA_ diskName)*
    | DISKS IN (QUORUM | REGULAR)? FAILGROUP failgroupName (COMMA_ failgroupName)*)+
    | ALL) (POWER INTEGER_)? (WAIT | NOWAIT)?
    ;

diskOfflineClause
    : OFFLINE ((QUORUM | REGULAR)? DISK diskName (COMMA_ diskName)*
    | DISKS IN (QUORUM | REGULAR)? FAILGROUP failgroupName (COMMA_ failgroupName)*)+ (timeoutClause)?
    ;

timeoutClause
    : DROP AFTER INTEGER_ (M | H)
    ;

checkDiskgroupClause
    : CHECK (REPAIR | NOREPAIR)?
    ;

diskgroupTemplateClauses
    : (((ADD | MODIFY) TEMPLATE templateName qualifiedTemplateClause (COMMA_ templateName qualifiedTemplateClause)*)
    | (DROP TEMPLATE templateName (COMMA_ templateName)*))
    ;

qualifiedTemplateClause
    : ATTRIBUTE LP_ redundancyClause stripingClause diskRegionClause RP_
    ;

redundancyClause
    : (MIRROR | HIGH | UNPROTECTED | PARITY)?
    ;

stripingClause
    : (FINE | COARSE)?
    ;

diskRegionClause
    : (HOT | COLD)? (MIRRORHOT | MIRRORCOLD)?
    ;

diskgroupDirectoryClauses
    : (ADD DIRECTORY fileName (COMMA_ fileName)*
    | DROP DIRECTORY fileName (FORCE | NOFORCE)? (COMMA_ fileName (FORCE | NOFORCE)?)*
    | RENAME DIRECTORY directoryName TO directoryName (COMMA_ directoryName TO directoryName)*)
    ;

diskgroupAliasClauses
    : ((ADD ALIAS aliasName FOR fileName (COMMA_ aliasName FOR fileName)*)
    | (DROP ALIAS aliasName (COMMA_ aliasName)*)
    | (RENAME ALIAS aliasName TO aliasName (COMMA_ aliasName TO aliasName)*))
    ;

diskgroupVolumeClauses
    : (addVolumeClause
    | modifyVolumeClause
    | RESIZE VOLUME asmVolumeName SIZE sizeClause
    | DROP VOLUME asmVolumeName)
    ;

addVolumeClause
    : ADD VOLUME asmVolumeName SIZE sizeClause (redundancyClause)? (STRIPE_WIDTH INTEGER_ (K | M))? (STRIPE_COLUMNS INTEGER_)? (ATTRIBUTE (diskRegionClause))?
    ;

modifyVolumeClause
    : MODIFY VOLUME asmVolumeName (ATTRIBUTE (diskRegionClause))? (MOUNTPATH mountpathName)? (USAGE usageName)?
    ;

diskgroupAttributes
    : SET ATTRIBUTE attributeNameAndValue
    ;

modifyDiskgroupFile
    : MODIFY FILE fileName ATTRIBUTE LP_ diskRegionClause RP_ (COMMA_ fileName ATTRIBUTE ( diskRegionClause ))*
    ;

dropDiskgroupFileClause
    : DROP FILE fileName (COMMA_ fileName)*
    ;

convertRedundancyClause
    : CONVERT REDUNDANCY TO FLEX
    ;

usergroupClauses
    : (ADD USERGROUP SQ_ usergroupName SQ_ WITH MEMBER SQ_ username SQ_ (COMMA_ SQ_ username SQ_)*
    | MODIFY USERGROUP SQ_ usergroupName SQ_ (ADD | DROP) MEMBER SQ_ username SQ_ (COMMA_ SQ_ username SQ_)*
    | DROP USERGROUP SQ_ usergroupName SQ_)
    ;

userClauses
    : (ADD USER SQ_ username SQ_ (COMMA_ SQ_ username SQ_)*
    | DROP USER SQ_ username SQ_ (COMMA_ SQ_ username SQ_)* (CASCADE)?
    | REPLACE USER SQ_ username SQ_ WITH SQ_ username SQ_ (COMMA_ SQ_ username SQ_ WITH SQ_ username SQ_)*)
    ;

filePermissionsClause
    : SET PERMISSION (OWNER | GROUP | OTHER) EQ_ (NONE | READ ONLY | READ WRITE) (COMMA_ (OWNER | GROUP | OTHER | ALL)
    EQ_ (NONE | READ ONLY | READ WRITE))* FOR FILE fileName (COMMA_ fileName)*
    ;

fileOwnerClause
    : SET OWNERSHIP (setOwnerClause (COMMA_ setOwnerClause)*) FOR FILE fileName (COMMA_ fileName)*
    ;

setOwnerClause
    :OWNER EQ_ SQ_ username SQ_ | GROUP EQ_ SQ_ usergroupName SQ_
    ;

scrubClause
    : SCRUB (FILE asmFileName | DISK diskName)? (REPAIR | NOREPAIR)?
    (POWER (AUTO | LOW | HIGH | MAX))? (WAIT | NOWAIT)? (FORCE | NOFORCE)? (STOP)?
    ;

quotagroupClauses
    : (ADD QUOTAGROUP quotagroupName (setPropertyClause)?
    | MODIFY QUOTAGROUP quotagroupName setPropertyClause
    | MOVE FILEGROUP filegroupName TO quotagroupName
    | DROP QUOTAGROUP quotagroupName)
    ;

setPropertyClause
    : SET propertyName EQ_ propertyValue
    ;

quotagroupName
    : identifier
    ;

propertyName
    : QUOTA
    ;

propertyValue
    : sizeClause | UNLIMITED
    ;

filegroupName
    : identifier
    ;

filegroupClauses
    : (addFilegroupClause
    | modifyFilegroupClause
    | moveToFilegroupClause
    | dropFilegroupClause)
    ;

addFilegroupClause
    : ADD FILEGROUP filegroupName (DATABASE databaseName
    | CLUSTER clusterName
    | VOLUME asmVolumeName) (setFileTypePropertyclause)?
    ;

setFileTypePropertyclause
    :SET SQ_ (fileType DOT_)? propertyName SQ_ EQ_ SQ_ propertyValue SQ_
    ;

modifyFilegroupClause
    : MODIFY FILEGROUP filegroupName setFileTypePropertyclause
    ;

moveToFilegroupClause
    : MOVE FILE asmFileName TO FILEGROUP filegroupName
    ;

dropFilegroupClause
    : DROP FILEGROUP filegroupName (CASCADE)?
    ;

undropDiskClause
    : UNDROP DISKS
    ;

diskgroupAvailability
    : ((MOUNT (RESTRICTED | NORMAL)? (FORCE | NOFORCE)?) | (DISMOUNT (FORCE | NOFORCE)?))
    ;

enableDisableVolume
    : (ENABLE | DISABLE) VOLUME (asmVolumeName (COMMA_ asmVolumeName)* | ALL)
    ;

alterIndexType
    : ALTER INDEXTYPE indexTypeName ((addOrDropClause (COMMA_ addOrDropClause)* usingTypeClause?) | COMPILE) withLocalClause
    ;

addOrDropClause
    : (ADD | DROP) operatorName LP_ parameterType RP_
    ;

usingTypeClause
    : USING implementationType arrayDMLClause?
    ;

withLocalClause
    : (WITH LOCAL RANGE? PARTITION)? storageTableClause?
    ;

arrayDMLClause
    : (WITH | WITHOUT)? ARRAY DML arryDMLSubClause (COMMA_ arryDMLSubClause)*
    ;

arryDMLSubClause
<<<<<<< HEAD
   : LP_ typeName (COMMA_ varrayType)? RP_
   ;

alterLockdownProfile
    : ALTER LOCKDOWN PROFILE profileName (lockdownFeatures | lockdownOptions | lockdownStatements)
    ;

lockdownFeatures
    : (DISABLE | ENABLE) FEATURE featureClauses
    ;

featureClauses
    : EQ_ LP_ featureName (COMMA_ featureName)* RP_
    | ALL (EXCEPT (EQ_ LP_ featureName (COMMA_ featureName)* RP_))?
    ;

lockdownOptions
    : (DISABLE | ENABLE) OPTION lockDownOptionClauses
    ;

lockDownOptionClauses
    : EQ_ LP_ optionName (COMMA_ optionName)* RP_
    | ALL (EXCEPT (EQ_ LP_ optionName (COMMA_ optionName)* RP_))?
    ;

lockdownStatements
   : (DISABLE | ENABLE) STATEMENT lockdownStatementsClauses
   ;

lockdownStatementsClauses
    : EQ_ LP_ sqlStatement (COMMA_ sqlStatement )* RP_
    | EQ_ LP_ sqlStatement RP_ statementClauses
    | ALL (EXCEPT (EQ_ LP_ sqlStatement (COMMA_ sqlStatement)* RP_))?
    ;

statementClauses
    : CLAUSE statementsSubClauses
    ;

statementsSubClauses
    : EQ_ LP_ clause (COMMA_ clause)* RP_
    | EQ_ LP_ clause RP_ clauseOptions
    | ALL (EXCEPT (EQ_ LP_ clause (COMMA_ clause)* RP_))?
    ;

clauseOptions
    : OPTION optionClauses
    ;

optionClauses
    : EQ_ LP_ clauseOptionOrPattern (COMMA_ clauseOptionOrPattern)* RP_
    | EQ_ LP_ SQ_ clauseOption SQ_ RP_ optionValues+
    | ALL (EXCEPT EQ_ LP_ clauseOptionOrPattern (COMMA_ clauseOptionOrPattern)* RP_)?
    ;

clauseOptionOrPattern
    : clauseOption | clauseOptionPattern
    ;

optionValues
    : VALUE EQ_ LP_ optionValue (COMMA_ optionValue)* RP_
    | MINVALUE EQ_ optionValue
    | MAXVALUE EQ_ optionValue
=======
    : LP_ typeName (COMMA_ varrayType)? RP_
    ;

alterMaterializedView
    : ALTER MATERIALIZED VIEW materializedViewName materializedViewAttribute? alterIotClauses? (USING INDEX physicalAttributesClause)?
    ((MODIFY scopedTableRefConstraint) | alterMvRefresh)? evaluationEditionClause?
    ((ENABLE | DISABLE) ON QUERY COMPUTATION)? (alterQueryRewriteClause | COMPILE | CONSIDER FRESH)?
    ;

materializedViewAttribute
    : physicalAttributesClause
    | modifyMvColumnClause
    | tableCompression
    | inmemoryTableClause
    | lobStorageClause (COMMA_ lobStorageClause)*
    | modifylobStorageClause (COMMA_ modifylobStorageClause)*
    | alterTablePartitioning
    | parallelClause
    | loggingClause
    | allocateExtentClause
    | deallocateUnusedClause
    | shrinkClause
    | CACHE
    | NOCACHE
    ;

modifyMvColumnClause
    : MODIFY LP_ columnName ((ENCRYPT encryptionSpecification) | DECRYPT)? RP_
    ;

modifylobStorageClause
    : MODIFY LOB LP_ lobItem RP_ LP_ modifylobParameters+ RP_
    ;

modifylobParameters
    : storageClause
    | PCTVERSION INTEGER_
    | FREEPOOLS INTEGER_
    | REBUILD FREEPOOLS
    | lobRetentionClause
    | lobDeduplicateClause
    | lobCompressionClause
    | ENCRYPT encryptionSpecification
    | DECRYPT
    | CACHE
    | (NOCACHE | (CACHE READS)) loggingClause?
    | allocateExtentClause
    | shrinkClause
    | deallocateUnusedClause
    ;

 alterIotClauses
    : indexOrgTableClause
    | alterOverflowClause
    | COALESCE
    ;

alterOverflowClause
    : addOverflowClause | overflowClause
    ;

overflowClause
    : OVERFLOW (segmentAttributesClause | allocateExtentClause | shrinkClause | deallocateUnusedClause)+
    ;

addOverflowClause
    : ADD OVERFLOW segmentAttributesClause? LP_ PARTITION segmentAttributesClause? (COMMA_ PARTITION segmentAttributesClause?)* RP_
    ;

scopedTableRefConstraint
    : SCOPE FOR LP_ (columnName | attributeName) RP_ IS (schemaName DOT_)? (tableName | alias)
    ;

alterMvRefresh
    : REFRESH (FAST
    | COMPLETE
    | FORCE
    | ON DEMAND
    | ON COMMIT
    | START WITH dateValue
    | NEXT dateValue
    | WITH PRIMARY KEY
    | USING DEFAULT MASTER ROLLBACK SEGMENT
    | USING MASTER ROLLBACK SEGMENT rollbackSegment
    | USING ENFORCED CONSTRAINTS
    | USING TRUSTED CONSTRAINTS)
    ;

evaluationEditionClause
    : EVALUATE USING (CURRENT EDITION | EDITION editionName | NULL EDITION)
    ;

alterQueryRewriteClause
    : (ENABLE | DISABLE)? QUERY REWRITE unusableEditionsClause
    ;

unusableEditionsClause
    : unusableBefore? unusableBeginning?
    ;

unusableBefore
    : UNUSABLE BEFORE (CURRENT EDITION | EDITION editionName)
    ;

unusableBeginning
    : UNUSABLE BEGINNING WITH (CURRENT EDITION | EDITION editionName | NULL EDITION)
    ;

alterMaterializedViewLog
    : ALTER MATERIALIZED VIEW LOG FORCE? ON tableName
    ( physicalAttributesClause
    | addMvLogColumnClause
    | alterTablePartitioning
    | parallelClause
    | loggingClause
    | allocateExtentClause
    | shrinkClause
    | moveMvLogClause
    | CACHE
    | NOCACHE)? mvLogAugmentation? mvLogPurgeClause? forRefreshClause?
    ;

addMvLogColumnClause
    : ADD LP_ columnName RP_
    ;

moveMvLogClause
    : MOVE segmentAttributesClause parallelClause?
    ;

mvLogAugmentation
    : ADD addClause (COMMA_ addClause)* newValuesClause?
    ;

addClause
    : OBJECT ID columns?
    | PRIMARY KEY columns?
    | ROWID columns?
    | SEQUENCE columns?
    | columns
    ;

columns
    : LP_ columnName (COMMA_ columnName)* RP_
    ;

newValuesClause
    : (INCLUDING | EXCLUDING) NEW VALUES
    ;

mvLogPurgeClause
    : PURGE IMMEDIATE (SYNCHRONOUS | ASYNCHRONOUS)?
    | START WITH dateValue nextOrRepeatClause?
    | (START WITH dateValue)? nextOrRepeatClause
    ;

nextOrRepeatClause
    : NEXT dateValue | REPEAT INTERVAL intervalExpression
    ;

forRefreshClause
    : FOR ((SYNCHRONOUS REFRESH USING stagingLogName) | (FAST REFRESH))
>>>>>>> 8b31b0df
    ;
<|MERGE_RESOLUTION|>--- conflicted
+++ resolved
@@ -3050,71 +3050,6 @@
     ;
 
 arryDMLSubClause
-<<<<<<< HEAD
-   : LP_ typeName (COMMA_ varrayType)? RP_
-   ;
-
-alterLockdownProfile
-    : ALTER LOCKDOWN PROFILE profileName (lockdownFeatures | lockdownOptions | lockdownStatements)
-    ;
-
-lockdownFeatures
-    : (DISABLE | ENABLE) FEATURE featureClauses
-    ;
-
-featureClauses
-    : EQ_ LP_ featureName (COMMA_ featureName)* RP_
-    | ALL (EXCEPT (EQ_ LP_ featureName (COMMA_ featureName)* RP_))?
-    ;
-
-lockdownOptions
-    : (DISABLE | ENABLE) OPTION lockDownOptionClauses
-    ;
-
-lockDownOptionClauses
-    : EQ_ LP_ optionName (COMMA_ optionName)* RP_
-    | ALL (EXCEPT (EQ_ LP_ optionName (COMMA_ optionName)* RP_))?
-    ;
-
-lockdownStatements
-   : (DISABLE | ENABLE) STATEMENT lockdownStatementsClauses
-   ;
-
-lockdownStatementsClauses
-    : EQ_ LP_ sqlStatement (COMMA_ sqlStatement )* RP_
-    | EQ_ LP_ sqlStatement RP_ statementClauses
-    | ALL (EXCEPT (EQ_ LP_ sqlStatement (COMMA_ sqlStatement)* RP_))?
-    ;
-
-statementClauses
-    : CLAUSE statementsSubClauses
-    ;
-
-statementsSubClauses
-    : EQ_ LP_ clause (COMMA_ clause)* RP_
-    | EQ_ LP_ clause RP_ clauseOptions
-    | ALL (EXCEPT (EQ_ LP_ clause (COMMA_ clause)* RP_))?
-    ;
-
-clauseOptions
-    : OPTION optionClauses
-    ;
-
-optionClauses
-    : EQ_ LP_ clauseOptionOrPattern (COMMA_ clauseOptionOrPattern)* RP_
-    | EQ_ LP_ SQ_ clauseOption SQ_ RP_ optionValues+
-    | ALL (EXCEPT EQ_ LP_ clauseOptionOrPattern (COMMA_ clauseOptionOrPattern)* RP_)?
-    ;
-
-clauseOptionOrPattern
-    : clauseOption | clauseOptionPattern
-    ;
-
-optionValues
-    : VALUE EQ_ LP_ optionValue (COMMA_ optionValue)* RP_
-    | MINVALUE EQ_ optionValue
-    | MAXVALUE EQ_ optionValue
-=======
     : LP_ typeName (COMMA_ varrayType)? RP_
     ;
 
@@ -3277,5 +3212,66 @@
 
 forRefreshClause
     : FOR ((SYNCHRONOUS REFRESH USING stagingLogName) | (FAST REFRESH))
->>>>>>> 8b31b0df
-    ;
+    ;
+
+alterLockdownProfile
+    : ALTER LOCKDOWN PROFILE profileName (lockdownFeatures | lockdownOptions | lockdownStatements)
+    ;
+
+lockdownFeatures
+    : (DISABLE | ENABLE) FEATURE featureClauses
+    ;
+
+featureClauses
+    : EQ_ LP_ featureName (COMMA_ featureName)* RP_
+    | ALL (EXCEPT (EQ_ LP_ featureName (COMMA_ featureName)* RP_))?
+    ;
+
+lockdownOptions
+    : (DISABLE | ENABLE) OPTION lockDownOptionClauses
+    ;
+
+lockDownOptionClauses
+    : EQ_ LP_ optionName (COMMA_ optionName)* RP_
+    | ALL (EXCEPT (EQ_ LP_ optionName (COMMA_ optionName)* RP_))?
+    ;
+
+lockdownStatements
+   : (DISABLE | ENABLE) STATEMENT lockdownStatementsClauses
+   ;
+
+lockdownStatementsClauses
+    : EQ_ LP_ sqlStatement (COMMA_ sqlStatement )* RP_
+    | EQ_ LP_ sqlStatement RP_ statementClauses
+    | ALL (EXCEPT (EQ_ LP_ sqlStatement (COMMA_ sqlStatement)* RP_))?
+    ;
+
+statementClauses
+    : CLAUSE statementsSubClauses
+    ;
+
+statementsSubClauses
+    : EQ_ LP_ clause (COMMA_ clause)* RP_
+    | EQ_ LP_ clause RP_ clauseOptions
+    | ALL (EXCEPT (EQ_ LP_ clause (COMMA_ clause)* RP_))?
+    ;
+
+clauseOptions
+    : OPTION optionClauses
+    ;
+
+optionClauses
+    : EQ_ LP_ clauseOptionOrPattern (COMMA_ clauseOptionOrPattern)* RP_
+    | EQ_ LP_ SQ_ clauseOption SQ_ RP_ optionValues+
+    | ALL (EXCEPT EQ_ LP_ clauseOptionOrPattern (COMMA_ clauseOptionOrPattern)* RP_)?
+    ;
+
+clauseOptionOrPattern
+    : clauseOption | clauseOptionPattern
+    ;
+
+optionValues
+    : VALUE EQ_ LP_ optionValue (COMMA_ optionValue)* RP_
+    | MINVALUE EQ_ optionValue
+    | MAXVALUE EQ_ optionValue
+    ;
