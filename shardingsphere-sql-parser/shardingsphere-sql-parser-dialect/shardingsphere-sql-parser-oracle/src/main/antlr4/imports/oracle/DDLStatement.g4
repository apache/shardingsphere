/*
 * Licensed to the Apache Software Foundation (ASF) under one or more
 * contributor license agreements.  See the NOTICE file distributed with
 * this work for additional information regarding copyright ownership.
 * The ASF licenses this file to You under the Apache License, Version 2.0
 * (the "License"); you may not use this file except in compliance with
 * the License.  You may obtain a copy of the License at
 *
 *     http://www.apache.org/licenses/LICENSE-2.0
 *
 * Unless required by applicable law or agreed to in writing, software
 * distributed under the License is distributed on an "AS IS" BASIS,
 * WITHOUT WARRANTIES OR CONDITIONS OF ANY KIND, either express or implied.
 * See the License for the specific language governing permissions and
 * limitations under the License.
 */

grammar DDLStatement;

import BaseRule, DCLStatement;

createTable
    : CREATE createTableSpecification TABLE tableName createSharingClause createDefinitionClause createMemOptimizeClause createParentClause
    ;

createEdition
    : CREATE EDITION editionName (AS CHILD OF editionName)?
    ;

createIndex
    : CREATE createIndexSpecification INDEX indexName ON createIndexDefinitionClause usableSpecification? invalidationSpecification?
    ;

alterTable
    : ALTER TABLE tableName memOptimizeClause alterDefinitionClause enableDisableClauses
    ;

alterIndex
    : ALTER INDEX indexName alterIndexInformationClause
    ;

alterTrigger
    : ALTER TRIGGER triggerName (
    | triggerCompileClause
    | ( ENABLE | DISABLE)
    | RENAME TO name
    | (EDITIONABLE | NONEDITIONABLE)
    )
    ;    

triggerCompileClause
    : COMPILE DEBUG? (compilerParametersClause*)? (REUSE SETTINGS)?
    ;

compilerParametersClause
    : parameterName EQ_ parameterValue
    ;

dropTable
    : DROP TABLE tableName (CASCADE CONSTRAINTS)? (PURGE)?
    ;

dropPackage
    : DROP PACKAGE BODY? packageName
    ;

dropTrigger
    : DROP TRIGGER triggerName
    ;
 
dropIndex
    : DROP INDEX indexName ONLINE? FORCE? ((DEFERRED|IMMEDIATE) INVALIDATION)?
    ;

dropView
    : DROP VIEW viewName (CASCADE CONSTRAINTS)?
    ;

dropEdition
    : DROP EDITION editionName CASCADE?
    ;

dropOutline
    : DROP OUTLINE outlineName
    ;

alterOutline
    : ALTER OUTLINE (PUBLIC | PRIVATE)? outlineName
    ( REBUILD
    | RENAME TO outlineName
    | CHANGE CATEGORY TO categoryName
    | (ENABLE | DISABLE)
    )+
    ;

truncateTable
    : TRUNCATE TABLE tableName materializedViewLogClause? dropReuseClause? CASCADE?
    ;

createTableSpecification
    : ((GLOBAL | PRIVATE) TEMPORARY | SHARDED | DUPLICATED)?
    ;

tablespaceClauseWithParen
    : LP_ tablespaceClause RP_
    ;

tablespaceClause
    : TABLESPACE ignoredIdentifier
    ;

createSharingClause
    : (SHARING EQ_ (METADATA | DATA | EXTENDED DATA | NONE))?
    ;

createDefinitionClause
    : createRelationalTableClause | createObjectTableClause | createXMLTypeTableClause
    ;

createXMLTypeTableClause
    : OF? XMLTYPE
      (LP_ (objectProperties) RP_)?
      (XMLTYPE xmlTypeStorageClause)?
      (xmlSchemaSpecClause)?
      (xmlTypeVirtualColumnsClause)?
      (ON COMMIT (DELETE | PRESERVE) ROWS)?
      (oidClause)?
      (oidIndexClause)?
      (physicalProperties)?
      (tableProperties)?
    ;

xmlTypeStorageClause
    : STORE
      (AS ( OBJECT RELATIONAL | ((SECUREFILE | BASICFILE)? (CLOB | BINARY XML) (lobSegname (LP_ lobParameters RP_)? | (LP_ lobParameters RP_))?)))
      | (ALL VARRAYS AS (LOBS | TABLES ))
    ;

xmlSchemaSpecClause
    : (XMLSCHEMA xmlSchemaURLName)? ELEMENT (elementName | xmlSchemaURLName POUND_ elementName)? 
      (STORE ALL VARRAYS AS (LOBS | TABLES))? 
      ((ALLOW | DISALLOW) NONSCHEMA)?
      ((ALLOW | DISALLOW) ANYSCHEMA)?
    ;

xmlTypeVirtualColumnsClause
    : VIRTUAL COLUMNS LP_ (columnName AS LP_ expr RP_ (COMMA_ columnName AS LP_ expr RP_)+) RP_
    ;

oidClause
    : OBJECT IDENTIFIER IS (SYSTEM GENERATED | PRIMARY KEY)
    ;

oidIndexClause
    : OIDINDEX indexName? LP_ (physicalAttributesClause | TABLESPACE tablespaceName)* RP_
    ;

createRelationalTableClause
    : (LP_ relationalProperties RP_)? collationClause? commitClause? physicalProperties? tableProperties?
    ;
    
createMemOptimizeClause
    : (MEMOPTIMIZE FOR READ)? (MEMOPTIMIZE FOR WRITE)? 
    ;    

createParentClause
    : (PARENT tableName)?
    ;

createObjectTableClause
    : OF objectName objectTableSubstitution? 
    (LP_ objectProperties RP_)? (ON COMMIT (DELETE | PRESERVE) ROWS)?
    oidClause? oidIndexClause? physicalProperties? tableProperties?
    ;

relationalProperties
    : relationalProperty (COMMA_ relationalProperty)*
    ;

relationalProperty
    : columnDefinition | virtualColumnDefinition | outOfLineConstraint | outOfLineRefConstraint
    ;

columnDefinition
    : columnName dataType SORT? visibleClause (defaultNullClause expr | identityClause)? (ENCRYPT encryptionSpecification)? (inlineConstraint+ | inlineRefConstraint)?
    ;

visibleClause
    : (VISIBLE | INVISIBLE)?
    ;

defaultNullClause
    : DEFAULT (ON NULL)?
    ;

identityClause
    : GENERATED (ALWAYS | BY DEFAULT (ON NULL)?) AS IDENTITY identifyOptions
    ;

identifyOptions
    : LP_? (identityOption+)? RP_?
    ;

identityOption
    : START WITH (INTEGER_ | LIMIT VALUE)
    | INCREMENT BY INTEGER_
    | MAXVALUE INTEGER_
    | NOMAXVALUE
    | MINVALUE INTEGER_
    | NOMINVALUE
    | CYCLE
    | NOCYCLE
    | CACHE INTEGER_
    | NOCACHE
    | ORDER
    | NOORDER
    ;

encryptionSpecification
    : (USING STRING_)? (IDENTIFIED BY STRING_)? STRING_? (NO? SALT)?
    ;

inlineConstraint
    : (CONSTRAINT ignoredIdentifier)? (NOT? NULL | UNIQUE | primaryKey | referencesClause | CHECK LP_ expr RP_) constraintState?
    ;

referencesClause
    : REFERENCES tableName columnNames? (ON DELETE (CASCADE | SET NULL))?
    ;

constraintState
    : notDeferrable 
    | initiallyClause 
    | RELY | NORELY 
    | usingIndexClause 
    | ENABLE | DISABLE 
    | VALIDATE | NOVALIDATE 
    | exceptionsClause
    ;

notDeferrable
    : NOT? DEFERRABLE
    ;

initiallyClause
    : INITIALLY (IMMEDIATE | DEFERRED)
    ;

exceptionsClause
    : EXCEPTIONS INTO tableName
    ;

usingIndexClause
    : USING INDEX (indexName | createIndexClause)?
    ;

createIndexClause
    :  LP_ createIndex RP_
    ;

inlineRefConstraint
    : SCOPE IS tableName | WITH ROWID | (CONSTRAINT ignoredIdentifier)? referencesClause constraintState?
    ;

virtualColumnDefinition
    : columnName dataType? (GENERATED ALWAYS)? AS LP_ expr RP_ VIRTUAL? inlineConstraint*
    ;

outOfLineConstraint
    : (CONSTRAINT constraintName)?
    (UNIQUE columnNames
    | primaryKey columnNames 
    | FOREIGN KEY columnNames referencesClause
    | CHECK LP_ expr RP_
    ) constraintState?
    ;

outOfLineRefConstraint
    : SCOPE FOR LP_ lobItem RP_ IS tableName
    | REF LP_ lobItem RP_ WITH ROWID
    | (CONSTRAINT constraintName)? FOREIGN KEY lobItemList referencesClause constraintState?
    ;

createIndexSpecification
    : (UNIQUE | BITMAP)?
    ;

clusterIndexClause
    : CLUSTER clusterName indexAttributes?
    ;

indexAttributes
    : (ONLINE | (SORT|NOSORT) | REVERSE | (VISIBLE | INVISIBLE))
    ;

tableIndexClause
    : tableName alias? indexExpressions
    ;

indexExpressions
    : LP_? indexExpression (COMMA_ indexExpression)* RP_?
    ;

indexExpression
    : (columnName | expr) (ASC | DESC)?
    ;

bitmapJoinIndexClause
    : tableName columnSortsClause_ FROM tableAlias WHERE expr
    ;

columnSortsClause_
    : LP_? columnSortClause_ (COMMA_ columnSortClause_)* RP_?
    ;
    
columnSortClause_
    : (tableName | alias)? columnName (ASC | DESC)?
    ;

createIndexDefinitionClause
    : clusterIndexClause | tableIndexClause | bitmapJoinIndexClause
    ;

tableAlias
    : tableName alias? (COMMA_ tableName alias?)*
    ;

alterDefinitionClause
    : (alterTableProperties
    | columnClauses
    | constraintClauses
    | alterTablePartitioning ((DEFERRED| IMMEDIATE) INVALIDATION)?
    | alterExternalTable)?
    ;

alterTableProperties
    : renameTableSpecification | REKEY encryptionSpecification
    ;

renameTableSpecification
    : RENAME TO identifier
    ;

dropSynonym
    : DROP PUBLIC? SYNONYM (schemaName DOT_)? synonymName FORCE?
    ;

columnClauses
    : operateColumnClause+ | renameColumnClause
    ;

operateColumnClause
    : addColumnSpecification | modifyColumnSpecification | dropColumnClause
    ;

addColumnSpecification
    : ADD LP_ columnOrVirtualDefinitions RP_ columnProperties?
    ;

columnOrVirtualDefinitions
    : columnOrVirtualDefinition (COMMA_ columnOrVirtualDefinition)* 
    ;

columnOrVirtualDefinition
    : columnDefinition | virtualColumnDefinition
    ;

columnProperties
    : columnProperty+
    ;

columnProperty
    : objectTypeColProperties
    ;

objectTypeColProperties
    : COLUMN columnName substitutableColumnClause
    ;

substitutableColumnClause
    : ELEMENT? IS OF TYPE? LP_ ONLY? dataTypeName RP_ | NOT? SUBSTITUTABLE AT ALL LEVELS
    ;

modifyColumnSpecification
    : MODIFY (LP_? modifyColProperties (COMMA_ modifyColProperties)* RP_? | modifyColSubstitutable)
    ;

modifyColProperties
    : columnName dataType? (DEFAULT expr)? (ENCRYPT encryptionSpecification | DECRYPT)? inlineConstraint*
    ;

modifyColSubstitutable
    : COLUMN columnName NOT? SUBSTITUTABLE AT ALL LEVELS FORCE?
    ;

dropColumnClause
    : SET UNUSED columnOrColumnList cascadeOrInvalidate* | dropColumnSpecification
    ;

dropColumnSpecification
    : DROP columnOrColumnList cascadeOrInvalidate* checkpointNumber?
    ;

columnOrColumnList
    : (COLUMN columnName) | columnNames
    ;

cascadeOrInvalidate
    : CASCADE CONSTRAINTS | INVALIDATE
    ;

checkpointNumber
    : CHECKPOINT NUMBER_
    ;

renameColumnClause
    : RENAME COLUMN columnName TO columnName
    ;

constraintClauses
    : addConstraintSpecification | modifyConstraintClause | renameConstraintClause | dropConstraintClause+
    ;

addConstraintSpecification
    : ADD (outOfLineConstraint+ | outOfLineRefConstraint)
    ;

modifyConstraintClause
    : MODIFY constraintOption constraintState+ CASCADE?
    ;

constraintWithName
    : CONSTRAINT constraintName
    ;

constraintOption
    : constraintWithName | constraintPrimaryOrUnique
    ;

constraintPrimaryOrUnique
    : primaryKey | UNIQUE columnNames
    ;

renameConstraintClause
    : RENAME constraintWithName TO ignoredIdentifier
    ;

dropConstraintClause
    : DROP
    (
    constraintPrimaryOrUnique CASCADE? ((KEEP | DROP) INDEX)? | (CONSTRAINT constraintName CASCADE?)
    ) 
    ;

alterExternalTable
    : (addColumnSpecification | modifyColumnSpecification | dropColumnSpecification)+
    ;

objectProperties
    : ((columnName | attributeName) (DEFAULT expr)? (inlineConstraint* | inlineRefConstraint)?)
    | outOfLineConstraint
    | outOfLineRefConstraint
    | supplementalLoggingProps
    ;

alterIndexInformationClause
    : rebuildClause ((DEFERRED|IMMEDIATE) | INVALIDATION)?
    | parallelClause
    | COMPILE
    | (ENABLE | DISABLE)
    | UNUSABLE ONLINE? ((DEFERRED|IMMEDIATE)|INVALIDATION)?
    | (VISIBLE | INVISIBLE)
    | renameIndexClause
    | COALESCE CLEANUP? ONLY? parallelClause?
    | ((MONITORING | NOMONITORING) USAGE)
    | UPDATE BLOCK REFERENCES
    ;

renameIndexClause
    : (RENAME TO indexName)?
    ;
    
objectTableSubstitution
    : NOT? SUBSTITUTABLE AT ALL LEVELS
    ;

memOptimizeClause
    : memOptimizeReadClause? memOptimizeWriteClause?
    ;

memOptimizeReadClause
    : (MEMOPTIMIZE FOR READ | NO MEMOPTIMIZE FOR READ)
    ;

memOptimizeWriteClause
    : (MEMOPTIMIZE FOR WRITE | NO MEMOPTIMIZE FOR WRITE)
    ;

enableDisableClauses
    : (enableDisableClause | enableDisableOthers)?
    ;

enableDisableClause
    : (ENABLE | DISABLE) (VALIDATE |NO VALIDATE)? ((UNIQUE columnName (COMMA_ columnName)*) | PRIMARY KEY | constraintWithName) usingIndexClause? exceptionsClause? CASCADE? ((KEEP | DROP) INDEX)?
    ;

enableDisableOthers
    : (ENABLE | DISABLE) (TABLE LOCK | ALL TRIGGERS | CONTAINER_MAP | CONTAINERS_DEFAULT)
    ;

rebuildClause
    : REBUILD parallelClause?
    ;

parallelClause
    : NOPARALLEL | PARALLEL NUMBER_?
    ;

usableSpecification
    : (USABLE | UNUSABLE)
    ;

invalidationSpecification
    : (DEFERRED | IMMEDIATE) INVALIDATION
    ;

materializedViewLogClause
    : (PRESERVE | PURGE) MATERIALIZED VIEW LOG
    ;

dropReuseClause
    : (DROP (ALL)? | REUSE) STORAGE
    ;

collationClause
    : DEFAULT COLLATION collationName
    ;

createSynonym
    : CREATE (OR REPLACE)? (EDITIONABLE | NONEDITIONABLE)? (PUBLIC)? SYNONYM (schemaName DOT_)? synonymName (SHARING EQ_ (METADATA | NONE))? FOR objectName (AT_ dbLink)?
    ;

commitClause
    : (ON COMMIT (DROP | PRESERVE) ROWS)? (ON COMMIT (DELETE | PRESERVE) ROWS)?
    ;

physicalProperties
    : deferredSegmentCreation? segmentAttributesClause? tableCompression? inmemoryTableClause? ilmClause?
    | deferredSegmentCreation? (organizationClause?|externalPartitionClause?)
    | clusterClause
    ;

deferredSegmentCreation
    : SEGMENT CREATION (IMMEDIATE|DEFERRED)
    ;

segmentAttributesClause
    : ( physicalAttributesClause
    | (TABLESPACE tablespaceName | TABLESPACE SET tablespaceSetName)
    | loggingClause)+
    ;

physicalAttributesClause
    : (PCTFREE NUMBER_ | PCTUSED NUMBER_ | INITRANS NUMBER_ | storageClause)+
    ;

loggingClause
    : LOGGING | NOLOGGING |  FILESYSTEM_LIKE_LOGGING
    ;

storageClause
    : STORAGE LP_
    (INITIAL sizeClause
    | NEXT sizeClause
    | MINEXTENTS NUMBER_
    | MAXEXTENTS (NUMBER_ | UNLIMITED)
    | maxsizeClause
    | PCTINCREASE NUMBER_
    | FREELISTS NUMBER_
    | FREELIST GROUPS NUMBER_
    | OPTIMAL (sizeClause | NULL)?
    | BUFFER_POOL (KEEP | RECYCLE | DEFAULT)
    | FLASH_CACHE (KEEP | NONE | DEFAULT)
    | CELL_FLASH_CACHE (KEEP | NONE | DEFAULT)
    | ENCRYPT
    )+ RP_
    ;

sizeClause
    : INTEGER_ capacityUnit?
    ;

maxsizeClause
    : MAXSIZE (UNLIMITED | sizeClause)
    ;

tableCompression
    : COMPRESS
    | ROW STORE COMPRESS (BASIC | ADVANCED)?
    | COLUMN STORE COMPRESS (FOR (QUERY | ARCHIVE) (LOW | HIGH)?)? (NO? ROW LEVEL LOCKING)?
    | NOCOMPRESS
    ;

inmemoryTableClause
    : ((INMEMORY inmemoryAttributes?) | NO INMEMORY)? (inmemoryColumnClause)?
    ;

inmemoryAttributes
    : inmemoryMemcompress? inmemoryPriority? inmemoryDistribute? inmemoryDuplicate?
    ;

inmemoryColumnClause
    : (INMEMORY inmemoryMemcompress? | NO INMEMORY) columnNames
    ;

inmemoryMemcompress
    : MEMCOMPRESS FOR ( DML | (QUERY | CAPACITY) (LOW | HIGH)? ) | NO MEMCOMPRESS
    ;

inmemoryPriority
    : PRIORITY (NONE | LOW | MEDIUM | HIGH | CRITICAL)
    ;

inmemoryDistribute
    : DISTRIBUTE (AUTO | BY (ROWID RANGE | PARTITION | SUBPARTITION))? (FOR SERVICE (DEFAULT | ALL | serviceName | NONE))?
    ;

inmemoryDuplicate
    : DUPLICATE | DUPLICATE ALL | NO DUPLICATE
    ;

ilmClause
    : ILM (ADD POLICY ilmPolicyClause
    | (DELETE | ENABLE | DISABLE) POLICY ilmPolicyName
    | (DELETE_ALL | ENABLE_ALL | DISABLE_ALL))
    ;

ilmPolicyClause
    : ilmCompressionPolicy | ilmTieringPolicy | ilmInmemoryPolicy
    ;

ilmCompressionPolicy
    : tableCompression (SEGMENT | GROUP) ( AFTER ilmTimePeriod OF ( NO ACCESS | NO MODIFICATION | CREATION ) | ON functionName)
    | (ROW STORE COMPRESS ADVANCED | COLUMN STORE COMPRESS FOR QUERY) ROW AFTER ilmTimePeriod OF NO MODIFICATION
    ;

ilmTimePeriod
    : NUMBER_ ((DAY | DAYS) | (MONTH | MONTHS) | (YEAR | YEARS))
    ;

ilmTieringPolicy
    : TIER TO tablespaceName (SEGMENT | GROUP)? (ON functionName)?
    | TIER TO tablespaceName READ ONLY (SEGMENT | GROUP)? (AFTER ilmTimePeriod OF (NO ACCESS | NO MODIFICATION | CREATION) | ON functionName)
    ;

ilmInmemoryPolicy
    : (SET INMEMORY inmemoryAttributes | MODIFY INMEMORY inmemoryMemcompress | NO INMEMORY) SEGMENT (AFTER ilmTimePeriod OF (NO ACCESS | NO MODIFICATION | CREATION) | ON functionName)
    ;

organizationClause
    : ORGANIZATION 
    ( HEAP segmentAttributesClause? heapOrgTableClause 
    | INDEX segmentAttributesClause? indexOrgTableClause 
    | EXTERNAL externalTableClause)
    ;

heapOrgTableClause
    : tableCompression? inmemoryTableClause? ilmClause?
    ;

indexOrgTableClause
    : (mappingTableClause | PCTTHRESHOLD NUMBER_ | prefixCompression)* indexOrgOverflowClause?
    ;

externalTableClause
    : LP_ (TYPE accessDriverType)? (externalTableDataProps)? RP_ (REJECT LIMIT (NUMBER_ | UNLIMITED))? inmemoryTableClause?
    ;

externalTableDataProps
    : (DEFAULT DIRECTORY directoryName)? (ACCESS PARAMETERS ((opaqueFormatSpec) | USING CLOB subquery))? (LOCATION LP_ (directoryName COLON_)? locationSpecifier (COMMA_ (directoryName COLON_)? locationSpecifier)+ RP_)?
    ;

mappingTableClause
    : MAPPING TABLE | NOMAPPING
    ;

prefixCompression
    : COMPRESS NUMBER_? | NOCOMPRESS
    ;

indexOrgOverflowClause
    :  (INCLUDING columnName)? OVERFLOW segmentAttributesClause?
    ;

externalPartitionClause
    : EXTERNAL PARTITION ATTRIBUTES externalTableClause (REJECT LIMIT)?
    ;

clusterRelatedClause
    : CLUSTER clusterName columnNames
    ;

tableProperties
    :columnProperties?
     readOnlyClause?
     indexingClause?
     tablePartitioningClauses?
     attributeClusteringClause?
     (CACHE | NOCACHE)?
     ( RESULT_CACHE ( MODE (DEFAULT | FORCE) ) )?
     parallelClause?
     (ROWDEPENDENCIES | NOROWDEPENDENCIES)?
     enableDisableClause*
     rowMovementClause?
     flashbackArchiveClause?
     (ROW ARCHIVAL)?
     (AS subquery | FOR EXCHANGE WITH TABLE tableName)?
    ;

readOnlyClause
    : READ ONLY | READ WRITE 
    ;

indexingClause
    : INDEXING (ON | OFF)
    ;

tablePartitioningClauses
    : rangePartitions
    | listPartitions
    | hashPartitions
    | compositeRangePartitions
    | compositeListPartitions
    | compositeHashPartitions
    | referencePartitioning
    | systemPartitioning
    | consistentHashPartitions
    | consistentHashWithSubpartitions
    | partitionsetClauses
    ;

rangePartitions
    : PARTITION BY RANGE columnNames
      (INTERVAL LP_ expr RP_ (STORE IN LP_ tablespaceName (COMMA_ tablespaceName)* RP_)?)?
      LP_ PARTITION partitionName? rangeValuesClause tablePartitionDescription (COMMA_ PARTITION partitionName? rangeValuesClause tablePartitionDescription externalPartSubpartDataProps?)* RP_
    ;

rangeValuesClause
    : VALUES LESS THAN LP_? (numberLiterals | MAXVALUE) (COMMA_ (numberLiterals | MAXVALUE))* RP_?
    ;

tablePartitionDescription
    : (INTERNAL | EXTERNAL)?
      deferredSegmentCreation?
      readOnlyClause?
      indexingClause?
      segmentAttributesClause?
      (tableCompression | prefixCompression)?
      inmemoryClause?
      ilmClause?
      (OVERFLOW segmentAttributesClause?)?
      (lobStorageClause | varrayColProperties | nestedTableColProperties)*
    ;

inmemoryClause
    : INMEMORY inmemoryAttributes? | NO INMEMORY
    ;

varrayColProperties
    : VARRAY varrayItem (substitutableColumnClause? varrayStorageClause | substitutableColumnClause)
    ;

nestedTableColProperties
    : NESTED TABLE 
    (nestedItem | COLUMN_VALUE) substitutableColumnClause? (LOCAL | GLOBAL)? STORE AS storageTable 
    LP_ (LP_ objectProperties RP_ | physicalProperties | columnProperties) RP_ 
    (RETURN AS? (LOCATOR | VALUE))?
    ;

lobStorageClause
    : LOB
    ( LP_ lobItem (COMMA_ lobItem)* RP_ STORE AS ((SECUREFILE | BASICFILE) | LP_ lobStorageParameters RP_)+
    | LP_ lobItem RP_ STORE AS ((SECUREFILE | BASICFILE) | lobSegname | LP_ lobStorageParameters RP_)+
    )
    ;

varrayStorageClause
    : STORE AS (SECUREFILE | BASICFILE)? LOB (lobSegname? LP_ lobStorageParameters RP_ | lobSegname)
    ;

lobStorageParameters
    : ((TABLESPACE tablespaceName | TABLESPACE SET tablespaceSetName) | lobParameters storageClause?)+ | storageClause
    ;

lobParameters
    : ( (ENABLE | DISABLE) STORAGE IN ROW
        | CHUNK NUMBER_
        | PCTVERSION NUMBER_
        | FREEPOOLS NUMBER_
        | lobRetentionClause
        | lobDeduplicateClause
        | lobCompressionClause
        | (ENCRYPT encryptionSpecification | DECRYPT)
        | (CACHE | NOCACHE | CACHE READS) loggingClause? 
      )+
    ;

lobRetentionClause
    : RETENTION (MAX | MIN NUMBER_ | AUTO | NONE)?
    ;

lobDeduplicateClause
    : DEDUPLICATE | KEEP_DUPLICATES
    ;

lobCompressionClause
    : (COMPRESS (HIGH | MEDIUM | LOW)? | NOCOMPRESS)
    ;

externalPartSubpartDataProps
    : (DEFAULT DIRECTORY directoryName) (LOCATION LP_ (directoryName COLON_)? locationSpecifier (COMMA_ (directoryName COLON_)? locationSpecifier)* RP_)?
    ;

listPartitions
    : PARTITION BY LIST columnNames
      (AUTOMATIC (STORE IN LP_? tablespaceName (COMMA_ tablespaceName)* RP_?))?
      LP_ PARTITION partitionName? listValuesClause tablePartitionDescription (COMMA_ PARTITION partitionName? listValuesClause tablePartitionDescription externalPartSubpartDataProps?)* RP_
    ;

listValuesClause
    : VALUES ( listValues | DEFAULT )
    ;

listValues
    : (literals | NULL) (COMMA_ (literals | NULL))*
    | (LP_? ( (literals | NULL) (COMMA_ (literals | NULL))* ) RP_?) (COMMA_ LP_? ( (literals | NULL) (COMMA_ (literals | NULL))* ) RP_?)*
    ;

hashPartitions
    : PARTITION BY HASH columnNames (individualHashPartitions | hashPartitionsByQuantity)
    ;

hashPartitionsByQuantity
    : PARTITIONS INTEGER_ (STORE IN (tablespaceName (COMMA_ tablespaceName)*))? (tableCompression | indexCompression)? (OVERFLOW STORE IN (tablespaceName (COMMA_ tablespaceName)*))?
    ;

indexCompression
    : prefixCompression | advancedIndexCompression
    ;

advancedIndexCompression
    : COMPRESS ADVANCED (LOW | HIGH)? | NOCOMPRESS
    ;

individualHashPartitions
    : LP_? (PARTITION partitionName? readOnlyClause? indexingClause? partitioningStorageClause?) (COMMA_ PARTITION partitionName? readOnlyClause? indexingClause? partitioningStorageClause?)* RP_?
    ;

partitioningStorageClause
    : ((TABLESPACE tablespaceName | TABLESPACE SET tablespaceSetName)
    | OVERFLOW (TABLESPACE tablespaceName | TABLESPACE SET tablespaceSetName)?
    | tableCompression
    | indexCompression
    | inmemoryClause
    | ilmClause
    | lobPartitioningStorage
    | VARRAY varrayItem STORE AS (SECUREFILE | BASICFILE)? LOB lobSegname
    )*
    ;

lobPartitioningStorage
    :LOB LP_ lobItem RP_ STORE AS (BASICFILE | SECUREFILE)?
    (lobSegname (LP_ TABLESPACE tablespaceName | TABLESPACE SET tablespaceSetName RP_)?
    | LP_ TABLESPACE tablespaceName | TABLESPACE SET tablespaceSetName RP_
    )?
    ;

compositeRangePartitions
    : PARTITION BY RANGE columnNames 
      (INTERVAL LP_ expr RP_ (STORE IN LP_? tablespaceName (COMMA_ tablespaceName)* RP_?)?)?
      (subpartitionByRange | subpartitionByList | subpartitionByHash) 
      LP_? rangePartitionDesc (COMMA_ rangePartitionDesc)* RP_?
    ;

subpartitionByRange
    : SUBPARTITION BY RANGE columnNames subpartitionTemplate?
    ;

subpartitionByList
    : SUBPARTITION BY LIST columnNames subpartitionTemplate?
    ;

subpartitionByHash
    : SUBPARTITION BY HASH columnNames (SUBPARTITIONS NUMBER_ (STORE IN LP_ tablespaceName (COMMA_ tablespaceName)? RP_)? | subpartitionTemplate)?
    ;

subpartitionTemplate
    : SUBPARTITION TEMPLATE
    (LP_? rangeSubpartitionDesc (COMMA_ rangeSubpartitionDesc)* | listSubpartitionDesc (COMMA_ listSubpartitionDesc)* | individualHashSubparts (COMMA_ individualHashSubparts)* RP_?)
    | hashSubpartitionQuantity
    ;

rangeSubpartitionDesc
    : SUBPARTITION subpartitionName? rangeValuesClause readOnlyClause? indexingClause? partitioningStorageClause? externalPartSubpartDataProps?
    ;

listSubpartitionDesc
    : SUBPARTITION subpartitionName? listValuesClause readOnlyClause? indexingClause? partitioningStorageClause? externalPartSubpartDataProps?
    ;

individualHashSubparts
    : SUBPARTITION subpartitionName? readOnlyClause? indexingClause? partitioningStorageClause?
    ;

rangePartitionDesc
    : PARTITION partitionName? rangeValuesClause tablePartitionDescription
    ((LP_? rangeSubpartitionDesc (COMMA_ rangeSubpartitionDesc)* | listSubpartitionDesc (COMMA_ listSubpartitionDesc)* | individualHashSubparts (COMMA_ individualHashSubparts)* RP_?)
    | hashSubpartitionQuantity)?
    ;

compositeListPartitions
    : PARTITION BY LIST columnNames 
      (AUTOMATIC (STORE IN LP_? tablespaceName (COMMA_ tablespaceName)* RP_?)?)?
      (subpartitionByRange | subpartitionByList | subpartitionByHash) 
      LP_? listPartitionDesc (COMMA_ listPartitionDesc)* RP_?
    ;

listPartitionDesc
    : PARTITIONSET partitionSetName listValuesClause (TABLESPACE SET tablespaceSetName)? lobStorageClause? (SUBPARTITIONS STORE IN LP_? tablespaceSetName (COMMA_ tablespaceSetName)* RP_?)?
    ;

compositeHashPartitions
    : PARTITION BY HASH columnNames (subpartitionByRange | subpartitionByList | subpartitionByHash) (individualHashPartitions | hashPartitionsByQuantity)
    ;

referencePartitioning
    :PARTITION BY REFERENCE LP_ constraint RP_ (LP_? referencePartitionDesc (COMMA_ referencePartitionDesc)* RP_?)?
    ;

referencePartitionDesc
    : PARTITION partitionName? tablePartitionDescription?
    ;

constraint
    : inlineConstraint | outOfLineConstraint | inlineRefConstraint | outOfLineRefConstraint
    ;

systemPartitioning
    : PARTITION BY SYSTEM (PARTITIONS NUMBER_ | referencePartitionDesc (COMMA_ referencePartitionDesc)*)?
    ;

consistentHashPartitions
    : PARTITION BY CONSISTENT HASH columnNames (PARTITIONS AUTO)? TABLESPACE SET tablespaceSetName
    ;

consistentHashWithSubpartitions
    : PARTITION BY CONSISTENT HASH columnNames (subpartitionByRange | subpartitionByList | subpartitionByHash)  (PARTITIONS AUTO)?
    ;

partitionsetClauses
    : rangePartitionsetClause | listPartitionsetClause
    ;

rangePartitionsetClause
    : PARTITIONSET BY RANGE columnNames PARTITION BY CONSISTENT HASH columnNames
      (SUBPARTITION BY ((RANGE | HASH) columnNames | LIST LP_ columnName LP_) subpartitionTemplate?)?
      PARTITIONS AUTO LP_ rangePartitionsetDesc (COMMA_ rangePartitionsetDesc)* RP_
    ;

rangePartitionsetDesc
    : PARTITIONSET partitionSetName rangeValuesClause (TABLESPACE SET tablespaceSetName)? (lobStorageClause)? (SUBPARTITIONS STORE IN tablespaceSetName?)?
    ;

listPartitionsetClause
    : PARTITIONSET BY RANGE LP_ columnName RP_ PARTITION BY CONSISTENT HASH columnNames
      (SUBPARTITION BY ((RANGE | HASH) columnNames | LIST LP_ columnName LP_) subpartitionTemplate?)?
      PARTITIONS AUTO LP_ rangePartitionsetDesc (COMMA_ rangePartitionsetDesc)* RP_
    ;

attributeClusteringClause
    : CLUSTERING clusteringJoin? clusterClause clusteringWhen? zonemapClause?
    ;

clusteringJoin
    : tableName (JOIN tableName ON LP_ expr RP_)+
    ;

clusterClause
    : BY (LINEAR | INTERLEAVED)? ORDER clusteringColumns
    ;

createDirectory
    : CREATE (OR REPLACE)? DIRECTORY directoryName (SHARING EQ_ (METADATA | NONE))? AS pathString
    ;

clusteringColumns
    : LP_? clusteringColumnGroup (COMMA_ clusteringColumnGroup)* RP_?
    ;

clusteringColumnGroup
    : columnNames
    ;

clusteringWhen
    : ((YES | NO) ON LOAD)? ((YES | NO) ON DATA MOVEMENT)?
    ;

zonemapClause
    : (WITH MATERIALIZED ZONEMAP (LP_ zonemapName RP_)?) | (WITHOUT MATERIALIZED ZONEMAP)
    ;

rowMovementClause
    : (ENABLE | DISABLE) ROW MOVEMENT
    ;

flashbackArchiveClause
    : FLASHBACK ARCHIVE flashbackArchiveName? | NO FLASHBACK ARCHIVE
    ;

alterPackage
    : ALTER PACKAGE packageName (
    | packageCompileClause
    | (EDITIONABLE | NONEDITIONABLE)
    )
    ;

packageCompileClause
    : COMPILE DEBUG? (PACKAGE | SPECIFICATION | BODY)? (compilerParametersClause*)? (REUSE SETTINGS)?
    ;

alterSynonym
    : ALTER PUBLIC? SYNONYM (schemaName DOT_)? synonymName (COMPILE | EDITIONABLE | NONEDITIONABLE)
    ;

alterTablePartitioning
    : modifyTablePartition
    | moveTablePartition
    | addTablePartition
    | coalesceTablePartition
    | dropTablePartition
    ;

modifyTablePartition
    : modifyRangePartition
    | modifyHashPartition
    | modifyListPartition
    ;

modifyRangePartition
    : MODIFY partitionExtendedName (partitionAttributes
    | (addRangeSubpartition | addHashSubpartition | addListSubpartition)
    | coalesceTableSubpartition | alterMappingTableClauses | REBUILD? UNUSABLE LOCAL INDEXES
    | readOnlyClause | indexingClause)
    ;

modifyHashPartition
    : MODIFY partitionExtendedName (partitionAttributes | coalesceTableSubpartition
    | alterMappingTableClauses | REBUILD? UNUSABLE LOCAL INDEXES | readOnlyClause | indexingClause)
    ;

modifyListPartition
    : MODIFY partitionExtendedName (partitionAttributes
    | (ADD | DROP) VALUES LP_ listValues RP_
    | (addRangeSubpartition | addHashSubpartition | addListSubpartition)
    | coalesceTableSubpartition | REBUILD? UNUSABLE LOCAL INDEXES | readOnlyClause | indexingClause)
    ;

partitionExtendedName
    : PARTITION partitionName
    | PARTITION FOR LP_ partitionKeyValue (COMMA_ partitionKeyValue)* RP_
    ;

addRangeSubpartition
    : ADD rangeSubpartitionDesc (COMMA_ rangeSubpartitionDesc)* dependentTablesClause? updateIndexClauses?
    ;

dependentTablesClause
    : DEPENDENT TABLES LP_ tableName LP_ partitionSpec (COMMA_ partitionSpec)* RP_
    (COMMA_ tableName LP_ partitionSpec (COMMA_ partitionSpec)* RP_)* RP_
    ;

addHashSubpartition
    : ADD individualHashSubparts dependentTablesClause? updateIndexClauses? parallelClause?
    ;

addListSubpartition
    : ADD listSubpartitionDesc (COMMA_ listSubpartitionDesc)* dependentTablesClause? updateIndexClauses?
    ;

coalesceTableSubpartition
    : COALESCE SUBPARTITION subpartitionName updateIndexClauses? parallelClause? allowDisallowClustering?
    ;

allowDisallowClustering
    : (ALLOW | DISALLOW) CLUSTERING
    ;

alterMappingTableClauses
    : MAPPING TABLE (allocateExtentClause | deallocateUnusedClause)
    ;

alterView
    : ALTER VIEW viewName (
    | ADD outOfLineConstraint
    | MODIFY CONSTRAINT constraintName (RELY | NORELY) 
    | DROP (CONSTRAINT constraintName | PRIMARY KEY | UNIQUE columnNames) 
    | COMPILE 
    | READ (ONLY | WRITE) 
    | (EDITIONABLE | NONEDITIONABLE)
    )
    ;

deallocateUnusedClause
    : DEALLOCATE UNUSED (KEEP sizeClause)?
    ;

allocateExtentClause
    : ALLOCATE EXTENT (LP_ (SIZE sizeClause | DATAFILE SQ_ fileName SQ_ | INSTANCE NUMBER_)* RP_)?
    ;

partitionSpec
    : PARTITION partitionName? tablePartitionDescription?
    ;

partitionAttributes
    : (physicalAttributesClause | loggingClause | allocateExtentClause | deallocateUnusedClause | shrinkClause)*
      (OVERFLOW (physicalAttributesClause | loggingClause | allocateExtentClause | deallocateUnusedClause)*)?
      tableCompression? inmemoryClause?
    ;

shrinkClause
    : SHRINK SPACE COMPACT? CASCADE?
    ;

moveTablePartition
    : MOVE partitionExtendedName (MAPPING TABLE)? tablePartitionDescription? filterCondition? updateAllIndexesClause? parallelClause? allowDisallowClustering? ONLINE?
    ;

filterCondition
    : INCLUDING ROWS whereClause
    ;

whereClause
    : WHERE expr
    ;

coalesceTablePartition
    : COALESCE PARTITION updateIndexClauses? parallelClause? allowDisallowClustering?
    ;

addTablePartition
    : ADD ((PARTITION partitionName? addRangePartitionClause (COMMA_ PARTITION partitionName? addRangePartitionClause)*)
        |  (PARTITION partitionName? addListPartitionClause (COMMA_ PARTITION partitionName? addListPartitionClause)*)
        |  (PARTITION partitionName? addSystemPartitionClause (COMMA_ PARTITION partitionName? addSystemPartitionClause)*)
        (BEFORE (partitionName | NUMBER_))?
        |  (PARTITION partitionName? addHashPartitionClause)
        ) dependentTablesClause?
    ;

addRangePartitionClause
    : rangeValuesClause tablePartitionDescription? externalPartSubpartDataProps?
    ((LP_? (rangeSubpartitionDesc (COMMA_ rangeSubpartitionDesc)* | listSubpartitionDesc (COMMA_ listSubpartitionDesc)* | individualHashSubparts (COMMA_ individualHashSubparts)*) RP_?)
    | hashSubpartsByQuantity)? updateIndexClauses?
    ;

addListPartitionClause
    : listValuesClause tablePartitionDescription? externalPartSubpartDataProps?
    ((LP_? (rangeSubpartitionDesc (COMMA_ rangeSubpartitionDesc)* | listSubpartitionDesc (COMMA_ listSubpartitionDesc)* | individualHashSubparts (COMMA_ individualHashSubparts)*) RP_?)
    | hashSubpartsByQuantity)? updateIndexClauses?
    ;

hashSubpartsByQuantity
    : SUBPARTITIONS NUMBER_ (STORE IN LP_ tablespaceName (COMMA_ tablespaceName)* RP_)?
    ;

addSystemPartitionClause
    : tablePartitionDescription? updateIndexClauses?
    ;

addHashPartitionClause
    : partitioningStorageClause updateIndexClauses? parallelClause? readOnlyClause? indexingClause?
    ;

dropTablePartition
    : DROP partitionExtendedNames (updateIndexClauses parallelClause?)?
    ;

partitionExtendedNames
    : (PARTITION | PARTITIONS) (partitionName | partitionForClauses) (COMMA_ (partitionName | partitionForClauses))*
    ;

partitionForClauses
    : FOR LP_ partitionKeyValue (COMMA_ partitionKeyValue)* RP_
    ;

updateIndexClauses
    : updateGlobalIndexClause | updateAllIndexesClause
    ;

updateGlobalIndexClause
    : (UPDATE | INVALIDATE) GLOBAL INDEXES
    ;

updateAllIndexesClause
    : UPDATE INDEXES
    (LP_ indexName LP_ (updateIndexPartition | updateIndexSubpartition) RP_
    (COMMA_ indexName LP_ (updateIndexPartition | updateIndexSubpartition) RP_)* RP_)?
    ;

updateIndexPartition
    : indexPartitionDesc indexSubpartitionClause?
    (COMMA_ indexPartitionDesc indexSubpartitionClause?)*
    ;

indexPartitionDesc
    : PARTITION
    (partitionName
    ((segmentAttributesClause | indexCompression)+ | PARAMETERS LP_ SQ_ odciParameters SQ_ RP_ )?
    usableSpecification?
    )?
    ;

indexSubpartitionClause
    : STORE IN LP_ tablespaceName (COMMA_ tablespaceName)* RP_
    | LP_ SUBPARTITION subpartitionName? (TABLESPACE tablespaceName)? indexCompression? usableSpecification?
    (COMMA_ SUBPARTITION subpartitionName? (TABLESPACE tablespaceName)? indexCompression? usableSpecification?)* RP_
    ;

updateIndexSubpartition
    : SUBPARTITION subpartitionName? (TABLESPACE tablespaceName)?
    (COMMA_ SUBPARTITION subpartitionName? (TABLESPACE tablespaceName)?)*
    ;

supplementalLoggingProps
    : SUPPLEMENTAL LOG supplementalLogGrpClause|supplementalIdKeyClause
    ;

supplementalLogGrpClause
    : GROUP logGroupName LP_ columnName (NO LOG)? (COMMA_ columnName (NO LOG)?)* RP_ ALWAYS?
    ;

supplementalIdKeyClause
    : DATA LP_ (ALL | PRIMARY KEY | UNIQUE | FOREIGN KEY) (COMMA_ (ALL | PRIMARY KEY | UNIQUE | FOREIGN KEY))* RP_ COLUMNS
    ;

alterSession
    : ALTER SESSION alterSessionOption
    ;

alterSessionOption
    : adviseClause
    | closeDatabaseLinkClause
    | commitInProcedureClause
    | securiyClause
    | parallelExecutionClause
    | resumableClause
    | shardDdlClause
    | syncWithPrimaryClause
    | alterSessionSetClause
    ;

adviseClause
    : ADVISE (COMMIT | ROLLBACK | NOTHING)
    ;

closeDatabaseLinkClause
    : CLOSE DATABASE LINK dbLink
    ;

commitInProcedureClause
    : (ENABLE | DISABLE) COMMIT IN PROCEDURE
    ;

securiyClause
    : (ENABLE | DISABLE) GUARD
    ;

parallelExecutionClause
    : (ENABLE | DISABLE | FORCE) PARALLEL (DML | DDL | QUERY) (PARALLEL numberLiterals)?
    ;

resumableClause
    : enableResumableClause | disableResumableClause
    ;

enableResumableClause
    : ENABLE RESUMABLE (TIMEOUT numberLiterals)? (NAME stringLiterals)?
    ;

disableResumableClause
    : DISABLE RESUMABLE
    ;

shardDdlClause
    : (ENABLE | DISABLE) SHARD DDL
    ;

syncWithPrimaryClause
    : SYNC WITH PRIMARY
    ;

alterSessionSetClause
    : SET alterSessionSetClauseOption
    ;

alterSessionSetClauseOption
    : parameterClause
    | editionClause
    | containerClause
    | rowArchivalVisibilityClause
    | defaultCollationClause
    ;

parameterClause
    : (parameterName EQ_ parameterValue)+
    ;

editionClause
    : EDITION EQ_ editionName
    ;

containerClause
    : CONTAINER EQ_ containerName (SERVICE EQ_ serviceName)?
    ;

rowArchivalVisibilityClause
    : ROW ARCHIVAL VISIBILITY EQ_ (ACTIVE | ALL)
    ;

defaultCollationClause
    : DEFAULT_COLLATION EQ_ (collationName | NONE)
    ;

alterDatabaseDictionary
    : ALTER DATABASE DICTIONARY (
    | ENCRYPT CREDENTIALS
    | REKEY CREDENTIALS
    | DELETE CREDENTIALS KEY
    )
    ;
    
alterDatabase
    : ALTER databaseClauses
    ( startupClauses
    | recoveryClauses
    | databaseFileClauses
    | logfileClauses
    | controlfileClauses
    | standbyDatabaseClauses
    | defaultSettingsClauses
    | instanceClauses
    | securityClause
    | prepareClause
    | dropMirrorCopy
    | lostWriteProtection
    | cdbFleetClauses
    | propertyClause )
    ;

databaseClauses
    : DATABASE databaseName | PLUGGABLE DATABASE pdbName
    ;

startupClauses
    : MOUNT ((STANDBY | CLONE) DATABASE)?
    | OPEN ((READ WRITE)? (RESETLOGS | NORESETLOGS)? (UPGRADE | DOWNGRADE)? | READ ONLY)
    ;

recoveryClauses
    : generalRecovery | managedStandbyRecovery | BEGIN BACKUP | END BACKUP
    ;

generalRecovery
    : RECOVER (AUTOMATIC)? (FROM locationName)? (
      (fullDatabaseRecovery | partialDatabaseRecovery | LOGFILE fileName)
      ((TEST | ALLOW NUMBER_ CORRUPTION | parallelClause)+)?
    | CONTINUE DEFAULT?
    | CANCEL
    )
    ;

fullDatabaseRecovery
    : STANDBY? DATABASE
    ((UNTIL (CANCEL | TIME dateValue | CHANGE NUMBER_ | CONSISTENT)
    | USING BACKUP CONTROLFILE
    | SNAPSHOT TIME dateValue
    )+)?
    ;

partialDatabaseRecovery
    : TABLESPACE tablespaceName (COMMA_ tablespaceName)*
    | DATAFILE (fileName | fileNumber) (COMMA_ (fileName | fileNumber))*
    ;

managedStandbyRecovery
    : RECOVER (MANAGED STANDBY DATABASE
    ((USING ARCHIVED LOGFILE | DISCONNECT (FROM SESSION)?
    | NODELAY
    | UNTIL CHANGE NUMBER_
    | UNTIL CONSISTENT | USING INSTANCES (ALL | NUMBER_) | parallelClause)+
    | FINISH | CANCEL)?
    | TO LOGICAL STANDBY (databaseName | KEEP IDENTITY))
    ;

databaseFileClauses
    : RENAME FILE fileName (COMMA_ fileName)* TO fileName
    | createDatafileClause
    | alterDatafileClause
    | alterTempfileClause
    | moveDatafileClause
    ;

createDatafileClause
    : CREATE DATAFILE (fileName | fileNumber) (COMMA_ (fileName | fileNumber))*
    ( AS (fileSpecifications | NEW))?
    ;

fileSpecifications
    : fileSpecification (COMMA_ fileSpecification)*
    ;

fileSpecification
    : datafileTempfileSpec | redoLogFileSpec
    ;

datafileTempfileSpec
    : (fileName | asmFileName )? (SIZE sizeClause)? REUSE? autoextendClause?
    ;

autoextendClause
    : AUTOEXTEND (OFF | ON (NEXT sizeClause)? maxsizeClause?)
    ;

redoLogFileSpec
    : ((fileName | asmFileName)
    | LP_ (fileName | asmFileName) (COMMA_ (fileName | asmFileName))* RP_)?
    (SIZE sizeClause)? (BLOCKSIZE sizeClause)? REUSE?
    ;

alterDatafileClause
    : DATAFILE (fileName | NUMBER_) (COMMA_ (fileName | NUMBER_))*
    (ONLINE | OFFLINE (FOR DROP)? | RESIZE sizeClause | autoextendClause | END BACKUP | ENCRYPT | DECRYPT)
    ;

alterTempfileClause
    : TEMPFILE (fileName | NUMBER_) (COMMA_ (fileName | NUMBER_))*
    (RESIZE sizeClause | autoextendClause | DROP (INCLUDING DATAFILES)? | ONLINE | OFFLINE)
    ;

logfileClauses
    : ((ARCHIVELOG MANUAL? | NOARCHIVELOG )
    | NO? FORCE LOGGING
    | SET STANDBY NOLOGGING FOR (DATA AVAILABILITY | LOAD PERFORMANCE)
    | RENAME FILE fileName (COMMA_ fileName)* TO fileName
    | CLEAR UNARCHIVED? LOGFILE logfileDescriptor (COMMA_ logfileDescriptor)* (UNRECOVERABLE DATAFILE)?
    | addLogfileClauses
    | dropLogfileClauses
    | switchLogfileClause
    | supplementalDbLogging)
    ;

logfileDescriptor
    : GROUP NUMBER_ | LP_ fileName (COMMA_ fileName)* RP_ | fileName
    ;

addLogfileClauses
    : ADD STANDBY? LOGFILE
    (((INSTANCE instanceName)? | (THREAD SQ_ NUMBER_ SQ_)?)
    (GROUP NUMBER_)? redoLogFileSpec (COMMA_ (GROUP NUMBER_)? redoLogFileSpec)*
    | MEMBER fileName REUSE? (COMMA_ fileName REUSE?)* TO logfileDescriptor (COMMA_ logfileDescriptor)*)
    ;

controlfileClauses
    : CREATE ((LOGICAL | PHYSICAL)? STANDBY | FAR SYNC INSTANCE) CONTROLFILE AS fileName REUSE?
    | BACKUP CONTROLFILE TO (fileName REUSE? | traceFileClause)
    ;

traceFileClause
    : TRACE (AS fileName REUSE?)? (RESETLOGS | NORESETLOGS)?
    ;

dropLogfileClauses
    : DROP STANDBY? LOGFILE
    (logfileDescriptor (COMMA_ logfileDescriptor)*
    | MEMBER fileName (COMMA_ fileName)*)
    ;

switchLogfileClause
    : SWITCH ALL LOGFILES TO BLOCKSIZE NUMBER_
    ;

supplementalDbLogging
    : (ADD | DROP) SUPPLEMENTAL LOG
    ( DATA
    | supplementalIdKeyClause
    | supplementalPlsqlClause
    | supplementalSubsetReplicationClause)
    ;

supplementalPlsqlClause
    : DATA FOR PROCEDURAL REPLICATION
    ;

supplementalSubsetReplicationClause
    : DATA SUBSET DATABASE REPLICATION
    ;

standbyDatabaseClauses
    : ((activateStandbyDbClause
    | maximizeStandbyDbClause
    | registerLogfileClause
    | commitSwitchoverClause
    | startStandbyClause
    | stopStandbyClause
    | convertDatabaseClause) parallelClause?)
    | (switchoverClause | failoverClause)
    ;

activateStandbyDbClause
    : ACTIVATE (PHYSICAL | LOGICAL)? STANDBY DATABASE (FINISH APPLY)?
    ;

maximizeStandbyDbClause
    : SET STANDBY DATABASE TO MAXIMIZE (PROTECTION | AVAILABILITY | PERFORMANCE)
    ;

registerLogfileClause
    : REGISTER (OR REPLACE)? (PHYSICAL | LOGICAL)? LOGFILE fileSpecifications (FOR logminerSessionName)?
    ;

commitSwitchoverClause
    : (PREPARE | COMMIT) TO SWITCHOVER
    ( TO (((PHYSICAL | LOGICAL)? PRIMARY | PHYSICAL? STANDBY) ((WITH | WITHOUT) SESSION SHUTDOWN (WAIT | NOWAIT))?
    | LOGICAL STANDBY)
    | CANCEL
    )?
    ;

startStandbyClause
    : START LOGICAL STANDBY APPLY IMMEDIATE? NODELAY? (NEW PRIMARY dbLink | INITIAL scnValue? | (SKIP_SYMBOL FAILED TRANSACTION | FINISH))?
    ;

stopStandbyClause
    : (STOP | ABORT) LOGICAL STANDBY APPLY
    ;

switchoverClause
    : SWITCHOVER TO databaseName (VERIFY | FORCE)?
    ;

convertDatabaseClause
    : CONVERT TO (PHYSICAL | SNAPSHOT) STANDBY
    ;

failoverClause
    : FAILOVER TO databaseName FORCE?
    ;

defaultSettingsClauses
    : DEFAULT EDITION EQ_ editionName
    | SET DEFAULT bigOrSmallFiles TABLESPACE
    | DEFAULT TABLESPACE tablespaceName
    | DEFAULT LOCAL? TEMPORARY TABLESPACE (tablespaceName | tablespaceGroupName)
    | RENAME GLOBAL_NAME TO databaseName DOT_ domain (DOT_ domain)*
    | ENABLE BLOCK CHANGE TRACKING (USING FILE fileName REUSE?)?
    | DISABLE BLOCK CHANGE TRACKING
    | NO? FORCE FULL DATABASE CACHING
    | CONTAINERS DEFAULT TARGET EQ_ (LP_ containerName RP_ | NONE)
    | flashbackModeClause
    | undoModeClause
    | setTimeZoneClause
    ;

setTimeZoneClause
    : SET TIME_ZONE EQ_ ((PLUS_ | MINUS_) dateValue | timeZoneRegion) 
    ;

timeZoneRegion
    : STRING_
    ;

flashbackModeClause
    : FLASHBACK (ON | OFF)
    ;

undoModeClause
    : LOCAL UNDO (ON | OFF)
    ;

moveDatafileClause
    : MOVE DATAFILE LP_ (fileName | asmFileName | fileNumber) RP_
    (TO LP_ (fileName | asmFileName) RP_ )? REUSE? KEEP?
    ;

instanceClauses
    : (ENABLE | DISABLE) INSTANCE instanceName
    ;

securityClause
    : GUARD (ALL | STANDBY | NONE)
    ;

prepareClause
    : PREPARE MIRROR COPY copyName (WITH (UNPROTECTED | MIRROR | HIGH) REDUNDANCY)?
    ;

dropMirrorCopy
    : DROP MIRROR COPY mirrorName
    ;

lostWriteProtection
    : (ENABLE | DISABLE | REMOVE | SUSPEND)? LOST WRITE PROTECTION
    ;

cdbFleetClauses
    : leadCdbClause | leadCdbUriClause
    ;

leadCdbClause
    : SET LEAD_CDB EQ_  (TRUE | FALSE)
    ;

leadCdbUriClause
    : SET LEAD_CDB_URI EQ_ uriString
    ;

propertyClause
    : PROPERTY (SET | REMOVE) DEFAULT_CREDENTIAL EQ_ qualifiedCredentialName
    ;

alterSystem
    : ALTER SYSTEM alterSystemOption
    ;

alterSystemOption
    : archiveLogClause
    | checkpointClause
    | checkDatafilesClause
    | distributedRecovClauses
    | flushClause
    | endSessionClauses
    | alterSystemSwitchLogfileClause
    | suspendResumeClause
    | quiesceClauses
    | rollingMigrationClauses
    | rollingPatchClauses
    | alterSystemSecurityClauses
    | affinityClauses
    | shutdownDispatcherClause
    | registerClause
    | setClause
    | resetClause
    | relocateClientClause
    | cancelSqlClause
    | flushPasswordfileMetadataCacheClause
    ;

archiveLogClause
    : ARCHIVE LOG instanceClause? (sequenceClause | changeClause | currentClause | groupClause | logfileClause | nextClause | allClause) toLocationClause?
    ;

checkpointClause
    : CHECKPOINT (GLOBAL | LOCAL)?
    ;

checkDatafilesClause
    : CHECK DATAFILES (GLOBAL | LOCAL)?
    ;

distributedRecovClauses
    : (ENABLE | DISABLE) DISTRIBUTED RECOVERY
    ;

flushClause
    : FLUSH flushClauseOption
    ;

endSessionClauses
    : (disconnectSessionClause | killSessionClause) (IMMEDIATE | NOREPLY)?
    ;

alterSystemSwitchLogfileClause
    : SWITCH LOGFILE
    ;

suspendResumeClause
    : SUSPEND | RESUME
    ;

quiesceClauses
    : QUIESCE RESTRICTED | UNQUIESCE
    ;

rollingMigrationClauses
    : startRollingMigrationClause | stopRollingMigrationClause
    ;

rollingPatchClauses
    : startRollingPatchClause | stopRollingPatchClause
    ;

alterSystemSecurityClauses
    : restrictedSessionClause | setEncryptionWalletOpenClause | setEncryptionWalletCloseClause | setEncryptionKeyClause
    ;

affinityClauses
    : enableAffinityClause | disableAffinityClause
    ;

shutdownDispatcherClause
    : SHUTDOWN IMMEDIATE? dispatcherName
    ;

registerClause
    : REGISTER
    ;

setClause
    : SET alterSystemSetClause+
    ;

resetClause
    : RESET alterSystemResetClause+
    ;

relocateClientClause
    : RELOCATE CLIENT clientId
    ;

cancelSqlClause
    : CANCEL SQL SQ_ sessionId serialNumber (AT_ instanceId)? sqlId? SQ_
    ;

flushPasswordfileMetadataCacheClause
    : FLUSH PASSWORDFILE_METADATA_CACHE
    ;

instanceClause
    : INSTANCE instanceName
    ;

sequenceClause
    : SEQUENCE INTEGER_
    ;

changeClause
    : CHANGE INTEGER_
    ;

currentClause
    : CURRENT NOSWITCH?
    ;

groupClause
    : GROUP INTEGER_
    ;

logfileClause
    : LOGFILE logFileName (USING BACKUP CONTROLFILE)?
    ;

nextClause
    : NEXT
    ;

allClause
    : ALL
    ;

toLocationClause
    : TO logFileGroupsArchivedLocationName
    ;

flushClauseOption
    : sharedPoolClause | globalContextClause | bufferCacheClause | flashCacheClause | redoToClause
    ;

disconnectSessionClause
    : DISCONNECT SESSION SQ_ INTEGER_ COMMA_ INTEGER_ SQ_ POST_TRANSACTION?
    ;

killSessionClause
    : KILL SESSION SQ_ INTEGER_ COMMA_ INTEGER_ (COMMA_ AT_ INTEGER_)? SQ_
    ;

startRollingMigrationClause
    : START ROLLING MIGRATION TO asmVersion
    ;

stopRollingMigrationClause
    : STOP ROLLING MIGRATION
    ;

startRollingPatchClause
    : START ROLLING PATCH
    ;

stopRollingPatchClause
    : STOP ROLLING PATCH
    ;

restrictedSessionClause
    : (ENABLE | DISABLE) RESTRICTED SESSION
    ;

setEncryptionWalletOpenClause
    : SET ENCRYPTION WALLET OPEN IDENTIFIED BY (walletPassword | hsmAuthString)
    ;

setEncryptionWalletCloseClause
    : SET ENCRYPTION WALLET CLOSE (IDENTIFIED BY (walletPassword | hsmAuthString))?
    ;

setEncryptionKeyClause
    : SET ENCRYPTION KEY (identifiedByWalletPassword | identifiedByHsmAuthString)
    ;

enableAffinityClause
    : ENABLE AFFINITY tableName (SERVICE serviceName)?
    ;

disableAffinityClause
    : DISABLE AFFINITY tableName
    ;

alterSystemSetClause
    : setParameterClause | useStoredOutlinesClause | globalTopicEnabledClause
    ;

alterSystemResetClause
    : parameterName scopeClause*
    ;

sharedPoolClause
    : SHARED_POOL
    ;

globalContextClause
    : GLOBAL CONTEXT
    ;

bufferCacheClause
    : BUFFER_CACHE
    ;

flashCacheClause
    : FLASH_CACHE
    ;

redoToClause
    : REDO TO targetDbName (NO? CONFIRM APPLY)?
    ;

identifiedByWalletPassword
    : certificateId? IDENTIFIED BY walletPassword
    ;

identifiedByHsmAuthString
    : IDENTIFIED BY hsmAuthString (MIGRATE USING walletPassword)?
    ;

setParameterClause
    : parameterName EQ_ parameterValue (COMMA_ parameterValue)* alterSystemCommentClause? DEFERRED? containerCurrentAllClause? scopeClause*
    ;

useStoredOutlinesClause
    : USE_STORED_OUTLINES EQ_ (TRUE | FALSE | categoryName)
    ;

globalTopicEnabledClause
    : GLOBAL_TOPIC_ENABLED EQ_ (TRUE | FALSE)
    ;

alterSystemCommentClause
    : COMMENT EQ_ stringLiterals
    ;

containerCurrentAllClause
    : CONTAINER EQ_ (CURRENT | ALL)
    ;

scopeClause
    : SCOPE EQ_ (MEMORY | SPFILE | BOTH) | SID EQ_ (SQ_ sessionId SQ_ | SQ_ ASTERISK_ SQ_)
    ;

analyze
    : (ANALYZE ((TABLE tableName| INDEX indexName) partitionExtensionClause? | CLUSTER clusterName))
    (validationClauses | LIST CHAINED ROWS intoClause? | DELETE SYSTEM? STATISTICS)
    ;

partitionExtensionClause
    : PARTITION (LP_ partitionName RP_ | FOR LP_ partitionKeyValue (COMMA_ partitionKeyValue) RP_)
    | SUBPARTITION (LP_ subpartitionName RP_ | FOR LP_ subpartitionKeyValue (COMMA_ subpartitionKeyValue) RP_)
    ;

validationClauses
    : VALIDATE REF UPDATE (SET DANGLING TO NULL)?
    | VALIDATE STRUCTURE (CASCADE (FAST | COMPLETE (OFFLINE | ONLINE) intoClause?))?
    ;

intoClause
    : INTO tableName
    ;

associateStatistics
    : ASSOCIATE STATISTICS WITH (columnAssociation | functionAssociation) storageTableClause?
    ;

columnAssociation
    : COLUMNS tableName DOT_ columnName (COMMA_ tableName DOT_ columnName)* usingStatisticsType
    ;

functionAssociation
    : (FUNCTIONS function (COMMA_ function)*
    | PACKAGES packageName (COMMA_ packageName)*
    | TYPES typeName (COMMA_ typeName)*
    | INDEXES indexName (COMMA_ indexName)*
    | INDEXTYPES indexTypeName (COMMA_ indexTypeName)*)
    (usingStatisticsType | defaultCostClause (COMMA_ defaultSelectivityClause)? | defaultSelectivityClause (COMMA_ defaultCostClause)?)
    ;

storageTableClause
    : WITH (SYSTEM | USER) MANAGED STORAGE TABLES
    ;

usingStatisticsType
    : USING (statisticsTypeName | NULL)
    ;

defaultCostClause
    : DEFAULT COST LP_ cpuCost COMMA_ ioCost COMMA_ networkCost RP_
    ;

defaultSelectivityClause
    : DEFAULT SELECTIVITY defaultSelectivity
    ;

disassociateStatistics
    : DISASSOCIATE STATISTICS FROM 
    (COLUMNS tableName DOT_ columnName (COMMA_ tableName DOT_ columnName)*
    | FUNCTIONS function (COMMA_ function)*
    | PACKAGES packageName (COMMA_ packageName)*
    | TYPES typeName (COMMA_ typeName)*
    | INDEXES indexName (COMMA_ indexName)*
    | INDEXTYPES indexTypeName (COMMA_ indexTypeName)*) FORCE?
    ;

audit
    : AUDIT (auditPolicyClause | contextClause)
    ;

noAudit
    : NOAUDIT (noAuditPolicyClause | contextClause)
    ;

auditPolicyClause
    : POLICY policyName (byUsersWithRoles | (BY | EXCEPT) username (COMMA_ username)*)? (WHENEVER NOT? SUCCESSFUL)?
    ;

noAuditPolicyClause
    : POLICY policyName (byUsersWithRoles | BY username (COMMA_ username)*)? (WHENEVER NOT? SUCCESSFUL)?
    ;

byUsersWithRoles
    : BY USERS WITH GRANTED ROLES roleName (COMMA_ roleName)*
    ;

contextClause
    : contextNamespaceAttributesClause (COMMA_ contextNamespaceAttributesClause)* (BY username (COMMA_ username)*)?
    ;

contextNamespaceAttributesClause
    : CONTEXT NAMESPACE namespace ATTRIBUTES attributeName (COMMA_ attributeName)*
    ;

comment
    : COMMENT ON (
    | AUDIT POLICY policyName
    | COLUMN (tableName | viewName | materializedViewName) DOT_ columnName
    | EDITION editionName
    | INDEXTYPE indexTypeName
    | MATERIALIZED VIEW materializedViewName
    | MINING MODEL modelName
    | OPERATOR operatorName
    | TABLE (tableName | viewName)
    ) IS STRING_
    ;

flashbackDatabase
    : FLASHBACK STANDBY? PLUGGABLE? DATABASE databaseName?
    ( TO (scnTimestampClause | restorePointClause) 
    | TO BEFORE (scnTimestampClause | RESETLOGS))
    ;

scnTimestampClause
    : (SCN | TIMESTAMP) scnTimestampExpr
    ;

restorePointClause
    : RESTORE POINT restorePoint
    ;

flashbackTable
    : FLASHBACK TABLE tableName TO (
    (scnTimestampClause | restorePointClause) ((ENABLE | DISABLE) TRIGGERS)?
    | BEFORE DROP renameToTable? )
    ;

renameToTable
    : RENAME TO tableName
    ;

purge
    : PURGE (TABLE tableName
    | INDEX indexName
    | TABLESPACE tablespaceName (USER username)?
    | TABLESPACE SET tablespaceSetName (USER username)?
    | RECYCLEBIN
    | DBA_RECYCLEBIN)
    ;

rename
    : RENAME name TO name
    ;

createDatabase
    : CREATE DATABASE databaseName? createDatabaseClauses+
    ;

createDatabaseClauses
    : USER SYS IDENTIFIED BY password
    | USER SYSTEM IDENTIFIED BY password
    | CONTROLFILE REUSE
    | MAXDATAFILES INTEGER_
    | MAXINSTANCES INTEGER_
    | CHARACTER SET databaseCharset
    | NATIONAL CHARACTER SET nationalCharset
    | SET DEFAULT bigOrSmallFiles TABLESPACE
    | databaseLoggingClauses
    | tablespaceClauses
    | setTimeZoneClause
    | bigOrSmallFiles? USER_DATA TABLESPACE tablespaceName DATAFILE datafileTempfileSpec (COMMA_ datafileTempfileSpec)*
    | enablePluggableDatabase
    | databaseName USING MIRROR COPY mirrorName
    ;

databaseLoggingClauses
    : LOGFILE (GROUP INTEGER_)? fileSpecification (COMMA_ (GROUP INTEGER_)? fileSpecification)*
    | MAXLOGFILES INTEGER_
    | MAXLOGMEMBERS INTEGER_
    | MAXLOGHISTORY INTEGER_
    | (ARCHIVELOG | NOARCHIVELOG)
    | FORCE LOGGING
    | SET STANDBY NOLOGGING FOR (DATA AVAILABILITY | LOAD PERFORMANCE)
    ;

tablespaceClauses
    : EXTENT MANAGEMENT LOCAL
    | DATAFILE fileSpecifications
    | SYSAUX DATAFILE fileSpecifications
    | defaultTablespace
    | defaultTempTablespace
    | undoTablespace
    ;

defaultTablespace
    : DEFAULT TABLESPACE tablespaceName (DATAFILE datafileTempfileSpec)? extentManagementClause?
    ;

defaultTempTablespace
    : bigOrSmallFiles? DEFAULT 
    (TEMPORARY TABLESPACE | LOCAL TEMPORARY TABLESPACE FOR (ALL | LEAF)) tablespaceName
    (TEMPFILE fileSpecifications)? extentManagementClause?
    ;

undoTablespace
    : bigOrSmallFiles? UNDO TABLESPACE tablespaceName (DATAFILE fileSpecifications)?
    ;

bigOrSmallFiles
    : BIGFILE | SMALLFILE
    ;

extentManagementClause
    : EXTENT MANAGEMENT LOCAL (AUTOALLOCATE | UNIFORM (SIZE sizeClause)?)?
    ;

enablePluggableDatabase
    : ENABLE PLUGGABLE DATABASE 
    (SEED fileNameConvert? (SYSTEM tablespaceDatafileClauses)? (SYSAUX tablespaceDatafileClauses)?)? undoModeClause?
    ;

fileNameConvert
    : FILE_NAME_CONVERT EQ_ (LP_ replaceFileNamePattern (COMMA_ replaceFileNamePattern)* RP_| NONE)
    ;

replaceFileNamePattern
    : filenamePattern COMMA_ filenamePattern 
    ;

tablespaceDatafileClauses
    : DATAFILES (SIZE sizeClause | autoextendClause)+
    ;

createDatabaseLink
    : CREATE SHARED? PUBLIC? DATABASE LINK dbLink 
    (connectToClause | dbLinkAuthentication)* (USING connectString)?
    ;
    
alterDatabaseLink
    : ALTER SHARED? PUBLIC? DATABASE LINK dbLink (
    | CONNECT TO username IDENTIFIED BY password dbLinkAuthentication?
    | dbLinkAuthentication
    )
    ;

dropDatabaseLink
    : DROP PUBLIC? DATABASE LINK dbLink 
    ;

connectToClause
    : CONNECT TO (CURRENT_USER | username IDENTIFIED BY password dbLinkAuthentication?)
    ;

dbLinkAuthentication
    : AUTHENTICATED BY username IDENTIFIED BY password
    ;

createDimension
    : CREATE DIMENSION dimensionName levelClause+ (hierarchyClause | attributeClause+ | extendedAttrbuteClause)+
    ;

levelClause
    : LEVEL level IS (columnName | LP_ columnName (COMMA_ columnName)* RP_) (SKIP_SYMBOL WHEN NULL)?
    ;

hierarchyClause
    : HIERARCHY hierarchyName LP_ level (CHILD OF level)+ dimensionJoinClause* RP_
    ;

dimensionJoinClause
    : JOIN KEY (columnName | LP_ columnName (COMMA_ columnName)* RP_) REFERENCES level
    ;

attributeClause
    : ATTRIBUTE level DETERMINES (columnName | LP_ columnName (COMMA_ columnName)* RP_)
    ;

extendedAttrbuteClause
    : ATTRIBUTE attributeName (LEVEL level DETERMINES (columnName | LP_ columnName (COMMA_ columnName)* RP_))+
    ;

alterDimension
    : ALTER DIMENSION dimensionName (alterDimensionAddClause* | alterDimensionDropClause* | COMPILE)
    ;

alterDimensionAddClause
    : ADD (levelClause | hierarchyClause | attributeClause | extendedAttrbuteClause)
    ;

alterDimensionDropClause
    : DROP (LEVEL level (RESTRICT | CASCADE)? 
    | HIERARCHY hierarchyName 
    | ATTRIBUTE attributeName (LEVEL level (COLUMN columnName (COMMA_ COLUMN columnName)*)?)?)
    ;

dropDimension
    : DROP DIMENSION dimensionName
    ;

dropDirectory
    : DROP DIRECTORY directoryName
    ;

createFunction
    : CREATE (OR REPLACE)? (EDITIONABLE | NONEDITIONABLE)? FUNCTION plsqlFunctionSource
    ;

plsqlFunctionSource
    : function (LP_ parameterDeclaration (COMMA_ parameterDeclaration)* RP_)? RETURN dataType
    sharingClause? (invokerRightsClause
    | accessibleByClause 
    | defaultCollationoOptionClause
    | deterministicClause
    | parallelEnableClause
    | resultCacheClause
    | aggregateClause
    | pipelinedClause
    | sqlMacroClause)* 
    (IS | AS) callSpec
    ;

parameterDeclaration
    : parameterName (IN? dataType ((COLON_ EQ_ | DEFAULT) expr)? | IN? OUT NOCOPY? dataType)?
    ;

sharingClause
    : SHARING EQ_ (METADATA | NONE)
    ;

invokerRightsClause
    : AUTHID (CURRENT_USER | DEFINER)
    ;

accessibleByClause
    : ACCESSIBLE BY LP_ accessor (COMMA_ accessor)* RP_
    ;

accessor
    : unitKind unitName
    ;

unitKind
    : FUNCTION | PROCEDURE | PACKAGE | TRIGGER | TYPE
    ;

defaultCollationoOptionClause
    : DEFAULT COLLATION collationOption
    ;

collationOption
    : USING_NLS_COMP
    ;

deterministicClause
    : DETERMINISTIC
    ;

parallelEnableClause
    : PARALLEL_ENABLE (LP_ PARTITION argument BY (ANY 
    | (HASH | RANGE) LP_ columnName (COMMA_ columnName)* RP_ streamingCluase?
    | VALUE LP_ columnName RP_) RP_)?
    ;

streamingCluase
    : (ORDER | CLUSTER) expr BY LP_ columnName (COMMA_ columnName)* RP_
    ;

resultCacheClause
    : RESULT_CACHE (RELIES_ON LP_ (dataSource (COMMA_ dataSource)*)? RP_)?
    ;

aggregateClause
    : AGGREGATE USING implementationType
    ;

pipelinedClause
    : PIPELINED ((USING implementationType)? 
    | (ROW | TABLE) POLYMORPHIC (USING implementationPackage)?)
    ;

sqlMacroClause
    : SQL_MARCO
    ;

callSpec
    : javaDeclaration | cDeclaration
    ;

javaDeclaration
    : LANGUAGE JAVA NAME STRING_
    ;

cDeclaration
    : (LANGUAGE SINGLE_C | EXTERNAL) 
    ((NAME name)? LIBRARY libName| LIBRARY libName (NAME name)?) 
    (AGENT IN RP_ argument (COMMA_ argument)* LP_)?
    (WITH CONTEXT)?
    (PARAMETERS LP_ externalParameter (COMMA_ externalParameter)* RP_)?
    ;

externalParameter
    : (CONTEXT 
    | SELF (TDO | property)?
    | (parameterName | RETURN) property? (BY REFERENCE)? externalDatatype)
    ;

property
    : (INDICATOR (STRUCT | TDO)? | LENGTH | DURATION | MAXLEN | CHARSETID | CHARSETFORM)
    ;

alterAnalyticView
    : ALTER ANALYTIC VIEW analyticViewName (RENAME TO analyticViewName | COMPILE)
    ;

alterAttributeDimension
    : ALTER ATTRIBUTE DIMENSION (schemaName DOT_)? attributeDimensionName (RENAME TO attributeDimensionName | COMPILE)
    ;

createSequence
    : CREATE SEQUENCE (schemaName DOT_)? sequenceName (SHARING EQ_ (METADATA | DATA | NONE))? createSequenceClause+
    ;

createSequenceClause
    : (INCREMENT BY | START WITH) INTEGER_
    | MAXVALUE INTEGER_
    | NOMAXVALUE
    | MINVALUE INTEGER_
    | NOMINVALUE
    | CYCLE
    | NOCYCLE
    | CACHE INTEGER_
    | NOCACHE
    | ORDER
    | NOORDER
    | KEEP
    | NOKEEP
    | SCALE (EXTEND | NOEXTEND)
    | NOSCALE
    | SHARD (EXTEND | NOEXTEND)
    | NOSHARD
    | SESSION
    | GLOBAL
    ;

alterSequence
    : ALTER SEQUENCE (schemaName DOT_)? sequenceName alterSequenceClause+
    ;

alterSequenceClause
   : (INCREMENT BY | START WITH) INTEGER_
   | MAXVALUE INTEGER_
   | NOMAXVALUE
   | MINVALUE INTEGER_
   | NOMINVALUE
   | RESTART
   | CYCLE
   | NOCYCLE
   | CACHE INTEGER_
   | NOCACHE
   | ORDER
   | NOORDER
   | KEEP
   | NOKEEP
   | SCALE (EXTEND | NOEXTEND)
   | NOSCALE
   | SHARD (EXTEND | NOEXTEND)
   | NOSHARD
   | SESSION
   | GLOBAL
   ;

createContext
    : CREATE (OR REPLACE)? CONTEXT namespace USING (schemaName DOT_)? packageName sharingClause? (initializedClause | accessedClause)?
    ;

initializedClause
    : INITIALIZED (EXTERNALLY | GLOBALLY)
    ;

accessedClause
    : ACCESSED GLOBALLY
    ;

createSPFile
    : CREATE SPFILE (EQ_ spfileName)? FROM (PFILE (EQ_ pfileName)? (AS COPY)? | MEMORY)
    ;

createPFile
    : CREATE PFILE (EQ_ pfileName)? FROM (SPFILE (EQ_ spfileName)? (AS COPY)? | MEMORY)
    ;

createControlFile
    : CREATE CONTROLFILE REUSE? SET? DATABASE databaseName logfileForControlClause? resetLogsOrNot
    ( MAXLOGFILES INTEGER_
    | MAXLOGMEMBERS INTEGER_
    | MAXLOGHISTORY INTEGER_
    | MAXDATAFILES INTEGER_
    | MAXINSTANCES INTEGER_
    | ARCHIVELOG
    | NOARCHIVELOG
    | FORCE LOGGING
    | SET STANDBY NOLOGGING FOR (DATA AVAILABILITY | LOAD PERFORMANCE)
    )*
    characterSetClause?
    ;

resetLogsOrNot
   :  ( RESETLOGS | NORESETLOGS) (DATAFILE fileSpecifications)?
   ;

logfileForControlClause
    : LOGFILE (GROUP INTEGER_)? fileSpecification (COMMA_ (GROUP INTEGER_)? fileSpecification)+
    ;

characterSetClause
    : CHARACTER SET characterSetName
    ;

createFlashbackArchive
   : CREATE FLASHBACK ARCHIVE DEFAULT? flashbackArchiveName tablespaceClause
     flashbackArchiveQuota? (NO? OPTIMIZE DATA)? flashbackArchiveRetention
   ;

flashbackArchiveQuota
    : QUOTA INTEGER_ quotaUnit
    ;

flashbackArchiveRetention
    : RETENTION INTEGER_ (YEAR | MONTH | DAY)
    ;

alterFlashbackArchive
    : ALTER FLASHBACK ARCHIVE flashbackArchiveName
    ( SET DEFAULT
    | (ADD | MODIFY) TABLESPACE tablespaceName flashbackArchiveQuota?
    | REMOVE TABLESPACE tablespaceName
    | MODIFY RETENTION flashbackArchiveRetention
    | PURGE purgeClause
    | NO? OPTIMIZE DATA)
    ;

purgeClause
    : ALL
    | BEFORE (SCN expr | TIMESTAMP expr)
    ;

dropFlashbackArchive
    : DROP FLASHBACK ARCHIVE flashbackArchiveName
    ;

createDiskgroup
    : CREATE DISKGROUP diskgroupName ((HIGH | NORMAL | FLEX | EXTENDED (SITE siteName)? | EXTERNAL) REDUNDANCY)? diskClause+ attribute?
    ;


diskClause
    : (QUORUM | REGULAR)? (FAILGROUP diskgroupName)? DISK qualifieDiskClause (COMMA_ qualifieDiskClause)*
    ;

qualifieDiskClause
    : searchString (NAME diskName)? (SIZE sizeClause)? (FORCE | NOFORCE)?
    ;

attribute
    : ATTRIBUTE attributeNameAndValue (COMMA_ attributeNameAndValue)*
    ;

attributeNameAndValue
    : SQ_ attributeName SQ_ EQ_ SQ_ attributeValue SQ_
    ;

dropDiskgroup
    : DROP DISKGROUP diskgroupName contentsClause?
    ;

contentsClause
    : ((FORCE? INCLUDING) | EXCLUDING) CONTENTS
    ;

createRollbackSegment
    : CREATE PUBLIC? ROLLBACK SEGMENT rollbackSegment ((TABLESPACE tablespaceName) | storageClause)*
    ;

dropRollbackSegment
    : DROP ROLLBACK SEGMENT rollbackSegment
    ;

createLockdownProfile
    : CREATE LOCKDOWN PROFILE profileName (staticBaseProfile | dynamicBaseProfile)?
    ;

staticBaseProfile
    : FROM profileName
    ;

dynamicBaseProfile
    : INCLUDING profileName
    ;

dropLockdownProfile
    : DROP LOCKDOWN PROFILE profileName
    ;

createInmemoryJoinGroup
    : CREATE INMEMORY JOIN GROUP (schemaName DOT_)? joinGroupName
     LP_ tableColumnClause COMMA_ tableColumnClause (COMMA_ tableColumnClause)* RP_
    ;

tableColumnClause
    : (schemaName DOT_)? tableName LP_ columnName RP_
    ;

alterInmemoryJoinGroup
    : ALTER INMEMORY JOIN GROUP (schemaName DOT_)? joinGroupName (ADD | REMOVE) LP_ tableName LP_ columnName RP_ RP_
    ;

dropInmemoryJoinGroup
    : DROP INMEMORY JOIN GROUP (schemaName DOT_)? joinGroupName
    ;

createRestorePoint
    : CREATE CLEAN? RESTORE POINT restorePointName (FOR PLUGGABLE DATABASE pdbName)?
      (AS OF (TIMESTAMP | SCN) expr)?
      (PRESERVE | GUARANTEE FLASHBACK DATABASE)?
    ;

dropRestorePoint
    : DROP RESTORE POINT restorePointName (FOR PLUGGABLE DATABASE pdbName)?
    ;
    
dropOperator
    : DROP OPERATOR (schemaName DOT_)? operatorName FORCE?
    ;

alterLibrary
    : ALTER LIBRARY (schemaName DOT_)? libraryName (libraryCompileClause | EDITIONABLE | NONEDITIONABLE)
    ;

libraryCompileClause
    : COMPILE DEBUG? compilerParametersClause* (REUSE SETTINGS)?
    ;

alterMaterializedZonemap
    : ALTER MATERIALIZED ZONEMAP (schemaName DOT_)? zonemapName
    ( alterZonemapAttributes
    | zonemapRefreshClause
    | (ENABLE | DISABLE) PRUNING
    | COMPILE
    | REBUILD
    | UNUSABLE)
    ;

alterZonemapAttributes
    : (PCTFREE INTEGER_ | PCTUSED INTEGER_ | CACHE | NOCACHE)+
    ;

zonemapRefreshClause
    : REFRESH (FAST | COMPLETE | FORCE)?
      (ON (DEMAND | COMMIT | LOAD | DATA MOVEMENT | LOAD DATA MOVEMENT) )?
    ;

alterJava
   : ALTER JAVA (SOURCE | CLASS) objectName resolveClauses (COMPILE | RESOLVE | invokerRightsClause)
   ;

resolveClauses
    : RESOLVER LP_ resolveClause+ RP_
    ;

resolveClause
    : LP_ matchString DOT_? (schemaName | MINUS_) RP_
    ;

alterAuditPolicy
    : ALTER AUDIT POLICY policyName
      ((ADD | DROP) subAuditClause)?
      (CONDITION (DROP | SQ_ condition SQ_ EVALUATE PER (STATEMENT | SESSION | INSTANCE)))?
    ;

subAuditClause
    : (privilegeAuditClause)? (actionAuditClause)? (roleAuditClause)? (ONLY TOPLEVEL)?
    ;

privilegeAuditClause
    : PRIVILEGES systemPrivilegeClause (COMMA_ systemPrivilegeClause)*
    ;

actionAuditClause
    : (standardActions | componentActions)*
    ;

standardActions
    : ACTIONS standardActionsClause standardActionsClause*
    ;

standardActionsClause
    : (objectAction ON (DIRECTORY directoryName | MINING MODEL objectName | objectName) | systemAction)
    ;

objectAction
    : ALL
    | ALTER
    | AUDIT
    | COMMENT
    | CREATE
    | DELETE
    | EXECUTE
    | FLASHBACK
    | GRANT
    | INDEX
    | INSERT
    | LOCK
    | READ
    | RENAME
    | SELECT
    | UPDATE
    | USE
    | WRITE
    ;

systemAction
    : ALL
    | ALTER EDITION
    | ALTER REWRITE EQUIVALENCE
    | ALTER SUMMARY
    | ALTER TRACING
    | CREATE BITMAPFILE
    | CREATE CONTROL FILE
    | CREATE DATABASE
    | CREATE SUMMARY
    | DECLARE REWRITE EQUIVALENCE
    | DROP BITMAPFILE
    | DROP DATABASE
    | DROP REWRITE EQUIVALENCE
    | DROP SUMMARY
    | FLASHBACK DATABASE
    | MERGE
    | SAVEPOINT
    | SET CONSTRAINTS
    | UNDROP OBJECT
    | UPDATE INDEXES
    | UPDATE JOIN INDEX
    | VALIDATE INDEX
    ;

componentActions
    : ACTIONS COMPONENT EQ_ (DATAPUMP | DIRECT_LOAD | OLS | XS) componentAction (COMMA_ componentAction)*
    | DV componentAction ON objectName (COMMA_ componentAction ON objectName)*
    ;

componentAction
    : ALL
    | dataDumpAction
    | directLoadAction
    | labelSecurityAction
    | securityAction
    | databaseVaultAction
    ;

dataDumpAction
    : EXPORT
    | IMPORT
    ;

directLoadAction
    : LOAD
    ;

labelSecurityAction
    : CREATE POLICY
    | ALTER POLICY
    | DROP POLICY
    | APPLY POLICY
    | REMOVE POLICY
    | SET AUTHORIZATION
    | PRIVILEGED ACTION
    | ENABLE POLICY
    | DISABLE POLICY
    | SUBSCRIBE OID
    | UNSUBSCRIBE OID
    | CREATE DATA LABEL
    | ALTER DATA LABEL
    | DROP DATA LABEL
    | CREATE LABEL COMPONENT
    | ALTER LABEL COMPONENTS
    | DROP LABEL COMPONENTS
    ;

securityAction
    : CREATE USER
    | UPDATE USER
    | DELETE USER
    | CREATE ROLE
    | UPDATE ROLE
    | DELETE ROLE
    | GRANT ROLE
    | REVOKE ROLE
    | ADD PROXY
    | REMOVE PROXY
    | SET USER PASSWORD
    | SET USER VERIFIER
    | CREATE ROLESET
    | UPDATE ROLESET
    | DELETE ROLESET
    | CREATE SECURITY CLASS
    | UPDATE SECURITY CLASS
    | DELETE SECURITY CLASS
    | CREATE NAMESPACE TEMPLATE
    | UPDATE NAMESPACE TEMPLATE
    | DELETE NAMESPACE TEMPLATE
    | CREATE ACL
    | UPDATE ACL
    | DELETE ACL
    | CREATE DATA SECURITY
    | UPDATE DATA SECURITY
    | DELETE DATA SECURITY
    | ENABLE DATA SECURITY
    | DISABLE DATA SECURITY
    | ADD GLOBAL CALLBACK
    | DELETE GLOBAL CALLBACK
    | ENABLE GLOBAL CALLBACK
    | ENABLE ROLE
    | DISABLE ROLE
    | SET COOKIE
    | SET INACTIVE TIMEOUT
    | CREATE SESSION
    | DESTROY SESSION
    | SWITCH USER
    | ASSIGN USER
    | CREATE SESSION NAMESPACE
    | DELETE SESSION NAMESPACE
    | CREATE NAMESPACE ATTRIBUTE
    | GET NAMESPACE ATTRIBUTE
    | SET NAMESPACE ATTRIBUTE
    | DELETE NAMESPACE ATTRIBUTE
    | SET USER PROFILE
    | GRANT SYSTEM PRIVILEGE
    | REVOKE SYSTEM PRIVILEGE
    ;

databaseVaultAction
    : REALM VIOLATION
    | REALM SUCCESS
    | REALM ACCESS
    | RULE SET FAILURE
    | RULE SET SUCCESS
    | RULE SET EVAL
    | FACTOR ERROR
    | FACTOR NULL
    | FACTOR VALIDATE ERROR
    | FACTOR VALIDATE FALSE
    | FACTOR TRUST LEVEL NULL
    | FACTOR TRUST LEVEL NEG
    | FACTOR ALL
    ;

roleAuditClause
    : ROLES roleName (COMMA_ roleName)*
    ;

alterCluster
    : ALTER CLUSTER clusterName
    (physicalAttributesClause
    | SIZE sizeClause
    | (MODIFY PARTITION partitionName)? allocateExtentClause
    | deallocateUnusedClause
    | (CACHE | NOCACHE))+ (parallelClause)?
    ;

alterOperator
    : ALTER OPERATOR operatorName (addBindingClause | dropBindingClause | COMPILE)
    ;

addBindingClause
    : ADD BINDING LP_ parameterType (COMMA_ parameterType)* RP_
      RETURN LP_ returnType RP_ implementationClause? usingFunctionClause
    ;

implementationClause
    : (ANCILLARY TO primaryOperatorClause (COMMA_ primaryOperatorClause)*) | contextClauseWithOpeartor
    ;

primaryOperatorClause
    : operatorName LP_ parameterType (COMMA_ parameterType)* RP_
    ;

contextClauseWithOpeartor
    : withIndexClause? withColumnClause?
    ;

withIndexClause
    : WITH INDEX CONTEXT COMMA_ SCAN CONTEXT implementationType (COMPUTE ANCILLARY DATA)?
    ;

withColumnClause
    : WITH COLUMN CONTEXT
    ;

usingFunctionClause
    : USING (packageName DOT_ | typeName DOT_)? functionName
    ;

dropBindingClause
    : DROP BINDING LP_ parameterType (COMMA_ parameterType)* RP_ FORCE?
    ;

<<<<<<< HEAD
alterIndexType
    : ALTER INDEXTYPE indexTypeName ((addOrDropClause (COMMA_ addOrDropClause)* usingTypeClause?) | COMPILE) withLocalClause
    ;

addOrDropClause
    : (ADD | DROP) operatorName LP_ parameterType RP_
    ;

usingTypeClause
    : USING implementationType arrayDMLClause?
    ;

withLocalClause
    : (WITH LOCAL RANGE? PARTITION)? storageTableClause?
    ;

arrayDMLClause
   : (WITH | WITHOUT)? ARRAY DML arryDMLSubClause (COMMA_ arryDMLSubClause)*
   ;

arryDMLSubClause
   : LP_ typeName (COMMA_ varrayType)? RP_
   ;
=======
alterDiskgroup
    : ALTER DISKGROUP ((diskgroupName ((((addDiskClause | dropDiskClause) (COMMA_ (addDiskClause | dropDiskClause))* | resizeDiskClause) (rebalanceDiskgroupClause)?)
    | replaceDiskClause
    | renameDiskClause
    | diskOnlineClause
    | diskOfflineClause
    | rebalanceDiskgroupClause
    | checkDiskgroupClause
    | diskgroupTemplateClauses
    | diskgroupDirectoryClauses
    | diskgroupAliasClauses
    | diskgroupVolumeClauses
    | diskgroupAttributes
    | modifyDiskgroupFile
    | dropDiskgroupFileClause
    | convertRedundancyClause
    | usergroupClauses
    | userClauses
    | filePermissionsClause
    | fileOwnerClause
    | scrubClause
    | quotagroupClauses
    | filegroupClauses))
    | (((diskgroupName (COMMA_ diskgroupName)*) | ALL) (undropDiskClause | diskgroupAvailability | enableDisableVolume)))
    ;

addDiskClause
    : ADD ((SITE siteName)? (QUORUM | REGULAR)? (FAILGROUP failgroupName)? DISK qualifiedDiskClause (COMMA_ qualifiedDiskClause)*)+
    ;

qualifiedDiskClause
    : searchString (NAME diskName)? (SIZE sizeClause)? (FORCE | NOFORCE)?
    ;

dropDiskClause
    : DROP ((QUORUM | REGULAR)? DISK diskName (FORCE | NOFORCE)? (COMMA diskName (FORCE | NOFORCE)?)*
    | DISKS IN (QUORUM | REGULAR)? FAILGROUP failgroupName (FORCE | NOFORCE)? (COMMA_ failgroupName (FORCE | NOFORCE)?)*)
    ;

resizeDiskClause
    : RESIZE ALL (SIZE sizeClause)?
    ;

rebalanceDiskgroupClause
    : REBALANCE ((((WITH withPhases) | (WITHOUT withoutPhases))? (POWER INTEGER_)? (WAIT | NOWAIT)?)
    | (MODIFY POWER (INTEGER_)?))?
    ;

withPhases
    : withPhase (COMMA_ withPhase)*
    ;

withPhase
    : RESTORE | BALANCE | PREPARE | COMPACT
    ;

withoutPhases
    : withoutPhase (COMMA_ withoutPhase)*
    ;

withoutPhase
    : BALANCE | PREPARE | COMPACT
    ;

replaceDiskClause
    : REPLACE DISK diskName WITH pathString (FORCE | NOFORCE)?
    (COMMA_ diskName WITH pathString (FORCE | NOFORCE)?)*
    (POWER INTEGER_)? (WAIT | NOWAIT)?
    ;

renameDiskClause
    : RENAME (DISK diskName TO diskName (COMMA_ diskName TO diskName)* | DISKS ALL)
    ;

diskOnlineClause
    : ONLINE (((QUORUM | REGULAR)? DISK diskName (COMMA_ diskName)*
    | DISKS IN (QUORUM | REGULAR)? FAILGROUP failgroupName (COMMA_ failgroupName)*)+
    | ALL) (POWER INTEGER_)? (WAIT | NOWAIT)?
    ;

diskOfflineClause
    : OFFLINE ((QUORUM | REGULAR)? DISK diskName (COMMA_ diskName)*
    | DISKS IN (QUORUM | REGULAR)? FAILGROUP failgroupName (COMMA_ failgroupName)*)+ (timeoutClause)?
    ;

timeoutClause
    : DROP AFTER INTEGER_ (M | H)
    ;

checkDiskgroupClause
    : CHECK (REPAIR | NOREPAIR)?
    ;

diskgroupTemplateClauses
    : (((ADD | MODIFY) TEMPLATE templateName qualifiedTemplateClause (COMMA_ templateName qualifiedTemplateClause)*)
    | (DROP TEMPLATE templateName (COMMA_ templateName)*))
    ;

qualifiedTemplateClause
    : ATTRIBUTE LP_ redundancyClause stripingClause diskRegionClause RP_
    ;

redundancyClause
    : (MIRROR | HIGH | UNPROTECTED | PARITY)?
    ;

stripingClause
    : (FINE | COARSE)?
    ;

diskRegionClause
    : (HOT | COLD)? (MIRRORHOT | MIRRORCOLD)?
    ;

diskgroupDirectoryClauses
    : (ADD DIRECTORY fileName (COMMA_ fileName)*
    | DROP DIRECTORY fileName (FORCE | NOFORCE)? (COMMA_ fileName (FORCE | NOFORCE)?)*
    | RENAME DIRECTORY directoryName TO directoryName (COMMA_ directoryName TO directoryName)*)
    ;

diskgroupAliasClauses
    : ((ADD ALIAS aliasName FOR fileName (COMMA_ aliasName FOR fileName)*)
    | (DROP ALIAS aliasName (COMMA_ aliasName)*)
    | (RENAME ALIAS aliasName TO aliasName (COMMA_ aliasName TO aliasName)*))
    ;

diskgroupVolumeClauses
    : (addVolumeClause
    | modifyVolumeClause
    | RESIZE VOLUME asmVolumeName SIZE sizeClause
    | DROP VOLUME asmVolumeName)
    ;

addVolumeClause
    : ADD VOLUME asmVolumeName SIZE sizeClause (redundancyClause)? (STRIPE_WIDTH INTEGER_ (K | M))? (STRIPE_COLUMNS INTEGER_)? (ATTRIBUTE (diskRegionClause))?
    ;

modifyVolumeClause
    : MODIFY VOLUME asmVolumeName (ATTRIBUTE (diskRegionClause))? (MOUNTPATH mountpathName)? (USAGE usageName)?
    ;

diskgroupAttributes
    : SET ATTRIBUTE attributeNameAndValue
    ;

modifyDiskgroupFile
    : MODIFY FILE fileName ATTRIBUTE LP_ diskRegionClause RP_ (COMMA_ fileName ATTRIBUTE ( diskRegionClause ))*
    ;

dropDiskgroupFileClause
    : DROP FILE fileName (COMMA_ fileName)*
    ;

convertRedundancyClause
    : CONVERT REDUNDANCY TO FLEX
    ;

usergroupClauses
    : (ADD USERGROUP SQ_ usergroupName SQ_ WITH MEMBER SQ_ username SQ_ (COMMA_ SQ_ username SQ_)*
    | MODIFY USERGROUP SQ_ usergroupName SQ_ (ADD | DROP) MEMBER SQ_ username SQ_ (COMMA_ SQ_ username SQ_)*
    | DROP USERGROUP SQ_ usergroupName SQ_)
    ;

userClauses
    : (ADD USER SQ_ username SQ_ (COMMA_ SQ_ username SQ_)*
    | DROP USER SQ_ username SQ_ (COMMA_ SQ_ username SQ_)* (CASCADE)?
    | REPLACE USER SQ_ username SQ_ WITH SQ_ username SQ_ (COMMA_ SQ_ username SQ_ WITH SQ_ username SQ_)*)
    ;

filePermissionsClause
    : SET PERMISSION (OWNER | GROUP | OTHER) EQ_ (NONE | READ ONLY | READ WRITE) (COMMA_ (OWNER | GROUP | OTHER | ALL)
    EQ_ (NONE | READ ONLY | READ WRITE))* FOR FILE fileName (COMMA_ fileName)*
    ;

fileOwnerClause
    : SET OWNERSHIP (setOwnerClause (COMMA_ setOwnerClause)*) FOR FILE fileName (COMMA_ fileName)*
    ;

setOwnerClause
    :OWNER EQ_ SQ_ username SQ_ | GROUP EQ_ SQ_ usergroupName SQ_
    ;

scrubClause
    : SCRUB (FILE asmFileName | DISK diskName)? (REPAIR | NOREPAIR)?
    (POWER (AUTO | LOW | HIGH | MAX))? (WAIT | NOWAIT)? (FORCE | NOFORCE)? (STOP)?
    ;

quotagroupClauses
    : (ADD QUOTAGROUP quotagroupName (setPropertyClause)?
    | MODIFY QUOTAGROUP quotagroupName setPropertyClause
    | MOVE FILEGROUP filegroupName TO quotagroupName
    | DROP QUOTAGROUP quotagroupName)
    ;

setPropertyClause
    : SET propertyName EQ_ propertyValue
    ;

quotagroupName
    : identifier
    ;

propertyName
    : QUOTA
    ;

propertyValue
    : sizeClause | UNLIMITED
    ;

filegroupName
    : identifier
    ;

filegroupClauses
    : (addFilegroupClause
    | modifyFilegroupClause
    | moveToFilegroupClause
    | dropFilegroupClause)
    ;

addFilegroupClause
    : ADD FILEGROUP filegroupName (DATABASE databaseName
    | CLUSTER clusterName
    | VOLUME asmVolumeName) (setFileTypePropertyclause)?
    ;

setFileTypePropertyclause
    :SET SQ_ (fileType DOT_)? propertyName SQ_ EQ_ SQ_ propertyValue SQ_
    ;

modifyFilegroupClause
    : MODIFY FILEGROUP filegroupName setFileTypePropertyclause
    ;

moveToFilegroupClause
    : MOVE FILE asmFileName TO FILEGROUP filegroupName
    ;

dropFilegroupClause
    : DROP FILEGROUP filegroupName (CASCADE)?
    ;

undropDiskClause
    : UNDROP DISKS
    ;

diskgroupAvailability
    : ((MOUNT (RESTRICTED | NORMAL)? (FORCE | NOFORCE)?) | (DISMOUNT (FORCE | NOFORCE)?))
    ;

enableDisableVolume
    : (ENABLE | DISABLE) VOLUME (asmVolumeName (COMMA_ asmVolumeName)* | ALL)
    ;
>>>>>>> fdcb194f
<|MERGE_RESOLUTION|>--- conflicted
+++ resolved
@@ -2422,7 +2422,6 @@
 createDiskgroup
     : CREATE DISKGROUP diskgroupName ((HIGH | NORMAL | FLEX | EXTENDED (SITE siteName)? | EXTERNAL) REDUNDANCY)? diskClause+ attribute?
     ;
-
 
 diskClause
     : (QUORUM | REGULAR)? (FAILGROUP diskgroupName)? DISK qualifieDiskClause (COMMA_ qualifieDiskClause)*
@@ -2775,31 +2774,6 @@
     : DROP BINDING LP_ parameterType (COMMA_ parameterType)* RP_ FORCE?
     ;
 
-<<<<<<< HEAD
-alterIndexType
-    : ALTER INDEXTYPE indexTypeName ((addOrDropClause (COMMA_ addOrDropClause)* usingTypeClause?) | COMPILE) withLocalClause
-    ;
-
-addOrDropClause
-    : (ADD | DROP) operatorName LP_ parameterType RP_
-    ;
-
-usingTypeClause
-    : USING implementationType arrayDMLClause?
-    ;
-
-withLocalClause
-    : (WITH LOCAL RANGE? PARTITION)? storageTableClause?
-    ;
-
-arrayDMLClause
-   : (WITH | WITHOUT)? ARRAY DML arryDMLSubClause (COMMA_ arryDMLSubClause)*
-   ;
-
-arryDMLSubClause
-   : LP_ typeName (COMMA_ varrayType)? RP_
-   ;
-=======
 alterDiskgroup
     : ALTER DISKGROUP ((diskgroupName ((((addDiskClause | dropDiskClause) (COMMA_ (addDiskClause | dropDiskClause))* | resizeDiskClause) (rebalanceDiskgroupClause)?)
     | replaceDiskClause
@@ -3054,4 +3028,27 @@
 enableDisableVolume
     : (ENABLE | DISABLE) VOLUME (asmVolumeName (COMMA_ asmVolumeName)* | ALL)
     ;
->>>>>>> fdcb194f
+
+alterIndexType
+    : ALTER INDEXTYPE indexTypeName ((addOrDropClause (COMMA_ addOrDropClause)* usingTypeClause?) | COMPILE) withLocalClause
+    ;
+
+addOrDropClause
+    : (ADD | DROP) operatorName LP_ parameterType RP_
+    ;
+
+usingTypeClause
+    : USING implementationType arrayDMLClause?
+    ;
+
+withLocalClause
+    : (WITH LOCAL RANGE? PARTITION)? storageTableClause?
+    ;
+
+arrayDMLClause
+   : (WITH | WITHOUT)? ARRAY DML arryDMLSubClause (COMMA_ arryDMLSubClause)*
+   ;
+
+arryDMLSubClause
+   : LP_ typeName (COMMA_ varrayType)? RP_
+   ;
