--- conflicted
+++ resolved
@@ -69,15 +69,9 @@
     ;
 
 createDefinitionClause
-<<<<<<< HEAD
     : createRelationalTableClause | createObjectTableClause
     ;
 
-=======
-    : createRelationalTableClause 
-    ;
-    
->>>>>>> 86b1ab4f
 createRelationalTableClause
     : (LP_ relationalProperties RP_)? (ON COMMIT (DELETE | PRESERVE) ROWS)?
     ;
