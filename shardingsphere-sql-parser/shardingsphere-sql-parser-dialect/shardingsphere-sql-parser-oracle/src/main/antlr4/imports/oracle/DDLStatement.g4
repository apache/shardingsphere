/*
 * Licensed to the Apache Software Foundation (ASF) under one or more
 * contributor license agreements.  See the NOTICE file distributed with
 * this work for additional information regarding copyright ownership.
 * The ASF licenses this file to You under the Apache License, Version 2.0
 * (the "License"); you may not use this file except in compliance with
 * the License.  You may obtain a copy of the License at
 *
 *     http://www.apache.org/licenses/LICENSE-2.0
 *
 * Unless required by applicable law or agreed to in writing, software
 * distributed under the License is distributed on an "AS IS" BASIS,
 * WITHOUT WARRANTIES OR CONDITIONS OF ANY KIND, either express or implied.
 * See the License for the specific language governing permissions and
 * limitations under the License.
 */

grammar DDLStatement;

import Symbol, Keyword, OracleKeyword, Literals, BaseRule;

createTable
    : CREATE createTableSpecification TABLE tableName createSharingClause createDefinitionClause createMemOptimizeClause createParentClause
    ;

createIndex
    : CREATE createIndexSpecification INDEX indexName ON createIndexDefinitionClause
    ;

alterTable
    : ALTER TABLE tableName memOptimizeClause alterDefinitionClause enableDisableClauses
    ;

alterIndex
    : ALTER INDEX indexName alterIndexInformationClause
    ;

dropTable
    : DROP TABLE tableName (CASCADE CONSTRAINTS)? (PURGE)?
    ;
 
dropIndex
    : DROP INDEX indexName
    ;

truncateTable
    : TRUNCATE TABLE tableName materializedViewLogClause? storageClause? CASCADE?
    ;

createTableSpecification
    : ((GLOBAL | PRIVATE) TEMPORARY | SHARDED | DUPLICATED)?
    ;

tablespaceClauseWithParen
    : LP_ tablespaceClause RP_
    ;

tablespaceClause
    : TABLESPACE ignoredIdentifier
    ;

domainIndexClause
    : indexTypeName
    ;

createSharingClause
    : (SHARING EQ_ (METADATA | DATA | EXTENDED DATA | NONE))?
    ;

createDefinitionClause
    : createRelationalTableClause | createObjectTableClause
    ;

createRelationalTableClause
    : (LP_ relationalProperties RP_)? (ON COMMIT (DELETE | PRESERVE) ROWS)?
    ;
    
createMemOptimizeClause
    : (MEMOPTIMIZE FOR READ)? (MEMOPTIMIZE FOR WRITE)? 
    ;    

createParentClause
    : (PARENT tableName)?
    ;

createObjectTableClause
    : OF objectName objectTableSubstitution? (LP_ objectProperties RP_)? (ON COMMIT (DELETE | PRESERVE) ROWS)?
    ;

relationalProperties
    : relationalProperty (COMMA_ relationalProperty)*
    ;

relationalProperty
    : columnDefinition | virtualColumnDefinition | outOfLineConstraint | outOfLineRefConstraint
    ;

columnDefinition
    : columnName dataType SORT? visibleClause (defaultNullClause expr | identityClause)? (ENCRYPT encryptionSpecification)? (inlineConstraint+ | inlineRefConstraint)?
    ;

visibleClause
    : (VISIBLE | INVISIBLE)?
    ;

defaultNullClause
    : DEFAULT (ON NULL)?
    ;

identityClause
    : GENERATED (ALWAYS | BY DEFAULT (ON NULL)?) AS IDENTITY identifyOptions
    ;

identifyOptions
    : LP_? (identityOption+)? RP_?
    ;

identityOption
    : START WITH (NUMBER_ | LIMIT VALUE)
    | INCREMENT BY NUMBER_
    | MAXVALUE NUMBER_
    | NOMAXVALUE
    | MINVALUE NUMBER_
    | NOMINVALUE
    | CYCLE
    | NOCYCLE
    | CACHE NUMBER_
    | NOCACHE
    | ORDER
    | NOORDER
    ;

encryptionSpecification
    : (USING STRING_)? (IDENTIFIED BY STRING_)? STRING_? (NO? SALT)?
    ;

inlineConstraint
    : (CONSTRAINT ignoredIdentifier)? (NOT? NULL | UNIQUE | primaryKey | referencesClause | CHECK LP_ expr RP_) constraintState*
    ;

referencesClause
    : REFERENCES tableName columnNames? (ON DELETE (CASCADE | SET NULL))?
    ;

constraintState
    : notDeferrable 
    | initiallyClause 
    | RELY | NORELY 
    | usingIndexClause 
    | ENABLE | DISABLE 
    | VALIDATE | NOVALIDATE 
    | exceptionsClause
    ;

notDeferrable
    : NOT? DEFERRABLE
    ;

initiallyClause
    : INITIALLY (IMMEDIATE | DEFERRED)
    ;

exceptionsClause
    : EXCEPTIONS INTO tableName
    ;

usingIndexClause
    : USING INDEX (indexName | createIndexClause)?
    ;

createIndexClause
    :  LP_ createIndex RP_
    ;

inlineRefConstraint
    : SCOPE IS tableName | WITH ROWID | (CONSTRAINT ignoredIdentifier)? referencesClause constraintState*
    ;

virtualColumnDefinition
    : columnName dataType? (GENERATED ALWAYS)? AS LP_ expr RP_ VIRTUAL? inlineConstraint*
    ;

outOfLineConstraint
    : (CONSTRAINT ignoredIdentifier)?
    (UNIQUE columnNames
    | primaryKey columnNames 
    | FOREIGN KEY columnNames referencesClause
    | CHECK LP_ expr RP_
    ) constraintState*
    ;

outOfLineRefConstraint
    : SCOPE FOR LP_ lobItem RP_ IS tableName
    | REF LP_ lobItem RP_ WITH ROWID
    | (CONSTRAINT ignoredIdentifier)? FOREIGN KEY lobItemList referencesClause constraintState*
    ;

createIndexSpecification
    : (UNIQUE | BITMAP)?
    ;

tableIndexClause
    : tableName alias? indexExpressions
    ;

indexExpressions
    : LP_ indexExpression (COMMA_ indexExpression)* RP_
    ;

indexExpression
    : (columnName | expr) (ASC | DESC)?
    ;

bitmapJoinIndexClause
    : tableName columnSortsClause_ FROM tableAlias WHERE expr
    ;

columnSortsClause_
    : LP_ columnSortClause_ (COMMA_ columnSortClause_)* RP_
    ;
    
columnSortClause_
    : (tableName | alias)? columnName (ASC | DESC)?
    ;

createIndexDefinitionClause
    : tableIndexClause | bitmapJoinIndexClause
    ;

tableAlias
    : tableName alias? (COMMA_ tableName alias?)*
    ;

alterDefinitionClause
    : (alterTableProperties | columnClauses | constraintClauses | alterExternalTable)?
    ;

alterTableProperties
    : renameTableSpecification | REKEY encryptionSpecification
    ;

renameTableSpecification
    : RENAME TO identifier
    ;

columnClauses
    : operateColumnClause+ | renameColumnClause
    ;

operateColumnClause
    : addColumnSpecification | modifyColumnSpecification | dropColumnClause
    ;

addColumnSpecification
    : ADD columnOrVirtualDefinitions columnProperties?
    ;

columnOrVirtualDefinitions
    : LP_ columnOrVirtualDefinition (COMMA_ columnOrVirtualDefinition)* RP_ | columnOrVirtualDefinition
    ;

columnOrVirtualDefinition
    : columnDefinition | virtualColumnDefinition
    ;

columnProperties
    : columnProperty+
    ;

columnProperty
    : objectTypeColProperties
    ;

objectTypeColProperties
    : COLUMN columnName substitutableColumnClause
    ;

substitutableColumnClause
    : ELEMENT? IS OF TYPE? LP_ ONLY? dataTypeName RP_ | NOT? SUBSTITUTABLE AT ALL LEVELS
    ;

modifyColumnSpecification
    : MODIFY (LP_? modifyColProperties (COMMA_ modifyColProperties)* RP_? | modifyColSubstitutable)
    ;

modifyColProperties
    : columnName dataType? (DEFAULT expr)? (ENCRYPT encryptionSpecification | DECRYPT)? inlineConstraint*
    ;

modifyColSubstitutable
    : COLUMN columnName NOT? SUBSTITUTABLE AT ALL LEVELS FORCE?
    ;

dropColumnClause
    : SET UNUSED columnOrColumnList cascadeOrInvalidate* | dropColumnSpecification
    ;

dropColumnSpecification
    : DROP columnOrColumnList cascadeOrInvalidate* checkpointNumber?
    ;

columnOrColumnList
    : COLUMN columnName | LP_ columnName (COMMA_ columnName)* RP_
    ;

cascadeOrInvalidate
    : CASCADE CONSTRAINTS | INVALIDATE
    ;

checkpointNumber
    : CHECKPOINT NUMBER_
    ;

renameColumnClause
    : RENAME COLUMN columnName TO columnName
    ;

constraintClauses
    : addConstraintSpecification | modifyConstraintClause | renameConstraintClause | dropConstraintClause+
    ;

addConstraintSpecification
    : ADD (outOfLineConstraint+ | outOfLineRefConstraint)
    ;

modifyConstraintClause
    : MODIFY constraintOption constraintState+ CASCADE?
    ;

constraintWithName
    : CONSTRAINT ignoredIdentifier
    ;

constraintOption
    : constraintWithName | constraintPrimaryOrUnique
    ;

constraintPrimaryOrUnique
    : primaryKey | UNIQUE columnNames
    ;

renameConstraintClause
    : RENAME constraintWithName TO ignoredIdentifier
    ;

dropConstraintClause
    : DROP
    (
    constraintPrimaryOrUnique CASCADE? ((KEEP | DROP) INDEX)? | (CONSTRAINT ignoredIdentifier CASCADE?)
    ) 
    ;

alterExternalTable
    : (addColumnSpecification | modifyColumnSpecification | dropColumnSpecification)+
    ;

objectProperties
    : objectProperty (COMMA_ objectProperty)*
    ;

objectProperty
    : (columnName | attributeName) (DEFAULT expr)? (inlineConstraint* | inlineRefConstraint?) | outOfLineConstraint | outOfLineRefConstraint
    ;

alterIndexInformationClause
    : rebuildClause ((DEFERRED|IMMEDIATE) | INVALIDATION)?
    | parallelClause
    | COMPILE
    | (ENABLE | DISABLE)
    | UNUSABLE ONLINE? ((DEFERRED|IMMEDIATE)|INVALIDATION)?
    | (VISIBLE | INVISIBLE)
    | renameIndexClause
    | COALESCE CLEANUP? ONLY? parallelClause?
    | ((MONITORING | NOMONITORING) USAGE)
    | UPDATE BLOCK REFERENCES
    ;

renameIndexClause
    : (RENAME TO indexName)?
    ;
    
objectTableSubstitution
    : NOT? SUBSTITUTABLE AT ALL LEVELS
    ;

memOptimizeClause
    : memOptimizeReadClause? memOptimizeWriteClause?
    ;

memOptimizeReadClause
    : (MEMOPTIMIZE FOR READ | NO MEMOPTIMIZE FOR READ)
    ;

memOptimizeWriteClause
    : (MEMOPTIMIZE FOR WRITE | NO MEMOPTIMIZE FOR WRITE)
    ;

enableDisableClauses
    : (enableDisableClause | enableDisableOthers)?
    ;

enableDisableClause
    : (ENABLE | DISABLE) (VALIDATE |NO VALIDATE)? ((UNIQUE columnName (COMMA_ columnName)*) | PRIMARY KEY | constraintWithName) usingIndexClause? exceptionsClause? CASCADE? ((KEEP | DROP) INDEX)?
    ;

enableDisableOthers
    : (ENABLE | DISABLE) (TABLE LOCK | ALL TRIGGERS | CONTAINER_MAP | CONTAINERS_DEFAULT)
    ;

<<<<<<< HEAD
rebuildClause
    : REBUILD parallelClause?
    ;

parallelClause
    : PARALLEL
=======
materializedViewLogClause
    : (PRESERVE | PURGE) MATERIALIZED VIEW LOG
    ;

storageClause
    : (DROP (ALL)? | REUSE) STORAGE
>>>>>>> ae783124
    ;<|MERGE_RESOLUTION|>--- conflicted
+++ resolved
@@ -407,19 +407,17 @@
     : (ENABLE | DISABLE) (TABLE LOCK | ALL TRIGGERS | CONTAINER_MAP | CONTAINERS_DEFAULT)
     ;
 
-<<<<<<< HEAD
 rebuildClause
     : REBUILD parallelClause?
     ;
 
 parallelClause
     : PARALLEL
-=======
+
 materializedViewLogClause
     : (PRESERVE | PURGE) MATERIALIZED VIEW LOG
     ;
 
 storageClause
     : (DROP (ALL)? | REUSE) STORAGE
->>>>>>> ae783124
     ;