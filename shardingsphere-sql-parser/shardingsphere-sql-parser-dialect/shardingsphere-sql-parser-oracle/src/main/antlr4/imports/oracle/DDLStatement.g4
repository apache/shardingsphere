/*
 * Licensed to the Apache Software Foundation (ASF) under one or more
 * contributor license agreements.  See the NOTICE file distributed with
 * this work for additional information regarding copyright ownership.
 * The ASF licenses this file to You under the Apache License, Version 2.0
 * (the "License"); you may not use this file except in compliance with
 * the License.  You may obtain a copy of the License at
 *
 *     http://www.apache.org/licenses/LICENSE-2.0
 *
 * Unless required by applicable law or agreed to in writing, software
 * distributed under the License is distributed on an "AS IS" BASIS,
 * WITHOUT WARRANTIES OR CONDITIONS OF ANY KIND, either express or implied.
 * See the License for the specific language governing permissions and
 * limitations under the License.
 */

grammar DDLStatement;

import BaseRule, DCLStatement;

createTable
    : CREATE createTableSpecification TABLE tableName createSharingClause createDefinitionClause createMemOptimizeClause createParentClause
    ;

createEdition
    : CREATE EDITION editionName (AS CHILD OF editionName)?
    ;

createIndex
    : CREATE createIndexSpecification INDEX indexName ON createIndexDefinitionClause usableSpecification? invalidationSpecification?
    ;

alterTable
    : ALTER TABLE tableName memOptimizeClause alterDefinitionClause enableDisableClauses
    ;

alterIndex
    : ALTER INDEX indexName alterIndexInformationClause
    ;

alterTrigger
    : ALTER TRIGGER triggerName (
    | triggerCompileClause
    | ( ENABLE | DISABLE)
    | RENAME TO name
    | (EDITIONABLE | NONEDITIONABLE)
    )
    ;    

triggerCompileClause
    : COMPILE DEBUG? (compilerParametersClause*)? (REUSE SETTINGS)?
    ;

compilerParametersClause
    : parameterName EQ_ parameterValue
    ;

dropTable
    : DROP TABLE tableName (CASCADE CONSTRAINTS)? (PURGE)?
    ;

dropPackage
    : DROP PACKAGE BODY? packageName
    ;

dropTrigger
    : DROP TRIGGER triggerName
    ;
 
dropIndex
    : DROP INDEX indexName ONLINE? FORCE? ((DEFERRED|IMMEDIATE) INVALIDATION)?
    ;

dropView
    : DROP VIEW viewName (CASCADE CONSTRAINTS)?
    ;

dropEdition
    : DROP EDITION editionName CASCADE?
    ;

dropOutline
    : DROP OUTLINE outlineName
    ;

alterOutline
    : ALTER OUTLINE (PUBLIC | PRIVATE)? outlineName
    ( REBUILD
    | RENAME TO outlineName
    | CHANGE CATEGORY TO categoryName
    | (ENABLE | DISABLE)
    )+
    ;

truncateTable
    : TRUNCATE TABLE tableName materializedViewLogClause? dropReuseClause? CASCADE?
    ;

createTableSpecification
    : ((GLOBAL | PRIVATE) TEMPORARY | SHARDED | DUPLICATED)?
    ;

tablespaceClauseWithParen
    : LP_ tablespaceClause RP_
    ;

tablespaceClause
    : TABLESPACE ignoredIdentifier
    ;

createSharingClause
    : (SHARING EQ_ (METADATA | DATA | EXTENDED DATA | NONE))?
    ;

createDefinitionClause
    : createRelationalTableClause | createObjectTableClause | createXMLTypeTableClause
    ;

createXMLTypeTableClause
    : OF? XMLTYPE
      (LP_ (objectProperties) RP_)?
      (XMLTYPE xmlTypeStorageClause)?
      (xmlSchemaSpecClause)?
      (xmlTypeVirtualColumnsClause)?
      (ON COMMIT (DELETE | PRESERVE) ROWS)?
      (oidClause)?
      (oidIndexClause)?
      (physicalProperties)?
      (tableProperties)?
    ;

xmlTypeStorageClause
    : STORE
      (AS ( OBJECT RELATIONAL | ((SECUREFILE | BASICFILE)? (CLOB | BINARY XML) (lobSegname (LP_ lobParameters RP_)? | (LP_ lobParameters RP_))?)))
      | (ALL VARRAYS AS (LOBS | TABLES ))
    ;

xmlSchemaSpecClause
    : (XMLSCHEMA xmlSchemaURLName)? ELEMENT (elementName | xmlSchemaURLName POUND_ elementName)? 
      (STORE ALL VARRAYS AS (LOBS | TABLES))? 
      ((ALLOW | DISALLOW) NONSCHEMA)?
      ((ALLOW | DISALLOW) ANYSCHEMA)?
    ;

xmlTypeVirtualColumnsClause
    : VIRTUAL COLUMNS LP_ (columnName AS LP_ expr RP_ (COMMA_ columnName AS LP_ expr RP_)+) RP_
    ;

oidClause
    : OBJECT IDENTIFIER IS (SYSTEM GENERATED | PRIMARY KEY)
    ;

oidIndexClause
    : OIDINDEX indexName? LP_ (physicalAttributesClause | TABLESPACE tablespaceName)* RP_
    ;

createRelationalTableClause
    : (LP_ relationalProperties RP_)? collationClause? commitClause? physicalProperties? tableProperties?
    ;
    
createMemOptimizeClause
    : (MEMOPTIMIZE FOR READ)? (MEMOPTIMIZE FOR WRITE)? 
    ;    

createParentClause
    : (PARENT tableName)?
    ;

createObjectTableClause
    : OF objectName objectTableSubstitution? 
    (LP_ objectProperties RP_)? (ON COMMIT (DELETE | PRESERVE) ROWS)?
    oidClause? oidIndexClause? physicalProperties? tableProperties?
    ;

relationalProperties
    : relationalProperty (COMMA_ relationalProperty)*
    ;

relationalProperty
    : columnDefinition | virtualColumnDefinition | outOfLineConstraint | outOfLineRefConstraint
    ;

columnDefinition
    : columnName dataType SORT? visibleClause (defaultNullClause expr | identityClause)? (ENCRYPT encryptionSpecification)? (inlineConstraint+ | inlineRefConstraint)?
    ;

visibleClause
    : (VISIBLE | INVISIBLE)?
    ;

defaultNullClause
    : DEFAULT (ON NULL)?
    ;

identityClause
    : GENERATED (ALWAYS | BY DEFAULT (ON NULL)?) AS IDENTITY identifyOptions
    ;

identifyOptions
    : LP_? (identityOption+)? RP_?
    ;

identityOption
    : START WITH (INTEGER_ | LIMIT VALUE)
    | INCREMENT BY INTEGER_
    | MAXVALUE INTEGER_
    | NOMAXVALUE
    | MINVALUE INTEGER_
    | NOMINVALUE
    | CYCLE
    | NOCYCLE
    | CACHE INTEGER_
    | NOCACHE
    | ORDER
    | NOORDER
    ;

encryptionSpecification
    : (USING STRING_)? (IDENTIFIED BY STRING_)? STRING_? (NO? SALT)?
    ;

inlineConstraint
    : (CONSTRAINT ignoredIdentifier)? (NOT? NULL | UNIQUE | primaryKey | referencesClause | CHECK LP_ expr RP_) constraintState?
    ;

referencesClause
    : REFERENCES tableName columnNames? (ON DELETE (CASCADE | SET NULL))?
    ;

constraintState
    : notDeferrable 
    | initiallyClause 
    | RELY | NORELY 
    | usingIndexClause 
    | ENABLE | DISABLE 
    | VALIDATE | NOVALIDATE 
    | exceptionsClause
    ;

notDeferrable
    : NOT? DEFERRABLE
    ;

initiallyClause
    : INITIALLY (IMMEDIATE | DEFERRED)
    ;

exceptionsClause
    : EXCEPTIONS INTO tableName
    ;

usingIndexClause
    : USING INDEX (indexName | createIndexClause)?
    ;

createIndexClause
    :  LP_ createIndex RP_
    ;

inlineRefConstraint
    : SCOPE IS tableName | WITH ROWID | (CONSTRAINT ignoredIdentifier)? referencesClause constraintState?
    ;

virtualColumnDefinition
    : columnName dataType? (GENERATED ALWAYS)? AS LP_ expr RP_ VIRTUAL? inlineConstraint*
    ;

outOfLineConstraint
    : (CONSTRAINT constraintName)?
    (UNIQUE columnNames
    | primaryKey columnNames 
    | FOREIGN KEY columnNames referencesClause
    | CHECK LP_ expr RP_
    ) constraintState?
    ;

outOfLineRefConstraint
    : SCOPE FOR LP_ lobItem RP_ IS tableName
    | REF LP_ lobItem RP_ WITH ROWID
    | (CONSTRAINT constraintName)? FOREIGN KEY lobItemList referencesClause constraintState?
    ;

createIndexSpecification
    : (UNIQUE | BITMAP)?
    ;

clusterIndexClause
    : CLUSTER clusterName indexAttributes?
    ;

indexAttributes
    : (ONLINE | (SORT|NOSORT) | REVERSE | (VISIBLE | INVISIBLE))
    ;

tableIndexClause
    : tableName alias? indexExpressions
    ;

indexExpressions
    : LP_? indexExpression (COMMA_ indexExpression)* RP_?
    ;

indexExpression
    : (columnName | expr) (ASC | DESC)?
    ;

bitmapJoinIndexClause
    : tableName columnSortsClause_ FROM tableAlias WHERE expr
    ;

columnSortsClause_
    : LP_? columnSortClause_ (COMMA_ columnSortClause_)* RP_?
    ;
    
columnSortClause_
    : (tableName | alias)? columnName (ASC | DESC)?
    ;

createIndexDefinitionClause
    : clusterIndexClause | tableIndexClause | bitmapJoinIndexClause
    ;

tableAlias
    : tableName alias? (COMMA_ tableName alias?)*
    ;

alterDefinitionClause
    : (alterTableProperties
    | columnClauses
    | constraintClauses
    | alterTablePartitioning ((DEFERRED| IMMEDIATE) INVALIDATION)?
    | alterExternalTable)?
    ;

alterTableProperties
    : renameTableSpecification | REKEY encryptionSpecification
    ;

renameTableSpecification
    : RENAME TO identifier
    ;

dropSynonym
    : DROP PUBLIC? SYNONYM (schemaName DOT_)? synonymName FORCE?
    ;

columnClauses
    : operateColumnClause+ | renameColumnClause
    ;

operateColumnClause
    : addColumnSpecification | modifyColumnSpecification | dropColumnClause
    ;

addColumnSpecification
    : ADD LP_ columnOrVirtualDefinitions RP_ columnProperties?
    ;

columnOrVirtualDefinitions
    : columnOrVirtualDefinition (COMMA_ columnOrVirtualDefinition)* 
    ;

columnOrVirtualDefinition
    : columnDefinition | virtualColumnDefinition
    ;

columnProperties
    : columnProperty+
    ;

columnProperty
    : objectTypeColProperties
    ;

objectTypeColProperties
    : COLUMN columnName substitutableColumnClause
    ;

substitutableColumnClause
    : ELEMENT? IS OF TYPE? LP_ ONLY? dataTypeName RP_ | NOT? SUBSTITUTABLE AT ALL LEVELS
    ;

modifyColumnSpecification
    : MODIFY (LP_? modifyColProperties (COMMA_ modifyColProperties)* RP_? | modifyColSubstitutable)
    ;

modifyColProperties
    : columnName dataType? (DEFAULT expr)? (ENCRYPT encryptionSpecification | DECRYPT)? inlineConstraint*
    ;

modifyColSubstitutable
    : COLUMN columnName NOT? SUBSTITUTABLE AT ALL LEVELS FORCE?
    ;

dropColumnClause
    : SET UNUSED columnOrColumnList cascadeOrInvalidate* | dropColumnSpecification
    ;

dropColumnSpecification
    : DROP columnOrColumnList cascadeOrInvalidate* checkpointNumber?
    ;

columnOrColumnList
    : (COLUMN columnName) | columnNames
    ;

cascadeOrInvalidate
    : CASCADE CONSTRAINTS | INVALIDATE
    ;

checkpointNumber
    : CHECKPOINT NUMBER_
    ;

renameColumnClause
    : RENAME COLUMN columnName TO columnName
    ;

constraintClauses
    : addConstraintSpecification | modifyConstraintClause | renameConstraintClause | dropConstraintClause+
    ;

addConstraintSpecification
    : ADD (outOfLineConstraint+ | outOfLineRefConstraint)
    ;

modifyConstraintClause
    : MODIFY constraintOption constraintState+ CASCADE?
    ;

constraintWithName
    : CONSTRAINT constraintName
    ;

constraintOption
    : constraintWithName | constraintPrimaryOrUnique
    ;

constraintPrimaryOrUnique
    : primaryKey | UNIQUE columnNames
    ;

renameConstraintClause
    : RENAME constraintWithName TO ignoredIdentifier
    ;

dropConstraintClause
    : DROP
    (
    constraintPrimaryOrUnique CASCADE? ((KEEP | DROP) INDEX)? | (CONSTRAINT constraintName CASCADE?)
    ) 
    ;

alterExternalTable
    : (addColumnSpecification | modifyColumnSpecification | dropColumnSpecification)+
    ;

objectProperties
    : ((columnName | attributeName) (DEFAULT expr)? (inlineConstraint* | inlineRefConstraint)?)
    | outOfLineConstraint
    | outOfLineRefConstraint
    | supplementalLoggingProps
    ;

alterIndexInformationClause
    : rebuildClause ((DEFERRED|IMMEDIATE) | INVALIDATION)?
    | parallelClause
    | COMPILE
    | (ENABLE | DISABLE)
    | UNUSABLE ONLINE? ((DEFERRED|IMMEDIATE)|INVALIDATION)?
    | (VISIBLE | INVISIBLE)
    | renameIndexClause
    | COALESCE CLEANUP? ONLY? parallelClause?
    | ((MONITORING | NOMONITORING) USAGE)
    | UPDATE BLOCK REFERENCES
    ;

renameIndexClause
    : (RENAME TO indexName)?
    ;
    
objectTableSubstitution
    : NOT? SUBSTITUTABLE AT ALL LEVELS
    ;

memOptimizeClause
    : memOptimizeReadClause? memOptimizeWriteClause?
    ;

memOptimizeReadClause
    : (MEMOPTIMIZE FOR READ | NO MEMOPTIMIZE FOR READ)
    ;

memOptimizeWriteClause
    : (MEMOPTIMIZE FOR WRITE | NO MEMOPTIMIZE FOR WRITE)
    ;

enableDisableClauses
    : (enableDisableClause | enableDisableOthers)?
    ;

enableDisableClause
    : (ENABLE | DISABLE) (VALIDATE |NO VALIDATE)? ((UNIQUE columnName (COMMA_ columnName)*) | PRIMARY KEY | constraintWithName) usingIndexClause? exceptionsClause? CASCADE? ((KEEP | DROP) INDEX)?
    ;

enableDisableOthers
    : (ENABLE | DISABLE) (TABLE LOCK | ALL TRIGGERS | CONTAINER_MAP | CONTAINERS_DEFAULT)
    ;

rebuildClause
    : REBUILD parallelClause?
    ;

parallelClause
    : NOPARALLEL | PARALLEL NUMBER_?
    ;

usableSpecification
    : (USABLE | UNUSABLE)
    ;

invalidationSpecification
    : (DEFERRED | IMMEDIATE) INVALIDATION
    ;

materializedViewLogClause
    : (PRESERVE | PURGE) MATERIALIZED VIEW LOG
    ;

dropReuseClause
    : (DROP (ALL)? | REUSE) STORAGE
    ;

collationClause
    : DEFAULT COLLATION collationName
    ;

createSynonym
    : CREATE (OR REPLACE)? (EDITIONABLE | NONEDITIONABLE)? (PUBLIC)? SYNONYM (schemaName DOT_)? synonymName (SHARING EQ_ (METADATA | NONE))? FOR objectName (AT_ dbLink)?
    ;

commitClause
    : (ON COMMIT (DROP | PRESERVE) ROWS)? (ON COMMIT (DELETE | PRESERVE) ROWS)?
    ;

physicalProperties
    : deferredSegmentCreation? segmentAttributesClause? tableCompression? inmemoryTableClause? ilmClause?
    | deferredSegmentCreation? (organizationClause?|externalPartitionClause?)
    | clusterClause
    ;

deferredSegmentCreation
    : SEGMENT CREATION (IMMEDIATE|DEFERRED)
    ;

segmentAttributesClause
    : ( physicalAttributesClause
    | (TABLESPACE tablespaceName | TABLESPACE SET tablespaceSetName)
    | loggingClause)+
    ;

physicalAttributesClause
    : (PCTFREE NUMBER_ | PCTUSED NUMBER_ | INITRANS NUMBER_ | storageClause)+
    ;

loggingClause
    : LOGGING | NOLOGGING |  FILESYSTEM_LIKE_LOGGING
    ;

storageClause
    : STORAGE LP_
    (INITIAL sizeClause
    | NEXT sizeClause
    | MINEXTENTS NUMBER_
    | MAXEXTENTS (NUMBER_ | UNLIMITED)
    | maxsizeClause
    | PCTINCREASE NUMBER_
    | FREELISTS NUMBER_
    | FREELIST GROUPS NUMBER_
    | OPTIMAL (sizeClause | NULL)?
    | BUFFER_POOL (KEEP | RECYCLE | DEFAULT)
    | FLASH_CACHE (KEEP | NONE | DEFAULT)
    | CELL_FLASH_CACHE (KEEP | NONE | DEFAULT)
    | ENCRYPT
    )+ RP_
    ;

sizeClause
    : INTEGER_ capacityUnit?
    ;

maxsizeClause
    : MAXSIZE (UNLIMITED | sizeClause)
    ;

tableCompression
    : COMPRESS
    | ROW STORE COMPRESS (BASIC | ADVANCED)?
    | COLUMN STORE COMPRESS (FOR (QUERY | ARCHIVE) (LOW | HIGH)?)? (NO? ROW LEVEL LOCKING)?
    | NOCOMPRESS
    ;

inmemoryTableClause
    : ((INMEMORY inmemoryAttributes?) | NO INMEMORY)? (inmemoryColumnClause)?
    ;

inmemoryAttributes
    : inmemoryMemcompress? inmemoryPriority? inmemoryDistribute? inmemoryDuplicate?
    ;

inmemoryColumnClause
    : (INMEMORY inmemoryMemcompress? | NO INMEMORY) columnNames
    ;

inmemoryMemcompress
    : MEMCOMPRESS FOR ( DML | (QUERY | CAPACITY) (LOW | HIGH)? ) | NO MEMCOMPRESS
    ;

inmemoryPriority
    : PRIORITY (NONE | LOW | MEDIUM | HIGH | CRITICAL)
    ;

inmemoryDistribute
    : DISTRIBUTE (AUTO | BY (ROWID RANGE | PARTITION | SUBPARTITION))? (FOR SERVICE (DEFAULT | ALL | serviceName | NONE))?
    ;

inmemoryDuplicate
    : DUPLICATE | DUPLICATE ALL | NO DUPLICATE
    ;

ilmClause
    : ILM (ADD POLICY ilmPolicyClause
    | (DELETE | ENABLE | DISABLE) POLICY ilmPolicyName
    | (DELETE_ALL | ENABLE_ALL | DISABLE_ALL))
    ;

ilmPolicyClause
    : ilmCompressionPolicy | ilmTieringPolicy | ilmInmemoryPolicy
    ;

ilmCompressionPolicy
    : tableCompression (SEGMENT | GROUP) ( AFTER ilmTimePeriod OF ( NO ACCESS | NO MODIFICATION | CREATION ) | ON functionName)
    | (ROW STORE COMPRESS ADVANCED | COLUMN STORE COMPRESS FOR QUERY) ROW AFTER ilmTimePeriod OF NO MODIFICATION
    ;

ilmTimePeriod
    : NUMBER_ ((DAY | DAYS) | (MONTH | MONTHS) | (YEAR | YEARS))
    ;

ilmTieringPolicy
    : TIER TO tablespaceName (SEGMENT | GROUP)? (ON functionName)?
    | TIER TO tablespaceName READ ONLY (SEGMENT | GROUP)? (AFTER ilmTimePeriod OF (NO ACCESS | NO MODIFICATION | CREATION) | ON functionName)
    ;

ilmInmemoryPolicy
    : (SET INMEMORY inmemoryAttributes | MODIFY INMEMORY inmemoryMemcompress | NO INMEMORY) SEGMENT (AFTER ilmTimePeriod OF (NO ACCESS | NO MODIFICATION | CREATION) | ON functionName)
    ;

organizationClause
    : ORGANIZATION 
    ( HEAP segmentAttributesClause? heapOrgTableClause 
    | INDEX segmentAttributesClause? indexOrgTableClause 
    | EXTERNAL externalTableClause)
    ;

heapOrgTableClause
    : tableCompression? inmemoryTableClause? ilmClause?
    ;

indexOrgTableClause
    : (mappingTableClause | PCTTHRESHOLD NUMBER_ | prefixCompression)* indexOrgOverflowClause?
    ;

externalTableClause
    : LP_ (TYPE accessDriverType)? (externalTableDataProps)? RP_ (REJECT LIMIT (NUMBER_ | UNLIMITED))? inmemoryTableClause?
    ;

externalTableDataProps
    : (DEFAULT DIRECTORY directoryName)? (ACCESS PARAMETERS ((opaqueFormatSpec) | USING CLOB subquery))? (LOCATION LP_ (directoryName COLON_)? locationSpecifier (COMMA_ (directoryName COLON_)? locationSpecifier)+ RP_)?
    ;

mappingTableClause
    : MAPPING TABLE | NOMAPPING
    ;

prefixCompression
    : COMPRESS NUMBER_? | NOCOMPRESS
    ;

indexOrgOverflowClause
    :  (INCLUDING columnName)? OVERFLOW segmentAttributesClause?
    ;

externalPartitionClause
    : EXTERNAL PARTITION ATTRIBUTES externalTableClause (REJECT LIMIT)?
    ;

clusterRelatedClause
    : CLUSTER clusterName columnNames
    ;

tableProperties
    :columnProperties?
     readOnlyClause?
     indexingClause?
     tablePartitioningClauses?
     attributeClusteringClause?
     (CACHE | NOCACHE)?
     ( RESULT_CACHE ( MODE (DEFAULT | FORCE) ) )?
     parallelClause?
     (ROWDEPENDENCIES | NOROWDEPENDENCIES)?
     enableDisableClause*
     rowMovementClause?
     flashbackArchiveClause?
     (ROW ARCHIVAL)?
     (AS subquery | FOR EXCHANGE WITH TABLE tableName)?
    ;

readOnlyClause
    : READ ONLY | READ WRITE 
    ;

indexingClause
    : INDEXING (ON | OFF)
    ;

tablePartitioningClauses
    : rangePartitions
    | listPartitions
    | hashPartitions
    | compositeRangePartitions
    | compositeListPartitions
    | compositeHashPartitions
    | referencePartitioning
    | systemPartitioning
    | consistentHashPartitions
    | consistentHashWithSubpartitions
    | partitionsetClauses
    ;

rangePartitions
    : PARTITION BY RANGE columnNames
      (INTERVAL LP_ expr RP_ (STORE IN LP_ tablespaceName (COMMA_ tablespaceName)* RP_)?)?
      LP_ PARTITION partitionName? rangeValuesClause tablePartitionDescription (COMMA_ PARTITION partitionName? rangeValuesClause tablePartitionDescription externalPartSubpartDataProps?)* RP_
    ;

rangeValuesClause
    : VALUES LESS THAN LP_? (numberLiterals | MAXVALUE) (COMMA_ (numberLiterals | MAXVALUE))* RP_?
    ;

tablePartitionDescription
    : (INTERNAL | EXTERNAL)?
      deferredSegmentCreation?
      readOnlyClause?
      indexingClause?
      segmentAttributesClause?
      (tableCompression | prefixCompression)?
      inmemoryClause?
      ilmClause?
      (OVERFLOW segmentAttributesClause?)?
      (lobStorageClause | varrayColProperties | nestedTableColProperties)*
    ;

inmemoryClause
    : INMEMORY inmemoryAttributes? | NO INMEMORY
    ;

varrayColProperties
    : VARRAY varrayItem (substitutableColumnClause? varrayStorageClause | substitutableColumnClause)
    ;

nestedTableColProperties
    : NESTED TABLE 
    (nestedItem | COLUMN_VALUE) substitutableColumnClause? (LOCAL | GLOBAL)? STORE AS storageTable 
    LP_ (LP_ objectProperties RP_ | physicalProperties | columnProperties) RP_ 
    (RETURN AS? (LOCATOR | VALUE))?
    ;

lobStorageClause
    : LOB
    ( LP_ lobItem (COMMA_ lobItem)* RP_ STORE AS ((SECUREFILE | BASICFILE) | LP_ lobStorageParameters RP_)+
    | LP_ lobItem RP_ STORE AS ((SECUREFILE | BASICFILE) | lobSegname | LP_ lobStorageParameters RP_)+
    )
    ;

varrayStorageClause
    : STORE AS (SECUREFILE | BASICFILE)? LOB (lobSegname? LP_ lobStorageParameters RP_ | lobSegname)
    ;

lobStorageParameters
    : ((TABLESPACE tablespaceName | TABLESPACE SET tablespaceSetName) | lobParameters storageClause?)+ | storageClause
    ;

lobParameters
    : ( (ENABLE | DISABLE) STORAGE IN ROW
        | CHUNK NUMBER_
        | PCTVERSION NUMBER_
        | FREEPOOLS NUMBER_
        | lobRetentionClause
        | lobDeduplicateClause
        | lobCompressionClause
        | (ENCRYPT encryptionSpecification | DECRYPT)
        | (CACHE | NOCACHE | CACHE READS) loggingClause? 
      )+
    ;

lobRetentionClause
    : RETENTION (MAX | MIN NUMBER_ | AUTO | NONE)?
    ;

lobDeduplicateClause
    : DEDUPLICATE | KEEP_DUPLICATES
    ;

lobCompressionClause
    : (COMPRESS (HIGH | MEDIUM | LOW)? | NOCOMPRESS)
    ;

externalPartSubpartDataProps
    : (DEFAULT DIRECTORY directoryName) (LOCATION LP_ (directoryName COLON_)? locationSpecifier (COMMA_ (directoryName COLON_)? locationSpecifier)* RP_)?
    ;

listPartitions
    : PARTITION BY LIST columnNames
      (AUTOMATIC (STORE IN LP_? tablespaceName (COMMA_ tablespaceName)* RP_?))?
      LP_ PARTITION partitionName? listValuesClause tablePartitionDescription (COMMA_ PARTITION partitionName? listValuesClause tablePartitionDescription externalPartSubpartDataProps?)* RP_
    ;

listValuesClause
    : VALUES ( listValues | DEFAULT )
    ;

listValues
    : (literals | NULL) (COMMA_ (literals | NULL))*
    | (LP_? ( (literals | NULL) (COMMA_ (literals | NULL))* ) RP_?) (COMMA_ LP_? ( (literals | NULL) (COMMA_ (literals | NULL))* ) RP_?)*
    ;

hashPartitions
    : PARTITION BY HASH columnNames (individualHashPartitions | hashPartitionsByQuantity)
    ;

hashPartitionsByQuantity
    : PARTITIONS INTEGER_ (STORE IN (tablespaceName (COMMA_ tablespaceName)*))? (tableCompression | indexCompression)? (OVERFLOW STORE IN (tablespaceName (COMMA_ tablespaceName)*))?
    ;

indexCompression
    : prefixCompression | advancedIndexCompression
    ;

advancedIndexCompression
    : COMPRESS ADVANCED (LOW | HIGH)? | NOCOMPRESS
    ;

individualHashPartitions
    : LP_? (PARTITION partitionName? readOnlyClause? indexingClause? partitioningStorageClause?) (COMMA_ PARTITION partitionName? readOnlyClause? indexingClause? partitioningStorageClause?)* RP_?
    ;

partitioningStorageClause
    : ((TABLESPACE tablespaceName | TABLESPACE SET tablespaceSetName)
    | OVERFLOW (TABLESPACE tablespaceName | TABLESPACE SET tablespaceSetName)?
    | tableCompression
    | indexCompression
    | inmemoryClause
    | ilmClause
    | lobPartitioningStorage
    | VARRAY varrayItem STORE AS (SECUREFILE | BASICFILE)? LOB lobSegname
    )*
    ;

lobPartitioningStorage
    :LOB LP_ lobItem RP_ STORE AS (BASICFILE | SECUREFILE)?
    (lobSegname (LP_ TABLESPACE tablespaceName | TABLESPACE SET tablespaceSetName RP_)?
    | LP_ TABLESPACE tablespaceName | TABLESPACE SET tablespaceSetName RP_
    )?
    ;

compositeRangePartitions
    : PARTITION BY RANGE columnNames 
      (INTERVAL LP_ expr RP_ (STORE IN LP_? tablespaceName (COMMA_ tablespaceName)* RP_?)?)?
      (subpartitionByRange | subpartitionByList | subpartitionByHash) 
      LP_? rangePartitionDesc (COMMA_ rangePartitionDesc)* RP_?
    ;

subpartitionByRange
    : SUBPARTITION BY RANGE columnNames subpartitionTemplate?
    ;

subpartitionByList
    : SUBPARTITION BY LIST columnNames subpartitionTemplate?
    ;

subpartitionByHash
    : SUBPARTITION BY HASH columnNames (SUBPARTITIONS NUMBER_ (STORE IN LP_ tablespaceName (COMMA_ tablespaceName)? RP_)? | subpartitionTemplate)?
    ;

subpartitionTemplate
    : SUBPARTITION TEMPLATE
    (LP_? rangeSubpartitionDesc (COMMA_ rangeSubpartitionDesc)* | listSubpartitionDesc (COMMA_ listSubpartitionDesc)* | individualHashSubparts (COMMA_ individualHashSubparts)* RP_?)
    | hashSubpartitionQuantity
    ;

rangeSubpartitionDesc
    : SUBPARTITION subpartitionName? rangeValuesClause readOnlyClause? indexingClause? partitioningStorageClause? externalPartSubpartDataProps?
    ;

listSubpartitionDesc
    : SUBPARTITION subpartitionName? listValuesClause readOnlyClause? indexingClause? partitioningStorageClause? externalPartSubpartDataProps?
    ;

individualHashSubparts
    : SUBPARTITION subpartitionName? readOnlyClause? indexingClause? partitioningStorageClause?
    ;

rangePartitionDesc
    : PARTITION partitionName? rangeValuesClause tablePartitionDescription
    ((LP_? rangeSubpartitionDesc (COMMA_ rangeSubpartitionDesc)* | listSubpartitionDesc (COMMA_ listSubpartitionDesc)* | individualHashSubparts (COMMA_ individualHashSubparts)* RP_?)
    | hashSubpartitionQuantity)?
    ;

compositeListPartitions
    : PARTITION BY LIST columnNames 
      (AUTOMATIC (STORE IN LP_? tablespaceName (COMMA_ tablespaceName)* RP_?)?)?
      (subpartitionByRange | subpartitionByList | subpartitionByHash) 
      LP_? listPartitionDesc (COMMA_ listPartitionDesc)* RP_?
    ;

listPartitionDesc
    : PARTITIONSET partitionSetName listValuesClause (TABLESPACE SET tablespaceSetName)? lobStorageClause? (SUBPARTITIONS STORE IN LP_? tablespaceSetName (COMMA_ tablespaceSetName)* RP_?)?
    ;

compositeHashPartitions
    : PARTITION BY HASH columnNames (subpartitionByRange | subpartitionByList | subpartitionByHash) (individualHashPartitions | hashPartitionsByQuantity)
    ;

referencePartitioning
    :PARTITION BY REFERENCE LP_ constraint RP_ (LP_? referencePartitionDesc (COMMA_ referencePartitionDesc)* RP_?)?
    ;

referencePartitionDesc
    : PARTITION partitionName? tablePartitionDescription?
    ;

constraint
    : inlineConstraint | outOfLineConstraint | inlineRefConstraint | outOfLineRefConstraint
    ;

systemPartitioning
    : PARTITION BY SYSTEM (PARTITIONS NUMBER_ | referencePartitionDesc (COMMA_ referencePartitionDesc)*)?
    ;

consistentHashPartitions
    : PARTITION BY CONSISTENT HASH columnNames (PARTITIONS AUTO)? TABLESPACE SET tablespaceSetName
    ;

consistentHashWithSubpartitions
    : PARTITION BY CONSISTENT HASH columnNames (subpartitionByRange | subpartitionByList | subpartitionByHash)  (PARTITIONS AUTO)?
    ;

partitionsetClauses
    : rangePartitionsetClause | listPartitionsetClause
    ;

rangePartitionsetClause
    : PARTITIONSET BY RANGE columnNames PARTITION BY CONSISTENT HASH columnNames
      (SUBPARTITION BY ((RANGE | HASH) columnNames | LIST LP_ columnName LP_) subpartitionTemplate?)?
      PARTITIONS AUTO LP_ rangePartitionsetDesc (COMMA_ rangePartitionsetDesc)* RP_
    ;

rangePartitionsetDesc
    : PARTITIONSET partitionSetName rangeValuesClause (TABLESPACE SET tablespaceSetName)? (lobStorageClause)? (SUBPARTITIONS STORE IN tablespaceSetName?)?
    ;

listPartitionsetClause
    : PARTITIONSET BY RANGE LP_ columnName RP_ PARTITION BY CONSISTENT HASH columnNames
      (SUBPARTITION BY ((RANGE | HASH) columnNames | LIST LP_ columnName LP_) subpartitionTemplate?)?
      PARTITIONS AUTO LP_ rangePartitionsetDesc (COMMA_ rangePartitionsetDesc)* RP_
    ;

attributeClusteringClause
    : CLUSTERING clusteringJoin? clusterClause clusteringWhen? zonemapClause?
    ;

clusteringJoin
    : tableName (JOIN tableName ON LP_ expr RP_)+
    ;

clusterClause
    : BY (LINEAR | INTERLEAVED)? ORDER clusteringColumns
    ;

createDirectory
    : CREATE (OR REPLACE)? DIRECTORY directoryName (SHARING EQ_ (METADATA | NONE))? AS pathString
    ;

clusteringColumns
    : LP_? clusteringColumnGroup (COMMA_ clusteringColumnGroup)* RP_?
    ;

clusteringColumnGroup
    : columnNames
    ;

clusteringWhen
    : ((YES | NO) ON LOAD)? ((YES | NO) ON DATA MOVEMENT)?
    ;

zonemapClause
    : (WITH MATERIALIZED ZONEMAP (LP_ zonemapName RP_)?) | (WITHOUT MATERIALIZED ZONEMAP)
    ;

rowMovementClause
    : (ENABLE | DISABLE) ROW MOVEMENT
    ;

flashbackArchiveClause
    : FLASHBACK ARCHIVE flashbackArchiveName? | NO FLASHBACK ARCHIVE
    ;

alterPackage
    : ALTER PACKAGE packageName (
    | packageCompileClause
    | (EDITIONABLE | NONEDITIONABLE)
    )
    ;

packageCompileClause
    : COMPILE DEBUG? (PACKAGE | SPECIFICATION | BODY)? (compilerParametersClause*)? (REUSE SETTINGS)?
    ;

alterSynonym
    : ALTER PUBLIC? SYNONYM (schemaName DOT_)? synonymName (COMPILE | EDITIONABLE | NONEDITIONABLE)
    ;

alterTablePartitioning
    : modifyTablePartition
    | moveTablePartition
    | addTablePartition
    | coalesceTablePartition
    | dropTablePartition
    ;

modifyTablePartition
    : modifyRangePartition
    | modifyHashPartition
    | modifyListPartition
    ;

modifyRangePartition
    : MODIFY partitionExtendedName (partitionAttributes
    | (addRangeSubpartition | addHashSubpartition | addListSubpartition)
    | coalesceTableSubpartition | alterMappingTableClauses | REBUILD? UNUSABLE LOCAL INDEXES
    | readOnlyClause | indexingClause)
    ;

modifyHashPartition
    : MODIFY partitionExtendedName (partitionAttributes | coalesceTableSubpartition
    | alterMappingTableClauses | REBUILD? UNUSABLE LOCAL INDEXES | readOnlyClause | indexingClause)
    ;

modifyListPartition
    : MODIFY partitionExtendedName (partitionAttributes
    | (ADD | DROP) VALUES LP_ listValues RP_
    | (addRangeSubpartition | addHashSubpartition | addListSubpartition)
    | coalesceTableSubpartition | REBUILD? UNUSABLE LOCAL INDEXES | readOnlyClause | indexingClause)
    ;

partitionExtendedName
    : PARTITION partitionName
    | PARTITION FOR LP_ partitionKeyValue (COMMA_ partitionKeyValue)* RP_
    ;

addRangeSubpartition
    : ADD rangeSubpartitionDesc (COMMA_ rangeSubpartitionDesc)* dependentTablesClause? updateIndexClauses?
    ;

dependentTablesClause
    : DEPENDENT TABLES LP_ tableName LP_ partitionSpec (COMMA_ partitionSpec)* RP_
    (COMMA_ tableName LP_ partitionSpec (COMMA_ partitionSpec)* RP_)* RP_
    ;

addHashSubpartition
    : ADD individualHashSubparts dependentTablesClause? updateIndexClauses? parallelClause?
    ;

addListSubpartition
    : ADD listSubpartitionDesc (COMMA_ listSubpartitionDesc)* dependentTablesClause? updateIndexClauses?
    ;

coalesceTableSubpartition
    : COALESCE SUBPARTITION subpartitionName updateIndexClauses? parallelClause? allowDisallowClustering?
    ;

allowDisallowClustering
    : (ALLOW | DISALLOW) CLUSTERING
    ;

alterMappingTableClauses
    : MAPPING TABLE (allocateExtentClause | deallocateUnusedClause)
    ;

alterView
    : ALTER VIEW viewName (
    | ADD outOfLineConstraint
    | MODIFY CONSTRAINT constraintName (RELY | NORELY) 
    | DROP (CONSTRAINT constraintName | PRIMARY KEY | UNIQUE columnNames) 
    | COMPILE 
    | READ (ONLY | WRITE) 
    | (EDITIONABLE | NONEDITIONABLE)
    )
    ;

deallocateUnusedClause
    : DEALLOCATE UNUSED (KEEP sizeClause)?
    ;

allocateExtentClause
    : ALLOCATE EXTENT (LP_ (SIZE sizeClause | DATAFILE SQ_ fileName SQ_ | INSTANCE NUMBER_)* RP_)?
    ;

partitionSpec
    : PARTITION partitionName? tablePartitionDescription?
    ;

partitionAttributes
    : (physicalAttributesClause | loggingClause | allocateExtentClause | deallocateUnusedClause | shrinkClause)*
      (OVERFLOW (physicalAttributesClause | loggingClause | allocateExtentClause | deallocateUnusedClause)*)?
      tableCompression? inmemoryClause?
    ;

shrinkClause
    : SHRINK SPACE COMPACT? CASCADE?
    ;

moveTablePartition
    : MOVE partitionExtendedName (MAPPING TABLE)? tablePartitionDescription? filterCondition? updateAllIndexesClause? parallelClause? allowDisallowClustering? ONLINE?
    ;

filterCondition
    : INCLUDING ROWS whereClause
    ;

whereClause
    : WHERE expr
    ;

coalesceTablePartition
    : COALESCE PARTITION updateIndexClauses? parallelClause? allowDisallowClustering?
    ;

addTablePartition
    : ADD ((PARTITION partitionName? addRangePartitionClause (COMMA_ PARTITION partitionName? addRangePartitionClause)*)
        |  (PARTITION partitionName? addListPartitionClause (COMMA_ PARTITION partitionName? addListPartitionClause)*)
        |  (PARTITION partitionName? addSystemPartitionClause (COMMA_ PARTITION partitionName? addSystemPartitionClause)*)
        (BEFORE (partitionName | NUMBER_))?
        |  (PARTITION partitionName? addHashPartitionClause)
        ) dependentTablesClause?
    ;

addRangePartitionClause
    : rangeValuesClause tablePartitionDescription? externalPartSubpartDataProps?
    ((LP_? (rangeSubpartitionDesc (COMMA_ rangeSubpartitionDesc)* | listSubpartitionDesc (COMMA_ listSubpartitionDesc)* | individualHashSubparts (COMMA_ individualHashSubparts)*) RP_?)
    | hashSubpartsByQuantity)? updateIndexClauses?
    ;

addListPartitionClause
    : listValuesClause tablePartitionDescription? externalPartSubpartDataProps?
    ((LP_? (rangeSubpartitionDesc (COMMA_ rangeSubpartitionDesc)* | listSubpartitionDesc (COMMA_ listSubpartitionDesc)* | individualHashSubparts (COMMA_ individualHashSubparts)*) RP_?)
    | hashSubpartsByQuantity)? updateIndexClauses?
    ;

hashSubpartsByQuantity
    : SUBPARTITIONS NUMBER_ (STORE IN LP_ tablespaceName (COMMA_ tablespaceName)* RP_)?
    ;

addSystemPartitionClause
    : tablePartitionDescription? updateIndexClauses?
    ;

addHashPartitionClause
    : partitioningStorageClause updateIndexClauses? parallelClause? readOnlyClause? indexingClause?
    ;

dropTablePartition
    : DROP partitionExtendedNames (updateIndexClauses parallelClause?)?
    ;

partitionExtendedNames
    : (PARTITION | PARTITIONS) (partitionName | partitionForClauses) (COMMA_ (partitionName | partitionForClauses))*
    ;

partitionForClauses
    : FOR LP_ partitionKeyValue (COMMA_ partitionKeyValue)* RP_
    ;

updateIndexClauses
    : updateGlobalIndexClause | updateAllIndexesClause
    ;

updateGlobalIndexClause
    : (UPDATE | INVALIDATE) GLOBAL INDEXES
    ;

updateAllIndexesClause
    : UPDATE INDEXES
    (LP_ indexName LP_ (updateIndexPartition | updateIndexSubpartition) RP_
    (COMMA_ indexName LP_ (updateIndexPartition | updateIndexSubpartition) RP_)* RP_)?
    ;

updateIndexPartition
    : indexPartitionDesc indexSubpartitionClause?
    (COMMA_ indexPartitionDesc indexSubpartitionClause?)*
    ;

indexPartitionDesc
    : PARTITION
    (partitionName
    ((segmentAttributesClause | indexCompression)+ | PARAMETERS LP_ SQ_ odciParameters SQ_ RP_ )?
    usableSpecification?
    )?
    ;

indexSubpartitionClause
    : STORE IN LP_ tablespaceName (COMMA_ tablespaceName)* RP_
    | LP_ SUBPARTITION subpartitionName? (TABLESPACE tablespaceName)? indexCompression? usableSpecification?
    (COMMA_ SUBPARTITION subpartitionName? (TABLESPACE tablespaceName)? indexCompression? usableSpecification?)* RP_
    ;

updateIndexSubpartition
    : SUBPARTITION subpartitionName? (TABLESPACE tablespaceName)?
    (COMMA_ SUBPARTITION subpartitionName? (TABLESPACE tablespaceName)?)*
    ;

supplementalLoggingProps
    : SUPPLEMENTAL LOG supplementalLogGrpClause|supplementalIdKeyClause
    ;

supplementalLogGrpClause
    : GROUP logGroupName LP_ columnName (NO LOG)? (COMMA_ columnName (NO LOG)?)* RP_ ALWAYS?
    ;

supplementalIdKeyClause
    : DATA LP_ (ALL | PRIMARY KEY | UNIQUE | FOREIGN KEY) (COMMA_ (ALL | PRIMARY KEY | UNIQUE | FOREIGN KEY))* RP_ COLUMNS
    ;

alterSession
    : ALTER SESSION alterSessionOption
    ;

alterSessionOption
    : adviseClause
    | closeDatabaseLinkClause
    | commitInProcedureClause
    | securiyClause
    | parallelExecutionClause
    | resumableClause
    | shardDdlClause
    | syncWithPrimaryClause
    | alterSessionSetClause
    ;

adviseClause
    : ADVISE (COMMIT | ROLLBACK | NOTHING)
    ;

closeDatabaseLinkClause
    : CLOSE DATABASE LINK dbLink
    ;

commitInProcedureClause
    : (ENABLE | DISABLE) COMMIT IN PROCEDURE
    ;

securiyClause
    : (ENABLE | DISABLE) GUARD
    ;

parallelExecutionClause
    : (ENABLE | DISABLE | FORCE) PARALLEL (DML | DDL | QUERY) (PARALLEL numberLiterals)?
    ;

resumableClause
    : enableResumableClause | disableResumableClause
    ;

enableResumableClause
    : ENABLE RESUMABLE (TIMEOUT numberLiterals)? (NAME stringLiterals)?
    ;

disableResumableClause
    : DISABLE RESUMABLE
    ;

shardDdlClause
    : (ENABLE | DISABLE) SHARD DDL
    ;

syncWithPrimaryClause
    : SYNC WITH PRIMARY
    ;

alterSessionSetClause
    : SET alterSessionSetClauseOption
    ;

alterSessionSetClauseOption
    : parameterClause
    | editionClause
    | containerClause
    | rowArchivalVisibilityClause
    | defaultCollationClause
    ;

parameterClause
    : (parameterName EQ_ parameterValue)+
    ;

editionClause
    : EDITION EQ_ editionName
    ;

containerClause
    : CONTAINER EQ_ containerName (SERVICE EQ_ serviceName)?
    ;

rowArchivalVisibilityClause
    : ROW ARCHIVAL VISIBILITY EQ_ (ACTIVE | ALL)
    ;

defaultCollationClause
    : DEFAULT_COLLATION EQ_ (collationName | NONE)
    ;

alterDatabaseDictionary
    : ALTER DATABASE DICTIONARY (
    | ENCRYPT CREDENTIALS
    | REKEY CREDENTIALS
    | DELETE CREDENTIALS KEY
    )
    ;
    
alterDatabase
    : ALTER databaseClauses
    ( startupClauses
    | recoveryClauses
    | databaseFileClauses
    | logfileClauses
    | controlfileClauses
    | standbyDatabaseClauses
    | defaultSettingsClauses
    | instanceClauses
    | securityClause
    | prepareClause
    | dropMirrorCopy
    | lostWriteProtection
    | cdbFleetClauses
    | propertyClause )
    ;

databaseClauses
    : DATABASE databaseName | PLUGGABLE DATABASE pdbName
    ;

startupClauses
    : MOUNT ((STANDBY | CLONE) DATABASE)?
    | OPEN ((READ WRITE)? (RESETLOGS | NORESETLOGS)? (UPGRADE | DOWNGRADE)? | READ ONLY)
    ;

recoveryClauses
    : generalRecovery | managedStandbyRecovery | BEGIN BACKUP | END BACKUP
    ;

generalRecovery
    : RECOVER (AUTOMATIC)? (FROM locationName)? (
      (fullDatabaseRecovery | partialDatabaseRecovery | LOGFILE fileName)
      ((TEST | ALLOW NUMBER_ CORRUPTION | parallelClause)+)?
    | CONTINUE DEFAULT?
    | CANCEL
    )
    ;

fullDatabaseRecovery
    : STANDBY? DATABASE
    ((UNTIL (CANCEL | TIME dateValue | CHANGE NUMBER_ | CONSISTENT)
    | USING BACKUP CONTROLFILE
    | SNAPSHOT TIME dateValue
    )+)?
    ;

partialDatabaseRecovery
    : TABLESPACE tablespaceName (COMMA_ tablespaceName)*
    | DATAFILE (fileName | fileNumber) (COMMA_ (fileName | fileNumber))*
    ;

managedStandbyRecovery
    : RECOVER (MANAGED STANDBY DATABASE
    ((USING ARCHIVED LOGFILE | DISCONNECT (FROM SESSION)?
    | NODELAY
    | UNTIL CHANGE NUMBER_
    | UNTIL CONSISTENT | USING INSTANCES (ALL | NUMBER_) | parallelClause)+
    | FINISH | CANCEL)?
    | TO LOGICAL STANDBY (databaseName | KEEP IDENTITY))
    ;

databaseFileClauses
    : RENAME FILE fileName (COMMA_ fileName)* TO fileName
    | createDatafileClause
    | alterDatafileClause
    | alterTempfileClause
    | moveDatafileClause
    ;

createDatafileClause
    : CREATE DATAFILE (fileName | fileNumber) (COMMA_ (fileName | fileNumber))*
    ( AS (fileSpecifications | NEW))?
    ;

fileSpecifications
    : fileSpecification (COMMA_ fileSpecification)*
    ;

fileSpecification
    : datafileTempfileSpec | redoLogFileSpec
    ;

datafileTempfileSpec
    : (fileName | asmFileName )? (SIZE sizeClause)? REUSE? autoextendClause?
    ;

autoextendClause
    : AUTOEXTEND (OFF | ON (NEXT sizeClause)? maxsizeClause?)
    ;

redoLogFileSpec
    : ((fileName | asmFileName)
    | LP_ (fileName | asmFileName) (COMMA_ (fileName | asmFileName))* RP_)?
    (SIZE sizeClause)? (BLOCKSIZE sizeClause)? REUSE?
    ;

alterDatafileClause
    : DATAFILE (fileName | NUMBER_) (COMMA_ (fileName | NUMBER_))*
    (ONLINE | OFFLINE (FOR DROP)? | RESIZE sizeClause | autoextendClause | END BACKUP | ENCRYPT | DECRYPT)
    ;

alterTempfileClause
    : TEMPFILE (fileName | NUMBER_) (COMMA_ (fileName | NUMBER_))*
    (RESIZE sizeClause | autoextendClause | DROP (INCLUDING DATAFILES)? | ONLINE | OFFLINE)
    ;

logfileClauses
    : ((ARCHIVELOG MANUAL? | NOARCHIVELOG )
    | NO? FORCE LOGGING
    | SET STANDBY NOLOGGING FOR (DATA AVAILABILITY | LOAD PERFORMANCE)
    | RENAME FILE fileName (COMMA_ fileName)* TO fileName
    | CLEAR UNARCHIVED? LOGFILE logfileDescriptor (COMMA_ logfileDescriptor)* (UNRECOVERABLE DATAFILE)?
    | addLogfileClauses
    | dropLogfileClauses
    | switchLogfileClause
    | supplementalDbLogging)
    ;

logfileDescriptor
    : GROUP NUMBER_ | LP_ fileName (COMMA_ fileName)* RP_ | fileName
    ;

addLogfileClauses
    : ADD STANDBY? LOGFILE
    (((INSTANCE instanceName)? | (THREAD SQ_ NUMBER_ SQ_)?)
    (GROUP NUMBER_)? redoLogFileSpec (COMMA_ (GROUP NUMBER_)? redoLogFileSpec)*
    | MEMBER fileName REUSE? (COMMA_ fileName REUSE?)* TO logfileDescriptor (COMMA_ logfileDescriptor)*)
    ;

controlfileClauses
    : CREATE ((LOGICAL | PHYSICAL)? STANDBY | FAR SYNC INSTANCE) CONTROLFILE AS fileName REUSE?
    | BACKUP CONTROLFILE TO (fileName REUSE? | traceFileClause)
    ;

traceFileClause
    : TRACE (AS fileName REUSE?)? (RESETLOGS | NORESETLOGS)?
    ;

dropLogfileClauses
    : DROP STANDBY? LOGFILE
    (logfileDescriptor (COMMA_ logfileDescriptor)*
    | MEMBER fileName (COMMA_ fileName)*)
    ;

switchLogfileClause
    : SWITCH ALL LOGFILES TO BLOCKSIZE NUMBER_
    ;

supplementalDbLogging
    : (ADD | DROP) SUPPLEMENTAL LOG
    ( DATA
    | supplementalIdKeyClause
    | supplementalPlsqlClause
    | supplementalSubsetReplicationClause)
    ;

supplementalPlsqlClause
    : DATA FOR PROCEDURAL REPLICATION
    ;

supplementalSubsetReplicationClause
    : DATA SUBSET DATABASE REPLICATION
    ;

standbyDatabaseClauses
    : ((activateStandbyDbClause
    | maximizeStandbyDbClause
    | registerLogfileClause
    | commitSwitchoverClause
    | startStandbyClause
    | stopStandbyClause
    | convertDatabaseClause) parallelClause?)
    | (switchoverClause | failoverClause)
    ;

activateStandbyDbClause
    : ACTIVATE (PHYSICAL | LOGICAL)? STANDBY DATABASE (FINISH APPLY)?
    ;

maximizeStandbyDbClause
    : SET STANDBY DATABASE TO MAXIMIZE (PROTECTION | AVAILABILITY | PERFORMANCE)
    ;

registerLogfileClause
    : REGISTER (OR REPLACE)? (PHYSICAL | LOGICAL)? LOGFILE fileSpecifications (FOR logminerSessionName)?
    ;

commitSwitchoverClause
    : (PREPARE | COMMIT) TO SWITCHOVER
    ( TO (((PHYSICAL | LOGICAL)? PRIMARY | PHYSICAL? STANDBY) ((WITH | WITHOUT) SESSION SHUTDOWN (WAIT | NOWAIT))?
    | LOGICAL STANDBY)
    | CANCEL
    )?
    ;

startStandbyClause
    : START LOGICAL STANDBY APPLY IMMEDIATE? NODELAY? (NEW PRIMARY dbLink | INITIAL scnValue? | (SKIP_SYMBOL FAILED TRANSACTION | FINISH))?
    ;

stopStandbyClause
    : (STOP | ABORT) LOGICAL STANDBY APPLY
    ;

switchoverClause
    : SWITCHOVER TO databaseName (VERIFY | FORCE)?
    ;

convertDatabaseClause
    : CONVERT TO (PHYSICAL | SNAPSHOT) STANDBY
    ;

failoverClause
    : FAILOVER TO databaseName FORCE?
    ;

defaultSettingsClauses
    : DEFAULT EDITION EQ_ editionName
    | SET DEFAULT bigOrSmallFiles TABLESPACE
    | DEFAULT TABLESPACE tablespaceName
    | DEFAULT LOCAL? TEMPORARY TABLESPACE (tablespaceName | tablespaceGroupName)
    | RENAME GLOBAL_NAME TO databaseName DOT_ domain (DOT_ domain)*
    | ENABLE BLOCK CHANGE TRACKING (USING FILE fileName REUSE?)?
    | DISABLE BLOCK CHANGE TRACKING
    | NO? FORCE FULL DATABASE CACHING
    | CONTAINERS DEFAULT TARGET EQ_ (LP_ containerName RP_ | NONE)
    | flashbackModeClause
    | undoModeClause
    | setTimeZoneClause
    ;

setTimeZoneClause
    : SET TIME_ZONE EQ_ ((PLUS_ | MINUS_) dateValue | timeZoneRegion) 
    ;

timeZoneRegion
    : STRING_
    ;

flashbackModeClause
    : FLASHBACK (ON | OFF)
    ;

undoModeClause
    : LOCAL UNDO (ON | OFF)
    ;

moveDatafileClause
    : MOVE DATAFILE LP_ (fileName | asmFileName | fileNumber) RP_
    (TO LP_ (fileName | asmFileName) RP_ )? REUSE? KEEP?
    ;

instanceClauses
    : (ENABLE | DISABLE) INSTANCE instanceName
    ;

securityClause
    : GUARD (ALL | STANDBY | NONE)
    ;

prepareClause
    : PREPARE MIRROR COPY copyName (WITH (UNPROTECTED | MIRROR | HIGH) REDUNDANCY)?
    ;

dropMirrorCopy
    : DROP MIRROR COPY mirrorName
    ;

lostWriteProtection
    : (ENABLE | DISABLE | REMOVE | SUSPEND)? LOST WRITE PROTECTION
    ;

cdbFleetClauses
    : leadCdbClause | leadCdbUriClause
    ;

leadCdbClause
    : SET LEAD_CDB EQ_  (TRUE | FALSE)
    ;

leadCdbUriClause
    : SET LEAD_CDB_URI EQ_ uriString
    ;

propertyClause
    : PROPERTY (SET | REMOVE) DEFAULT_CREDENTIAL EQ_ qualifiedCredentialName
    ;

alterSystem
    : ALTER SYSTEM alterSystemOption
    ;

alterSystemOption
    : archiveLogClause
    | checkpointClause
    | checkDatafilesClause
    | distributedRecovClauses
    | flushClause
    | endSessionClauses
    | alterSystemSwitchLogfileClause
    | suspendResumeClause
    | quiesceClauses
    | rollingMigrationClauses
    | rollingPatchClauses
    | alterSystemSecurityClauses
    | affinityClauses
    | shutdownDispatcherClause
    | registerClause
    | setClause
    | resetClause
    | relocateClientClause
    | cancelSqlClause
    | flushPasswordfileMetadataCacheClause
    ;

archiveLogClause
    : ARCHIVE LOG instanceClause? (sequenceClause | changeClause | currentClause | groupClause | logfileClause | nextClause | allClause) toLocationClause?
    ;

checkpointClause
    : CHECKPOINT (GLOBAL | LOCAL)?
    ;

checkDatafilesClause
    : CHECK DATAFILES (GLOBAL | LOCAL)?
    ;

distributedRecovClauses
    : (ENABLE | DISABLE) DISTRIBUTED RECOVERY
    ;

flushClause
    : FLUSH flushClauseOption
    ;

endSessionClauses
    : (disconnectSessionClause | killSessionClause) (IMMEDIATE | NOREPLY)?
    ;

alterSystemSwitchLogfileClause
    : SWITCH LOGFILE
    ;

suspendResumeClause
    : SUSPEND | RESUME
    ;

quiesceClauses
    : QUIESCE RESTRICTED | UNQUIESCE
    ;

rollingMigrationClauses
    : startRollingMigrationClause | stopRollingMigrationClause
    ;

rollingPatchClauses
    : startRollingPatchClause | stopRollingPatchClause
    ;

alterSystemSecurityClauses
    : restrictedSessionClause | setEncryptionWalletOpenClause | setEncryptionWalletCloseClause | setEncryptionKeyClause
    ;

affinityClauses
    : enableAffinityClause | disableAffinityClause
    ;

shutdownDispatcherClause
    : SHUTDOWN IMMEDIATE? dispatcherName
    ;

registerClause
    : REGISTER
    ;

setClause
    : SET alterSystemSetClause+
    ;

resetClause
    : RESET alterSystemResetClause+
    ;

relocateClientClause
    : RELOCATE CLIENT clientId
    ;

cancelSqlClause
    : CANCEL SQL SQ_ sessionId serialNumber (AT_ instanceId)? sqlId? SQ_
    ;

flushPasswordfileMetadataCacheClause
    : FLUSH PASSWORDFILE_METADATA_CACHE
    ;

instanceClause
    : INSTANCE instanceName
    ;

sequenceClause
    : SEQUENCE INTEGER_
    ;

changeClause
    : CHANGE INTEGER_
    ;

currentClause
    : CURRENT NOSWITCH?
    ;

groupClause
    : GROUP INTEGER_
    ;

logfileClause
    : LOGFILE logFileName (USING BACKUP CONTROLFILE)?
    ;

nextClause
    : NEXT
    ;

allClause
    : ALL
    ;

toLocationClause
    : TO logFileGroupsArchivedLocationName
    ;

flushClauseOption
    : sharedPoolClause | globalContextClause | bufferCacheClause | flashCacheClause | redoToClause
    ;

disconnectSessionClause
    : DISCONNECT SESSION SQ_ INTEGER_ COMMA_ INTEGER_ SQ_ POST_TRANSACTION?
    ;

killSessionClause
    : KILL SESSION SQ_ INTEGER_ COMMA_ INTEGER_ (COMMA_ AT_ INTEGER_)? SQ_
    ;

startRollingMigrationClause
    : START ROLLING MIGRATION TO asmVersion
    ;

stopRollingMigrationClause
    : STOP ROLLING MIGRATION
    ;

startRollingPatchClause
    : START ROLLING PATCH
    ;

stopRollingPatchClause
    : STOP ROLLING PATCH
    ;

restrictedSessionClause
    : (ENABLE | DISABLE) RESTRICTED SESSION
    ;

setEncryptionWalletOpenClause
    : SET ENCRYPTION WALLET OPEN IDENTIFIED BY (walletPassword | hsmAuthString)
    ;

setEncryptionWalletCloseClause
    : SET ENCRYPTION WALLET CLOSE (IDENTIFIED BY (walletPassword | hsmAuthString))?
    ;

setEncryptionKeyClause
    : SET ENCRYPTION KEY (identifiedByWalletPassword | identifiedByHsmAuthString)
    ;

enableAffinityClause
    : ENABLE AFFINITY tableName (SERVICE serviceName)?
    ;

disableAffinityClause
    : DISABLE AFFINITY tableName
    ;

alterSystemSetClause
    : setParameterClause | useStoredOutlinesClause | globalTopicEnabledClause
    ;

alterSystemResetClause
    : parameterName scopeClause*
    ;

sharedPoolClause
    : SHARED_POOL
    ;

globalContextClause
    : GLOBAL CONTEXT
    ;

bufferCacheClause
    : BUFFER_CACHE
    ;

flashCacheClause
    : FLASH_CACHE
    ;

redoToClause
    : REDO TO targetDbName (NO? CONFIRM APPLY)?
    ;

identifiedByWalletPassword
    : certificateId? IDENTIFIED BY walletPassword
    ;

identifiedByHsmAuthString
    : IDENTIFIED BY hsmAuthString (MIGRATE USING walletPassword)?
    ;

setParameterClause
    : parameterName EQ_ parameterValue (COMMA_ parameterValue)* alterSystemCommentClause? DEFERRED? containerCurrentAllClause? scopeClause*
    ;

useStoredOutlinesClause
    : USE_STORED_OUTLINES EQ_ (TRUE | FALSE | categoryName)
    ;

globalTopicEnabledClause
    : GLOBAL_TOPIC_ENABLED EQ_ (TRUE | FALSE)
    ;

alterSystemCommentClause
    : COMMENT EQ_ stringLiterals
    ;

containerCurrentAllClause
    : CONTAINER EQ_ (CURRENT | ALL)
    ;

scopeClause
    : SCOPE EQ_ (MEMORY | SPFILE | BOTH) | SID EQ_ (SQ_ sessionId SQ_ | SQ_ ASTERISK_ SQ_)
    ;

analyze
    : (ANALYZE ((TABLE tableName| INDEX indexName) partitionExtensionClause? | CLUSTER clusterName))
    (validationClauses | LIST CHAINED ROWS intoClause? | DELETE SYSTEM? STATISTICS)
    ;

partitionExtensionClause
    : PARTITION (LP_ partitionName RP_ | FOR LP_ partitionKeyValue (COMMA_ partitionKeyValue) RP_)
    | SUBPARTITION (LP_ subpartitionName RP_ | FOR LP_ subpartitionKeyValue (COMMA_ subpartitionKeyValue) RP_)
    ;

validationClauses
    : VALIDATE REF UPDATE (SET DANGLING TO NULL)?
    | VALIDATE STRUCTURE (CASCADE (FAST | COMPLETE (OFFLINE | ONLINE) intoClause?))?
    ;

intoClause
    : INTO tableName
    ;

associateStatistics
    : ASSOCIATE STATISTICS WITH (columnAssociation | functionAssociation) storageTableClause?
    ;

columnAssociation
    : COLUMNS tableName DOT_ columnName (COMMA_ tableName DOT_ columnName)* usingStatisticsType
    ;

functionAssociation
    : (FUNCTIONS function (COMMA_ function)*
    | PACKAGES packageName (COMMA_ packageName)*
    | TYPES typeName (COMMA_ typeName)*
    | INDEXES indexName (COMMA_ indexName)*
    | INDEXTYPES indexTypeName (COMMA_ indexTypeName)*)
    (usingStatisticsType | defaultCostClause (COMMA_ defaultSelectivityClause)? | defaultSelectivityClause (COMMA_ defaultCostClause)?)
    ;

storageTableClause
    : WITH (SYSTEM | USER) MANAGED STORAGE TABLES
    ;

usingStatisticsType
    : USING (statisticsTypeName | NULL)
    ;

defaultCostClause
    : DEFAULT COST LP_ cpuCost COMMA_ ioCost COMMA_ networkCost RP_
    ;

defaultSelectivityClause
    : DEFAULT SELECTIVITY defaultSelectivity
    ;

disassociateStatistics
    : DISASSOCIATE STATISTICS FROM 
    (COLUMNS tableName DOT_ columnName (COMMA_ tableName DOT_ columnName)*
    | FUNCTIONS function (COMMA_ function)*
    | PACKAGES packageName (COMMA_ packageName)*
    | TYPES typeName (COMMA_ typeName)*
    | INDEXES indexName (COMMA_ indexName)*
    | INDEXTYPES indexTypeName (COMMA_ indexTypeName)*) FORCE?
    ;

audit
    : AUDIT (auditPolicyClause | contextClause)
    ;

noAudit
    : NOAUDIT (noAuditPolicyClause | contextClause)
    ;

auditPolicyClause
    : POLICY policyName (byUsersWithRoles | (BY | EXCEPT) username (COMMA_ username)*)? (WHENEVER NOT? SUCCESSFUL)?
    ;

noAuditPolicyClause
    : POLICY policyName (byUsersWithRoles | BY username (COMMA_ username)*)? (WHENEVER NOT? SUCCESSFUL)?
    ;

byUsersWithRoles
    : BY USERS WITH GRANTED ROLES roleName (COMMA_ roleName)*
    ;

contextClause
    : contextNamespaceAttributesClause (COMMA_ contextNamespaceAttributesClause)* (BY username (COMMA_ username)*)?
    ;

contextNamespaceAttributesClause
    : CONTEXT NAMESPACE namespace ATTRIBUTES attributeName (COMMA_ attributeName)*
    ;

comment
    : COMMENT ON (
    | AUDIT POLICY policyName
    | COLUMN (tableName | viewName | materializedViewName) DOT_ columnName
    | EDITION editionName
    | INDEXTYPE indexTypeName
    | MATERIALIZED VIEW materializedViewName
    | MINING MODEL modelName
    | OPERATOR operatorName
    | TABLE (tableName | viewName)
    ) IS STRING_
    ;

flashbackDatabase
    : FLASHBACK STANDBY? PLUGGABLE? DATABASE databaseName?
    ( TO (scnTimestampClause | restorePointClause) 
    | TO BEFORE (scnTimestampClause | RESETLOGS))
    ;

scnTimestampClause
    : (SCN | TIMESTAMP) scnTimestampExpr
    ;

restorePointClause
    : RESTORE POINT restorePoint
    ;

flashbackTable
    : FLASHBACK TABLE tableName TO (
    (scnTimestampClause | restorePointClause) ((ENABLE | DISABLE) TRIGGERS)?
    | BEFORE DROP renameToTable? )
    ;

renameToTable
    : RENAME TO tableName
    ;

purge
    : PURGE (TABLE tableName
    | INDEX indexName
    | TABLESPACE tablespaceName (USER username)?
    | TABLESPACE SET tablespaceSetName (USER username)?
    | RECYCLEBIN
    | DBA_RECYCLEBIN)
    ;

rename
    : RENAME name TO name
    ;

createDatabase
    : CREATE DATABASE databaseName? createDatabaseClauses+
    ;

createDatabaseClauses
    : USER SYS IDENTIFIED BY password
    | USER SYSTEM IDENTIFIED BY password
    | CONTROLFILE REUSE
    | MAXDATAFILES INTEGER_
    | MAXINSTANCES INTEGER_
    | CHARACTER SET databaseCharset
    | NATIONAL CHARACTER SET nationalCharset
    | SET DEFAULT bigOrSmallFiles TABLESPACE
    | databaseLoggingClauses
    | tablespaceClauses
    | setTimeZoneClause
    | bigOrSmallFiles? USER_DATA TABLESPACE tablespaceName DATAFILE datafileTempfileSpec (COMMA_ datafileTempfileSpec)*
    | enablePluggableDatabase
    | databaseName USING MIRROR COPY mirrorName
    ;

databaseLoggingClauses
    : LOGFILE (GROUP INTEGER_)? fileSpecification (COMMA_ (GROUP INTEGER_)? fileSpecification)*
    | MAXLOGFILES INTEGER_
    | MAXLOGMEMBERS INTEGER_
    | MAXLOGHISTORY INTEGER_
    | (ARCHIVELOG | NOARCHIVELOG)
    | FORCE LOGGING
    | SET STANDBY NOLOGGING FOR (DATA AVAILABILITY | LOAD PERFORMANCE)
    ;

tablespaceClauses
    : EXTENT MANAGEMENT LOCAL
    | DATAFILE fileSpecifications
    | SYSAUX DATAFILE fileSpecifications
    | defaultTablespace
    | defaultTempTablespace
    | undoTablespace
    ;

defaultTablespace
    : DEFAULT TABLESPACE tablespaceName (DATAFILE datafileTempfileSpec)? extentManagementClause?
    ;

defaultTempTablespace
    : bigOrSmallFiles? DEFAULT 
    (TEMPORARY TABLESPACE | LOCAL TEMPORARY TABLESPACE FOR (ALL | LEAF)) tablespaceName
    (TEMPFILE fileSpecifications)? extentManagementClause?
    ;

undoTablespace
    : bigOrSmallFiles? UNDO TABLESPACE tablespaceName (DATAFILE fileSpecifications)?
    ;

bigOrSmallFiles
    : BIGFILE | SMALLFILE
    ;

extentManagementClause
    : EXTENT MANAGEMENT LOCAL (AUTOALLOCATE | UNIFORM (SIZE sizeClause)?)?
    ;

enablePluggableDatabase
    : ENABLE PLUGGABLE DATABASE 
    (SEED fileNameConvert? (SYSTEM tablespaceDatafileClauses)? (SYSAUX tablespaceDatafileClauses)?)? undoModeClause?
    ;

fileNameConvert
    : FILE_NAME_CONVERT EQ_ (LP_ replaceFileNamePattern (COMMA_ replaceFileNamePattern)* RP_| NONE)
    ;

replaceFileNamePattern
    : filenamePattern COMMA_ filenamePattern 
    ;

tablespaceDatafileClauses
    : DATAFILES (SIZE sizeClause | autoextendClause)+
    ;

createDatabaseLink
    : CREATE SHARED? PUBLIC? DATABASE LINK dbLink 
    (connectToClause | dbLinkAuthentication)* (USING connectString)?
    ;
    
alterDatabaseLink
    : ALTER SHARED? PUBLIC? DATABASE LINK dbLink (
    | CONNECT TO username IDENTIFIED BY password dbLinkAuthentication?
    | dbLinkAuthentication
    )
    ;

dropDatabaseLink
    : DROP PUBLIC? DATABASE LINK dbLink 
    ;

connectToClause
    : CONNECT TO (CURRENT_USER | username IDENTIFIED BY password dbLinkAuthentication?)
    ;

dbLinkAuthentication
    : AUTHENTICATED BY username IDENTIFIED BY password
    ;

createDimension
    : CREATE DIMENSION dimensionName levelClause+ (hierarchyClause | attributeClause+ | extendedAttrbuteClause)+
    ;

levelClause
    : LEVEL level IS (columnName | LP_ columnName (COMMA_ columnName)* RP_) (SKIP_SYMBOL WHEN NULL)?
    ;

hierarchyClause
    : HIERARCHY hierarchyName LP_ level (CHILD OF level)+ dimensionJoinClause* RP_
    ;

dimensionJoinClause
    : JOIN KEY (columnName | LP_ columnName (COMMA_ columnName)* RP_) REFERENCES level
    ;

attributeClause
    : ATTRIBUTE level DETERMINES (columnName | LP_ columnName (COMMA_ columnName)* RP_)
    ;

extendedAttrbuteClause
    : ATTRIBUTE attributeName (LEVEL level DETERMINES (columnName | LP_ columnName (COMMA_ columnName)* RP_))+
    ;

alterDimension
    : ALTER DIMENSION dimensionName (alterDimensionAddClause* | alterDimensionDropClause* | COMPILE)
    ;

alterDimensionAddClause
    : ADD (levelClause | hierarchyClause | attributeClause | extendedAttrbuteClause)
    ;

alterDimensionDropClause
    : DROP (LEVEL level (RESTRICT | CASCADE)? 
    | HIERARCHY hierarchyName 
    | ATTRIBUTE attributeName (LEVEL level (COLUMN columnName (COMMA_ COLUMN columnName)*)?)?)
    ;

dropDimension
    : DROP DIMENSION dimensionName
    ;

dropDirectory
    : DROP DIRECTORY directoryName
    ;

createFunction
    : CREATE (OR REPLACE)? (EDITIONABLE | NONEDITIONABLE)? FUNCTION plsqlFunctionSource
    ;

plsqlFunctionSource
    : function (LP_ parameterDeclaration (COMMA_ parameterDeclaration)* RP_)? RETURN dataType
    sharingClause? (invokerRightsClause
    | accessibleByClause 
    | defaultCollationoOptionClause
    | deterministicClause
    | parallelEnableClause
    | resultCacheClause
    | aggregateClause
    | pipelinedClause
    | sqlMacroClause)* 
    (IS | AS) callSpec
    ;

parameterDeclaration
    : parameterName (IN? dataType ((COLON_ EQ_ | DEFAULT) expr)? | IN? OUT NOCOPY? dataType)?
    ;

sharingClause
    : SHARING EQ_ (METADATA | NONE)
    ;

invokerRightsClause
    : AUTHID (CURRENT_USER | DEFINER)
    ;

accessibleByClause
    : ACCESSIBLE BY LP_ accessor (COMMA_ accessor)* RP_
    ;

accessor
    : unitKind unitName
    ;

unitKind
    : FUNCTION | PROCEDURE | PACKAGE | TRIGGER | TYPE
    ;

defaultCollationoOptionClause
    : DEFAULT COLLATION collationOption
    ;

collationOption
    : USING_NLS_COMP
    ;

deterministicClause
    : DETERMINISTIC
    ;

parallelEnableClause
    : PARALLEL_ENABLE (LP_ PARTITION argument BY (ANY 
    | (HASH | RANGE) LP_ columnName (COMMA_ columnName)* RP_ streamingCluase?
    | VALUE LP_ columnName RP_) RP_)?
    ;

streamingCluase
    : (ORDER | CLUSTER) expr BY LP_ columnName (COMMA_ columnName)* RP_
    ;

resultCacheClause
    : RESULT_CACHE (RELIES_ON LP_ (dataSource (COMMA_ dataSource)*)? RP_)?
    ;

aggregateClause
    : AGGREGATE USING implementationType
    ;

pipelinedClause
    : PIPELINED ((USING implementationType)? 
    | (ROW | TABLE) POLYMORPHIC (USING implementationPackage)?)
    ;

sqlMacroClause
    : SQL_MARCO
    ;

callSpec
    : javaDeclaration | cDeclaration
    ;

javaDeclaration
    : LANGUAGE JAVA NAME STRING_
    ;

cDeclaration
    : (LANGUAGE SINGLE_C | EXTERNAL) 
    ((NAME name)? LIBRARY libName| LIBRARY libName (NAME name)?) 
    (AGENT IN RP_ argument (COMMA_ argument)* LP_)?
    (WITH CONTEXT)?
    (PARAMETERS LP_ externalParameter (COMMA_ externalParameter)* RP_)?
    ;

externalParameter
    : (CONTEXT 
    | SELF (TDO | property)?
    | (parameterName | RETURN) property? (BY REFERENCE)? externalDatatype)
    ;

property
    : (INDICATOR (STRUCT | TDO)? | LENGTH | DURATION | MAXLEN | CHARSETID | CHARSETFORM)
    ;

alterAnalyticView
    : ALTER ANALYTIC VIEW analyticViewName (RENAME TO analyticViewName | COMPILE)
    ;

alterAttributeDimension
    : ALTER ATTRIBUTE DIMENSION (schemaName DOT_)? attributeDimensionName (RENAME TO attributeDimensionName | COMPILE)
    ;

createSequence
    : CREATE SEQUENCE (schemaName DOT_)? sequenceName (SHARING EQ_ (METADATA | DATA | NONE))? createSequenceClause+
    ;

createSequenceClause
    : (INCREMENT BY | START WITH) INTEGER_
    | MAXVALUE INTEGER_
    | NOMAXVALUE
    | MINVALUE INTEGER_
    | NOMINVALUE
    | CYCLE
    | NOCYCLE
    | CACHE INTEGER_
    | NOCACHE
    | ORDER
    | NOORDER
    | KEEP
    | NOKEEP
    | SCALE (EXTEND | NOEXTEND)
    | NOSCALE
    | SHARD (EXTEND | NOEXTEND)
    | NOSHARD
    | SESSION
    | GLOBAL
    ;

alterSequence
    : ALTER SEQUENCE (schemaName DOT_)? sequenceName alterSequenceClause+
    ;

alterSequenceClause
   : (INCREMENT BY | START WITH) INTEGER_
   | MAXVALUE INTEGER_
   | NOMAXVALUE
   | MINVALUE INTEGER_
   | NOMINVALUE
   | RESTART
   | CYCLE
   | NOCYCLE
   | CACHE INTEGER_
   | NOCACHE
   | ORDER
   | NOORDER
   | KEEP
   | NOKEEP
   | SCALE (EXTEND | NOEXTEND)
   | NOSCALE
   | SHARD (EXTEND | NOEXTEND)
   | NOSHARD
   | SESSION
   | GLOBAL
   ;

createContext
    : CREATE (OR REPLACE)? CONTEXT namespace USING (schemaName DOT_)? packageName sharingClause? (initializedClause | accessedClause)?
    ;

initializedClause
    : INITIALIZED (EXTERNALLY | GLOBALLY)
    ;

accessedClause
    : ACCESSED GLOBALLY
    ;

createSPFile
    : CREATE SPFILE (EQ_ spfileName)? FROM (PFILE (EQ_ pfileName)? (AS COPY)? | MEMORY)
    ;

createPFile
    : CREATE PFILE (EQ_ pfileName)? FROM (SPFILE (EQ_ spfileName)? (AS COPY)? | MEMORY)
    ;

createControlFile
    : CREATE CONTROLFILE REUSE? SET? DATABASE databaseName logfileForControlClause? resetLogsOrNot
    ( MAXLOGFILES INTEGER_
    | MAXLOGMEMBERS INTEGER_
    | MAXLOGHISTORY INTEGER_
    | MAXDATAFILES INTEGER_
    | MAXINSTANCES INTEGER_
    | ARCHIVELOG
    | NOARCHIVELOG
    | FORCE LOGGING
    | SET STANDBY NOLOGGING FOR (DATA AVAILABILITY | LOAD PERFORMANCE)
    )*
    characterSetClause?
    ;

resetLogsOrNot
   :  ( RESETLOGS | NORESETLOGS) (DATAFILE fileSpecifications)?
   ;

logfileForControlClause
    : LOGFILE (GROUP INTEGER_)? fileSpecification (COMMA_ (GROUP INTEGER_)? fileSpecification)+
    ;

characterSetClause
    : CHARACTER SET characterSetName
    ;

createFlashbackArchive
   : CREATE FLASHBACK ARCHIVE DEFAULT? flashbackArchiveName tablespaceClause
     flashbackArchiveQuota? (NO? OPTIMIZE DATA)? flashbackArchiveRetention
   ;

flashbackArchiveQuota
    : QUOTA INTEGER_ quotaUnit
    ;

flashbackArchiveRetention
    : RETENTION INTEGER_ (YEAR | MONTH | DAY)
    ;

alterFlashbackArchive
    : ALTER FLASHBACK ARCHIVE flashbackArchiveName
    ( SET DEFAULT
    | (ADD | MODIFY) TABLESPACE tablespaceName flashbackArchiveQuota?
    | REMOVE TABLESPACE tablespaceName
    | MODIFY RETENTION flashbackArchiveRetention
    | PURGE purgeClause
    | NO? OPTIMIZE DATA)
    ;

purgeClause
    : ALL
    | BEFORE (SCN expr | TIMESTAMP expr)
    ;

dropFlashbackArchive
    : DROP FLASHBACK ARCHIVE flashbackArchiveName
    ;

createDiskgroup
    : CREATE DISKGROUP diskgroupName (redundancyClause REDUNDANCY)? diskClause+ attribute?
    ;

redundancyClause
    : HIGH
    | NORMAL
    | FLEX
    | EXTENDED (SITE siteName)?
    | EXTERNAL
    ;

diskClause
    : (QUORUM | REGULAR)? (FAILGROUP diskgroupName)? DISK qualifieDiskClause (COMMA_ qualifieDiskClause)*
    ;

qualifieDiskClause
    : searchString (NAME diskName)? (SIZE sizeClause)? (FORCE | NOFORCE)?
    ;

attribute
    : ATTRIBUTE attributeNameAndValue (COMMA_ attributeNameAndValue)*
    ;

attributeNameAndValue
    : SQ_ attributeName SQ_ EQ_ SQ_ attributeValue SQ_
    ;

dropDiskgroup
    : DROP DISKGROUP diskgroupName contentsClause?
    ;

contentsClause
    : ((FORCE? INCLUDING) | EXCLUDING) CONTENTS
    ;

createRollbackSegment
    : CREATE PUBLIC? ROLLBACK SEGMENT rollbackSegment ((TABLESPACE tablespaceName) | storageClause)*
    ;

dropRollbackSegment
    : DROP ROLLBACK SEGMENT rollbackSegment
    ;

createLockdownProfile
    : CREATE LOCKDOWN PROFILE profileName (staticBaseProfile | dynamicBaseProfile)?
    ;

staticBaseProfile
    : FROM profileName
    ;

dynamicBaseProfile
    : INCLUDING profileName
    ;

dropLockdownProfile
    : DROP LOCKDOWN PROFILE profileName
    ;

createInmemoryJoinGroup
    : CREATE INMEMORY JOIN GROUP (schemaName DOT_)? joinGroupName
     LP_ tableColumnClause COMMA_ tableColumnClause (COMMA_ tableColumnClause)* RP_
    ;

tableColumnClause
    : (schemaName DOT_)? tableName LP_ columnName RP_
    ;

alterInmemoryJoinGroup
    : ALTER INMEMORY JOIN GROUP (schemaName DOT_)? joinGroupName (ADD | REMOVE) LP_ tableName LP_ columnName RP_ RP_
    ;

dropInmemoryJoinGroup
    : DROP INMEMORY JOIN GROUP (schemaName DOT_)? joinGroupName
    ;

createRestorePoint
    : CREATE CLEAN? RESTORE POINT restorePointName (FOR PLUGGABLE DATABASE pdbName)?
      (AS OF (TIMESTAMP | SCN) expr)?
      (PRESERVE | GUARANTEE FLASHBACK DATABASE)?
    ;

dropRestorePoint
    : DROP RESTORE POINT restorePointName (FOR PLUGGABLE DATABASE pdbName)?
    ;
    
dropOperator
    : DROP OPERATOR (schemaName DOT_)? operatorName FORCE?
    ;

alterLibrary
    : ALTER LIBRARY (schemaName DOT_)? libraryName (libraryCompileClause | EDITIONABLE | NONEDITIONABLE)
    ;

libraryCompileClause
    : COMPILE DEBUG? compilerParametersClause* (REUSE SETTINGS)?
    ;

alterMaterializedZonemap
    : ALTER MATERIALIZED ZONEMAP (schemaName DOT_)? zonemapName
    ( alterZonemapAttributes
    | zonemapRefreshClause
    | (ENABLE | DISABLE) PRUNING
    | COMPILE
    | REBUILD
    | UNUSABLE)
    ;

alterZonemapAttributes
    : (PCTFREE INTEGER_ | PCTUSED INTEGER_ | CACHE | NOCACHE)+
    ;

zonemapRefreshClause
    : REFRESH (FAST | COMPLETE | FORCE)?
      (ON (DEMAND | COMMIT | LOAD | DATA MOVEMENT | LOAD DATA MOVEMENT) )?
    ;

alterJava
   : ALTER JAVA (SOURCE | CLASS) objectName resolveClauses (COMPILE | RESOLVE | invokerRightsClause)
   ;

resolveClauses
    : RESOLVER LP_ resolveClause+ RP_
    ;

resolveClause
    : LP_ matchString DOT_? (schemaName | MINUS_) RP_
    ;

alterAuditPolicy
    : ALTER AUDIT POLICY policyName
      ((ADD | DROP) subAuditClause)?
      (CONDITION (DROP | condition EVALUATE PER (STATEMENT | SESSION | INSTANCE)))?
    ;

subAuditClause
    : (privilegeAuditClause)? (actionAuditClause)? (roleAuditClause)? (ONLY TOPLEVEL)?
    ;

privilegeAuditClause
    : PRIVILEGES systemPrivilegeClause (COMMA_ systemPrivilegeClause)*
    ;

actionAuditClause
    : (standardActions | componentActions)*
    ;

standardActions
    : ACTIONS standardActionsClause standardActionsClause*
    ;

standardActionsClause
    : (objectAction ON (DIRECTORY directoryName | MINING MODEL objectName | objectName) | systemAction)
    ;

objectAction
    : ALL
    | ALTER
    | AUDIT
    | COMMENT
    | CREATE
    | DELETE
    | EXECUTE
    | FLASHBACK
    | GRANT
    | INDEX
    | INSERT
    | LOCK
    | READ
    | RENAME
    | SELECT
    | UPDATE
    | USE
    | WRITE
    ;

systemAction
    : ALL
    | ALTER EDITION
    | ALTER REWRITE EQUIVALENCE
    | ALTER SUMMARY
    | ALTER TRACING
    | CREATE BITMAPFILE
    | CREATE CONTROL FILE
    | CREATE DATABASE
    | CREATE SUMMARY
    | DECLARE REWRITE EQUIVALENCE
    | DROP BITMAPFILE
    | DROP DATABASE
    | DROP REWRITE EQUIVALENCE
    | DROP SUMMARY
    | FLASHBACK DATABASE
    | MERGE
    | SAVEPOINT
    | SET CONSTRAINTS
    | UNDROP OBJECT
    | UPDATE INDEXES
    | UPDATE JOIN INDEX
    | VALIDATE INDEX
    ;

componentActions
    : ACTIONS COMPONENT EQ_ (DATAPUMP | DIRECT_LOAD | OLS | XS) componentAction (COMMA_ componentAction)*
    | DV componentAction ON objectName (COMMA_ componentAction ON objectName)*
    ;

componentAction
    : ALL
    | dataDumpAction
    | directLoadAction
    | labelSecurityAction
    | securityAction
    | databaseVaultAction
    ;

dataDumpAction
    : EXPORT
    | IMPORT
    ;

directLoadAction
    : LOAD
    ;

labelSecurityAction
    : CREATE POLICY
    | ALTER POLICY
    | DROP POLICY
    | APPLY POLICY
    | REMOVE POLICY
    | SET AUTHORIZATION
    | PRIVILEGED ACTION
    | ENABLE POLICY
    | DISABLE POLICY
    | SUBSCRIBE OID
    | UNSUBSCRIBE OID
    | CREATE DATA LABEL
    | ALTER DATA LABEL
    | DROP DATA LABEL
    | CREATE LABEL COMPONENT
    | ALTER LABEL COMPONENTS
    | DROP LABEL COMPONENTS
    ;

securityAction
    : CREATE USER
    | UPDATE USER
    | DELETE USER
    | CREATE ROLE
    | UPDATE ROLE
    | DELETE ROLE
    | GRANT ROLE
    | REVOKE ROLE
    | ADD PROXY
    | REMOVE PROXY
    | SET USER PASSWORD
    | SET USER VERIFIER
    | CREATE ROLESET
    | UPDATE ROLESET
    | DELETE ROLESET
    | CREATE SECURITY CLASS
    | UPDATE SECURITY CLASS
    | DELETE SECURITY CLASS
    | CREATE NAMESPACE TEMPLATE
    | UPDATE NAMESPACE TEMPLATE
    | DELETE NAMESPACE TEMPLATE
    | CREATE ACL
    | UPDATE ACL
    | DELETE ACL
    | CREATE DATA SECURITY
    | UPDATE DATA SECURITY
    | DELETE DATA SECURITY
    | ENABLE DATA SECURITY
    | DISABLE DATA SECURITY
    | ADD GLOBAL CALLBACK
    | DELETE GLOBAL CALLBACK
    | ENABLE GLOBAL CALLBACK
    | ENABLE ROLE
    | DISABLE ROLE
    | SET COOKIE
    | SET INACTIVE TIMEOUT
    | CREATE SESSION
    | DESTROY SESSION
    | SWITCH USER
    | ASSIGN USER
    | CREATE SESSION NAMESPACE
    | DELETE SESSION NAMESPACE
    | CREATE NAMESPACE ATTRIBUTE
    | GET NAMESPACE ATTRIBUTE
    | SET NAMESPACE ATTRIBUTE
    | DELETE NAMESPACE ATTRIBUTE
    | SET USER PROFILE
    | GRANT SYSTEM PRIVILEGE
    | REVOKE SYSTEM PRIVILEGE
    ;

databaseVaultAction
    : REALM VIOLATION
    | REALM SUCCESS
    | REALM ACCESS
    | RULE SET FAILURE
    | RULE SET SUCCESS
    | RULE SET EVAL
    | FACTOR ERROR
    | FACTOR NULL
    | FACTOR VALIDATE ERROR
    | FACTOR VALIDATE FALSE
    | FACTOR TRUST LEVEL NULL
    | FACTOR TRUST LEVEL NEG
    | FACTOR ALL
    ;

roleAuditClause
    : ROLES roleName (COMMA_ roleName)*
    ;

alterCluster
    : ALTER CLUSTER clusterName
    (physicalAttributesClause
    | SIZE sizeClause
    | (MODIFY PARTITION partitionName)? allocateExtentClause
    | deallocateUnusedClause
    | (CACHE | NOCACHE))+ (parallelClause)?
    ;

<<<<<<< HEAD
alterIndexType
    : ALTER INDEXTYPE indexTypeName ((addOrDropClause (COMMA_ addOrDropClause)* usingTypeClause?) | COMPILE) withLocalClause
    ;

addOrDropClause
    : (ADD | DROP) operatorName LP_ parameterTypes RP_
    ;

usingTypeClause
    : USING implementationType arrayDMLClause?
    ;

withLocalClause
    : (WITH LOCAL RANGE? PARTITION)? storageTableClause?
    ;

arrayDMLClause
   : (WITH | WITHOUT)? ARRAY DML arryDMLSubClause (COMMA_ arryDMLSubClause)*
   ;

arryDMLSubClause
   : LP_ typeName (COMMA_ varrayType)? RP_
   ;
=======
alterOperator
    : ALTER OPERATOR operatorName (addBindingClause | dropBindingClause | COMPILE)
    ;

addBindingClause
    : ADD BINDING LP_ parameterType (COMMA_ parameterType)* RP_
      RETURN LP_ returnType RP_ implementationClause? usingFunctionClause
    ;

implementationClause
    : (ANCILLARY TO primaryOperatorClause (COMMA_ primaryOperatorClause)*) | contextClauseWithOpeartor
    ;

primaryOperatorClause
    : operatorName LP_ parameterType (COMMA_ parameterType)* RP_
    ;

contextClauseWithOpeartor
    : withIndexClause? withColumnClause?
    ;

withIndexClause
    : WITH INDEX CONTEXT COMMA_ SCAN CONTEXT implementationType (COMPUTE ANCILLARY DATA)?
    ;

withColumnClause
    : WITH COLUMN CONTEXT
    ;

usingFunctionClause
    : USING (packageName DOT_ | typeName DOT_)? functionName
    ;

dropBindingClause
    : DROP BINDING LP_ parameterType (COMMA_ parameterType)* RP_ FORCE?
    ;
>>>>>>> fb3b4893
<|MERGE_RESOLUTION|>--- conflicted
+++ resolved
@@ -2745,7 +2745,43 @@
     | (CACHE | NOCACHE))+ (parallelClause)?
     ;
 
-<<<<<<< HEAD
+alterOperator
+    : ALTER OPERATOR operatorName (addBindingClause | dropBindingClause | COMPILE)
+    ;
+
+addBindingClause
+    : ADD BINDING LP_ parameterType (COMMA_ parameterType)* RP_
+      RETURN LP_ returnType RP_ implementationClause? usingFunctionClause
+    ;
+
+implementationClause
+    : (ANCILLARY TO primaryOperatorClause (COMMA_ primaryOperatorClause)*) | contextClauseWithOpeartor
+    ;
+
+primaryOperatorClause
+    : operatorName LP_ parameterType (COMMA_ parameterType)* RP_
+    ;
+
+contextClauseWithOpeartor
+    : withIndexClause? withColumnClause?
+    ;
+
+withIndexClause
+    : WITH INDEX CONTEXT COMMA_ SCAN CONTEXT implementationType (COMPUTE ANCILLARY DATA)?
+    ;
+
+withColumnClause
+    : WITH COLUMN CONTEXT
+    ;
+
+usingFunctionClause
+    : USING (packageName DOT_ | typeName DOT_)? functionName
+    ;
+
+dropBindingClause
+    : DROP BINDING LP_ parameterType (COMMA_ parameterType)* RP_ FORCE?
+    ;
+
 alterIndexType
     : ALTER INDEXTYPE indexTypeName ((addOrDropClause (COMMA_ addOrDropClause)* usingTypeClause?) | COMPILE) withLocalClause
     ;
@@ -2769,41 +2805,3 @@
 arryDMLSubClause
    : LP_ typeName (COMMA_ varrayType)? RP_
    ;
-=======
-alterOperator
-    : ALTER OPERATOR operatorName (addBindingClause | dropBindingClause | COMPILE)
-    ;
-
-addBindingClause
-    : ADD BINDING LP_ parameterType (COMMA_ parameterType)* RP_
-      RETURN LP_ returnType RP_ implementationClause? usingFunctionClause
-    ;
-
-implementationClause
-    : (ANCILLARY TO primaryOperatorClause (COMMA_ primaryOperatorClause)*) | contextClauseWithOpeartor
-    ;
-
-primaryOperatorClause
-    : operatorName LP_ parameterType (COMMA_ parameterType)* RP_
-    ;
-
-contextClauseWithOpeartor
-    : withIndexClause? withColumnClause?
-    ;
-
-withIndexClause
-    : WITH INDEX CONTEXT COMMA_ SCAN CONTEXT implementationType (COMPUTE ANCILLARY DATA)?
-    ;
-
-withColumnClause
-    : WITH COLUMN CONTEXT
-    ;
-
-usingFunctionClause
-    : USING (packageName DOT_ | typeName DOT_)? functionName
-    ;
-
-dropBindingClause
-    : DROP BINDING LP_ parameterType (COMMA_ parameterType)* RP_ FORCE?
-    ;
->>>>>>> fb3b4893
