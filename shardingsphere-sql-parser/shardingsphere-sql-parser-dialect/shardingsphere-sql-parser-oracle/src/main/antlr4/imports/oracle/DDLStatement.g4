--- conflicted
+++ resolved
@@ -1133,7 +1133,295 @@
     : DEFAULT_COLLATION EQ_ (collationName | NONE)
     ;
 
-<<<<<<< HEAD
+alterDatabase
+    : ALTER databaseClauses
+    ( startupClauses
+    | recoveryClauses
+    | databaseFileClauses
+    | logfileClauses
+    | controlfileClauses
+    | standbyDatabaseClauses
+    | defaultSettingsClauses
+    | instanceClauses
+    | securityClause
+    | prepareClause
+    | dropMirrorCopy
+    | lostWriteProtection
+    | cdbFleetClauses
+    | propertyClause )
+    ;
+
+databaseClauses
+    : DATABASE databaseName | PLUGGABLE DATABASE pdbName
+    ;
+
+startupClauses
+    : MOUNT ((STANDBY | CLONE) DATABASE)?
+    | OPEN ((READ WRITE)? (RESETLOGS | NORESETLOGS)? (UPGRADE | DOWNGRADE)? | READ ONLY)
+    ;
+
+recoveryClauses
+    : generalRecovery | managedStandbyRecovery | BEGIN BACKUP | END BACKUP
+    ;
+
+generalRecovery
+    : RECOVER (AUTOMATIC)? (FROM locationName)? (
+      (fullDatabaseRecovery | partialDatabaseRecovery | LOGFILE fileName)
+      ((TEST | ALLOW NUMBER_ CORRUPTION | parallelClause)+)?
+    | CONTINUE DEFAULT?
+    | CANCEL
+    )
+    ;
+
+fullDatabaseRecovery
+    : STANDBY? DATABASE
+    ((UNTIL (CANCEL | TIME dateValue | CHANGE NUMBER_ | CONSISTENT)
+    | USING BACKUP CONTROLFILE
+    | SNAPSHOT TIME dateValue
+    )+)?
+    ;
+
+partialDatabaseRecovery
+    : TABLESPACE tablespaceName (COMMA_ tablespaceName)*
+    | DATAFILE (fileName | fileNumber) (COMMA_ (fileName | fileNumber))*
+    ;
+
+managedStandbyRecovery
+    : RECOVER (MANAGED STANDBY DATABASE
+    ((USING ARCHIVED LOGFILE | DISCONNECT (FROM SESSION)?
+    | NODELAY
+    | UNTIL CHANGE NUMBER_
+    | UNTIL CONSISTENT | USING INSTANCES (ALL | NUMBER_) | parallelClause)+
+    | FINISH | CANCEL)?
+    | TO LOGICAL STANDBY (databaseName | KEEP IDENTITY))
+    ;
+
+databaseFileClauses
+    : RENAME FILE fileName (COMMA_ fileName)* TO fileName
+    | createDatafileClause
+    | alterDatafileClause
+    | alterTempfileClause
+    | moveDatafileClause
+    ;
+
+createDatafileClause
+    : CREATE DATAFILE (fileName | fileNumber) (COMMA_ (fileName | fileNumber))*
+    ( AS (fileSpecification (COMMA_ fileSpecification)* | NEW))?
+    ;
+
+fileSpecification
+    : datafileTempfileSpec | redoLogFileSpec
+    ;
+
+datafileTempfileSpec
+    : (fileName | asmFileName )? (SIZE sizeClause)? REUSE? autoextendClause?
+    ;
+
+autoextendClause
+    : AUTOEXTEND (OFF | ON (NEXT sizeClause)? maxsizeClause?)
+    ;
+
+redoLogFileSpec
+    : ((fileName | asmFileName)
+    | LP_ (fileName | asmFileName) (COMMA_ (fileName | asmFileName))* RP_)?
+    (SIZE sizeClause)? (BLOCKSIZE sizeClause)? REUSE?
+    ;
+
+alterDatafileClause
+    : DATAFILE (fileName | NUMBER_) (COMMA_ (fileName | NUMBER_))*
+    (ONLINE | OFFLINE (FOR DROP)? | RESIZE sizeClause | autoextendClause | END BACKUP | ENCRYPT | DECRYPT)
+    ;
+
+alterTempfileClause
+    : TEMPFILE (fileName | NUMBER_) (COMMA_ (fileName | NUMBER_))*
+    (RESIZE sizeClause | autoextendClause | DROP (INCLUDING DATAFILES)? | ONLINE | OFFLINE)
+    ;
+
+logfileClauses
+    : ((ARCHIVELOG MANUAL? | NOARCHIVELOG )
+    | NO? FORCE LOGGING
+    | SET STANDBY NOLOGGING FOR (DATA AVAILABILITY | LOAD PERFORMANCE)
+    | RENAME FILE fileName (COMMA_ fileName)* TO fileName
+    | CLEAR UNARCHIVED? LOGFILE logfileDescriptor (COMMA_ logfileDescriptor)* (UNRECOVERABLE DATAFILE)?
+    | addLogfileClauses
+    | dropLogfileClauses
+    | switchLogfileClause
+    | supplementalDbLogging)
+    ;
+
+logfileDescriptor
+    : GROUP NUMBER_ | LP_ fileName (COMMA_ fileName)* RP_ | fileName
+    ;
+
+addLogfileClauses
+    : ADD STANDBY? LOGFILE
+    (((INSTANCE instanceName)? | (THREAD SQ_ NUMBER_ SQ_)?)
+    (GROUP NUMBER_)? redoLogFileSpec (COMMA_ (GROUP NUMBER_)? redoLogFileSpec)*
+    | MEMBER fileName REUSE? (COMMA_ fileName REUSE?)* TO logfileDescriptor (COMMA_ logfileDescriptor)*)
+    ;
+
+controlfileClauses
+    : CREATE ((LOGICAL | PHYSICAL)? STANDBY | FAR SYNC INSTANCE) CONTROLFILE AS fileName REUSE?
+    | BACKUP CONTROLFILE TO (fileName REUSE? | traceFileClause)
+    ;
+
+traceFileClause
+    : TRACE (AS fileName REUSE?)? (RESETLOGS | NORESETLOGS)?
+    ;
+
+dropLogfileClauses
+    : DROP STANDBY? LOGFILE
+    (logfileDescriptor (COMMA_ logfileDescriptor)*
+    | MEMBER fileName (COMMA_ fileName)*)
+    ;
+
+switchLogfileClause
+    : SWITCH ALL LOGFILES TO BLOCKSIZE NUMBER_
+    ;
+
+supplementalDbLogging
+    : (ADD | DROP) SUPPLEMENTAL LOG
+    ( DATA
+    | supplementalIdKeyClause
+    | supplementalPlsqlClause
+    | supplementalSubsetReplicationClause)
+    ;
+
+supplementalPlsqlClause
+    : DATA FOR PROCEDURAL REPLICATION
+    ;
+
+supplementalSubsetReplicationClause
+    : DATA SUBSET DATABASE REPLICATION
+    ;
+
+standbyDatabaseClauses
+    : ((activateStandbyDbClause
+    | maximizeStandbyDbClause
+    | registerLogfileClause
+    | commitSwitchoverClause
+    | startStandbyClause
+    | stopStandbyClause
+    | convertDatabaseClause) parallelClause?)
+    | (switchoverClause | failoverClause)
+    ;
+
+activateStandbyDbClause
+    : ACTIVATE (PHYSICAL | LOGICAL)? STANDBY DATABASE (FINISH APPLY)?
+    ;
+
+maximizeStandbyDbClause
+    : SET STANDBY DATABASE TO MAXIMIZE (PROTECTION | AVAILABILITY | PERFORMANCE)
+    ;
+
+registerLogfileClause
+    : REGISTER (OR REPLACE)? (PHYSICAL | LOGICAL)? LOGFILE fileSpecification (COMMA_ fileSpecification)* (FOR logminerSessionName)?
+    ;
+
+commitSwitchoverClause
+    : (PREPARE | COMMIT) TO SWITCHOVER
+    ( TO (((PHYSICAL | LOGICAL)? PRIMARY | PHYSICAL? STANDBY) ((WITH | WITHOUT) SESSION SHUTDOWN (WAIT | NOWAIT))?
+    | LOGICAL STANDBY)
+    | CANCEL
+    )?
+    ;
+
+startStandbyClause
+    : START LOGICAL STANDBY APPLY IMMEDIATE? NODELAY? (NEW PRIMARY dbLink | INITIAL scnValue? | (SKIP_SYMBOL FAILED TRANSACTION | FINISH))?
+    ;
+
+scnValue
+    : literals
+    ;
+
+stopStandbyClause
+    : (STOP | ABORT) LOGICAL STANDBY APPLY
+    ;
+
+switchoverClause
+    : SWITCHOVER TO databaseName (VERIFY | FORCE)?
+    ;
+
+convertDatabaseClause
+    : CONVERT TO (PHYSICAL | SNAPSHOT) STANDBY
+    ;
+
+failoverClause
+    : FAILOVER TO databaseName FORCE?
+    ;
+
+defaultSettingsClauses
+    : DEFAULT EDITION EQ_ editionName
+    | SET DEFAULT (BIGFILE | SMALLFILE) TABLESPACE
+    | DEFAULT TABLESPACE tablespaceName
+    | DEFAULT LOCAL? TEMPORARY TABLESPACE (tablespaceName | tablespaceGroupName)
+    | RENAME GLOBAL_NAME TO databaseName DO_ domain (DQ_ domain)*
+    | ENABLE BLOCK CHANGE TRACKING (USING FILE fileName REUSE?)?
+    | DISABLE BLOCK CHANGE TRACKING
+    | NO? FORCE FULL DATABASE CACHING
+    | CONTAINERS DEFAULT TARGET EQ_ (LP_ containerName RP_ | NONE)
+    | flashbackModeClause
+    | undoModeClause
+    | setTimeZoneClause
+    ;
+
+setTimeZoneClause
+    : SET TIME_ZONE EQ_ SQ_ ( (PLUS_ | MINUS_) dateValue  | timeZoneRegion ) SQ_
+    ;
+
+timeZoneRegion
+    : STRING_
+    ;
+
+flashbackModeClause
+    : FLASHBACK (ON | OFF)
+    ;
+
+undoModeClause
+    : LOCAL UNDO (ON | OFF)
+    ;
+
+moveDatafileClause
+    : MOVE DATAFILE LP_ (fileName | asmFileName | fileNumber) RP_
+    (TO LP_ (fileName | asmFileName) RP_ )? REUSE? KEEP?
+    ;
+
+instanceClauses
+    : (ENABLE | DISABLE) INSTANCE instanceName
+    ;
+
+securityClause
+    : GUARD (ALL | STANDBY | NONE)
+    ;
+
+prepareClause
+    : PREPARE MIRROR COPY copyName (WITH (UNPROTECTED | MIRROR | HIGH) REDUNDANCY)?
+    ;
+
+dropMirrorCopy
+    : DROP MIRROR COPY mirrorName
+    ;
+
+lostWriteProtection
+    : (ENABLE | DISABLE | REMOVE | SUSPEND)? LOST WRITE PROTECTION
+    ;
+
+cdbFleetClauses
+    : leadCdbClause | leadCdbUriClause
+    ;
+
+leadCdbClause
+    : SET LEAD_CDB EQ_  (TRUE | FALSE)
+    ;
+
+leadCdbUriClause
+    : SET LEAD_CDB_URI EQ_ uriString
+    ;
+
+propertyClause
+    : PROPERTY (SET | REMOVE) DEFAULT_CREDENTIAL EQ_ qualifiedCredentialName
+    ;
+
 alterSystem
     : ALTER SYSTEM alterSystemOption
     ;
@@ -1387,293 +1675,4 @@
 
 scopeClause
     : SCOPE EQ_ (MEMORY | SPFILE | BOTH) | SID EQ_ (SQ_ sessionId SQ_ | SQ_ ASTERISK_ SQ_)
-=======
-alterDatabase
-    : ALTER databaseClauses
-    ( startupClauses
-    | recoveryClauses
-    | databaseFileClauses
-    | logfileClauses
-    | controlfileClauses
-    | standbyDatabaseClauses
-    | defaultSettingsClauses
-    | instanceClauses
-    | securityClause
-    | prepareClause
-    | dropMirrorCopy
-    | lostWriteProtection
-    | cdbFleetClauses
-    | propertyClause )
-    ;
-
-databaseClauses
-    : DATABASE databaseName | PLUGGABLE DATABASE pdbName
-    ;
-
-startupClauses
-    : MOUNT ((STANDBY | CLONE) DATABASE)?
-    | OPEN ((READ WRITE)? (RESETLOGS | NORESETLOGS)? (UPGRADE | DOWNGRADE)? | READ ONLY)
-    ;
-
-recoveryClauses
-    : generalRecovery | managedStandbyRecovery | BEGIN BACKUP | END BACKUP
-    ;
-
-generalRecovery
-    : RECOVER (AUTOMATIC)? (FROM locationName)? (
-      (fullDatabaseRecovery | partialDatabaseRecovery | LOGFILE fileName)
-      ((TEST | ALLOW NUMBER_ CORRUPTION | parallelClause)+)?
-    | CONTINUE DEFAULT?
-    | CANCEL
-    )
-    ;
-
-fullDatabaseRecovery
-    : STANDBY? DATABASE
-    ((UNTIL (CANCEL | TIME dateValue | CHANGE NUMBER_ | CONSISTENT)
-    | USING BACKUP CONTROLFILE
-    | SNAPSHOT TIME dateValue
-    )+)?
-    ;
-
-partialDatabaseRecovery
-    : TABLESPACE tablespaceName (COMMA_ tablespaceName)*
-    | DATAFILE (fileName | fileNumber) (COMMA_ (fileName | fileNumber))*
-    ;
-
-managedStandbyRecovery
-    : RECOVER (MANAGED STANDBY DATABASE
-    ((USING ARCHIVED LOGFILE | DISCONNECT (FROM SESSION)?
-    | NODELAY
-    | UNTIL CHANGE NUMBER_
-    | UNTIL CONSISTENT | USING INSTANCES (ALL | NUMBER_) | parallelClause)+
-    | FINISH | CANCEL)?
-    | TO LOGICAL STANDBY (databaseName | KEEP IDENTITY))
-    ;
-
-databaseFileClauses
-    : RENAME FILE fileName (COMMA_ fileName)* TO fileName
-    | createDatafileClause
-    | alterDatafileClause
-    | alterTempfileClause
-    | moveDatafileClause
-    ;
-
-createDatafileClause
-    : CREATE DATAFILE (fileName | fileNumber) (COMMA_ (fileName | fileNumber))*
-    ( AS (fileSpecification (COMMA_ fileSpecification)* | NEW))?
-    ;
-
-fileSpecification
-    : datafileTempfileSpec | redoLogFileSpec
-    ;
-
-datafileTempfileSpec
-    : (fileName | asmFileName )? (SIZE sizeClause)? REUSE? autoextendClause?
-    ;
-
-autoextendClause
-    : AUTOEXTEND (OFF | ON (NEXT sizeClause)? maxsizeClause?)
-    ;
-
-redoLogFileSpec
-    : ((fileName | asmFileName)
-    | LP_ (fileName | asmFileName) (COMMA_ (fileName | asmFileName))* RP_)?
-    (SIZE sizeClause)? (BLOCKSIZE sizeClause)? REUSE?
-    ;
-
-alterDatafileClause
-    : DATAFILE (fileName | NUMBER_) (COMMA_ (fileName | NUMBER_))*
-    (ONLINE | OFFLINE (FOR DROP)? | RESIZE sizeClause | autoextendClause | END BACKUP | ENCRYPT | DECRYPT)
-    ;
-
-alterTempfileClause
-    : TEMPFILE (fileName | NUMBER_) (COMMA_ (fileName | NUMBER_))*
-    (RESIZE sizeClause | autoextendClause | DROP (INCLUDING DATAFILES)? | ONLINE | OFFLINE)
-    ;
-
-logfileClauses
-    : ((ARCHIVELOG MANUAL? | NOARCHIVELOG )
-    | NO? FORCE LOGGING
-    | SET STANDBY NOLOGGING FOR (DATA AVAILABILITY | LOAD PERFORMANCE)
-    | RENAME FILE fileName (COMMA_ fileName)* TO fileName
-    | CLEAR UNARCHIVED? LOGFILE logfileDescriptor (COMMA_ logfileDescriptor)* (UNRECOVERABLE DATAFILE)?
-    | addLogfileClauses
-    | dropLogfileClauses
-    | switchLogfileClause
-    | supplementalDbLogging)
-    ;
-
-logfileDescriptor
-    : GROUP NUMBER_ | LP_ fileName (COMMA_ fileName)* RP_ | fileName
-    ;
-
-addLogfileClauses
-    : ADD STANDBY? LOGFILE
-    (((INSTANCE instanceName)? | (THREAD SQ_ NUMBER_ SQ_)?)
-    (GROUP NUMBER_)? redoLogFileSpec (COMMA_ (GROUP NUMBER_)? redoLogFileSpec)*
-    | MEMBER fileName REUSE? (COMMA_ fileName REUSE?)* TO logfileDescriptor (COMMA_ logfileDescriptor)*)
-    ;
-
-controlfileClauses
-    : CREATE ((LOGICAL | PHYSICAL)? STANDBY | FAR SYNC INSTANCE) CONTROLFILE AS fileName REUSE?
-    | BACKUP CONTROLFILE TO (fileName REUSE? | traceFileClause)
-    ;
-
-traceFileClause
-    : TRACE (AS fileName REUSE?)? (RESETLOGS | NORESETLOGS)?
-    ;
-
-dropLogfileClauses
-    : DROP STANDBY? LOGFILE
-    (logfileDescriptor (COMMA_ logfileDescriptor)*
-    | MEMBER fileName (COMMA_ fileName)*)
-    ;
-
-switchLogfileClause
-    : SWITCH ALL LOGFILES TO BLOCKSIZE NUMBER_
-    ;
-
-supplementalDbLogging
-    : (ADD | DROP) SUPPLEMENTAL LOG
-    ( DATA
-    | supplementalIdKeyClause
-    | supplementalPlsqlClause
-    | supplementalSubsetReplicationClause)
-    ;
-
-supplementalPlsqlClause
-    : DATA FOR PROCEDURAL REPLICATION
-    ;
-
-supplementalSubsetReplicationClause
-    : DATA SUBSET DATABASE REPLICATION
-    ;
-
-standbyDatabaseClauses
-    : ((activateStandbyDbClause
-    | maximizeStandbyDbClause
-    | registerLogfileClause
-    | commitSwitchoverClause
-    | startStandbyClause
-    | stopStandbyClause
-    | convertDatabaseClause) parallelClause?)
-    | (switchoverClause | failoverClause)
-    ;
-
-activateStandbyDbClause
-    : ACTIVATE (PHYSICAL | LOGICAL)? STANDBY DATABASE (FINISH APPLY)?
-    ;
-
-maximizeStandbyDbClause
-    : SET STANDBY DATABASE TO MAXIMIZE (PROTECTION | AVAILABILITY | PERFORMANCE)
-    ;
-
-registerLogfileClause
-    : REGISTER (OR REPLACE)? (PHYSICAL | LOGICAL)? LOGFILE fileSpecification (COMMA_ fileSpecification)* (FOR logminerSessionName)?
-    ;
-
-commitSwitchoverClause
-    : (PREPARE | COMMIT) TO SWITCHOVER
-    ( TO (((PHYSICAL | LOGICAL)? PRIMARY | PHYSICAL? STANDBY) ((WITH | WITHOUT) SESSION SHUTDOWN (WAIT | NOWAIT))?
-    | LOGICAL STANDBY)
-    | CANCEL
-    )?
-    ;
-
-startStandbyClause
-    : START LOGICAL STANDBY APPLY IMMEDIATE? NODELAY? (NEW PRIMARY dbLink | INITIAL scnValue? | (SKIP_SYMBOL FAILED TRANSACTION | FINISH))?
-    ;
-
-scnValue
-    : literals
-    ;
-
-stopStandbyClause
-    : (STOP | ABORT) LOGICAL STANDBY APPLY
-    ;
-
-switchoverClause
-    : SWITCHOVER TO databaseName (VERIFY | FORCE)?
-    ;
-
-convertDatabaseClause
-    : CONVERT TO (PHYSICAL | SNAPSHOT) STANDBY
-    ;
-
-failoverClause
-    : FAILOVER TO databaseName FORCE?
-    ;
-
-defaultSettingsClauses
-    : DEFAULT EDITION EQ_ editionName
-    | SET DEFAULT (BIGFILE | SMALLFILE) TABLESPACE
-    | DEFAULT TABLESPACE tablespaceName
-    | DEFAULT LOCAL? TEMPORARY TABLESPACE (tablespaceName | tablespaceGroupName)
-    | RENAME GLOBAL_NAME TO databaseName DO_ domain (DQ_ domain)*
-    | ENABLE BLOCK CHANGE TRACKING (USING FILE fileName REUSE?)?
-    | DISABLE BLOCK CHANGE TRACKING
-    | NO? FORCE FULL DATABASE CACHING
-    | CONTAINERS DEFAULT TARGET EQ_ (LP_ containerName RP_ | NONE)
-    | flashbackModeClause
-    | undoModeClause
-    | setTimeZoneClause
-    ;
-
-setTimeZoneClause
-    : SET TIME_ZONE EQ_ SQ_ ( (PLUS_ | MINUS_) dateValue  | timeZoneRegion ) SQ_
-    ;
-
-timeZoneRegion
-    : STRING_
-    ;
-
-flashbackModeClause
-    : FLASHBACK (ON | OFF)
-    ;
-
-undoModeClause
-    : LOCAL UNDO (ON | OFF)
-    ;
-
-moveDatafileClause
-    : MOVE DATAFILE LP_ (fileName | asmFileName | fileNumber) RP_
-    (TO LP_ (fileName | asmFileName) RP_ )? REUSE? KEEP?
-    ;
-
-instanceClauses
-    : (ENABLE | DISABLE) INSTANCE instanceName
-    ;
-
-securityClause
-    : GUARD (ALL | STANDBY | NONE)
-    ;
-
-prepareClause
-    : PREPARE MIRROR COPY copyName (WITH (UNPROTECTED | MIRROR | HIGH) REDUNDANCY)?
-    ;
-
-dropMirrorCopy
-    : DROP MIRROR COPY mirrorName
-    ;
-
-lostWriteProtection
-    : (ENABLE | DISABLE | REMOVE | SUSPEND)? LOST WRITE PROTECTION
-    ;
-
-cdbFleetClauses
-    : leadCdbClause | leadCdbUriClause
-    ;
-
-leadCdbClause
-    : SET LEAD_CDB EQ_  (TRUE | FALSE)
-    ;
-
-leadCdbUriClause
-    : SET LEAD_CDB_URI EQ_ uriString
-    ;
-
-propertyClause
-    : PROPERTY (SET | REMOVE) DEFAULT_CREDENTIAL EQ_ qualifiedCredentialName
->>>>>>> c5aa1e13
     ;