/*
 * Licensed to the Apache Software Foundation (ASF) under one or more
 * contributor license agreements.  See the NOTICE file distributed with
 * this work for additional information regarding copyright ownership.
 * The ASF licenses this file to You under the Apache License, Version 2.0
 * (the "License"); you may not use this file except in compliance with
 * the License.  You may obtain a copy of the License at
 *
 *     http://www.apache.org/licenses/LICENSE-2.0
 *
 * Unless required by applicable law or agreed to in writing, software
 * distributed under the License is distributed on an "AS IS" BASIS,
 * WITHOUT WARRANTIES OR CONDITIONS OF ANY KIND, either express or implied.
 * See the License for the specific language governing permissions and
 * limitations under the License.
 */

grammar DDLStatement;

import BaseRule, DCLStatement;

createTable
    : CREATE createTableSpecification TABLE tableName createSharingClause createDefinitionClause createMemOptimizeClause createParentClause
    ;

createEdition
    : CREATE EDITION editionName (AS CHILD OF editionName)?
    ;

createIndex
    : CREATE createIndexSpecification INDEX indexName ON createIndexDefinitionClause usableSpecification? invalidationSpecification?
    ;

alterTable
    : ALTER TABLE tableName memOptimizeClause alterDefinitionClause enableDisableClauses
    ;

alterIndex
    : ALTER INDEX indexName alterIndexInformationClause
    ;

alterTrigger
    : ALTER TRIGGER triggerName (
    | triggerCompileClause
    | ( ENABLE | DISABLE)
    | RENAME TO name
    | (EDITIONABLE | NONEDITIONABLE)
    )
    ;    

triggerCompileClause
    : COMPILE DEBUG? (compilerParametersClause*)? (REUSE SETTINGS)?
    ;

compilerParametersClause
    : parameterName EQ_ parameterValue
    ;

dropTable
    : DROP TABLE tableName (CASCADE CONSTRAINTS)? (PURGE)?
    ;

dropPackage
    : DROP PACKAGE BODY? packageName
    ;

dropTrigger
    : DROP TRIGGER triggerName
    ;
 
dropIndex
    : DROP INDEX indexName ONLINE? FORCE? ((DEFERRED|IMMEDIATE) INVALIDATION)?
    ;

dropView
    : DROP VIEW viewName (CASCADE CONSTRAINTS)?
    ;

dropEdition
    : DROP EDITION editionName CASCADE?
    ;

dropOutline
    : DROP OUTLINE outlineName
    ;

alterOutline
    : ALTER OUTLINE (PUBLIC | PRIVATE)? outlineName
    ( REBUILD
    | RENAME TO outlineName
    | CHANGE CATEGORY TO categoryName
    | (ENABLE | DISABLE)
    )+
    ;

truncateTable
    : TRUNCATE TABLE tableName materializedViewLogClause? dropReuseClause? CASCADE?
    ;

createTableSpecification
    : ((GLOBAL | PRIVATE) TEMPORARY | SHARDED | DUPLICATED)?
    ;

tablespaceClauseWithParen
    : LP_ tablespaceClause RP_
    ;

tablespaceClause
    : TABLESPACE ignoredIdentifier
    ;

createSharingClause
    : (SHARING EQ_ (METADATA | DATA | EXTENDED DATA | NONE))?
    ;

createDefinitionClause
    : createRelationalTableClause | createObjectTableClause | createXMLTypeTableClause
    ;

createXMLTypeTableClause
    : OF? XMLTYPE
      (LP_ (objectProperties) RP_)?
      (XMLTYPE xmlTypeStorageClause)?
      (xmlSchemaSpecClause)?
      (xmlTypeVirtualColumnsClause)?
      (ON COMMIT (DELETE | PRESERVE) ROWS)?
      (oidClause)?
      (oidIndexClause)?
      (physicalProperties)?
      (tableProperties)?
    ;

xmlTypeStorageClause
    : STORE
      (AS ( OBJECT RELATIONAL | ((SECUREFILE | BASICFILE)? (CLOB | BINARY XML) (lobSegname (LP_ lobParameters RP_)? | (LP_ lobParameters RP_))?)))
      | (ALL VARRAYS AS (LOBS | TABLES ))
    ;

xmlSchemaSpecClause
    : (XMLSCHEMA xmlSchemaURLName)? ELEMENT (elementName | xmlSchemaURLName POUND_ elementName)? 
      (STORE ALL VARRAYS AS (LOBS | TABLES))? 
      ((ALLOW | DISALLOW) NONSCHEMA)?
      ((ALLOW | DISALLOW) ANYSCHEMA)?
    ;

xmlTypeVirtualColumnsClause
    : VIRTUAL COLUMNS LP_ (columnName AS LP_ expr RP_ (COMMA_ columnName AS LP_ expr RP_)+) RP_
    ;

oidClause
    : OBJECT IDENTIFIER IS (SYSTEM GENERATED | PRIMARY KEY)
    ;

oidIndexClause
    : OIDINDEX indexName? LP_ (physicalAttributesClause | TABLESPACE tablespaceName)* RP_
    ;

createRelationalTableClause
    : (LP_ relationalProperties RP_)? collationClause? commitClause? physicalProperties? tableProperties?
    ;
    
createMemOptimizeClause
    : (MEMOPTIMIZE FOR READ)? (MEMOPTIMIZE FOR WRITE)? 
    ;    

createParentClause
    : (PARENT tableName)?
    ;

createObjectTableClause
    : OF objectName objectTableSubstitution? 
    (LP_ objectProperties RP_)? (ON COMMIT (DELETE | PRESERVE) ROWS)?
    oidClause? oidIndexClause? physicalProperties? tableProperties?
    ;

relationalProperties
    : relationalProperty (COMMA_ relationalProperty)*
    ;

relationalProperty
    : columnDefinition | virtualColumnDefinition | outOfLineConstraint | outOfLineRefConstraint
    ;

columnDefinition
    : columnName dataType SORT? visibleClause (defaultNullClause expr | identityClause)? (ENCRYPT encryptionSpecification)? (inlineConstraint+ | inlineRefConstraint)?
    ;

visibleClause
    : (VISIBLE | INVISIBLE)?
    ;

defaultNullClause
    : DEFAULT (ON NULL)?
    ;

identityClause
    : GENERATED (ALWAYS | BY DEFAULT (ON NULL)?) AS IDENTITY identifyOptions
    ;

identifyOptions
    : LP_? (identityOption+)? RP_?
    ;

identityOption
    : START WITH (INTEGER_ | LIMIT VALUE)
    | INCREMENT BY INTEGER_
    | MAXVALUE INTEGER_
    | NOMAXVALUE
    | MINVALUE INTEGER_
    | NOMINVALUE
    | CYCLE
    | NOCYCLE
    | CACHE INTEGER_
    | NOCACHE
    | ORDER
    | NOORDER
    ;

encryptionSpecification
    : (USING STRING_)? (IDENTIFIED BY STRING_)? STRING_? (NO? SALT)?
    ;

inlineConstraint
    : (CONSTRAINT ignoredIdentifier)? (NOT? NULL | UNIQUE | primaryKey | referencesClause | CHECK LP_ expr RP_) constraintState?
    ;

referencesClause
    : REFERENCES tableName columnNames? (ON DELETE (CASCADE | SET NULL))?
    ;

constraintState
    : notDeferrable 
    | initiallyClause 
    | RELY | NORELY 
    | usingIndexClause 
    | ENABLE | DISABLE 
    | VALIDATE | NOVALIDATE 
    | exceptionsClause
    ;

notDeferrable
    : NOT? DEFERRABLE
    ;

initiallyClause
    : INITIALLY (IMMEDIATE | DEFERRED)
    ;

exceptionsClause
    : EXCEPTIONS INTO tableName
    ;

usingIndexClause
    : USING INDEX (indexName | createIndexClause)?
    ;

createIndexClause
    :  LP_ createIndex RP_
    ;

inlineRefConstraint
    : SCOPE IS tableName | WITH ROWID | (CONSTRAINT ignoredIdentifier)? referencesClause constraintState?
    ;

virtualColumnDefinition
    : columnName dataType? (GENERATED ALWAYS)? AS LP_ expr RP_ VIRTUAL? inlineConstraint*
    ;

outOfLineConstraint
    : (CONSTRAINT constraintName)?
    (UNIQUE columnNames
    | primaryKey columnNames 
    | FOREIGN KEY columnNames referencesClause
    | CHECK LP_ expr RP_
    ) constraintState?
    ;

outOfLineRefConstraint
    : SCOPE FOR LP_ lobItem RP_ IS tableName
    | REF LP_ lobItem RP_ WITH ROWID
    | (CONSTRAINT constraintName)? FOREIGN KEY lobItemList referencesClause constraintState?
    ;

createIndexSpecification
    : (UNIQUE | BITMAP)?
    ;

clusterIndexClause
    : CLUSTER clusterName indexAttributes?
    ;

indexAttributes
    : (ONLINE | (SORT|NOSORT) | REVERSE | (VISIBLE | INVISIBLE))
    ;

tableIndexClause
    : tableName alias? indexExpressions
    ;

indexExpressions
    : LP_? indexExpression (COMMA_ indexExpression)* RP_?
    ;

indexExpression
    : (columnName | expr) (ASC | DESC)?
    ;

bitmapJoinIndexClause
    : tableName columnSortsClause_ FROM tableAlias WHERE expr
    ;

columnSortsClause_
    : LP_? columnSortClause_ (COMMA_ columnSortClause_)* RP_?
    ;
    
columnSortClause_
    : (tableName | alias)? columnName (ASC | DESC)?
    ;

createIndexDefinitionClause
    : clusterIndexClause | tableIndexClause | bitmapJoinIndexClause
    ;

tableAlias
    : tableName alias? (COMMA_ tableName alias?)*
    ;

alterDefinitionClause
    : (alterTableProperties
    | columnClauses
    | constraintClauses
    | alterTablePartitioning ((DEFERRED| IMMEDIATE) INVALIDATION)?
    | alterExternalTable)?
    ;

alterTableProperties
    : renameTableSpecification | REKEY encryptionSpecification
    ;

renameTableSpecification
    : RENAME TO identifier
    ;

dropSynonym
    : DROP PUBLIC? SYNONYM (schemaName DOT_)? synonymName FORCE?
    ;

columnClauses
    : operateColumnClause+ | renameColumnClause
    ;

operateColumnClause
    : addColumnSpecification | modifyColumnSpecification | dropColumnClause
    ;

addColumnSpecification
    : ADD LP_ columnOrVirtualDefinitions RP_ columnProperties?
    ;

columnOrVirtualDefinitions
    : columnOrVirtualDefinition (COMMA_ columnOrVirtualDefinition)* 
    ;

columnOrVirtualDefinition
    : columnDefinition | virtualColumnDefinition
    ;

columnProperties
    : columnProperty+
    ;

columnProperty
    : objectTypeColProperties
    ;

objectTypeColProperties
    : COLUMN columnName substitutableColumnClause
    ;

substitutableColumnClause
    : ELEMENT? IS OF TYPE? LP_ ONLY? dataTypeName RP_ | NOT? SUBSTITUTABLE AT ALL LEVELS
    ;

modifyColumnSpecification
    : MODIFY (LP_? modifyColProperties (COMMA_ modifyColProperties)* RP_? | modifyColSubstitutable)
    ;

modifyColProperties
    : columnName dataType? (DEFAULT expr)? (ENCRYPT encryptionSpecification | DECRYPT)? inlineConstraint*
    ;

modifyColSubstitutable
    : COLUMN columnName NOT? SUBSTITUTABLE AT ALL LEVELS FORCE?
    ;

dropColumnClause
    : SET UNUSED columnOrColumnList cascadeOrInvalidate* | dropColumnSpecification
    ;

dropColumnSpecification
    : DROP columnOrColumnList cascadeOrInvalidate* checkpointNumber?
    ;

columnOrColumnList
    : (COLUMN columnName) | columnNames
    ;

cascadeOrInvalidate
    : CASCADE CONSTRAINTS | INVALIDATE
    ;

checkpointNumber
    : CHECKPOINT NUMBER_
    ;

renameColumnClause
    : RENAME COLUMN columnName TO columnName
    ;

constraintClauses
    : addConstraintSpecification | modifyConstraintClause | renameConstraintClause | dropConstraintClause+
    ;

addConstraintSpecification
    : ADD (outOfLineConstraint+ | outOfLineRefConstraint)
    ;

modifyConstraintClause
    : MODIFY constraintOption constraintState+ CASCADE?
    ;

constraintWithName
    : CONSTRAINT constraintName
    ;

constraintOption
    : constraintWithName | constraintPrimaryOrUnique
    ;

constraintPrimaryOrUnique
    : primaryKey | UNIQUE columnNames
    ;

renameConstraintClause
    : RENAME constraintWithName TO ignoredIdentifier
    ;

dropConstraintClause
    : DROP
    (
    constraintPrimaryOrUnique CASCADE? ((KEEP | DROP) INDEX)? | (CONSTRAINT constraintName CASCADE?)
    ) 
    ;

alterExternalTable
    : (addColumnSpecification | modifyColumnSpecification | dropColumnSpecification)+
    ;

objectProperties
    : ((columnName | attributeName) (DEFAULT expr)? (inlineConstraint* | inlineRefConstraint)?)
    | outOfLineConstraint
    | outOfLineRefConstraint
    | supplementalLoggingProps
    ;

alterIndexInformationClause
    : rebuildClause ((DEFERRED|IMMEDIATE) | INVALIDATION)?
    | parallelClause
    | COMPILE
    | (ENABLE | DISABLE)
    | UNUSABLE ONLINE? ((DEFERRED|IMMEDIATE)|INVALIDATION)?
    | (VISIBLE | INVISIBLE)
    | renameIndexClause
    | COALESCE CLEANUP? ONLY? parallelClause?
    | ((MONITORING | NOMONITORING) USAGE)
    | UPDATE BLOCK REFERENCES
    ;

renameIndexClause
    : (RENAME TO indexName)?
    ;
    
objectTableSubstitution
    : NOT? SUBSTITUTABLE AT ALL LEVELS
    ;

memOptimizeClause
    : memOptimizeReadClause? memOptimizeWriteClause?
    ;

memOptimizeReadClause
    : (MEMOPTIMIZE FOR READ | NO MEMOPTIMIZE FOR READ)
    ;

memOptimizeWriteClause
    : (MEMOPTIMIZE FOR WRITE | NO MEMOPTIMIZE FOR WRITE)
    ;

enableDisableClauses
    : (enableDisableClause | enableDisableOthers)?
    ;

enableDisableClause
    : (ENABLE | DISABLE) (VALIDATE |NO VALIDATE)? ((UNIQUE columnName (COMMA_ columnName)*) | PRIMARY KEY | constraintWithName) usingIndexClause? exceptionsClause? CASCADE? ((KEEP | DROP) INDEX)?
    ;

enableDisableOthers
    : (ENABLE | DISABLE) (TABLE LOCK | ALL TRIGGERS | CONTAINER_MAP | CONTAINERS_DEFAULT)
    ;

rebuildClause
    : REBUILD parallelClause?
    ;

parallelClause
    : NOPARALLEL | PARALLEL NUMBER_?
    ;

usableSpecification
    : (USABLE | UNUSABLE)
    ;

invalidationSpecification
    : (DEFERRED | IMMEDIATE) INVALIDATION
    ;

materializedViewLogClause
    : (PRESERVE | PURGE) MATERIALIZED VIEW LOG
    ;

dropReuseClause
    : (DROP (ALL)? | REUSE) STORAGE
    ;

collationClause
    : DEFAULT COLLATION collationName
    ;

createSynonym
    : CREATE (OR REPLACE)? (EDITIONABLE | NONEDITIONABLE)? (PUBLIC)? SYNONYM (schemaName DOT_)? synonymName (SHARING EQ_ (METADATA | NONE))? FOR objectName (AT_ dbLink)?
    ;

commitClause
    : (ON COMMIT (DROP | PRESERVE) ROWS)? (ON COMMIT (DELETE | PRESERVE) ROWS)?
    ;

physicalProperties
    : deferredSegmentCreation? segmentAttributesClause? tableCompression? inmemoryTableClause? ilmClause?
    | deferredSegmentCreation? (organizationClause?|externalPartitionClause?)
    | clusterClause
    ;

deferredSegmentCreation
    : SEGMENT CREATION (IMMEDIATE|DEFERRED)
    ;

segmentAttributesClause
    : ( physicalAttributesClause
    | (TABLESPACE tablespaceName | TABLESPACE SET tablespaceSetName)
    | loggingClause)+
    ;

physicalAttributesClause
    : (PCTFREE NUMBER_ | PCTUSED NUMBER_ | INITRANS NUMBER_ | storageClause)+
    ;

loggingClause
    : LOGGING | NOLOGGING |  FILESYSTEM_LIKE_LOGGING
    ;

storageClause
    : STORAGE LP_
    (INITIAL sizeClause
    | NEXT sizeClause
    | MINEXTENTS NUMBER_
    | MAXEXTENTS (NUMBER_ | UNLIMITED)
    | maxsizeClause
    | PCTINCREASE NUMBER_
    | FREELISTS NUMBER_
    | FREELIST GROUPS NUMBER_
    | OPTIMAL (sizeClause | NULL)?
    | BUFFER_POOL (KEEP | RECYCLE | DEFAULT)
    | FLASH_CACHE (KEEP | NONE | DEFAULT)
    | CELL_FLASH_CACHE (KEEP | NONE | DEFAULT)
    | ENCRYPT
    )+ RP_
    ;

sizeClause
    : INTEGER_ capacityUnit?
    ;

maxsizeClause
    : MAXSIZE (UNLIMITED | sizeClause)
    ;

tableCompression
    : COMPRESS
    | ROW STORE COMPRESS (BASIC | ADVANCED)?
    | COLUMN STORE COMPRESS (FOR (QUERY | ARCHIVE) (LOW | HIGH)?)? (NO? ROW LEVEL LOCKING)?
    | NOCOMPRESS
    ;

inmemoryTableClause
    : ((INMEMORY inmemoryAttributes?) | NO INMEMORY)? (inmemoryColumnClause)?
    ;

inmemoryAttributes
    : inmemoryMemcompress? inmemoryPriority? inmemoryDistribute? inmemoryDuplicate?
    ;

inmemoryColumnClause
    : (INMEMORY inmemoryMemcompress? | NO INMEMORY) columnNames
    ;

inmemoryMemcompress
    : MEMCOMPRESS FOR ( DML | (QUERY | CAPACITY) (LOW | HIGH)? ) | NO MEMCOMPRESS
    ;

inmemoryPriority
    : PRIORITY (NONE | LOW | MEDIUM | HIGH | CRITICAL)
    ;

inmemoryDistribute
    : DISTRIBUTE (AUTO | BY (ROWID RANGE | PARTITION | SUBPARTITION))? (FOR SERVICE (DEFAULT | ALL | serviceName | NONE))?
    ;

inmemoryDuplicate
    : DUPLICATE | DUPLICATE ALL | NO DUPLICATE
    ;

ilmClause
    : ILM (ADD POLICY ilmPolicyClause
    | (DELETE | ENABLE | DISABLE) POLICY ilmPolicyName
    | (DELETE_ALL | ENABLE_ALL | DISABLE_ALL))
    ;

ilmPolicyClause
    : ilmCompressionPolicy | ilmTieringPolicy | ilmInmemoryPolicy
    ;

ilmCompressionPolicy
    : tableCompression (SEGMENT | GROUP) ( AFTER ilmTimePeriod OF ( NO ACCESS | NO MODIFICATION | CREATION ) | ON functionName)
    | (ROW STORE COMPRESS ADVANCED | COLUMN STORE COMPRESS FOR QUERY) ROW AFTER ilmTimePeriod OF NO MODIFICATION
    ;

ilmTimePeriod
    : NUMBER_ ((DAY | DAYS) | (MONTH | MONTHS) | (YEAR | YEARS))
    ;

ilmTieringPolicy
    : TIER TO tablespaceName (SEGMENT | GROUP)? (ON functionName)?
    | TIER TO tablespaceName READ ONLY (SEGMENT | GROUP)? (AFTER ilmTimePeriod OF (NO ACCESS | NO MODIFICATION | CREATION) | ON functionName)
    ;

ilmInmemoryPolicy
    : (SET INMEMORY inmemoryAttributes | MODIFY INMEMORY inmemoryMemcompress | NO INMEMORY) SEGMENT (AFTER ilmTimePeriod OF (NO ACCESS | NO MODIFICATION | CREATION) | ON functionName)
    ;

organizationClause
    : ORGANIZATION 
    ( HEAP segmentAttributesClause? heapOrgTableClause 
    | INDEX segmentAttributesClause? indexOrgTableClause 
    | EXTERNAL externalTableClause)
    ;

heapOrgTableClause
    : tableCompression? inmemoryTableClause? ilmClause?
    ;

indexOrgTableClause
    : (mappingTableClause | PCTTHRESHOLD NUMBER_ | prefixCompression)* indexOrgOverflowClause?
    ;

externalTableClause
    : LP_ (TYPE accessDriverType)? (externalTableDataProps)? RP_ (REJECT LIMIT (NUMBER_ | UNLIMITED))? inmemoryTableClause?
    ;

externalTableDataProps
    : (DEFAULT DIRECTORY directoryName)? (ACCESS PARAMETERS ((opaqueFormatSpec) | USING CLOB subquery))? (LOCATION LP_ (directoryName COLON_)? locationSpecifier (COMMA_ (directoryName COLON_)? locationSpecifier)+ RP_)?
    ;

mappingTableClause
    : MAPPING TABLE | NOMAPPING
    ;

prefixCompression
    : COMPRESS NUMBER_? | NOCOMPRESS
    ;

indexOrgOverflowClause
    :  (INCLUDING columnName)? OVERFLOW segmentAttributesClause?
    ;

externalPartitionClause
    : EXTERNAL PARTITION ATTRIBUTES externalTableClause (REJECT LIMIT)?
    ;

clusterRelatedClause
    : CLUSTER clusterName columnNames
    ;

tableProperties
    :columnProperties?
     readOnlyClause?
     indexingClause?
     tablePartitioningClauses?
     attributeClusteringClause?
     (CACHE | NOCACHE)?
     ( RESULT_CACHE ( MODE (DEFAULT | FORCE) ) )?
     parallelClause?
     (ROWDEPENDENCIES | NOROWDEPENDENCIES)?
     enableDisableClause*
     rowMovementClause?
     flashbackArchiveClause?
     (ROW ARCHIVAL)?
     (AS subquery | FOR EXCHANGE WITH TABLE tableName)?
    ;

readOnlyClause
    : READ ONLY | READ WRITE 
    ;

indexingClause
    : INDEXING (ON | OFF)
    ;

tablePartitioningClauses
    : rangePartitions
    | listPartitions
    | hashPartitions
    | compositeRangePartitions
    | compositeListPartitions
    | compositeHashPartitions
    | referencePartitioning
    | systemPartitioning
    | consistentHashPartitions
    | consistentHashWithSubpartitions
    | partitionsetClauses
    ;

rangePartitions
    : PARTITION BY RANGE columnNames
      (INTERVAL LP_ expr RP_ (STORE IN LP_ tablespaceName (COMMA_ tablespaceName)* RP_)?)?
      LP_ PARTITION partitionName? rangeValuesClause tablePartitionDescription (COMMA_ PARTITION partitionName? rangeValuesClause tablePartitionDescription externalPartSubpartDataProps?)* RP_
    ;

rangeValuesClause
    : VALUES LESS THAN LP_? (numberLiterals | MAXVALUE) (COMMA_ (numberLiterals | MAXVALUE))* RP_?
    ;

tablePartitionDescription
    : (INTERNAL | EXTERNAL)?
      deferredSegmentCreation?
      readOnlyClause?
      indexingClause?
      segmentAttributesClause?
      (tableCompression | prefixCompression)?
      inmemoryClause?
      ilmClause?
      (OVERFLOW segmentAttributesClause?)?
      (lobStorageClause | varrayColProperties | nestedTableColProperties)*
    ;

inmemoryClause
    : INMEMORY inmemoryAttributes? | NO INMEMORY
    ;

varrayColProperties
    : VARRAY varrayItem (substitutableColumnClause? varrayStorageClause | substitutableColumnClause)
    ;

nestedTableColProperties
    : NESTED TABLE 
    (nestedItem | COLUMN_VALUE) substitutableColumnClause? (LOCAL | GLOBAL)? STORE AS storageTable 
    LP_ (LP_ objectProperties RP_ | physicalProperties | columnProperties) RP_ 
    (RETURN AS? (LOCATOR | VALUE))?
    ;

lobStorageClause
    : LOB
    ( LP_ lobItem (COMMA_ lobItem)* RP_ STORE AS ((SECUREFILE | BASICFILE) | LP_ lobStorageParameters RP_)+
    | LP_ lobItem RP_ STORE AS ((SECUREFILE | BASICFILE) | lobSegname | LP_ lobStorageParameters RP_)+
    )
    ;

varrayStorageClause
    : STORE AS (SECUREFILE | BASICFILE)? LOB (lobSegname? LP_ lobStorageParameters RP_ | lobSegname)
    ;

lobStorageParameters
    : ((TABLESPACE tablespaceName | TABLESPACE SET tablespaceSetName) | lobParameters storageClause?)+ | storageClause
    ;

lobParameters
    : ( (ENABLE | DISABLE) STORAGE IN ROW
        | CHUNK NUMBER_
        | PCTVERSION NUMBER_
        | FREEPOOLS NUMBER_
        | lobRetentionClause
        | lobDeduplicateClause
        | lobCompressionClause
        | (ENCRYPT encryptionSpecification | DECRYPT)
        | (CACHE | NOCACHE | CACHE READS) loggingClause? 
      )+
    ;

lobRetentionClause
    : RETENTION (MAX | MIN NUMBER_ | AUTO | NONE)?
    ;

lobDeduplicateClause
    : DEDUPLICATE | KEEP_DUPLICATES
    ;

lobCompressionClause
    : (COMPRESS (HIGH | MEDIUM | LOW)? | NOCOMPRESS)
    ;

externalPartSubpartDataProps
    : (DEFAULT DIRECTORY directoryName) (LOCATION LP_ (directoryName COLON_)? locationSpecifier (COMMA_ (directoryName COLON_)? locationSpecifier)* RP_)?
    ;

listPartitions
    : PARTITION BY LIST columnNames
      (AUTOMATIC (STORE IN LP_? tablespaceName (COMMA_ tablespaceName)* RP_?))?
      LP_ PARTITION partitionName? listValuesClause tablePartitionDescription (COMMA_ PARTITION partitionName? listValuesClause tablePartitionDescription externalPartSubpartDataProps?)* RP_
    ;

listValuesClause
    : VALUES ( listValues | DEFAULT )
    ;

listValues
    : (literals | NULL) (COMMA_ (literals | NULL))*
    | (LP_? ( (literals | NULL) (COMMA_ (literals | NULL))* ) RP_?) (COMMA_ LP_? ( (literals | NULL) (COMMA_ (literals | NULL))* ) RP_?)*
    ;

hashPartitions
    : PARTITION BY HASH columnNames (individualHashPartitions | hashPartitionsByQuantity)
    ;

hashPartitionsByQuantity
    : PARTITIONS INTEGER_ (STORE IN (tablespaceName (COMMA_ tablespaceName)*))? (tableCompression | indexCompression)? (OVERFLOW STORE IN (tablespaceName (COMMA_ tablespaceName)*))?
    ;

indexCompression
    : prefixCompression | advancedIndexCompression
    ;

advancedIndexCompression
    : COMPRESS ADVANCED (LOW | HIGH)? | NOCOMPRESS
    ;

individualHashPartitions
    : LP_? (PARTITION partitionName? readOnlyClause? indexingClause? partitioningStorageClause?) (COMMA_ PARTITION partitionName? readOnlyClause? indexingClause? partitioningStorageClause?)* RP_?
    ;

partitioningStorageClause
    : ((TABLESPACE tablespaceName | TABLESPACE SET tablespaceSetName)
    | OVERFLOW (TABLESPACE tablespaceName | TABLESPACE SET tablespaceSetName)?
    | tableCompression
    | indexCompression
    | inmemoryClause
    | ilmClause
    | lobPartitioningStorage
    | VARRAY varrayItem STORE AS (SECUREFILE | BASICFILE)? LOB lobSegname
    )*
    ;

lobPartitioningStorage
    :LOB LP_ lobItem RP_ STORE AS (BASICFILE | SECUREFILE)?
    (lobSegname (LP_ TABLESPACE tablespaceName | TABLESPACE SET tablespaceSetName RP_)?
    | LP_ TABLESPACE tablespaceName | TABLESPACE SET tablespaceSetName RP_
    )?
    ;

compositeRangePartitions
    : PARTITION BY RANGE columnNames 
      (INTERVAL LP_ expr RP_ (STORE IN LP_? tablespaceName (COMMA_ tablespaceName)* RP_?)?)?
      (subpartitionByRange | subpartitionByList | subpartitionByHash) 
      LP_? rangePartitionDesc (COMMA_ rangePartitionDesc)* RP_?
    ;

subpartitionByRange
    : SUBPARTITION BY RANGE columnNames subpartitionTemplate?
    ;

subpartitionByList
    : SUBPARTITION BY LIST columnNames subpartitionTemplate?
    ;

subpartitionByHash
    : SUBPARTITION BY HASH columnNames (SUBPARTITIONS NUMBER_ (STORE IN LP_ tablespaceName (COMMA_ tablespaceName)? RP_)? | subpartitionTemplate)?
    ;

subpartitionTemplate
    : SUBPARTITION TEMPLATE
    (LP_? rangeSubpartitionDesc (COMMA_ rangeSubpartitionDesc)* | listSubpartitionDesc (COMMA_ listSubpartitionDesc)* | individualHashSubparts (COMMA_ individualHashSubparts)* RP_?)
    | hashSubpartitionQuantity
    ;

rangeSubpartitionDesc
    : SUBPARTITION subpartitionName? rangeValuesClause readOnlyClause? indexingClause? partitioningStorageClause? externalPartSubpartDataProps?
    ;

listSubpartitionDesc
    : SUBPARTITION subpartitionName? listValuesClause readOnlyClause? indexingClause? partitioningStorageClause? externalPartSubpartDataProps?
    ;

individualHashSubparts
    : SUBPARTITION subpartitionName? readOnlyClause? indexingClause? partitioningStorageClause?
    ;

rangePartitionDesc
    : PARTITION partitionName? rangeValuesClause tablePartitionDescription
    ((LP_? rangeSubpartitionDesc (COMMA_ rangeSubpartitionDesc)* | listSubpartitionDesc (COMMA_ listSubpartitionDesc)* | individualHashSubparts (COMMA_ individualHashSubparts)* RP_?)
    | hashSubpartitionQuantity)?
    ;

compositeListPartitions
    : PARTITION BY LIST columnNames 
      (AUTOMATIC (STORE IN LP_? tablespaceName (COMMA_ tablespaceName)* RP_?)?)?
      (subpartitionByRange | subpartitionByList | subpartitionByHash) 
      LP_? listPartitionDesc (COMMA_ listPartitionDesc)* RP_?
    ;

listPartitionDesc
    : PARTITIONSET partitionSetName listValuesClause (TABLESPACE SET tablespaceSetName)? lobStorageClause? (SUBPARTITIONS STORE IN LP_? tablespaceSetName (COMMA_ tablespaceSetName)* RP_?)?
    ;

compositeHashPartitions
    : PARTITION BY HASH columnNames (subpartitionByRange | subpartitionByList | subpartitionByHash) (individualHashPartitions | hashPartitionsByQuantity)
    ;

referencePartitioning
    :PARTITION BY REFERENCE LP_ constraint RP_ (LP_? referencePartitionDesc (COMMA_ referencePartitionDesc)* RP_?)?
    ;

referencePartitionDesc
    : PARTITION partitionName? tablePartitionDescription?
    ;

constraint
    : inlineConstraint | outOfLineConstraint | inlineRefConstraint | outOfLineRefConstraint
    ;

systemPartitioning
    : PARTITION BY SYSTEM (PARTITIONS NUMBER_ | referencePartitionDesc (COMMA_ referencePartitionDesc)*)?
    ;

consistentHashPartitions
    : PARTITION BY CONSISTENT HASH columnNames (PARTITIONS AUTO)? TABLESPACE SET tablespaceSetName
    ;

consistentHashWithSubpartitions
    : PARTITION BY CONSISTENT HASH columnNames (subpartitionByRange | subpartitionByList | subpartitionByHash)  (PARTITIONS AUTO)?
    ;

partitionsetClauses
    : rangePartitionsetClause | listPartitionsetClause
    ;

rangePartitionsetClause
    : PARTITIONSET BY RANGE columnNames PARTITION BY CONSISTENT HASH columnNames
      (SUBPARTITION BY ((RANGE | HASH) columnNames | LIST LP_ columnName LP_) subpartitionTemplate?)?
      PARTITIONS AUTO LP_ rangePartitionsetDesc (COMMA_ rangePartitionsetDesc)* RP_
    ;

rangePartitionsetDesc
    : PARTITIONSET partitionSetName rangeValuesClause (TABLESPACE SET tablespaceSetName)? (lobStorageClause)? (SUBPARTITIONS STORE IN tablespaceSetName?)?
    ;

listPartitionsetClause
    : PARTITIONSET BY RANGE LP_ columnName RP_ PARTITION BY CONSISTENT HASH columnNames
      (SUBPARTITION BY ((RANGE | HASH) columnNames | LIST LP_ columnName LP_) subpartitionTemplate?)?
      PARTITIONS AUTO LP_ rangePartitionsetDesc (COMMA_ rangePartitionsetDesc)* RP_
    ;

attributeClusteringClause
    : CLUSTERING clusteringJoin? clusterClause clusteringWhen? zonemapClause?
    ;

clusteringJoin
    : tableName (JOIN tableName ON LP_ expr RP_)+
    ;

clusterClause
    : BY (LINEAR | INTERLEAVED)? ORDER clusteringColumns
    ;

createDirectory
    : CREATE (OR REPLACE)? DIRECTORY directoryName (SHARING EQ_ (METADATA | NONE))? AS pathString
    ;

clusteringColumns
    : LP_? clusteringColumnGroup (COMMA_ clusteringColumnGroup)* RP_?
    ;

clusteringColumnGroup
    : columnNames
    ;

clusteringWhen
    : ((YES | NO) ON LOAD)? ((YES | NO) ON DATA MOVEMENT)?
    ;

zonemapClause
    : (WITH MATERIALIZED ZONEMAP (LP_ zonemapName RP_)?) | (WITHOUT MATERIALIZED ZONEMAP)
    ;

rowMovementClause
    : (ENABLE | DISABLE) ROW MOVEMENT
    ;

flashbackArchiveClause
    : FLASHBACK ARCHIVE flashbackArchiveName? | NO FLASHBACK ARCHIVE
    ;

alterPackage
    : ALTER PACKAGE packageName (
    | packageCompileClause
    | (EDITIONABLE | NONEDITIONABLE)
    )
    ;

packageCompileClause
    : COMPILE DEBUG? (PACKAGE | SPECIFICATION | BODY)? (compilerParametersClause*)? (REUSE SETTINGS)?
    ;

alterSynonym
    : ALTER PUBLIC? SYNONYM (schemaName DOT_)? synonymName (COMPILE | EDITIONABLE | NONEDITIONABLE)
    ;

alterTablePartitioning
    : modifyTablePartition
    | moveTablePartition
    | addTablePartition
    | coalesceTablePartition
    | dropTablePartition
    ;

modifyTablePartition
    : modifyRangePartition
    | modifyHashPartition
    | modifyListPartition
    ;

modifyRangePartition
    : MODIFY partitionExtendedName (partitionAttributes
    | (addRangeSubpartition | addHashSubpartition | addListSubpartition)
    | coalesceTableSubpartition | alterMappingTableClauses | REBUILD? UNUSABLE LOCAL INDEXES
    | readOnlyClause | indexingClause)
    ;

modifyHashPartition
    : MODIFY partitionExtendedName (partitionAttributes | coalesceTableSubpartition
    | alterMappingTableClauses | REBUILD? UNUSABLE LOCAL INDEXES | readOnlyClause | indexingClause)
    ;

modifyListPartition
    : MODIFY partitionExtendedName (partitionAttributes
    | (ADD | DROP) VALUES LP_ listValues RP_
    | (addRangeSubpartition | addHashSubpartition | addListSubpartition)
    | coalesceTableSubpartition | REBUILD? UNUSABLE LOCAL INDEXES | readOnlyClause | indexingClause)
    ;

partitionExtendedName
    : PARTITION partitionName
    | PARTITION FOR LP_ partitionKeyValue (COMMA_ partitionKeyValue)* RP_
    ;

addRangeSubpartition
    : ADD rangeSubpartitionDesc (COMMA_ rangeSubpartitionDesc)* dependentTablesClause? updateIndexClauses?
    ;

dependentTablesClause
    : DEPENDENT TABLES LP_ tableName LP_ partitionSpec (COMMA_ partitionSpec)* RP_
    (COMMA_ tableName LP_ partitionSpec (COMMA_ partitionSpec)* RP_)* RP_
    ;

addHashSubpartition
    : ADD individualHashSubparts dependentTablesClause? updateIndexClauses? parallelClause?
    ;

addListSubpartition
    : ADD listSubpartitionDesc (COMMA_ listSubpartitionDesc)* dependentTablesClause? updateIndexClauses?
    ;

coalesceTableSubpartition
    : COALESCE SUBPARTITION subpartitionName updateIndexClauses? parallelClause? allowDisallowClustering?
    ;

allowDisallowClustering
    : (ALLOW | DISALLOW) CLUSTERING
    ;

alterMappingTableClauses
    : MAPPING TABLE (allocateExtentClause | deallocateUnusedClause)
    ;

alterView
    : ALTER VIEW viewName (
    | ADD outOfLineConstraint
    | MODIFY CONSTRAINT constraintName (RELY | NORELY) 
    | DROP (CONSTRAINT constraintName | PRIMARY KEY | UNIQUE columnNames) 
    | COMPILE 
    | READ (ONLY | WRITE) 
    | (EDITIONABLE | NONEDITIONABLE)
    )
    ;

deallocateUnusedClause
    : DEALLOCATE UNUSED (KEEP sizeClause)?
    ;

allocateExtentClause
    : ALLOCATE EXTENT (LP_ (SIZE sizeClause | DATAFILE SQ_ fileName SQ_ | INSTANCE NUMBER_)* RP_)?
    ;

partitionSpec
    : PARTITION partitionName? tablePartitionDescription?
    ;

partitionAttributes
    : (physicalAttributesClause | loggingClause | allocateExtentClause | deallocateUnusedClause | shrinkClause)*
      (OVERFLOW (physicalAttributesClause | loggingClause | allocateExtentClause | deallocateUnusedClause)*)?
      tableCompression? inmemoryClause?
    ;

shrinkClause
    : SHRINK SPACE COMPACT? CASCADE?
    ;

moveTablePartition
    : MOVE partitionExtendedName (MAPPING TABLE)? tablePartitionDescription? filterCondition? updateAllIndexesClause? parallelClause? allowDisallowClustering? ONLINE?
    ;

filterCondition
    : INCLUDING ROWS whereClause
    ;

whereClause
    : WHERE expr
    ;

coalesceTablePartition
    : COALESCE PARTITION updateIndexClauses? parallelClause? allowDisallowClustering?
    ;

addTablePartition
    : ADD ((PARTITION partitionName? addRangePartitionClause (COMMA_ PARTITION partitionName? addRangePartitionClause)*)
        |  (PARTITION partitionName? addListPartitionClause (COMMA_ PARTITION partitionName? addListPartitionClause)*)
        |  (PARTITION partitionName? addSystemPartitionClause (COMMA_ PARTITION partitionName? addSystemPartitionClause)*)
        (BEFORE (partitionName | NUMBER_))?
        |  (PARTITION partitionName? addHashPartitionClause)
        ) dependentTablesClause?
    ;

addRangePartitionClause
    : rangeValuesClause tablePartitionDescription? externalPartSubpartDataProps?
    ((LP_? (rangeSubpartitionDesc (COMMA_ rangeSubpartitionDesc)* | listSubpartitionDesc (COMMA_ listSubpartitionDesc)* | individualHashSubparts (COMMA_ individualHashSubparts)*) RP_?)
    | hashSubpartsByQuantity)? updateIndexClauses?
    ;

addListPartitionClause
    : listValuesClause tablePartitionDescription? externalPartSubpartDataProps?
    ((LP_? (rangeSubpartitionDesc (COMMA_ rangeSubpartitionDesc)* | listSubpartitionDesc (COMMA_ listSubpartitionDesc)* | individualHashSubparts (COMMA_ individualHashSubparts)*) RP_?)
    | hashSubpartsByQuantity)? updateIndexClauses?
    ;

hashSubpartsByQuantity
    : SUBPARTITIONS NUMBER_ (STORE IN LP_ tablespaceName (COMMA_ tablespaceName)* RP_)?
    ;

addSystemPartitionClause
    : tablePartitionDescription? updateIndexClauses?
    ;

addHashPartitionClause
    : partitioningStorageClause updateIndexClauses? parallelClause? readOnlyClause? indexingClause?
    ;

dropTablePartition
    : DROP partitionExtendedNames (updateIndexClauses parallelClause?)?
    ;

partitionExtendedNames
    : (PARTITION | PARTITIONS) (partitionName | partitionForClauses) (COMMA_ (partitionName | partitionForClauses))*
    ;

partitionForClauses
    : FOR LP_ partitionKeyValue (COMMA_ partitionKeyValue)* RP_
    ;

updateIndexClauses
    : updateGlobalIndexClause | updateAllIndexesClause
    ;

updateGlobalIndexClause
    : (UPDATE | INVALIDATE) GLOBAL INDEXES
    ;

updateAllIndexesClause
    : UPDATE INDEXES
    (LP_ indexName LP_ (updateIndexPartition | updateIndexSubpartition) RP_
    (COMMA_ indexName LP_ (updateIndexPartition | updateIndexSubpartition) RP_)* RP_)?
    ;

updateIndexPartition
    : indexPartitionDesc indexSubpartitionClause?
    (COMMA_ indexPartitionDesc indexSubpartitionClause?)*
    ;

indexPartitionDesc
    : PARTITION
    (partitionName
    ((segmentAttributesClause | indexCompression)+ | PARAMETERS LP_ SQ_ odciParameters SQ_ RP_ )?
    usableSpecification?
    )?
    ;

indexSubpartitionClause
    : STORE IN LP_ tablespaceName (COMMA_ tablespaceName)* RP_
    | LP_ SUBPARTITION subpartitionName? (TABLESPACE tablespaceName)? indexCompression? usableSpecification?
    (COMMA_ SUBPARTITION subpartitionName? (TABLESPACE tablespaceName)? indexCompression? usableSpecification?)* RP_
    ;

updateIndexSubpartition
    : SUBPARTITION subpartitionName? (TABLESPACE tablespaceName)?
    (COMMA_ SUBPARTITION subpartitionName? (TABLESPACE tablespaceName)?)*
    ;

supplementalLoggingProps
    : SUPPLEMENTAL LOG supplementalLogGrpClause|supplementalIdKeyClause
    ;

supplementalLogGrpClause
    : GROUP logGroupName LP_ columnName (NO LOG)? (COMMA_ columnName (NO LOG)?)* RP_ ALWAYS?
    ;

supplementalIdKeyClause
    : DATA LP_ (ALL | PRIMARY KEY | UNIQUE | FOREIGN KEY) (COMMA_ (ALL | PRIMARY KEY | UNIQUE | FOREIGN KEY))* RP_ COLUMNS
    ;

alterSession
    : ALTER SESSION alterSessionOption
    ;

alterSessionOption
    : adviseClause
    | closeDatabaseLinkClause
    | commitInProcedureClause
    | securiyClause
    | parallelExecutionClause
    | resumableClause
    | shardDdlClause
    | syncWithPrimaryClause
    | alterSessionSetClause
    ;

adviseClause
    : ADVISE (COMMIT | ROLLBACK | NOTHING)
    ;

closeDatabaseLinkClause
    : CLOSE DATABASE LINK dbLink
    ;

commitInProcedureClause
    : (ENABLE | DISABLE) COMMIT IN PROCEDURE
    ;

securiyClause
    : (ENABLE | DISABLE) GUARD
    ;

parallelExecutionClause
    : (ENABLE | DISABLE | FORCE) PARALLEL (DML | DDL | QUERY) (PARALLEL numberLiterals)?
    ;

resumableClause
    : enableResumableClause | disableResumableClause
    ;

enableResumableClause
    : ENABLE RESUMABLE (TIMEOUT numberLiterals)? (NAME stringLiterals)?
    ;

disableResumableClause
    : DISABLE RESUMABLE
    ;

shardDdlClause
    : (ENABLE | DISABLE) SHARD DDL
    ;

syncWithPrimaryClause
    : SYNC WITH PRIMARY
    ;

alterSessionSetClause
    : SET alterSessionSetClauseOption
    ;

alterSessionSetClauseOption
    : parameterClause
    | editionClause
    | containerClause
    | rowArchivalVisibilityClause
    | defaultCollationClause
    ;

parameterClause
    : (parameterName EQ_ parameterValue)+
    ;

editionClause
    : EDITION EQ_ editionName
    ;

containerClause
    : CONTAINER EQ_ containerName (SERVICE EQ_ serviceName)?
    ;

rowArchivalVisibilityClause
    : ROW ARCHIVAL VISIBILITY EQ_ (ACTIVE | ALL)
    ;

defaultCollationClause
    : DEFAULT_COLLATION EQ_ (collationName | NONE)
    ;

alterDatabaseDictionary
    : ALTER DATABASE DICTIONARY (
    | ENCRYPT CREDENTIALS
    | REKEY CREDENTIALS
    | DELETE CREDENTIALS KEY
    )
    ;
    
alterDatabase
    : ALTER databaseClauses
    ( startupClauses
    | recoveryClauses
    | databaseFileClauses
    | logfileClauses
    | controlfileClauses
    | standbyDatabaseClauses
    | defaultSettingsClauses
    | instanceClauses
    | securityClause
    | prepareClause
    | dropMirrorCopy
    | lostWriteProtection
    | cdbFleetClauses
    | propertyClause )
    ;

databaseClauses
    : DATABASE databaseName | PLUGGABLE DATABASE pdbName
    ;

startupClauses
    : MOUNT ((STANDBY | CLONE) DATABASE)?
    | OPEN ((READ WRITE)? (RESETLOGS | NORESETLOGS)? (UPGRADE | DOWNGRADE)? | READ ONLY)
    ;

recoveryClauses
    : generalRecovery | managedStandbyRecovery | BEGIN BACKUP | END BACKUP
    ;

generalRecovery
    : RECOVER (AUTOMATIC)? (FROM locationName)? (
      (fullDatabaseRecovery | partialDatabaseRecovery | LOGFILE fileName)
      ((TEST | ALLOW NUMBER_ CORRUPTION | parallelClause)+)?
    | CONTINUE DEFAULT?
    | CANCEL
    )
    ;

fullDatabaseRecovery
    : STANDBY? DATABASE
    ((UNTIL (CANCEL | TIME dateValue | CHANGE NUMBER_ | CONSISTENT)
    | USING BACKUP CONTROLFILE
    | SNAPSHOT TIME dateValue
    )+)?
    ;

partialDatabaseRecovery
    : TABLESPACE tablespaceName (COMMA_ tablespaceName)*
    | DATAFILE (fileName | fileNumber) (COMMA_ (fileName | fileNumber))*
    ;

managedStandbyRecovery
    : RECOVER (MANAGED STANDBY DATABASE
    ((USING ARCHIVED LOGFILE | DISCONNECT (FROM SESSION)?
    | NODELAY
    | UNTIL CHANGE NUMBER_
    | UNTIL CONSISTENT | USING INSTANCES (ALL | NUMBER_) | parallelClause)+
    | FINISH | CANCEL)?
    | TO LOGICAL STANDBY (databaseName | KEEP IDENTITY))
    ;

databaseFileClauses
    : RENAME FILE fileName (COMMA_ fileName)* TO fileName
    | createDatafileClause
    | alterDatafileClause
    | alterTempfileClause
    | moveDatafileClause
    ;

createDatafileClause
    : CREATE DATAFILE (fileName | fileNumber) (COMMA_ (fileName | fileNumber))*
    ( AS (fileSpecifications | NEW))?
    ;

fileSpecifications
    : fileSpecification (COMMA_ fileSpecification)*
    ;

fileSpecification
    : datafileTempfileSpec | redoLogFileSpec
    ;

datafileTempfileSpec
    : (fileName | asmFileName )? (SIZE sizeClause)? REUSE? autoextendClause?
    ;

autoextendClause
    : AUTOEXTEND (OFF | ON (NEXT sizeClause)? maxsizeClause?)
    ;

redoLogFileSpec
    : ((fileName | asmFileName)
    | LP_ (fileName | asmFileName) (COMMA_ (fileName | asmFileName))* RP_)?
    (SIZE sizeClause)? (BLOCKSIZE sizeClause)? REUSE?
    ;

alterDatafileClause
    : DATAFILE (fileName | NUMBER_) (COMMA_ (fileName | NUMBER_))*
    (ONLINE | OFFLINE (FOR DROP)? | RESIZE sizeClause | autoextendClause | END BACKUP | ENCRYPT | DECRYPT)
    ;

alterTempfileClause
    : TEMPFILE (fileName | NUMBER_) (COMMA_ (fileName | NUMBER_))*
    (RESIZE sizeClause | autoextendClause | DROP (INCLUDING DATAFILES)? | ONLINE | OFFLINE)
    ;

logfileClauses
    : ((ARCHIVELOG MANUAL? | NOARCHIVELOG )
    | NO? FORCE LOGGING
    | SET STANDBY NOLOGGING FOR (DATA AVAILABILITY | LOAD PERFORMANCE)
    | RENAME FILE fileName (COMMA_ fileName)* TO fileName
    | CLEAR UNARCHIVED? LOGFILE logfileDescriptor (COMMA_ logfileDescriptor)* (UNRECOVERABLE DATAFILE)?
    | addLogfileClauses
    | dropLogfileClauses
    | switchLogfileClause
    | supplementalDbLogging)
    ;

logfileDescriptor
    : GROUP NUMBER_ | LP_ fileName (COMMA_ fileName)* RP_ | fileName
    ;

addLogfileClauses
    : ADD STANDBY? LOGFILE
    (((INSTANCE instanceName)? | (THREAD SQ_ NUMBER_ SQ_)?)
    (GROUP NUMBER_)? redoLogFileSpec (COMMA_ (GROUP NUMBER_)? redoLogFileSpec)*
    | MEMBER fileName REUSE? (COMMA_ fileName REUSE?)* TO logfileDescriptor (COMMA_ logfileDescriptor)*)
    ;

controlfileClauses
    : CREATE ((LOGICAL | PHYSICAL)? STANDBY | FAR SYNC INSTANCE) CONTROLFILE AS fileName REUSE?
    | BACKUP CONTROLFILE TO (fileName REUSE? | traceFileClause)
    ;

traceFileClause
    : TRACE (AS fileName REUSE?)? (RESETLOGS | NORESETLOGS)?
    ;

dropLogfileClauses
    : DROP STANDBY? LOGFILE
    (logfileDescriptor (COMMA_ logfileDescriptor)*
    | MEMBER fileName (COMMA_ fileName)*)
    ;

switchLogfileClause
    : SWITCH ALL LOGFILES TO BLOCKSIZE NUMBER_
    ;

supplementalDbLogging
    : (ADD | DROP) SUPPLEMENTAL LOG
    ( DATA
    | supplementalIdKeyClause
    | supplementalPlsqlClause
    | supplementalSubsetReplicationClause)
    ;

supplementalPlsqlClause
    : DATA FOR PROCEDURAL REPLICATION
    ;

supplementalSubsetReplicationClause
    : DATA SUBSET DATABASE REPLICATION
    ;

standbyDatabaseClauses
    : ((activateStandbyDbClause
    | maximizeStandbyDbClause
    | registerLogfileClause
    | commitSwitchoverClause
    | startStandbyClause
    | stopStandbyClause
    | convertDatabaseClause) parallelClause?)
    | (switchoverClause | failoverClause)
    ;

activateStandbyDbClause
    : ACTIVATE (PHYSICAL | LOGICAL)? STANDBY DATABASE (FINISH APPLY)?
    ;

maximizeStandbyDbClause
    : SET STANDBY DATABASE TO MAXIMIZE (PROTECTION | AVAILABILITY | PERFORMANCE)
    ;

registerLogfileClause
    : REGISTER (OR REPLACE)? (PHYSICAL | LOGICAL)? LOGFILE fileSpecifications (FOR logminerSessionName)?
    ;

commitSwitchoverClause
    : (PREPARE | COMMIT) TO SWITCHOVER
    ( TO (((PHYSICAL | LOGICAL)? PRIMARY | PHYSICAL? STANDBY) ((WITH | WITHOUT) SESSION SHUTDOWN (WAIT | NOWAIT))?
    | LOGICAL STANDBY)
    | CANCEL
    )?
    ;

startStandbyClause
    : START LOGICAL STANDBY APPLY IMMEDIATE? NODELAY? (NEW PRIMARY dbLink | INITIAL scnValue? | (SKIP_SYMBOL FAILED TRANSACTION | FINISH))?
    ;

stopStandbyClause
    : (STOP | ABORT) LOGICAL STANDBY APPLY
    ;

switchoverClause
    : SWITCHOVER TO databaseName (VERIFY | FORCE)?
    ;

convertDatabaseClause
    : CONVERT TO (PHYSICAL | SNAPSHOT) STANDBY
    ;

failoverClause
    : FAILOVER TO databaseName FORCE?
    ;

defaultSettingsClauses
    : DEFAULT EDITION EQ_ editionName
    | SET DEFAULT bigOrSmallFiles TABLESPACE
    | DEFAULT TABLESPACE tablespaceName
    | DEFAULT LOCAL? TEMPORARY TABLESPACE (tablespaceName | tablespaceGroupName)
    | RENAME GLOBAL_NAME TO databaseName DOT_ domain (DOT_ domain)*
    | ENABLE BLOCK CHANGE TRACKING (USING FILE fileName REUSE?)?
    | DISABLE BLOCK CHANGE TRACKING
    | NO? FORCE FULL DATABASE CACHING
    | CONTAINERS DEFAULT TARGET EQ_ (LP_ containerName RP_ | NONE)
    | flashbackModeClause
    | undoModeClause
    | setTimeZoneClause
    ;

setTimeZoneClause
    : SET TIME_ZONE EQ_ ((PLUS_ | MINUS_) dateValue | timeZoneRegion) 
    ;

timeZoneRegion
    : STRING_
    ;

flashbackModeClause
    : FLASHBACK (ON | OFF)
    ;

undoModeClause
    : LOCAL UNDO (ON | OFF)
    ;

moveDatafileClause
    : MOVE DATAFILE LP_ (fileName | asmFileName | fileNumber) RP_
    (TO LP_ (fileName | asmFileName) RP_ )? REUSE? KEEP?
    ;

instanceClauses
    : (ENABLE | DISABLE) INSTANCE instanceName
    ;

securityClause
    : GUARD (ALL | STANDBY | NONE)
    ;

prepareClause
    : PREPARE MIRROR COPY copyName (WITH (UNPROTECTED | MIRROR | HIGH) REDUNDANCY)?
    ;

dropMirrorCopy
    : DROP MIRROR COPY mirrorName
    ;

lostWriteProtection
    : (ENABLE | DISABLE | REMOVE | SUSPEND)? LOST WRITE PROTECTION
    ;

cdbFleetClauses
    : leadCdbClause | leadCdbUriClause
    ;

leadCdbClause
    : SET LEAD_CDB EQ_  (TRUE | FALSE)
    ;

leadCdbUriClause
    : SET LEAD_CDB_URI EQ_ uriString
    ;

propertyClause
    : PROPERTY (SET | REMOVE) DEFAULT_CREDENTIAL EQ_ qualifiedCredentialName
    ;

alterSystem
    : ALTER SYSTEM alterSystemOption
    ;

alterSystemOption
    : archiveLogClause
    | checkpointClause
    | checkDatafilesClause
    | distributedRecovClauses
    | flushClause
    | endSessionClauses
    | alterSystemSwitchLogfileClause
    | suspendResumeClause
    | quiesceClauses
    | rollingMigrationClauses
    | rollingPatchClauses
    | alterSystemSecurityClauses
    | affinityClauses
    | shutdownDispatcherClause
    | registerClause
    | setClause
    | resetClause
    | relocateClientClause
    | cancelSqlClause
    | flushPasswordfileMetadataCacheClause
    ;

archiveLogClause
    : ARCHIVE LOG instanceClause? (sequenceClause | changeClause | currentClause | groupClause | logfileClause | nextClause | allClause) toLocationClause?
    ;

checkpointClause
    : CHECKPOINT (GLOBAL | LOCAL)?
    ;

checkDatafilesClause
    : CHECK DATAFILES (GLOBAL | LOCAL)?
    ;

distributedRecovClauses
    : (ENABLE | DISABLE) DISTRIBUTED RECOVERY
    ;

flushClause
    : FLUSH flushClauseOption
    ;

endSessionClauses
    : (disconnectSessionClause | killSessionClause) (IMMEDIATE | NOREPLY)?
    ;

alterSystemSwitchLogfileClause
    : SWITCH LOGFILE
    ;

suspendResumeClause
    : SUSPEND | RESUME
    ;

quiesceClauses
    : QUIESCE RESTRICTED | UNQUIESCE
    ;

rollingMigrationClauses
    : startRollingMigrationClause | stopRollingMigrationClause
    ;

rollingPatchClauses
    : startRollingPatchClause | stopRollingPatchClause
    ;

alterSystemSecurityClauses
    : restrictedSessionClause | setEncryptionWalletOpenClause | setEncryptionWalletCloseClause | setEncryptionKeyClause
    ;

affinityClauses
    : enableAffinityClause | disableAffinityClause
    ;

shutdownDispatcherClause
    : SHUTDOWN IMMEDIATE? dispatcherName
    ;

registerClause
    : REGISTER
    ;

setClause
    : SET alterSystemSetClause+
    ;

resetClause
    : RESET alterSystemResetClause+
    ;

relocateClientClause
    : RELOCATE CLIENT clientId
    ;

cancelSqlClause
    : CANCEL SQL SQ_ sessionId serialNumber (AT_ instanceId)? sqlId? SQ_
    ;

flushPasswordfileMetadataCacheClause
    : FLUSH PASSWORDFILE_METADATA_CACHE
    ;

instanceClause
    : INSTANCE instanceName
    ;

sequenceClause
    : SEQUENCE INTEGER_
    ;

changeClause
    : CHANGE INTEGER_
    ;

currentClause
    : CURRENT NOSWITCH?
    ;

groupClause
    : GROUP INTEGER_
    ;

logfileClause
    : LOGFILE logFileName (USING BACKUP CONTROLFILE)?
    ;

nextClause
    : NEXT
    ;

allClause
    : ALL
    ;

toLocationClause
    : TO logFileGroupsArchivedLocationName
    ;

flushClauseOption
    : sharedPoolClause | globalContextClause | bufferCacheClause | flashCacheClause | redoToClause
    ;

disconnectSessionClause
    : DISCONNECT SESSION SQ_ INTEGER_ COMMA_ INTEGER_ SQ_ POST_TRANSACTION?
    ;

killSessionClause
    : KILL SESSION SQ_ INTEGER_ COMMA_ INTEGER_ (COMMA_ AT_ INTEGER_)? SQ_
    ;

startRollingMigrationClause
    : START ROLLING MIGRATION TO asmVersion
    ;

stopRollingMigrationClause
    : STOP ROLLING MIGRATION
    ;

startRollingPatchClause
    : START ROLLING PATCH
    ;

stopRollingPatchClause
    : STOP ROLLING PATCH
    ;

restrictedSessionClause
    : (ENABLE | DISABLE) RESTRICTED SESSION
    ;

setEncryptionWalletOpenClause
    : SET ENCRYPTION WALLET OPEN IDENTIFIED BY (walletPassword | hsmAuthString)
    ;

setEncryptionWalletCloseClause
    : SET ENCRYPTION WALLET CLOSE (IDENTIFIED BY (walletPassword | hsmAuthString))?
    ;

setEncryptionKeyClause
    : SET ENCRYPTION KEY (identifiedByWalletPassword | identifiedByHsmAuthString)
    ;

enableAffinityClause
    : ENABLE AFFINITY tableName (SERVICE serviceName)?
    ;

disableAffinityClause
    : DISABLE AFFINITY tableName
    ;

alterSystemSetClause
    : setParameterClause | useStoredOutlinesClause | globalTopicEnabledClause
    ;

alterSystemResetClause
    : parameterName scopeClause*
    ;

sharedPoolClause
    : SHARED_POOL
    ;

globalContextClause
    : GLOBAL CONTEXT
    ;

bufferCacheClause
    : BUFFER_CACHE
    ;

flashCacheClause
    : FLASH_CACHE
    ;

redoToClause
    : REDO TO targetDbName (NO? CONFIRM APPLY)?
    ;

identifiedByWalletPassword
    : certificateId? IDENTIFIED BY walletPassword
    ;

identifiedByHsmAuthString
    : IDENTIFIED BY hsmAuthString (MIGRATE USING walletPassword)?
    ;

setParameterClause
    : parameterName EQ_ parameterValue (COMMA_ parameterValue)* alterSystemCommentClause? DEFERRED? containerCurrentAllClause? scopeClause*
    ;

useStoredOutlinesClause
    : USE_STORED_OUTLINES EQ_ (TRUE | FALSE | categoryName)
    ;

globalTopicEnabledClause
    : GLOBAL_TOPIC_ENABLED EQ_ (TRUE | FALSE)
    ;

alterSystemCommentClause
    : COMMENT EQ_ stringLiterals
    ;

containerCurrentAllClause
    : CONTAINER EQ_ (CURRENT | ALL)
    ;

scopeClause
    : SCOPE EQ_ (MEMORY | SPFILE | BOTH) | SID EQ_ (SQ_ sessionId SQ_ | SQ_ ASTERISK_ SQ_)
    ;

analyze
    : (ANALYZE ((TABLE tableName| INDEX indexName) partitionExtensionClause? | CLUSTER clusterName))
    (validationClauses | LIST CHAINED ROWS intoClause? | DELETE SYSTEM? STATISTICS)
    ;

partitionExtensionClause
    : PARTITION (LP_ partitionName RP_ | FOR LP_ partitionKeyValue (COMMA_ partitionKeyValue) RP_)
    | SUBPARTITION (LP_ subpartitionName RP_ | FOR LP_ subpartitionKeyValue (COMMA_ subpartitionKeyValue) RP_)
    ;

validationClauses
    : VALIDATE REF UPDATE (SET DANGLING TO NULL)?
    | VALIDATE STRUCTURE (CASCADE (FAST | COMPLETE (OFFLINE | ONLINE) intoClause?))?
    ;

intoClause
    : INTO tableName
    ;

associateStatistics
    : ASSOCIATE STATISTICS WITH (columnAssociation | functionAssociation) storageTableClause?
    ;

columnAssociation
    : COLUMNS tableName DOT_ columnName (COMMA_ tableName DOT_ columnName)* usingStatisticsType
    ;

functionAssociation
    : (FUNCTIONS function (COMMA_ function)*
    | PACKAGES packageName (COMMA_ packageName)*
    | TYPES typeName (COMMA_ typeName)*
    | INDEXES indexName (COMMA_ indexName)*
    | INDEXTYPES indexTypeName (COMMA_ indexTypeName)*)
    (usingStatisticsType | defaultCostClause (COMMA_ defaultSelectivityClause)? | defaultSelectivityClause (COMMA_ defaultCostClause)?)
    ;

storageTableClause
    : WITH (SYSTEM | USER) MANAGED STORAGE TABLES
    ;

usingStatisticsType
    : USING (statisticsTypeName | NULL)
    ;

defaultCostClause
    : DEFAULT COST LP_ cpuCost COMMA_ ioCost COMMA_ networkCost RP_
    ;

defaultSelectivityClause
    : DEFAULT SELECTIVITY defaultSelectivity
    ;

disassociateStatistics
    : DISASSOCIATE STATISTICS FROM 
    (COLUMNS tableName DOT_ columnName (COMMA_ tableName DOT_ columnName)*
    | FUNCTIONS function (COMMA_ function)*
    | PACKAGES packageName (COMMA_ packageName)*
    | TYPES typeName (COMMA_ typeName)*
    | INDEXES indexName (COMMA_ indexName)*
    | INDEXTYPES indexTypeName (COMMA_ indexTypeName)*) FORCE?
    ;

audit
    : AUDIT (auditPolicyClause | contextClause)
    ;

noAudit
    : NOAUDIT (noAuditPolicyClause | contextClause)
    ;

auditPolicyClause
    : POLICY policyName (byUsersWithRoles | (BY | EXCEPT) username (COMMA_ username)*)? (WHENEVER NOT? SUCCESSFUL)?
    ;

noAuditPolicyClause
    : POLICY policyName (byUsersWithRoles | BY username (COMMA_ username)*)? (WHENEVER NOT? SUCCESSFUL)?
    ;

byUsersWithRoles
    : BY USERS WITH GRANTED ROLES roleName (COMMA_ roleName)*
    ;

contextClause
    : contextNamespaceAttributesClause (COMMA_ contextNamespaceAttributesClause)* (BY username (COMMA_ username)*)?
    ;

contextNamespaceAttributesClause
    : CONTEXT NAMESPACE namespace ATTRIBUTES attributeName (COMMA_ attributeName)*
    ;

comment
    : COMMENT ON (
    | AUDIT POLICY policyName
    | COLUMN (tableName | viewName | materializedViewName) DOT_ columnName
    | EDITION editionName
    | INDEXTYPE indexTypeName
    | MATERIALIZED VIEW materializedViewName
    | MINING MODEL modelName
    | OPERATOR operatorName
    | TABLE (tableName | viewName)
    ) IS STRING_
    ;

flashbackDatabase
    : FLASHBACK STANDBY? PLUGGABLE? DATABASE databaseName?
    ( TO (scnTimestampClause | restorePointClause) 
    | TO BEFORE (scnTimestampClause | RESETLOGS))
    ;

scnTimestampClause
    : (SCN | TIMESTAMP) scnTimestampExpr
    ;

restorePointClause
    : RESTORE POINT restorePoint
    ;

flashbackTable
    : FLASHBACK TABLE tableName TO (
    (scnTimestampClause | restorePointClause) ((ENABLE | DISABLE) TRIGGERS)?
    | BEFORE DROP renameToTable? )
    ;

renameToTable
    : RENAME TO tableName
    ;

purge
    : PURGE (TABLE tableName
    | INDEX indexName
    | TABLESPACE tablespaceName (USER username)?
    | TABLESPACE SET tablespaceSetName (USER username)?
    | RECYCLEBIN
    | DBA_RECYCLEBIN)
    ;

rename
    : RENAME name TO name
    ;

createDatabase
    : CREATE DATABASE databaseName? createDatabaseClauses+
    ;

createDatabaseClauses
    : USER SYS IDENTIFIED BY password
    | USER SYSTEM IDENTIFIED BY password
    | CONTROLFILE REUSE
    | MAXDATAFILES INTEGER_
    | MAXINSTANCES INTEGER_
    | CHARACTER SET databaseCharset
    | NATIONAL CHARACTER SET nationalCharset
    | SET DEFAULT bigOrSmallFiles TABLESPACE
    | databaseLoggingClauses
    | tablespaceClauses
    | setTimeZoneClause
    | bigOrSmallFiles? USER_DATA TABLESPACE tablespaceName DATAFILE datafileTempfileSpec (COMMA_ datafileTempfileSpec)*
    | enablePluggableDatabase
    | databaseName USING MIRROR COPY mirrorName
    ;

databaseLoggingClauses
    : LOGFILE (GROUP INTEGER_)? fileSpecification (COMMA_ (GROUP INTEGER_)? fileSpecification)*
    | MAXLOGFILES INTEGER_
    | MAXLOGMEMBERS INTEGER_
    | MAXLOGHISTORY INTEGER_
    | (ARCHIVELOG | NOARCHIVELOG)
    | FORCE LOGGING
    | SET STANDBY NOLOGGING FOR (DATA AVAILABILITY | LOAD PERFORMANCE)
    ;

tablespaceClauses
    : EXTENT MANAGEMENT LOCAL
    | DATAFILE fileSpecifications
    | SYSAUX DATAFILE fileSpecifications
    | defaultTablespace
    | defaultTempTablespace
    | undoTablespace
    ;

defaultTablespace
    : DEFAULT TABLESPACE tablespaceName (DATAFILE datafileTempfileSpec)? extentManagementClause?
    ;

defaultTempTablespace
    : bigOrSmallFiles? DEFAULT 
    (TEMPORARY TABLESPACE | LOCAL TEMPORARY TABLESPACE FOR (ALL | LEAF)) tablespaceName
    (TEMPFILE fileSpecifications)? extentManagementClause?
    ;

undoTablespace
    : bigOrSmallFiles? UNDO TABLESPACE tablespaceName (DATAFILE fileSpecifications)?
    ;

bigOrSmallFiles
    : BIGFILE | SMALLFILE
    ;

extentManagementClause
    : EXTENT MANAGEMENT LOCAL (AUTOALLOCATE | UNIFORM (SIZE sizeClause)?)?
    ;

enablePluggableDatabase
    : ENABLE PLUGGABLE DATABASE 
    (SEED fileNameConvert? (SYSTEM tablespaceDatafileClauses)? (SYSAUX tablespaceDatafileClauses)?)? undoModeClause?
    ;

fileNameConvert
    : FILE_NAME_CONVERT EQ_ (LP_ replaceFileNamePattern (COMMA_ replaceFileNamePattern)* RP_| NONE)
    ;

replaceFileNamePattern
    : filenamePattern COMMA_ filenamePattern 
    ;

tablespaceDatafileClauses
    : DATAFILES (SIZE sizeClause | autoextendClause)+
    ;

createDatabaseLink
    : CREATE SHARED? PUBLIC? DATABASE LINK dbLink 
    (connectToClause | dbLinkAuthentication)* (USING connectString)?
    ;
    
alterDatabaseLink
    : ALTER SHARED? PUBLIC? DATABASE LINK dbLink (
    | CONNECT TO username IDENTIFIED BY password dbLinkAuthentication?
    | dbLinkAuthentication
    )
    ;

dropDatabaseLink
    : DROP PUBLIC? DATABASE LINK dbLink 
    ;

connectToClause
    : CONNECT TO (CURRENT_USER | username IDENTIFIED BY password dbLinkAuthentication?)
    ;

dbLinkAuthentication
    : AUTHENTICATED BY username IDENTIFIED BY password
    ;

createDimension
    : CREATE DIMENSION dimensionName levelClause+ (hierarchyClause | attributeClause+ | extendedAttrbuteClause)+
    ;

levelClause
    : LEVEL level IS (columnName | LP_ columnName (COMMA_ columnName)* RP_) (SKIP_SYMBOL WHEN NULL)?
    ;

hierarchyClause
    : HIERARCHY hierarchyName LP_ level (CHILD OF level)+ dimensionJoinClause* RP_
    ;

dimensionJoinClause
    : JOIN KEY (columnName | LP_ columnName (COMMA_ columnName)* RP_) REFERENCES level
    ;

attributeClause
    : ATTRIBUTE level DETERMINES (columnName | LP_ columnName (COMMA_ columnName)* RP_)
    ;

extendedAttrbuteClause
    : ATTRIBUTE attributeName (LEVEL level DETERMINES (columnName | LP_ columnName (COMMA_ columnName)* RP_))+
    ;

alterDimension
    : ALTER DIMENSION dimensionName (alterDimensionAddClause* | alterDimensionDropClause* | COMPILE)
    ;

alterDimensionAddClause
    : ADD (levelClause | hierarchyClause | attributeClause | extendedAttrbuteClause)
    ;

alterDimensionDropClause
    : DROP (LEVEL level (RESTRICT | CASCADE)? 
    | HIERARCHY hierarchyName 
    | ATTRIBUTE attributeName (LEVEL level (COLUMN columnName (COMMA_ COLUMN columnName)*)?)?)
    ;

dropDimension
    : DROP DIMENSION dimensionName
    ;

dropDirectory
    : DROP DIRECTORY directoryName
    ;

createFunction
    : CREATE (OR REPLACE)? (EDITIONABLE | NONEDITIONABLE)? FUNCTION plsqlFunctionSource
    ;

plsqlFunctionSource
    : function (LP_ parameterDeclaration (COMMA_ parameterDeclaration)* RP_)? RETURN dataType
    sharingClause? (invokerRightsClause
    | accessibleByClause 
    | defaultCollationoOptionClause
    | deterministicClause
    | parallelEnableClause
    | resultCacheClause
    | aggregateClause
    | pipelinedClause
    | sqlMacroClause)* 
    (IS | AS) callSpec
    ;

parameterDeclaration
    : parameterName (IN? dataType ((COLON_ EQ_ | DEFAULT) expr)? | IN? OUT NOCOPY? dataType)?
    ;

sharingClause
    : SHARING EQ_ (METADATA | NONE)
    ;

invokerRightsClause
    : AUTHID (CURRENT_USER | DEFINER)
    ;

accessibleByClause
    : ACCESSIBLE BY LP_ accessor (COMMA_ accessor)* RP_
    ;

accessor
    : unitKind unitName
    ;

unitKind
    : FUNCTION | PROCEDURE | PACKAGE | TRIGGER | TYPE
    ;

defaultCollationoOptionClause
    : DEFAULT COLLATION collationOption
    ;

collationOption
    : USING_NLS_COMP
    ;

deterministicClause
    : DETERMINISTIC
    ;

parallelEnableClause
    : PARALLEL_ENABLE (LP_ PARTITION argument BY (ANY 
    | (HASH | RANGE) LP_ columnName (COMMA_ columnName)* RP_ streamingCluase?
    | VALUE LP_ columnName RP_) RP_)?
    ;

streamingCluase
    : (ORDER | CLUSTER) expr BY LP_ columnName (COMMA_ columnName)* RP_
    ;

resultCacheClause
    : RESULT_CACHE (RELIES_ON LP_ (dataSource (COMMA_ dataSource)*)? RP_)?
    ;

aggregateClause
    : AGGREGATE USING implementationType
    ;

pipelinedClause
    : PIPELINED ((USING implementationType)? 
    | (ROW | TABLE) POLYMORPHIC (USING implementationPackage)?)
    ;

sqlMacroClause
    : SQL_MARCO
    ;

callSpec
    : javaDeclaration | cDeclaration
    ;

javaDeclaration
    : LANGUAGE JAVA NAME STRING_
    ;

cDeclaration
    : (LANGUAGE SINGLE_C | EXTERNAL) 
    ((NAME name)? LIBRARY libName| LIBRARY libName (NAME name)?) 
    (AGENT IN RP_ argument (COMMA_ argument)* LP_)?
    (WITH CONTEXT)?
    (PARAMETERS LP_ externalParameter (COMMA_ externalParameter)* RP_)?
    ;

externalParameter
    : (CONTEXT 
    | SELF (TDO | property)?
    | (parameterName | RETURN) property? (BY REFERENCE)? externalDatatype)
    ;

property
    : (INDICATOR (STRUCT | TDO)? | LENGTH | DURATION | MAXLEN | CHARSETID | CHARSETFORM)
    ;

alterAnalyticView
    : ALTER ANALYTIC VIEW analyticViewName (RENAME TO analyticViewName | COMPILE)
    ;

alterAttributeDimension
    : ALTER ATTRIBUTE DIMENSION (schemaName DOT_)? attributeDimensionName (RENAME TO attributeDimensionName | COMPILE)
    ;

createSequence
    : CREATE SEQUENCE (schemaName DOT_)? sequenceName (SHARING EQ_ (METADATA | DATA | NONE))? createSequenceClause+
    ;

createSequenceClause
    : (INCREMENT BY | START WITH) INTEGER_
    | MAXVALUE INTEGER_
    | NOMAXVALUE
    | MINVALUE INTEGER_
    | NOMINVALUE
    | CYCLE
    | NOCYCLE
    | CACHE INTEGER_
    | NOCACHE
    | ORDER
    | NOORDER
    | KEEP
    | NOKEEP
    | SCALE (EXTEND | NOEXTEND)
    | NOSCALE
    | SHARD (EXTEND | NOEXTEND)
    | NOSHARD
    | SESSION
    | GLOBAL
    ;

alterSequence
    : ALTER SEQUENCE (schemaName DOT_)? sequenceName alterSequenceClause+
    ;

alterSequenceClause
   : (INCREMENT BY | START WITH) INTEGER_
   | MAXVALUE INTEGER_
   | NOMAXVALUE
   | MINVALUE INTEGER_
   | NOMINVALUE
   | RESTART
   | CYCLE
   | NOCYCLE
   | CACHE INTEGER_
   | NOCACHE
   | ORDER
   | NOORDER
   | KEEP
   | NOKEEP
   | SCALE (EXTEND | NOEXTEND)
   | NOSCALE
   | SHARD (EXTEND | NOEXTEND)
   | NOSHARD
   | SESSION
   | GLOBAL
   ;

createContext
    : CREATE (OR REPLACE)? CONTEXT namespace USING (schemaName DOT_)? packageName sharingClause? (initializedClause | accessedClause)?
    ;

initializedClause
    : INITIALIZED (EXTERNALLY | GLOBALLY)
    ;

accessedClause
    : ACCESSED GLOBALLY
    ;

createSPFile
    : CREATE SPFILE (EQ_ spfileName)? FROM (PFILE (EQ_ pfileName)? (AS COPY)? | MEMORY)
    ;

createPFile
    : CREATE PFILE (EQ_ pfileName)? FROM (SPFILE (EQ_ spfileName)? (AS COPY)? | MEMORY)
    ;

createControlFile
    : CREATE CONTROLFILE REUSE? SET? DATABASE databaseName logfileForControlClause? resetLogsOrNot
    ( MAXLOGFILES INTEGER_
    | MAXLOGMEMBERS INTEGER_
    | MAXLOGHISTORY INTEGER_
    | MAXDATAFILES INTEGER_
    | MAXINSTANCES INTEGER_
    | ARCHIVELOG
    | NOARCHIVELOG
    | FORCE LOGGING
    | SET STANDBY NOLOGGING FOR (DATA AVAILABILITY | LOAD PERFORMANCE)
    )*
    characterSetClause?
    ;

resetLogsOrNot
   :  ( RESETLOGS | NORESETLOGS) (DATAFILE fileSpecifications)?
   ;

logfileForControlClause
    : LOGFILE (GROUP INTEGER_)? fileSpecification (COMMA_ (GROUP INTEGER_)? fileSpecification)+
    ;

characterSetClause
    : CHARACTER SET characterSetName
    ;

createFlashbackArchive
   : CREATE FLASHBACK ARCHIVE DEFAULT? flashbackArchiveName tablespaceClause
     flashbackArchiveQuota? (NO? OPTIMIZE DATA)? flashbackArchiveRetention
   ;

flashbackArchiveQuota
    : QUOTA INTEGER_ quotaUnit
    ;

flashbackArchiveRetention
    : RETENTION INTEGER_ (YEAR | MONTH | DAY)
    ;

alterFlashbackArchive
    : ALTER FLASHBACK ARCHIVE flashbackArchiveName
    ( SET DEFAULT
    | (ADD | MODIFY) TABLESPACE tablespaceName flashbackArchiveQuota?
    | REMOVE TABLESPACE tablespaceName
    | MODIFY RETENTION flashbackArchiveRetention
    | PURGE purgeClause
    | NO? OPTIMIZE DATA)
    ;

purgeClause
    : ALL
    | BEFORE (SCN expr | TIMESTAMP expr)
    ;

dropFlashbackArchive
    : DROP FLASHBACK ARCHIVE flashbackArchiveName
    ;

createDiskgroup
    : CREATE DISKGROUP diskgroupName (redundancyClause REDUNDANCY)? diskClause+ attribute?
    ;

redundancyClause
    : HIGH
    | NORMAL
    | FLEX
    | EXTENDED (SITE siteName)?
    | EXTERNAL
    ;

diskClause
    : (QUORUM | REGULAR)? (FAILGROUP diskgroupName)? DISK qualifieDiskClause (COMMA_ qualifieDiskClause)*
    ;

qualifieDiskClause
    : searchString (NAME diskName)? (SIZE sizeClause)? (FORCE | NOFORCE)?
    ;

attribute
    : ATTRIBUTE attributeNameAndValue (COMMA_ attributeNameAndValue)*
    ;

attributeNameAndValue
    : SQ_ attributeName SQ_ EQ_ SQ_ attributeValue SQ_
    ;

dropDiskgroup
    : DROP DISKGROUP diskgroupName contentsClause?
    ;

contentsClause
    : ((FORCE? INCLUDING) | EXCLUDING) CONTENTS
    ;

createRollbackSegment
    : CREATE PUBLIC? ROLLBACK SEGMENT rollbackSegment ((TABLESPACE tablespaceName) | storageClause)*
    ;

dropRollbackSegment
    : DROP ROLLBACK SEGMENT rollbackSegment
    ;

createLockdownProfile
    : CREATE LOCKDOWN PROFILE profileName (staticBaseProfile | dynamicBaseProfile)?
    ;

staticBaseProfile
    : FROM profileName
    ;

dynamicBaseProfile
    : INCLUDING profileName
    ;

dropLockdownProfile
    : DROP LOCKDOWN PROFILE profileName
    ;

createInmemoryJoinGroup
    : CREATE INMEMORY JOIN GROUP (schemaName DOT_)? joinGroupName
     LP_ tableColumnClause COMMA_ tableColumnClause (COMMA_ tableColumnClause)* RP_
    ;

tableColumnClause
    : (schemaName DOT_)? tableName LP_ columnName RP_
    ;

alterInmemoryJoinGroup
    : ALTER INMEMORY JOIN GROUP (schemaName DOT_)? joinGroupName (ADD | REMOVE) LP_ tableName LP_ columnName RP_ RP_
    ;

dropInmemoryJoinGroup
    : DROP INMEMORY JOIN GROUP (schemaName DOT_)? joinGroupName
    ;

createRestorePoint
    : CREATE CLEAN? RESTORE POINT restorePointName (FOR PLUGGABLE DATABASE pdbName)?
      (AS OF (TIMESTAMP | SCN) expr)?
      (PRESERVE | GUARANTEE FLASHBACK DATABASE)?
    ;

dropRestorePoint
    : DROP RESTORE POINT restorePointName (FOR PLUGGABLE DATABASE pdbName)?
    ;
    
dropOperator
    : DROP OPERATOR (schemaName DOT_)? operatorName FORCE?
    ;

alterLibrary
    : ALTER LIBRARY (schemaName DOT_)? libraryName (libraryCompileClause | EDITIONABLE | NONEDITIONABLE)
    ;

libraryCompileClause
    : COMPILE DEBUG? compilerParametersClause* (REUSE SETTINGS)?
    ;

alterMaterializedZonemap
    : ALTER MATERIALIZED ZONEMAP (schemaName DOT_)? zonemapName
    ( alterZonemapAttributes
    | zonemapRefreshClause
    | (ENABLE | DISABLE) PRUNING
    | COMPILE
    | REBUILD
    | UNUSABLE)
    ;

alterZonemapAttributes
    : (PCTFREE INTEGER_ | PCTUSED INTEGER_ | CACHE | NOCACHE)+
    ;

zonemapRefreshClause
    : REFRESH (FAST | COMPLETE | FORCE)?
      (ON (DEMAND | COMMIT | LOAD | DATA MOVEMENT | LOAD DATA MOVEMENT) )?
    ;

alterJava
   : ALTER JAVA (SOURCE | CLASS) objectName resolveClauses (COMPILE | RESOLVE | invokerRightsClause)
   ;

resolveClauses
    : RESOLVER LP_ resolveClause+ RP_
    ;

resolveClause
    : LP_ matchString DOT_? (schemaName | MINUS_) RP_
    ;

alterAuditPolicy
    : ALTER AUDIT POLICY policyName
      ((ADD | DROP) subAuditClause)?
      (CONDITION (DROP | condition EVALUATE PER (STATEMENT | SESSION | INSTANCE)))?
    ;

subAuditClause
    : (privilegeAuditClause)? (actionAuditClause)? (roleAuditClause)? (ONLY TOPLEVEL)?
    ;

privilegeAuditClause
    : PRIVILEGES systemPrivilegeClause (COMMA_ systemPrivilegeClause)*
    ;

actionAuditClause
    : (standardActions | componentActions)*
    ;

standardActions
    : ACTIONS standardActionsClause standardActionsClause*
    ;

standardActionsClause
    : (objectAction ON (DIRECTORY directoryName | MINING MODEL objectName | objectName) | systemAction)
    ;

objectAction
    : ALL
    | ALTER
    | AUDIT
    | COMMENT
    | CREATE
    | DELETE
    | EXECUTE
    | FLASHBACK
    | GRANT
    | INDEX
    | INSERT
    | LOCK
    | READ
    | RENAME
    | SELECT
    | UPDATE
    | USE
    | WRITE
    ;

systemAction
    : ALL
    | ALTER EDITION
    | ALTER REWRITE EQUIVALENCE
    | ALTER SUMMARY
    | ALTER TRACING
    | CREATE BITMAPFILE
    | CREATE CONTROL FILE
    | CREATE DATABASE
    | CREATE SUMMARY
    | DECLARE REWRITE EQUIVALENCE
    | DROP BITMAPFILE
    | DROP DATABASE
    | DROP REWRITE EQUIVALENCE
    | DROP SUMMARY
    | FLASHBACK DATABASE
    | MERGE
    | SAVEPOINT
    | SET CONSTRAINTS
    | UNDROP OBJECT
    | UPDATE INDEXES
    | UPDATE JOIN INDEX
    | VALIDATE INDEX
    ;

componentActions
    : ACTIONS COMPONENT EQ_ (DATAPUMP | DIRECT_LOAD | OLS | XS) componentAction (COMMA_ componentAction)*
    | DV componentAction ON objectName (COMMA_ componentAction ON objectName)*
    ;

componentAction
    : ALL
    | dataDumpAction
    | directLoadAction
    | labelSecurityAction
    | securityAction
    | databaseVaultAction
    ;

dataDumpAction
    : EXPORT
    | IMPORT
    ;

directLoadAction
    : LOAD
    ;

labelSecurityAction
    : CREATE POLICY
    | ALTER POLICY
    | DROP POLICY
    | APPLY POLICY
    | REMOVE POLICY
    | SET AUTHORIZATION
    | PRIVILEGED ACTION
    | ENABLE POLICY
    | DISABLE POLICY
    | SUBSCRIBE OID
    | UNSUBSCRIBE OID
    | CREATE DATA LABEL
    | ALTER DATA LABEL
    | DROP DATA LABEL
    | CREATE LABEL COMPONENT
    | ALTER LABEL COMPONENTS
    | DROP LABEL COMPONENTS
    ;

securityAction
    : CREATE USER
    | UPDATE USER
    | DELETE USER
    | CREATE ROLE
    | UPDATE ROLE
    | DELETE ROLE
    | GRANT ROLE
    | REVOKE ROLE
    | ADD PROXY
    | REMOVE PROXY
    | SET USER PASSWORD
    | SET USER VERIFIER
    | CREATE ROLESET
    | UPDATE ROLESET
    | DELETE ROLESET
    | CREATE SECURITY CLASS
    | UPDATE SECURITY CLASS
    | DELETE SECURITY CLASS
    | CREATE NAMESPACE TEMPLATE
    | UPDATE NAMESPACE TEMPLATE
    | DELETE NAMESPACE TEMPLATE
    | CREATE ACL
    | UPDATE ACL
    | DELETE ACL
    | CREATE DATA SECURITY
    | UPDATE DATA SECURITY
    | DELETE DATA SECURITY
    | ENABLE DATA SECURITY
    | DISABLE DATA SECURITY
    | ADD GLOBAL CALLBACK
    | DELETE GLOBAL CALLBACK
    | ENABLE GLOBAL CALLBACK
    | ENABLE ROLE
    | DISABLE ROLE
    | SET COOKIE
    | SET INACTIVE TIMEOUT
    | CREATE SESSION
    | DESTROY SESSION
    | SWITCH USER
    | ASSIGN USER
    | CREATE SESSION NAMESPACE
    | DELETE SESSION NAMESPACE
    | CREATE NAMESPACE ATTRIBUTE
    | GET NAMESPACE ATTRIBUTE
    | SET NAMESPACE ATTRIBUTE
    | DELETE NAMESPACE ATTRIBUTE
    | SET USER PROFILE
    | GRANT SYSTEM PRIVILEGE
    | REVOKE SYSTEM PRIVILEGE
    ;

databaseVaultAction
    : REALM VIOLATION
    | REALM SUCCESS
    | REALM ACCESS
    | RULE SET FAILURE
    | RULE SET SUCCESS
    | RULE SET EVAL
    | FACTOR ERROR
    | FACTOR NULL
    | FACTOR VALIDATE ERROR
    | FACTOR VALIDATE FALSE
    | FACTOR TRUST LEVEL NULL
    | FACTOR TRUST LEVEL NEG
    | FACTOR ALL
    ;

roleAuditClause
    : ROLES roleName (COMMA_ roleName)*
    ;

<<<<<<< HEAD
alterIndexType
    : ALTER INDEXTYPE indextypeName ((addOrDropClause (COMMA_ addOrDropClause)* usingTypeClause?) | COMPILE) withLocalClause
    ;

addOrDropClause
    : (ADD | DROP) operatorName LP_ parameterTypes RP_
    ;

usingTypeClause
    : USING implementationType arrayDMLClause?
    ;

withLocalClause
    : (WITH LOCAL RANGE? PARTITION)? storageTableClause?
    ;

arrayDMLClause
   : (WITH | WITHOUT)? ARRAY DML arryDMLSubClause (COMMA_ arryDMLSubClause)*
   ;

arryDMLSubClause
   : LP_ typeName (COMMA_ varrayType)? RP_
   ;
=======
alterCluster
    : ALTER CLUSTER clusterName
    (physicalAttributesClause
    | SIZE sizeClause
    | (MODIFY PARTITION partitionName)? allocateExtentClause
    | deallocateUnusedClause
    | (CACHE | NOCACHE))+ (parallelClause)?
    ;
>>>>>>> 1dfb10f8
<|MERGE_RESOLUTION|>--- conflicted
+++ resolved
@@ -2736,31 +2736,6 @@
     : ROLES roleName (COMMA_ roleName)*
     ;
 
-<<<<<<< HEAD
-alterIndexType
-    : ALTER INDEXTYPE indextypeName ((addOrDropClause (COMMA_ addOrDropClause)* usingTypeClause?) | COMPILE) withLocalClause
-    ;
-
-addOrDropClause
-    : (ADD | DROP) operatorName LP_ parameterTypes RP_
-    ;
-
-usingTypeClause
-    : USING implementationType arrayDMLClause?
-    ;
-
-withLocalClause
-    : (WITH LOCAL RANGE? PARTITION)? storageTableClause?
-    ;
-
-arrayDMLClause
-   : (WITH | WITHOUT)? ARRAY DML arryDMLSubClause (COMMA_ arryDMLSubClause)*
-   ;
-
-arryDMLSubClause
-   : LP_ typeName (COMMA_ varrayType)? RP_
-   ;
-=======
 alterCluster
     : ALTER CLUSTER clusterName
     (physicalAttributesClause
@@ -2769,4 +2744,27 @@
     | deallocateUnusedClause
     | (CACHE | NOCACHE))+ (parallelClause)?
     ;
->>>>>>> 1dfb10f8
+
+alterIndexType
+    : ALTER INDEXTYPE indextypeName ((addOrDropClause (COMMA_ addOrDropClause)* usingTypeClause?) | COMPILE) withLocalClause
+    ;
+
+addOrDropClause
+    : (ADD | DROP) operatorName LP_ parameterTypes RP_
+    ;
+
+usingTypeClause
+    : USING implementationType arrayDMLClause?
+    ;
+
+withLocalClause
+    : (WITH LOCAL RANGE? PARTITION)? storageTableClause?
+    ;
+
+arrayDMLClause
+   : (WITH | WITHOUT)? ARRAY DML arryDMLSubClause (COMMA_ arryDMLSubClause)*
+   ;
+
+arryDMLSubClause
+   : LP_ typeName (COMMA_ varrayType)? RP_
+   ;
