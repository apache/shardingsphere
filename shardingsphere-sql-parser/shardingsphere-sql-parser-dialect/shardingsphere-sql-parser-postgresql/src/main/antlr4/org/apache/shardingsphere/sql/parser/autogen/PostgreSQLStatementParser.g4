--- conflicted
+++ resolved
@@ -170,10 +170,7 @@
     | createEventTrigger
     | createForeignDataWrapper
     | createForeignTable
-<<<<<<< HEAD
+    | alterStatistics
     | createGroup
-=======
-    | alterStatistics
->>>>>>> bd7f5ca8
     ) SEMI_? EOF
     ;