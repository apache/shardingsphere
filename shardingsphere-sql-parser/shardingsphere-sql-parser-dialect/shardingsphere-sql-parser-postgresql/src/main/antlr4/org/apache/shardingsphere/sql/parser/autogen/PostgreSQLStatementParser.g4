/*
 * Licensed to the Apache Software Foundation (ASF) under one or more
 * contributor license agreements.  See the NOTICE file distributed with
 * this work for additional information regarding copyright ownership.
 * The ASF licenses this file to You under the Apache License, Version 2.0
 * (the "License"); you may not use this file except in compliance with
 * the License.  You may obtain a copy of the License at
 *
 *     http://www.apache.org/licenses/LICENSE-2.0
 *
 * Unless required by applicable law or agreed to in writing, software
 * distributed under the License is distributed on an "AS IS" BASIS,
 * WITHOUT WARRANTIES OR CONDITIONS OF ANY KIND, either express or implied.
 * See the License for the specific language governing permissions and
 * limitations under the License.
 */

parser grammar PostgreSQLStatementParser;

import TCLStatement, DCLStatement, DALStatement, StoreProcedure;

options {
    tokenVocab = PostgreSQLStatementLexer;
}

execute
    : (select
    | insert
    | update
    | delete
    | createIndex
    | alterIndex
    | dropIndex
    | createTable
    | alterTable
    | dropTable
    | truncateTable
    | setTransaction
    | beginTransaction
    | startTransaction
    | end
    | commit
    | commitPrepared
    | rollback
    | rollbackPrepared
    | abort
    | savepoint
    | releaseSavepoint
    | rollbackToSavepoint
    | grant
    | revoke
    | createUser
    | dropUser
    | alterUser
    | createRole
    | dropRole
    | alterRole
    | show
    | set
    | resetParameter
    | call
    | alterAggregate
    | alterCollation
    | alterFunction
    | alterDatabase
    | alterDomain
    | alterDefaultPrivileges
    | alterForeignDataWrapper
    | alterForeignTable
    | alterGroup
    | alterMaterializedView
    | alterProcedure
    | alterServer
    | alterSequence
    | alterView
    | comment
    | createDatabase
    | createFunction
    | createProcedure
    | createServer
    | createTrigger
    | createView
    | createSequence
    | createDomain
    | createRule
    | createSchema
    | alterSchema
    | dropSchema
    | createType
    | createTextSearch
    | declare
    | discard
    | dropDatabase
    | dropFunction
    | dropProcedure
    | dropServer
    | dropTrigger
    | dropView
    | dropSequence
    | dropDomain
    | vacuum
    | prepare
    | executeStmt
    | deallocate
    | explain
    | analyzeTable
    | listen
    | notifyStmt
    | unlisten
    | load
    | lock
    | createTablespace
    | alterTablespace
    | dropTablespace
    | setConstraints
    | copy
    | createLanguage
    | alterLanguage
    | dropLanguage
    | createConversion
    | alterConversion
    | dropConversion
    | alterTextSearchDictionary
    | alterTextSearchTemplate
    | alterTextSearchParser
    | createExtension
    | alterExtension
    | dropExtension
    | dropPolicy
    | dropOwned
    | dropForeignTable
    | dropOperator
    | dropMaterializedView
    | dropGroup
    | dropCast
    | dropEventTrigger
    | dropAggregate
    | dropCollation
    | dropForeignDataWrapper
    | dropRule
    | dropType
    | dropRoutine
    | dropStatistics
    | dropPublication
    | dropOperatorClass
    | dropSubscription
    | dropTextSearch
    | dropOperatorFamily
    | dropAccessMethod
    | dropServer
    | alterPolicy
    | checkpoint
    | fetch
    | move
    | close
    | cluster
    | alterOperator
    | createAccessMethod
    | alterPublication
    | createAggregate
    | createCast
    | alterRoutine
    | alterRule
    | createCollation
    | prepareTransaction
    | reassignOwned
    | refreshMatViewStmt
<<<<<<< HEAD
=======
    | reindex
    | securityLabelStmt
>>>>>>> 0ccd3f86
    ) SEMI_? EOF
    ;<|MERGE_RESOLUTION|>--- conflicted
+++ resolved
@@ -165,10 +165,7 @@
     | prepareTransaction
     | reassignOwned
     | refreshMatViewStmt
-<<<<<<< HEAD
-=======
     | reindex
     | securityLabelStmt
->>>>>>> 0ccd3f86
     ) SEMI_? EOF
     ;