--- conflicted
+++ resolved
@@ -128,10 +128,7 @@
     | dropAggregate
     | dropCollation
     | dropForeignDataWrapper
-<<<<<<< HEAD
     | dropRule
-=======
     | dropType
->>>>>>> 91956fa0
     ) SEMI_?
     ;