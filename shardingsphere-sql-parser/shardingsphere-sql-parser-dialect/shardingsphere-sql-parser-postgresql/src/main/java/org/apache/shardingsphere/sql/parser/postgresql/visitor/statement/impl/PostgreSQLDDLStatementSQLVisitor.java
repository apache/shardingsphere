--- conflicted
+++ resolved
@@ -617,12 +617,12 @@
     }
     
     @Override
-<<<<<<< HEAD
+    public ASTNode visitCreateType(final CreateTypeContext ctx) {
+        return new PostgreSQLCreateTypeStatement();
+    }
+    
+    @Override
     public ASTNode visitDropConversion(final DropConversionContext ctx) {
         return new PostgreSQLDropConversionStatement();
-=======
-    public ASTNode visitCreateType(final CreateTypeContext ctx) {
-        return new PostgreSQLCreateTypeStatement();
->>>>>>> da55e12a
     }
 }