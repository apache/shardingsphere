--- conflicted
+++ resolved
@@ -582,12 +582,12 @@
     }
     
     @Override
-<<<<<<< HEAD
+    public ASTNode visitCreateSchema(final CreateSchemaContext ctx) {
+        return new PostgreSQLCreateLanguageStatement();
+    }
+    
+    @Override
     public ASTNode visitAlterLanguage(final AlterLanguageContext ctx) {
         return new PostgreSQLAlterLanguageStatement();
-=======
-    public ASTNode visitCreateSchema(final CreateSchemaContext ctx) {
-        return new PostgreSQLCreateLanguageStatement();
->>>>>>> deb88dd5
     }
 }