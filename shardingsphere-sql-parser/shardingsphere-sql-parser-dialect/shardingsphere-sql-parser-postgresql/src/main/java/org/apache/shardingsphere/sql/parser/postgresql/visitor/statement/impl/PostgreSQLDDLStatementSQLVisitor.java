--- conflicted
+++ resolved
@@ -635,10 +635,11 @@
     }
     
     @Override
-<<<<<<< HEAD
     public ASTNode visitAlterConversion(final AlterConversionContext ctx) {
         return new PostgreSQLAlterConversionStatement();
-=======
+    }
+    
+    @Override
     public ASTNode visitCreateTextSearch(final CreateTextSearchContext ctx) {
         return new PostgreSQLCreateTextSearchStatement();
     }
@@ -656,6 +657,5 @@
     @Override
     public ASTNode visitAlterTextSearchParser(final AlterTextSearchParserContext ctx) {
         return new PostgreSQLAlterTextSearchStatement();
->>>>>>> 9c035757
     }
 }