/*
 * Licensed to the Apache Software Foundation (ASF) under one or more
 * contributor license agreements.  See the NOTICE file distributed with
 * this work for additional information regarding copyright ownership.
 * The ASF licenses this file to You under the Apache License, Version 2.0
 * (the "License"); you may not use this file except in compliance with
 * the License.  You may obtain a copy of the License at
 *
 *     http://www.apache.org/licenses/LICENSE-2.0
 *
 * Unless required by applicable law or agreed to in writing, software
 * distributed under the License is distributed on an "AS IS" BASIS,
 * WITHOUT WARRANTIES OR CONDITIONS OF ANY KIND, either express or implied.
 * See the License for the specific language governing permissions and
 * limitations under the License.
 */

package org.apache.shardingsphere.sql.parser.sql.dialect.handler.dml;

import lombok.AccessLevel;
import lombok.NoArgsConstructor;
import org.apache.shardingsphere.sql.parser.sql.common.segment.dml.pagination.limit.LimitSegment;
import org.apache.shardingsphere.sql.parser.sql.common.segment.dml.predicate.LockSegment;
<<<<<<< HEAD
import org.apache.shardingsphere.sql.parser.sql.common.segment.generic.WithSegment;
=======
import org.apache.shardingsphere.sql.parser.sql.common.segment.generic.WindowSegment;
>>>>>>> face2667
import org.apache.shardingsphere.sql.parser.sql.common.statement.dml.SelectStatement;
import org.apache.shardingsphere.sql.parser.sql.dialect.handler.SQLStatementHandler;
import org.apache.shardingsphere.sql.parser.sql.dialect.statement.mysql.MySQLStatement;
import org.apache.shardingsphere.sql.parser.sql.dialect.statement.mysql.dml.MySQLSelectStatement;
import org.apache.shardingsphere.sql.parser.sql.dialect.statement.oracle.OracleStatement;
import org.apache.shardingsphere.sql.parser.sql.dialect.statement.oracle.dml.OracleSelectStatement;
import org.apache.shardingsphere.sql.parser.sql.dialect.statement.postgresql.PostgreSQLStatement;
import org.apache.shardingsphere.sql.parser.sql.dialect.statement.postgresql.dml.PostgreSQLSelectStatement;
import org.apache.shardingsphere.sql.parser.sql.dialect.statement.sql92.SQL92Statement;
import org.apache.shardingsphere.sql.parser.sql.dialect.statement.sql92.dml.SQL92SelectStatement;
import org.apache.shardingsphere.sql.parser.sql.dialect.statement.sqlserver.SQLServerStatement;
import org.apache.shardingsphere.sql.parser.sql.dialect.statement.sqlserver.dml.SQLServerSelectStatement;

import java.util.Optional;

/**
 * Select statement helper class for different dialect SQL statements.
 */
@NoArgsConstructor(access = AccessLevel.PRIVATE)
public final class SelectStatementHandler implements SQLStatementHandler {
    
    /**
     * Get limit segment.
     *
     * @param selectStatement select statement
     * @return limit segment
     */
    public static Optional<LimitSegment> getLimitSegment(final SelectStatement selectStatement) {
        if (selectStatement instanceof MySQLStatement) {
            return ((MySQLSelectStatement) selectStatement).getLimit();
        }
        if (selectStatement instanceof PostgreSQLStatement) {
            return ((PostgreSQLSelectStatement) selectStatement).getLimit();
        }
        if (selectStatement instanceof SQL92Statement) {
            return ((SQL92SelectStatement) selectStatement).getLimit();
        }
        if (selectStatement instanceof SQLServerStatement) {
            return ((SQLServerSelectStatement) selectStatement).getLimit();
        }
        return Optional.empty();
    }
    
    /**
     * Get lock segment.
     *
     * @param selectStatement select statement
     * @return lock segment
     */
    public static Optional<LockSegment> getLockSegment(final SelectStatement selectStatement) {
        if (selectStatement instanceof MySQLStatement) {
            return ((MySQLSelectStatement) selectStatement).getLock();
        }
        if (selectStatement instanceof OracleStatement) {
            return ((OracleSelectStatement) selectStatement).getLock();
        }
        if (selectStatement instanceof PostgreSQLStatement) {
            return ((PostgreSQLSelectStatement) selectStatement).getLock();
        }
        return Optional.empty();
    }
    
    /**
<<<<<<< HEAD
     * Get with segment.
     *
     * @param selectStatement select statement
     * @return with segment
     */
    public static Optional<WithSegment> getWithSegment(final SelectStatement selectStatement) {
        if (selectStatement instanceof OracleStatement) {
            return ((OracleSelectStatement) selectStatement).getWithSegment();
=======
     * Get window segment.
     *
     * @param selectStatement select statement
     * @return window segment
     */
    public static Optional<WindowSegment> getWindowSegment(final SelectStatement selectStatement) {
        if (selectStatement instanceof MySQLStatement) {
            return ((MySQLSelectStatement) selectStatement).getWindow();
        }
        if (selectStatement instanceof PostgreSQLStatement) {
            return ((PostgreSQLSelectStatement) selectStatement).getWindow();
>>>>>>> face2667
        }
        return Optional.empty();
    }
}<|MERGE_RESOLUTION|>--- conflicted
+++ resolved
@@ -21,11 +21,8 @@
 import lombok.NoArgsConstructor;
 import org.apache.shardingsphere.sql.parser.sql.common.segment.dml.pagination.limit.LimitSegment;
 import org.apache.shardingsphere.sql.parser.sql.common.segment.dml.predicate.LockSegment;
-<<<<<<< HEAD
+import org.apache.shardingsphere.sql.parser.sql.common.segment.generic.WindowSegment;
 import org.apache.shardingsphere.sql.parser.sql.common.segment.generic.WithSegment;
-=======
-import org.apache.shardingsphere.sql.parser.sql.common.segment.generic.WindowSegment;
->>>>>>> face2667
 import org.apache.shardingsphere.sql.parser.sql.common.statement.dml.SelectStatement;
 import org.apache.shardingsphere.sql.parser.sql.dialect.handler.SQLStatementHandler;
 import org.apache.shardingsphere.sql.parser.sql.dialect.statement.mysql.MySQLStatement;
@@ -89,16 +86,6 @@
     }
     
     /**
-<<<<<<< HEAD
-     * Get with segment.
-     *
-     * @param selectStatement select statement
-     * @return with segment
-     */
-    public static Optional<WithSegment> getWithSegment(final SelectStatement selectStatement) {
-        if (selectStatement instanceof OracleStatement) {
-            return ((OracleSelectStatement) selectStatement).getWithSegment();
-=======
      * Get window segment.
      *
      * @param selectStatement select statement
@@ -110,7 +97,19 @@
         }
         if (selectStatement instanceof PostgreSQLStatement) {
             return ((PostgreSQLSelectStatement) selectStatement).getWindow();
->>>>>>> face2667
+        }
+        return Optional.empty();
+    }
+    
+    /**
+     * Get with segment.
+     *
+     * @param selectStatement select statement
+     * @return with segment
+     */
+    public static Optional<WithSegment> getWithSegment(final SelectStatement selectStatement) {
+        if (selectStatement instanceof OracleStatement) {
+            return ((OracleSelectStatement) selectStatement).getWithSegment();
         }
         return Optional.empty();
     }
