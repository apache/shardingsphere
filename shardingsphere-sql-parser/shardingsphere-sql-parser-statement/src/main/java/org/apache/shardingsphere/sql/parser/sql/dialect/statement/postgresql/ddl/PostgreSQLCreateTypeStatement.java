/*
 * Licensed to the Apache Software Foundation (ASF) under one or more
 * contributor license agreements.  See the NOTICE file distributed with
 * this work for additional information regarding copyright ownership.
 * The ASF licenses this file to You under the Apache License, Version 2.0
 * (the "License"); you may not use this file except in compliance with
 * the License.  You may obtain a copy of the License at
 *
 *     http://www.apache.org/licenses/LICENSE-2.0
 *
 * Unless required by applicable law or agreed to in writing, software
 * distributed under the License is distributed on an "AS IS" BASIS,
 * WITHOUT WARRANTIES OR CONDITIONS OF ANY KIND, either express or implied.
 * See the License for the specific language governing permissions and
 * limitations under the License.
 */

package org.apache.shardingsphere.sql.parser.sql.dialect.statement.postgresql.ddl;

import lombok.ToString;
import org.apache.shardingsphere.sql.parser.sql.common.statement.ddl.CreateTypeStatement;
import org.apache.shardingsphere.sql.parser.sql.dialect.statement.postgresql.PostgreSQLStatement;

/**
 * PostgreSQL create type statement.
 */
<<<<<<< HEAD
@ToString
=======
@ToString(callSuper = true)
>>>>>>> f8f6dd4b
public final class PostgreSQLCreateTypeStatement extends CreateTypeStatement implements PostgreSQLStatement {
}<|MERGE_RESOLUTION|>--- conflicted
+++ resolved
@@ -24,10 +24,6 @@
 /**
  * PostgreSQL create type statement.
  */
-<<<<<<< HEAD
-@ToString
-=======
 @ToString(callSuper = true)
->>>>>>> f8f6dd4b
 public final class PostgreSQLCreateTypeStatement extends CreateTypeStatement implements PostgreSQLStatement {
 }