/*
 * Licensed to the Apache Software Foundation (ASF) under one or more
 * contributor license agreements.  See the NOTICE file distributed with
 * this work for additional information regarding copyright ownership.
 * The ASF licenses this file to You under the Apache License, Version 2.0
 * (the "License"); you may not use this file except in compliance with
 * the License.  You may obtain a copy of the License at
 *
 *     http://www.apache.org/licenses/LICENSE-2.0
 *
 * Unless required by applicable law or agreed to in writing, software
 * distributed under the License is distributed on an "AS IS" BASIS,
 * WITHOUT WARRANTIES OR CONDITIONS OF ANY KIND, either express or implied.
 * See the License for the specific language governing permissions and
 * limitations under the License.
 */

package org.apache.shardingsphere.sql.parser.sql.dialect.statement.postgresql.ddl;

import lombok.ToString;
import org.apache.shardingsphere.sql.parser.sql.common.statement.ddl.CreateTypeStatement;
import org.apache.shardingsphere.sql.parser.sql.dialect.statement.postgresql.PostgreSQLStatement;

/**
 * PostgreSQL create type statement.
 */
<<<<<<< HEAD
@ToString
=======
@ToString(callSuper = true)
>>>>>>> 04cbfa2a
public final class PostgreSQLCreateTypeStatement extends CreateTypeStatement implements PostgreSQLStatement {
}<|MERGE_RESOLUTION|>--- conflicted
+++ resolved
@@ -24,10 +24,6 @@
 /**
  * PostgreSQL create type statement.
  */
-<<<<<<< HEAD
-@ToString
-=======
 @ToString(callSuper = true)
->>>>>>> 04cbfa2a
 public final class PostgreSQLCreateTypeStatement extends CreateTypeStatement implements PostgreSQLStatement {
 }