/*
 * Licensed to the Apache Software Foundation (ASF) under one or more
 * contributor license agreements.  See the NOTICE file distributed with
 * this work for additional information regarding copyright ownership.
 * The ASF licenses this file to You under the Apache License, Version 2.0
 * (the "License"); you may not use this file except in compliance with
 * the License.  You may obtain a copy of the License at
 *
 *     http://www.apache.org/licenses/LICENSE-2.0
 *
 * Unless required by applicable law or agreed to in writing, software
 * distributed under the License is distributed on an "AS IS" BASIS,
 * WITHOUT WARRANTIES OR CONDITIONS OF ANY KIND, either express or implied.
 * See the License for the specific language governing permissions and
 * limitations under the License.
 */

grammar HiveStatement;

import Comments, DMLStatement, DDLStatement, DALStatement;

// TODO correct hive SQL parsing according to official documentation
execute
    : (select
    | insert
    | update
    | delete
    | loadStatement
    | createDatabase
    | dropDatabase
    | alterDatabase
    | use
    | createTable
    | dropTable
    | truncateTable
    | msckStatement
    | alterTable
    | createView
    | dropView
    | alterView
    | createMaterializedView
    | dropMaterializedView
    | alterMaterializedView
    | createIndex
    | dropIndex
    | alterIndex
    | createMacro
    | dropMacro
    | createFunction
    | dropFunction
<<<<<<< HEAD
    | show
=======
    | reloadFunction
>>>>>>> 2d982639
    ) (SEMI_ EOF? | EOF)
    | EOF
    ;<|MERGE_RESOLUTION|>--- conflicted
+++ resolved
@@ -48,11 +48,8 @@
     | dropMacro
     | createFunction
     | dropFunction
-<<<<<<< HEAD
+    | reloadFunction
     | show
-=======
-    | reloadFunction
->>>>>>> 2d982639
     ) (SEMI_ EOF? | EOF)
     | EOF
     ;