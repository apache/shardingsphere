/*
 * Licensed to the Apache Software Foundation (ASF) under one or more
 * contributor license agreements.  See the NOTICE file distributed with
 * this work for additional information regarding copyright ownership.
 * The ASF licenses this file to You under the Apache License, Version 2.0
 * (the "License"); you may not use this file except in compliance with
 * the License.  You may obtain a copy of the License at
 *
 *     http://www.apache.org/licenses/LICENSE-2.0
 *
 * Unless required by applicable law or agreed to in writing, software
 * distributed under the License is distributed on an "AS IS" BASIS,
 * WITHOUT WARRANTIES OR CONDITIONS OF ANY KIND, either express or implied.
 * See the License for the specific language governing permissions and
 * limitations under the License.
 */

grammar BaseRule;

import Symbol, Keyword, MySQLKeyword, Literals;

parameterMarker
    : QUESTION_
    ;
    
customKeyword
    : MAX
    | MIN
    | SUM
    | COUNT
    | GROUP_CONCAT
    | CAST
    | POSITION
    | SUBSTRING
    | SUBSTR
    | EXTRACT
    | TRIM
    | LAST_DAY
    | TRADITIONAL
    | TREE
    | MYSQL_ADMIN
    | INSTANT
    | INPLACE
    | COPY
    | UL_BINARY
    | AUTOCOMMIT
    | ARCHIVE
    | BLACKHOLE
    | CSV
    | FEDERATED
    | INNODB
    | MEMORY
    | MRG_MYISAM
    | MYISAM
    | NDB
    | NDBCLUSTER
    | PERFORMANCE_SCHEMA
    | TOKUDB
    | REDO_LOG
    | LAST_VALUE
    | PRIMARY
    | MAXVALUE
    | BIT_XOR
    | MYSQL_MAIN
    | UTC_DATE
    | UTC_TIME
    | UTC_TIMESTAMP
    | UTC_TIMESTAMP
    ;
    
literals
    : stringLiterals
    | numberLiterals
    | temporalLiterals
    | hexadecimalLiterals
    | bitValueLiterals
    | booleanLiterals
    | nullValueLiterals
    ;
    
string_
    : DOUBLE_QUOTED_TEXT | SINGLE_QUOTED_TEXT
    ;
    
stringLiterals
    : (UNDERSCORE_CHARSET | UL_BINARY )? string_ | NCHAR_TEXT
    ;
    
numberLiterals
    : (PLUS_ | MINUS_)? NUMBER_
    ;
    
temporalLiterals
    : (DATE | TIME | TIMESTAMP) textString
    ;
    
hexadecimalLiterals
    : UNDERSCORE_CHARSET? UL_BINARY? HEX_DIGIT_ collateClause?
    ;
    
bitValueLiterals
    : UNDERSCORE_CHARSET? BIT_NUM_ collateClause?
    ;
    
booleanLiterals
    : TRUE | FALSE
    ;
    
nullValueLiterals
    : NULL
    ;
    
collationName
    : textOrIdentifier | BINARY
    ;
    
identifier
    : IDENTIFIER_
    | identifierKeywordsUnambiguous
    | identifierKeywordsAmbiguous1RolesAndLabels
    | identifierKeywordsAmbiguous2Labels
    | identifierKeywordsAmbiguous3Roles
    | identifierKeywordsAmbiguous4SystemVariables
    | customKeyword
    | DOUBLE_QUOTED_TEXT
    | UNDERSCORE_CHARSET
    | BQUOTA_STRING
    ;
    
identifierKeywordsUnambiguous
    : ACTION
    | ACCOUNT
    | ACTIVE
//    | ADDDATE
    | ADMIN
    | AFTER
    | AGAINST
    | AGGREGATE
    | ALGORITHM
    | ALWAYS
    | ANY
    | ARRAY
    | AT
    | ATTRIBUTE
    | AUTOEXTEND_SIZE
    | AUTO_INCREMENT
    | AVG_ROW_LENGTH
    | AVG
    | BACKUP
    | BINLOG
    | BIT
    | BLOCK
    | BOOLEAN
    | BOOL
    | BTREE
    | BUCKETS
    | CASCADED
    | CATALOG_NAME
    | CHAIN
    | CHANGED
    | CHANNEL
    | CIPHER
    | CLASS_ORIGIN
    | CLIENT
    | CLOSE
    | COALESCE
    | CODE
    | COLLATION
    | COLUMNS
    | COLUMN_FORMAT
    | COLUMN_NAME
    | COMMITTED
    | COMPACT
    | COMPLETION
    | COMPONENT
    | COMPRESSED
    | COMPRESSION
    | CONCURRENT
    | CONNECTION
    | CONSISTENT
    | CONSTRAINT_CATALOG
    | CONSTRAINT_NAME
    | CONSTRAINT_SCHEMA
    | CONTEXT
    | CPU
    | CREATE
    | CURRENT
    | CURSOR_NAME
    | DATAFILE
    | DATA
    | DATETIME
    | DATE
    | DAY
    | DAY_MINUTE
    | DEFAULT_AUTH
    | DEFINER
    | DEFINITION
    | DELAY_KEY_WRITE
    | DESCRIPTION
    | DIAGNOSTICS
    | DIRECTORY
    | DISABLE
    | DISCARD
    | DISK
    | DUMPFILE
    | DUPLICATE
    | DYNAMIC
    | ENABLE
    | ENCRYPTION
    | ENDS
    | ENFORCED
    | ENGINES
    | ENGINE
    | ENGINE_ATTRIBUTE
    | ENUM
    | ERRORS
    | ERROR
    | ESCAPE
    | EVENTS
    | EVERY
    | EXCHANGE
    | EXCLUDE
    | EXPANSION
    | EXPIRE
    | EXPORT
    | EXTENDED
    | EXTENT_SIZE
    | FAILED_LOGIN_ATTEMPTS
    | FAST
    | FAULTS
    | FILE_BLOCK_SIZE
    | FILTER
    | FIRST
    | FIXED
    | FOLLOWING
    | FORMAT
    | FOUND
    | FULL
    | GENERAL
    | GEOMETRYCOLLECTION
    | GEOMETRY
    | GET_FORMAT
    | GET_MASTER_PUBLIC_KEY
    | GRANTS
    | GROUP_REPLICATION
    | HASH
    | HISTOGRAM
    | HISTORY
    | HOSTS
    | HOST
    | HOUR
    | IDENTIFIED
    | IGNORE_SERVER_IDS
    | INACTIVE
    | INDEXES
    | INITIAL_SIZE
    | INSERT_METHOD
    | INSTANCE
    | INVISIBLE
    | INVOKER
    | IO
    | IPC
    | ISOLATION
    | ISSUER
    | JSON
    | JSON_VALUE
    | KEY
    | KEY_BLOCK_SIZE
    | LAST
    | LEAVES
    | LESS
    | LEVEL
    | LINESTRING
    | LIST
    | LOCKED
    | LOCKS
    | LOGFILE
    | LOGS
    | MASTER_AUTO_POSITION
    | MASTER_COMPRESSION_ALGORITHM
    | MASTER_CONNECT_RETRY
    | MASTER_DELAY
    | MASTER_HEARTBEAT_PERIOD
    | MASTER_HOST
    | NETWORK_NAMESPACE
    | MASTER_LOG_FILE
    | MASTER_LOG_POS
    | MASTER_PASSWORD
    | MASTER_PORT
    | MASTER_PUBLIC_KEY_PATH
    | MASTER_RETRY_COUNT
    | MASTER_SERVER_ID
    | MASTER_SSL_CAPATH
    | MASTER_SSL_CA
    | MASTER_SSL_CERT
    | MASTER_SSL_CIPHER
    | MASTER_SSL_CRLPATH
    | MASTER_SSL_CRL
    | MASTER_SSL_KEY
    | MASTER_SSL
    | MASTER
    | MASTER_TLS_CIPHERSUITES
    | MASTER_TLS_VERSION
    | MASTER_USER
    | MASTER_ZSTD_COMPRESSION_LEVEL
    | MAX_CONNECTIONS_PER_HOUR
    | MAX_QUERIES_PER_HOUR
    | MAX_ROWS
    | MAX_SIZE
    | MAX_UPDATES_PER_HOUR
    | MAX_USER_CONNECTIONS
    | MEDIUM
    | MEMBER
    | MEMORY
    | MERGE
    | MESSAGE_TEXT
    | MICROSECOND
    | MIGRATE
    | MINUTE
    | MIN_ROWS
    | MODE
    | MODIFY
    | MONTH
    | MULTILINESTRING
    | MULTIPOINT
    | MULTIPOLYGON
    | MUTEX
    | MYSQL_ERRNO
    | NAMES
    | NAME
    | NATIONAL
    | NCHAR
    | NDBCLUSTER
    | NESTED
    | NEVER
    | NEW
    | NEXT
    | NODEGROUP
    | NOWAIT
    | NO_WAIT
    | NULLS
    | NUMBER
    | NVARCHAR
    | OFF
    | OFFSET
    | OJ
    | OLD
    | ONE
    | ONLY
    | OPEN
    | OPTIONAL
    | OPTIONS
    | ORDINALITY
    | ORGANIZATION
    | OTHERS
    | OWNER
    | PACK_KEYS
    | PAGE
    | PARSER
    | PARTIAL
    | PARTITIONING
    | PARTITIONS
    | PASSWORD
    | PASSWORD_LOCK_TIME
    | PATH
    | PHASE
    | PLUGINS
    | PLUGIN_DIR
    | PLUGIN
    | POINT
    | POLYGON
    | PORT
    | PRECEDING
    | PRESERVE
    | PREV
    | PRIVILEGES
    | PRIVILEGE_CHECKS_USER
    | PROCESSLIST
    | PROFILES
    | PROFILE
    | QUARTER
    | QUERY
    | QUICK
    | RANDOM
    | READ_ONLY
    | REBUILD
    | RECOVER
    | REDO_BUFFER_SIZE
    | REDUNDANT
    | REFERENCE
    | RELAY
    | RELAYLOG
    | RELAY_LOG_FILE
    | RELAY_LOG_POS
    | RELAY_THREAD
    | REMOVE
    | REORGANIZE
    | REPEATABLE
    | REPLICATE_DO_DB
    | REPLICATE_DO_TABLE
    | REPLICATE_IGNORE_DB
    | REPLICATE_IGNORE_TABLE
    | REPLICATE_REWRITE_DB
    | REPLICATE_WILD_DO_TABLE
    | REPLICATE_WILD_IGNORE_TABLE
    | REQUIRE_ROW_FORMAT
//    | REQUIRE_TABLE_PRIMARY_KEY_CHECK
    | USER_RESOURCES
    | RESPECT
    | RESTORE
    | RESUME
    | RETAIN
    | RETURNED_SQLSTATE
    | RETURNING
    | RETURNS
    | REUSE
    | REVERSE
    | ROLE
    | ROLLUP
    | ROTATE
    | ROUTINE
    | ROW_COUNT
    | ROW_FORMAT
    | RTREE
    | SCHEDULE
    | SCHEMA_NAME
    | SECONDARY_ENGINE
    | SECONDARY_ENGINE_ATTRIBUTE
    | SECONDARY_LOAD
    | SECONDARY
    | SECONDARY_UNLOAD
    | SECOND
    | SECURITY
    | SERIALIZABLE
    | SERIAL
    | SERVER
    | SHARE
    | SIMPLE
//    | SKIP
    | SLOW
    | SNAPSHOT
    | SOCKET
    | SONAME
    | SOUNDS
    | SOURCE
    | SQL_AFTER_GTIDS
    | SQL_AFTER_MTS_GAPS
    | SQL_BEFORE_GTIDS
    | SQL_BUFFER_RESULT
    | SQL_NO_CACHE
    | SQL_THREAD
    | SRID
    | STACKED
    | STARTS
    | STATS_AUTO_RECALC
    | STATS_PERSISTENT
    | STATS_SAMPLE_PAGES
    | STATUS
    | STORAGE
    | STREAM
    | STRING
    | SUBCLASS_ORIGIN
//    | SUBDATE
    | SUBJECT
    | SUBPARTITIONS
    | SUBPARTITION
    | SUSPEND
    | SWAPS
    | SWITCHES
    | SYSTEM
    | TABLE
    | TABLES
    | TABLESPACE
    | TABLE_CHECKSUM
    | TABLE_NAME
    | TEMPORARY
    | TEMPTABLE
    | TEXT
    | THAN
    | THREAD_PRIORITY
    | TIES
    | TIMESTAMP_ADD
    | TIMESTAMP_DIFF
    | TIMESTAMP
    | TIME
    | TLS
    | TRANSACTION
    | TRIGGERS
    | TYPES
    | TYPE
    | UNBOUNDED
    | UNCOMMITTED
    | UNDEFINED
    | UNDOFILE
    | UNDO_BUFFER_SIZE
    | UNKNOWN
    | UNTIL
    | UPGRADE
    | USER
    | USE_FRM
    | VALIDATION
    | VALUE
    | VARIABLES
    | VCPU
    | VIEW
    | VISIBLE
    | WAIT
    | WARNINGS
    | WEEK
    | WEIGHT_STRING
    | WITHOUT
    | WORK
    | WRAPPER
    | X509
    | XID
    | XML
    | YEAR
    | YEAR_MONTH
    ;
    
identifierKeywordsAmbiguous1RolesAndLabels
    : EXECUTE
    | RESTART
    | SHUTDOWN
    ;
    
identifierKeywordsAmbiguous2Labels
    : ASCII
    | BEGIN
    | BYTE
    | CACHE
    | CHARSET
    | CHECKSUM
    | CLONE
    | COMMENT
    | COMMIT
    | CONTAINS
    | DEALLOCATE
    | DO
    | END
    | FLUSH
    | FOLLOWS
    | HANDLER
    | HELP
    | IMPORT
    | INSTALL
    | LANGUAGE
    | NO
    | PRECEDES
    | PREPARE
    | REPAIR
    | RESET
    | ROLLBACK
    | SAVEPOINT
    | SIGNED
    | SLAVE
    | START
    | STOP
    | TRUNCATE
    | UNICODE
    | UNINSTALL
    | XA
    ;
    
identifierKeywordsAmbiguous3Roles
    : EVENT
    | FILE
    | NONE
    | PROCESS
    | PROXY
    | RELOAD
    | REPLICATION
    | RESOURCE
    | SUPER
    ;
    
identifierKeywordsAmbiguous4SystemVariables
    : GLOBAL
    | LOCAL
    | PERSIST
    | PERSIST_ONLY
    | SESSION
    ;

textOrIdentifier
    : identifier | string_ | ipAddress
    ;

ipAddress
    : IP_ADDRESS
    ;

variable
    : userVariable | systemVariable
    ;
    
userVariable
    : AT_ textOrIdentifier
    | textOrIdentifier
    ;
    
systemVariable
    : AT_ AT_ (systemVariableScope=(GLOBAL | SESSION | LOCAL) DOT_)? rvalueSystemVariable
    ;
    
rvalueSystemVariable
    : textOrIdentifier
    | textOrIdentifier DOT_ identifier
    ;
    
setSystemVariable
    : AT_ AT_ (optionType DOT_)? internalVariableName
    ;
    
optionType
    : GLOBAL | PERSIST | PERSIST_ONLY | SESSION | LOCAL
    ;
    
internalVariableName
    : identifier
    | DEFAULT DOT_ identifier
    | identifier DOT_ identifier
    ;
    
setExprOrDefault
    : expr | DEFAULT | ALL | ON | BINARY | ROW | SYSTEM
    ;
    
transactionCharacteristics
    : transactionAccessMode (COMMA_ isolationLevel)?
    | isolationLevel (COMMA_ transactionAccessMode)?
    ;
    
isolationLevel
    : ISOLATION LEVEL isolationTypes
    ;
    
isolationTypes
    : REPEATABLE READ | READ COMMITTED | READ UNCOMMITTED | SERIALIZABLE
    ;
    
transactionAccessMode
    : READ (WRITE | ONLY)
    ;
    
schemaName
    : identifier
    ;
    
schemaNames
    : schemaName (COMMA_ schemaName)*
    ;
    
charsetName
    : textOrIdentifier | BINARY | DEFAULT
    ;
    
schemaPairs
    : schemaPair (COMMA_ schemaPair)*
    ;
    
schemaPair
    : LP_ schemaName COMMA_ schemaName RP_
    ;
    
tableName
    : (owner DOT_)? name
    ;
    
columnName
    : identifier
    ;
    
indexName
    : identifier
    ;

constraintName
    : identifier
    ;

oldColumn
    : columnName
    ;

newColumn
    : columnName
    ;

delimiterName
    : textOrIdentifier | ('\\'. | ~('\'' | '"' | '`' | '\\'))+
    ; 

userIdentifierOrText
    : textOrIdentifier (AT_ textOrIdentifier)?
    ;
    
username
    : userIdentifierOrText | CURRENT_USER (LP_ RP_)?
    ;
    
eventName
    : (owner DOT_)? identifier
    ;
    
serverName
    : textOrIdentifier
    ; 
    
wrapperName
    : textOrIdentifier
    ;
    
functionName
    : (owner DOT_)? identifier
    ;

procedureName
    : (owner DOT_)? identifier
    ;

viewName
    : (owner DOT_)? identifier
    ;
    
owner
    : identifier
    ;
    
alias
    : textOrIdentifier
    ;
    
name
    : identifier
    ;
    
tableList
    : tableName (COMMA_ tableName)*
    ;
    
viewNames
    : viewName (COMMA_ viewName)*
    ;
    
columnNames
    : columnName (COMMA_ columnName)*
    ;
    
groupName
    : identifier
    ;
    
routineName
    : identifier
    ;
    
shardLibraryName
    : stringLiterals
    ;
    
componentName
    : string_
    ;
    
pluginName
    : textOrIdentifier
    ;
    
hostname
    : string_
    ;
    
port
    : NUMBER_
    ;
    
cloneInstance
    : username AT_ hostname COLON_ port
    ;
    
cloneDir
    : string_
    ;
    
channelName
    : identifier (DOT_ identifier)?
    ;
    
logName
    : stringLiterals
    ;
    
roleName
    : roleIdentifierOrText (AT_ textOrIdentifier)?
    ;
    
roleIdentifierOrText
    : identifier | string_
    ;
    
engineRef
    : textOrIdentifier
    ;
    
triggerName
    : identifier (DOT_ identifier)?
    ;
    
triggerTime
    : BEFORE | AFTER
    ;
    
tableOrTables
    : TABLE | TABLES
    ;
    
userOrRole
    : username | roleName
    ;
    
partitionName
    : identifier
    ;
    
identifierList
    : identifier (COMMA_ identifier)*
    ;
    
allOrPartitionNameList
    : ALL | identifierList
    ;
    
triggerEvent
    : INSERT | UPDATE | DELETE
    ;
    
triggerOrder
    : (FOLLOWS | PRECEDES) triggerName
    ;

expr
    : booleanPrimary
    | expr andOperator expr
    | expr orOperator expr
    | expr XOR expr
    | notOperator expr
    ;
    
andOperator
    : AND | AND_
    ;
    
orOperator
    : OR | OR_
    ;
    
notOperator
    : NOT | NOT_
    ;
    
booleanPrimary
    : booleanPrimary IS NOT? (TRUE | FALSE | UNKNOWN | NULL)
    | booleanPrimary SAFE_EQ_ predicate
    | booleanPrimary MEMBER OF LP_ (expr) RP_
    | booleanPrimary comparisonOperator predicate
    | booleanPrimary comparisonOperator (ALL | ANY) subquery
    | booleanPrimary assignmentOperator predicate
    | predicate
    ;
    
assignmentOperator
    : EQ_ | ASSIGNMENT_
    ;
    
comparisonOperator
    : EQ_ | GTE_ | GT_ | LTE_ | LT_ | NEQ_
    ;
    
predicate
    : bitExpr NOT? IN subquery
    | bitExpr NOT? IN LP_ expr (COMMA_ expr)* RP_
    | bitExpr NOT? BETWEEN bitExpr AND predicate
    | bitExpr SOUNDS LIKE bitExpr
    | bitExpr NOT? LIKE simpleExpr (ESCAPE simpleExpr)?
    | bitExpr NOT? (REGEXP | RLIKE) bitExpr
    | bitExpr
    ;
    
bitExpr
    : bitExpr VERTICAL_BAR_ bitExpr
    | bitExpr AMPERSAND_ bitExpr
    | bitExpr SIGNED_LEFT_SHIFT_ bitExpr
    | bitExpr SIGNED_RIGHT_SHIFT_ bitExpr
    | bitExpr PLUS_ bitExpr
    | bitExpr MINUS_ bitExpr
    | bitExpr ASTERISK_ bitExpr
    | bitExpr SLASH_ bitExpr
    | bitExpr DIV bitExpr
    | bitExpr MOD bitExpr
    | bitExpr MOD_ bitExpr
    | bitExpr CARET_ bitExpr
    | bitExpr PLUS_ intervalExpression
    | bitExpr MINUS_ intervalExpression
    | simpleExpr
    ;
    
simpleExpr
    : functionCall
    | parameterMarker
    | literals
    | columnRef
    | simpleExpr collateClause
    | variable
    | simpleExpr OR_ simpleExpr
    | (PLUS_ | MINUS_ | TILDE_ | notOperator | BINARY) simpleExpr
    | ROW? LP_ expr (COMMA_ expr)* RP_
    | EXISTS? subquery
    | LBE_ identifier expr RBE_
    | identifier (JSON_SEPARATOR | JSON_UNQUOTED_SEPARATOR) string_
    | path (RETURNING dataType)? onEmptyError? 
    | matchExpression
    | caseExpression
    | intervalExpression
    ;
    
path
    : string_
    ;

onEmptyError
    : (NULL | ERROR | DEFAULT literals) ON (EMPTY | ERROR)
    ;
    
columnRef
    : identifier (DOT_ identifier)? (DOT_ identifier)?
    ;
    
columnRefList
    : columnRef (COMMA_ columnRef)*
    ;

functionCall
    : aggregationFunction | specialFunction | regularFunction | jsonFunction | udfFunction
    ;

udfFunction
    : functionName LP_ (expr? | expr (COMMA_ expr)*) RP_
    ;

aggregationFunction
    : aggregationFunctionName LP_ distinct? (expr (COMMA_ expr)* | ASTERISK_)? collateClause? RP_ overClause?
    ;

jsonFunction
    : columnRef (JSON_SEPARATOR | JSON_UNQUOTED_SEPARATOR) path
    | jsonFunctionName LP_ (expr? | expr (COMMA_ expr)*) RP_
    ;

jsonFunctionName
    : JSON_ARRAY | JSON_ARRAY_APPEND |  JSON_ARRAY_INSERT |  JSON_CONTAINS
    | JSON_CONTAINS_PATH | JSON_DEPTH | JSON_EXTRACT | JSON_INSERT | JSON_KEYS | JSON_LENGTH | JSON_MERGE | JSON_MERGE_PATCH
    | JSON_MERGE_PRESERVE | JSON_OBJECT | JSON_OVERLAPS | JSON_PRETTY | JSON_QUOTE | JSON_REMOVE | JSON_REPLACE
    | JSON_SCHEMA_VALID | JSON_SCHEMA_VALIDATION_REPORT | JSON_SEARCH | JSON_SET | JSON_STORAGE_FREE | JSON_STORAGE_SIZE
    | JSON_TABLE | JSON_TYPE | JSON_UNQUOTE | JSON_VALID | JSON_VALUE | MEMBER OF
    ;

aggregationFunctionName
    : MAX | MIN | SUM | COUNT | AVG | BIT_XOR
    ;
    
distinct
    : DISTINCT
    ;
    
overClause
    : OVER (windowSpecification | identifier)
    ;
    
windowSpecification
    : LP_ identifier? (PARTITION BY expr (COMMA_ expr)*)? orderByClause? frameClause? RP_
    ;
    
frameClause
    : (ROWS | RANGE) (frameStart | frameBetween)
    ;
    
frameStart
    : CURRENT ROW | UNBOUNDED PRECEDING | UNBOUNDED FOLLOWING | expr PRECEDING | expr FOLLOWING
    ;
    
frameEnd
    : frameStart
    ;
    
frameBetween
    : BETWEEN frameStart AND frameEnd
    ;
    
specialFunction
<<<<<<< HEAD
    : castFunction
    | convertFunction
    | currentUserFunction
    | charFunction
    | extractFunction
    | groupConcatFunction
    | positionFunction
    | substringFunction
    | trimFunction
    | valuesFunction
    | weightStringFunction
    | windowFunction
=======
    : groupConcatFunction | windowFunction | castFunction | convertFunction | positionFunction | substringFunction | extractFunction 
    | charFunction | trimFunction | weightStringFunction | valuesFunction | currentUserFunction | groupingFunction
>>>>>>> 1032ed88
    ;
    
currentUserFunction
    : CURRENT_USER (LP_ RP_)?
    ;
    
groupingFunction
    : GROUPING LP_ expr (COMMA_ expr)* RP_
    ;

groupConcatFunction
    : GROUP_CONCAT LP_ distinct? (expr (COMMA_ expr)* | ASTERISK_)? (orderByClause)? (SEPARATOR expr)? RP_
    ;
    
windowFunction
    : funcName = (ROW_NUMBER | RANK | DENSE_RANK | CUME_DIST | PERCENT_RANK) LP_ RP_ windowingClause
    | funcName = NTILE (simpleExpr) windowingClause
    | funcName = (LEAD | LAG) LP_ expr leadLagInfo? RP_ nullTreatment? windowingClause
    | funcName = (FIRST_VALUE | LAST_VALUE) LP_ expr RP_ nullTreatment? windowingClause
    | funcName = NTH_VALUE LP_ expr COMMA_ simpleExpr RP_ (FROM (FIRST | LAST))? nullTreatment? windowingClause
    ;
    
windowingClause
    : OVER (windowName=identifier | windowSpecification)
    ;
    
leadLagInfo
    : COMMA_ (NUMBER_ | QUESTION_) (COMMA_ expr)?
    ;
    
nullTreatment
    : (RESPECT | IGNORE) NULLS
    ;
    
checkType
    : FOR UPGRADE | QUICK | FAST | MEDIUM | EXTENDED | CHANGED
    ;
    
repairType
    : QUICK | EXTENDED | USE_FRM
    ;
    
castFunction
    : CAST LP_ expr AS castType ARRAY? RP_
    | CAST LP_ expr AT TIME ZONE expr AS DATETIME typeDatetimePrecision? RP_
    ;

convertFunction
    : CONVERT LP_ expr COMMA_ castType RP_
    | CONVERT LP_ expr USING charsetName RP_
    ;
    
castType
    : castTypeName = BINARY fieldLength?
    | castTypeName = CHAR fieldLength? charsetWithOptBinary?
    | (castTypeName = NCHAR | castTypeName = NATIONAL_CHAR) fieldLength?
    | castTypeName = (SIGNED | SIGNED_INT | SIGNED_INTEGER)
    | castTypeName = (UNSIGNED | UNSIGNED_INT | UNSIGNED_INTEGER)
    | castTypeName = DATE
    | castTypeName = TIME typeDatetimePrecision?
    | castTypeName = DATETIME typeDatetimePrecision?
    | castTypeName = DECIMAL (fieldLength | precision)?
    | castTypeName = JSON
    | castTypeName = REAL
    | castTypeName = DOUBLE PRECISION
    | castTypeName = FLOAT precision?
    ;
    
positionFunction
    : POSITION LP_ expr IN expr RP_
    ;
    
substringFunction
    : (SUBSTRING | SUBSTR) LP_ expr FROM NUMBER_ (FOR NUMBER_)? RP_
    | (SUBSTRING | SUBSTR) LP_ expr COMMA_ NUMBER_ (COMMA_ NUMBER_)? RP_
    ;
    
extractFunction
    : EXTRACT LP_ identifier FROM expr RP_
    ;
    
charFunction
    : CHAR LP_ expr (COMMA_ expr)* (USING charsetName)? RP_
    ;
    
trimFunction
    : TRIM LP_ ((LEADING | BOTH | TRAILING) expr? FROM)? expr RP_
    | TRIM LP_ (expr FROM)? expr RP_
    ;
    
valuesFunction
    : VALUES LP_ columnRefList RP_
    ;
    
weightStringFunction
    : WEIGHT_STRING LP_ expr (AS dataType)? levelClause? RP_
    ;
    
levelClause
    : LEVEL (levelInWeightListElement (COMMA_ levelInWeightListElement)* | NUMBER_ MINUS_ NUMBER_)
    ;
    
levelInWeightListElement
    : NUMBER_ direction? REVERSE?
    ;
    
regularFunction
    : completeRegularFunction
    | shorthandRegularFunction
    ;
    
shorthandRegularFunction
    : CURRENT_DATE | CURRENT_TIME (LP_ NUMBER_? RP_)? | CURRENT_TIMESTAMP | LAST_DAY | LOCALTIME | LOCALTIMESTAMP
    ;
    
completeRegularFunction
    : regularFunctionName (LP_ (expr (COMMA_ expr)* | ASTERISK_)? RP_)
    ;
    
regularFunctionName
    : IF | LOCALTIME | LOCALTIMESTAMP | REPLACE | INSERT | INTERVAL | MOD
    | DATABASE | SCHEMA | LEFT | RIGHT | DATE | DAY | GEOMETRYCOLLECTION | REPEAT
    | LINESTRING | MULTILINESTRING | MULTIPOINT | MULTIPOLYGON | POINT | POLYGON
    | TIME | TIMESTAMP | TIMESTAMP_ADD | TIMESTAMP_DIFF | DATE | CURRENT_TIMESTAMP 
    | CURRENT_DATE | CURRENT_TIME | UTC_TIMESTAMP | identifier
    ;
    
matchExpression
    : MATCH (columnRefList | LP_ columnRefList RP_ ) AGAINST LP_ expr matchSearchModifier? RP_
    ;
    
matchSearchModifier
    : IN NATURAL LANGUAGE MODE | IN NATURAL LANGUAGE MODE WITH QUERY EXPANSION | IN BOOLEAN MODE | WITH QUERY EXPANSION
    ;
    
caseExpression
    : CASE simpleExpr? caseWhen+ caseElse? END
    ;
    
datetimeExpr
    : expr
    ;
    
binaryLogFileIndexNumber
    : NUMBER_
    ;
    
caseWhen
    : WHEN expr THEN expr
    ;
    
caseElse
    : ELSE expr
    ;
    
intervalExpression
    : INTERVAL intervalValue
    ;
    
intervalValue
    : expr intervalUnit
    ;
    
intervalUnit
    : MICROSECOND | SECOND | MINUTE | HOUR | DAY | WEEK | MONTH
    | QUARTER | YEAR | SECOND_MICROSECOND | MINUTE_MICROSECOND | MINUTE_SECOND | HOUR_MICROSECOND | HOUR_SECOND
    | HOUR_MINUTE | DAY_MICROSECOND | DAY_SECOND | DAY_MINUTE | DAY_HOUR | YEAR_MONTH
    ;
    
subquery
    : 'refer subquery in DMStement.g4'
    ;
    
orderByClause
    : ORDER BY orderByItem (COMMA_ orderByItem)*
    ;
    
orderByItem
    : (numberLiterals | expr) direction?
    ;
    
dataType
    : dataTypeName = (INTEGER | INT | TINYINT | SMALLINT | MIDDLEINT | MEDIUMINT | BIGINT) fieldLength? fieldOptions?
    | (dataTypeName = REAL | dataTypeName = DOUBLE PRECISION?) precision? fieldOptions?
    | dataTypeName = (FLOAT | DECIMAL | NUMERIC | FIXED) (fieldLength | precision)? fieldOptions?
    | dataTypeName = BIT fieldLength?
    | dataTypeName = (BOOL | BOOLEAN)
    | dataTypeName = CHAR fieldLength? charsetWithOptBinary?
    | (dataTypeName = NCHAR | dataTypeName = NATIONAL_CHAR) fieldLength? BINARY?
    | dataTypeName = (SIGNED | SIGNED_INT | SIGNED_INTEGER)
    | dataTypeName = BINARY fieldLength?
    | (dataTypeName = CHAR_VARYING | dataTypeName = CHARACTER_VARYING | dataTypeName = VARCHAR) fieldLength charsetWithOptBinary?
    | (dataTypeName = NATIONAL VARCHAR | dataTypeName = NVARCHAR | dataTypeName = NCHAR VARCHAR | dataTypeName = NATIONAL_CHAR_VARYING | dataTypeName = NCHAR VARYING) fieldLength BINARY?
    | dataTypeName = VARBINARY fieldLength?
    | dataTypeName = YEAR fieldLength? fieldOptions?
    | dataTypeName = DATE
    | dataTypeName = TIME typeDatetimePrecision?
    | dataTypeName = (UNSIGNED | UNSIGNED_INT | UNSIGNED_INTEGER)
    | dataTypeName = TIMESTAMP typeDatetimePrecision?
    | dataTypeName = DATETIME typeDatetimePrecision?
    | dataTypeName = TINYBLOB
    | dataTypeName = BLOB fieldLength?
    | dataTypeName = (MEDIUMBLOB | LONGBLOB)
    | dataTypeName = LONG VARBINARY
    | dataTypeName = (LONG_CHAR_VARYING | LONG_VARCHAR)? charsetWithOptBinary?
    | dataTypeName = TINYTEXT charsetWithOptBinary?
    | dataTypeName = TEXT fieldLength? charsetWithOptBinary?
    | dataTypeName = MEDIUMTEXT charsetWithOptBinary?
    | dataTypeName = LONGTEXT charsetWithOptBinary?
    | dataTypeName = ENUM stringList charsetWithOptBinary?
    | dataTypeName = SET stringList charsetWithOptBinary?
    | dataTypeName = (SERIAL | JSON | GEOMETRY | GEOMCOLLECTION | GEOMETRYCOLLECTION | POINT | MULTIPOINT | LINESTRING | MULTILINESTRING | POLYGON | MULTIPOLYGON)
    ;
    
stringList
    : LP_ textString (COMMA_ textString)* RP_
    ;
    
textString
    : string_
    | HEX_DIGIT_
    | BIT_NUM_
    ;
    
textStringHash
    : string_ | HEX_DIGIT_
    ;
    
fieldOptions
    : (UNSIGNED | SIGNED | ZEROFILL)+
    ;
    
precision
    : LP_ NUMBER_ COMMA_ NUMBER_ RP_
    ;
    
typeDatetimePrecision
    : LP_ NUMBER_ RP_
    ;
    
charsetWithOptBinary
    : ascii
    | unicode
    | BYTE
    | charset charsetName BINARY?
    | BINARY (charset charsetName)?
    ;
    
ascii
    : ASCII BINARY?
    | BINARY ASCII
    ;
    
unicode
    : UNICODE BINARY?
    | BINARY UNICODE
    ;
    
charset
    : (CHAR | CHARACTER) SET
    | CHARSET
    ;
    
defaultCollation
    : DEFAULT? COLLATE EQ_? collationName
    ;
    
defaultEncryption
    : DEFAULT? ENCRYPTION EQ_? string_
    ;
    
defaultCharset
    : DEFAULT? charset EQ_? charsetName
    ;
    
now
    : (CURRENT_TIMESTAMP | LOCALTIME | LOCALTIMESTAMP) (LP_ NUMBER_? RP_)?
    ;
    
columnFormat
    : FIXED
    | DYNAMIC
    | DEFAULT
    ;
    
storageMedia
    : DISK
    | MEMORY
    | DEFAULT
    ;
    
direction
    : ASC | DESC
    ;
    
keyOrIndex
    : KEY | INDEX
    ;
    
fieldLength
    : LP_ length=NUMBER_ RP_
    ;
    
characterSet
    : charset charsetName
    ;
    
collateClause
    : COLLATE (collationName | parameterMarker)
    ;
    
fieldOrVarSpec
    : LP_ (identifier (COMMA_ identifier)*)? RP_
    ;
    
ifNotExists
    : IF NOT EXISTS
    ;
    
ifExists
    : IF EXISTS
    ;
    
connectionId
    : NUMBER_
    ;
    
labelName
    : identifier
    ;
    
cursorName
    : identifier
    ;
    
conditionName
    : identifier
    ;
    
combineOption
    : ALL | DISTINCT
    ;
    
noWriteToBinLog
    : LOCAL
    | NO_WRITE_TO_BINLOG
    ;
    
channelOption
    : FOR CHANNEL string_
    ;<|MERGE_RESOLUTION|>--- conflicted
+++ resolved
@@ -838,7 +838,7 @@
 triggerOrder
     : (FOLLOWS | PRECEDES) triggerName
     ;
-
+    
 expr
     : booleanPrimary
     | expr andOperator expr
@@ -939,7 +939,7 @@
 columnRefList
     : columnRef (COMMA_ columnRef)*
     ;
-
+    
 functionCall
     : aggregationFunction | specialFunction | regularFunction | jsonFunction | udfFunction
     ;
@@ -998,7 +998,6 @@
     ;
     
 specialFunction
-<<<<<<< HEAD
     : castFunction
     | convertFunction
     | currentUserFunction
@@ -1011,10 +1010,7 @@
     | valuesFunction
     | weightStringFunction
     | windowFunction
-=======
-    : groupConcatFunction | windowFunction | castFunction | convertFunction | positionFunction | substringFunction | extractFunction 
-    | charFunction | trimFunction | weightStringFunction | valuesFunction | currentUserFunction | groupingFunction
->>>>>>> 1032ed88
+    | groupingFunction
     ;
     
 currentUserFunction
