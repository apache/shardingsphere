/*
 * Licensed to the Apache Software Foundation (ASF) under one or more
 * contributor license agreements.  See the NOTICE file distributed with
 * this work for additional information regarding copyright ownership.
 * The ASF licenses this file to You under the Apache License, Version 2.0
 * (the "License"); you may not use this file except in compliance with
 * the License.  You may obtain a copy of the License at
 *
 *     http://www.apache.org/licenses/LICENSE-2.0
 *
 * Unless required by applicable law or agreed to in writing, software
 * distributed under the License is distributed on an "AS IS" BASIS,
 * WITHOUT WARRANTIES OR CONDITIONS OF ANY KIND, either express or implied.
 * See the License for the specific language governing permissions and
 * limitations under the License.
 */

lexer grammar MySQLKeyword;

import Alphabet;

ACCESSIBLE
    : A C C E S S I B L E
    ;

ACCOUNT
    : A C C O U N T
    ;

ACTION
    : A C T I O N
    ;

ACTIVE
    : A C T I V E
    ;

ADD
    : A D D
    ;

ADMIN
    : A D M I N
    ;

AFTER
    : A F T E R
    ;

AGAINST
    : A G A I N S T
    ;

AGGREGATE
    : A G G R E G A T E
    ;

ALGORITHM
    : A L G O R I T H M
    ;

ALL
    : A L L
    ;

ALTER
    : A L T E R
    ;

ALWAYS
    : A L W A Y S
    ;

ANALYZE
    : A N A L Y Z E
    ;

AND
    : A N D
    ;

ANY
    : A N Y
    ;

ARRAY
    : A R R A Y
    ;

AS
    : A S
    ;

ASC
    : A S C
    ;

ASCII
    : A S C I I
    ;

ASENSITIVE
    : A S E N S I T I V E
    ;

AT
    : A T
    ;

ATTRIBUTE
    : A T T R I B U T E
    ;

AUTOEXTEND_SIZE
    : A U T O E X T E N D UL_ S I Z E
    ;

AUTO_INCREMENT
    : A U T O UL_ I N C R E M E N T
    ;

AVG
    : A V G
    ;

BIT_XOR
    : B I T UL_ X O R
    ;

AVG_ROW_LENGTH
    : A V G UL_ R O W UL_ L E N G T H
    ;

BACKUP
    : B A C K U P
    ;

BEFORE
    : B E F O R E
    ;

BEGIN
    : B E G I N
    ;

BETWEEN
    : B E T W E E N
    ;

BIGINT
    : B I G I N T
    ;

BINARY
    : B I N A R Y
    ;

BINLOG
    : B I N L O G
    ;

BIT
    : B I T
    ;

BLOB
    : B L O B
    ;

BLOCK
    : B L O C K
    ;

BOOL
    : B O O L
    ;

BOOLEAN
    : B O O L E A N
    ;

BOTH
    : B O T H
    ;

BTREE
    : B T R E E
    ;

BUCKETS
    : B U C K E T S
    ;

BY
    : B Y
    ;

BYTE
    : B Y T E
    ;

CACHE
    : C A C H E
    ;

CALL
    : C A L L
    ;

CASCADE
    : C A S C A D E
    ;

CASCADED
    : C A S C A D E D
    ;

CASE
    : C A S E
    ;

CATALOG_NAME
    : C A T A L O G UL_ N A M E
    ;

CHAIN
    : C H A I N
    ;

CHANGE
    : C H A N G E
    ;

CHANGED
    : C H A N G E D
    ;

CHANNEL
    : C H A N N E L
    ;

CHAR
    : C H A R
    ;

CHAR_VARYING
    : CHAR ' ' VARYING
    ;

CHARACTER
    : C H A R A C T E R
    ;

CHARACTER_VARYING
    : CHARACTER ' ' VARYING
    ;

CHARSET
    : C H A R S E T
    ;

CHECK
    : C H E C K
    ;

CHECKSUM
    : C H E C K S U M
    ;

CIPHER
    : C I P H E R
    ;

CLASS_ORIGIN
    : C L A S S UL_ O R I G I N
    ;

CLIENT
    : C L I E N T
    ;

CLONE
    : C L O N E
    ;

CLOSE
    : C L O S E
    ;

COALESCE
    : C O A L E S C E
    ;

CODE
    : C O D E
    ;

COLLATE
    : C O L L A T E
    ;

COLLATION
    : C O L L A T I O N
    ;

COLUMN
    : C O L U M N
    ;

COLUMNS
    : C O L U M N S
    ;

COLUMN_FORMAT
    : C O L U M N UL_ F O R M A T
    ;

COLUMN_NAME
    : C O L U M N UL_ N A M E
    ;

COMMENT
    : C O M M E N T
    ;

COMMIT
    : C O M M I T
    ;

COMMITTED
    : C O M M I T T E D
    ;

COMPACT
    : C O M P A C T
    ;

COMPLETION
    : C O M P L E T I O N
    ;

COMPONENT
    : C O M P O N E N T
    ;

COMPRESSED
    : C O M P R E S S E D
    ;

COMPRESSION
    : C O M P R E S S I O N
    ;

CONCURRENT
    : C O N C U R R E N T
    ;

CONDITION
    : C O N D I T I O N
    ;

CONNECTION
    : C O N N E C T I O N
    ;

CONSISTENT
    : C O N S I S T E N T
    ;

CONSTRAINT
    : C O N S T R A I N T
    ;

CONSTRAINT_CATALOG
    : C O N S T R A I N T UL_ C A T A L O G
    ;

CONSTRAINT_NAME
    : C O N S T R A I N T UL_ N A M E
    ;

CONSTRAINT_SCHEMA
    : C O N S T R A I N T UL_ S C H E M A
    ;

CONTAINS
    : C O N T A I N S
    ;

CONTEXT
    : C O N T E X T
    ;

CONTINUE
    : C O N T I N U E
    ;

CONVERT
    : C O N V E R T
    ;

CPU
    : C P U
    ;

CREATE
    : C R E A T E
    ;

CROSS
    : C R O S S
    ;

CUBE
    : C U B E
    ;

CUME_DIST
    : C U M E UL_ D I S T
    ;

CURRENT
    : C U R R E N T
    ;

CURRENT_DATE
    : C U R R E N T UL_ D A T E
    ;

CURRENT_TIME
    : C U R R E N T UL_ T I M E
    ;

CURRENT_TIMESTAMP
    : C U R R E N T UL_ T I M E S T A M P
    ;

CURRENT_USER
    : C U R R E N T UL_ U S E R
    ;

CURSOR
    : C U R S O R
    ;

CURSOR_NAME
    : C U R S O R UL_ N A M E
    ;

DATA
    : D A T A
    ;

DATABASE
    : D A T A B A S E
    ;

DATABASES
    : D A T A B A S E S
    ;

DATAFILE
    : D A T A F I L E
    ;

DATE
    : D A T E
    ;

DATETIME
    : D A T E T I M E
    ;

DAY
    : D A Y
    ;

DAY_HOUR
    : D A Y UL_ H O U R
    ;

DAY_MICROSECOND
    : D A Y UL_ M I C R O S E C O N D
    ;

DAY_MINUTE
    : D A Y UL_ M I N U T E
    ;

DAY_SECOND
    : D A Y UL_ S E C O N D
    ;

DEALLOCATE
    : D E A L L O C A T E
    ;

DEC
    : D E C
    ;

DECIMAL
    : D E C I M A L
    ;

DECLARE
    : D E C L A R E
    ;

DEFAULT
    : D E F A U L T
    ;

DEFAULT_AUTH
    : D E F A U L T UL_ A U T H
    ;

DEFINER
    : D E F I N E R
    ;

DEFINITION
    : D E F I N I T I O N
    ;

DELAYED
    : D E L A Y E D
    ;

DELAY_KEY_WRITE
    : D E L A Y UL_ K E Y UL_ W R I T E
    ;

DELETE
    : D E L E T E
    ;

DENSE_RANK
    : D E N S E UL_ R A N K
    ;

DESC
    : D E S C
    ;

DESCRIBE
    : D E S C R I B E
    ;

DESCRIPTION
    : D E S C R I P T I O N
    ;

DETERMINISTIC
    : D E T E R M I N I S T I C
    ;

DIAGNOSTICS
    : D I A G N O S T I C S
    ;

DIRECTORY
    : D I R E C T O R Y
    ;

DISABLE
    : D I S A B L E
    ;

DISCARD
    : D I S C A R D
    ;

DISK
    : D I S K
    ;

DISTINCT
    : D I S T I N C T
    ;

DISTINCTROW
    : D I S T I N C T R O W
    ;

DIV
    : D I V
    ;

DO
    : D O
    ;

DOUBLE
    : D O U B L E
    ;

DROP
    : D R O P
    ;

DUAL
    : D U A L
    ;

DUMPFILE
    : D U M P F I L E
    ;

DUPLICATE
    : D U P L I C A T E
    ;

DYNAMIC
    : D Y N A M I C
    ;

EACH
    : E A C H
    ;

ELSE
    : E L S E
    ;

ELSEIF
    : E L S E I F
    ;

EMPTY
    : E M P T Y
    ;

ENABLE
    : E N A B L E
    ;

ENCLOSED
    : E N C L O S E D
    ;

ENCRYPTION
    : E N C R Y P T I O N
    ;

END
    : E N D
    ;

ENDS
    : E N D S
    ;

ENFORCED
    : E N F O R C E D
    ;

ENGINE
    : E N G I N E
    ;

ENGINES
    : E N G I N E S
    ;

ENGINE_ATTRIBUTE
    : E N G I N E UL_ A T T R I B U T E
    ;

ENUM
    : E N U M
    ;

ERROR
    : E R R O R
    ;

ERRORS
    : E R R O R S
    ;

ESCAPE
    : E S C A P E
    ;

ESCAPED
    : E S C A P E D
    ;

EVENT
    : E V E N T
    ;

EVENTS
    : E V E N T S
    ;

EVERY
    : E V E R Y
    ;

EXCEPT
    : E X C E P T
    ;

EXCHANGE
    : E X C H A N G E
    ;

EXCLUDE
    : E X C L U D E
    ;

EXECUTE
    : E X E C U T E
    ;

EXISTS
    : E X I S T S
    ;

EXIT
    : E X I T
    ;

EXPANSION
    : E X P A N S I O N
    ;

EXPIRE
    : E X P I R E
    ;

EXPLAIN
    : E X P L A I N
    ;

EXPORT
    : E X P O R T
    ;

EXTENDED
    :  E X T E N D E D
    ;

EXTENT_SIZE
    : E X T E N T UL_ S I Z E
    ;

FAILED_LOGIN_ATTEMPTS
    : F A I L E D UL_ L O G I N UL_ A T T E M P T S
    ;

FALSE
    : F A L S E
    ;

FAST
    : F A S T
    ;

FAULTS
    : F A U L T S
    ;

FETCH
    : F E T C H
    ;

FIELDS
    : F I E L D S  -> type(COLUMNS)
    ;

FILE
    : F I L E
    ;

FILE_BLOCK_SIZE
    : F I L E UL_ B L O C K UL_ S I Z E
    ;

FILTER
    : F I L T E R
    ;

FIRST
    : F I R S T
    ;

FIRST_VALUE
    : F I R S T UL_ V A L U E
    ;

FIXED
    : F I X E D
    ;

FLOAT
    : F L O A T
    ;

FLOAT4
    : F L O A T '4'
    ;

FLOAT8
    : F L O A T '8'
    ;

FLUSH
    : F L U S H
    ;

FOLLOWING
    : F O L L O W I N G
    ;

FOLLOWS
    : F O L L O W S
    ;

FOR
    : F O R
    ;

FORCE
    : F O R C E
    ;

FOREIGN
    : F O R E I G N
    ;

FORMAT
    : F O R M A T
    ;

FOUND
    : F O U N D
    ;

FROM
    : F R O M
    ;

FULL
    : F U L L
    ;

FULLTEXT
    : F U L L T E X T
    ;

FUNCTION
    : F U N C T I O N
    ;

GENERAL
    : G E N E R A L
    ;

GENERATED
    : G E N E R A T E D
    ;

GEOMETRY
    : G E O M E T R Y
    ;

GEOMCOLLECTION
    : G E O M C O L L E C T I O N
    ;

GEOMETRYCOLLECTION
    : G E O M E T R Y C O L L E C T I O N
    ;

GET
    : G E T
    ;

GET_FORMAT
    : G E T UL_ F O R M A T
    ;

GET_MASTER_PUBLIC_KEY
    : G E T UL_ M A S T E R UL_ P U B L I C UL_ K E Y
    ;

GLOBAL
    : G L O B A L
    ;

GRANT
    : G R A N T
    ;

GRANTS
    : G R A N T S
    ;

GROUP
    : G R O U P
    ;

GROUPING
    : G R O U P I N G
    ;

GROUPS
    : G R O U P S
    ;

GROUP_REPLICATION
    : G R O U P UL_ R E P L I C A T I O N
    ;

HANDLER
    : H A N D L E R
    ;

HASH
    : H A S H
    ;

HAVING
    : H A V I N G
    ;

HELP
    : H E L P
    ;

HIGH_PRIORITY
    : H I G H UL_ P R I O R I T Y
    ;

HISTOGRAM
    : H I S T O G R A M
    ;

HISTORY
    : H I S T O R Y
    ;

HOST
    : H O S T
    ;

HOSTS
    : H O S T S
    ;

HOUR
    : H O U R
    ;

HOUR_MICROSECOND
    : H O U R UL_ M I C R O S E C O N D
    ;

HOUR_MINUTE
    : H O U R UL_ M I N U T E
    ;

HOUR_SECOND
    : H O U R UL_ S E C O N D
    ;

IDENTIFIED
    : I D E N T I F I E D
    ;

IF
    : I F
    ;

IGNORE
    : I G N O R E
    ;

IGNORE_SERVER_IDS
    : I G N O R E UL_ S E R V E R UL_ I D S
    ;

IMPORT
    : I M P O R T
    ;

IN
    : I N
    ;

INACTIVE
    : I N A C T I V E
    ;

INDEX
    : I N D E X
    ;

INDEXES
    : I N D E X E S
    ;

INFILE
    : I N F I L E
    ;

INITIAL_SIZE
    : I N I T I A L UL_ S I Z E
    ;

INNER
    : I N N E R
    ;

INOUT
    : I N O U T
    ;

INSENSITIVE
    : I N S E N S I T I V E
    ;

INSERT
    : I N S E R T
    ;

INSERT_METHOD
    : I N S E R T UL_ M E T H O D
    ;

INSTALL
    : I N S T A L L
    ;

INSTANCE
    : I N S T A N C E
    ;

INT
    : I N T
    ;

INT1
    : I N T '1'
    ;

INT2
    : I N T '2'
    ;

INT3
    : I N T '3'
    ;

INT4
    : I N T '4'
    ;

INT8
    : I N T '8'
    ;

INTEGER
    : I N T E G E R
    ;

INTERVAL
    : I N T E R V A L
    ;

INTO
    : I N T O
    ;

INVISIBLE
    : I N V I S I B L E
    ;

INVOKER
    : I N V O K E R
    ;

IO
    : I O
    ;

IO_AFTER_GTIDS
    : I O UL_ A F T E R UL_ G T I D S
    ;

IO_BEFORE_GTIDS
    : I O UL_ B E F O R E UL_ G T I D S
    ;

IO_THREAD
    : I O UL_ T H R E A D -> type(RELAY_THREAD)
    ;

IPC
    : I P C
    ;

IS
    : I S
    ;

ISOLATION
    : I S O L A T I O N
    ;

ISSUER
    : I S S U E R
    ;

ITERATE
    : I T E R A T E
    ;

JOIN
    : J O I N
    ;

JSON
    : J S O N
    ;

JSON_TABLE
    : J S O N UL_ T A B L E
    ;

JSON_VALUE
    : J S O N UL_ V A L U E
    ;

KEY
    : K E Y
    ;

KEYS
    : K E Y S
    ;

KEY_BLOCK_SIZE
    : K E Y UL_ B L O C K UL_ S I Z E
    ;

KILL
    : K I L L
    ;

LAG
    : L A G
    ;

LANGUAGE
    : L A N G U A G E
    ;

LAST
    : L A S T
    ;

LAST_VALUE
    : L A S T UL_ V A L U E
    ;

LATERAL
    : L A T E R A L
    ;

LEAD
    : L E A D
    ;

LEADING
    : L E A D I N G
    ;

LEAVE
    : L E A V E
    ;

LEAVES
    : L E A V E S
    ;

LEFT
    : L E F T
    ;

LESS
    : L E S S
    ;

LEVEL
    : L E V E L
    ;

LIKE
    : L I K E
    ;

LIMIT
    : L I M I T
    ;

LINEAR
    : L I N E A R
    ;

LINES
    : L I N E S
    ;

LINESTRING
    : L I N E S T R I N G
    ;

LIST
    : L I S T
    ;

LOAD
    : L O A D
    ;

LOCAL
    : L O C A L
    ;

LOCALTIME
    : L O C A L T I M E
    ;

LOCALTIMESTAMP
    : L O C A L T I M E S T A M P
    ;

LOCK
    : L O C K
    ;

LOCKED
    : L O C K E D
    ;

LOCKS
    : L O C K S
    ;

LOGFILE
    : L O G F I L E
    ;

LOGS
    : L O G S
    ;

LONG
    : L O N G
    ;

LONGBLOB
    : L O N G B L O B
    ;

LONGTEXT
    : L O N G T E X T
    ;

LONG_CHAR_VARYING
    : LONG ' ' CHAR ' ' VARYING
    ;

LONG_VARCHAR
    : LONG ' ' VARCHAR
    ;

LOOP
    : L O O P
    ;

LOW_PRIORITY
    : L O W UL_ P R I O R I T Y
    ;

MASTER
    : M A S T E R
    ;

MASTER_AUTO_POSITION
    : M A S T E R UL_ A U T O UL_ P O S I T I O N
    ;

MASTER_BIND
    : M A S T E R UL_ B I N D
    ;

MASTER_COMPRESSION_ALGORITHM
    : M A S T E R UL_ C O M P R E S S I O N UL_ A L G O R I T H M S
    ;

MASTER_CONNECT_RETRY
    : M A S T E R UL_ C O N N E C T UL_ R E T R Y
    ;

MASTER_DELAY
    : M A S T E R UL_ D E L A Y
    ;

MASTER_HEARTBEAT_PERIOD
    : M A S T E R UL_ H E A R T B E A T UL_ P E R I O D
    ;

MASTER_HOST
    : M A S T E R UL_ H O S T
    ;

MASTER_LOG_FILE
    : M A S T E R UL_ L O G UL_ F I L E
    ;

MASTER_LOG_POS
    : M A S T E R UL_ L O G UL_ P O S
    ;

MASTER_PASSWORD
    : M A S T E R UL_ P A S S W O R D
    ;

MASTER_PORT
    : M A S T E R UL_ P O R T
    ;

MASTER_PUBLIC_KEY_PATH
    : M A S T E R UL_ P  U B L I C UL_ K E Y UL_ P A T H
    ;

MASTER_RETRY_COUNT
    : M A S T E R UL_ R E T R Y UL_ C O U N T
    ;

MASTER_SERVER_ID
    : M A S T E R UL_ S E R V E R UL_ I D
    ;

MASTER_SSL
    : M A S T E R UL_ S S L
    ;

MASTER_SSL_CA
    : M A S T E R UL_ S S L UL_ C A
    ;

MASTER_SSL_CAPATH
    : M A S T E R UL_ S S L UL_ C A P A T H
    ;

MASTER_SSL_CERT
    : M A S T E R UL_ S S L UL_ C E R T
    ;

MASTER_SSL_CIPHER
    : M A S T E R UL_ S S L UL_ C I P H E R
    ;

MASTER_SSL_CRL
    : M A S T E R UL_ S S L UL_ C R L
    ;

MASTER_SSL_CRLPATH
    : M A S T E R UL_ S S L UL_ C R L P A T H
    ;

MASTER_SSL_KEY
    : M A S T E R UL_ S S L UL_ K E Y
    ;

MASTER_SSL_VERIFY_SERVER_CERT
    : M A S T E R UL_ S S L UL_ V E R I F Y UL_ S E R V E R UL_ C E R T
    ;

MASTER_TLS_CIPHERSUITES
    : M A S T E R UL_ T L S UL_ C I P H E R S U I T E S
    ;

MASTER_TLS_VERSION
    : M A S T E R UL_ T L S UL_ V E R S I O N
    ;

MASTER_USER
    : M A S T E R UL_ U S E R
    ;

MASTER_ZSTD_COMPRESSION_LEVEL
    : M A S T E R UL_ Z S T D UL_ C O M P R E S S I O N UL_ L E V E L
    ;

MATCH
    : M A T C H
    ;

MAXVALUE
    : M A X V A L U E
    ;

MAX_CONNECTIONS_PER_HOUR
    : M A X UL_ C O N N E C T I O N S UL_ P E R UL_ H O U R
    ;

MAX_QUERIES_PER_HOUR
    : M A X UL_ Q U E R I E S UL_ P E R UL_ H O U R
    ;

MAX_ROWS
    : M A X UL_ R O W S
    ;

MAX_SIZE
    : M A X UL_ S I Z E
    ;

MAX_UPDATES_PER_HOUR
    : M A X UL_ U P D A T E S UL_ P E R UL_ H O U R
    ;

MAX_USER_CONNECTIONS
    : M A X UL_ U S E R UL_ C O N N E C T I O N S
    ;

MEDIUM
    : M E D I U M
    ;

MEDIUMBLOB
    : M E D I U M B L O B
    ;

MEDIUMINT
    : M E D I U M I N T
    ;

MEDIUMTEXT
    : M E D I U M T E X T
    ;

MEMBER
    : M E M B E R
    ;

MEMORY
    : M E M O R Y
    ;

MERGE
    : M E R G E
    ;

MESSAGE_TEXT
    : M E S S A G E UL_ T E X T
    ;

MICROSECOND
    : M I C R O S E C O N D
    ;

MIDDLEINT
    : M I D D L E I N T
    ;

MIGRATE
    : M I G R A T E
    ;

MINUTE
    : M I N U T E
    ;

MINUTE_MICROSECOND
    : M I N U T E UL_ M I C R O S E C O N D
    ;

MINUTE_SECOND
    : M I N U T E UL_ S E C O N D
    ;

MIN_ROWS
    : M I N UL_ R O W S
    ;

MOD
    : M O D
    ;

MODE
    : M O D E
    ;

MODIFIES
    : M O D I F I E S
    ;

MODIFY
    : M O D I F Y
    ;

MONTH
    : M O N T H
    ;

MULTILINESTRING
    : M U L T I L I N E S T R I N G
    ;

MULTIPOINT
    : M U L T I P O I N T
    ;

MULTIPOLYGON
    : M U L T I P O L Y G O N
    ;

MUTEX
    : M U T E X
    ;

MYSQL_ERRNO
    : M Y S Q L UL_ E R R N O
    ;

NAME
    : N A M E
    ;

NAMES
    : N A M E S
    ;

NATIONAL
    : N A T I O N A L
    ;

<<<<<<< HEAD
NATIONAL_CHAR_VARYING
    : NATIONAL ' ' CHAR_VARYING
=======
NATIONAL_CHAR
    : NATIONAL ' ' CHAR
>>>>>>> ab79c6db
    ;

NATURAL
    : N A T U R A L
    ;

NCHAR
    : N C H A R
    ;

NDB
    : N D B -> type(NDBCLUSTER)
    ;

NDBCLUSTER
    : N D B C L U S T E R
    ;

NESTED
    : N E S T E D
    ;

NETWORK_NAMESPACE
    : N E T W O R K UL_ N A M E S P A C E
    ;

NEVER
    : N E V E R
    ;

NEW
    : N E W
    ;

NEXT
    : N E X T
    ;

NO
    : N O
    ;

NODEGROUP
    : N O D E G R O U P
    ;

NONE
    : N O N E
    ;

NOT
    : N O T
    ;

NOWAIT
    : N O W A I T
    ;

NO_WAIT
    : N O UL_ W A I T
    ;

NO_WRITE_TO_BINLOG
    : N O UL_ W R I T E UL_ T O UL_ B I N L O G
    ;

NTH_VALUE
    : N T H UL_ V A L U E
    ;

NTILE
    : N T I L E
    ;

NULL
    : N U L L
    ;

NULLS
    : N U L L S
    ;

NUMBER
    : N U M B E R
    ;

NUMERIC
    : N U M E R I C
    ;

NVARCHAR
    : N V A R C H A R
    ;

OF
    : O F
    ;

OFF
    : O F F
    ;

OFFSET
    : O F F S E T
    ;

OJ
    : O J
    ;

OLD
    : O L D
    ;

ON
    : O N
    ;

ONE
    : O N E
    ;

ONLY
    : O N L Y
    ;

OPEN
    : O P E N
    ;

OPTIMIZE
    : O P T I M I Z E
    ;

OPTIMIZER_COSTS
    : O P T I M I Z E R UL_ C O S T S
    ;

OPTION
    : O P T I O N
    ;

OPTIONAL
    : O P T I O N A L
    ;

OPTIONALLY
    : O P T I O N A L L Y
    ;

OPTIONS
    : O P T I O N S
    ;

OR
    : O R
    ;

ORDER
    : O R D E R
    ;

ORDINALITY
    : O R D I N A L I T Y
    ;

ORGANIZATION
    : O R G A N I Z A T I O N
    ;

OTHERS
    : O T H E R S
    ;

OUT
    : O U T
    ;

OUTER
    : O U T E R
    ;

OUTFILE
    : O U T F I L E
    ;

OVER
    : O V E R
    ;

OWNER
    : O W N E R
    ;

PACK_KEYS
    : P A C K UL_ K E Y S
    ;

PAGE
    : P A G E
    ;

PARSER
    : P A R S E R
    ;

PARTIAL
    : P A R T I A L
    ;

PARTITION
    : P A R T I T I O N
    ;

PARTITIONING
    : P A R T I T I O N I N G
    ;

PARTITIONS
    : P A R T I T I O N S
    ;

PASSWORD
    : P A S S W O R D
    ;

PASSWORD_LOCK_TIME
    : P A S S W O R D UL_ L O C K UL_ T I M E
    ;

PATH
    : P A T H
    ;

PERCENT_RANK
    : P E R C E N T UL_ R A N K
    ;

PERSIST
    : P E R S I S T
    ;

PERSIST_ONLY
    : P E R S I S T UL_ O N L Y
    ;

PHASE
    : P H A S E
    ;

PLUGIN
    : P L U G I N
    ;

PLUGINS
    : P L U G I N S
    ;

PLUGIN_DIR
    : P L U G I N UL_ D I R
    ;

POINT
    : P O I N T
    ;

POLYGON
    : P O L Y G O N
    ;

PORT
    : P O R T
    ;

PRECEDES
    : P R E C E D E S
    ;

PRECEDING
    : P R E C E D I N G
    ;

PRECISION
    : P R E C I S I O N
    ;

PREPARE
    : P R E P A R E
    ;

PRESERVE
    : P R E S E R V E
    ;

PREV
    : P R E V
    ;

PRIMARY
    : P R I M A R Y
    ;

PRIVILEGES
    : P R I V I L E G E S
    ;

PRIVILEGE_CHECKS_USER
    : P R I V I L E G E UL_ C H E C K S UL_ U S E R
    ;

PROCEDURE
    : P R O C E D U R E
    ;

PROCESS
    : P R O C E S S
    ;

PROCESSLIST
    : P R O C E S S L I S T
    ;

PROFILE
    : P R O F I L E
    ;

PROFILES
    : P R O F I L E S
    ;

PROXY
    : P R O X Y
    ;

PURGE
    : P U R G E
    ;

QUARTER
    : Q U A R T E R
    ;

QUERY
    : Q U E R Y
    ;

QUICK
    : Q U I C K
    ;

RANDOM
    : R A N D O M
    ;

RANGE
    : R A N G E
    ;

RANK
    : R A N K
    ;

READ
    : R E A D
    ;

READS
    : R E A D S
    ;

READ_ONLY
    : R E A D UL_ O N L Y
    ;

READ_WRITE
    : R E A D UL_ W R I T E
    ;

REAL
    : R E A L
    ;

REBUILD
    : R E B U I L D
    ;

RECOVER
    : R E C O V E R
    ;

RECURSIVE
    : R E C U R S I V E
    ;

REDO_BUFFER_SIZE
    : R E D O UL_ B U F F E R UL_ S I Z E
    ;

REDUNDANT
    : R E D U N D A N T
    ;

REFERENCE
    : R E F E R E N C E
    ;

REFERENCES
    : R E F E R E N C E S
    ;

REGEXP
    : R E G E X P
    ;

RELAY
    : R E L A Y
    ;

RELAYLOG
    : R E L A Y L O G
    ;

RELAY_LOG_FILE
    : R E L A Y UL_ L O G UL_ F I L E
    ;

RELAY_LOG_POS
    : R E L A Y UL_ L O G UL_ P O S
    ;

RELAY_THREAD
    : R E L A Y UL_ T H R E A D
    ;

RELEASE
    : R E L E A S E
    ;

RELOAD
    : R E L O A D
    ;

REMOVE
    : R E M O V E
    ;

RENAME
    : R E N A M E
    ;

REORGANIZE
    : R E O R G A N I Z E
    ;

REPAIR
    : R E P A I R
    ;

REPEAT
    : R E P E A T
    ;

REPEATABLE
    : R E P E A T A B L E
    ;

REPLACE
    : R E P L A C E
    ;

REPLICA
    : R E P L I C A
    ;

REPLICAS
    : R E P L I C A S
    ;

REPLICATE_DO_DB
    : R E P L I C A T E UL_ D O UL_ D B
    ;

REPLICATE_DO_TABLE
    : R E P L I C A T E UL_ D O UL_ T A B L E
    ;

REPLICATE_IGNORE_DB
    : R E P L I C A T E UL_ I G N O R E UL_ D B
    ;

REPLICATE_IGNORE_TABLE
    : R E P L I C A T E UL_ I G N O R E UL_ T A B L E
    ;

REPLICATE_REWRITE_DB
    : R E P L I C A T E UL_ R E W R I T E UL_ D B
    ;

REPLICATE_WILD_DO_TABLE
    : R E P L I C A T E UL_ W I L D UL_ D O UL_ T A B L E
    ;

REPLICATE_WILD_IGNORE_TABLE
    : R E P L I C A T E UL_ W I L D UL_ I G N O R E UL_ T A B L E
    ;

REPLICATION
    : R E P L I C A T I O N
    ;

REQUIRE
    : R E Q U I R E
    ;

REQUIRE_ROW_FORMAT
    : R E Q U I R E UL_ R O W UL_ F O R M A T
    ;

RESET
    : R E S E T
    ;

RESIGNAL
    : R E S I G N A L
    ;

RESOURCE
    : R E S O U R C E
    ;

RESPECT
    : R E S P E C T
    ;

RESTART
    : R E S T A R T
    ;

RESTORE
    : R E S T O R E
    ;

RESTRICT
    : R E S T R I C T
    ;

RESUME
    : R E S U M E
    ;

RETAIN
    : R E T A I N
    ;

RETURN
    : R E T U R N
    ;

RETURNED_SQLSTATE
    : R E T U R N E D UL_ S Q L S T A T E
    ;

RETURNING
    : R E T U R N I N G
    ;

RETURNS
    : R E T U R N S
    ;

REUSE
    : R E U S E
    ;

REVERSE
    : R E V E R S E
    ;

REVOKE
    : R E V O K E
    ;

RIGHT
    : R I G H T
    ;

RLIKE
    : R L I K E
    ;

ROLE
    : R O L E
    ;

ROLLBACK
    : R O L L B A C K
    ;

ROLLUP
    : R O L L U P
    ;

ROTATE
    : R O T A T E
    ;

ROUTINE
    : R O U T I N E
    ;

ROW
    : R O W
    ;

ROWS
    : R O W S
    ;

ROW_COUNT
    : R O W UL_ C O U N T
    ;

ROW_FORMAT
    : R O W UL_ F O R M A T
    ;

ROW_NUMBER
    : R O W UL_ N U M B  E R
    ;

RTREE
    : R T R E E
    ;

SAVEPOINT
    : S A V E P O I N T
    ;

SCHEDULE
    : S C H E D U L E
    ;

SCHEMA
    : S C H E M A
    ;

SCHEMAS
    : S C H E M A S
    ;

SCHEMA_NAME
    : S C H E M A UL_ N A M E
    ;

SECOND
    : S E C O N D
    ;

SECONDARY
    : S E C O N D A R Y
    ;

SECONDARY_ENGINE
    : S E C O N D A R Y UL_ E N G I N E
    ;

SECONDARY_ENGINE_ATTRIBUTE
    : S E C O N D A R Y UL_ E N G I N E UL_ A T T R I B U T E
    ;

SECONDARY_LOAD
    : S E C O N D A R Y UL_ L O A D
    ;

SECONDARY_UNLOAD
    : S E C O N D A R Y UL_ U N L O A D
    ;

SECOND_MICROSECOND
    : S E C O N D UL_ M I C R O S E C O N D
    ;

SECURITY
    : S E C U R I T Y
    ;

SELECT
    : S E L E C T
    ;

SENSITIVE
    : S E N S I T I V E
    ;

SEPARATOR
    : S E P A R A T O R
    ;

SERIAL
    : S E R I A L
    ;

SERIALIZABLE
    : S E R I A L I Z A B L E
    ;

SERVER
    : S E R V E R
    ;

SESSION
    : S E S S I O N
    ;

SET
    : S E T
    ;

SHARE
    : S H A R E
    ;

SHOW
    : S H O W
    ;

SHUTDOWN
    : S H U T D O W N
    ;

SIGNAL
    : S I G N A L
    ;

SIGNED
    : S I G N E D
    ;

SIMPLE
    : S I M P L E
    ;

SKIP_SYMBOL
    : S K I P
    ;

SLAVE
    : S L A V E
    ;

SLOW
    : S L O W
    ;

SMALLINT
    : S M A L L I N T
    ;

SNAPSHOT
    : S N A P S H O T
    ;

SOCKET
    : S O C K E T
    ;

SOME
    : S O M E -> type(ANY)
    ;

SONAME
    : S O N A M E
    ;

SOUNDS
    : S O U N D S
    ;

SOURCE
    : S O U R C E
    ;

SPATIAL
    : S P A T I A L
    ;

SPECIFIC
    : S P E C I F I C
    ;

SQL
    : S Q L
    ;

SQLEXCEPTION
    : S Q L E X C E P T I O N
    ;

SQLSTATE
    : S Q L S T A T E
    ;

SQLWARNING
    : S Q L W A R N I N G
    ;

SQL_AFTER_GTIDS
    : S Q L UL_ A F T E R UL_ G T I D S
    ;

SQL_AFTER_MTS_GAPS
    : S Q L UL_ A F T E R UL_ M T S UL_ G A P S
    ;

SQL_BEFORE_GTIDS
    : S Q L UL_ B E F O R E UL_ G T I D S
    ;

SQL_BIG_RESULT
    : S Q L UL_ B I G UL_ R E S U L T
    ;

SQL_BUFFER_RESULT
    : S Q L UL_ B U F F E R UL_ R E S U L T
    ;

SQL_CALC_FOUND_ROWS
    : S Q L UL_ C A L C UL_ F O U N D UL_ R O W S
    ;

SQL_NO_CACHE
    : S Q L UL_ N O UL_ C A C H E
    ;

SQL_SMALL_RESULT
    : S Q L UL_  S M A L L UL_ R E S U L T
    ;

SQL_THREAD
    : S Q L UL_ T H R E A D
    ;

SQL_TSI_DAY
    : S Q L UL_ T S I UL_ D A Y -> type(DAY)
    ;

SQL_TSI_HOUR
    : S Q L UL_ T S I UL_ H O U R -> type(HOUR)
    ;

SQL_TSI_MINUTE
    : S Q L UL_ T S I UL_ M I N U T E -> type(MINUTE)
    ;

SQL_TSI_MONTH
    : S Q L UL_ T S I UL_ M O N T H -> type(MONTH)
    ;

SQL_TSI_QUARTER
    : S Q L UL_ T S I UL_ Q U A R T E R -> type(QUARTER)
    ;

SQL_TSI_SECOND
    : S Q L UL_ T S I UL_ S E C O N D -> type(SECOND)
    ;

SQL_TSI_WEEK
    : S Q L UL_ T S I UL_ W E E K -> type(WEEK)
    ;

SQL_TSI_YEAR
    : S Q L UL_ T S I UL_ Y E A R -> type(YEAR)
    ;

SRID
    : S R I D
    ;

SSL
    : S S L
    ;

STACKED
    : S T A C K E D
    ;

START
    : S T A R T
    ;

STARTING
    : S T A R T I N G
    ;

STARTS
    : S T A R T S
    ;

STATS_AUTO_RECALC
    : S T A T S UL_ A U T O UL_ R E C A L C
    ;

STATS_PERSISTENT
    : S T A T S UL_ P E R S I S T E N T
    ;

STATS_SAMPLE_PAGES
    : S T A T S UL_ S A M P L E UL_ P A G E S
    ;

STATUS
    : S T A T U S
    ;

STOP
    : S T O P
    ;

STORAGE
    : S T O R A G E
    ;

STORED
    : S T O R E D
    ;

STRAIGHT_JOIN
    : S T R A I G H T UL_ J O I N
    ;

STREAM
    : S T R E A M
    ;

STRING
    : S T R I N G
    ;

SUBCLASS_ORIGIN
    : S U B C L A S S UL_ O R I G I N
    ;

SUBJECT
    : S U B J E C T
    ;

SUBPARTITION
    : S U B P A R T I T I O N
    ;

SUBPARTITIONS
    : S U B P A R T I T I O N S
    ;

SUPER
    : S U P E R
    ;

SUSPEND
    : S U S P E N D
    ;

SWAPS
    : S W A P S
    ;

SWITCHES
    : S W I T C H E S
    ;

SYSTEM
    : S Y S T E M
    ;

TABLE
    : T A B L E
    ;

TABLES
    : T A B L E S
    ;

TABLESPACE
    : T A B L E S P A C E
    ;

TABLE_CHECKSUM
    : T A B L E UL_ C H E C K S U M
    ;

TABLE_NAME
    : T A B L E UL_ N A M E
    ;

TEMPORARY
    : T E M P O R A R Y
    ;

TEMPTABLE
    : T E M P T A B L E
    ;

TERMINATED
    : T E R M I N A T E D
    ;

TEXT
    : T E X T
    ;

THAN
    : T H A N
    ;

THEN
    : T H E N
    ;

THREAD_PRIORITY
    : T H R E A D UL_ P R I O R I T Y
    ;

TIES
    : T I E S
    ;

TIME
    : T I M E
    ;

TIMESTAMP
    : T I M E S T A M P
    ;

TIMESTAMP_ADD
    : T I M E S T A M P UL_ A D D
    ;

TIMESTAMP_DIFF
    : T I M E S T A M P UL_ D I F F
    ;

TINYBLOB
    : T I N Y B L O B
    ;

TINYINT
    : T I N Y I N T
    ;

TINYTEXT
    : T I N Y T E X T
    ;

TLS
    : T L S
    ;

TO
    : T O
    ;

TRAILING
    : T R A I L I N G
    ;

TRANSACTION
    : T R A N S A C T I O N
    ;

TRIGGER
    : T R I G G E R
    ;

TRIGGERS
    : T R I G G E R S
    ;

TRUE
    : T R U E
    ;

TRUNCATE
    : T R U N C A T E
    ;

TYPE
    : T Y P E
    ;

TYPES
    : T Y P E S
    ;

UNBOUNDED
    : U N B O U N D E D
    ;

UNCOMMITTED
    : U N C O M M I T T E D
    ;

UNDEFINED
    : U N D E F I N E D
    ;

UNDO
    : U N D O
    ;

UNDOFILE
    : U N D O F I L E
    ;

UNDO_BUFFER_SIZE
    : U N D O UL_ B U F F E R UL_ S I Z E
    ;

UNICODE
    : U N I C O D E
    ;

UNINSTALL
    : U N I N S T A L L
    ;

UNION
    : U N I O N
    ;

UNIQUE
    : U N I Q U E
    ;

UNKNOWN
    : U N K N O W N
    ;

UNLOCK
    : U N L O C K
    ;

UNSIGNED
    : U N S I G N E D
    ;

UNTIL
    : U N T I L
    ;

UPDATE
    : U P D A T E
    ;

UPGRADE
    : U P G R A D E
    ;

USAGE
    : U S A G E
    ;

USE
    : U S E
    ;

USER
    : U S E R
    ;

USER_RESOURCES
    : U S E R UL_ R E S O U R C E S
    ;

USE_FRM
    : U S E UL_ F R M
    ;

USING
    : U S I N G
    ;

UTC_DATE
    : U T C UL_ D A T E
    ;

UTC_TIME
    : U T C UL_ T I M E
    ;

UTC_TIMESTAMP
    : U T C UL_ T I M E S T A M P
    ;

VALIDATION
    : V A L I D A T I O N
    ;

VALUE
    : V A L U E
    ;

VALUES
    : V A L U E S
    ;

VARBINARY
    : V A R B I N A R Y
    ;

VARCHAR
    : V A R C H A R
    ;

VARCHARACTER
    : V A R C H A R A C T E R
    ;

VARIABLES
    : V A R I A B L E S
    ;

VARYING
    : V A R Y I N G
    ;

VCPU
    : V C P U
    ;

VIEW
    : V I E W
    ;

VIRTUAL
    : V I R T U A L
    ;

VISIBLE
    : V I S I B L E
    ;

WAIT
    : W A I T
    ;

WARNINGS
    : W A R N I N G S
    ;

WEEK
    : W E E K
    ;

WEIGHT_STRING
    : W E I G H T UL_ S T R I N G
    ;

WHEN
    : W H E N
    ;

WHERE
    : W H E R E
    ;

WHILE
    : W H I L E
    ;

WINDOW
    : W I N D O W
    ;

WITH
    : W I T H
    ;

WITHOUT
    : W I T H O U T
    ;

WORK
    : W O R K
    ;

WRAPPER
    : W R A P P E R
    ;

WRITE
    : W R I T E
    ;

X509
    : X '509'
    ;

XA
    : X A
    ;

XID
    : X I D
    ;

XML
    : X M L
    ;

XOR
    : X O R
    ;

YEAR
    : Y E A R
    ;

YEAR_MONTH
    : Y E A R UL_ M O N T H
    ;

ZEROFILL
    : Z E R O F I L L
    ;

JSON_ARRAY
    : J S O N UL_ A R R A Y
    ;

JSON_ARRAY_APPEND
    : J S O N UL_ A R R A Y UL_ A P P E N D
    ;

JSON_ARRAY_INSERT
    : J S O N UL_ A R R A Y UL_ I N S E R T
    ;

JSON_CONTAINS
    : J S O N UL_ C O N T A I N S
    ;

JSON_CONTAINS_PATH
    : J S O N UL_ C O N T A I N S UL_ P A T H
    ;
JSON_DEPTH
    : J S O N UL_ D E P T H
    ;

JSON_EXTRACT
    : J S O N UL_ E X T R A C T
    ;

JSON_INSERT
    : J S O N UL_ I N S E R T
    ;

JSON_KEYS
    : J S O N UL_ K E Y S
    ;

JSON_LENGTH
    : J S O N UL_ L E N G T H
    ;

JSON_MERGE
    : J S O N UL_ M E R G E
    ;

JSON_MERGE_PATCH
    : J S O N UL_ M E R G E UL_ P A T C H
    ;

JSON_MERGE_PRESERVE
    : J S O N UL_ M E R G E UL_ P R E S E R V E
    ;

JSON_OBJECT
    : J S O N UL_ O B J E C T
    ;

JSON_OVERLAPS
    : J S O N UL_ O V E R L A P S
    ;

JSON_PRETTY
    : J S O N UL_ P R E T T Y
    ;

JSON_QUOTE
    : J S O N UL_ Q U O T E
    ;

JSON_REMOVE
    : J S O N UL_ R E M O V E
    ;

JSON_REPLACE
    : J S O N UL_ R E P L A C E
    ;

JSON_SCHEMA_VALID
    : J S O N UL_ S C H E M A UL_ V A L I D
    ;

JSON_SCHEMA_VALIDATION_REPORT
    : J S O N UL_ S C H E M A UL_ V A L I D A T I O N UL_ R E P O R T
    ;

JSON_SEARCH
    : J S O N UL_ S E A R C H
    ;

JSON_SET
    : J S O N UL_ S E T
    ;

JSON_STORAGE_FREE
    : J S O N UL_ S T O R A G E UL_ F R E E
    ;

JSON_STORAGE_SIZE
    : J S O N UL_ S T O R A G E UL_ S I Z E
    ;

JSON_TYPE
    : J S O N UL_ T Y P E
    ;

JSON_UNQUOTE
    : J S O N UL_ U N Q U O T E
    ;

JSON_VALID
    : J S O N UL_ V A L I D
    ;

ZONE
    : Z O N E
    ;
<|MERGE_RESOLUTION|>--- conflicted
+++ resolved
@@ -1543,13 +1543,12 @@
     : N A T I O N A L
     ;
 
-<<<<<<< HEAD
+NATIONAL_CHAR
+    : NATIONAL ' ' CHAR
+    ;
+
 NATIONAL_CHAR_VARYING
     : NATIONAL ' ' CHAR_VARYING
-=======
-NATIONAL_CHAR
-    : NATIONAL ' ' CHAR
->>>>>>> ab79c6db
     ;
 
 NATURAL
