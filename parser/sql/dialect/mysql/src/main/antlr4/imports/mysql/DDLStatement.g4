--- conflicted
+++ resolved
@@ -682,10 +682,7 @@
     | insert | replace | update | delete | select | call
     | createView | prepare | executeStmt | commit | deallocate
     | setVariable | beginStatement | declareStatement | flowControlStatement | cursorStatement | conditionHandlingStatement
-<<<<<<< HEAD
-    | showCreateTable | startTransaction | rollback | commit) SEMI_?
-=======
-    | setStatement | showStatement) SEMI_?
+    | setStatement | showStatement | startTransaction | rollback | commit) SEMI_?
     ;
 
 showStatement
@@ -694,7 +691,6 @@
 
 setStatement
     : SET optionType TRANSACTION transactionCharacteristics (COMMA_ transactionCharacteristics)*
->>>>>>> 90a86e50
     ;
 
 beginStatement
