/*
 * Licensed to the Apache Software Foundation (ASF) under one or more
 * contributor license agreements.  See the NOTICE file distributed with
 * this work for additional information regarding copyright ownership.
 * The ASF licenses this file to You under the Apache License, Version 2.0
 * (the "License"); you may not use this file except in compliance with
 * the License.  You may obtain a copy of the License at
 *
 *     http://www.apache.org/licenses/LICENSE-2.0
 *
 * Unless required by applicable law or agreed to in writing, software
 * distributed under the License is distributed on an "AS IS" BASIS,
 * WITHOUT WARRANTIES OR CONDITIONS OF ANY KIND, either express or implied.
 * See the License for the specific language governing permissions and
 * limitations under the License.
 */

grammar DDLStatement;

import DMLStatement, DALStatement, TCLStatement;

alterStatement
    : alterTable
    | alterDatabase
    | alterProcedure
    | alterFunction
    | alterEvent
    | alterView
    | alterLogfileGroup
    | alterInstance
    | alterServer
    ;

createTable
    : CREATE TEMPORARY? TABLE ifNotExists? tableName (createDefinitionClause? createTableOptions? partitionClause? duplicateAsQueryExpression? startTransaction? | createLikeClause)
    ;

startTransaction
    : START TRANSACTION
    ;

partitionClause
    : PARTITION BY partitionTypeDef (PARTITIONS NUMBER_)? subPartitions? partitionDefinitions?
    ;

partitionTypeDef
    : LINEAR? KEY partitionKeyAlgorithm? LP_ columnNames? RP_
    | LINEAR? HASH LP_ bitExpr RP_
    | (RANGE | LIST) (LP_ bitExpr RP_ | COLUMNS LP_ columnNames RP_ )
    ;

subPartitions
    : SUBPARTITION BY LINEAR? ( HASH LP_ bitExpr RP_ | KEY partitionKeyAlgorithm? LP_ columnNames RP_ ) (SUBPARTITIONS NUMBER_)?
    ;

partitionKeyAlgorithm
    : ALGORITHM EQ_ NUMBER_
    ;

duplicateAsQueryExpression
    : (REPLACE | IGNORE)? AS? LP_? select RP_?
    ;

alterTable
    : ALTER TABLE tableName alterTableActions?
    | ALTER TABLE tableName standaloneAlterTableAction
    ;

standaloneAlterTableAction
    : (alterCommandsModifierList COMMA_)? standaloneAlterCommands
    ;

alterTableActions
    : alterCommandList alterTablePartitionOptions?
    | alterTablePartitionOptions
    ;

alterTablePartitionOptions
    : partitionClause | REMOVE PARTITIONING
    ;

alterCommandList
    : alterCommandsModifierList
    | (alterCommandsModifierList COMMA_)? alterList
    ;

alterList
    : (alterListItem | createTableOptionsSpaceSeparated) (COMMA_ (alterListItem | alterCommandsModifier| createTableOptionsSpaceSeparated))*
    ;

createTableOptionsSpaceSeparated
    : createTableOption+
    ;

alterListItem
    : ADD COLUMN? (columnDefinition place? | LP_ tableElementList RP_)  # addColumn
    | ADD tableConstraintDef  # addTableConstraint
    | CHANGE COLUMN? columnInternalRef=identifier columnDefinition place?  # changeColumn
    | MODIFY COLUMN? columnInternalRef=identifier fieldDefinition place?   # modifyColumn
    | DROP (COLUMN? columnInternalRef=identifier restrict? | FOREIGN KEY columnInternalRef=identifier | PRIMARY KEY | keyOrIndex indexName | CHECK identifier | CONSTRAINT identifier)  # alterTableDrop
    | DISABLE KEYS  # disableKeys
    | ENABLE KEYS   # enableKeys
    | ALTER COLUMN? columnInternalRef=identifier (SET DEFAULT (LP_ expr RP_| literals)| SET visibility | DROP DEFAULT) # alterColumn
    | ALTER INDEX indexName visibility  # alterIndex
    | ALTER CHECK constraintName constraintEnforcement  # alterCheck
    | ALTER CONSTRAINT constraintName constraintEnforcement # alterConstraint
    | RENAME COLUMN oldColumn TO newColumn  # renameColumn
    | RENAME (TO | AS)? tableName # alterRenameTable
    | RENAME keyOrIndex indexName TO indexName  # renameIndex
    | CONVERT TO charset charsetName collateClause?  # alterConvert
    | FORCE  # alterTableForce
    | ORDER BY alterOrderList  # alterTableOrder
    ;

alterOrderList
    : columnRef direction? (COMMA_ columnRef direction?)*
    ;

tableConstraintDef
    : keyOrIndex indexName? indexTypeClause? keyListWithExpression indexOption*
    | FULLTEXT keyOrIndex? indexName? keyListWithExpression fulltextIndexOption*
    | SPATIAL keyOrIndex? indexName? keyListWithExpression commonIndexOption*
    | constraintClause? (PRIMARY KEY | UNIQUE keyOrIndex?) indexName? indexTypeClause? keyListWithExpression indexOption*
    | constraintClause? FOREIGN KEY indexName? keyParts referenceDefinition
    | constraintClause? checkConstraint (constraintEnforcement)?
    ;

alterCommandsModifierList
    : alterCommandsModifier (COMMA_ alterCommandsModifier)*
    ;

alterCommandsModifier
    : alterAlgorithmOption
    | alterLockOption
    | withValidation
    ;

withValidation
    : (WITH | WITHOUT) VALIDATION
    ;

standaloneAlterCommands
    : DISCARD TABLESPACE
    | IMPORT TABLESPACE
    | alterPartition
    | (SECONDARY_LOAD | SECONDARY_UNLOAD)
    ;

alterPartition
    : ADD PARTITION noWriteToBinLog? (partitionDefinitions | PARTITIONS NUMBER_)
    | DROP PARTITION identifierList
    | REBUILD PARTITION noWriteToBinLog? allOrPartitionNameList
    | OPTIMIZE PARTITION noWriteToBinLog? allOrPartitionNameList noWriteToBinLog?
    | ANALYZE PARTITION noWriteToBinLog? allOrPartitionNameList
    | CHECK PARTITION allOrPartitionNameList checkType*
    | REPAIR PARTITION noWriteToBinLog? allOrPartitionNameList repairType*
    | COALESCE PARTITION noWriteToBinLog? NUMBER_
    | TRUNCATE PARTITION allOrPartitionNameList
    | REORGANIZE PARTITION noWriteToBinLog? (identifierList INTO partitionDefinitions)?
    | EXCHANGE PARTITION identifier WITH TABLE tableName withValidation?
    | DISCARD PARTITION allOrPartitionNameList TABLESPACE
    | IMPORT PARTITION allOrPartitionNameList TABLESPACE
    ;

constraintClause
    : CONSTRAINT constraintName?
    ;

tableElementList
    : tableElement (COMMA_ tableElement)*
    ;

tableElement
    : columnDefinition
    | tableConstraintDef
    ;

restrict
    : RESTRICT | CASCADE
    ;

fulltextIndexOption
    : commonIndexOption
    | WITH PARSER identifier
    ;

dropTable
    : DROP TEMPORARY? tableOrTables ifExists? tableList restrict?
    ;

dropIndex
    : DROP INDEX indexName (ON tableName)? algorithmOptionAndLockOption?
    ;

algorithmOptionAndLockOption
    : alterLockOption
    | alterAlgorithmOption
    | alterLockOption alterAlgorithmOption
    | alterAlgorithmOption alterLockOption
    ;

alterAlgorithmOption
    : ALGORITHM EQ_? (DEFAULT | INSTANT | INPLACE | COPY)
    ;

alterLockOption
    : LOCK EQ_? (DEFAULT | NONE | SHARED | EXCLUSIVE)
    ;

truncateTable
    : TRUNCATE TABLE? tableName
    ;

createIndex
    : CREATE createIndexSpecification? INDEX indexName indexTypeClause? ON tableName keyListWithExpression indexOption? algorithmOptionAndLockOption?
    ;

createDatabase
    : CREATE (DATABASE | SCHEMA) ifNotExists? databaseName createDatabaseSpecification_*
    ;

alterDatabase
    : ALTER (DATABASE | SCHEMA) databaseName? alterDatabaseSpecification_*
    ;

createDatabaseSpecification_
    : defaultCharset
    | defaultCollation
    | defaultEncryption
    ;

alterDatabaseSpecification_
    : createDatabaseSpecification_ 
    | READ ONLY EQ_? (DEFAULT | NUMBER_)
    ;

dropDatabase
    : DROP (DATABASE | SCHEMA) ifExists? databaseName
    ;

alterInstance
    : ALTER INSTANCE instanceAction
    ;

instanceAction
    : (ENABLE | DISABLE) INNODB REDO_LOG
    | ROTATE INNODB MASTER KEY
    | ROTATE BINLOG MASTER KEY
    | RELOAD TLS (FOR CHANNEL channel)? (NO ROLLBACK ON ERROR)?
    ;

channel
    : MYSQL_MAIN | MYSQL_ADMIN
    ;

createEvent
    : CREATE ownerStatement? EVENT ifNotExists? eventName
      ON SCHEDULE scheduleExpression
      (ON COMPLETION NOT? PRESERVE)? 
      (ENABLE | DISABLE | DISABLE ON SLAVE)?
      (COMMENT string_)?
      DO routineBody
    ;

alterEvent
    : ALTER ownerStatement? EVENT eventName
      (ON SCHEDULE scheduleExpression)?
      (ON COMPLETION NOT? PRESERVE)?
      (RENAME TO eventName)? (ENABLE | DISABLE | DISABLE ON SLAVE)?
      (COMMENT string_)?
      (DO routineBody)?
    ;

dropEvent
    :  DROP EVENT ifExists? eventName
    ;

createFunction
    : CREATE ownerStatement?
      FUNCTION functionName LP_ (identifier dataType)? (COMMA_ identifier dataType)* RP_
      RETURNS dataType
      routineOption*
      routineBody
    ;

alterFunction
    : ALTER FUNCTION functionName routineOption*
    ;

dropFunction
    : DROP FUNCTION ifExists? functionName
    ;

createProcedure
    : CREATE ownerStatement?
      PROCEDURE ifNotExists? functionName LP_ procedureParameter? (COMMA_ procedureParameter)* RP_
      routineOption*
      routineBody
    ;

alterProcedure
    : ALTER PROCEDURE functionName routineOption*
    ;

dropProcedure
    : DROP PROCEDURE ifExists? functionName
    ;

createServer
    : CREATE SERVER serverName
      FOREIGN DATA WRAPPER wrapperName
      OPTIONS LP_ serverOption (COMMA_ serverOption)* RP_
    ;

alterServer
    : ALTER SERVER serverName OPTIONS
      LP_ serverOption (COMMA_ serverOption)* RP_
    ;

dropServer
    : DROP SERVER ifExists? serverName
    ;

createView
    : CREATE (OR REPLACE)?
      (ALGORITHM EQ_ (UNDEFINED | MERGE | TEMPTABLE))?
      ownerStatement?
      (SQL SECURITY (DEFINER | INVOKER))?
      VIEW viewName (LP_ columnNames RP_)?
      AS select
      (WITH (CASCADED | LOCAL)? CHECK OPTION)?
    ;

alterView
    : ALTER (ALGORITHM EQ_ (UNDEFINED | MERGE | TEMPTABLE))?
      ownerStatement?
      (SQL SECURITY (DEFINER | INVOKER))?
      VIEW viewName (LP_ columnNames RP_)?
      AS select
      (WITH (CASCADED | LOCAL)? CHECK OPTION)?
    ;

dropView
    : DROP VIEW ifExists? viewNames restrict?
    ;

createTablespace
    : CREATE UNDO? TABLESPACE identifier (createTablespaceInnodb | createTablespaceNdb | createTablespaceInnodbAndNdb)*
    ;

createTablespaceInnodb
    : FILE_BLOCK_SIZE EQ_ fileSizeLiteral
    | ENCRYPTION EQ_ y_or_n=string_
    | ENGINE_ATTRIBUTE EQ_? jsonAttribute = string_
    ;

createTablespaceNdb
    : USE LOGFILE GROUP identifier
    | EXTENT_SIZE EQ_? fileSizeLiteral
    | INITIAL_SIZE EQ_? fileSizeLiteral
    | MAX_SIZE EQ_? fileSizeLiteral
    | NODEGROUP EQ_? identifier
    | WAIT
    | COMMENT EQ_? string_
    ;

createTablespaceInnodbAndNdb
    : ADD DATAFILE string_
    | AUTOEXTEND_SIZE EQ_? fileSizeLiteral
    | ENGINE EQ_? engineRef
    ;

alterTablespace
    : alterTablespaceInnodb | alterTablespaceNdb
    ;

alterTablespaceNdb
    : ALTER UNDO? TABLESPACE tablespace=identifier
      (ADD | DROP) DATAFILE string_
      (INITIAL_SIZE EQ_? fileSizeLiteral)?
      WAIT? (RENAME TO renameTableSpace=identifier)?
      (ENGINE EQ_? identifier)?
    ;

alterTablespaceInnodb
    : ALTER UNDO? TABLESPACE tablespace=identifier
      (SET (ACTIVE | INACTIVE))?
      (AUTOEXTEND_SIZE EQ_? fileSizeLiteral)?
      (ENCRYPTION EQ_? y_or_n=string_)?
      (ENGINE_ATTRIBUTE EQ_? jsonAttribute = string_)?
      (RENAME TO renameTablespace=identifier)?
      (ENGINE EQ_? identifier)?
    ;

dropTablespace
    : DROP UNDO? TABLESPACE identifier (ENGINE EQ_? identifier)?
    ;

createLogfileGroup
    : CREATE LOGFILE GROUP identifier
      ADD UNDOFILE string_
      (INITIAL_SIZE EQ_? fileSizeLiteral)?
      (UNDO_BUFFER_SIZE EQ_? fileSizeLiteral)?
      (REDO_BUFFER_SIZE EQ_? fileSizeLiteral)?
      (NODEGROUP EQ_? identifier)?
      WAIT?
      (COMMENT EQ_? string_)?
      (ENGINE EQ_? identifier)?
    ;

alterLogfileGroup
    : ALTER LOGFILE GROUP identifier
      ADD UNDOFILE string_
      (INITIAL_SIZE EQ_? fileSizeLiteral)?
      WAIT? 
      (ENGINE EQ_? identifier)?
    ;

dropLogfileGroup
    : DROP LOGFILE GROUP identifier (ENGINE EQ_? identifier)?
    ;

createTrigger
    :  CREATE ownerStatement? TRIGGER triggerName triggerTime triggerEvent ON tableName FOR EACH ROW triggerOrder? routineBody
    ;

dropTrigger
    : DROP TRIGGER ifExists? (databaseName DOT_)? triggerName
    ;

renameTable
    : RENAME (TABLE | TABLES) tableName TO tableName (COMMA_ tableName TO tableName)*
    ;

createDefinitionClause
    : LP_ tableElementList RP_
    ;

columnDefinition
    : column_name=identifier fieldDefinition referenceDefinition?
    ;

fieldDefinition
    : dataType (columnAttribute* | collateClause? generatedOption? AS LP_ expr RP_ storedAttribute=(VIRTUAL | STORED)? columnAttribute*)
    ;

columnAttribute
    : NOT? NULL
    | NOT SECONDARY
    | value = DEFAULT (literals | now | LP_ expr RP_)
    | value = ON UPDATE now
    | value = AUTO_INCREMENT
    | value = SERIAL DEFAULT VALUE
    | PRIMARY? value = KEY
    | value = UNIQUE KEY?
    | value = COMMENT string_
    | collateClause
    | value = COLUMN_FORMAT columnFormat
    | value = STORAGE storageMedia
    | value = SRID NUMBER_
    | constraintClause? checkConstraint
    | constraintEnforcement
    | visibility
    | value = ENGINE_ATTRIBUTE EQ_? jsonAttribute = string_
    ;

checkConstraint
    : CHECK LP_ expr RP_
    ;

constraintEnforcement
    : NOT? ENFORCED
    ;

generatedOption
    : GENERATED ALWAYS
    ;

referenceDefinition
    : REFERENCES tableName keyParts (MATCH FULL | MATCH PARTIAL | MATCH SIMPLE)? onUpdateDelete?
    ;

onUpdateDelete
    : ON UPDATE referenceOption (ON DELETE referenceOption)?
    | ON DELETE referenceOption (ON UPDATE referenceOption)?
    ;

referenceOption
    : RESTRICT | CASCADE | SET NULL | NO ACTION | SET DEFAULT
    ;

indexType
    : BTREE | RTREE | HASH
    ;

indexTypeClause
    : (USING | TYPE) indexType
    ;

keyParts
    : LP_ keyPart (COMMA_ keyPart)* RP_
    ;

keyPart
    : columnName fieldLength? direction?
    ;

keyPartWithExpression
    : keyPart | LP_ expr RP_ direction?
    ;

keyListWithExpression
    : LP_ keyPartWithExpression (COMMA_ keyPartWithExpression)* RP_
    ;

indexOption
    : commonIndexOption | indexTypeClause
    ;

commonIndexOption
    : KEY_BLOCK_SIZE EQ_? NUMBER_
    | COMMENT stringLiterals
    | visibility
    | ENGINE_ATTRIBUTE EQ_? jsonAttribute = string_
    ;

visibility
    : VISIBLE | INVISIBLE
    ;

createLikeClause
    : LP_? LIKE tableName RP_?
    ;

createIndexSpecification
    : UNIQUE | FULLTEXT | SPATIAL
    ;

createTableOptions
    : createTableOption (COMMA_? createTableOption)*
    ;

createTableOption
    : option = ENGINE EQ_? engineRef
    | option = SECONDARY_ENGINE EQ_? (NULL | string_ | identifier)
    | option = MAX_ROWS EQ_? NUMBER_
    | option = MIN_ROWS EQ_? NUMBER_
    | option = AVG_ROW_LENGTH EQ_? NUMBER_
    | option = PASSWORD EQ_? string_
    | option = COMMENT EQ_? string_
    | option = COMPRESSION EQ_? textString
    | option = ENCRYPTION EQ_? textString
    | option = AUTO_INCREMENT EQ_? NUMBER_
    | option = PACK_KEYS EQ_? ternaryOption=(NUMBER_ | DEFAULT)
    | option = (STATS_AUTO_RECALC | STATS_PERSISTENT | STATS_SAMPLE_PAGES) EQ_? ternaryOption=(NUMBER_ | DEFAULT)
    | option = (CHECKSUM | TABLE_CHECKSUM) EQ_? NUMBER_
    | option = DELAY_KEY_WRITE EQ_? NUMBER_
    | option = ROW_FORMAT EQ_? format = (DEFAULT | DYNAMIC | FIXED | COMPRESSED | REDUNDANT | COMPACT)
    | option = UNION EQ_? LP_ tableList RP_
    | defaultCharset
    | defaultCollation
    | option = INSERT_METHOD EQ_? method = (NO| FIRST| LAST)
    | option = DATA DIRECTORY EQ_? textString
    | option = INDEX DIRECTORY EQ_? textString
    | option = TABLESPACE EQ_? identifier
    | option = STORAGE (DISK | MEMORY)
    | option = CONNECTION EQ_? textString
    | option = KEY_BLOCK_SIZE EQ_? NUMBER_
    | option = ENGINE_ATTRIBUTE EQ_? jsonAttribute = string_
    | option = SECONDARY_ENGINE_ATTRIBUTE EQ_ jsonAttribute = string_
    | option = AUTOEXTEND_SIZE EQ_? fileSizeLiteral
    ;

createSRSStatement
    : CREATE OR REPLACE SPATIAL REFERENCE SYSTEM NUMBER_ srsAttribute*
    | CREATE SPATIAL REFERENCE SYSTEM ifNotExists? NUMBER_ srsAttribute*
    ;

dropSRSStatement
    : DROP SPATIAL REFERENCE SYSTEM ifNotExists? NUMBER_
    ;

srsAttribute
    : NAME string_
    | DEFINITION string_
    | ORGANIZATION string_ IDENTIFIED BY NUMBER_
    | DESCRIPTION string_
    ;

place
    : FIRST | AFTER columnName
    ;

partitionDefinitions
    : LP_ partitionDefinition (COMMA_ partitionDefinition)* RP_
    ;

partitionDefinition
    : PARTITION partitionName
    (VALUES (LESS THAN partitionLessThanValue | IN LP_ partitionValueList RP_))?
    partitionDefinitionOption*
    (LP_ subpartitionDefinition (COMMA_ subpartitionDefinition)* RP_)?
    ;

partitionLessThanValue
    : LP_ (expr | partitionValueList) RP_ | MAXVALUE
    ;

partitionValueList
    : expr (COMMA_ expr)*
    ;

partitionDefinitionOption
    : STORAGE? ENGINE EQ_? identifier
    | COMMENT EQ_? string_
    | DATA DIRECTORY EQ_? string_
    | INDEX DIRECTORY EQ_? string_
    | MAX_ROWS EQ_? NUMBER_
    | MIN_ROWS EQ_? NUMBER_
    | TABLESPACE EQ_? identifier
    ;

subpartitionDefinition
    : SUBPARTITION identifier partitionDefinitionOption*
    ;

ownerStatement
    : DEFINER EQ_ (username | CURRENT_USER ( LP_ RP_)?)
    ;

scheduleExpression
    : AT timestampValue (PLUS_ intervalExpression)*
    | EVERY intervalValue
      (STARTS timestampValue (PLUS_ intervalExpression)*)?
      (ENDS timestampValue (PLUS_ intervalExpression)*)?     
    ;

timestampValue
    : CURRENT_TIMESTAMP | stringLiterals | numberLiterals | expr
    ;

routineBody
    : simpleStatement | compoundStatement
    ;

serverOption
    : HOST string_
    | DATABASE string_
    | USER string_
    | PASSWORD string_
    | SOCKET string_
    | OWNER string_
    | PORT numberLiterals 
    ;

routineOption
    : COMMENT string_
    | LANGUAGE SQL                                              
    | NOT? DETERMINISTIC                                          
    | (CONTAINS SQL | NO SQL | READS SQL DATA | MODIFIES SQL DATA)
    | SQL SECURITY (DEFINER | INVOKER)                    
    ;

procedureParameter
    : (IN | OUT | INOUT)? identifier dataType
    ;

fileSizeLiteral
    : FILESIZE_LITERAL | numberLiterals
    ; 

simpleStatement
    : validStatement
    ;

compoundStatement
    : beginStatement
    ;

validStatement
    : (createTable | alterTable | dropTable | dropDatabase | truncateTable
    | insert | replace | update | delete | select | call
    | createView | prepare | executeStmt | commit | deallocate
    | setVariable | beginStatement | declareStatement | flowControlStatement | cursorStatement | conditionHandlingStatement
<<<<<<< HEAD
    | setStatement | showStatement | startTransaction | rollback | commit | show) SEMI_?
=======
    | setStatement | showStatement | showCreateTable | startTransaction | rollback | commit | show) SEMI_?
>>>>>>> 2832218e
    ;

showStatement
    : SHOW WARNINGS
    ;

setStatement
    : SET optionType TRANSACTION transactionCharacteristics (COMMA_ transactionCharacteristics)*
    ;

beginStatement
    : (labelName COLON_)? BEGIN validStatement* END labelName? SEMI_?
    ;

declareStatement
    : DECLARE variable (COMMA_ variable)* dataType (DEFAULT simpleExpr)*
    ;

flowControlStatement
    : caseStatement | ifStatement | iterateStatement | leaveStatement | loopStatement | repeatStatement | returnStatement | whileStatement
    ;

caseStatement
    : CASE expr? 
      (WHEN expr THEN validStatement+)+ 
      (ELSE validStatement+)? 
      END CASE
    ;

ifStatement
    : IF expr THEN validStatement+
      (ELSEIF expr THEN validStatement+)*
      (ELSE validStatement+)?
      END IF
    ;

iterateStatement
    : ITERATE labelName
    ;

leaveStatement
    : LEAVE labelName
    ;

loopStatement
    : (labelName COLON_)? LOOP
      validStatement+
      END LOOP labelName?
    ;

repeatStatement
    : (labelName COLON_)? REPEAT
      validStatement+
      UNTIL expr
      END REPEAT labelName?
    ;

returnStatement
    : RETURN expr
    ;   

whileStatement
    : (labelName COLON_)? WHILE expr DO
      validStatement+
      END WHILE labelName?
    ;

cursorStatement
    : cursorCloseStatement | cursorDeclareStatement | cursorFetchStatement | cursorOpenStatement 
    ;

cursorCloseStatement
    : CLOSE cursorName
    ;

cursorDeclareStatement
    : DECLARE cursorName CURSOR FOR select
    ;

cursorFetchStatement
    : FETCH ((NEXT)? FROM)? cursorName INTO variable (COMMA_ variable)*
    ;

cursorOpenStatement
    : OPEN cursorName
    ;

conditionHandlingStatement
    : declareConditionStatement | declareHandlerStatement | getDiagnosticsStatement | resignalStatement | signalStatement 
    ;

declareConditionStatement
    : DECLARE conditionName CONDITION FOR conditionValue
    ;

declareHandlerStatement
    : DECLARE handlerAction HANDLER FOR conditionValue (COMMA_ conditionValue)* validStatement
    ;

getDiagnosticsStatement
    : GET (CURRENT | STACKED)? DIAGNOSTICS (
        (statementInformationItem (COMMA_ statementInformationItem)*
        | (CONDITION conditionNumber conditionInformationItem (COMMA_ conditionInformationItem)*))
    )
    ;

statementInformationItem
    : variable EQ_ statementInformationItemName
    ;

conditionInformationItem
    : variable EQ_ conditionInformationItemName
    ;

conditionNumber
    : variable | numberLiterals 
    ;

statementInformationItemName
    : NUMBER
    | ROW_COUNT
    ;

conditionInformationItemName
    : CLASS_ORIGIN
    | SUBCLASS_ORIGIN
    | RETURNED_SQLSTATE
    | MESSAGE_TEXT
    | MYSQL_ERRNO
    | CONSTRAINT_CATALOG
    | CONSTRAINT_SCHEMA
    | CONSTRAINT_NAME
    | CATALOG_NAME
    | SCHEMA_NAME
    | TABLE_NAME
    | COLUMN_NAME
    | CURSOR_NAME
    ;

handlerAction
    : CONTINUE | EXIT | UNDO
    ;

conditionValue
    : numberLiterals | SQLSTATE (VALUE)? stringLiterals | conditionName | SQLWARNING | NOT FOUND | SQLEXCEPTION
    ;

resignalStatement
    : RESIGNAL conditionValue?
      (SET signalInformationItem (COMMA_ signalInformationItem)*)?
    ;

signalStatement
    : SIGNAL conditionValue
      (SET signalInformationItem (COMMA_ signalInformationItem)*)?
    ;

signalInformationItem
    : conditionInformationItemName EQ_ expr
    ;

prepare
    : PREPARE identifier FROM (stringLiterals | userVariable)
    ;

executeStmt
    : EXECUTE identifier (USING executeVarList)?
    ;

executeVarList
    : userVariable (COMMA_ userVariable)*
    ;

deallocate
    : (DEALLOCATE | DROP) PREPARE identifier
    ;<|MERGE_RESOLUTION|>--- conflicted
+++ resolved
@@ -682,11 +682,7 @@
     | insert | replace | update | delete | select | call
     | createView | prepare | executeStmt | commit | deallocate
     | setVariable | beginStatement | declareStatement | flowControlStatement | cursorStatement | conditionHandlingStatement
-<<<<<<< HEAD
-    | setStatement | showStatement | startTransaction | rollback | commit | show) SEMI_?
-=======
     | setStatement | showStatement | showCreateTable | startTransaction | rollback | commit | show) SEMI_?
->>>>>>> 2832218e
     ;
 
 showStatement
