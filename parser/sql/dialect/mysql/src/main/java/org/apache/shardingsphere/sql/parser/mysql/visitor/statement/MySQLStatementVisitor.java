/*
 * Licensed to the Apache Software Foundation (ASF) under one or more
 * contributor license agreements.  See the NOTICE file distributed with
 * this work for additional information regarding copyright ownership.
 * The ASF licenses this file to You under the Apache License, Version 2.0
 * (the "License"); you may not use this file except in compliance with
 * the License.  You may obtain a copy of the License at
 *
 *     http://www.apache.org/licenses/LICENSE-2.0
 *
 * Unless required by applicable law or agreed to in writing, software
 * distributed under the License is distributed on an "AS IS" BASIS,
 * WITHOUT WARRANTIES OR CONDITIONS OF ANY KIND, either express or implied.
 * See the License for the specific language governing permissions and
 * limitations under the License.
 */

package org.apache.shardingsphere.sql.parser.mysql.visitor.statement;

import lombok.AccessLevel;
import lombok.Getter;
import org.antlr.v4.runtime.ParserRuleContext;
import org.antlr.v4.runtime.Token;
import org.antlr.v4.runtime.misc.Interval;
import org.antlr.v4.runtime.tree.TerminalNode;
import org.apache.shardingsphere.sql.parser.api.ASTNode;
import org.apache.shardingsphere.sql.parser.autogen.MySQLStatementBaseVisitor;
import org.apache.shardingsphere.sql.parser.autogen.MySQLStatementParser.AggregationFunctionContext;
import org.apache.shardingsphere.sql.parser.autogen.MySQLStatementParser.AliasContext;
import org.apache.shardingsphere.sql.parser.autogen.MySQLStatementParser.AssignmentContext;
import org.apache.shardingsphere.sql.parser.autogen.MySQLStatementParser.AssignmentValueContext;
import org.apache.shardingsphere.sql.parser.autogen.MySQLStatementParser.AssignmentValuesContext;
import org.apache.shardingsphere.sql.parser.autogen.MySQLStatementParser.BitExprContext;
import org.apache.shardingsphere.sql.parser.autogen.MySQLStatementParser.BitValueLiteralsContext;
import org.apache.shardingsphere.sql.parser.autogen.MySQLStatementParser.BlobValueContext;
import org.apache.shardingsphere.sql.parser.autogen.MySQLStatementParser.BooleanLiteralsContext;
import org.apache.shardingsphere.sql.parser.autogen.MySQLStatementParser.BooleanPrimaryContext;
import org.apache.shardingsphere.sql.parser.autogen.MySQLStatementParser.CaseExpressionContext;
import org.apache.shardingsphere.sql.parser.autogen.MySQLStatementParser.CaseWhenContext;
import org.apache.shardingsphere.sql.parser.autogen.MySQLStatementParser.CastFunctionContext;
import org.apache.shardingsphere.sql.parser.autogen.MySQLStatementParser.CastTypeContext;
import org.apache.shardingsphere.sql.parser.autogen.MySQLStatementParser.CharFunctionContext;
import org.apache.shardingsphere.sql.parser.autogen.MySQLStatementParser.CollateClauseContext;
import org.apache.shardingsphere.sql.parser.autogen.MySQLStatementParser.ColumnNameContext;
import org.apache.shardingsphere.sql.parser.autogen.MySQLStatementParser.ColumnNamesContext;
import org.apache.shardingsphere.sql.parser.autogen.MySQLStatementParser.ColumnRefContext;
import org.apache.shardingsphere.sql.parser.autogen.MySQLStatementParser.CombineClauseContext;
import org.apache.shardingsphere.sql.parser.autogen.MySQLStatementParser.CompleteRegularFunctionContext;
import org.apache.shardingsphere.sql.parser.autogen.MySQLStatementParser.ConstraintNameContext;
import org.apache.shardingsphere.sql.parser.autogen.MySQLStatementParser.ConvertFunctionContext;
import org.apache.shardingsphere.sql.parser.autogen.MySQLStatementParser.CurrentUserFunctionContext;
import org.apache.shardingsphere.sql.parser.autogen.MySQLStatementParser.DataTypeContext;
import org.apache.shardingsphere.sql.parser.autogen.MySQLStatementParser.DeleteContext;
import org.apache.shardingsphere.sql.parser.autogen.MySQLStatementParser.DuplicateSpecificationContext;
import org.apache.shardingsphere.sql.parser.autogen.MySQLStatementParser.EngineRefContext;
import org.apache.shardingsphere.sql.parser.autogen.MySQLStatementParser.EscapedTableReferenceContext;
import org.apache.shardingsphere.sql.parser.autogen.MySQLStatementParser.ExprContext;
import org.apache.shardingsphere.sql.parser.autogen.MySQLStatementParser.ExtractFunctionContext;
import org.apache.shardingsphere.sql.parser.autogen.MySQLStatementParser.FieldLengthContext;
import org.apache.shardingsphere.sql.parser.autogen.MySQLStatementParser.FieldsContext;
import org.apache.shardingsphere.sql.parser.autogen.MySQLStatementParser.FromClauseContext;
import org.apache.shardingsphere.sql.parser.autogen.MySQLStatementParser.FunctionCallContext;
import org.apache.shardingsphere.sql.parser.autogen.MySQLStatementParser.FunctionNameContext;
import org.apache.shardingsphere.sql.parser.autogen.MySQLStatementParser.GroupByClauseContext;
import org.apache.shardingsphere.sql.parser.autogen.MySQLStatementParser.GroupConcatFunctionContext;
import org.apache.shardingsphere.sql.parser.autogen.MySQLStatementParser.HavingClauseContext;
import org.apache.shardingsphere.sql.parser.autogen.MySQLStatementParser.HexadecimalLiteralsContext;
import org.apache.shardingsphere.sql.parser.autogen.MySQLStatementParser.IdentifierContext;
import org.apache.shardingsphere.sql.parser.autogen.MySQLStatementParser.IndexNameContext;
import org.apache.shardingsphere.sql.parser.autogen.MySQLStatementParser.InsertContext;
import org.apache.shardingsphere.sql.parser.autogen.MySQLStatementParser.InsertIdentifierContext;
import org.apache.shardingsphere.sql.parser.autogen.MySQLStatementParser.InsertSelectClauseContext;
import org.apache.shardingsphere.sql.parser.autogen.MySQLStatementParser.InsertValuesClauseContext;
import org.apache.shardingsphere.sql.parser.autogen.MySQLStatementParser.IntervalExpressionContext;
import org.apache.shardingsphere.sql.parser.autogen.MySQLStatementParser.JoinSpecificationContext;
import org.apache.shardingsphere.sql.parser.autogen.MySQLStatementParser.JoinedTableContext;
import org.apache.shardingsphere.sql.parser.autogen.MySQLStatementParser.JsonFunctionContext;
import org.apache.shardingsphere.sql.parser.autogen.MySQLStatementParser.JsonFunctionNameContext;
import org.apache.shardingsphere.sql.parser.autogen.MySQLStatementParser.LimitClauseContext;
import org.apache.shardingsphere.sql.parser.autogen.MySQLStatementParser.LimitOffsetContext;
import org.apache.shardingsphere.sql.parser.autogen.MySQLStatementParser.LimitRowCountContext;
import org.apache.shardingsphere.sql.parser.autogen.MySQLStatementParser.LiteralsContext;
import org.apache.shardingsphere.sql.parser.autogen.MySQLStatementParser.LockClauseContext;
import org.apache.shardingsphere.sql.parser.autogen.MySQLStatementParser.LockClauseListContext;
import org.apache.shardingsphere.sql.parser.autogen.MySQLStatementParser.MatchExpressionContext;
import org.apache.shardingsphere.sql.parser.autogen.MySQLStatementParser.MultipleTablesClauseContext;
import org.apache.shardingsphere.sql.parser.autogen.MySQLStatementParser.NaturalJoinTypeContext;
import org.apache.shardingsphere.sql.parser.autogen.MySQLStatementParser.NullValueLiteralsContext;
import org.apache.shardingsphere.sql.parser.autogen.MySQLStatementParser.NumberLiteralsContext;
import org.apache.shardingsphere.sql.parser.autogen.MySQLStatementParser.OnDuplicateKeyClauseContext;
import org.apache.shardingsphere.sql.parser.autogen.MySQLStatementParser.OrderByClauseContext;
import org.apache.shardingsphere.sql.parser.autogen.MySQLStatementParser.OrderByItemContext;
import org.apache.shardingsphere.sql.parser.autogen.MySQLStatementParser.OwnerContext;
import org.apache.shardingsphere.sql.parser.autogen.MySQLStatementParser.ParameterMarkerContext;
import org.apache.shardingsphere.sql.parser.autogen.MySQLStatementParser.PositionFunctionContext;
import org.apache.shardingsphere.sql.parser.autogen.MySQLStatementParser.PrecisionContext;
import org.apache.shardingsphere.sql.parser.autogen.MySQLStatementParser.PredicateContext;
import org.apache.shardingsphere.sql.parser.autogen.MySQLStatementParser.ProjectionContext;
import org.apache.shardingsphere.sql.parser.autogen.MySQLStatementParser.ProjectionsContext;
import org.apache.shardingsphere.sql.parser.autogen.MySQLStatementParser.QualifiedShorthandContext;
import org.apache.shardingsphere.sql.parser.autogen.MySQLStatementParser.QueryExpressionBodyContext;
import org.apache.shardingsphere.sql.parser.autogen.MySQLStatementParser.QueryExpressionContext;
import org.apache.shardingsphere.sql.parser.autogen.MySQLStatementParser.QueryExpressionParensContext;
import org.apache.shardingsphere.sql.parser.autogen.MySQLStatementParser.QueryPrimaryContext;
import org.apache.shardingsphere.sql.parser.autogen.MySQLStatementParser.QuerySpecificationContext;
import org.apache.shardingsphere.sql.parser.autogen.MySQLStatementParser.RegularFunctionContext;
import org.apache.shardingsphere.sql.parser.autogen.MySQLStatementParser.ReplaceContext;
import org.apache.shardingsphere.sql.parser.autogen.MySQLStatementParser.ReplaceSelectClauseContext;
import org.apache.shardingsphere.sql.parser.autogen.MySQLStatementParser.ReplaceValuesClauseContext;
import org.apache.shardingsphere.sql.parser.autogen.MySQLStatementParser.RowConstructorListContext;
import org.apache.shardingsphere.sql.parser.autogen.MySQLStatementParser.SchemaNameContext;
import org.apache.shardingsphere.sql.parser.autogen.MySQLStatementParser.SelectContext;
import org.apache.shardingsphere.sql.parser.autogen.MySQLStatementParser.SelectSpecificationContext;
import org.apache.shardingsphere.sql.parser.autogen.MySQLStatementParser.SelectWithIntoContext;
import org.apache.shardingsphere.sql.parser.autogen.MySQLStatementParser.SetAssignmentsClauseContext;
import org.apache.shardingsphere.sql.parser.autogen.MySQLStatementParser.ShorthandRegularFunctionContext;
import org.apache.shardingsphere.sql.parser.autogen.MySQLStatementParser.SimpleExprContext;
import org.apache.shardingsphere.sql.parser.autogen.MySQLStatementParser.SingleTableClauseContext;
import org.apache.shardingsphere.sql.parser.autogen.MySQLStatementParser.SpecialFunctionContext;
import org.apache.shardingsphere.sql.parser.autogen.MySQLStatementParser.StringLiteralsContext;
import org.apache.shardingsphere.sql.parser.autogen.MySQLStatementParser.String_Context;
import org.apache.shardingsphere.sql.parser.autogen.MySQLStatementParser.SubqueryContext;
import org.apache.shardingsphere.sql.parser.autogen.MySQLStatementParser.SubstringFunctionContext;
import org.apache.shardingsphere.sql.parser.autogen.MySQLStatementParser.SystemVariableContext;
import org.apache.shardingsphere.sql.parser.autogen.MySQLStatementParser.TableAliasRefListContext;
import org.apache.shardingsphere.sql.parser.autogen.MySQLStatementParser.TableFactorContext;
import org.apache.shardingsphere.sql.parser.autogen.MySQLStatementParser.TableIdentOptWildContext;
import org.apache.shardingsphere.sql.parser.autogen.MySQLStatementParser.TableListContext;
import org.apache.shardingsphere.sql.parser.autogen.MySQLStatementParser.TableNameContext;
import org.apache.shardingsphere.sql.parser.autogen.MySQLStatementParser.TableReferenceContext;
import org.apache.shardingsphere.sql.parser.autogen.MySQLStatementParser.TableReferencesContext;
import org.apache.shardingsphere.sql.parser.autogen.MySQLStatementParser.TableStatementContext;
import org.apache.shardingsphere.sql.parser.autogen.MySQLStatementParser.TableValueConstructorContext;
import org.apache.shardingsphere.sql.parser.autogen.MySQLStatementParser.TemporalLiteralsContext;
import org.apache.shardingsphere.sql.parser.autogen.MySQLStatementParser.TrimFunctionContext;
import org.apache.shardingsphere.sql.parser.autogen.MySQLStatementParser.TypeDatetimePrecisionContext;
import org.apache.shardingsphere.sql.parser.autogen.MySQLStatementParser.UdfFunctionContext;
import org.apache.shardingsphere.sql.parser.autogen.MySQLStatementParser.UpdateContext;
import org.apache.shardingsphere.sql.parser.autogen.MySQLStatementParser.UserVariableContext;
import org.apache.shardingsphere.sql.parser.autogen.MySQLStatementParser.ValuesFunctionContext;
import org.apache.shardingsphere.sql.parser.autogen.MySQLStatementParser.VariableContext;
import org.apache.shardingsphere.sql.parser.autogen.MySQLStatementParser.ViewNameContext;
import org.apache.shardingsphere.sql.parser.autogen.MySQLStatementParser.ViewNamesContext;
import org.apache.shardingsphere.sql.parser.autogen.MySQLStatementParser.WeightStringFunctionContext;
import org.apache.shardingsphere.sql.parser.autogen.MySQLStatementParser.WhereClauseContext;
import org.apache.shardingsphere.sql.parser.autogen.MySQLStatementParser.WindowClauseContext;
import org.apache.shardingsphere.sql.parser.autogen.MySQLStatementParser.WindowFunctionContext;
import org.apache.shardingsphere.sql.parser.autogen.MySQLStatementParser.WindowItemContext;
import org.apache.shardingsphere.sql.parser.autogen.MySQLStatementParser.WindowSpecificationContext;
import org.apache.shardingsphere.sql.parser.sql.common.enums.AggregationType;
import org.apache.shardingsphere.sql.parser.sql.common.enums.CombineType;
import org.apache.shardingsphere.sql.parser.sql.common.enums.JoinType;
import org.apache.shardingsphere.sql.parser.sql.common.enums.OrderDirection;
import org.apache.shardingsphere.sql.parser.sql.common.enums.ParameterMarkerType;
import org.apache.shardingsphere.sql.parser.sql.common.segment.dal.VariableSegment;
import org.apache.shardingsphere.sql.parser.sql.common.segment.ddl.constraint.ConstraintSegment;
import org.apache.shardingsphere.sql.parser.sql.common.segment.ddl.engine.EngineSegment;
import org.apache.shardingsphere.sql.parser.sql.common.segment.ddl.index.IndexNameSegment;
import org.apache.shardingsphere.sql.parser.sql.common.segment.ddl.index.IndexSegment;
import org.apache.shardingsphere.sql.parser.sql.common.segment.dml.assignment.AssignmentSegment;
import org.apache.shardingsphere.sql.parser.sql.common.segment.dml.assignment.ColumnAssignmentSegment;
import org.apache.shardingsphere.sql.parser.sql.common.segment.dml.assignment.InsertValuesSegment;
import org.apache.shardingsphere.sql.parser.sql.common.segment.dml.assignment.SetAssignmentSegment;
import org.apache.shardingsphere.sql.parser.sql.common.segment.dml.column.ColumnSegment;
import org.apache.shardingsphere.sql.parser.sql.common.segment.dml.column.InsertColumnsSegment;
import org.apache.shardingsphere.sql.parser.sql.common.segment.dml.column.OnDuplicateKeyColumnsSegment;
import org.apache.shardingsphere.sql.parser.sql.common.segment.dml.combine.CombineSegment;
import org.apache.shardingsphere.sql.parser.sql.common.segment.dml.expr.BetweenExpression;
import org.apache.shardingsphere.sql.parser.sql.common.segment.dml.expr.BinaryOperationExpression;
import org.apache.shardingsphere.sql.parser.sql.common.segment.dml.expr.CaseWhenExpression;
import org.apache.shardingsphere.sql.parser.sql.common.segment.dml.expr.CollateExpression;
import org.apache.shardingsphere.sql.parser.sql.common.segment.dml.expr.ExistsSubqueryExpression;
import org.apache.shardingsphere.sql.parser.sql.common.segment.dml.expr.ExpressionSegment;
import org.apache.shardingsphere.sql.parser.sql.common.segment.dml.expr.FunctionSegment;
import org.apache.shardingsphere.sql.parser.sql.common.segment.dml.expr.InExpression;
import org.apache.shardingsphere.sql.parser.sql.common.segment.dml.expr.ListExpression;
import org.apache.shardingsphere.sql.parser.sql.common.segment.dml.expr.MatchAgainstExpression;
import org.apache.shardingsphere.sql.parser.sql.common.segment.dml.expr.NotExpression;
import org.apache.shardingsphere.sql.parser.sql.common.segment.dml.expr.ValuesExpression;
import org.apache.shardingsphere.sql.parser.sql.common.segment.dml.expr.complex.CommonExpressionSegment;
import org.apache.shardingsphere.sql.parser.sql.common.segment.dml.expr.simple.LiteralExpressionSegment;
import org.apache.shardingsphere.sql.parser.sql.common.segment.dml.expr.simple.ParameterMarkerExpressionSegment;
import org.apache.shardingsphere.sql.parser.sql.common.segment.dml.expr.simple.SimpleExpressionSegment;
import org.apache.shardingsphere.sql.parser.sql.common.segment.dml.expr.subquery.SubqueryExpressionSegment;
import org.apache.shardingsphere.sql.parser.sql.common.segment.dml.expr.subquery.SubquerySegment;
import org.apache.shardingsphere.sql.parser.sql.common.segment.dml.item.AggregationDistinctProjectionSegment;
import org.apache.shardingsphere.sql.parser.sql.common.segment.dml.item.AggregationProjectionSegment;
import org.apache.shardingsphere.sql.parser.sql.common.segment.dml.item.ColumnProjectionSegment;
import org.apache.shardingsphere.sql.parser.sql.common.segment.dml.item.ExpressionProjectionSegment;
import org.apache.shardingsphere.sql.parser.sql.common.segment.dml.item.ProjectionSegment;
import org.apache.shardingsphere.sql.parser.sql.common.segment.dml.item.ProjectionsSegment;
import org.apache.shardingsphere.sql.parser.sql.common.segment.dml.item.ShorthandProjectionSegment;
import org.apache.shardingsphere.sql.parser.sql.common.segment.dml.item.SubqueryProjectionSegment;
import org.apache.shardingsphere.sql.parser.sql.common.segment.dml.order.GroupBySegment;
import org.apache.shardingsphere.sql.parser.sql.common.segment.dml.order.OrderBySegment;
import org.apache.shardingsphere.sql.parser.sql.common.segment.dml.order.item.ColumnOrderByItemSegment;
import org.apache.shardingsphere.sql.parser.sql.common.segment.dml.order.item.ExpressionOrderByItemSegment;
import org.apache.shardingsphere.sql.parser.sql.common.segment.dml.order.item.IndexOrderByItemSegment;
import org.apache.shardingsphere.sql.parser.sql.common.segment.dml.order.item.OrderByItemSegment;
import org.apache.shardingsphere.sql.parser.sql.common.segment.dml.pagination.PaginationValueSegment;
import org.apache.shardingsphere.sql.parser.sql.common.segment.dml.pagination.limit.LimitSegment;
import org.apache.shardingsphere.sql.parser.sql.common.segment.dml.pagination.limit.NumberLiteralLimitValueSegment;
import org.apache.shardingsphere.sql.parser.sql.common.segment.dml.pagination.limit.ParameterMarkerLimitValueSegment;
import org.apache.shardingsphere.sql.parser.sql.common.segment.dml.predicate.HavingSegment;
import org.apache.shardingsphere.sql.parser.sql.common.segment.dml.predicate.LockSegment;
import org.apache.shardingsphere.sql.parser.sql.common.segment.dml.predicate.WhereSegment;
import org.apache.shardingsphere.sql.parser.sql.common.segment.generic.AliasSegment;
import org.apache.shardingsphere.sql.parser.sql.common.segment.generic.DataTypeLengthSegment;
import org.apache.shardingsphere.sql.parser.sql.common.segment.generic.DataTypeSegment;
import org.apache.shardingsphere.sql.parser.sql.common.segment.generic.DatabaseSegment;
import org.apache.shardingsphere.sql.parser.sql.common.segment.generic.OwnerSegment;
import org.apache.shardingsphere.sql.parser.sql.common.segment.generic.ParameterMarkerSegment;
import org.apache.shardingsphere.sql.parser.sql.common.segment.generic.WindowSegment;
import org.apache.shardingsphere.sql.parser.sql.common.segment.generic.table.DeleteMultiTableSegment;
import org.apache.shardingsphere.sql.parser.sql.common.segment.generic.table.JoinTableSegment;
import org.apache.shardingsphere.sql.parser.sql.common.segment.generic.table.SimpleTableSegment;
import org.apache.shardingsphere.sql.parser.sql.common.segment.generic.table.SubqueryTableSegment;
import org.apache.shardingsphere.sql.parser.sql.common.segment.generic.table.TableNameSegment;
import org.apache.shardingsphere.sql.parser.sql.common.segment.generic.table.TableSegment;
import org.apache.shardingsphere.sql.parser.sql.common.util.SQLUtils;
import org.apache.shardingsphere.sql.parser.sql.common.value.collection.CollectionValue;
import org.apache.shardingsphere.sql.parser.sql.common.value.identifier.IdentifierValue;
import org.apache.shardingsphere.sql.parser.sql.common.value.literal.impl.BooleanLiteralValue;
import org.apache.shardingsphere.sql.parser.sql.common.value.literal.impl.NullLiteralValue;
import org.apache.shardingsphere.sql.parser.sql.common.value.literal.impl.NumberLiteralValue;
import org.apache.shardingsphere.sql.parser.sql.common.value.literal.impl.OtherLiteralValue;
import org.apache.shardingsphere.sql.parser.sql.common.value.literal.impl.StringLiteralValue;
import org.apache.shardingsphere.sql.parser.sql.common.value.parametermarker.ParameterMarkerValue;
import org.apache.shardingsphere.sql.parser.sql.dialect.statement.mysql.dml.MySQLDeleteStatement;
import org.apache.shardingsphere.sql.parser.sql.dialect.statement.mysql.dml.MySQLInsertStatement;
import org.apache.shardingsphere.sql.parser.sql.dialect.statement.mysql.dml.MySQLSelectStatement;
import org.apache.shardingsphere.sql.parser.sql.dialect.statement.mysql.dml.MySQLUpdateStatement;

import java.math.BigDecimal;
import java.util.Collection;
import java.util.Collections;
import java.util.LinkedList;
import java.util.List;
import java.util.stream.Collectors;

/**
 * Statement visitor for MySQL.
 */
@Getter(AccessLevel.PROTECTED)
public abstract class MySQLStatementVisitor extends MySQLStatementBaseVisitor<ASTNode> {
    
    private final Collection<ParameterMarkerSegment> parameterMarkerSegments = new LinkedList<>();
    
    @Override
    public final ASTNode visitParameterMarker(final ParameterMarkerContext ctx) {
        return new ParameterMarkerValue(parameterMarkerSegments.size(), ParameterMarkerType.QUESTION);
    }
    
    @Override
    public final ASTNode visitLiterals(final LiteralsContext ctx) {
        if (null != ctx.stringLiterals()) {
            return visit(ctx.stringLiterals());
        }
        if (null != ctx.numberLiterals()) {
            return visit(ctx.numberLiterals());
        }
        if (null != ctx.temporalLiterals()) {
            return visit(ctx.temporalLiterals());
        }
        if (null != ctx.hexadecimalLiterals()) {
            return visit(ctx.hexadecimalLiterals());
        }
        if (null != ctx.bitValueLiterals()) {
            return visit(ctx.bitValueLiterals());
        }
        if (null != ctx.booleanLiterals()) {
            return visit(ctx.booleanLiterals());
        }
        if (null != ctx.nullValueLiterals()) {
            return visit(ctx.nullValueLiterals());
        }
        throw new IllegalStateException("Literals must have string, number, dateTime, hex, bit, boolean or null.");
    }
    
    @Override
    public final ASTNode visitStringLiterals(final StringLiteralsContext ctx) {
        return new StringLiteralValue(ctx.getText());
    }
    
    @Override
    public ASTNode visitString_(final String_Context ctx) {
        return new StringLiteralValue(ctx.getText());
    }
    
    @Override
    public final ASTNode visitNumberLiterals(final NumberLiteralsContext ctx) {
        return new NumberLiteralValue(ctx.getText());
    }
    
    @Override
    public ASTNode visitTemporalLiterals(final TemporalLiteralsContext ctx) {
        // TODO deal with TemporalLiterals
        return new OtherLiteralValue(ctx.getText());
    }
    
    @Override
    public final ASTNode visitHexadecimalLiterals(final HexadecimalLiteralsContext ctx) {
        // TODO deal with hexadecimalLiterals
        return new OtherLiteralValue(ctx.getText());
    }
    
    @Override
    public final ASTNode visitBitValueLiterals(final BitValueLiteralsContext ctx) {
        // TODO deal with bitValueLiterals
        return new OtherLiteralValue(ctx.getText());
    }
    
    @Override
    public final ASTNode visitBooleanLiterals(final BooleanLiteralsContext ctx) {
        return new BooleanLiteralValue(ctx.getText());
    }
    
    @Override
    public final ASTNode visitNullValueLiterals(final NullValueLiteralsContext ctx) {
        return new NullLiteralValue(ctx.getText());
    }
    
    @Override
    public final ASTNode visitIdentifier(final IdentifierContext ctx) {
        return new IdentifierValue(ctx.getText());
    }
    
    @Override
    public final ASTNode visitSchemaName(final SchemaNameContext ctx) {
        return new DatabaseSegment(ctx.getStart().getStartIndex(), ctx.getStop().getStopIndex(), (IdentifierValue) visit(ctx.identifier()));
    }
    
    @Override
    public final ASTNode visitTableName(final TableNameContext ctx) {
        SimpleTableSegment result = new SimpleTableSegment(new TableNameSegment(ctx.name().getStart().getStartIndex(),
                ctx.name().getStop().getStopIndex(), new IdentifierValue(ctx.name().identifier().getText())));
        OwnerContext owner = ctx.owner();
        if (null != owner) {
            result.setOwner((OwnerSegment) visit(owner));
        }
        return result;
    }
    
    @Override
    public final ASTNode visitViewName(final ViewNameContext ctx) {
        SimpleTableSegment result = new SimpleTableSegment(new TableNameSegment(ctx.identifier().getStart().getStartIndex(),
                ctx.identifier().getStop().getStopIndex(), new IdentifierValue(ctx.identifier().getText())));
        OwnerContext owner = ctx.owner();
        if (null != owner) {
            result.setOwner((OwnerSegment) visit(owner));
        }
        return result;
    }
    
    @Override
    public final ASTNode visitOwner(final OwnerContext ctx) {
        return new OwnerSegment(ctx.getStart().getStartIndex(), ctx.getStop().getStopIndex(), (IdentifierValue) visit(ctx.identifier()));
    }
    
    @Override
    public ASTNode visitFunctionName(final FunctionNameContext ctx) {
        FunctionSegment result = new FunctionSegment(ctx.start.getStartIndex(), ctx.stop.getStopIndex(), ctx.identifier().IDENTIFIER_().getText(), ctx.getText());
        if (null != ctx.owner()) {
            result.setOwner((OwnerSegment) visit(ctx.owner()));
        }
        return result;
    }
    
    @Override
    public final ASTNode visitColumnName(final ColumnNameContext ctx) {
        return new ColumnSegment(ctx.getStart().getStartIndex(), ctx.getStop().getStopIndex(), (IdentifierValue) visit(ctx.identifier()));
    }
    
    @Override
    public final ASTNode visitIndexName(final IndexNameContext ctx) {
        IndexNameSegment indexName = new IndexNameSegment(ctx.start.getStartIndex(), ctx.stop.getStopIndex(), (IdentifierValue) visit(ctx.identifier()));
        return new IndexSegment(ctx.getStart().getStartIndex(), ctx.getStop().getStopIndex(), indexName);
    }
    
    @Override
    public ASTNode visitTableList(final TableListContext ctx) {
        CollectionValue<SimpleTableSegment> result = new CollectionValue<>();
        for (TableNameContext each : ctx.tableName()) {
            result.getValue().add((SimpleTableSegment) visit(each));
        }
        return result;
    }
    
    @Override
    public final ASTNode visitViewNames(final ViewNamesContext ctx) {
        CollectionValue<SimpleTableSegment> result = new CollectionValue<>();
        for (ViewNameContext each : ctx.viewName()) {
            result.getValue().add((SimpleTableSegment) visit(each));
        }
        return result;
    }
    
    @Override
    public final ASTNode visitColumnNames(final ColumnNamesContext ctx) {
        CollectionValue<ColumnSegment> result = new CollectionValue<>();
        for (ColumnNameContext each : ctx.columnName()) {
            result.getValue().add((ColumnSegment) visit(each));
        }
        return result;
    }
    
    @Override
    public final ASTNode visitExpr(final ExprContext ctx) {
        if (null != ctx.booleanPrimary()) {
            return visit(ctx.booleanPrimary());
        }
        if (null != ctx.XOR()) {
            return createBinaryOperationExpression(ctx, "XOR");
        }
        if (null != ctx.andOperator()) {
            return createBinaryOperationExpression(ctx, ctx.andOperator().getText());
        }
        if (null != ctx.orOperator()) {
            return createBinaryOperationExpression(ctx, ctx.orOperator().getText());
        }
        return new NotExpression(ctx.start.getStartIndex(), ctx.stop.getStopIndex(), (ExpressionSegment) visit(ctx.expr(0)), false);
    }
    
    private BinaryOperationExpression createBinaryOperationExpression(final ExprContext ctx, final String operator) {
        ExpressionSegment left = (ExpressionSegment) visit(ctx.expr(0));
        ExpressionSegment right = (ExpressionSegment) visit(ctx.expr(1));
        String text = ctx.start.getInputStream().getText(new Interval(ctx.start.getStartIndex(), ctx.stop.getStopIndex()));
        return new BinaryOperationExpression(ctx.start.getStartIndex(), ctx.stop.getStopIndex(), left, right, operator, text);
    }
    
    @Override
    public final ASTNode visitBooleanPrimary(final BooleanPrimaryContext ctx) {
        if (null != ctx.IS()) {
            // TODO optimize operatorToken
            String rightText = "";
            if (null != ctx.NOT()) {
                rightText = rightText.concat(ctx.start.getInputStream().getText(new Interval(ctx.NOT().getSymbol().getStartIndex(),
                        ctx.NOT().getSymbol().getStopIndex()))).concat(" ");
            }
            Token operatorToken = null;
            if (null != ctx.NULL()) {
                operatorToken = ctx.NULL().getSymbol();
            }
            if (null != ctx.TRUE()) {
                operatorToken = ctx.TRUE().getSymbol();
            }
            if (null != ctx.FALSE()) {
                operatorToken = ctx.FALSE().getSymbol();
            }
            int startIndex = null == operatorToken ? ctx.IS().getSymbol().getStopIndex() + 2 : operatorToken.getStartIndex();
            rightText = rightText.concat(ctx.start.getInputStream().getText(new Interval(startIndex, ctx.stop.getStopIndex())));
            ExpressionSegment right = new LiteralExpressionSegment(ctx.IS().getSymbol().getStopIndex() + 2, ctx.stop.getStopIndex(), rightText);
            String text = ctx.start.getInputStream().getText(new Interval(ctx.start.getStartIndex(), ctx.stop.getStopIndex()));
            ExpressionSegment left = (ExpressionSegment) visit(ctx.booleanPrimary());
            String operator = "IS";
            return new BinaryOperationExpression(ctx.start.getStartIndex(), ctx.stop.getStopIndex(), left, right, operator, text);
        }
        if (null != ctx.comparisonOperator() || null != ctx.SAFE_EQ_()) {
            return createCompareSegment(ctx);
        }
        if (null != ctx.MEMBER()) {
            int startIndex = ctx.MEMBER().getSymbol().getStopIndex() + 5;
            int endIndex = ctx.stop.getStopIndex() - 1;
            String rightText = ctx.start.getInputStream().getText(new Interval(startIndex, endIndex));
            ExpressionSegment right = new ExpressionProjectionSegment(startIndex, endIndex, rightText);
            String text = ctx.start.getInputStream().getText(new Interval(ctx.start.getStartIndex(), ctx.stop.getStopIndex()));
            ExpressionSegment left = (ExpressionSegment) visit(ctx.booleanPrimary());
            String operator = "MEMBER OF";
            return new BinaryOperationExpression(ctx.start.getStartIndex(), ctx.stop.getStopIndex(), left, right, operator, text);
        }
        if (null != ctx.assignmentOperator()) {
            return createAssignmentSegment(ctx);
        }
        return visit(ctx.predicate());
    }
    
    private ASTNode createAssignmentSegment(final BooleanPrimaryContext ctx) {
        ExpressionSegment left = (ExpressionSegment) visit(ctx.booleanPrimary());
        ExpressionSegment right = (ExpressionSegment) visit(ctx.predicate());
        String operator = ctx.assignmentOperator().getText();
        String text = ctx.start.getInputStream().getText(new Interval(ctx.start.getStartIndex(), ctx.stop.getStopIndex()));
        return new BinaryOperationExpression(ctx.start.getStartIndex(), ctx.stop.getStopIndex(), left, right, operator, text);
    }
    
    private ASTNode createCompareSegment(final BooleanPrimaryContext ctx) {
        ExpressionSegment left = (ExpressionSegment) visit(ctx.booleanPrimary());
        ExpressionSegment right;
        String operator;
        if (null != ctx.ALL()) {
            operator = null != ctx.SAFE_EQ_() ? ctx.SAFE_EQ_().getText() : ctx.comparisonOperator().getText() + " ALL";
        } else {
            operator = null != ctx.SAFE_EQ_() ? ctx.SAFE_EQ_().getText() : ctx.comparisonOperator().getText();
        }
        if (null != ctx.predicate()) {
            right = (ExpressionSegment) visit(ctx.predicate());
        } else {
            right = new SubqueryExpressionSegment(new SubquerySegment(ctx.subquery().start.getStartIndex(), ctx.subquery().stop.getStopIndex(), (MySQLSelectStatement) visit(ctx.subquery())));
        }
        String text = ctx.start.getInputStream().getText(new Interval(ctx.start.getStartIndex(), ctx.stop.getStopIndex()));
        return new BinaryOperationExpression(ctx.start.getStartIndex(), ctx.stop.getStopIndex(), left, right, operator, text);
    }
    
    @Override
    public final ASTNode visitPredicate(final PredicateContext ctx) {
        if (null != ctx.IN()) {
            return createInSegment(ctx);
        }
        if (null != ctx.BETWEEN()) {
            return createBetweenSegment(ctx);
        }
        if (null != ctx.LIKE()) {
            return createBinaryOperationExpressionFromLike(ctx);
        }
        if (null != ctx.REGEXP()) {
            return createBinaryOperationExpressionFromRegexp(ctx);
        }
        if (null != ctx.RLIKE()) {
            return createBinaryOperationExpressionFromRlike(ctx);
        }
        return visit(ctx.bitExpr(0));
    }
    
    private InExpression createInSegment(final PredicateContext ctx) {
        boolean not = null != ctx.NOT();
        ExpressionSegment left = (ExpressionSegment) visit(ctx.bitExpr(0));
        ExpressionSegment right;
        if (null != ctx.subquery()) {
            right = new SubqueryExpressionSegment(new SubquerySegment(ctx.subquery().start.getStartIndex(), ctx.subquery().stop.getStopIndex(), (MySQLSelectStatement) visit(ctx.subquery())));
        } else {
            right = new ListExpression(ctx.LP_().getSymbol().getStartIndex(), ctx.RP_().getSymbol().getStopIndex());
            for (ExprContext each : ctx.expr()) {
                ((ListExpression) right).getItems().add((ExpressionSegment) visit(each));
            }
        }
        return new InExpression(ctx.start.getStartIndex(), ctx.stop.getStopIndex(), left, right, not);
    }
    
    private BinaryOperationExpression createBinaryOperationExpressionFromLike(final PredicateContext ctx) {
        ExpressionSegment left = (ExpressionSegment) visit(ctx.bitExpr(0));
        String operator;
        ExpressionSegment right;
        if (null != ctx.SOUNDS()) {
            right = (ExpressionSegment) visit(ctx.bitExpr(1));
            operator = "SOUNDS LIKE";
        } else {
            ListExpression listExpression = new ListExpression(ctx.simpleExpr(0).start.getStartIndex(), ctx.simpleExpr().get(ctx.simpleExpr().size() - 1).stop.getStopIndex());
            for (SimpleExprContext each : ctx.simpleExpr()) {
                listExpression.getItems().add((ExpressionSegment) visit(each));
            }
            right = listExpression;
            operator = null != ctx.NOT() ? "NOT LIKE" : "LIKE";
        }
        String text = ctx.start.getInputStream().getText(new Interval(ctx.start.getStartIndex(), ctx.stop.getStopIndex()));
        return new BinaryOperationExpression(ctx.start.getStartIndex(), ctx.stop.getStopIndex(), left, right, operator, text);
    }
    
    private BinaryOperationExpression createBinaryOperationExpressionFromRegexp(final PredicateContext ctx) {
        ExpressionSegment left = (ExpressionSegment) visit(ctx.bitExpr(0));
        ExpressionSegment right = (ExpressionSegment) visit(ctx.bitExpr(1));
        String operator = null != ctx.NOT() ? "NOT REGEXP" : "REGEXP";
        String text = ctx.start.getInputStream().getText(new Interval(ctx.start.getStartIndex(), ctx.stop.getStopIndex()));
        return new BinaryOperationExpression(ctx.start.getStartIndex(), ctx.stop.getStopIndex(), left, right, operator, text);
    }
    
    private BinaryOperationExpression createBinaryOperationExpressionFromRlike(final PredicateContext ctx) {
        ExpressionSegment left = (ExpressionSegment) visit(ctx.bitExpr(0));
        ExpressionSegment right = (ExpressionSegment) visit(ctx.bitExpr(1));
        String operator = null != ctx.NOT() ? "NOT RLIKE" : "RLIKE";
        String text = ctx.start.getInputStream().getText(new Interval(ctx.start.getStartIndex(), ctx.stop.getStopIndex()));
        return new BinaryOperationExpression(ctx.start.getStartIndex(), ctx.stop.getStopIndex(), left, right, operator, text);
    }
    
    private BetweenExpression createBetweenSegment(final PredicateContext ctx) {
        ExpressionSegment left = (ExpressionSegment) visit(ctx.bitExpr(0));
        ExpressionSegment between = (ExpressionSegment) visit(ctx.bitExpr(1));
        ExpressionSegment and = (ExpressionSegment) visit(ctx.predicate());
        boolean not = null != ctx.NOT();
        return new BetweenExpression(ctx.start.getStartIndex(), ctx.stop.getStopIndex(), left, between, and, not);
    }
    
    @Override
    public final ASTNode visitBitExpr(final BitExprContext ctx) {
        if (null != ctx.simpleExpr()) {
            return visit(ctx.simpleExpr());
        }
        ExpressionSegment left = (ExpressionSegment) visit(ctx.getChild(0));
        ExpressionSegment right = (ExpressionSegment) visit(ctx.getChild(2));
        String operator = ctx.getChild(1).getText();
        String text = ctx.start.getInputStream().getText(new Interval(ctx.start.getStartIndex(), ctx.stop.getStopIndex()));
        return new BinaryOperationExpression(ctx.start.getStartIndex(), ctx.stop.getStopIndex(), left, right, operator, text);
    }
    
    @Override
    public final ASTNode visitSimpleExpr(final SimpleExprContext ctx) {
        int startIndex = ctx.start.getStartIndex();
        int stopIndex = ctx.stop.getStopIndex();
        if (null != ctx.subquery()) {
            SubquerySegment subquerySegment = new SubquerySegment(ctx.subquery().getStart().getStartIndex(), ctx.subquery().getStop().getStopIndex(), (MySQLSelectStatement) visit(ctx.subquery()));
            return null == ctx.EXISTS() ? new SubqueryExpressionSegment(subquerySegment) : new ExistsSubqueryExpression(startIndex, stopIndex, subquerySegment);
        }
        if (null != ctx.parameterMarker()) {
            ParameterMarkerValue parameterMarker = (ParameterMarkerValue) visit(ctx.parameterMarker());
            ParameterMarkerExpressionSegment result = new ParameterMarkerExpressionSegment(startIndex, stopIndex, parameterMarker.getValue(), parameterMarker.getType());
            parameterMarkerSegments.add(result);
            return result;
        }
        if (null != ctx.literals()) {
            return SQLUtils.createLiteralExpression(visit(ctx.literals()), startIndex, stopIndex, ctx.literals().start.getInputStream().getText(new Interval(startIndex, stopIndex)));
        }
        if (null != ctx.intervalExpression()) {
            return visit(ctx.intervalExpression());
        }
        if (null != ctx.functionCall()) {
            return visit(ctx.functionCall());
        }
        if (null != ctx.collateClause()) {
            return new CollateExpression(startIndex, stopIndex, (SimpleExpressionSegment) visit(ctx.collateClause()));
        }
        if (null != ctx.columnRef()) {
            return visit(ctx.columnRef());
        }
        if (null != ctx.matchExpression()) {
            return visit(ctx.matchExpression());
        }
        if (null != ctx.notOperator()) {
            ASTNode expression = visit(ctx.simpleExpr(0));
            if (expression instanceof ExistsSubqueryExpression) {
                ((ExistsSubqueryExpression) expression).setNot(true);
                return expression;
            }
            return new NotExpression(startIndex, stopIndex, (ExpressionSegment) expression, "!".equalsIgnoreCase(ctx.notOperator().getText()));
        }
        if (null != ctx.LP_() && 1 == ctx.expr().size()) {
            return visit(ctx.expr(0));
        }
        if (null != ctx.OR_()) {
            ExpressionSegment left = (ExpressionSegment) visit(ctx.simpleExpr(0));
            ExpressionSegment right = (ExpressionSegment) visit(ctx.simpleExpr(1));
            String text = ctx.start.getInputStream().getText(new Interval(ctx.start.getStartIndex(), ctx.stop.getStopIndex()));
            return new BinaryOperationExpression(ctx.start.getStartIndex(), ctx.stop.getStopIndex(), left, right, ctx.OR_().getText(), text);
        }
        return visitRemainSimpleExpr(ctx);
    }
    
    @Override
    public ASTNode visitColumnRef(final ColumnRefContext ctx) {
        int identifierCount = ctx.identifier().size();
        ColumnSegment result;
        if (1 == identifierCount) {
            result = new ColumnSegment(ctx.getStart().getStartIndex(), ctx.getStop().getStopIndex(), (IdentifierValue) visit(ctx.identifier(0)));
        } else if (2 == identifierCount) {
            result = new ColumnSegment(ctx.getStart().getStartIndex(), ctx.getStop().getStopIndex(), (IdentifierValue) visit(ctx.identifier(1)));
            result.setOwner(new OwnerSegment(ctx.identifier(0).start.getStartIndex(), ctx.identifier(0).stop.getStopIndex(), (IdentifierValue) visit(ctx.identifier(0))));
        } else {
            result = new ColumnSegment(ctx.getStart().getStartIndex(), ctx.getStop().getStopIndex(), (IdentifierValue) visit(ctx.identifier(2)));
            OwnerSegment owner = new OwnerSegment(ctx.identifier(1).start.getStartIndex(), ctx.identifier(1).stop.getStopIndex(), (IdentifierValue) visit(ctx.identifier(1)));
            owner.setOwner(new OwnerSegment(ctx.identifier(0).start.getStartIndex(), ctx.identifier(0).stop.getStopIndex(), (IdentifierValue) visit(ctx.identifier(0))));
            result.setOwner(owner);
        }
        return result;
    }
    
    @Override
    public ASTNode visitSubquery(final SubqueryContext ctx) {
        return visit(ctx.queryExpressionParens());
    }
    
    @Override
    public ASTNode visitQueryExpressionParens(final QueryExpressionParensContext ctx) {
        if (null != ctx.queryExpressionParens()) {
            return visit(ctx.queryExpressionParens());
        }
        MySQLSelectStatement result = (MySQLSelectStatement) visit(ctx.queryExpression());
        if (null != ctx.lockClauseList()) {
            result.setLock((LockSegment) visit(ctx.lockClauseList()));
        }
        result.addParameterMarkerSegments(getParameterMarkerSegments());
        return result;
    }
    
    @Override
    public ASTNode visitLockClauseList(final LockClauseListContext ctx) {
        LockSegment result = new LockSegment(ctx.getStart().getStartIndex(), ctx.getStop().getStopIndex());
        for (LockClauseContext each : ctx.lockClause()) {
            if (null != each.tableLockingList()) {
                result.getTables().addAll(generateTablesFromTableAliasRefList(each.tableLockingList().tableAliasRefList()));
            }
        }
        return result;
    }
    
    @Override
    public ASTNode visitQueryExpression(final QueryExpressionContext ctx) {
        MySQLSelectStatement result;
        if (null != ctx.queryExpressionBody()) {
            result = (MySQLSelectStatement) visit(ctx.queryExpressionBody());
        } else {
            result = (MySQLSelectStatement) visit(ctx.queryExpressionParens());
        }
        if (null != ctx.orderByClause()) {
            result.setOrderBy((OrderBySegment) visit(ctx.orderByClause()));
        }
        if (null != ctx.limitClause()) {
            result.setLimit((LimitSegment) visit(ctx.limitClause()));
        }
        return result;
    }
    
    @Override
    public ASTNode visitSelectWithInto(final SelectWithIntoContext ctx) {
        if (null != ctx.selectWithInto()) {
            return visit(ctx.selectWithInto());
        }
        MySQLSelectStatement result = (MySQLSelectStatement) visit(ctx.queryExpression());
        if (null != ctx.lockClauseList()) {
            result.setLock((LockSegment) visit(ctx.lockClauseList()));
        }
        return result;
    }
    
    @Override
    public ASTNode visitQueryExpressionBody(final QueryExpressionBodyContext ctx) {
        if (1 == ctx.getChildCount() && ctx.getChild(0) instanceof QueryPrimaryContext) {
            return visit(ctx.queryPrimary());
        }
        if (null != ctx.queryExpressionBody()) {
            MySQLSelectStatement result = new MySQLSelectStatement();
            MySQLSelectStatement left = (MySQLSelectStatement) visit(ctx.queryExpressionBody());
            result.setProjections(left.getProjections());
            result.setFrom(left.getFrom());
            left.getTable().ifPresent(result::setTable);
            result.setCombine(createCombineSegment(ctx.combineClause(), left));
            return result;
        }
        if (null != ctx.queryExpressionParens()) {
            MySQLSelectStatement result = new MySQLSelectStatement();
            MySQLSelectStatement left = (MySQLSelectStatement) visit(ctx.queryExpressionParens());
            result.setProjections(left.getProjections());
            result.setFrom(left.getFrom());
            left.getTable().ifPresent(result::setTable);
            result.setCombine(createCombineSegment(ctx.combineClause(), left));
            return result;
        }
        return visit(ctx.queryExpressionParens());
    }
    
    private CombineSegment createCombineSegment(final CombineClauseContext ctx, final MySQLSelectStatement left) {
        CombineType combineType;
        if (null != ctx.EXCEPT()) {
            combineType = CombineType.EXCEPT;
        } else {
            combineType = null != ctx.combineOption() && null != ctx.combineOption().ALL() ? CombineType.UNION_ALL : CombineType.UNION;
        }
        MySQLSelectStatement right = null != ctx.queryPrimary() ? (MySQLSelectStatement) visit(ctx.queryPrimary()) : (MySQLSelectStatement) visit(ctx.queryExpressionParens());
        return new CombineSegment(ctx.getStart().getStartIndex(), ctx.getStop().getStopIndex(), left, combineType, right);
    }
    
    @Override
    public ASTNode visitQuerySpecification(final QuerySpecificationContext ctx) {
        MySQLSelectStatement result = new MySQLSelectStatement();
        result.setProjections((ProjectionsSegment) visit(ctx.projections()));
        if (null != ctx.selectSpecification()) {
            result.getProjections().setDistinctRow(isDistinct(ctx));
        }
        if (null != ctx.fromClause()) {
            if (null != ctx.fromClause().tableReferences()) {
                TableSegment tableSource = (TableSegment) visit(ctx.fromClause().tableReferences());
                result.setFrom(tableSource);
            }
            if (null != ctx.fromClause().DUAL()) {
                TableSegment tableSource = new SimpleTableSegment(new TableNameSegment(ctx.fromClause().DUAL().getSymbol().getStartIndex(),
                        ctx.fromClause().DUAL().getSymbol().getStopIndex(), new IdentifierValue(ctx.fromClause().DUAL().getText())));
                result.setFrom(tableSource);
            }
        }
        if (null != ctx.whereClause()) {
            result.setWhere((WhereSegment) visit(ctx.whereClause()));
        }
        if (null != ctx.groupByClause()) {
            result.setGroupBy((GroupBySegment) visit(ctx.groupByClause()));
        }
        if (null != ctx.havingClause()) {
            result.setHaving((HavingSegment) visit(ctx.havingClause()));
        }
        if (null != ctx.windowClause()) {
            result.setWindow((WindowSegment) visit(ctx.windowClause()));
        }
        return result;
    }
    
    @Override
    public ASTNode visitTableValueConstructor(final TableValueConstructorContext ctx) {
        MySQLSelectStatement result = new MySQLSelectStatement();
        int startIndex = ctx.getStart().getStartIndex();
        int stopIndex = ctx.getStop().getStopIndex();
        ValuesExpression valuesExpression = new ValuesExpression(startIndex, stopIndex);
        valuesExpression.getRowConstructorList().addAll(createRowConstructorList(ctx.rowConstructorList()));
        result.setProjections(new ProjectionsSegment(startIndex, stopIndex));
        result.getProjections().getProjections().add(new ExpressionProjectionSegment(startIndex, stopIndex, getOriginalText(ctx), valuesExpression));
        return result;
    }
    
    private Collection<InsertValuesSegment> createRowConstructorList(final RowConstructorListContext ctx) {
        Collection<InsertValuesSegment> result = new LinkedList<>();
        for (AssignmentValuesContext each : ctx.assignmentValues()) {
            result.add((InsertValuesSegment) visit(each));
        }
        return result;
    }
    
    @Override
    public ASTNode visitTableStatement(final TableStatementContext ctx) {
        MySQLSelectStatement result = new MySQLSelectStatement();
        result.setProjections(new ProjectionsSegment(ctx.start.getStartIndex(), ctx.start.getStartIndex()));
        result.getProjections().getProjections().add(new ShorthandProjectionSegment(ctx.start.getStartIndex(), ctx.start.getStartIndex()));
        result.setFrom(new SimpleTableSegment(new TableNameSegment(ctx.start.getStartIndex(), ctx.stop.getStopIndex(), new IdentifierValue(ctx.tableName().getText()))));
        return result;
    }
    
    @Override
    public ASTNode visitWindowClause(final WindowClauseContext ctx) {
        if (null != ctx.windowItem()) {
            return new WindowSegment(ctx.getStart().getStartIndex(), ctx.getStop().getStopIndex(), getWindowItem(ctx.windowItem(0)),
                    getWindowSpecification(ctx.windowItem(0).windowSpecification()));
        }
        return new WindowSegment(ctx.getStart().getStartIndex(), ctx.getStop().getStopIndex());
    }
    
    private IdentifierValue getWindowItem(final WindowItemContext ctx) {
        return new IdentifierValue(ctx.identifier().getText());
    }
    
    private Collection<ExpressionSegment> getWindowSpecification(final WindowSpecificationContext ctx) {
        Collection<ExpressionSegment> result = new LinkedList<>();
        for (ExprContext each : ctx.expr()) {
            result.add((ExpressionSegment) visit(each));
        }
        return result;
    }
    
    @Override
    public ASTNode visitHavingClause(final HavingClauseContext ctx) {
        ExpressionSegment expr = (ExpressionSegment) visit(ctx.expr());
        return new HavingSegment(ctx.getStart().getStartIndex(), ctx.getStop().getStopIndex(), expr);
    }
    
    @Override
    public final ASTNode visitIntervalExpression(final IntervalExpressionContext ctx) {
        FunctionSegment result = new FunctionSegment(ctx.INTERVAL().getSymbol().getStartIndex(), ctx.INTERVAL().getSymbol().getStopIndex(), ctx.INTERVAL().getText(), ctx.INTERVAL().getText());
        result.getParameters().add((ExpressionSegment) visit(ctx.intervalValue().expr()));
        result.getParameters().add(new LiteralExpressionSegment(ctx.intervalValue().intervalUnit().getStart().getStartIndex(), ctx.intervalValue().intervalUnit().getStop().getStopIndex(),
                ctx.intervalValue().intervalUnit().getText()));
        return result;
    }
    
    @Override
    public final ASTNode visitFunctionCall(final FunctionCallContext ctx) {
        if (null != ctx.aggregationFunction()) {
            return visit(ctx.aggregationFunction());
        }
        if (null != ctx.specialFunction()) {
            return visit(ctx.specialFunction());
        }
        if (null != ctx.regularFunction()) {
            return visit(ctx.regularFunction());
        }
        if (null != ctx.jsonFunction()) {
            return visit(ctx.jsonFunction());
        }
        if (null != ctx.udfFunction()) {
            return visit(ctx.udfFunction());
        }
        throw new IllegalStateException("FunctionCallContext must have aggregationFunction, regularFunction, specialFunction, jsonFunction or udfFunction.");
    }
    
    @Override
    public ASTNode visitUdfFunction(final UdfFunctionContext ctx) {
        FunctionSegment result = new FunctionSegment(ctx.getStart().getStartIndex(), ctx.getStop().getStopIndex(), getOriginalText(ctx), getOriginalText(ctx));
        if (null != ctx.expr()) {
            for (ExprContext each : ctx.expr()) {
                result.getParameters().add((ExpressionSegment) visit(each));
            }
        }
        return result;
    }
    
    @Override
    public final ASTNode visitAggregationFunction(final AggregationFunctionContext ctx) {
        String aggregationType = ctx.aggregationFunctionName().getText();
        return AggregationType.isAggregationType(aggregationType)
                ? createAggregationSegment(ctx, aggregationType)
                : new ExpressionProjectionSegment(ctx.getStart().getStartIndex(), ctx.getStop().getStopIndex(), getOriginalText(ctx));
    }
    
    @Override
    public final ASTNode visitJsonFunction(final JsonFunctionContext ctx) {
        JsonFunctionNameContext functionNameContext = ctx.jsonFunctionName();
        String functionName;
        if (null != functionNameContext) {
            functionName = functionNameContext.getText();
            for (ExprContext each : ctx.expr()) {
                visit(each);
            }
        } else if (null != ctx.JSON_SEPARATOR()) {
            functionName = ctx.JSON_SEPARATOR().getText();
        } else {
            functionName = ctx.JSON_UNQUOTED_SEPARATOR().getText();
        }
        return new FunctionSegment(ctx.getStart().getStartIndex(), ctx.getStop().getStopIndex(), functionName, getOriginalText(ctx));
    }
    
    private ASTNode createAggregationSegment(final AggregationFunctionContext ctx, final String aggregationType) {
        AggregationType type = AggregationType.valueOf(aggregationType.toUpperCase());
        String innerExpression = ctx.start.getInputStream().getText(new Interval(ctx.LP_().getSymbol().getStartIndex(), ctx.stop.getStopIndex()));
        if (null != ctx.distinct()) {
            AggregationDistinctProjectionSegment result = new AggregationDistinctProjectionSegment(ctx.getStart().getStartIndex(), ctx.getStop().getStopIndex(),
                    type, innerExpression, getDistinctExpression(ctx));
            result.getParameters().addAll(getExpressions(ctx));
            return result;
        }
        AggregationProjectionSegment result = new AggregationProjectionSegment(ctx.getStart().getStartIndex(), ctx.getStop().getStopIndex(), type, innerExpression);
        result.getParameters().addAll(getExpressions(ctx));
        return result;
    }
    
    private Collection<ExpressionSegment> getExpressions(final AggregationFunctionContext ctx) {
        if (null == ctx.expr()) {
            return Collections.emptyList();
        }
        Collection<ExpressionSegment> result = new LinkedList<>();
        for (ExprContext each : ctx.expr()) {
            result.add((ExpressionSegment) visit(each));
        }
        return result;
    }
    
    private String getDistinctExpression(final AggregationFunctionContext ctx) {
        StringBuilder result = new StringBuilder();
        for (int i = 3; i < ctx.getChildCount() - 1; i++) {
            result.append(ctx.getChild(i).getText());
        }
        return result.toString();
    }
    
    @Override
    public final ASTNode visitSpecialFunction(final SpecialFunctionContext ctx) {
        if (null != ctx.groupConcatFunction()) {
            return visit(ctx.groupConcatFunction());
        }
        if (null != ctx.windowFunction()) {
            return visit(ctx.windowFunction());
        }
        if (null != ctx.castFunction()) {
            return visit(ctx.castFunction());
        }
        if (null != ctx.convertFunction()) {
            return visit(ctx.convertFunction());
        }
        if (null != ctx.positionFunction()) {
            return visit(ctx.positionFunction());
        }
        if (null != ctx.substringFunction()) {
            return visit(ctx.substringFunction());
        }
        if (null != ctx.extractFunction()) {
            return visit(ctx.extractFunction());
        }
        if (null != ctx.charFunction()) {
            return visit(ctx.charFunction());
        }
        if (null != ctx.trimFunction()) {
            return visit(ctx.trimFunction());
        }
        if (null != ctx.weightStringFunction()) {
            return visit(ctx.weightStringFunction());
        }
        if (null != ctx.valuesFunction()) {
            return visit(ctx.valuesFunction());
        }
        if (null != ctx.currentUserFunction()) {
            return visit(ctx.currentUserFunction());
        }
        return new FunctionSegment(ctx.getStart().getStartIndex(), ctx.getStop().getStopIndex(), getOriginalText(ctx), getOriginalText(ctx));
    }
    
    @Override
    public final ASTNode visitGroupConcatFunction(final GroupConcatFunctionContext ctx) {
        calculateParameterCount(ctx.expr());
        FunctionSegment result = new FunctionSegment(ctx.getStart().getStartIndex(), ctx.getStop().getStopIndex(), ctx.GROUP_CONCAT().getText(), getOriginalText(ctx));
        for (ExprContext each : ctx.expr()) {
            result.getParameters().add((ExpressionSegment) visit(each));
        }
        return result;
    }
    
    @Override
    public final ASTNode visitWindowFunction(final WindowFunctionContext ctx) {
        super.visitWindowFunction(ctx);
        return new FunctionSegment(ctx.getStart().getStartIndex(), ctx.getStop().getStopIndex(), ctx.funcName.getText(), getOriginalText(ctx));
    }
    
    @Override
    public final ASTNode visitCastFunction(final CastFunctionContext ctx) {
        calculateParameterCount(ctx.expr());
        FunctionSegment result = new FunctionSegment(ctx.getStart().getStartIndex(), ctx.getStop().getStopIndex(), ctx.CAST().getText(), getOriginalText(ctx));
        for (ExprContext each : ctx.expr()) {
            ASTNode expr = visit(each);
            if (expr instanceof ColumnSegment) {
                result.getParameters().add((ColumnSegment) expr);
            } else if (expr instanceof LiteralExpressionSegment) {
                result.getParameters().add((LiteralExpressionSegment) expr);
            }
        }
        if (null != ctx.castType()) {
            result.getParameters().add((DataTypeSegment) visit(ctx.castType()));
        }
        if (null != ctx.DATETIME()) {
            DataTypeSegment dataType = new DataTypeSegment();
            dataType.setDataTypeName(ctx.DATETIME().getText());
            dataType.setStartIndex(ctx.DATETIME().getSymbol().getStartIndex());
            dataType.setStopIndex(ctx.DATETIME().getSymbol().getStopIndex());
            if (null != ctx.typeDatetimePrecision()) {
                dataType.setDataLength((DataTypeLengthSegment) visit(ctx.typeDatetimePrecision()));
            }
            result.getParameters().add(dataType);
        }
        return result;
    }
    
    @Override
    public ASTNode visitCastType(final CastTypeContext ctx) {
        DataTypeSegment result = new DataTypeSegment();
        result.setDataTypeName(ctx.castTypeName.getText());
        result.setStartIndex(ctx.start.getStartIndex());
        result.setStopIndex(ctx.stop.getStopIndex());
        if (null != ctx.fieldLength()) {
            DataTypeLengthSegment dataTypeLengthSegment = (DataTypeLengthSegment) visit(ctx.fieldLength());
            result.setDataLength(dataTypeLengthSegment);
        }
        if (null != ctx.precision()) {
            DataTypeLengthSegment dataTypeLengthSegment = (DataTypeLengthSegment) visit(ctx.precision());
            result.setDataLength(dataTypeLengthSegment);
        }
        return result;
    }
    
    @Override
    public final ASTNode visitConvertFunction(final ConvertFunctionContext ctx) {
        calculateParameterCount(Collections.singleton(ctx.expr()));
        return new FunctionSegment(ctx.getStart().getStartIndex(), ctx.getStop().getStopIndex(), ctx.CONVERT().getText(), getOriginalText(ctx));
    }
    
    @Override
    public final ASTNode visitPositionFunction(final PositionFunctionContext ctx) {
        calculateParameterCount(ctx.expr());
        FunctionSegment result = new FunctionSegment(ctx.getStart().getStartIndex(), ctx.getStop().getStopIndex(), ctx.POSITION().getText(), getOriginalText(ctx));
        result.getParameters().add((ExpressionSegment) visit(ctx.expr(0)));
        result.getParameters().add((ExpressionSegment) visit(ctx.expr(1)));
        return result;
    }
    
    @Override
    public final ASTNode visitSubstringFunction(final SubstringFunctionContext ctx) {
        FunctionSegment result = new FunctionSegment(
                ctx.getStart().getStartIndex(), ctx.getStop().getStopIndex(), null == ctx.SUBSTR() ? ctx.SUBSTRING().getText() : ctx.SUBSTR().getText(), getOriginalText(ctx));
        result.getParameters().add((ExpressionSegment) visit(ctx.expr()));
        for (TerminalNode each : ctx.NUMBER_()) {
            result.getParameters().add(new LiteralExpressionSegment(each.getSymbol().getStartIndex(), each.getSymbol().getStopIndex(), new NumberLiteralValue(each.getText()).getValue()));
        }
        return result;
    }
    
    @Override
    public final ASTNode visitExtractFunction(final ExtractFunctionContext ctx) {
        calculateParameterCount(Collections.singleton(ctx.expr()));
        FunctionSegment result = new FunctionSegment(ctx.getStart().getStartIndex(), ctx.getStop().getStopIndex(), ctx.EXTRACT().getText(), getOriginalText(ctx));
<<<<<<< HEAD
        result.getParameters().add(new LiteralExpressionSegment(ctx.intervalUnit().getStart().getStartIndex(), ctx.intervalUnit().getStop().getStopIndex(), ctx.intervalUnit().getText()));
        result.getParameters().add((LiteralExpressionSegment) visit(ctx.expr()));
=======
        result.getParameters().add(new LiteralExpressionSegment(ctx.identifier().getStart().getStartIndex(), ctx.identifier().getStop().getStopIndex(), ctx.identifier().getText()));
        result.getParameters().add((ExpressionSegment) visit(ctx.expr()));
>>>>>>> a3e727c9
        return result;
    }
    
    @Override
    public final ASTNode visitCharFunction(final CharFunctionContext ctx) {
        calculateParameterCount(ctx.expr());
        FunctionSegment result = new FunctionSegment(ctx.getStart().getStartIndex(), ctx.getStop().getStopIndex(), ctx.CHAR().getText(), getOriginalText(ctx));
        for (ExprContext each : ctx.expr()) {
            ASTNode expr = visit(each);
            result.getParameters().add((ExpressionSegment) expr);
        }
        return result;
    }
    
    @Override
    public final ASTNode visitTrimFunction(final TrimFunctionContext ctx) {
        FunctionSegment result = new FunctionSegment(ctx.getStart().getStartIndex(), ctx.getStop().getStopIndex(), ctx.TRIM().getText(), getOriginalText(ctx));
        if (null != ctx.BOTH()) {
            result.getParameters().add(new LiteralExpressionSegment(ctx.BOTH().getSymbol().getStartIndex(), ctx.BOTH().getSymbol().getStopIndex(),
                    new OtherLiteralValue(ctx.BOTH().getSymbol().getText()).getValue()));
        }
        if (null != ctx.TRAILING()) {
            result.getParameters().add(new LiteralExpressionSegment(ctx.TRAILING().getSymbol().getStartIndex(), ctx.TRAILING().getSymbol().getStopIndex(),
                    new OtherLiteralValue(ctx.TRAILING().getSymbol().getText()).getValue()));
        }
        if (null != ctx.LEADING()) {
            result.getParameters().add(new LiteralExpressionSegment(ctx.LEADING().getSymbol().getStartIndex(), ctx.LEADING().getSymbol().getStopIndex(),
                    new OtherLiteralValue(ctx.LEADING().getSymbol().getText()).getValue()));
        }
        for (ExprContext each : ctx.expr()) {
            result.getParameters().add((ExpressionSegment) visit(each));
        }
        return result;
    }
    
    @Override
    public final ASTNode visitWeightStringFunction(final WeightStringFunctionContext ctx) {
        calculateParameterCount(Collections.singleton(ctx.expr()));
        FunctionSegment result = new FunctionSegment(ctx.getStart().getStartIndex(), ctx.getStop().getStopIndex(), ctx.WEIGHT_STRING().getText(), getOriginalText(ctx));
        result.getParameters().add((ExpressionSegment) visit(ctx.expr()));
        return result;
    }
    
    @Override
    public final ASTNode visitValuesFunction(final ValuesFunctionContext ctx) {
        FunctionSegment result = new FunctionSegment(ctx.getStart().getStartIndex(), ctx.getStop().getStopIndex(), ctx.VALUES().getText(), getOriginalText(ctx));
        if (!ctx.columnRefList().columnRef().isEmpty()) {
            ColumnSegment columnSegment = (ColumnSegment) visit(ctx.columnRefList().columnRef(0));
            result.getParameters().add(columnSegment);
        }
        return result;
    }
    
    @Override
    public final ASTNode visitCurrentUserFunction(final CurrentUserFunctionContext ctx) {
        return new FunctionSegment(ctx.getStart().getStartIndex(), ctx.getStop().getStopIndex(), ctx.CURRENT_USER().getText(), getOriginalText(ctx));
    }
    
    @Override
    public final ASTNode visitRegularFunction(final RegularFunctionContext ctx) {
        return null != ctx.completeRegularFunction() ? visit(ctx.completeRegularFunction()) : visit(ctx.shorthandRegularFunction());
    }
    
    @Override
    public ASTNode visitCompleteRegularFunction(final CompleteRegularFunctionContext ctx) {
        FunctionSegment result = new FunctionSegment(ctx.start.getStartIndex(), ctx.stop.getStopIndex(), ctx.regularFunctionName().getText(), getOriginalText(ctx));
        Collection<ExpressionSegment> expressionSegments = ctx.expr().stream().map(each -> (ExpressionSegment) visit(each)).collect(Collectors.toList());
        result.getParameters().addAll(expressionSegments);
        return result;
    }
    
    @Override
    public ASTNode visitShorthandRegularFunction(final ShorthandRegularFunctionContext ctx) {
        String text = getOriginalText(ctx);
        FunctionSegment result;
        if (null != ctx.CURRENT_TIME()) {
            result = new FunctionSegment(ctx.start.getStartIndex(), ctx.stop.getStopIndex(), ctx.CURRENT_TIME().getText(), text);
            if (null != ctx.NUMBER_()) {
                result.getParameters().add(new LiteralExpressionSegment(ctx.NUMBER_().getSymbol().getStartIndex(), ctx.NUMBER_().getSymbol().getStopIndex(),
                        new NumberLiteralValue(ctx.NUMBER_().getText())));
            }
        } else {
            result = new FunctionSegment(ctx.start.getStartIndex(), ctx.stop.getStopIndex(), ctx.getText(), text);
        }
        return result;
    }
    
    private ASTNode visitRemainSimpleExpr(final SimpleExprContext ctx) {
        if (null != ctx.caseExpression()) {
            return visit(ctx.caseExpression());
        }
        if (null != ctx.BINARY()) {
            return visit(ctx.simpleExpr(0));
        }
        if (null != ctx.variable()) {
            return visit(ctx.variable());
        }
        for (ExprContext each : ctx.expr()) {
            visit(each);
        }
        for (SimpleExprContext each : ctx.simpleExpr()) {
            visit(each);
        }
        String text = ctx.start.getInputStream().getText(new Interval(ctx.start.getStartIndex(), ctx.stop.getStopIndex()));
        return new CommonExpressionSegment(ctx.getStart().getStartIndex(), ctx.getStop().getStopIndex(), text);
    }
    
    @Override
    public ASTNode visitCaseExpression(final CaseExpressionContext ctx) {
        Collection<ExpressionSegment> whenExprs = new LinkedList<>();
        Collection<ExpressionSegment> thenExprs = new LinkedList<>();
        for (CaseWhenContext each : ctx.caseWhen()) {
            whenExprs.add((ExpressionSegment) visit(each.expr(0)));
            thenExprs.add((ExpressionSegment) visit(each.expr(1)));
        }
        ExpressionSegment caseExpr = null == ctx.simpleExpr() ? null : (ExpressionSegment) visit(ctx.simpleExpr());
        ExpressionSegment elseExpr = null == ctx.caseElse() ? null : (ExpressionSegment) visit(ctx.caseElse().expr());
        return new CaseWhenExpression(ctx.getStart().getStartIndex(), ctx.getStop().getStopIndex(), caseExpr, whenExprs, thenExprs, elseExpr);
    }
    
    @Override
    public ASTNode visitVariable(final VariableContext ctx) {
        return null != ctx.systemVariable() ? visit(ctx.systemVariable()) : visit(ctx.userVariable());
    }
    
    @Override
    public ASTNode visitUserVariable(final UserVariableContext ctx) {
        return new VariableSegment(ctx.start.getStartIndex(), ctx.stop.getStopIndex(), ctx.textOrIdentifier().getText());
    }
    
    @Override
    public ASTNode visitSystemVariable(final SystemVariableContext ctx) {
        VariableSegment result = new VariableSegment(ctx.start.getStartIndex(), ctx.stop.getStopIndex(), ctx.rvalueSystemVariable().getText());
        if (null != ctx.systemVariableScope) {
            result.setScope(ctx.systemVariableScope.getText());
        }
        return result;
    }
    
    @Override
    public final ASTNode visitMatchExpression(final MatchExpressionContext ctx) {
        ColumnSegment columnSegment = (ColumnSegment) visit(ctx.columnRefList().columnRef(0));
        ExpressionSegment expressionSegment = (ExpressionSegment) visit(ctx.expr());
        return new MatchAgainstExpression(ctx.start.getStartIndex(), ctx.stop.getStopIndex(), columnSegment, expressionSegment, getOriginalText(ctx.matchSearchModifier()), getOriginalText(ctx));
    }
    
    // TODO :FIXME, sql case id: insert_with_str_to_date
    private void calculateParameterCount(final Collection<ExprContext> exprContexts) {
        for (ExprContext each : exprContexts) {
            visit(each);
        }
    }
    
    @Override
    public final ASTNode visitDataType(final DataTypeContext ctx) {
        DataTypeSegment result = new DataTypeSegment();
        result.setDataTypeName(ctx.dataTypeName.getText());
        result.setStartIndex(ctx.start.getStartIndex());
        result.setStopIndex(ctx.stop.getStopIndex());
        if (null != ctx.fieldLength()) {
            DataTypeLengthSegment dataTypeLengthSegment = (DataTypeLengthSegment) visit(ctx.fieldLength());
            result.setDataLength(dataTypeLengthSegment);
        }
        if (null != ctx.precision()) {
            DataTypeLengthSegment dataTypeLengthSegment = (DataTypeLengthSegment) visit(ctx.precision());
            result.setDataLength(dataTypeLengthSegment);
        }
        return result;
    }
    
    @Override
    public ASTNode visitFieldLength(final FieldLengthContext ctx) {
        DataTypeLengthSegment result = new DataTypeLengthSegment();
        result.setStartIndex(ctx.start.getStartIndex());
        result.setStopIndex(ctx.stop.getStartIndex());
        result.setPrecision(new BigDecimal(ctx.length.getText()).intValue());
        return result;
    }
    
    @Override
    public ASTNode visitPrecision(final PrecisionContext ctx) {
        DataTypeLengthSegment result = new DataTypeLengthSegment();
        result.setStartIndex(ctx.start.getStartIndex());
        result.setStopIndex(ctx.stop.getStartIndex());
        List<TerminalNode> numbers = ctx.NUMBER_();
        result.setPrecision(Integer.parseInt(numbers.get(0).getText()));
        result.setScale(Integer.parseInt(numbers.get(1).getText()));
        return result;
    }
    
    @Override
    public ASTNode visitTypeDatetimePrecision(final TypeDatetimePrecisionContext ctx) {
        DataTypeLengthSegment result = new DataTypeLengthSegment();
        result.setStartIndex(ctx.start.getStartIndex());
        result.setStopIndex(ctx.stop.getStartIndex());
        result.setPrecision(Integer.parseInt(ctx.NUMBER_().getText()));
        return result;
    }
    
    @Override
    public final ASTNode visitOrderByClause(final OrderByClauseContext ctx) {
        Collection<OrderByItemSegment> items = new LinkedList<>();
        for (OrderByItemContext each : ctx.orderByItem()) {
            items.add((OrderByItemSegment) visit(each));
        }
        return new OrderBySegment(ctx.getStart().getStartIndex(), ctx.getStop().getStopIndex(), items);
    }
    
    @Override
    public final ASTNode visitOrderByItem(final OrderByItemContext ctx) {
        OrderDirection orderDirection;
        if (null != ctx.direction()) {
            orderDirection = null != ctx.direction().DESC() ? OrderDirection.DESC : OrderDirection.ASC;
        } else {
            orderDirection = OrderDirection.ASC;
        }
        if (null != ctx.numberLiterals()) {
            return new IndexOrderByItemSegment(ctx.numberLiterals().getStart().getStartIndex(), ctx.numberLiterals().getStop().getStopIndex(),
                    SQLUtils.getExactlyNumber(ctx.numberLiterals().getText(), 10).intValue(), orderDirection, null);
        } else {
            ASTNode expr = visitExpr(ctx.expr());
            if (expr instanceof ColumnSegment) {
                return new ColumnOrderByItemSegment((ColumnSegment) expr, orderDirection, null);
            } else {
                return new ExpressionOrderByItemSegment(ctx.expr().getStart().getStartIndex(),
                        ctx.expr().getStop().getStopIndex(), getOriginalText(ctx.expr()), orderDirection, null, (ExpressionSegment) expr);
            }
        }
    }
    
    @Override
    public ASTNode visitInsert(final InsertContext ctx) {
        // TODO :FIXME, since there is no segment for insertValuesClause, InsertStatement is created by sub rule.
        MySQLInsertStatement result;
        if (null != ctx.insertValuesClause()) {
            result = (MySQLInsertStatement) visit(ctx.insertValuesClause());
        } else if (null != ctx.insertSelectClause()) {
            result = (MySQLInsertStatement) visit(ctx.insertSelectClause());
        } else {
            result = new MySQLInsertStatement();
            result.setSetAssignment((SetAssignmentSegment) visit(ctx.setAssignmentsClause()));
        }
        if (null != ctx.onDuplicateKeyClause()) {
            result.setOnDuplicateKeyColumns((OnDuplicateKeyColumnsSegment) visit(ctx.onDuplicateKeyClause()));
        }
        result.setTable((SimpleTableSegment) visit(ctx.tableName()));
        result.addParameterMarkerSegments(getParameterMarkerSegments());
        return result;
    }
    
    @Override
    public ASTNode visitInsertSelectClause(final InsertSelectClauseContext ctx) {
        MySQLInsertStatement result = new MySQLInsertStatement();
        if (null != ctx.LP_()) {
            if (null != ctx.fields()) {
                result.setInsertColumns(new InsertColumnsSegment(ctx.LP_().getSymbol().getStartIndex(), ctx.RP_().getSymbol().getStopIndex(), createInsertColumns(ctx.fields())));
            } else {
                result.setInsertColumns(new InsertColumnsSegment(ctx.LP_().getSymbol().getStartIndex(), ctx.RP_().getSymbol().getStopIndex(), Collections.emptyList()));
            }
        } else {
            result.setInsertColumns(new InsertColumnsSegment(ctx.start.getStartIndex() - 1, ctx.start.getStartIndex() - 1, Collections.emptyList()));
        }
        result.setInsertSelect(createInsertSelectSegment(ctx));
        return result;
    }
    
    private SubquerySegment createInsertSelectSegment(final InsertSelectClauseContext ctx) {
        MySQLSelectStatement selectStatement = (MySQLSelectStatement) visit(ctx.select());
        return new SubquerySegment(ctx.select().start.getStartIndex(), ctx.select().stop.getStopIndex(), selectStatement);
    }
    
    @Override
    public ASTNode visitInsertValuesClause(final InsertValuesClauseContext ctx) {
        MySQLInsertStatement result = new MySQLInsertStatement();
        if (null != ctx.LP_()) {
            if (null != ctx.fields()) {
                result.setInsertColumns(new InsertColumnsSegment(ctx.LP_().getSymbol().getStartIndex(), ctx.RP_().getSymbol().getStopIndex(), createInsertColumns(ctx.fields())));
            } else {
                result.setInsertColumns(new InsertColumnsSegment(ctx.LP_().getSymbol().getStartIndex(), ctx.RP_().getSymbol().getStopIndex(), Collections.emptyList()));
            }
        } else {
            result.setInsertColumns(new InsertColumnsSegment(ctx.start.getStartIndex() - 1, ctx.start.getStartIndex() - 1, Collections.emptyList()));
        }
        result.getValues().addAll(createInsertValuesSegments(ctx.assignmentValues()));
        return result;
    }
    
    private Collection<InsertValuesSegment> createInsertValuesSegments(final Collection<AssignmentValuesContext> assignmentValuesContexts) {
        Collection<InsertValuesSegment> result = new LinkedList<>();
        for (AssignmentValuesContext each : assignmentValuesContexts) {
            result.add((InsertValuesSegment) visit(each));
        }
        return result;
    }
    
    @Override
    public ASTNode visitOnDuplicateKeyClause(final OnDuplicateKeyClauseContext ctx) {
        Collection<AssignmentSegment> columns = new LinkedList<>();
        for (AssignmentContext each : ctx.assignment()) {
            columns.add((AssignmentSegment) visit(each));
        }
        return new OnDuplicateKeyColumnsSegment(ctx.getStart().getStartIndex(), ctx.getStop().getStopIndex(), columns);
    }
    
    @Override
    public ASTNode visitReplace(final ReplaceContext ctx) {
        // TODO :FIXME, since there is no segment for replaceValuesClause, ReplaceStatement is created by sub rule.
        MySQLInsertStatement result;
        if (null != ctx.replaceValuesClause()) {
            result = (MySQLInsertStatement) visit(ctx.replaceValuesClause());
        } else if (null != ctx.replaceSelectClause()) {
            result = (MySQLInsertStatement) visit(ctx.replaceSelectClause());
        } else {
            result = new MySQLInsertStatement();
            result.setSetAssignment((SetAssignmentSegment) visit(ctx.setAssignmentsClause()));
        }
        result.setTable((SimpleTableSegment) visit(ctx.tableName()));
        result.addParameterMarkerSegments(getParameterMarkerSegments());
        return result;
    }
    
    @Override
    public ASTNode visitReplaceSelectClause(final ReplaceSelectClauseContext ctx) {
        MySQLInsertStatement result = new MySQLInsertStatement();
        if (null != ctx.LP_()) {
            if (null != ctx.fields()) {
                result.setInsertColumns(new InsertColumnsSegment(ctx.LP_().getSymbol().getStartIndex(), ctx.RP_().getSymbol().getStopIndex(), createInsertColumns(ctx.fields())));
            } else {
                result.setInsertColumns(new InsertColumnsSegment(ctx.LP_().getSymbol().getStartIndex(), ctx.RP_().getSymbol().getStopIndex(), Collections.emptyList()));
            }
        } else {
            result.setInsertColumns(new InsertColumnsSegment(ctx.start.getStartIndex() - 1, ctx.start.getStartIndex() - 1, Collections.emptyList()));
        }
        result.setInsertSelect(createReplaceSelectSegment(ctx));
        return result;
    }
    
    private SubquerySegment createReplaceSelectSegment(final ReplaceSelectClauseContext ctx) {
        MySQLSelectStatement selectStatement = (MySQLSelectStatement) visit(ctx.select());
        return new SubquerySegment(ctx.select().start.getStartIndex(), ctx.select().stop.getStopIndex(), selectStatement);
    }
    
    @Override
    public ASTNode visitReplaceValuesClause(final ReplaceValuesClauseContext ctx) {
        MySQLInsertStatement result = new MySQLInsertStatement();
        if (null != ctx.LP_()) {
            if (null != ctx.fields()) {
                result.setInsertColumns(new InsertColumnsSegment(ctx.LP_().getSymbol().getStartIndex(), ctx.RP_().getSymbol().getStopIndex(), createInsertColumns(ctx.fields())));
            } else {
                result.setInsertColumns(new InsertColumnsSegment(ctx.LP_().getSymbol().getStartIndex(), ctx.RP_().getSymbol().getStopIndex(), Collections.emptyList()));
            }
        } else {
            result.setInsertColumns(new InsertColumnsSegment(ctx.start.getStartIndex() - 1, ctx.start.getStartIndex() - 1, Collections.emptyList()));
        }
        result.getValues().addAll(createInsertValuesSegments(ctx.assignmentValues()));
        return result;
    }
    
    private List<ColumnSegment> createInsertColumns(final FieldsContext fields) {
        List<ColumnSegment> result = new LinkedList<>();
        for (InsertIdentifierContext each : fields.insertIdentifier()) {
            result.add((ColumnSegment) visit(each));
        }
        return result;
    }
    
    @Override
    public ASTNode visitUpdate(final UpdateContext ctx) {
        MySQLUpdateStatement result = new MySQLUpdateStatement();
        TableSegment tableSegment = (TableSegment) visit(ctx.tableReferences());
        result.setTable(tableSegment);
        result.setSetAssignment((SetAssignmentSegment) visit(ctx.setAssignmentsClause()));
        if (null != ctx.whereClause()) {
            result.setWhere((WhereSegment) visit(ctx.whereClause()));
        }
        if (null != ctx.orderByClause()) {
            result.setOrderBy((OrderBySegment) visit(ctx.orderByClause()));
        }
        if (null != ctx.limitClause()) {
            result.setLimit((LimitSegment) visit(ctx.limitClause()));
        }
        result.addParameterMarkerSegments(getParameterMarkerSegments());
        return result;
    }
    
    @Override
    public ASTNode visitSetAssignmentsClause(final SetAssignmentsClauseContext ctx) {
        Collection<AssignmentSegment> assignments = new LinkedList<>();
        for (AssignmentContext each : ctx.assignment()) {
            assignments.add((AssignmentSegment) visit(each));
        }
        return new SetAssignmentSegment(ctx.getStart().getStartIndex(), ctx.getStop().getStopIndex(), assignments);
    }
    
    @Override
    public ASTNode visitAssignmentValues(final AssignmentValuesContext ctx) {
        List<ExpressionSegment> segments = new LinkedList<>();
        for (AssignmentValueContext each : ctx.assignmentValue()) {
            segments.add((ExpressionSegment) visit(each));
        }
        return new InsertValuesSegment(ctx.getStart().getStartIndex(), ctx.getStop().getStopIndex(), segments);
    }
    
    @Override
    public ASTNode visitAssignment(final AssignmentContext ctx) {
        ColumnSegment column = (ColumnSegment) visit(ctx.columnRef());
        ExpressionSegment value = (ExpressionSegment) visit(ctx.assignmentValue());
        List<ColumnSegment> columnSegments = new LinkedList<>();
        columnSegments.add(column);
        return new ColumnAssignmentSegment(ctx.getStart().getStartIndex(), ctx.getStop().getStopIndex(), columnSegments, value);
    }
    
    @Override
    public ASTNode visitAssignmentValue(final AssignmentValueContext ctx) {
        ExprContext expr = ctx.expr();
        if (null != expr) {
            ASTNode result = visit(expr);
            if (result instanceof ColumnSegment) {
                return new CommonExpressionSegment(ctx.getStart().getStartIndex(), ctx.getStop().getStopIndex(), ctx.getText());
            } else {
                return result;
            }
        }
        return new CommonExpressionSegment(ctx.getStart().getStartIndex(), ctx.getStop().getStopIndex(), ctx.getText());
    }
    
    @Override
    public ASTNode visitBlobValue(final BlobValueContext ctx) {
        return new StringLiteralValue(ctx.string_().getText());
    }
    
    @Override
    public ASTNode visitDelete(final DeleteContext ctx) {
        MySQLDeleteStatement result = new MySQLDeleteStatement();
        if (null != ctx.multipleTablesClause()) {
            result.setTable((TableSegment) visit(ctx.multipleTablesClause()));
        } else {
            result.setTable((TableSegment) visit(ctx.singleTableClause()));
        }
        if (null != ctx.whereClause()) {
            result.setWhere((WhereSegment) visit(ctx.whereClause()));
        }
        if (null != ctx.orderByClause()) {
            result.setOrderBy((OrderBySegment) visit(ctx.orderByClause()));
        }
        if (null != ctx.limitClause()) {
            result.setLimit((LimitSegment) visit(ctx.limitClause()));
        }
        result.addParameterMarkerSegments(getParameterMarkerSegments());
        return result;
    }
    
    @Override
    public ASTNode visitSingleTableClause(final SingleTableClauseContext ctx) {
        SimpleTableSegment result = (SimpleTableSegment) visit(ctx.tableName());
        if (null != ctx.alias()) {
            result.setAlias((AliasSegment) visit(ctx.alias()));
        }
        return result;
    }
    
    @Override
    public ASTNode visitMultipleTablesClause(final MultipleTablesClauseContext ctx) {
        DeleteMultiTableSegment result = new DeleteMultiTableSegment();
        TableSegment relateTableSource = (TableSegment) visit(ctx.tableReferences());
        result.setRelationTable(relateTableSource);
        result.setActualDeleteTables(generateTablesFromTableAliasRefList(ctx.tableAliasRefList()));
        return result;
    }
    
    private List<SimpleTableSegment> generateTablesFromTableAliasRefList(final TableAliasRefListContext ctx) {
        List<SimpleTableSegment> result = new LinkedList<>();
        for (TableIdentOptWildContext each : ctx.tableIdentOptWild()) {
            result.add((SimpleTableSegment) visit(each.tableName()));
        }
        return result;
    }
    
    @Override
    public ASTNode visitSelect(final SelectContext ctx) {
        // TODO :Unsupported for withClause.
        MySQLSelectStatement result;
        if (null != ctx.queryExpression()) {
            result = (MySQLSelectStatement) visit(ctx.queryExpression());
            if (null != ctx.lockClauseList()) {
                result.setLock((LockSegment) visit(ctx.lockClauseList()));
            }
        } else if (null != ctx.selectWithInto()) {
            result = (MySQLSelectStatement) visit(ctx.selectWithInto());
        } else {
            result = (MySQLSelectStatement) visit(ctx.getChild(0));
        }
        result.addParameterMarkerSegments(getParameterMarkerSegments());
        return result;
    }
    
    private boolean isDistinct(final QuerySpecificationContext ctx) {
        for (SelectSpecificationContext each : ctx.selectSpecification()) {
            if (((BooleanLiteralValue) visit(each)).getValue()) {
                return true;
            }
        }
        return false;
    }
    
    @Override
    public ASTNode visitSelectSpecification(final SelectSpecificationContext ctx) {
        if (null != ctx.duplicateSpecification()) {
            return visit(ctx.duplicateSpecification());
        }
        return new BooleanLiteralValue(false);
    }
    
    @Override
    public ASTNode visitDuplicateSpecification(final DuplicateSpecificationContext ctx) {
        String text = ctx.getText();
        if ("DISTINCT".equalsIgnoreCase(text) || "DISTINCTROW".equalsIgnoreCase(text)) {
            return new BooleanLiteralValue(true);
        }
        return new BooleanLiteralValue(false);
    }
    
    @Override
    public ASTNode visitProjections(final ProjectionsContext ctx) {
        Collection<ProjectionSegment> projections = new LinkedList<>();
        if (null != ctx.unqualifiedShorthand()) {
            projections.add(new ShorthandProjectionSegment(ctx.unqualifiedShorthand().getStart().getStartIndex(), ctx.unqualifiedShorthand().getStop().getStopIndex()));
        }
        for (ProjectionContext each : ctx.projection()) {
            projections.add((ProjectionSegment) visit(each));
        }
        ProjectionsSegment result = new ProjectionsSegment(ctx.getStart().getStartIndex(), ctx.getStop().getStopIndex());
        result.getProjections().addAll(projections);
        return result;
    }
    
    @Override
    public ASTNode visitProjection(final ProjectionContext ctx) {
        // FIXME :The stop index of project is the stop index of projection, instead of alias.
        if (null != ctx.qualifiedShorthand()) {
            return createShorthandProjection(ctx.qualifiedShorthand());
        }
        AliasSegment alias = null == ctx.alias() ? null : (AliasSegment) visit(ctx.alias());
        ExpressionSegment exprProjection = (ExpressionSegment) visit(ctx.expr());
        if (exprProjection instanceof ColumnSegment) {
            ColumnProjectionSegment result = new ColumnProjectionSegment((ColumnSegment) exprProjection);
            result.setAlias(alias);
            return result;
        }
        if (exprProjection instanceof SubquerySegment) {
            SubquerySegment subquerySegment = (SubquerySegment) exprProjection;
            String text = ctx.start.getInputStream().getText(new Interval(subquerySegment.getStartIndex(), subquerySegment.getStopIndex()));
            SubqueryProjectionSegment result = new SubqueryProjectionSegment((SubquerySegment) exprProjection, text);
            result.setAlias(alias);
            return result;
        }
        if (exprProjection instanceof ExistsSubqueryExpression) {
            ExistsSubqueryExpression existsSubqueryExpression = (ExistsSubqueryExpression) exprProjection;
            String text = ctx.start.getInputStream().getText(new Interval(existsSubqueryExpression.getStartIndex(), existsSubqueryExpression.getStopIndex()));
            SubqueryProjectionSegment result = new SubqueryProjectionSegment(((ExistsSubqueryExpression) exprProjection).getSubquery(), text);
            result.setAlias(alias);
            return result;
        }
        return createProjection(ctx, alias, exprProjection);
    }
    
    private ShorthandProjectionSegment createShorthandProjection(final QualifiedShorthandContext shorthand) {
        ShorthandProjectionSegment result = new ShorthandProjectionSegment(shorthand.getStart().getStartIndex(), shorthand.getStop().getStopIndex());
        IdentifierContext identifier = shorthand.identifier().get(shorthand.identifier().size() - 1);
        OwnerSegment owner = new OwnerSegment(identifier.getStart().getStartIndex(), identifier.getStop().getStopIndex(), new IdentifierValue(identifier.getText()));
        result.setOwner(owner);
        if (shorthand.identifier().size() > 1) {
            IdentifierContext schemaIdentifier = shorthand.identifier().get(0);
            owner.setOwner(new OwnerSegment(schemaIdentifier.getStart().getStartIndex(), schemaIdentifier.getStop().getStopIndex(), new IdentifierValue(schemaIdentifier.getText())));
        }
        return result;
    }
    
    @Override
    public ASTNode visitAlias(final AliasContext ctx) {
        return new AliasSegment(ctx.start.getStartIndex(), ctx.stop.getStopIndex(), new IdentifierValue(ctx.textOrIdentifier().getText()));
    }
    
    private ASTNode createProjection(final ProjectionContext ctx, final AliasSegment alias, final ExpressionSegment projection) {
        if (projection instanceof AggregationProjectionSegment) {
            ((AggregationProjectionSegment) projection).setAlias(alias);
            return projection;
        }
        if (projection instanceof ExpressionProjectionSegment) {
            ((ExpressionProjectionSegment) projection).setAlias(alias);
            return projection;
        }
        if (projection instanceof FunctionSegment) {
            FunctionSegment functionSegment = (FunctionSegment) projection;
            ExpressionProjectionSegment result = new ExpressionProjectionSegment(functionSegment.getStartIndex(), functionSegment.getStopIndex(), functionSegment.getText(), functionSegment);
            result.setAlias(alias);
            return result;
        }
        if (projection instanceof CommonExpressionSegment) {
            CommonExpressionSegment segment = (CommonExpressionSegment) projection;
            ExpressionProjectionSegment result = new ExpressionProjectionSegment(segment.getStartIndex(), segment.getStopIndex(), segment.getText(), segment);
            result.setAlias(alias);
            return result;
        }
        // FIXME :For DISTINCT()
        if (projection instanceof ColumnSegment) {
            ExpressionProjectionSegment result = new ExpressionProjectionSegment(ctx.start.getStartIndex(), ctx.stop.getStopIndex(), getOriginalText(ctx), projection);
            result.setAlias(alias);
            return result;
        }
        if (projection instanceof SubqueryExpressionSegment) {
            SubqueryExpressionSegment subqueryExpressionSegment = (SubqueryExpressionSegment) projection;
            String text = ctx.start.getInputStream().getText(new Interval(subqueryExpressionSegment.getStartIndex(), subqueryExpressionSegment.getStopIndex()));
            SubqueryProjectionSegment result = new SubqueryProjectionSegment(subqueryExpressionSegment.getSubquery(), text);
            result.setAlias(alias);
            return result;
        }
        if (projection instanceof BinaryOperationExpression) {
            int startIndex = projection.getStartIndex();
            int stopIndex = null != alias ? alias.getStopIndex() : projection.getStopIndex();
            ExpressionProjectionSegment result = new ExpressionProjectionSegment(startIndex, stopIndex, projection.getText(), projection);
            result.setAlias(alias);
            return result;
        }
        if (projection instanceof ParameterMarkerExpressionSegment) {
            ParameterMarkerExpressionSegment result = (ParameterMarkerExpressionSegment) projection;
            result.setAlias(alias);
            return projection;
        }
        if (projection instanceof CaseWhenExpression || projection instanceof VariableSegment || projection instanceof BetweenExpression || projection instanceof InExpression
                || projection instanceof CollateExpression) {
            return createExpressionProjectionSegment(ctx, alias, projection);
        }
        LiteralExpressionSegment column = (LiteralExpressionSegment) projection;
        ExpressionProjectionSegment result = null == alias
                ? new ExpressionProjectionSegment(column.getStartIndex(), column.getStopIndex(), String.valueOf(column.getLiterals()), column)
                : new ExpressionProjectionSegment(column.getStartIndex(), ctx.alias().stop.getStopIndex(), String.valueOf(column.getLiterals()), column);
        result.setAlias(alias);
        return result;
    }
    
    private ExpressionProjectionSegment createExpressionProjectionSegment(final ProjectionContext ctx, final AliasSegment alias, final ExpressionSegment projection) {
        ExpressionProjectionSegment result = new ExpressionProjectionSegment(ctx.start.getStartIndex(), ctx.stop.getStopIndex(), getOriginalText(ctx.expr()), projection);
        result.setAlias(alias);
        return result;
    }
    
    @Override
    public ASTNode visitFromClause(final FromClauseContext ctx) {
        return visit(ctx.tableReferences());
    }
    
    @Override
    public ASTNode visitTableReferences(final TableReferencesContext ctx) {
        TableSegment result = (TableSegment) visit(ctx.tableReference(0));
        if (ctx.tableReference().size() > 1) {
            for (int i = 1; i < ctx.tableReference().size(); i++) {
                result = generateJoinTableSourceFromEscapedTableReference(ctx.tableReference(i), result);
            }
        }
        return result;
    }
    
    private JoinTableSegment generateJoinTableSourceFromEscapedTableReference(final TableReferenceContext ctx, final TableSegment tableSegment) {
        JoinTableSegment result = new JoinTableSegment();
        result.setStartIndex(tableSegment.getStartIndex());
        result.setStopIndex(ctx.stop.getStopIndex());
        result.setLeft(tableSegment);
        result.setJoinType(JoinType.COMMA.name());
        result.setRight((TableSegment) visit(ctx));
        return result;
    }
    
    @Override
    public ASTNode visitEscapedTableReference(final EscapedTableReferenceContext ctx) {
        TableSegment result;
        TableSegment left;
        left = (TableSegment) visit(ctx.tableFactor());
        for (JoinedTableContext each : ctx.joinedTable()) {
            left = visitJoinedTable(each, left);
        }
        result = left;
        return result;
    }
    
    @Override
    public ASTNode visitTableReference(final TableReferenceContext ctx) {
        TableSegment result;
        TableSegment left;
        left = null != ctx.tableFactor() ? (TableSegment) visit(ctx.tableFactor()) : (TableSegment) visit(ctx.escapedTableReference());
        for (JoinedTableContext each : ctx.joinedTable()) {
            left = visitJoinedTable(each, left);
        }
        result = left;
        return result;
    }
    
    @Override
    public ASTNode visitTableFactor(final TableFactorContext ctx) {
        if (null != ctx.subquery()) {
            MySQLSelectStatement subquery = (MySQLSelectStatement) visit(ctx.subquery());
            SubquerySegment subquerySegment = new SubquerySegment(ctx.subquery().start.getStartIndex(), ctx.subquery().stop.getStopIndex(), subquery);
            SubqueryTableSegment result = new SubqueryTableSegment(subquerySegment);
            if (null != ctx.alias()) {
                result.setAlias((AliasSegment) visit(ctx.alias()));
            }
            return result;
        }
        if (null != ctx.tableName()) {
            SimpleTableSegment result = (SimpleTableSegment) visit(ctx.tableName());
            if (null != ctx.alias()) {
                result.setAlias((AliasSegment) visit(ctx.alias()));
            }
            return result;
        }
        return visit(ctx.tableReferences());
    }
    
    private JoinTableSegment visitJoinedTable(final JoinedTableContext ctx, final TableSegment tableSegment) {
        JoinTableSegment result = new JoinTableSegment();
        result.setLeft(tableSegment);
        result.setStartIndex(tableSegment.getStartIndex());
        result.setStopIndex(ctx.stop.getStopIndex());
        result.setJoinType(getJoinType(ctx));
        result.setNatural(null != ctx.naturalJoinType());
        TableSegment right = null != ctx.tableFactor() ? (TableSegment) visit(ctx.tableFactor()) : (TableSegment) visit(ctx.tableReference());
        result.setRight(right);
        return null != ctx.joinSpecification() ? visitJoinSpecification(ctx.joinSpecification(), result) : result;
    }
    
    private String getJoinType(final JoinedTableContext ctx) {
        if (null != ctx.innerJoinType()) {
            return JoinType.INNER.name();
        }
        if (null != ctx.outerJoinType()) {
            return ctx.outerJoinType().LEFT() != null ? JoinType.LEFT.name() : JoinType.RIGHT.name();
        }
        if (null != ctx.naturalJoinType()) {
            return getNaturalJoinType(ctx.naturalJoinType());
        }
        return JoinType.COMMA.name();
    }
    
    private String getNaturalJoinType(final NaturalJoinTypeContext ctx) {
        if (null != ctx.LEFT()) {
            return JoinType.LEFT.name();
        } else if (null != ctx.RIGHT()) {
            return JoinType.RIGHT.name();
        } else {
            return JoinType.INNER.name();
        }
    }
    
    private JoinTableSegment visitJoinSpecification(final JoinSpecificationContext ctx, final JoinTableSegment result) {
        if (null != ctx.expr()) {
            ExpressionSegment condition = (ExpressionSegment) visit(ctx.expr());
            result.setCondition(condition);
        }
        if (null != ctx.USING()) {
            result.setUsing(ctx.columnNames().columnName().stream().map(each -> (ColumnSegment) visit(each)).collect(Collectors.toList()));
        }
        return result;
    }
    
    @Override
    public ASTNode visitWhereClause(final WhereClauseContext ctx) {
        ASTNode segment = visit(ctx.expr());
        return new WhereSegment(ctx.getStart().getStartIndex(), ctx.getStop().getStopIndex(), (ExpressionSegment) segment);
    }
    
    @Override
    public ASTNode visitGroupByClause(final GroupByClauseContext ctx) {
        Collection<OrderByItemSegment> items = new LinkedList<>();
        for (OrderByItemContext each : ctx.orderByItem()) {
            items.add((OrderByItemSegment) visit(each));
        }
        return new GroupBySegment(ctx.getStart().getStartIndex(), ctx.getStop().getStopIndex(), items);
    }
    
    @Override
    public ASTNode visitLimitClause(final LimitClauseContext ctx) {
        if (null == ctx.limitOffset()) {
            return new LimitSegment(ctx.getStart().getStartIndex(), ctx.getStop().getStopIndex(), null, (PaginationValueSegment) visit(ctx.limitRowCount()));
        }
        PaginationValueSegment rowCount;
        PaginationValueSegment offset;
        if (null != ctx.OFFSET()) {
            rowCount = (PaginationValueSegment) visit(ctx.limitRowCount());
            offset = (PaginationValueSegment) visit(ctx.limitOffset());
        } else {
            offset = (PaginationValueSegment) visit(ctx.limitOffset());
            rowCount = (PaginationValueSegment) visit(ctx.limitRowCount());
        }
        return new LimitSegment(ctx.getStart().getStartIndex(), ctx.getStop().getStopIndex(), offset, rowCount);
    }
    
    @Override
    public ASTNode visitLimitRowCount(final LimitRowCountContext ctx) {
        if (null != ctx.numberLiterals()) {
            return new NumberLiteralLimitValueSegment(ctx.getStart().getStartIndex(), ctx.getStop().getStopIndex(), ((NumberLiteralValue) visit(ctx.numberLiterals())).getValue().longValue());
        }
        ParameterMarkerSegment result = new ParameterMarkerLimitValueSegment(ctx.getStart().getStartIndex(), ctx.getStop().getStopIndex(),
                ((ParameterMarkerValue) visit(ctx.parameterMarker())).getValue());
        parameterMarkerSegments.add(result);
        return result;
    }
    
    @Override
    public final ASTNode visitConstraintName(final ConstraintNameContext ctx) {
        return new ConstraintSegment(ctx.getStart().getStartIndex(), ctx.getStop().getStopIndex(), (IdentifierValue) visit(ctx.identifier()));
    }
    
    @Override
    public ASTNode visitLimitOffset(final LimitOffsetContext ctx) {
        if (null != ctx.numberLiterals()) {
            return new NumberLiteralLimitValueSegment(ctx.getStart().getStartIndex(), ctx.getStop().getStopIndex(), ((NumberLiteralValue) visit(ctx.numberLiterals())).getValue().longValue());
        }
        ParameterMarkerSegment result = new ParameterMarkerLimitValueSegment(ctx.getStart().getStartIndex(), ctx.getStop().getStopIndex(),
                ((ParameterMarkerValue) visit(ctx.parameterMarker())).getValue());
        parameterMarkerSegments.add(result);
        return result;
    }
    
    @Override
    public ASTNode visitCollateClause(final CollateClauseContext ctx) {
        if (null != ctx.collationName()) {
            return new LiteralExpressionSegment(ctx.start.getStartIndex(), ctx.stop.getStopIndex(), ctx.collationName().textOrIdentifier().getText());
        }
        ParameterMarkerExpressionSegment segment = new ParameterMarkerExpressionSegment(ctx.start.getStartIndex(), ctx.stop.getStopIndex(),
                ((ParameterMarkerValue) visit(ctx.parameterMarker())).getValue());
        parameterMarkerSegments.add(segment);
        return segment;
    }
    
    @Override
    public ASTNode visitEngineRef(final EngineRefContext ctx) {
        return new EngineSegment(ctx.getStart().getStartIndex(), ctx.getStop().getStopIndex(), SQLUtils.getExactlyValue(ctx.textOrIdentifier().getText()));
    }
    
    /**
     * Get original text.
     *
     * @param ctx context
     * @return original text
     */
    protected String getOriginalText(final ParserRuleContext ctx) {
        return ctx.start.getInputStream().getText(new Interval(ctx.start.getStartIndex(), ctx.stop.getStopIndex()));
    }
}<|MERGE_RESOLUTION|>--- conflicted
+++ resolved
@@ -1074,13 +1074,8 @@
     public final ASTNode visitExtractFunction(final ExtractFunctionContext ctx) {
         calculateParameterCount(Collections.singleton(ctx.expr()));
         FunctionSegment result = new FunctionSegment(ctx.getStart().getStartIndex(), ctx.getStop().getStopIndex(), ctx.EXTRACT().getText(), getOriginalText(ctx));
-<<<<<<< HEAD
         result.getParameters().add(new LiteralExpressionSegment(ctx.intervalUnit().getStart().getStartIndex(), ctx.intervalUnit().getStop().getStopIndex(), ctx.intervalUnit().getText()));
-        result.getParameters().add((LiteralExpressionSegment) visit(ctx.expr()));
-=======
-        result.getParameters().add(new LiteralExpressionSegment(ctx.identifier().getStart().getStartIndex(), ctx.identifier().getStop().getStopIndex(), ctx.identifier().getText()));
         result.getParameters().add((ExpressionSegment) visit(ctx.expr()));
->>>>>>> a3e727c9
         return result;
     }
     
