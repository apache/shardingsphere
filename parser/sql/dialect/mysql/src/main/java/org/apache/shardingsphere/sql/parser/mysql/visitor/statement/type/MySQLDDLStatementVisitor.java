--- conflicted
+++ resolved
@@ -115,12 +115,9 @@
 import org.apache.shardingsphere.sql.parser.sql.common.segment.ddl.column.alter.DropColumnDefinitionSegment;
 import org.apache.shardingsphere.sql.parser.sql.common.segment.ddl.column.alter.ModifyColumnDefinitionSegment;
 import org.apache.shardingsphere.sql.parser.sql.common.segment.ddl.column.alter.RenameColumnSegment;
-<<<<<<< HEAD
 import org.apache.shardingsphere.sql.parser.sql.common.segment.ddl.engine.EngineSegment;
 import org.apache.shardingsphere.sql.parser.sql.common.segment.ddl.table.LockTableSegment;
 import org.apache.shardingsphere.sql.parser.sql.common.segment.ddl.table.AlgorithmTypeSegment;
-=======
->>>>>>> 5bfb4da3
 import org.apache.shardingsphere.sql.parser.sql.common.segment.ddl.column.position.ColumnAfterPositionSegment;
 import org.apache.shardingsphere.sql.parser.sql.common.segment.ddl.column.position.ColumnFirstPositionSegment;
 import org.apache.shardingsphere.sql.parser.sql.common.segment.ddl.column.position.ColumnPositionSegment;
@@ -968,7 +965,7 @@
             return visit(ctx.alterTablespaceNdb());
         }
     }
-    
+
     @Override
     public ASTNode visitAlterTablespaceInnodb(final AlterTablespaceInnodbContext ctx) {
         MySQLAlterTablespaceStatement result = new MySQLAlterTablespaceStatement();
@@ -980,7 +977,7 @@
         }
         return result;
     }
-    
+
     @Override
     public ASTNode visitAlterTablespaceNdb(final AlterTablespaceNdbContext ctx) {
         MySQLAlterTablespaceStatement result = new MySQLAlterTablespaceStatement();
@@ -992,7 +989,7 @@
         }
         return result;
     }
-    
+
     private TablespaceSegment createTablespaceSegment(final IdentifierContext ctx) {
         return new TablespaceSegment(ctx.getStart().getStartIndex(), ctx.getStop().getStopIndex(), (IdentifierValue) visit(ctx));
     }
