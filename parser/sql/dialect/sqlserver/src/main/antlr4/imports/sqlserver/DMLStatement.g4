/*
 * Licensed to the Apache Software Foundation (ASF) under one or more
 * contributor license agreements.  See the NOTICE file distributed with
 * this work for additional information regarding copyright ownership.
 * The ASF licenses this file to You under the Apache License, Version 2.0
 * (the "License"); you may not use this file except in compliance with
 * the License.  You may obtain a copy of the License at
 *
 *     http://www.apache.org/licenses/LICENSE-2.0
 *
 * Unless required by applicable law or agreed to in writing, software
 * distributed under the License is distributed on an "AS IS" BASIS,
 * WITHOUT WARRANTIES OR CONDITIONS OF ANY KIND, either express or implied.
 * See the License for the specific language governing permissions and
 * limitations under the License.
 */

grammar DMLStatement;

import BaseRule;

insert
    : withClause? INSERT top? INTO? tableName (AS? alias)? (insertDefaultValue | insertValuesClause | insertSelectClause | insertExecuteClause)
    ;

insertDefaultValue
    : columnNames? outputClause? DEFAULT VALUES
    ;

insertValuesClause
    : columnNames? outputClause? VALUES assignmentValues (COMMA_ assignmentValues)*
    ;

insertSelectClause
    : columnNames? outputClause? select
    ;

insertExecuteClause
    : columnNames? outputClause? (EXEC | EXECUTE) procedureName procedureParameters
    ;

procedureParameters
    : ( procedureParameter (COMMA_ procedureParameter)* )?
    ;

procedureParameter
    : identifier EQ_ literals
    ;

update
    : withClause? UPDATE top? tableReferences setAssignmentsClause whereClause? (OPTION queryHint)?
    ;

assignment
    : columnName EQ_ assignmentValue
    ;

setAssignmentsClause
    : SET assignment (COMMA_ assignment)* fromClause?
    ;

assignmentValues
    : LP_ assignmentValue (COMMA_ assignmentValue)* RP_
    | LP_ RP_
    ;

assignmentValue
    : expr | DEFAULT
    ;

delete
    : withClause? DELETE top? (singleTableClause | multipleTablesClause) outputClause? whereClause? (OPTION queryHint)?
    ;

singleTableClause
    : FROM? LP_? tableName RP_? (AS? alias)?
    ;

multipleTablesClause
    : multipleTableNames FROM tableReferences | FROM multipleTableNames USING tableReferences
    ;

multipleTableNames
    : tableName DOT_ASTERISK_? (COMMA_ tableName DOT_ASTERISK_?)*
    ;

select
    : aggregationClause
    ;

aggregationClause
    : selectClause ((UNION (ALL)? | EXCEPT | INTERSECT) selectClause)*
    ;

selectClause
    : selectWithClause? SELECT duplicateSpecification? projections fromClause? whereClause? groupByClause? havingClause? orderByClause? forClause?
    ;

duplicateSpecification
    : ALL | DISTINCT
    ;

projections
    : (unqualifiedShorthand | projection) (COMMA_ (unqualifiedShorthand | projection))*
    ;

projection
    : (alias EQ_)? (top | columnName | expr) | qualifiedShorthand
    | (top | columnName | expr) (AS? alias)? | qualifiedShorthand
    ;

top
    : TOP LP_? topNum RP_? PERCENT? (WITH TIES)? (ROW_NUMBER LP_ RP_ OVER LP_ orderByClause RP_)?
    ;

topNum
    : numberLiterals | parameterMarker
    ;

unqualifiedShorthand
    : ASTERISK_
    ;

qualifiedShorthand
    : identifier DOT_ASTERISK_
    ;

fromClause
    : FROM tableReferences
    ;

tableReferences
    : tableReference (COMMA_ tableReference)*
    ;

tableReference
    : tableFactor joinedTable*
    ;

tableFactor
<<<<<<< HEAD
    : tableName (AS? alias)? | tableValuedFunction (AS? alias)? | subquery AS? alias columnNames? | LP_ tableReferences RP_
=======
    : tableName (AS? alias)? | subquery AS? alias columnNames? | expr (AS? alias) ? | LP_ tableReferences RP_
>>>>>>> def4383b
    ;

joinedTable
    : NATURAL? ((INNER | CROSS)? JOIN) tableFactor joinSpecification?
    | NATURAL? (LEFT | RIGHT | FULL) OUTER? JOIN tableFactor joinSpecification?
<<<<<<< HEAD
    | (CROSS | OUTER) APPLY tableFactor?
=======
    | (CROSS | OUTER) APPLY tableFactor joinSpecification?
>>>>>>> def4383b
    ;

joinSpecification
    : ON expr | USING columnNames
    ;

whereClause
    : WHERE expr
    ;

groupByClause
    : GROUP BY orderByItem (COMMA_ orderByItem)*
    ;

havingClause
    : HAVING expr
    ;

subquery
    : LP_ aggregationClause RP_
    ;

withClause
    : WITH cteClauseSet
    ;

cteClauseSet
    : cteClause (COMMA_ cteClause)*
    ;

cteClause
    : identifier columnNames? AS subquery
    ;

outputClause
    : OUTPUT (outputWithColumns | outputWithAaterisk) (INTO outputTableName columnNames?)?
    ;

outputWithColumns
    : outputWithColumn (COMMA_ outputWithColumn)*
    ;

outputWithColumn
    : (INSERTED | DELETED) DOT_ name (AS? alias)?
    ;

outputWithAaterisk
    : (INSERTED | DELETED) DOT_ASTERISK_
    ;

outputTableName
    : (AT_ name) | tableName
    ;

queryHint
    : (HASH | ORDER) GROUP
    | (CONCAT | HASH | MERGE) UNION
    | (LOOP | MERGE | HASH) JOIN
    | EXPAND VIEWS
    | FAST INT_NUM_
    | FORCE ORDER
    | (FORCE | DISABLE) EXTERNALPUSHDOWN
    | (FORCE | DISABLE) SCALEOUTEXECUTION
    | IGNORE_NONCLUSTERED_COLUMNSTORE_INDEX
    | KEEP PLAN
    | KEEPFIXED PLAN
    | MAX_GRANT_PERCENT EQ_ DECIMAL_NUM_
    | MIN_GRANT_PERCENT EQ_ DECIMAL_NUM_
    | MAXDOP INT_NUM_
    | MAXRECURSION INT_NUM_
    | NO_PERFORMANCE_SPOOL
    | OPTIMIZE FOR LP_ AT_ name (UNKNOWN | EQ_ identifier)* RP_
    | OPTIMIZE FOR UNKNOWN
    | PARAMETERIZATION (SIMPLE | FORCED)
    | QUERYTRACEON INT_NUM_
    | RECOMPILE
    | ROBUST PLAN
    | USE HINT LP_ useHitName* RP_
    | USE PLAN NCHAR_TEXT
    ;

useHitName
    : SQ_ ASSUME_JOIN_PREDICATE_DEPENDS_ON_FILTERS SQ_
    | SQ_ ASSUME_MIN_SELECTIVITY_FOR_FILTER_ESTIMATES SQ_
    | SQ_ DISABLE_BATCH_MODE_ADAPTIVE_JOINS SQ_
    | SQ_ DISABLE_BATCH_MODE_MEMORY_GRANT_FEEDBACK SQ_
    | SQ_ DISABLE_DEFERRED_COMPILATION_TV SQ_
    | SQ_ DISABLE_INTERLEAVED_EXECUTION_TVF SQ_
    | SQ_ DISABLE_OPTIMIZED_NESTED_LOOP SQ_
    | SQ_ DISABLE_OPTIMIZER_ROWGOAL SQ_
    | SQ_ DISABLE_PARAMETER_SNIFFING SQ_
    | SQ_ DISABLE_ROW_MODE_MEMORY_GRANT_FEEDBACK SQ_
    | SQ_ DISABLE_TSQL_SCALAR_UDF_INLINING SQ_
    | SQ_ DISALLOW_BATCH_MODE SQ_
    | SQ_ ENABLE_HIST_AMENDMENT_FOR_ASC_KEYS SQ_
    | SQ_ ENABLE_QUERY_OPTIMIZER_HOTFIXES SQ_
    | SQ_ FORCE_DEFAULT_CARDINALITY_ESTIMATION SQ_
    | SQ_ FORCE_LEGACY_CARDINALITY_ESTIMATION SQ_
    | SQ_ QUERY_OPTIMIZER_COMPATIBILITY_LEVEL_n SQ_
    | SQ_ QUERY_PLAN_PROFILE SQ_
    ;

forClause
    : FOR (BROWSE | forXmlClause | forJsonClause)
    ;

forXmlClause
    : XML ((RAW (LP_ stringLiterals RP_)? | AUTO) (commonDirectivesForXml (COMMA_ (XMLDATA | XMLSCHEMA (LP_ stringLiterals RP_)?))? (COMMA_ ELEMENTS (XSINIL | ABSENT)?)?)?
    | EXPLICIT (commonDirectivesForXml (COMMA_ XMLDATA)?)?
    | PATH (LP_ stringLiterals RP_)? (commonDirectivesForXml (COMMA_ ELEMENTS (XSINIL | ABSENT)?)?)?)
    ;

commonDirectivesForXml
    : (COMMA_ BINARY BASE64)? (COMMA_ TYPE)? (COMMA_ ROOT (LP_ stringLiterals RP_)?)?
    ;

forJsonClause
    : JSON ((AUTO | PATH) ((COMMA_ ROOT (LP_ stringLiterals RP_)?)? (COMMA_ INCLUDE_NULL_VALUES)? (COMMA_ WITHOUT_ARRAY_WRAPPER)?)?)
    ;

selectWithClause
    : WITH (xmlNamespacesClause COMMA_?)? cteClauseSet?
    ;

xmlNamespacesClause
    : XMLNAMESPACES LP_ xmlNamespaceDeclarationItem (COMMA_ xmlNamespaceDeclarationItem)* RP_
    ;

xmlNamespaceDeclarationItem
    : xmlNamespaceUri AS xmlNamespacePrefix | xmlDefaultNamespaceDeclarationItem
    ;

xmlNamespaceUri
    : stringLiterals
    ;

xmlNamespacePrefix
    : identifier
    ;

xmlDefaultNamespaceDeclarationItem
    : DEFAULT xmlNamespaceUri
    ;<|MERGE_RESOLUTION|>--- conflicted
+++ resolved
@@ -138,21 +138,13 @@
     ;
 
 tableFactor
-<<<<<<< HEAD
-    : tableName (AS? alias)? | tableValuedFunction (AS? alias)? | subquery AS? alias columnNames? | LP_ tableReferences RP_
-=======
     : tableName (AS? alias)? | subquery AS? alias columnNames? | expr (AS? alias) ? | LP_ tableReferences RP_
->>>>>>> def4383b
     ;
 
 joinedTable
     : NATURAL? ((INNER | CROSS)? JOIN) tableFactor joinSpecification?
     | NATURAL? (LEFT | RIGHT | FULL) OUTER? JOIN tableFactor joinSpecification?
-<<<<<<< HEAD
-    | (CROSS | OUTER) APPLY tableFactor?
-=======
     | (CROSS | OUTER) APPLY tableFactor joinSpecification?
->>>>>>> def4383b
     ;
 
 joinSpecification
