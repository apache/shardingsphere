--- conflicted
+++ resolved
@@ -1997,19 +1997,4 @@
 
 EXIST
     : E X I S T
-<<<<<<< HEAD
-    ;
-
-CHANGETABLE
-    : C H A N G E T A B L E
-    ;
-
-VERSION
-    : V E R S I O N
-    ;
-
-CHANGES
-    : C H A N G E S
-=======
->>>>>>> 6334defd
     ;