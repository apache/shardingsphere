/*
 * Licensed to the Apache Software Foundation (ASF) under one or more
 * contributor license agreements.  See the NOTICE file distributed with
 * this work for additional information regarding copyright ownership.
 * The ASF licenses this file to You under the Apache License, Version 2.0
 * (the "License"); you may not use this file except in compliance with
 * the License.  You may obtain a copy of the License at
 *
 *     http://www.apache.org/licenses/LICENSE-2.0
 *
 * Unless required by applicable law or agreed to in writing, software
 * distributed under the License is distributed on an "AS IS" BASIS,
 * WITHOUT WARRANTIES OR CONDITIONS OF ANY KIND, either express or implied.
 * See the License for the specific language governing permissions and
 * limitations under the License.
 */

lexer grammar Keyword;

import Alphabet;

WS
    : [ \t\r\n] + ->skip
    ;

SELECT
    : S E L E C T
    ;

INSERT
    : I N S E R T
    ;

UPDATE
    : U P D A T E
    ;

DELETE
    : D E L E T E
    ;

CREATE
    : C R E A T E
    ;

ALTER
    : A L T E R
    ;

DROP
    : D R O P
    ;

TRUNCATE
    : T R U N C A T E
    ;

SCHEMA
    : S C H E M A
    ;

GRANT
    : G R A N T
    ;

REVOKE
    : R E V O K E
    ;

ADD
    : A D D
    ;

SET
    : S E T
    ;

TABLE
    : T A B L E
    ;

COLUMN
    : C O L U M N
    ;

COLUMNS
    : C O L U M N S
    ;

INDEX
    : I N D E X
    ;

CONSTRAINT
    : C O N S T R A I N T
    ;

PRIMARY
    : P R I M A R Y
    ;

UNIQUE
    : U N I Q U E
    ;

FOREIGN
    : F O R E I G N
    ;

KEY
    : K E Y
    ;

POSITION
    : P O S I T I O N
    ;

PRECISION
    : P R E C I S I O N
    ;

FUNCTION
    : F U N C T I O N
    ;

TRIGGER
    : T R I G G E R
    ;

PROCEDURE
    : P R O C E D U R E
    ;

PROC
    : P R O C
    ;

VIEW
    : V I E W
    ;

INTO
    : I N T O
    ;

VALUES
    : V A L U E S
    ;

WITH
    : W I T H
    ;

UNION
    : U N I O N
    ;

DISTINCT
    : D I S T I N C T
    ;

CASE
    : C A S E
    ;

WHEN
    : W H E N
    ;

CAST
    : C A S T
    ;

TRIM
    : T R I M
    ;

SUBSTRING
    : S U B S T R I N G
    ;

FROM
    : F R O M
    ;

NATURAL
    : N A T U R A L
    ;

JOIN
    : J O I N
    ;

FULL
    : F U L L
    ;

INNER
    : I N N E R
    ;

OUTER
    : O U T E R
    ;

LEFT
    : L E F T
    ;

RIGHT
    : R I G H T
    ;

CROSS
    : C R O S S
    ;

USING
    : U S I N G
    ;

WHERE
    : W H E R E
    ;

AS
    : A S
    ;

ON
    : O N
    ;

OFF
    : O F F
    ;

IF
    : I F
    ;

ELSE
    : E L S E
    ;

THEN
    : T H E N
    ;

FOR
    : F O R
    ;

TO
    : T O
    ;

AND
    : A N D
    ;

OR
    : O R
    ;

IS
    : I S
    ;

NOT
    : N O T
    ;

NULL
    : N U L L
    ;

TRUE
    : T R U E
    ;

FALSE
    : F A L S E
    ;

EXISTS
    : E X I S T S
    ;

BETWEEN
    : B E T W E E N
    ;

IN
    : I N
    ;

ALL
    : A L L
    ;

ANY
    : A N Y
    ;

LIKE
    : L I K E
    ;

ORDER
    : O R D E R
    ;

GROUP
    : G R O U P
    ;

BY
    : B Y
    ;

ASC
    : A S C
    ;

DESC
    : D E S C
    ;

HAVING
    : H A V I N G
    ;

LIMIT
    : L I M I T
    ;

OFFSET
    : O F F S E T
    ;

BEGIN
    : B E G I N
    ;

COMMIT
    : C O M M I T
    ;

ROLLBACK
    : R O L L B A C K
    ;

SAVEPOINT
    : S A V E P O I N T
    ;

BOOLEAN
    : B O O L E A N
    ;

DOUBLE
    : D O U B L E
    ;

CHAR
    : C H A R
    ;

CHARACTER
    : C H A R A C T E R
    ;

ARRAY
    : A R R A Y
    ;

INTERVAL
    : I N T E R V A L
    ;

DATE
    : D A T E
    ;

TIME
    : T I M E
    ;

TIMESTAMP
    : T I M E S T A M P
    ;

LOCALTIME
    : L O C A L T I M E
    ;

LOCALTIMESTAMP
    : L O C A L T I M E S T A M P
    ;

YEAR
    : Y E A R
    ;

QUARTER
    : Q U A R T E R
    ;

MONTH
    : M O N T H
    ;

WEEK
    : W E E K
    ;

DAY
    : D A Y
    ;

HOUR
    : H O U R
    ;

MINUTE
    : M I N U T E
    ;

SECOND
    : S E C O N D
    ;

MICROSECOND
    : M I C R O S E C O N D
    ;

MAX
    : M A X
    ;

MIN
    : M I N
    ;

SUM
    : S U M
    ;

COUNT
    : C O U N T
    ;

AVG
    : A V G
    ;

DEFAULT
    : D E F A U L T
    ;

CURRENT
    : C U R R E N T
    ;

ENABLE
    : E N A B L E
    ;

DISABLE
    : D I S A B L E
    ;

CALL
    : C A L L
    ;

INSTANCE
    : I N S T A N C E
    ;

PRESERVE
    : P R E S E R V E
    ;

DO
    : D O
    ;

DEFINER
    : D E F I N E R
    ;

CURRENT_USER
    : C U R R E N T UL_ U S E R
    ;

SQL
    : S Q L
    ;


CASCADED
    : C A S C A D E D
    ;

LOCAL
    : L O C A L
    ;

CLOSE
    : C L O S E
    ;

OPEN
    : O P E N
    ;

NEXT
    : N E X T
    ;

NAME
    : N A M E
    ;

COLLATION
    : C O L L A T I O N
    ;

NAMES
    : N A M E S
    ;

INTEGER
    : I N T E G E R
    ;

REAL
    : R E A L
    ;

DECIMAL
    : D E C I M A L
    ;

TYPE
    : T Y P E
    ;

BIT
    : B I T
    ;

SMALLINT
    : S M A L L I N T
    ;

INT
    : I N T
    ;

TINYINT
    : T I N Y I N T
    ;

NUMERIC
    : N U M E R I C
    ;

FLOAT
    : F L O A T
    ;

BIGINT
    : B I G I N T
    ;

TEXT
    : T E X T
    ;

VARCHAR
    : V A R C H A R
    ;

PERCENT
    : P E R C E N T
    ;

TIES
    : T I E S
    ;

EXCEPT
    : E X C E P T
    ;

INTERSECT
    : I N T E R S E C T
    ;

USE
    : U S E
    ;

MERGE
    : M E R G E
    ;

LOOP
    : L O O P
    ;

EXPAND
    : E X P A N D
    ;

VIEWS
    : V I E W S
    ;

FAST
    : F A S T
    ;

FORCE
    : F O R C E
    ;

KEEP
    : K E E P
    ;

PLAN
    : P L A N
    ;

OPTIMIZE
    : O P T I M I Z E
    ;

SIMPLE
    : S I M P L E
    ;

FORCED
    : F O R C E D
    ;

HINT
    : H I N T
    ;

READ_ONLY
    : R E A D UL_ O N L Y
    ;

DATABASE
    : D A T A B A S E
    ;

DECLARE
    : D E C L A R E
    ;

CURSOR
    : C U R S O R
    ;

OF
    : O F
    ;

RETURNS
    : R E T U R N S
    ;

DATEPART
    : D A T E P A R T
    ;

RETURN
    : R E T U R N
    ;

READONLY
    : R E A D O N L Y
    ;

AT
    : A T
    ;

PASSWORD
    : P A S S W O R D
    ;

WITHOUT
    : W I T H O U T
    ;

APPLY
    : A P P L Y
    ;

KEEPIDENTITY
    : K E E P I D E N T I T Y
    ;

KEEPDEFAULTS
    : K E E P D E F A U L T S
    ;

HOLDLOCK
    : H O L D L O C K
    ;

IGNORE_CONSTRAINTS
    : I G N O R E UL_ C O N S T R A I N T S
    ;

IGNORE_TRIGGERS
    : I G N O R E UL_ T R I G G E R S
    ;

NOLOCK
    : N O L O C K
    ;

NOWAIT
    : N O W A I T
    ;

PAGLOCK
    : P A G L O C K
    ;

READCOMMITTED
    : R E A D C O M M I T T E D
    ;

READCOMMITTEDLOCK
    : R E A D C O M M I T T E D L O C K
    ;

READPAST
    : R E A D P A S T
    ;

REPEATABLEREAD
    : R E P E A T A B L E R E A D
    ;

ROWLOCK
    : R O W L O C K
    ;

TABLOCK
    : T A B L O C K
    ;

TABLOCKX
    : T A B L O C K X
    ;

UPDLOCK
    : U P D L O C K
    ;

XLOCK
    : X L O C K
    ;

JSON_OBJECT
    : J S O N UL_ O B J E C T
    ;

JSON_ARRAY
    : J S O N UL_ A R R A Y
    ;

<<<<<<< HEAD
APPROX_PERCENTILE_CONT
    : A P P R O X UL_ P E R C E N T I L E UL_ C O N T
    ;

APPROX_PERCENTILE_DISC
    : A P P R O X UL_ P E R C E N T I L E UL_ D I S C
    ;

WITHIN
    : W I T H I N
=======
FIRST_VALUE
    :F I R S T UL_ V A L U E
    ;

LAST_VALUE
    :L A S T UL_ V A L U E
>>>>>>> 7e5fbcaf
    ;<|MERGE_RESOLUTION|>--- conflicted
+++ resolved
@@ -780,7 +780,14 @@
     : J S O N UL_ A R R A Y
     ;
 
-<<<<<<< HEAD
+FIRST_VALUE
+    :F I R S T UL_ V A L U E
+    ;
+
+LAST_VALUE
+    :L A S T UL_ V A L U E
+    ;
+
 APPROX_PERCENTILE_CONT
     : A P P R O X UL_ P E R C E N T I L E UL_ C O N T
     ;
@@ -791,12 +798,4 @@
 
 WITHIN
     : W I T H I N
-=======
-FIRST_VALUE
-    :F I R S T UL_ V A L U E
-    ;
-
-LAST_VALUE
-    :L A S T UL_ V A L U E
->>>>>>> 7e5fbcaf
     ;