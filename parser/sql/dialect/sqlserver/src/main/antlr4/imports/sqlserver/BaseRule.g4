/*
 * Licensed to the Apache Software Foundation (ASF) under one or more
 * contributor license agreements.  See the NOTICE file distributed with
 * this work for additional information regarding copyright ownership.
 * The ASF licenses this file to You under the Apache License, Version 2.0
 * (the "License"); you may not use this file except in compliance with
 * the License.  You may obtain a copy of the License at
 *
 *     http://www.apache.org/licenses/LICENSE-2.0
 *
 * Unless required by applicable law or agreed to in writing, software
 * distributed under the License is distributed on an "AS IS" BASIS,
 * WITHOUT WARRANTIES OR CONDITIONS OF ANY KIND, either express or implied.
 * See the License for the specific language governing permissions and
 * limitations under the License.
 */

grammar BaseRule;

import Symbol, Keyword, SQLServerKeyword, Literals;

parameterMarker
    : QUESTION_
    ;

literals
    : stringLiterals
    | numberLiterals
    | dateTimeLiterals
    | hexadecimalLiterals
    | bitValueLiterals
    | booleanLiterals
    | nullValueLiterals
    ;

stringLiterals
    : STRING_
    | NCHAR_TEXT
    ;

numberLiterals
    : (PLUS_ | MINUS_)? NUMBER_
    ;

dateTimeLiterals
    : (DATE | TIME | TIMESTAMP) STRING_
    | LBE_ identifier STRING_ RBE_
    ;

hexadecimalLiterals
    : HEX_DIGIT_
    ;

bitValueLiterals
    : BIT_NUM_
    ;
    
booleanLiterals
    : TRUE | FALSE
    ;

nullValueLiterals
    : NULL
    ;

identifier
    : regularIdentifier | delimitedIdentifier
    ;

regularIdentifier
    : IDENTIFIER_ | unreservedWord
    ;

delimitedIdentifier
    : DELIMITED_IDENTIFIER_
    ;

unreservedWord
    : TRUNCATE | FUNCTION | TRIGGER | LIMIT | OFFSET | SAVEPOINT | BOOLEAN
    | ARRAY | LOCALTIME | LOCALTIMESTAMP | QUARTER | WEEK | MICROSECOND | ENABLE
    | DISABLE | BINARY | HIDDEN_ | MOD | PARTITION | TOP | ROW
    | XOR | ALWAYS | ROLE | START | ALGORITHM | AUTO | BLOCKERS
    | CLUSTERED | COLUMNSTORE | CONTENT | CONCAT | DATABASE | DAYS | DENY | DETERMINISTIC
    | DISTRIBUTION | DOCUMENT | DURABILITY | ENCRYPTED | FILESTREAM | FILETABLE | FOLLOWING
    | HASH | HEAP | INBOUND | INFINITE | LOGIN | MASKED | MAXDOP 
    | MINUTES | MONTHS | MOVE | NOCHECK | NONCLUSTERED | OBJECT | OFF
    | ONLINE | OUTBOUND | OVER | PAGE | PARTITIONS | PAUSED | PERIOD
    | PERSISTED | PRECEDING | RANDOMIZED | RANGE | REBUILD | REPLICATE | REPLICATION
    | RESUMABLE | ROWGUIDCOL | SAVE | SELF | SPARSE | SWITCH | TRAN
    | TRANCOUNT | UNBOUNDED | YEARS | WEEKS | ABORT_AFTER_WAIT | ALLOW_PAGE_LOCKS | ALLOW_ROW_LOCKS
    | ALL_SPARSE_COLUMNS | BUCKET_COUNT | COLUMNSTORE_ARCHIVE | COLUMN_ENCRYPTION_KEY | COLUMN_SET | COMPRESSION_DELAY | DATABASE_DEAULT
    | DATA_COMPRESSION | DATA_CONSISTENCY_CHECK | ENCRYPTION_TYPE | SYSTEM_TIME | SYSTEM_VERSIONING | TEXTIMAGE_ON | WAIT_AT_LOW_PRIORITY
    | STATISTICS_INCREMENTAL | STATISTICS_NORECOMPUTE | ROUND_ROBIN | SCHEMA_AND_DATA | SCHEMA_ONLY | SORT_IN_TEMPDB | IGNORE_DUP_KEY
    | IMPLICIT_TRANSACTIONS | MAX_DURATION | MEMORY_OPTIMIZED | MIGRATION_STATE | PAD_INDEX | REMOTE_DATA_ARCHIVE | FILESTREAM_ON
    | FILETABLE_COLLATE_FILENAME | FILETABLE_DIRECTORY | FILETABLE_FULLPATH_UNIQUE_CONSTRAINT_NAME | FILETABLE_PRIMARY_KEY_CONSTRAINT_NAME | FILETABLE_STREAMID_UNIQUE_CONSTRAINT_NAME
    | FILLFACTOR | FILTER_PREDICATE | HISTORY_RETENTION_PERIOD | HISTORY_TABLE | LOCK_ESCALATION | DROP_EXISTING | ROW_NUMBER
    | CONTROL | TAKE | OWNERSHIP | DEFINITION | APPLICATION | ASSEMBLY | SYMMETRIC | ASYMMETRIC
    | SERVER | RECEIVE | CHANGE | TRACE | TRACKING | RESOURCES | SETTINGS
    | STATE | AVAILABILITY | CREDENTIAL | ENDPOINT | EVENT | NOTIFICATION
    | LINKED | AUDIT | DDL | SQL | XML | IMPERSONATE | SECURABLES | AUTHENTICATE
    | EXTERNAL | ACCESS | ADMINISTER | BULK | OPERATIONS | UNSAFE | SHUTDOWN
    | SCOPED | CONFIGURATION |DATASPACE | SERVICE | CERTIFICATE | CONTRACT | ENCRYPTION
    | MASTER | DATA | SOURCE | FILE | FORMAT | LIBRARY | FULLTEXT | MASK | UNMASK
    | MESSAGE | TYPE | REMOTE | BINDING | ROUTE | SECURITY | POLICY | AGGREGATE | QUEUE
    | RULE | SYNONYM | COLLECTION | SCRIPT | KILL | BACKUP | LOG | SHOWPLAN
    | SUBSCRIBE | QUERY | NOTIFICATIONS | CHECKPOINT | SEQUENCE | INSTANCE | DO | DEFINER | LOCAL | CASCADED
    | NEXT | NAME | INTEGER | TYPE | MAX | MIN | SUM | COUNT | AVG | FIRST | DATETIME2
    | OUTPUT | INSERTED | DELETED | KB | MB | GB | TB | FILENAME | MAXSIZE | FILEGROWTH | UNLIMITED | MEMORY_OPTIMIZED_DATA | FILEGROUP | NON_TRANSACTED_ACCESS
    | DB_CHAINING | TRUSTWORTHY | GROUP | ROWS | DATE | DATEPART | CAST | DAY
    | FORWARD_ONLY | KEYSET | FAST_FORWARD | READ_ONLY | SCROLL_LOCKS | OPTIMISTIC | TYPE_WARNING | SCHEMABINDING | CALLER
    | OWNER | SNAPSHOT | REPEATABLE | SERIALIZABLE | NATIVE_COMPILATION | VIEW_METADATA | INSTEAD | APPEND | INCREMENT | CACHE | MINVALUE | MAXVALUE | RESTART
    | LOB_COMPACTION | COMPRESS_ALL_ROW_GROUPS | REORGANIZE | RESUME | PAUSE | ABORT
    | ACCELERATED_DATABASE_RECOVERY | PERSISTENT_VERSION_STORE_FILEGROUP | IMMEDIATE | NO_WAIT | TARGET_RECOVERY_TIME | SECONDS | HONOR_BROKER_PRIORITY
    | ERROR_BROKER_CONVERSATIONS | NEW_BROKER | DISABLE_BROKER | ENABLE_BROKER | MEMORY_OPTIMIZED_ELEVATE_TO_SNAPSHOT | READ_COMMITTED_SNAPSHOT | ALLOW_SNAPSHOT_ISOLATION
    | RECURSIVE_TRIGGERS | QUOTED_IDENTIFIER | NUMERIC_ROUNDABORT | CONCAT_NULL_YIELDS_NULL | COMPATIBILITY_LEVEL | ARITHABORT | ANSI_WARNINGS | ANSI_PADDING | ANSI_NULLS
    | ANSI_NULL_DEFAULT | PAGE_VERIFY | CHECKSUM | TORN_PAGE_DETECTION | BULK_LOGGED | RECOVERY | TOTAL_EXECUTION_CPU_TIME_MS | TOTAL_COMPILE_CPU_TIME_MS | STALE_CAPTURE_POLICY_THRESHOLD
    | EXECUTION_COUNT | QUERY_CAPTURE_POLICY | WAIT_STATS_CAPTURE_MODE | MAX_PLANS_PER_QUERY | QUERY_CAPTURE_MODE | SIZE_BASED_CLEANUP_MODE | INTERVAL_LENGTH_MINUTES | MAX_STORAGE_SIZE_MB
    | DATA_FLUSH_INTERVAL_SECONDS | CLEANUP_POLICY | CUSTOM | STALE_QUERY_THRESHOLD_DAYS | OPERATION_MODE | QUERY_STORE | CURSOR_DEFAULT | GLOBAL | CURSOR_CLOSE_ON_COMMIT | HOURS | CHANGE_RETENTION
    | AUTO_CLEANUP | CHANGE_TRACKING | AUTOMATIC_TUNING | FORCE_LAST_GOOD_PLAN | AUTO_UPDATE_STATISTICS_ASYNC | AUTO_UPDATE_STATISTICS | AUTO_SHRINK | AUTO_CREATE_STATISTICS | INCREMENTAL | AUTO_CLOSE
    | DATA_RETENTION | TEMPORAL_HISTORY_RETENTION | EDITION | MIXED_PAGE_ALLOCATION | DISABLED | ALLOWED | HADR | MULTI_USER | RESTRICTED_USER | SINGLE_USER | OFFLINE | EMERGENCY | SUSPEND | DATE_CORRELATION_OPTIMIZATION
    | ELASTIC_POOL | SERVICE_OBJECTIVE | DATABASE_NAME | ALLOW_CONNECTIONS | GEO | NAMED | DATEFIRST | BACKUP_STORAGE_REDUNDANCY | FORCE_FAILOVER_ALLOW_DATA_LOSS | SECONDARY | FAILOVER | DEFAULT_FULLTEXT_LANGUAGE
    | DEFAULT_LANGUAGE | INLINE | NESTED_TRIGGERS | TRANSFORM_NOISE_WORDS | TWO_DIGIT_YEAR_CUTOFF | PERSISTENT_LOG_BUFFER | DIRECTORY_NAME | DATEFORMAT | DELAYED_DURABILITY | TRANSFER | SCHEMA | PASSWORD | AUTHORIZATION
    | MEMBER | SEARCH | TEXT | SECOND | PRECISION | VIEWS | PROVIDER | COLUMNS | SUBSTRING | RETURNS | SIZE | CONTAINS | MONTH | INPUT | YEAR
<<<<<<< HEAD
    | TIMESTAMP | TRIM | WRITE
=======
    | TIMESTAMP | TRIM | USER | RIGHT
>>>>>>> abaf4067
    ;

databaseName
    : identifier
    ;

schemaName
    : identifier
    ;

functionName
    : (owner DOT_)? name
    ;

procedureName
    : (owner DOT_)? name (SEMI_ numberLiterals)?
    ;

viewName
    : (owner DOT_)? name
    ;

triggerName
    : (schemaName DOT_)? name
    ;

sequenceName
    : (schemaName DOT_)? name
    ;

tableName
    : (databaseName DOT_)? (owner? DOT_)? name
    ;

queueName
    : (schemaName DOT_)? name
    ;

contractName
    : name
    ;

serviceName
    : name
    ;

columnName
    : ((databaseName DOT_)? (owner DOT_))? (name | scriptVariableName)
    ;

scriptVariableName
    : DOLLAR_ LP_ name RP_
    ;

owner
    : identifier
    ;

name
    : identifier
    ;

columnNames
    : LP_ columnName (COMMA_ columnName)* RP_
    ;

columnNamesWithSort
    : LP_ columnNameWithSort (COMMA_ columnNameWithSort)* RP_
    ;

tableNames
    : LP_? tableName (COMMA_ tableName)* RP_?
    ;

indexName
    : identifier
    ;

constraintName
    : identifier
    ;

collationName
    : STRING_ | IDENTIFIER_
    ;

alias
    : identifier | STRING_ | NCHAR_TEXT
    ;

dataTypeLength
    : LP_ (NUMBER_ (COMMA_ NUMBER_)?)? RP_
    ;

primaryKey
    : PRIMARY? KEY
    ;

// TODO comb expr
expr
    : booleanPrimary
    | expr andOperator expr
    | expr orOperator expr
    | expr distinctFrom expr
    | notOperator expr
    | LP_ expr RP_
    ;

andOperator
    : AND | AND_
    ;

orOperator
    : OR | OR_
    ;

distinctFrom
    : IS NOT? DISTINCT FROM
    ;

notOperator
    : NOT | NOT_
    ;

booleanPrimary
    : booleanPrimary IS NOT? (TRUE | FALSE | UNKNOWN | NULL)
    | booleanPrimary SAFE_EQ_ predicate
    | booleanPrimary comparisonOperator predicate
    | booleanPrimary comparisonOperator (ALL | ANY) subquery
    | predicate
    ;

comparisonOperator
    : EQ_ | GTE_ | GT_ | LTE_ | LT_ | NEQ_
    ;

predicate
    : bitExpr NOT? IN subquery
    | bitExpr NOT? IN LP_ expr (COMMA_ expr)* RP_
    | bitExpr NOT? BETWEEN bitExpr AND predicate
    | bitExpr NOT? LIKE simpleExpr (ESCAPE simpleExpr)?
    | bitExpr
    ;

bitExpr
    : bitExpr VERTICAL_BAR_ bitExpr
    | bitExpr AMPERSAND_ bitExpr
    | bitExpr SIGNED_LEFT_SHIFT_ bitExpr
    | bitExpr SIGNED_RIGHT_SHIFT_ bitExpr
    | bitExpr PLUS_ bitExpr
    | bitExpr MINUS_ bitExpr
    | bitExpr ASTERISK_ bitExpr
    | bitExpr SLASH_ bitExpr
    | bitExpr MOD_ bitExpr
    | bitExpr CARET_ bitExpr
    | simpleExpr
    ;

simpleExpr
    : functionCall
    | parameterMarker
    | literals
    | columnName
    | variableName
    | simpleExpr OR_ simpleExpr
    | (PLUS_ | MINUS_ | TILDE_ | NOT_ | BINARY | DOLLAR_) simpleExpr
    | ROW? LP_ expr (COMMA_ expr)* RP_
    | EXISTS? subquery
    | LBE_ identifier expr RBE_
    | caseExpression
    | privateExprOfDb
    ;

functionCall
    : aggregationFunction | specialFunction | regularFunction
    ;

aggregationFunction
    : aggregationFunctionName LP_ distinct? (expr (COMMA_ expr)* | ASTERISK_)? RP_
    ;

aggregationFunctionName
    : MAX | MIN | SUM | COUNT | AVG
    ;

distinct
    : DISTINCT
    ;

specialFunction
    : conversionFunction | charFunction | openJsonFunction | jsonFunction | openRowSetFunction | windowFunction | approxFunction | openDatasourceFunction
    ;

openDatasourceFunction
    : (OPENDATASOURCE LP_ expr COMMA_ expr RP_) (DOT_ tableName)?
    ;

approxFunction
    : funcName = (APPROX_PERCENTILE_CONT | APPROX_PERCENTILE_DISC) LP_ expr RP_ WITHIN GROUP LP_ ORDER BY expr (ASC | DESC)? RP_
    ;

conversionFunction
    : castFunction
    | convertFunction
    ;

castFunction
    : (CAST | TRY_CAST) LP_ expr AS dataType RP_
    ;

convertFunction
    : (CONVERT | TRY_CONVERT) LP_ dataType COMMA_ expr (COMMA_ NUMBER_)? RP_
    ;

jsonFunction
    : jsonObjectFunction | jsonArrayFunction
    ;

jsonObjectFunction
    : JSON_OBJECT LP_ (jsonKeyValue (COMMA_ jsonKeyValue)* jsonNullClause?)?  RP_
    ;

jsonArrayFunction
    : JSON_ARRAY LP_ expr (COMMA_ expr)* jsonNullClause? RP_
    ;

jsonKeyValue
    :  expr COLON_ expr
    ;

jsonNullClause
    : NULL ON NULL | ABSENT ON NULL
    ;

charFunction
    : CHAR LP_ expr (COMMA_ expr)* (USING ignoredIdentifier)? RP_
    ;

openJsonFunction
    : OPENJSON LP_ expr (COMMA_ expr)? RP_ openJsonWithclause?
    ;

openJsonWithclause
    : WITH LP_  jsonColumnDefinition (COMMA_ jsonColumnDefinition)* RP_
    ;

jsonColumnDefinition
    : columnName dataType expr? (AS JSON)?
    ;

openRowSetFunction
    : OPENROWSET LP_ expr COMMA_ ((expr SEMI_ expr SEMI_ expr) | expr) COMMA_ (tableName | expr) RP_
    | OPENROWSET LP_ BULK expr (COMMA_ expr)* RP_
    ;

regularFunction
    : regularFunctionName LP_ (expr (COMMA_ expr)* | ASTERISK_)? RP_
    ;

regularFunctionName
    : (owner DOT_)? identifier | IF | LOCALTIME | LOCALTIMESTAMP | INTERVAL
    ;

caseExpression
    : CASE simpleExpr? caseWhen+ caseElse? END
    ;

caseWhen
    : WHEN expr THEN expr
    ;

caseElse
    : ELSE expr
    ;

privateExprOfDb
    : windowFunction | atTimeZoneExpr | castExpr | convertExpr
    ;

orderByClause
    : ORDER BY orderByItem (COMMA_ orderByItem)*
    (OFFSET expr (ROW | ROWS) (FETCH (FIRST | NEXT) expr (ROW | ROWS) ONLY)?)?
    ;

orderByItem
    : (columnName | numberLiterals | expr) (COLLATE identifier)? (ASC | DESC)?
    ;

dataType
    : (ignoredIdentifier DOT_)? dataTypeName (dataTypeLength | LP_ MAX RP_ | LP_ (CONTENT | DOCUMENT)? ignoredIdentifier RP_)?
    ;

dataTypeName
    : BIGINT | NUMERIC | BIT | SMALLINT | DECIMAL | SMALLMONEY | INT | TINYINT | MONEY | FLOAT | REAL
    | DATE | DATETIMEOFFSET | SMALLDATETIME | DATETIME | DATETIME2 | TIME | CHAR | VARCHAR | TEXT | NCHAR | NVARCHAR
    | NTEXT | BINARY | VARBINARY | IMAGE | SQL_VARIANT | XML | UNIQUEIDENTIFIER | HIERARCHYID | GEOMETRY
    | GEOGRAPHY | IDENTIFIER_ | INTEGER
    ;

atTimeZoneExpr
    : IDENTIFIER_ (WITH TIME ZONE)? STRING_
    ;

castExpr
    : CAST LP_ expr AS dataType (LP_ NUMBER_ RP_)? RP_
    ;

convertExpr
    : CONVERT (dataType (LP_ NUMBER_ RP_)? COMMA_ expr (COMMA_ NUMBER_)?)
    ;

windowFunction
    : funcName = (FIRST_VALUE | LAST_VALUE) LP_ expr RP_ nullTreatment? overClause
    ;

nullTreatment
    : (RESPECT | IGNORE) NULLS
    ;

overClause
    : OVER LP_ partitionByClause? orderByClause? rowRangeClause? RP_ 
    ;

partitionByClause
    : PARTITION BY expr (COMMA_ expr)*
    ;

rowRangeClause 
    : (ROWS | RANGE) windowFrameExtent
    ;

windowFrameExtent
    : windowFramePreceding | windowFrameBetween 
    ;

windowFrameBetween
    : BETWEEN windowFrameBound AND windowFrameBound
    ;

windowFrameBound
    : windowFramePreceding | windowFrameFollowing 
    ;

windowFramePreceding
    : UNBOUNDED PRECEDING | NUMBER_ PRECEDING | CURRENT ROW
    ;

windowFrameFollowing
    : UNBOUNDED FOLLOWING | NUMBER_ FOLLOWING | CURRENT ROW
    ;

columnNameWithSort
    : columnName (ASC | DESC)?
    ;

indexOption
    : FILLFACTOR EQ_ NUMBER_
    | eqOnOffOption
    | (COMPRESSION_DELAY | MAX_DURATION) eqTime
    | MAXDOP EQ_ NUMBER_
    | compressionOption onPartitionClause?
    ;

compressionOption
    : DATA_COMPRESSION EQ_ (NONE | ROW | PAGE | COLUMNSTORE | COLUMNSTORE_ARCHIVE)
    ;

eqTime
    : EQ_ NUMBER_ (MINUTES)?
    ;

eqOnOffOption
    : eqKey eqOnOff 
    ;

eqKey
    : PAD_INDEX
    | SORT_IN_TEMPDB
    | IGNORE_DUP_KEY
    | STATISTICS_NORECOMPUTE
    | STATISTICS_INCREMENTAL
    | DROP_EXISTING
    | ONLINE
    | RESUMABLE
    | ALLOW_ROW_LOCKS
    | ALLOW_PAGE_LOCKS
    | COMPRESSION_DELAY
    | SORT_IN_TEMPDB
    | OPTIMIZE_FOR_SEQUENTIAL_KEY
    ;

eqOnOff
    : EQ_ (ON | OFF)
    ;

onPartitionClause
    : ON PARTITIONS LP_ partitionExpressions RP_
    ;

partitionExpressions
    : partitionExpression (COMMA_ partitionExpression)*
    ;

partitionExpression
    : NUMBER_ | numberRange
    ;

numberRange
    : NUMBER_ TO NUMBER_
    ;

lowPriorityLockWait
    : WAIT_AT_LOW_PRIORITY LP_ MAX_DURATION EQ_ NUMBER_ (MINUTES)? COMMA_ ABORT_AFTER_WAIT EQ_ (NONE | SELF | BLOCKERS) RP_
    ;

onLowPriorLockWait
    : ON (LP_ lowPriorityLockWait RP_)?
    ;

ignoredIdentifier
    : IDENTIFIER_
    ;

ignoredIdentifiers
    : ignoredIdentifier (COMMA_ ignoredIdentifier)*
    ;

matchNone
    : 'Default does not match anything'
    ;

variableName
    : identifier
    ;

executeAsClause
    : (EXEC | EXECUTE) AS (CALLER | SELF | OWNER | stringLiterals)
    ;

transactionName
    : identifier
    ;

transactionVariableName
    : variableName
    ;

savepointName
    : identifier
    ;

savepointVariableName
    : variableName
    ;

entityType
    : OBJECT | TYPE
    ;

ifExists
    : IF EXISTS
    ;

tableHintLimited
    : KEEPIDENTITY
    | KEEPDEFAULTS
    | HOLDLOCK
    | IGNORE_CONSTRAINTS
    | IGNORE_TRIGGERS
    | NOLOCK
    | NOWAIT
    | PAGLOCK
    | READCOMMITTED
    | READCOMMITTEDLOCK
    | READPAST
    | REPEATABLEREAD
    | ROWLOCK
    | SERIALIZABLE
    | SNAPSHOT
    | TABLOCK
    | TABLOCKX
    | UPDLOCK
    | XLOCK
    ;<|MERGE_RESOLUTION|>--- conflicted
+++ resolved
@@ -121,11 +121,7 @@
     | ELASTIC_POOL | SERVICE_OBJECTIVE | DATABASE_NAME | ALLOW_CONNECTIONS | GEO | NAMED | DATEFIRST | BACKUP_STORAGE_REDUNDANCY | FORCE_FAILOVER_ALLOW_DATA_LOSS | SECONDARY | FAILOVER | DEFAULT_FULLTEXT_LANGUAGE
     | DEFAULT_LANGUAGE | INLINE | NESTED_TRIGGERS | TRANSFORM_NOISE_WORDS | TWO_DIGIT_YEAR_CUTOFF | PERSISTENT_LOG_BUFFER | DIRECTORY_NAME | DATEFORMAT | DELAYED_DURABILITY | TRANSFER | SCHEMA | PASSWORD | AUTHORIZATION
     | MEMBER | SEARCH | TEXT | SECOND | PRECISION | VIEWS | PROVIDER | COLUMNS | SUBSTRING | RETURNS | SIZE | CONTAINS | MONTH | INPUT | YEAR
-<<<<<<< HEAD
-    | TIMESTAMP | TRIM | WRITE
-=======
-    | TIMESTAMP | TRIM | USER | RIGHT
->>>>>>> abaf4067
+    | TIMESTAMP | TRIM | USER | RIGHT | WRITE
     ;
 
 databaseName
