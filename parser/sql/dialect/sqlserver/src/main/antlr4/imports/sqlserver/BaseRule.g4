--- conflicted
+++ resolved
@@ -312,15 +312,11 @@
     ;
 
 specialFunction
-<<<<<<< HEAD
-    : conversionFunction | charFunction | openJsonFunction | jsonFunction | openRowSetFunction | approxFunction
+    : conversionFunction | charFunction | openJsonFunction | jsonFunction | openRowSetFunction | windowFunction | approxFunction
     ;
 
 approxFunction
     : funcName = (APPROX_PERCENTILE_CONT | APPROX_PERCENTILE_DISC) LP_ expr RP_ WITHIN GROUP LP_ ORDER BY expr (ASC | DESC)? RP_
-=======
-    : conversionFunction | charFunction | openJsonFunction | jsonFunction | openRowSetFunction | windowFunction
->>>>>>> 7e5fbcaf
     ;
 
 conversionFunction
