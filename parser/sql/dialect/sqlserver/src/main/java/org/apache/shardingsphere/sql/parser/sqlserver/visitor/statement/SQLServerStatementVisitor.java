--- conflicted
+++ resolved
@@ -669,12 +669,9 @@
         if (null != ctx.openJsonFunction()) {
             return visit(ctx.openJsonFunction());
         }
-<<<<<<< HEAD
-=======
         if (null != ctx.openRowSetFunction()) {
             return visit(ctx.openRowSetFunction());
         }
->>>>>>> 228ec459
         if (null != ctx.jsonFunction()) {
             return visit(ctx.jsonFunction());
         }
@@ -722,11 +719,7 @@
     
     @Override
     public final ASTNode visitJsonNullClause(final JsonNullClauseContext ctx) {
-<<<<<<< HEAD
-        return new JsonNullClauseSegment(ctx.start.getStartIndex(), ctx.stop.getStopIndex(), ctx.getText());
-=======
         return new JsonNullClauseSegment(ctx.start.getStartIndex(), ctx.stop.getStopIndex(), getOriginalText(ctx));
->>>>>>> 228ec459
     }
     
     @Override
