--- conflicted
+++ resolved
@@ -676,13 +676,11 @@
         if (null != ctx.jsonFunction()) {
             return visit(ctx.jsonFunction());
         }
-<<<<<<< HEAD
+        if (null != ctx.windowFunction()) {
+            return visit(ctx.windowFunction());
+        }
         if (null != ctx.approxFunction()) {
             return visit(ctx.approxFunction());
-=======
-        if (null != ctx.windowFunction()) {
-            return visit(ctx.windowFunction());
->>>>>>> 7e5fbcaf
         }
         return new FunctionSegment(ctx.getStart().getStartIndex(), ctx.getStop().getStopIndex(), ctx.getChild(0).getChild(0).getText(), getOriginalText(ctx));
     }
