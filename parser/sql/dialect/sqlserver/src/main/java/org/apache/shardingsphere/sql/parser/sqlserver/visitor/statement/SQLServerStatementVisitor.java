/*
 * Licensed to the Apache Software Foundation (ASF) under one or more
 * contributor license agreements.  See the NOTICE file distributed with
 * this work for additional information regarding copyright ownership.
 * The ASF licenses this file to You under the Apache License, Version 2.0
 * (the "License"); you may not use this file except in compliance with
 * the License.  You may obtain a copy of the License at
 *
 *     http://www.apache.org/licenses/LICENSE-2.0
 *
 * Unless required by applicable law or agreed to in writing, software
 * distributed under the License is distributed on an "AS IS" BASIS,
 * WITHOUT WARRANTIES OR CONDITIONS OF ANY KIND, either express or implied.
 * See the License for the specific language governing permissions and
 * limitations under the License.
 */

package org.apache.shardingsphere.sql.parser.sqlserver.visitor.statement;

import lombok.AccessLevel;
import lombok.Getter;
import org.antlr.v4.runtime.ParserRuleContext;
import org.antlr.v4.runtime.Token;
import org.antlr.v4.runtime.misc.Interval;
import org.antlr.v4.runtime.tree.ParseTree;
import org.antlr.v4.runtime.tree.TerminalNode;
import org.apache.shardingsphere.sql.parser.api.ASTNode;
import org.apache.shardingsphere.sql.parser.autogen.SQLServerStatementBaseVisitor;
import org.apache.shardingsphere.sql.parser.autogen.SQLServerStatementParser;
import org.apache.shardingsphere.sql.parser.autogen.SQLServerStatementParser.AggregationClauseContext;
import org.apache.shardingsphere.sql.parser.autogen.SQLServerStatementParser.AggregationFunctionContext;
import org.apache.shardingsphere.sql.parser.autogen.SQLServerStatementParser.AliasContext;
import org.apache.shardingsphere.sql.parser.autogen.SQLServerStatementParser.ApproxFunctionContext;
import org.apache.shardingsphere.sql.parser.autogen.SQLServerStatementParser.AssignmentContext;
import org.apache.shardingsphere.sql.parser.autogen.SQLServerStatementParser.AssignmentValueContext;
import org.apache.shardingsphere.sql.parser.autogen.SQLServerStatementParser.AssignmentValuesContext;
import org.apache.shardingsphere.sql.parser.autogen.SQLServerStatementParser.BitExprContext;
import org.apache.shardingsphere.sql.parser.autogen.SQLServerStatementParser.BitValueLiteralsContext;
import org.apache.shardingsphere.sql.parser.autogen.SQLServerStatementParser.BooleanLiteralsContext;
import org.apache.shardingsphere.sql.parser.autogen.SQLServerStatementParser.BooleanPrimaryContext;
import org.apache.shardingsphere.sql.parser.autogen.SQLServerStatementParser.CastFunctionContext;
import org.apache.shardingsphere.sql.parser.autogen.SQLServerStatementParser.CharFunctionContext;
import org.apache.shardingsphere.sql.parser.autogen.SQLServerStatementParser.ColumnNameContext;
import org.apache.shardingsphere.sql.parser.autogen.SQLServerStatementParser.ColumnNameWithSortContext;
import org.apache.shardingsphere.sql.parser.autogen.SQLServerStatementParser.ColumnNamesContext;
import org.apache.shardingsphere.sql.parser.autogen.SQLServerStatementParser.ColumnNamesWithSortContext;
import org.apache.shardingsphere.sql.parser.autogen.SQLServerStatementParser.ConstraintNameContext;
import org.apache.shardingsphere.sql.parser.autogen.SQLServerStatementParser.ConversionFunctionContext;
import org.apache.shardingsphere.sql.parser.autogen.SQLServerStatementParser.ConvertFunctionContext;
import org.apache.shardingsphere.sql.parser.autogen.SQLServerStatementParser.CreateTableAsSelectClauseContext;
import org.apache.shardingsphere.sql.parser.autogen.SQLServerStatementParser.CteClauseContext;
import org.apache.shardingsphere.sql.parser.autogen.SQLServerStatementParser.CteClauseSetContext;
import org.apache.shardingsphere.sql.parser.autogen.SQLServerStatementParser.DataTypeContext;
import org.apache.shardingsphere.sql.parser.autogen.SQLServerStatementParser.DataTypeLengthContext;
import org.apache.shardingsphere.sql.parser.autogen.SQLServerStatementParser.DataTypeNameContext;
import org.apache.shardingsphere.sql.parser.autogen.SQLServerStatementParser.DatabaseNameContext;
import org.apache.shardingsphere.sql.parser.autogen.SQLServerStatementParser.DeleteContext;
import org.apache.shardingsphere.sql.parser.autogen.SQLServerStatementParser.DelimitedIdentifierContext;
import org.apache.shardingsphere.sql.parser.autogen.SQLServerStatementParser.DuplicateSpecificationContext;
import org.apache.shardingsphere.sql.parser.autogen.SQLServerStatementParser.ExecContext;
import org.apache.shardingsphere.sql.parser.autogen.SQLServerStatementParser.ExprContext;
import org.apache.shardingsphere.sql.parser.autogen.SQLServerStatementParser.FromClauseContext;
import org.apache.shardingsphere.sql.parser.autogen.SQLServerStatementParser.FunctionCallContext;
import org.apache.shardingsphere.sql.parser.autogen.SQLServerStatementParser.GraphAggFunctionContext;
import org.apache.shardingsphere.sql.parser.autogen.SQLServerStatementParser.GraphFunctionContext;
import org.apache.shardingsphere.sql.parser.autogen.SQLServerStatementParser.GroupByClauseContext;
import org.apache.shardingsphere.sql.parser.autogen.SQLServerStatementParser.HavingClauseContext;
import org.apache.shardingsphere.sql.parser.autogen.SQLServerStatementParser.HexadecimalLiteralsContext;
import org.apache.shardingsphere.sql.parser.autogen.SQLServerStatementParser.IdentifierContext;
import org.apache.shardingsphere.sql.parser.autogen.SQLServerStatementParser.IndexNameContext;
import org.apache.shardingsphere.sql.parser.autogen.SQLServerStatementParser.InsertContext;
import org.apache.shardingsphere.sql.parser.autogen.SQLServerStatementParser.InsertDefaultValueContext;
import org.apache.shardingsphere.sql.parser.autogen.SQLServerStatementParser.InsertExecClauseContext;
import org.apache.shardingsphere.sql.parser.autogen.SQLServerStatementParser.InsertSelectClauseContext;
import org.apache.shardingsphere.sql.parser.autogen.SQLServerStatementParser.InsertValuesClauseContext;
import org.apache.shardingsphere.sql.parser.autogen.SQLServerStatementParser.IntoClauseContext;
import org.apache.shardingsphere.sql.parser.autogen.SQLServerStatementParser.JoinSpecificationContext;
import org.apache.shardingsphere.sql.parser.autogen.SQLServerStatementParser.JoinedTableContext;
import org.apache.shardingsphere.sql.parser.autogen.SQLServerStatementParser.JsonArrayFunctionContext;
import org.apache.shardingsphere.sql.parser.autogen.SQLServerStatementParser.JsonFunctionContext;
import org.apache.shardingsphere.sql.parser.autogen.SQLServerStatementParser.JsonKeyValueContext;
import org.apache.shardingsphere.sql.parser.autogen.SQLServerStatementParser.JsonNullClauseContext;
import org.apache.shardingsphere.sql.parser.autogen.SQLServerStatementParser.JsonObjectFunctionContext;
import org.apache.shardingsphere.sql.parser.autogen.SQLServerStatementParser.LiteralsContext;
import org.apache.shardingsphere.sql.parser.autogen.SQLServerStatementParser.MergeContext;
import org.apache.shardingsphere.sql.parser.autogen.SQLServerStatementParser.MergeInsertClauseContext;
import org.apache.shardingsphere.sql.parser.autogen.SQLServerStatementParser.MergeUpdateClauseContext;
import org.apache.shardingsphere.sql.parser.autogen.SQLServerStatementParser.MergeWhenClauseContext;
import org.apache.shardingsphere.sql.parser.autogen.SQLServerStatementParser.MultipleTableNamesContext;
import org.apache.shardingsphere.sql.parser.autogen.SQLServerStatementParser.MultipleTablesClauseContext;
import org.apache.shardingsphere.sql.parser.autogen.SQLServerStatementParser.NullValueLiteralsContext;
import org.apache.shardingsphere.sql.parser.autogen.SQLServerStatementParser.NumberLiteralsContext;
import org.apache.shardingsphere.sql.parser.autogen.SQLServerStatementParser.OpenJsonFunctionContext;
import org.apache.shardingsphere.sql.parser.autogen.SQLServerStatementParser.OpenQueryFunctionContext;
import org.apache.shardingsphere.sql.parser.autogen.SQLServerStatementParser.OpenRowSetFunctionContext;
import org.apache.shardingsphere.sql.parser.autogen.SQLServerStatementParser.OptionHintContext;
import org.apache.shardingsphere.sql.parser.autogen.SQLServerStatementParser.OrderByClauseContext;
import org.apache.shardingsphere.sql.parser.autogen.SQLServerStatementParser.OrderByItemContext;
import org.apache.shardingsphere.sql.parser.autogen.SQLServerStatementParser.OutputClauseContext;
import org.apache.shardingsphere.sql.parser.autogen.SQLServerStatementParser.OutputWithColumnContext;
import org.apache.shardingsphere.sql.parser.autogen.SQLServerStatementParser.OutputWithColumnsContext;
import org.apache.shardingsphere.sql.parser.autogen.SQLServerStatementParser.OwnerContext;
import org.apache.shardingsphere.sql.parser.autogen.SQLServerStatementParser.ParameterMarkerContext;
import org.apache.shardingsphere.sql.parser.autogen.SQLServerStatementParser.PredicateContext;
import org.apache.shardingsphere.sql.parser.autogen.SQLServerStatementParser.ProcedureNameContext;
import org.apache.shardingsphere.sql.parser.autogen.SQLServerStatementParser.ProjectionContext;
import org.apache.shardingsphere.sql.parser.autogen.SQLServerStatementParser.ProjectionsContext;
import org.apache.shardingsphere.sql.parser.autogen.SQLServerStatementParser.QualifiedShorthandContext;
import org.apache.shardingsphere.sql.parser.autogen.SQLServerStatementParser.RegularFunctionContext;
import org.apache.shardingsphere.sql.parser.autogen.SQLServerStatementParser.RegularIdentifierContext;
import org.apache.shardingsphere.sql.parser.autogen.SQLServerStatementParser.RowSetFunctionContext;
import org.apache.shardingsphere.sql.parser.autogen.SQLServerStatementParser.SampleOptionContext;
import org.apache.shardingsphere.sql.parser.autogen.SQLServerStatementParser.ScalarExpressionContext;
import org.apache.shardingsphere.sql.parser.autogen.SQLServerStatementParser.SchemaNameContext;
import org.apache.shardingsphere.sql.parser.autogen.SQLServerStatementParser.ScriptVariableNameContext;
import org.apache.shardingsphere.sql.parser.autogen.SQLServerStatementParser.SelectClauseContext;
import org.apache.shardingsphere.sql.parser.autogen.SQLServerStatementParser.SelectContext;
import org.apache.shardingsphere.sql.parser.autogen.SQLServerStatementParser.SetAssignmentsClauseContext;
import org.apache.shardingsphere.sql.parser.autogen.SQLServerStatementParser.SimpleExprContext;
import org.apache.shardingsphere.sql.parser.autogen.SQLServerStatementParser.SingleTableClauseContext;
import org.apache.shardingsphere.sql.parser.autogen.SQLServerStatementParser.SpecialFunctionContext;
import org.apache.shardingsphere.sql.parser.autogen.SQLServerStatementParser.StatisticsOptionContext;
import org.apache.shardingsphere.sql.parser.autogen.SQLServerStatementParser.StatisticsOptionsContext;
import org.apache.shardingsphere.sql.parser.autogen.SQLServerStatementParser.StatisticsWithClauseContext;
import org.apache.shardingsphere.sql.parser.autogen.SQLServerStatementParser.StringLiteralsContext;
import org.apache.shardingsphere.sql.parser.autogen.SQLServerStatementParser.SubqueryContext;
import org.apache.shardingsphere.sql.parser.autogen.SQLServerStatementParser.TableFactorContext;
import org.apache.shardingsphere.sql.parser.autogen.SQLServerStatementParser.TableHintLimitedContext;
import org.apache.shardingsphere.sql.parser.autogen.SQLServerStatementParser.TableNameContext;
import org.apache.shardingsphere.sql.parser.autogen.SQLServerStatementParser.TableNamesContext;
import org.apache.shardingsphere.sql.parser.autogen.SQLServerStatementParser.TableReferenceContext;
import org.apache.shardingsphere.sql.parser.autogen.SQLServerStatementParser.TableReferencesContext;
import org.apache.shardingsphere.sql.parser.autogen.SQLServerStatementParser.TopContext;
import org.apache.shardingsphere.sql.parser.autogen.SQLServerStatementParser.TrimFunctionContext;
import org.apache.shardingsphere.sql.parser.autogen.SQLServerStatementParser.UnreservedWordContext;
import org.apache.shardingsphere.sql.parser.autogen.SQLServerStatementParser.UpdateContext;
import org.apache.shardingsphere.sql.parser.autogen.SQLServerStatementParser.UpdateStatisticsContext;
import org.apache.shardingsphere.sql.parser.autogen.SQLServerStatementParser.ViewNameContext;
import org.apache.shardingsphere.sql.parser.autogen.SQLServerStatementParser.WhereClauseContext;
import org.apache.shardingsphere.sql.parser.autogen.SQLServerStatementParser.WindowFunctionContext;
import org.apache.shardingsphere.sql.parser.autogen.SQLServerStatementParser.WithClauseContext;
import org.apache.shardingsphere.sql.parser.autogen.SQLServerStatementParser.WithTableHintContext;
import org.apache.shardingsphere.sql.parser.statement.core.enums.AggregationType;
import org.apache.shardingsphere.sql.parser.statement.core.enums.JoinType;
import org.apache.shardingsphere.sql.parser.statement.core.enums.OrderDirection;
import org.apache.shardingsphere.sql.parser.statement.core.enums.ParameterMarkerType;
import org.apache.shardingsphere.sql.parser.statement.core.enums.ScanUnit;
import org.apache.shardingsphere.sql.parser.statement.core.enums.StatisticsDimension;
import org.apache.shardingsphere.sql.parser.statement.core.segment.SQLSegment;
import org.apache.shardingsphere.sql.parser.statement.core.segment.ddl.constraint.ConstraintSegment;
import org.apache.shardingsphere.sql.parser.statement.core.segment.ddl.index.IndexNameSegment;
import org.apache.shardingsphere.sql.parser.statement.core.segment.ddl.index.IndexSegment;
import org.apache.shardingsphere.sql.parser.statement.core.segment.ddl.routine.FunctionNameSegment;
import org.apache.shardingsphere.sql.parser.statement.core.segment.dml.assignment.ColumnAssignmentSegment;
import org.apache.shardingsphere.sql.parser.statement.core.segment.dml.assignment.InsertValuesSegment;
import org.apache.shardingsphere.sql.parser.statement.core.segment.dml.assignment.SetAssignmentSegment;
import org.apache.shardingsphere.sql.parser.statement.core.segment.dml.column.ColumnSegment;
import org.apache.shardingsphere.sql.parser.statement.core.segment.dml.column.InsertColumnsSegment;
import org.apache.shardingsphere.sql.parser.statement.core.segment.dml.exec.ExecSegment;
import org.apache.shardingsphere.sql.parser.statement.core.segment.dml.expr.BetweenExpression;
import org.apache.shardingsphere.sql.parser.statement.core.segment.dml.expr.BinaryOperationExpression;
import org.apache.shardingsphere.sql.parser.statement.core.segment.dml.expr.ExpressionSegment;
import org.apache.shardingsphere.sql.parser.statement.core.segment.dml.expr.ExpressionWithParamsSegment;
import org.apache.shardingsphere.sql.parser.statement.core.segment.dml.expr.FunctionSegment;
import org.apache.shardingsphere.sql.parser.statement.core.segment.dml.expr.InExpression;
import org.apache.shardingsphere.sql.parser.statement.core.segment.dml.expr.KeyValueSegment;
import org.apache.shardingsphere.sql.parser.statement.core.segment.dml.expr.ListExpression;
import org.apache.shardingsphere.sql.parser.statement.core.segment.dml.expr.NotExpression;
import org.apache.shardingsphere.sql.parser.statement.core.segment.dml.expr.complex.CommonExpressionSegment;
import org.apache.shardingsphere.sql.parser.statement.core.segment.dml.expr.complex.CommonTableExpressionSegment;
import org.apache.shardingsphere.sql.parser.statement.core.segment.dml.expr.simple.LiteralExpressionSegment;
import org.apache.shardingsphere.sql.parser.statement.core.segment.dml.expr.simple.ParameterMarkerExpressionSegment;
import org.apache.shardingsphere.sql.parser.statement.core.segment.dml.expr.subquery.SubqueryExpressionSegment;
import org.apache.shardingsphere.sql.parser.statement.core.segment.dml.expr.subquery.SubquerySegment;
import org.apache.shardingsphere.sql.parser.statement.core.segment.dml.hint.OptionHintSegment;
import org.apache.shardingsphere.sql.parser.statement.core.segment.dml.hint.TableHintLimitedSegment;
import org.apache.shardingsphere.sql.parser.statement.core.segment.dml.hint.WithTableHintSegment;
import org.apache.shardingsphere.sql.parser.statement.core.segment.dml.item.AggregationDistinctProjectionSegment;
import org.apache.shardingsphere.sql.parser.statement.core.segment.dml.item.AggregationProjectionSegment;
import org.apache.shardingsphere.sql.parser.statement.core.segment.dml.item.ColumnProjectionSegment;
import org.apache.shardingsphere.sql.parser.statement.core.segment.dml.item.ExpressionProjectionSegment;
import org.apache.shardingsphere.sql.parser.statement.core.segment.dml.item.ProjectionSegment;
import org.apache.shardingsphere.sql.parser.statement.core.segment.dml.item.ProjectionsSegment;
import org.apache.shardingsphere.sql.parser.statement.core.segment.dml.item.ShorthandProjectionSegment;
import org.apache.shardingsphere.sql.parser.statement.core.segment.dml.item.SubqueryProjectionSegment;
import org.apache.shardingsphere.sql.parser.statement.core.segment.dml.json.JsonNullClauseSegment;
import org.apache.shardingsphere.sql.parser.statement.core.segment.dml.merge.MergeWhenAndThenSegment;
import org.apache.shardingsphere.sql.parser.statement.core.segment.dml.order.GroupBySegment;
import org.apache.shardingsphere.sql.parser.statement.core.segment.dml.order.OrderBySegment;
import org.apache.shardingsphere.sql.parser.statement.core.segment.dml.order.item.ColumnOrderByItemSegment;
import org.apache.shardingsphere.sql.parser.statement.core.segment.dml.order.item.ExpressionOrderByItemSegment;
import org.apache.shardingsphere.sql.parser.statement.core.segment.dml.order.item.IndexOrderByItemSegment;
import org.apache.shardingsphere.sql.parser.statement.core.segment.dml.order.item.OrderByItemSegment;
import org.apache.shardingsphere.sql.parser.statement.core.segment.dml.pagination.PaginationValueSegment;
import org.apache.shardingsphere.sql.parser.statement.core.segment.dml.pagination.limit.LimitSegment;
import org.apache.shardingsphere.sql.parser.statement.core.segment.dml.pagination.limit.NumberLiteralLimitValueSegment;
import org.apache.shardingsphere.sql.parser.statement.core.segment.dml.pagination.limit.ParameterMarkerLimitValueSegment;
import org.apache.shardingsphere.sql.parser.statement.core.segment.dml.pagination.rownum.NumberLiteralRowNumberValueSegment;
import org.apache.shardingsphere.sql.parser.statement.core.segment.dml.pagination.rownum.ParameterMarkerRowNumberValueSegment;
import org.apache.shardingsphere.sql.parser.statement.core.segment.dml.pagination.rownum.RowNumberValueSegment;
import org.apache.shardingsphere.sql.parser.statement.core.segment.dml.pagination.top.TopProjectionSegment;
import org.apache.shardingsphere.sql.parser.statement.core.segment.dml.predicate.HavingSegment;
import org.apache.shardingsphere.sql.parser.statement.core.segment.dml.predicate.WhereSegment;
import org.apache.shardingsphere.sql.parser.statement.core.segment.dml.sample.SampleOptionSegment;
import org.apache.shardingsphere.sql.parser.statement.core.segment.dml.sample.SampleStrategy;
import org.apache.shardingsphere.sql.parser.statement.core.segment.dml.statistics.StatisticsOptionSegment;
import org.apache.shardingsphere.sql.parser.statement.core.segment.dml.statistics.StatisticsStrategySegment;
import org.apache.shardingsphere.sql.parser.statement.core.segment.generic.AliasSegment;
import org.apache.shardingsphere.sql.parser.statement.core.segment.generic.DataTypeLengthSegment;
import org.apache.shardingsphere.sql.parser.statement.core.segment.generic.DataTypeSegment;
import org.apache.shardingsphere.sql.parser.statement.core.segment.generic.OutputSegment;
import org.apache.shardingsphere.sql.parser.statement.core.segment.generic.OwnerSegment;
import org.apache.shardingsphere.sql.parser.statement.core.segment.generic.ParameterMarkerSegment;
import org.apache.shardingsphere.sql.parser.statement.core.segment.generic.WithSegment;
import org.apache.shardingsphere.sql.parser.statement.core.segment.generic.table.DeleteMultiTableSegment;
import org.apache.shardingsphere.sql.parser.statement.core.segment.generic.table.FunctionTableSegment;
import org.apache.shardingsphere.sql.parser.statement.core.segment.generic.table.JoinTableSegment;
import org.apache.shardingsphere.sql.parser.statement.core.segment.generic.table.SimpleTableSegment;
import org.apache.shardingsphere.sql.parser.statement.core.segment.generic.table.SubqueryTableSegment;
import org.apache.shardingsphere.sql.parser.statement.core.segment.generic.table.TableNameSegment;
import org.apache.shardingsphere.sql.parser.statement.core.segment.generic.table.TableSegment;
import org.apache.shardingsphere.sql.parser.statement.core.statement.type.ddl.table.CreateTableStatement;
import org.apache.shardingsphere.sql.parser.statement.core.statement.type.dml.DeleteStatement;
import org.apache.shardingsphere.sql.parser.statement.core.statement.type.dml.InsertStatement;
import org.apache.shardingsphere.sql.parser.statement.core.statement.type.dml.MergeStatement;
import org.apache.shardingsphere.sql.parser.statement.core.statement.type.dml.SelectStatement;
import org.apache.shardingsphere.sql.parser.statement.core.statement.type.dml.UpdateStatement;
import org.apache.shardingsphere.sql.parser.statement.core.util.SQLUtils;
import org.apache.shardingsphere.sql.parser.statement.core.value.collection.CollectionValue;
import org.apache.shardingsphere.sql.parser.statement.core.value.identifier.IdentifierValue;
import org.apache.shardingsphere.sql.parser.statement.core.value.keyword.KeywordValue;
import org.apache.shardingsphere.sql.parser.statement.core.value.literal.impl.BooleanLiteralValue;
import org.apache.shardingsphere.sql.parser.statement.core.value.literal.impl.NullLiteralValue;
import org.apache.shardingsphere.sql.parser.statement.core.value.literal.impl.NumberLiteralValue;
import org.apache.shardingsphere.sql.parser.statement.core.value.literal.impl.OtherLiteralValue;
import org.apache.shardingsphere.sql.parser.statement.core.value.literal.impl.StringLiteralValue;
import org.apache.shardingsphere.sql.parser.statement.core.value.parametermarker.ParameterMarkerValue;
import org.apache.shardingsphere.sql.parser.statement.sqlserver.ddl.statistics.SQLServerUpdateStatisticsStatement;

import java.util.Collection;
import java.util.Collections;
import java.util.LinkedList;
import java.util.List;
import java.util.stream.Collectors;

/**
 * Statement visitor for SQLServer.
 */
@Getter(AccessLevel.PROTECTED)
public abstract class SQLServerStatementVisitor extends SQLServerStatementBaseVisitor<ASTNode> {
    
    private final Collection<ParameterMarkerSegment> parameterMarkerSegments = new LinkedList<>();
    
    @Override
    public final ASTNode visitParameterMarker(final ParameterMarkerContext ctx) {
        return new ParameterMarkerValue(parameterMarkerSegments.size(), ParameterMarkerType.QUESTION);
    }
    
    @Override
    public final ASTNode visitLiterals(final LiteralsContext ctx) {
        if (null != ctx.stringLiterals()) {
            return visit(ctx.stringLiterals());
        }
        if (null != ctx.numberLiterals()) {
            return visit(ctx.numberLiterals());
        }
        if (null != ctx.hexadecimalLiterals()) {
            return visit(ctx.hexadecimalLiterals());
        }
        if (null != ctx.bitValueLiterals()) {
            return visit(ctx.bitValueLiterals());
        }
        if (null != ctx.booleanLiterals()) {
            return visit(ctx.booleanLiterals());
        }
        if (null != ctx.nullValueLiterals()) {
            return visit(ctx.nullValueLiterals());
        }
        throw new IllegalStateException("Literals must have string, number, dateTime, hex, bit, boolean or null.");
    }
    
    @Override
    public final ASTNode visitStringLiterals(final StringLiteralsContext ctx) {
        if (null != ctx.STRING_()) {
            return new StringLiteralValue(ctx.getText());
        } else {
            return new StringLiteralValue(ctx.getText().substring(1));
        }
    }
    
    @Override
    public final ASTNode visitNumberLiterals(final NumberLiteralsContext ctx) {
        return new NumberLiteralValue(ctx.getText());
    }
    
    @Override
    public final ASTNode visitHexadecimalLiterals(final HexadecimalLiteralsContext ctx) {
        // TODO deal with hexadecimalLiterals
        return new OtherLiteralValue(ctx.getText());
    }
    
    @Override
    public final ASTNode visitBitValueLiterals(final BitValueLiteralsContext ctx) {
        // TODO deal with bitValueLiterals
        return new OtherLiteralValue(ctx.getText());
    }
    
    @Override
    public final ASTNode visitBooleanLiterals(final BooleanLiteralsContext ctx) {
        return new BooleanLiteralValue(ctx.getText());
    }
    
    @Override
    public final ASTNode visitNullValueLiterals(final NullValueLiteralsContext ctx) {
        return new NullLiteralValue(ctx.getText());
    }
    
    @Override
    public final ASTNode visitIdentifier(final IdentifierContext ctx) {
        return null == ctx.regularIdentifier() ? visit(ctx.delimitedIdentifier()) : visit(ctx.regularIdentifier());
    }
    
    @Override
    public final ASTNode visitRegularIdentifier(final RegularIdentifierContext ctx) {
        UnreservedWordContext unreservedWord = ctx.unreservedWord();
        return null == unreservedWord ? new IdentifierValue(ctx.getText()) : (IdentifierValue) visit(unreservedWord);
    }
    
    @Override
    public final ASTNode visitDelimitedIdentifier(final DelimitedIdentifierContext ctx) {
        return new IdentifierValue(ctx.getText());
    }
    
    @Override
    public final ASTNode visitUnreservedWord(final UnreservedWordContext ctx) {
        return new IdentifierValue(ctx.getText());
    }
    
    @Override
    public final ASTNode visitSchemaName(final SchemaNameContext ctx) {
        return visit(ctx.identifier());
    }
    
    @Override
    public final ASTNode visitTableName(final TableNameContext ctx) {
        SimpleTableSegment result = new SimpleTableSegment(new TableNameSegment(ctx.name().getStart().getStartIndex(), ctx.name().getStop().getStopIndex(), (IdentifierValue) visit(ctx.name())));
        OwnerContext owner = ctx.owner();
        if (null != owner) {
            OwnerSegment ownerSegment = new OwnerSegment(owner.getStart().getStartIndex(), owner.getStop().getStopIndex(), (IdentifierValue) visit(owner.identifier()));
            if (null != ctx.databaseName()) {
                DatabaseNameContext databaseName = ctx.databaseName();
                ownerSegment.setOwner(new OwnerSegment(databaseName.getStart().getStartIndex(), databaseName.getStop().getStopIndex(), (IdentifierValue) visit(databaseName.identifier())));
            }
            result.setOwner(ownerSegment);
        } else if (null != ctx.databaseName()) {
            DatabaseNameContext databaseName = ctx.databaseName();
            result.setOwner(new OwnerSegment(databaseName.getStart().getStartIndex(), databaseName.getStop().getStopIndex(), (IdentifierValue) visit(databaseName.identifier())));
        }
        return result;
    }
    
    @Override
    public final ASTNode visitColumnName(final ColumnNameContext ctx) {
        ColumnSegment result;
        if (null != ctx.name()) {
            result = new ColumnSegment(ctx.getStart().getStartIndex(), ctx.getStop().getStopIndex(), (IdentifierValue) visit(ctx.name()));
        } else {
            result = new ColumnSegment(ctx.getStart().getStartIndex(), ctx.getStop().getStopIndex(), (IdentifierValue) visit(ctx.scriptVariableName()));
        }
        OwnerContext owner = ctx.owner();
        if (null != owner) {
            OwnerSegment ownerSegment = new OwnerSegment(owner.getStart().getStartIndex(), owner.getStop().getStopIndex(), (IdentifierValue) visit(owner.identifier()));
            if (null != ctx.databaseName()) {
                ownerSegment.setOwner(new OwnerSegment(ctx.databaseName().getStart().getStartIndex(), ctx.databaseName().getStop().getStopIndex(),
                        (IdentifierValue) visit(ctx.databaseName().identifier())));
            }
            result.setOwner(ownerSegment);
        }
        return result;
    }
    
    @Override
    public ASTNode visitScriptVariableName(final ScriptVariableNameContext ctx) {
        return new IdentifierValue(ctx.getText());
    }
    
    @Override
    public final ASTNode visitIndexName(final IndexNameContext ctx) {
        IndexNameSegment indexName = new IndexNameSegment(ctx.start.getStartIndex(), ctx.stop.getStopIndex(), (IdentifierValue) visit(ctx.identifier()));
        return new IndexSegment(ctx.getStart().getStartIndex(), ctx.getStop().getStopIndex(), indexName);
    }
    
    @Override
    public final ASTNode visitConstraintName(final ConstraintNameContext ctx) {
        return new ConstraintSegment(ctx.getStart().getStartIndex(), ctx.getStop().getStopIndex(), (IdentifierValue) visit(ctx.identifier()));
    }
    
    @Override
    public final ASTNode visitTableNames(final TableNamesContext ctx) {
        CollectionValue<SimpleTableSegment> result = new CollectionValue<>();
        for (TableNameContext each : ctx.tableName()) {
            result.getValue().add((SimpleTableSegment) visit(each));
        }
        return result;
    }
    
    @Override
    public final ASTNode visitColumnNames(final ColumnNamesContext ctx) {
        CollectionValue<ColumnSegment> result = new CollectionValue<>();
        for (ColumnNameContext each : ctx.columnName()) {
            result.getValue().add((ColumnSegment) visit(each));
        }
        return result;
    }
    
    @Override
    public ASTNode visitColumnNamesWithSort(final ColumnNamesWithSortContext ctx) {
        CollectionValue<ColumnSegment> result = new CollectionValue<>();
        for (ColumnNameWithSortContext each : ctx.columnNameWithSort()) {
            result.getValue().add((ColumnSegment) visit(each));
        }
        return result;
    }
    
    @Override
    public final ASTNode visitExpr(final ExprContext ctx) {
        if (null != ctx.booleanPrimary()) {
            return visit(ctx.booleanPrimary());
        }
        if (null != ctx.LP_()) {
            return visit(ctx.expr(0));
        }
        if (null != ctx.andOperator()) {
            return createBinaryOperationExpression(ctx, ctx.andOperator().getText());
        }
        if (null != ctx.orOperator()) {
            return createBinaryOperationExpression(ctx, ctx.orOperator().getText());
        }
        if (null != ctx.distinctFrom()) {
            return createBinaryOperationExpression(ctx, ctx.distinctFrom().getText());
        }
        return new NotExpression(ctx.start.getStartIndex(), ctx.stop.getStopIndex(), (ExpressionSegment) visit(ctx.expr(0)), false);
    }
    
    private ASTNode createBinaryOperationExpression(final ExprContext ctx, final String operator) {
        ExpressionSegment left = (ExpressionSegment) visit(ctx.expr(0));
        ExpressionSegment right = (ExpressionSegment) visit(ctx.expr(1));
        String text = ctx.start.getInputStream().getText(new Interval(ctx.start.getStartIndex(), ctx.stop.getStopIndex()));
        return new BinaryOperationExpression(ctx.start.getStartIndex(), ctx.stop.getStopIndex(), left, right, operator, text);
    }
    
    @Override
    public final ASTNode visitBooleanPrimary(final BooleanPrimaryContext ctx) {
        if (null != ctx.IS()) {
            String rightText = "";
            if (null != ctx.NOT()) {
                rightText = rightText + ctx.start.getInputStream().getText(new Interval(ctx.NOT().getSymbol().getStartIndex(), ctx.NOT().getSymbol().getStopIndex())) + " ";
            }
            Token operatorToken = null;
            if (null != ctx.NULL()) {
                operatorToken = ctx.NULL().getSymbol();
            }
            if (null != ctx.TRUE()) {
                operatorToken = ctx.TRUE().getSymbol();
            }
            if (null != ctx.FALSE()) {
                operatorToken = ctx.FALSE().getSymbol();
            }
            int startIndex = null == operatorToken ? ctx.IS().getSymbol().getStopIndex() + 2 : operatorToken.getStartIndex();
            rightText = rightText + ctx.start.getInputStream().getText(new Interval(startIndex, ctx.stop.getStopIndex()));
            ExpressionSegment right = new LiteralExpressionSegment(ctx.IS().getSymbol().getStopIndex() + 2, ctx.stop.getStopIndex(), rightText);
            String text = ctx.start.getInputStream().getText(new Interval(ctx.start.getStartIndex(), ctx.stop.getStopIndex()));
            ExpressionSegment left = (ExpressionSegment) visit(ctx.booleanPrimary());
            String operator = "IS";
            return new BinaryOperationExpression(ctx.start.getStartIndex(), ctx.stop.getStopIndex(), left, right, operator, text);
        }
        if (null != ctx.comparisonOperator() || null != ctx.SAFE_EQ_()) {
            return createCompareSegment(ctx);
        }
        return visit(ctx.predicate());
    }
    
    private ASTNode createCompareSegment(final BooleanPrimaryContext ctx) {
        ExpressionSegment left = (ExpressionSegment) visit(ctx.booleanPrimary());
        ExpressionSegment right;
        if (null != ctx.predicate()) {
            right = (ExpressionSegment) visit(ctx.predicate());
        } else {
            right = (ExpressionSegment) visit(ctx.subquery());
        }
        String operator = null == ctx.SAFE_EQ_() ? ctx.comparisonOperator().getText() : ctx.SAFE_EQ_().getText();
        String text = ctx.start.getInputStream().getText(new Interval(ctx.start.getStartIndex(), ctx.stop.getStopIndex()));
        return new BinaryOperationExpression(ctx.start.getStartIndex(), ctx.stop.getStopIndex(), left, right, operator, text);
    }
    
    @Override
    public final ASTNode visitPredicate(final PredicateContext ctx) {
        if (null != ctx.IN()) {
            return createInSegment(ctx);
        }
        if (null != ctx.BETWEEN()) {
            return createBetweenSegment(ctx);
        }
        if (null != ctx.LIKE()) {
            return createBinaryOperationExpressionFromLike(ctx);
        }
        return visit(ctx.bitExpr(0));
    }
    
    private BinaryOperationExpression createBinaryOperationExpressionFromLike(final PredicateContext ctx) {
        ExpressionSegment left = (ExpressionSegment) visit(ctx.bitExpr(0));
        ListExpression right = new ListExpression(ctx.simpleExpr(0).start.getStartIndex(), ctx.simpleExpr().get(ctx.simpleExpr().size() - 1).stop.getStopIndex());
        for (SimpleExprContext each : ctx.simpleExpr()) {
            right.getItems().add((ExpressionSegment) visit(each));
        }
        String operator = null == ctx.NOT() ? "LIKE" : "NOT LIKE";
        String text = ctx.start.getInputStream().getText(new Interval(ctx.start.getStartIndex(), ctx.stop.getStopIndex()));
        return new BinaryOperationExpression(ctx.start.getStartIndex(), ctx.stop.getStopIndex(), left, right, operator, text);
    }
    
    private InExpression createInSegment(final PredicateContext ctx) {
        ExpressionSegment left = (ExpressionSegment) visit(ctx.bitExpr(0));
        ExpressionSegment right;
        if (null == ctx.subquery()) {
            ListExpression listExpression = new ListExpression(ctx.LP_().getSymbol().getStartIndex(), ctx.RP_().getSymbol().getStopIndex());
            for (ExprContext each : ctx.expr()) {
                listExpression.getItems().add((ExpressionSegment) visit(each));
            }
            right = listExpression;
        } else {
            right = new SubqueryExpressionSegment(new SubquerySegment(ctx.subquery().start.getStartIndex(), ctx.subquery().stop.getStopIndex(), (SelectStatement) visit(ctx.subquery()),
                    getOriginalText(ctx.subquery())));
        }
        boolean not = null != ctx.NOT();
        return new InExpression(ctx.start.getStartIndex(), ctx.stop.getStopIndex(), left, right, not);
    }
    
    private BetweenExpression createBetweenSegment(final PredicateContext ctx) {
        ExpressionSegment left = (ExpressionSegment) visit(ctx.bitExpr(0));
        ExpressionSegment between = (ExpressionSegment) visit(ctx.bitExpr(1));
        ExpressionSegment and = (ExpressionSegment) visit(ctx.predicate());
        boolean not = null != ctx.NOT();
        return new BetweenExpression(ctx.start.getStartIndex(), ctx.stop.getStopIndex(), left, between, and, not);
    }
    
    @Override
    public final ASTNode visitBitExpr(final BitExprContext ctx) {
        if (null != ctx.simpleExpr()) {
            return createExpressionSegment(visit(ctx.simpleExpr()), ctx);
        }
        ExpressionSegment left = (ExpressionSegment) visit(ctx.getChild(0));
        ExpressionSegment right = (ExpressionSegment) visit(ctx.getChild(2));
        String operator = ctx.getChild(1).getText();
        String text = ctx.start.getInputStream().getText(new Interval(ctx.start.getStartIndex(), ctx.stop.getStopIndex()));
        return new BinaryOperationExpression(ctx.start.getStartIndex(), ctx.stop.getStopIndex(), left, right, operator, text);
    }
    
    private ASTNode createExpressionSegment(final ASTNode astNode, final ParserRuleContext context) {
        if (astNode instanceof StringLiteralValue) {
            return new LiteralExpressionSegment(context.start.getStartIndex(), context.stop.getStopIndex(), ((StringLiteralValue) astNode).getValue());
        }
        if (astNode instanceof NumberLiteralValue) {
            return new LiteralExpressionSegment(context.start.getStartIndex(), context.stop.getStopIndex(), ((NumberLiteralValue) astNode).getValue());
        }
        if (astNode instanceof BooleanLiteralValue) {
            return new LiteralExpressionSegment(context.start.getStartIndex(), context.stop.getStopIndex(), ((BooleanLiteralValue) astNode).getValue());
        }
        if (astNode instanceof ParameterMarkerValue) {
            ParameterMarkerValue parameterMarker = (ParameterMarkerValue) astNode;
            ParameterMarkerExpressionSegment segment = new ParameterMarkerExpressionSegment(context.start.getStartIndex(), context.stop.getStopIndex(),
                    parameterMarker.getValue(), parameterMarker.getType());
            parameterMarkerSegments.add(segment);
            return segment;
        }
        if (astNode instanceof SubquerySegment) {
            return new SubqueryExpressionSegment((SubquerySegment) astNode);
        }
        if (astNode instanceof OtherLiteralValue) {
            return new CommonExpressionSegment(context.getStart().getStartIndex(), context.getStop().getStopIndex(), context.getText());
        }
        return astNode;
    }
    
    @Override
    public final ASTNode visitSimpleExpr(final SimpleExprContext ctx) {
        int startIndex = ctx.getStart().getStartIndex();
        int stopIndex = ctx.getStop().getStopIndex();
        if (null != ctx.subquery()) {
            return new SubquerySegment(startIndex, stopIndex, (SelectStatement) visit(ctx.subquery()), getOriginalText(ctx.subquery()));
        }
        if (null != ctx.parameterMarker()) {
            ParameterMarkerValue parameterMarker = (ParameterMarkerValue) visit(ctx.parameterMarker());
            ParameterMarkerExpressionSegment result = new ParameterMarkerExpressionSegment(startIndex, stopIndex, parameterMarker.getValue(), parameterMarker.getType());
            parameterMarkerSegments.add(result);
            return result;
        }
        if (null != ctx.literals()) {
            return SQLUtils.createLiteralExpression(visit(ctx.literals()), startIndex, stopIndex, ctx.literals().start.getInputStream().getText(new Interval(startIndex, stopIndex)));
        }
        if (null != ctx.functionCall()) {
            return visit(ctx.functionCall());
        }
        if (null != ctx.columnName()) {
            return visit(ctx.columnName());
        }
        if (null != ctx.xmlMethodCall()) {
            return visit(ctx.xmlMethodCall());
        }
        if (null != ctx.LP_() && 1 == ctx.expr().size()) {
            return visit(ctx.expr(0));
        }
        return visitRemainSimpleExpr(ctx);
    }
    
    private ASTNode visitRemainSimpleExpr(final SimpleExprContext ctx) {
        if (null != ctx.caseExpression()) {
            visit(ctx.caseExpression());
            String text = ctx.start.getInputStream().getText(new Interval(ctx.start.getStartIndex(), ctx.stop.getStopIndex()));
            return new OtherLiteralValue(text);
        }
        for (ExprContext each : ctx.expr()) {
            visit(each);
        }
        for (SimpleExprContext each : ctx.simpleExpr()) {
            visit(each);
        }
        String text = ctx.start.getInputStream().getText(new Interval(ctx.start.getStartIndex(), ctx.stop.getStopIndex()));
        return new CommonExpressionSegment(ctx.getStart().getStartIndex(), ctx.getStop().getStopIndex(), text);
    }
    
    @Override
    public final ASTNode visitFunctionCall(final FunctionCallContext ctx) {
        if (null != ctx.aggregationFunction()) {
            return visit(ctx.aggregationFunction());
        }
        if (null != ctx.specialFunction()) {
            return visit(ctx.specialFunction());
        }
        if (null != ctx.regularFunction()) {
            return visit(ctx.regularFunction());
        }
        throw new IllegalStateException("FunctionCallContext must have aggregationFunction, regularFunction or specialFunction.");
    }
    
    @Override
    public final ASTNode visitAggregationFunction(final AggregationFunctionContext ctx) {
        String aggregationType = ctx.aggregationFunctionName().getText();
        return AggregationType.isAggregationType(aggregationType)
                ? createAggregationSegment(ctx, aggregationType)
                : new ExpressionProjectionSegment(ctx.getStart().getStartIndex(), ctx.getStop().getStopIndex(), getOriginalText(ctx));
    }
    
    private ASTNode createAggregationSegment(final AggregationFunctionContext ctx, final String aggregationType) {
        AggregationType type = AggregationType.valueOf(aggregationType.toUpperCase());
        if (null != ctx.distinct()) {
            AggregationDistinctProjectionSegment result =
                    new AggregationDistinctProjectionSegment(ctx.getStart().getStartIndex(), ctx.getStop().getStopIndex(), type, getOriginalText(ctx), getDistinctExpression(ctx));
            result.getParameters().addAll(getExpressions(ctx));
            return result;
        }
        AggregationProjectionSegment result = new AggregationProjectionSegment(ctx.getStart().getStartIndex(), ctx.getStop().getStopIndex(), type, getOriginalText(ctx));
        result.getParameters().addAll(getExpressions(ctx));
        return result;
    }
    
    private Collection<ExpressionSegment> getExpressions(final AggregationFunctionContext ctx) {
        if (null == ctx.expr()) {
            return Collections.emptyList();
        }
        Collection<ExpressionSegment> result = new LinkedList<>();
        for (ExprContext each : ctx.expr()) {
            result.add((ExpressionSegment) visit(each));
        }
        return result;
    }
    
    private String getDistinctExpression(final AggregationFunctionContext ctx) {
        StringBuilder result = new StringBuilder();
        for (int i = 3; i < ctx.getChildCount() - 1; i++) {
            result.append(ctx.getChild(i).getText());
        }
        return result.toString();
    }
    
    @Override
    public final ASTNode visitSpecialFunction(final SpecialFunctionContext ctx) {
        if (null != ctx.conversionFunction()) {
            return visit(ctx.conversionFunction());
        }
        if (null != ctx.charFunction()) {
            return visit(ctx.charFunction());
        }
        if (null != ctx.openJsonFunction()) {
            return visit(ctx.openJsonFunction());
        }
        if (null != ctx.openRowSetFunction()) {
            return visit(ctx.openRowSetFunction());
        }
        if (null != ctx.jsonFunction()) {
            return visit(ctx.jsonFunction());
        }
        if (null != ctx.windowFunction()) {
            return visit(ctx.windowFunction());
        }
        if (null != ctx.approxFunction()) {
            return visit(ctx.approxFunction());
        }
        if (null != ctx.graphFunction()) {
            return visit(ctx.graphFunction());
        }
        if (null != ctx.trimFunction()) {
            return visit(ctx.trimFunction());
        }
        if (null != ctx.changeTableFunction()) {
            return visit(ctx.changeTableFunction());
        }
        return new FunctionSegment(ctx.getStart().getStartIndex(), ctx.getStop().getStopIndex(), ctx.getChild(0).getChild(0).getText(), getOriginalText(ctx));
    }
    
    @Override
<<<<<<< HEAD
    public ASTNode visitChangeTableFunction(final SQLServerStatementParser.ChangeTableFunctionContext ctx) {
        return new FunctionSegment(ctx.getStart().getStartIndex(), ctx.getStop().getStopIndex(), ctx.CHANGETABLE().getText(), getOriginalText(ctx));
    }
    
    @Override
=======
>>>>>>> 6334defd
    public ASTNode visitXmlMethodCall(final SQLServerStatementParser.XmlMethodCallContext ctx) {
        String fullMethodName;
        if (null == ctx.alias()) {
            fullMethodName = ctx.columnName().getText() + "." + ctx.xmlMethodName().getText();
        } else {
            fullMethodName = ctx.alias().getText() + "." + ctx.columnName().getText() + "." + ctx.xmlMethodName().getText();
        }
        FunctionSegment result = new FunctionSegment(ctx.getStart().getStartIndex(), ctx.getStop().getStopIndex(),
                fullMethodName, getOriginalText(ctx));
        if (null == ctx.alias()) {
<<<<<<< HEAD
            OwnerSegment owner = new OwnerSegment(ctx.columnName().getStart().getStartIndex(), ctx.columnName().getStop().getStopIndex(), new IdentifierValue(ctx.columnName().getText()));
            result.setOwner(owner);
        } else {
            String ownerName = ctx.alias().getText() + "." + ctx.columnName().getText();
            OwnerSegment owner = new OwnerSegment(ctx.alias().getStart().getStartIndex(), ctx.columnName().getStop().getStopIndex(), new IdentifierValue(ownerName));
=======
            OwnerSegment owner = new OwnerSegment(ctx.columnName().getStart().getStartIndex(),
                    ctx.columnName().getStop().getStopIndex(), new IdentifierValue(ctx.columnName().getText()));
            result.setOwner(owner);
        } else {
            String ownerName = ctx.alias().getText() + "." + ctx.columnName().getText();
            OwnerSegment owner = new OwnerSegment(ctx.alias().getStart().getStartIndex(),
                    ctx.columnName().getStop().getStopIndex(), new IdentifierValue(ownerName));
>>>>>>> 6334defd
            result.setOwner(owner);
        }
        if (null != ctx.expr()) {
            for (ExprContext each : ctx.expr()) {
                result.getParameters().add((ExpressionSegment) visit(each));
            }
        }
        return result;
    }
    
    private ASTNode getFunctionSegment(final int startIndex, final int stopIndex, final String functionName, final String text, final List<ExprContext> exprList) {
        FunctionSegment result = new FunctionSegment(startIndex, stopIndex, functionName, text);
        if (null != exprList) {
            for (ExprContext each : exprList) {
                result.getParameters().add((ExpressionSegment) visit(each));
            }
        }
        return result;
    }
    
    @Override
    public ASTNode visitTrimFunction(final TrimFunctionContext ctx) {
        FunctionSegment result = new FunctionSegment(ctx.getStart().getStartIndex(), ctx.getStop().getStopIndex(), ctx.TRIM().getText(), getOriginalText(ctx));
        if (null != ctx.BOTH()) {
            result.getParameters().add(new LiteralExpressionSegment(ctx.BOTH().getSymbol().getStartIndex(), ctx.BOTH().getSymbol().getStopIndex(),
                    new OtherLiteralValue(ctx.BOTH().getSymbol().getText()).getValue()));
        }
        if (null != ctx.TRAILING()) {
            result.getParameters().add(new LiteralExpressionSegment(ctx.TRAILING().getSymbol().getStartIndex(), ctx.TRAILING().getSymbol().getStopIndex(),
                    new OtherLiteralValue(ctx.TRAILING().getSymbol().getText()).getValue()));
        }
        if (null != ctx.LEADING()) {
            result.getParameters().add(new LiteralExpressionSegment(ctx.LEADING().getSymbol().getStartIndex(), ctx.LEADING().getSymbol().getStopIndex(),
                    new OtherLiteralValue(ctx.LEADING().getSymbol().getText()).getValue()));
        }
        for (ExprContext each : ctx.expr()) {
            result.getParameters().add((ExpressionSegment) visit(each));
        }
        return result;
    }
    
    @Override
    public ASTNode visitGraphFunction(final GraphFunctionContext ctx) {
        if (null != ctx.graphAggFunction()) {
            return visit(ctx.graphAggFunction());
        }
        return new FunctionSegment(ctx.getStart().getStartIndex(), ctx.getStop().getStopIndex(), ctx.getChild(0).getChild(0).getText(), getOriginalText(ctx));
    }
    
    @Override
    public ASTNode visitGraphAggFunction(final GraphAggFunctionContext ctx) {
        return getFunctionSegment(ctx.getStart().getStartIndex(), ctx.getStop().getStopIndex(), ctx.graphAggFunctionName().getText(), getOriginalText(ctx), ctx.expr());
    }
    
    @Override
    public final ASTNode visitApproxFunction(final ApproxFunctionContext ctx) {
        return getFunctionSegment(ctx.getStart().getStartIndex(), ctx.getStop().getStopIndex(), ctx.funcName.getText(), getOriginalText(ctx), ctx.expr());
    }
    
    @Override
    public final ASTNode visitConversionFunction(final ConversionFunctionContext ctx) {
        if (null != ctx.castFunction()) {
            return visit(ctx.castFunction());
        }
        if (null != ctx.convertFunction()) {
            return visit(ctx.convertFunction());
        }
        return new FunctionSegment(ctx.getStart().getStartIndex(), ctx.getStop().getStopIndex(), ctx.getChild(0).getChild(0).getText(), getOriginalText(ctx));
    }
    
    @Override
    public final ASTNode visitWindowFunction(final WindowFunctionContext ctx) {
        FunctionSegment result = new FunctionSegment(ctx.getStart().getStartIndex(), ctx.getStop().getStopIndex(), ctx.funcName.getText(), getOriginalText(ctx));
        result.getParameters().add((ExpressionSegment) visit(ctx.expr()));
        return result;
    }
    
    @Override
    public final ASTNode visitJsonFunction(final JsonFunctionContext ctx) {
        if (null != ctx.jsonArrayFunction()) {
            return visit(ctx.jsonArrayFunction());
        }
        if (null != ctx.jsonObjectFunction()) {
            return visit(ctx.jsonObjectFunction());
        }
        return new FunctionSegment(ctx.getStart().getStartIndex(), ctx.getStop().getStopIndex(), ctx.getText(), getOriginalText(ctx));
    }
    
    @Override
    public final ASTNode visitJsonArrayFunction(final JsonArrayFunctionContext ctx) {
        FunctionSegment result = (FunctionSegment) getFunctionSegment(ctx.getStart().getStartIndex(), ctx.getStop().getStopIndex(), ctx.JSON_ARRAY().getText(), getOriginalText(ctx), ctx.expr());
        if (null != ctx.jsonNullClause()) {
            result.getParameters().add(new LiteralExpressionSegment(ctx.jsonNullClause().start.getStartIndex(), ctx.jsonNullClause().stop.getStopIndex(), ctx.jsonNullClause().getText()));
        }
        return result;
    }
    
    @Override
    public final ASTNode visitJsonObjectFunction(final JsonObjectFunctionContext ctx) {
        FunctionSegment result = new FunctionSegment(ctx.getStart().getStartIndex(), ctx.getStop().getStopIndex(), ctx.JSON_OBJECT().getText(), getOriginalText(ctx));
        if (null != ctx.jsonKeyValue()) {
            for (JsonKeyValueContext each : ctx.jsonKeyValue()) {
                result.getParameters().add((ExpressionSegment) visit(each));
            }
        }
        if (null != ctx.jsonNullClause()) {
            result.getParameters().add((ExpressionSegment) visit(ctx.jsonNullClause()));
        }
        return result;
    }
    
    @Override
    public final ASTNode visitJsonNullClause(final JsonNullClauseContext ctx) {
        return new JsonNullClauseSegment(ctx.start.getStartIndex(), ctx.stop.getStopIndex(), getOriginalText(ctx));
    }
    
    @Override
    public final ASTNode visitJsonKeyValue(final JsonKeyValueContext ctx) {
        KeyValueSegment result = new KeyValueSegment(ctx.start.getStartIndex(), ctx.stop.getStopIndex(), ctx.getText());
        if (null != ctx.expr()) {
            result.setKey((ExpressionSegment) visit(ctx.expr(0)));
            result.setValue((ExpressionSegment) visit(ctx.expr(1)));
        }
        return result;
    }
    
    @Override
    public final ASTNode visitCastFunction(final CastFunctionContext ctx) {
        calculateParameterCount(Collections.singleton(ctx.expr()));
        String functionName = null != ctx.CAST() ? ctx.CAST().getText() : ctx.TRY_CAST().getText();
        FunctionSegment result = new FunctionSegment(ctx.getStart().getStartIndex(), ctx.getStop().getStopIndex(), functionName, getOriginalText(ctx));
        ASTNode exprSegment = visit(ctx.expr());
        if (exprSegment instanceof ColumnSegment) {
            result.getParameters().add((ColumnSegment) exprSegment);
        } else if (exprSegment instanceof LiteralExpressionSegment) {
            result.getParameters().add((LiteralExpressionSegment) exprSegment);
        } else if (exprSegment instanceof FunctionSegment) {
            result.getParameters().add((FunctionSegment) exprSegment);
        }
        result.getParameters().add((DataTypeSegment) visit(ctx.dataType()));
        return result;
    }
    
    @Override
    public ASTNode visitConvertFunction(final ConvertFunctionContext ctx) {
        String functionName = null != ctx.CONVERT() ? ctx.CONVERT().getText() : ctx.TRY_CONVERT().getText();
        FunctionSegment result = new FunctionSegment(ctx.getStart().getStartIndex(), ctx.getStop().getStopIndex(), functionName, getOriginalText(ctx));
        result.getParameters().add((DataTypeSegment) visit(ctx.dataType()));
        result.getParameters().add((ExpressionSegment) visit(ctx.expr()));
        if (null != ctx.NUMBER_()) {
            result.getParameters().add(new LiteralExpressionSegment(ctx.NUMBER_().getSymbol().getStartIndex(), ctx.NUMBER_().getSymbol().getStopIndex(), ctx.NUMBER_().getText()));
        }
        return result;
    }
    
    @Override
    public final ASTNode visitCharFunction(final CharFunctionContext ctx) {
        calculateParameterCount(ctx.expr());
        return new FunctionSegment(ctx.getStart().getStartIndex(), ctx.getStop().getStopIndex(), ctx.CHAR().getText(), getOriginalText(ctx));
    }
    
    @Override
    public final ASTNode visitOpenJsonFunction(final OpenJsonFunctionContext ctx) {
        return getFunctionSegment(ctx.getStart().getStartIndex(), ctx.getStop().getStopIndex(), ctx.OPENJSON().getText(), getOriginalText(ctx), ctx.expr());
    }
    
    @Override
    public final ASTNode visitOpenRowSetFunction(final OpenRowSetFunctionContext ctx) {
        FunctionSegment result = (FunctionSegment) getFunctionSegment(ctx.getStart().getStartIndex(), ctx.getStop().getStopIndex(), ctx.OPENROWSET().getText(), getOriginalText(ctx), ctx.expr());
        if (null != ctx.tableName()) {
            result.getParameters().add(new LiteralExpressionSegment(ctx.tableName().getStart().getStartIndex(), ctx.tableName().getStop().getStopIndex(), ctx.tableName().getText()));
        }
        return result;
    }
    
    @Override
    public ASTNode visitOpenQueryFunction(final OpenQueryFunctionContext ctx) {
        return getFunctionSegment(ctx.getStart().getStartIndex(), ctx.getStop().getStopIndex(), ctx.OPENQUERY().getText(), getOriginalText(ctx), ctx.expr());
    }
    
    @Override
    public final ASTNode visitRegularFunction(final RegularFunctionContext ctx) {
        return getFunctionSegment(ctx.getStart().getStartIndex(), ctx.getStop().getStopIndex(), ctx.regularFunctionName().getText(), getOriginalText(ctx), ctx.expr());
    }
    
    @Override
    public final ASTNode visitDataTypeName(final DataTypeNameContext ctx) {
        return new KeywordValue(ctx.getText());
    }
    
    // TODO :FIXME, sql case id: insert_with_str_to_date
    private void calculateParameterCount(final Collection<ExprContext> exprContexts) {
        for (ExprContext each : exprContexts) {
            visit(each);
        }
    }
    
    @Override
    public final ASTNode visitOrderByItem(final OrderByItemContext ctx) {
        OrderDirection orderDirection = null == ctx.DESC() ? OrderDirection.ASC : OrderDirection.DESC;
        if (null != ctx.columnName()) {
            ColumnSegment column = (ColumnSegment) visit(ctx.columnName());
            return new ColumnOrderByItemSegment(column, orderDirection, null);
        }
        if (null != ctx.numberLiterals()) {
            return new IndexOrderByItemSegment(ctx.numberLiterals().getStart().getStartIndex(), ctx.numberLiterals().getStop().getStopIndex(),
                    SQLUtils.getExactlyNumber(ctx.numberLiterals().getText(), 10).intValue(), orderDirection, null);
        }
        return new ExpressionOrderByItemSegment(ctx.expr().getStart().getStartIndex(), ctx.expr().getStop().getStopIndex(), getOriginalText(ctx.expr()), orderDirection, null,
                (ExpressionSegment) visit(ctx.expr()));
    }
    
    @Override
    public final ASTNode visitDataType(final DataTypeContext ctx) {
        DataTypeSegment result = new DataTypeSegment();
        result.setDataTypeName(((KeywordValue) visit(ctx.dataTypeName())).getValue());
        result.setStartIndex(ctx.start.getStartIndex());
        result.setStopIndex(ctx.stop.getStopIndex());
        if (null != ctx.dataTypeLength()) {
            DataTypeLengthSegment dataTypeLengthSegment = (DataTypeLengthSegment) visit(ctx.dataTypeLength());
            result.setDataLength(dataTypeLengthSegment);
        }
        return result;
    }
    
    @Override
    public final ASTNode visitDataTypeLength(final DataTypeLengthContext ctx) {
        DataTypeLengthSegment result = new DataTypeLengthSegment();
        result.setStartIndex(ctx.start.getStartIndex());
        result.setStopIndex(ctx.stop.getStartIndex());
        List<TerminalNode> numbers = ctx.NUMBER_();
        if (numbers.size() == 1) {
            result.setPrecision(Integer.parseInt(numbers.get(0).getText()));
        }
        if (numbers.size() == 2) {
            result.setPrecision(Integer.parseInt(numbers.get(0).getText()));
            result.setScale(Integer.parseInt(numbers.get(1).getText()));
        }
        return result;
    }
    
    @Override
    public final ASTNode visitViewName(final ViewNameContext ctx) {
        SimpleTableSegment result = new SimpleTableSegment(new TableNameSegment(ctx.name().getStart().getStartIndex(),
                ctx.name().getStop().getStopIndex(), (IdentifierValue) visit(ctx.name())));
        OwnerContext owner = ctx.owner();
        if (null != owner) {
            result.setOwner(new OwnerSegment(owner.getStart().getStartIndex(), owner.getStop().getStopIndex(), (IdentifierValue) visit(owner.identifier())));
        }
        return result;
    }
    
    @Override
    public ASTNode visitSelect(final SelectContext ctx) {
        SelectStatement result = (SelectStatement) visit(ctx.aggregationClause());
        result.addParameterMarkers(getParameterMarkerSegments());
        return result;
    }
    
    @Override
    public ASTNode visitAggregationClause(final AggregationClauseContext ctx) {
        // TODO :Unsupported for union | except | intersect SQL.
        return visit(ctx.selectClause(0));
    }
    
    @Override
    public ASTNode visitSelectClause(final SelectClauseContext ctx) {
        SelectStatement result = new SelectStatement();
        result.setProjections((ProjectionsSegment) visit(ctx.projections()));
        if (null != ctx.selectWithClause() && null != ctx.selectWithClause().cteClauseSet()) {
            Collection<CommonTableExpressionSegment> commonTableExpressionSegments = getCommonTableExpressionSegmentsUsingCteClauseSet(ctx.selectWithClause().cteClauseSet());
            WithSegment withSegment = new WithSegment(ctx.selectWithClause().start.getStartIndex(), ctx.selectWithClause().stop.getStopIndex(), commonTableExpressionSegments);
            result.setWith(withSegment);
        }
        if (null != ctx.duplicateSpecification()) {
            result.getProjections().setDistinctRow(isDistinct(ctx));
        }
        if (null != ctx.intoClause()) {
            result.setInto((TableSegment) visit(ctx.intoClause()));
        }
        if (null != ctx.fromClause()) {
            TableSegment tableSource = (TableSegment) visit(ctx.fromClause().tableReferences());
            result.setFrom(tableSource);
        }
        if (null != ctx.withTableHint()) {
            result.setWithTableHint((WithTableHintSegment) visit(ctx.withTableHint()));
        }
        if (null != ctx.whereClause()) {
            result.setWhere((WhereSegment) visit(ctx.whereClause()));
        }
        if (null != ctx.groupByClause()) {
            result.setGroupBy((GroupBySegment) visit(ctx.groupByClause()));
        }
        if (null != ctx.havingClause()) {
            result.setHaving((HavingSegment) visit(ctx.havingClause()));
        }
        if (null != ctx.orderByClause()) {
            result.setOrderBy(getOrderBySegment(ctx.orderByClause()));
            result.setLimit(getLimitSegment(ctx.orderByClause()));
        }
        return result;
    }
    
    private Collection<CommonTableExpressionSegment> getCommonTableExpressionSegmentsUsingCteClauseSet(final CteClauseSetContext ctx) {
        Collection<CommonTableExpressionSegment> result = new LinkedList<>();
        for (CteClauseContext each : ctx.cteClause()) {
            SubquerySegment subquery = new SubquerySegment(each.subquery().aggregationClause().start.getStartIndex(),
                    each.subquery().aggregationClause().stop.getStopIndex(), (SelectStatement) visit(each.subquery()), getOriginalText(each.subquery()));
            CommonTableExpressionSegment commonTableExpression = new CommonTableExpressionSegment(each.start.getStartIndex(), each.stop.getStopIndex(), (AliasSegment) visit(each.alias()), subquery);
            if (null != each.columnNames()) {
                ColumnNamesContext columnNames = each.columnNames();
                CollectionValue<ColumnSegment> columns = (CollectionValue<ColumnSegment>) visit(columnNames);
                commonTableExpression.getColumns().addAll(columns.getValue());
            }
            result.add(commonTableExpression);
        }
        return result;
    }
    
    @Override
    public ASTNode visitHavingClause(final HavingClauseContext ctx) {
        ExpressionSegment expr = (ExpressionSegment) visit(ctx.expr());
        return new HavingSegment(ctx.getStart().getStartIndex(), ctx.getStop().getStopIndex(), expr);
    }
    
    private LimitSegment getLimitSegment(final OrderByClauseContext ctx) {
        LimitSegment result = null;
        PaginationValueSegment offset = null;
        PaginationValueSegment rowcount = null;
        if (null != ctx.OFFSET()) {
            ASTNode astNode = visit(ctx.expr(0));
            if (astNode instanceof LiteralExpressionSegment && ((LiteralExpressionSegment) astNode).getLiterals() instanceof Number) {
                offset = new NumberLiteralLimitValueSegment(ctx.expr(0).start.getStartIndex(), ctx.expr(0).stop.getStopIndex(),
                        ((Number) ((LiteralExpressionSegment) astNode).getLiterals()).longValue());
            } else if (astNode instanceof ParameterMarkerExpressionSegment) {
                offset = new ParameterMarkerLimitValueSegment(ctx.expr(0).start.getStartIndex(), ctx.expr(0).stop.getStopIndex(), parameterMarkerSegments.size() - 1);
            }
        }
        if (null != ctx.FETCH()) {
            ASTNode astNode = visit(ctx.expr(1));
            if (astNode instanceof LiteralExpressionSegment && ((LiteralExpressionSegment) astNode).getLiterals() instanceof Number) {
                rowcount = new NumberLiteralLimitValueSegment(ctx.expr(1).start.getStartIndex(), ctx.expr(1).stop.getStopIndex(),
                        ((Number) ((LiteralExpressionSegment) astNode).getLiterals()).longValue());
            } else if (astNode instanceof ParameterMarkerExpressionSegment) {
                rowcount = new ParameterMarkerLimitValueSegment(ctx.expr(1).start.getStartIndex(), ctx.expr(1).stop.getStopIndex(), parameterMarkerSegments.size() - 1);
            }
        }
        if (null != offset) {
            result = new LimitSegment(ctx.OFFSET().getSymbol().getStartIndex(), ctx.stop.getStopIndex(), offset, rowcount);
        }
        return result;
    }
    
    private OrderBySegment getOrderBySegment(final OrderByClauseContext ctx) {
        Collection<OrderByItemSegment> items = new LinkedList<>();
        int orderByStartIndex = ctx.start.getStartIndex();
        int orderByStopIndex = ctx.start.getStartIndex();
        for (OrderByItemContext each : ctx.orderByItem()) {
            items.add((OrderByItemSegment) visit(each));
            orderByStopIndex = each.stop.getStopIndex();
        }
        return new OrderBySegment(orderByStartIndex, orderByStopIndex, items);
    }
    
    private boolean isDistinct(final SelectClauseContext ctx) {
        return ((BooleanLiteralValue) visit(ctx.duplicateSpecification())).getValue();
    }
    
    @Override
    public ASTNode visitProjections(final ProjectionsContext ctx) {
        List<ProjectionSegment> projections = new LinkedList<>();
        if (null != ctx.top()) {
            projections.add((ProjectionSegment) visit(ctx.top()));
        }
        for (ProjectionContext each : ctx.projection()) {
            projections.add((ProjectionSegment) visit(each));
        }
        ProjectionsSegment result = new ProjectionsSegment(ctx.getStart().getStartIndex(), ctx.getStop().getStopIndex());
        result.getProjections().addAll(projections);
        return result;
    }
    
    @Override
    public ASTNode visitTableReferences(final TableReferencesContext ctx) {
        TableSegment result = (TableSegment) visit(ctx.tableReference(0));
        if (ctx.tableReference().size() > 1) {
            for (int i = 1; i < ctx.tableReference().size(); i++) {
                result = generateJoinTableSourceFromTableReference(ctx.tableReference(i), result);
            }
        }
        return result;
    }
    
    private JoinTableSegment generateJoinTableSourceFromTableReference(final TableReferenceContext ctx, final TableSegment tableSegment) {
        JoinTableSegment result = new JoinTableSegment();
        result.setStartIndex(tableSegment.getStartIndex());
        result.setStopIndex(ctx.stop.getStopIndex());
        result.setLeft(tableSegment);
        result.setRight((TableSegment) visit(ctx));
        result.setJoinType(JoinType.COMMA.name());
        return result;
    }
    
    @Override
    public ASTNode visitWhereClause(final WhereClauseContext ctx) {
        return new WhereSegment(ctx.getStart().getStartIndex(), ctx.getStop().getStopIndex(), (ExpressionSegment) visit(ctx.expr()));
    }
    
    @Override
    public ASTNode visitGroupByClause(final GroupByClauseContext ctx) {
        Collection<OrderByItemSegment> items = new LinkedList<>();
        for (OrderByItemContext each : ctx.orderByItem()) {
            items.add((OrderByItemSegment) visit(each));
        }
        return new GroupBySegment(ctx.getStart().getStartIndex(), ctx.getStop().getStopIndex(), items);
    }
    
    /**
     * Get original text.
     *
     * @param ctx context
     * @return original text
     */
    protected String getOriginalText(final ParserRuleContext ctx) {
        return ctx.start.getInputStream().getText(new Interval(ctx.start.getStartIndex(), ctx.stop.getStopIndex()));
    }
    
    @Override
    public ASTNode visitInsert(final InsertContext ctx) {
        InsertStatement result;
        if (null != ctx.insertDefaultValue()) {
            result = (InsertStatement) visit(ctx.insertDefaultValue());
        } else if (null != ctx.insertValuesClause()) {
            result = (InsertStatement) visit(ctx.insertValuesClause());
        } else if (null != ctx.insertExecClause()) {
            result = (InsertStatement) visit(ctx.insertExecClause());
        } else {
            result = (InsertStatement) visit(ctx.insertSelectClause());
        }
        if (null != ctx.withClause()) {
            result.setWith((WithSegment) visit(ctx.withClause()));
        }
        if (null != ctx.withTableHint()) {
            result.setWithTableHint((WithTableHintSegment) visit(ctx.withTableHint()));
        }
        if (null != ctx.tableName()) {
            result.setTable((SimpleTableSegment) visit(ctx.tableName()));
        }
        if (null != ctx.rowSetFunction()) {
            result.setRowSetFunction((FunctionSegment) visit(ctx.rowSetFunction()));
        }
        result.addParameterMarkers(getParameterMarkerSegments());
        return result;
    }
    
    @Override
    public ASTNode visitRowSetFunction(final RowSetFunctionContext ctx) {
        if (null != ctx.openRowSetFunction()) {
            return visit(ctx.openRowSetFunction());
        } else {
            return visit(ctx.openQueryFunction());
        }
    }
    
    @Override
    public ASTNode visitWithTableHint(final WithTableHintContext ctx) {
        WithTableHintSegment result = new WithTableHintSegment(ctx.start.getStartIndex(), ctx.stop.getStopIndex());
        if (null != ctx.tableHintLimited()) {
            Collection<TableHintLimitedSegment> tableHintLimitedSegments = new LinkedList<>();
            for (TableHintLimitedContext each : ctx.tableHintLimited()) {
                tableHintLimitedSegments.add((TableHintLimitedSegment) visit(each));
            }
            result.getTableHintLimitedSegments().addAll(tableHintLimitedSegments);
        }
        return result;
    }
    
    @Override
    public ASTNode visitTableHintLimited(final TableHintLimitedContext ctx) {
        TableHintLimitedSegment result = new TableHintLimitedSegment(ctx.start.getStartIndex(), ctx.stop.getStopIndex());
        result.setValue(ctx.getText());
        return result;
    }
    
    @Override
    public ASTNode visitInsertDefaultValue(final InsertDefaultValueContext ctx) {
        InsertStatement result = new InsertStatement();
        result.setInsertColumns(createInsertColumns(ctx.columnNames(), ctx.start.getStartIndex()));
        if (null != ctx.outputClause()) {
            result.setOutput((OutputSegment) visit(ctx.outputClause()));
        }
        return result;
    }
    
    @Override
    public ASTNode visitInsertExecClause(final InsertExecClauseContext ctx) {
        InsertStatement result = new InsertStatement();
        result.setInsertColumns(createInsertColumns(ctx.columnNames(), ctx.start.getStartIndex()));
        result.setExec((ExecSegment) visit(ctx.exec()));
        return result;
    }
    
    @Override
    public ASTNode visitExec(final ExecContext ctx) {
        ExecSegment result = new ExecSegment(ctx.getStart().getStartIndex(), ctx.getStop().getStopIndex());
        if (null != ctx.procedureName()) {
            result.setProcedureName((FunctionNameSegment) visitProcedureName(ctx.procedureName()));
        }
        if (null != ctx.expr()) {
            Collection<ExpressionSegment> items = new LinkedList<>();
            for (ExprContext each : ctx.expr()) {
                items.add((ExpressionSegment) visit(each));
            }
            result.getExpressionSegments().addAll(items);
        }
        return result;
    }
    
    @Override
    public ASTNode visitProcedureName(final ProcedureNameContext ctx) {
        FunctionNameSegment result = new FunctionNameSegment(ctx.name().start.getStartIndex(), ctx.name().stop.getStopIndex(), (IdentifierValue) visit(ctx.name()));
        if (null != ctx.owner()) {
            result.setOwner(new OwnerSegment(ctx.owner().start.getStartIndex(), ctx.owner().stop.getStopIndex(), (IdentifierValue) visit(ctx.owner())));
        }
        return result;
    }
    
    @Override
    public ASTNode visitOutputClause(final OutputClauseContext ctx) {
        OutputSegment result = new OutputSegment(ctx.start.getStartIndex(), ctx.stop.getStopIndex());
        if (null != ctx.outputWithColumns()) {
            OutputWithColumnsContext outputWithColumnsContext = ctx.outputWithColumns();
            ProjectionsSegment outputColumns = new ProjectionsSegment(outputWithColumnsContext.start.getStartIndex(), outputWithColumnsContext.stop.getStopIndex());
            for (int i = 0; i < outputWithColumnsContext.getChildCount(); i += 2) {
                ParseTree each = outputWithColumnsContext.getChild(i);
                if (each instanceof OutputWithColumnContext) {
                    outputColumns.getProjections().add(createColumnProjectionSegment((OutputWithColumnContext) each));
                }
                if (each instanceof ScalarExpressionContext) {
                    outputColumns.getProjections().add(createScalarExpressionContext((ScalarExpressionContext) each));
                }
            }
            result.setOutputColumns(outputColumns);
        }
        if (null != ctx.outputTableName()) {
            if (null != ctx.outputTableName().tableName()) {
                result.setTable((SimpleTableSegment) visit(ctx.outputTableName().tableName()));
            }
            if (null != ctx.columnNames()) {
                ColumnNamesContext columnNames = ctx.columnNames();
                CollectionValue<ColumnSegment> columns = (CollectionValue<ColumnSegment>) visit(columnNames);
                result.getTableColumns().addAll(columns.getValue());
            }
        }
        return result;
    }
    
    private ProjectionSegment createScalarExpressionContext(final ScalarExpressionContext context) {
        ExpressionProjectionSegment result = new ExpressionProjectionSegment(context.start.getStartIndex(), context.stop.getStopIndex(),
                getOriginalText(context), (ExpressionSegment) visit(context.expr()));
        if (null != context.alias()) {
            result.setAlias(new AliasSegment(context.alias().start.getStartIndex(), context.alias().stop.getStopIndex(), new IdentifierValue(context.alias().getText())));
        }
        return result;
    }
    
    private ProjectionSegment createColumnProjectionSegment(final OutputWithColumnContext context) {
        ColumnSegment column = new ColumnSegment(context.start.getStartIndex(), context.stop.getStopIndex(), new IdentifierValue(context.name().getText()));
        ColumnProjectionSegment result = new ColumnProjectionSegment(column);
        if (null != context.alias()) {
            result.setAlias(new AliasSegment(context.alias().start.getStartIndex(), context.alias().stop.getStopIndex(), new IdentifierValue(context.alias().getText())));
        }
        return result;
    }
    
    @Override
    public ASTNode visitInsertValuesClause(final InsertValuesClauseContext ctx) {
        InsertStatement result = new InsertStatement();
        result.setInsertColumns(createInsertColumns(ctx.columnNames(), ctx.start.getStartIndex()));
        result.getValues().addAll(createInsertValuesSegments(ctx.assignmentValues()));
        if (null != ctx.outputClause()) {
            result.setOutput((OutputSegment) visit(ctx.outputClause()));
        }
        return result;
    }
    
    private Collection<InsertValuesSegment> createInsertValuesSegments(final Collection<AssignmentValuesContext> assignmentValuesContexts) {
        Collection<InsertValuesSegment> result = new LinkedList<>();
        for (AssignmentValuesContext each : assignmentValuesContexts) {
            result.add((InsertValuesSegment) visit(each));
        }
        return result;
    }
    
    @Override
    public ASTNode visitInsertSelectClause(final InsertSelectClauseContext ctx) {
        InsertStatement result = new InsertStatement();
        result.setInsertColumns(createInsertColumns(ctx.columnNames(), ctx.start.getStartIndex()));
        result.setInsertSelect(createInsertSelectSegment(ctx));
        if (null != ctx.outputClause()) {
            result.setOutput((OutputSegment) visit(ctx.outputClause()));
        }
        return result;
    }
    
    @SuppressWarnings("unchecked")
    private InsertColumnsSegment createInsertColumns(final ColumnNamesContext columnNames, final int startIndex) {
        if (null == columnNames) {
            return new InsertColumnsSegment(startIndex - 1, startIndex - 1, Collections.emptyList());
        } else {
            CollectionValue<ColumnSegment> columnSegments = (CollectionValue<ColumnSegment>) visit(columnNames);
            return new InsertColumnsSegment(columnNames.start.getStartIndex(), columnNames.stop.getStopIndex(), columnSegments.getValue());
        }
    }
    
    private SubquerySegment createInsertSelectSegment(final InsertSelectClauseContext ctx) {
        SelectStatement selectStatement = (SelectStatement) visit(ctx.select());
        return new SubquerySegment(ctx.select().start.getStartIndex(), ctx.select().stop.getStopIndex(), selectStatement, getOriginalText(ctx.select()));
    }
    
    @Override
    public ASTNode visitWithClause(final WithClauseContext ctx) {
        Collection<CommonTableExpressionSegment> commonTableExpressionSegments = getCommonTableExpressionSegmentsUsingCteClauseSet(ctx.cteClauseSet());
        return new WithSegment(ctx.start.getStartIndex(), ctx.stop.getStopIndex(), commonTableExpressionSegments);
    }
    
    @Override
    public ASTNode visitUpdate(final UpdateContext ctx) {
        UpdateStatement result = new UpdateStatement();
        if (null != ctx.withClause()) {
            result.setWith((WithSegment) visit(ctx.withClause()));
        }
        result.setTable((TableSegment) visit(ctx.tableReferences()));
        result.setSetAssignment((SetAssignmentSegment) visit(ctx.setAssignmentsClause()));
        if (null != ctx.fromClause()) {
            result.setFrom((TableSegment) visit(ctx.fromClause()));
        }
        if (null != ctx.withTableHint()) {
            result.setWithTableHint((WithTableHintSegment) visit(ctx.withTableHint()));
        }
        if (null != ctx.whereClause()) {
            result.setWhere((WhereSegment) visit(ctx.whereClause()));
        }
        if (null != ctx.optionHint()) {
            result.setOptionHint((OptionHintSegment) visit(ctx.optionHint()));
        }
        if (null != ctx.outputClause()) {
            result.setOutput((OutputSegment) visit(ctx.outputClause()));
        }
        result.addParameterMarkers(getParameterMarkerSegments());
        return result;
    }
    
    @Override
    public ASTNode visitOptionHint(final OptionHintContext ctx) {
        return new OptionHintSegment(ctx.getStart().getStartIndex(), ctx.getStop().getStopIndex(), getOriginalText(ctx));
    }
    
    @Override
    public ASTNode visitSetAssignmentsClause(final SetAssignmentsClauseContext ctx) {
        Collection<ColumnAssignmentSegment> assignments = new LinkedList<>();
        for (AssignmentContext each : ctx.assignment()) {
            assignments.add((ColumnAssignmentSegment) visit(each));
        }
        return new SetAssignmentSegment(ctx.getStart().getStartIndex(), ctx.getStop().getStopIndex(), assignments);
    }
    
    @Override
    public ASTNode visitAssignmentValues(final AssignmentValuesContext ctx) {
        List<ExpressionSegment> segments = new LinkedList<>();
        for (AssignmentValueContext each : ctx.assignmentValue()) {
            segments.add((ExpressionSegment) visit(each));
        }
        return new InsertValuesSegment(ctx.getStart().getStartIndex(), ctx.getStop().getStopIndex(), segments);
    }
    
    @Override
    public ASTNode visitAssignment(final AssignmentContext ctx) {
        ColumnSegment column = (ColumnSegment) visitColumnName(ctx.columnName());
        List<ColumnSegment> columnSegments = new LinkedList<>();
        columnSegments.add(column);
        ExpressionSegment value = (ExpressionSegment) visit(ctx.assignmentValue());
        return new ColumnAssignmentSegment(ctx.getStart().getStartIndex(), ctx.getStop().getStopIndex(), columnSegments, value);
    }
    
    @Override
    public ASTNode visitAssignmentValue(final AssignmentValueContext ctx) {
        ExprContext expr = ctx.expr();
        if (null != expr) {
            return visit(expr);
        }
        return new CommonExpressionSegment(ctx.getStart().getStartIndex(), ctx.getStop().getStopIndex(), ctx.getText());
    }
    
    @Override
    public ASTNode visitDelete(final DeleteContext ctx) {
        DeleteStatement result = new DeleteStatement();
        if (null != ctx.withClause()) {
            result.setWith((WithSegment) visit(ctx.withClause()));
        }
        if (null != ctx.multipleTablesClause()) {
            result.setTable((TableSegment) visit(ctx.multipleTablesClause()));
        } else {
            result.setTable((TableSegment) visit(ctx.singleTableClause()));
        }
        if (null != ctx.outputClause()) {
            result.setOutput((OutputSegment) visit(ctx.outputClause()));
        }
        if (null != ctx.whereClause()) {
            result.setWhere((WhereSegment) visit(ctx.whereClause()));
        }
        if (null != ctx.outputClause()) {
            result.setOutput((OutputSegment) visit(ctx.outputClause()));
        }
        result.addParameterMarkers(getParameterMarkerSegments());
        return result;
    }
    
    @Override
    public ASTNode visitSingleTableClause(final SingleTableClauseContext ctx) {
        SimpleTableSegment result = (SimpleTableSegment) visit(ctx.tableName());
        if (null != ctx.alias()) {
            result.setAlias((AliasSegment) visit(ctx.alias()));
        }
        return result;
    }
    
    @Override
    public ASTNode visitMultipleTablesClause(final MultipleTablesClauseContext ctx) {
        DeleteMultiTableSegment result = new DeleteMultiTableSegment();
        TableSegment relateTableSource = (TableSegment) visit(ctx.tableReferences());
        result.setRelationTable(relateTableSource);
        result.setActualDeleteTables(generateTablesFromTableMultipleTableNames(ctx.multipleTableNames()));
        return result;
    }
    
    private List<SimpleTableSegment> generateTablesFromTableMultipleTableNames(final MultipleTableNamesContext ctx) {
        List<SimpleTableSegment> result = new LinkedList<>();
        for (TableNameContext each : ctx.tableName()) {
            result.add((SimpleTableSegment) visit(each));
        }
        return result;
    }
    
    @Override
    public ASTNode visitDuplicateSpecification(final DuplicateSpecificationContext ctx) {
        return new BooleanLiteralValue(null != ctx.DISTINCT());
    }
    
    @Override
    public ASTNode visitProjection(final ProjectionContext ctx) {
        if (null != ctx.qualifiedShorthand()) {
            QualifiedShorthandContext shorthand = ctx.qualifiedShorthand();
            ShorthandProjectionSegment result = new ShorthandProjectionSegment(shorthand.getStart().getStartIndex(), shorthand.getStop().getStopIndex());
            IdentifierValue identifier = new IdentifierValue(shorthand.identifier().getText());
            result.setOwner(new OwnerSegment(shorthand.identifier().getStart().getStartIndex(), shorthand.identifier().getStop().getStopIndex(), identifier));
            return result;
        }
        if (null != ctx.unqualifiedShorthand()) {
            return new ShorthandProjectionSegment(ctx.unqualifiedShorthand().getStart().getStartIndex(), ctx.unqualifiedShorthand().getStop().getStopIndex());
        }
        AliasSegment alias = null == ctx.alias() ? null : (AliasSegment) visit(ctx.alias());
        if (null != ctx.columnName()) {
            ColumnSegment column = (ColumnSegment) visit(ctx.columnName());
            ColumnProjectionSegment result = new ColumnProjectionSegment(column);
            result.setAlias(alias);
            return result;
        }
        return createProjection(ctx, alias);
    }
    
    @Override
    public ASTNode visitTop(final TopContext ctx) {
        int startIndex = ctx.topNum().getStart().getStartIndex();
        int stopIndex = ctx.topNum().getStop().getStopIndex();
        ASTNode topNum = visit(ctx.topNum());
        if (topNum instanceof NumberLiteralValue) {
            NumberLiteralRowNumberValueSegment rowNumberSegment = new NumberLiteralRowNumberValueSegment(startIndex, stopIndex, ((NumberLiteralValue) topNum).getValue().longValue(), false);
            return new TopProjectionSegment(ctx.getStart().getStartIndex(), ctx.getStop().getStopIndex(), rowNumberSegment, null != ctx.alias() ? ctx.alias().getText() : null);
        }
        ParameterMarkerSegment parameterSegment = new ParameterMarkerRowNumberValueSegment(startIndex, stopIndex, ((ParameterMarkerValue) topNum).getValue(), false);
        parameterMarkerSegments.add(parameterSegment);
        return new TopProjectionSegment(ctx.getStart().getStartIndex(), ctx.getStop().getStopIndex(), (RowNumberValueSegment) parameterSegment, null != ctx.alias() ? ctx.alias().getText() : null);
    }
    
    @Override
    public ASTNode visitAlias(final AliasContext ctx) {
        if (null != ctx.identifier()) {
            return new AliasSegment(ctx.start.getStartIndex(), ctx.stop.getStopIndex(), (IdentifierValue) visit(ctx.identifier()));
        }
        if (null != ctx.NCHAR_TEXT()) {
            return new AliasSegment(ctx.start.getStartIndex(), ctx.stop.getStopIndex(), new IdentifierValue(ctx.NCHAR_TEXT().getText().substring(1)));
        }
        return new AliasSegment(ctx.start.getStartIndex(), ctx.stop.getStopIndex(), new IdentifierValue(ctx.STRING_().getText()));
    }
    
    private ASTNode createProjection(final ProjectionContext ctx, final AliasSegment alias) {
        ASTNode projection = visit(ctx.expr());
        if (projection instanceof AggregationProjectionSegment) {
            ((AggregationProjectionSegment) projection).setAlias(alias);
            return projection;
        }
        if (projection instanceof ExpressionProjectionSegment) {
            ((ExpressionProjectionSegment) projection).setAlias(alias);
            return projection;
        }
        if (projection instanceof FunctionSegment) {
            FunctionSegment segment = (FunctionSegment) projection;
            ExpressionProjectionSegment result = new ExpressionProjectionSegment(segment.getStartIndex(), segment.getStopIndex(), segment.getText(), segment);
            result.setAlias(alias);
            return result;
        }
        if (projection instanceof CommonExpressionSegment) {
            CommonExpressionSegment segment = (CommonExpressionSegment) projection;
            ExpressionProjectionSegment result = new ExpressionProjectionSegment(segment.getStartIndex(), segment.getStopIndex(), segment.getText(), segment);
            result.setAlias(alias);
            return result;
        }
        // FIXME :For DISTINCT()
        if (projection instanceof ColumnSegment) {
            ColumnProjectionSegment result = new ColumnProjectionSegment((ColumnSegment) projection);
            result.setAlias(alias);
            return result;
        }
        if (projection instanceof SubqueryExpressionSegment) {
            SubqueryExpressionSegment subqueryExpressionSegment = (SubqueryExpressionSegment) projection;
            String text = ctx.start.getInputStream().getText(new Interval(subqueryExpressionSegment.getStartIndex(), subqueryExpressionSegment.getStopIndex()));
            SubqueryProjectionSegment result = new SubqueryProjectionSegment(((SubqueryExpressionSegment) projection).getSubquery(), text);
            result.setAlias(alias);
            return result;
        }
        if (projection instanceof BinaryOperationExpression) {
            BinaryOperationExpression binaryExpression = (BinaryOperationExpression) projection;
            int startIndex = getStartIndexWithAlias(binaryExpression, alias);
            int stopIndex = getStopIndexWithAlias(binaryExpression, alias);
            ExpressionProjectionSegment result = new ExpressionProjectionSegment(startIndex, stopIndex, binaryExpression.getText(), binaryExpression);
            result.setAlias(alias);
            return result;
        }
        if (projection instanceof ParameterMarkerExpressionSegment) {
            ParameterMarkerExpressionSegment result = (ParameterMarkerExpressionSegment) projection;
            result.setAlias(alias);
            return projection;
        }
        ExpressionSegment column = (ExpressionSegment) projection;
        ExpressionProjectionSegment result = new ExpressionProjectionSegment(getStartIndexWithAlias(column, alias), getStopIndexWithAlias(column, alias), String.valueOf(column.getText()), column);
        result.setAlias(alias);
        return result;
    }
    
    private int getStartIndexWithAlias(final SQLSegment sqlSegment, final AliasSegment alias) {
        return null != alias && alias.getStartIndex() < sqlSegment.getStartIndex() ? alias.getStartIndex() : sqlSegment.getStartIndex();
    }
    
    private int getStopIndexWithAlias(final SQLSegment sqlSegment, final AliasSegment alias) {
        return null != alias && alias.getStopIndex() > sqlSegment.getStopIndex() ? alias.getStopIndex() : sqlSegment.getStopIndex();
    }
    
    @Override
    public ASTNode visitIntoClause(final IntoClauseContext ctx) {
        return visit(ctx.tableName());
    }
    
    @Override
    public ASTNode visitFromClause(final FromClauseContext ctx) {
        return visit(ctx.tableReferences());
    }
    
    @Override
    public ASTNode visitTableReference(final TableReferenceContext ctx) {
        TableSegment result;
        TableSegment left;
        left = (TableSegment) visit(ctx.tableFactor());
        if (!ctx.joinedTable().isEmpty()) {
            for (JoinedTableContext each : ctx.joinedTable()) {
                left = visitJoinedTable(each, left);
            }
        }
        result = left;
        return result;
    }
    
    @Override
    public ASTNode visitTableFactor(final TableFactorContext ctx) {
        if (null != ctx.subquery()) {
            SubquerySegment subquerySegment = new SubquerySegment(ctx.subquery().start.getStartIndex(), ctx.subquery().stop.getStopIndex(), getOriginalText(ctx.subquery()));
            if (null != ctx.subquery().merge()) {
                subquerySegment.setMerge((MergeStatement) visit(ctx.subquery()));
            } else {
                subquerySegment.setSelect((SelectStatement) visit(ctx.subquery()));
            }
            SubqueryTableSegment result = new SubqueryTableSegment(ctx.start.getStartIndex(), ctx.stop.getStopIndex(), subquerySegment);
            if (null != ctx.alias()) {
                result.setAlias((AliasSegment) visit(ctx.alias()));
            }
            return result;
        }
        if (null != ctx.tableName()) {
            SimpleTableSegment result = (SimpleTableSegment) visit(ctx.tableName());
            if (null != ctx.alias()) {
                result.setAlias((AliasSegment) visit(ctx.alias()));
            }
            return result;
        }
        if (null != ctx.expr()) {
            ExpressionSegment exprSegment = (ExpressionSegment) visit(ctx.expr());
            FunctionTableSegment result = new FunctionTableSegment(exprSegment.getStartIndex(), exprSegment.getStopIndex(), exprSegment);
            if (null != ctx.alias()) {
                result.setAlias((AliasSegment) visit(ctx.alias()));
            }
            return result;
        }
        if (null != ctx.xmlMethodCall()) {
            FunctionSegment functionSegment = (FunctionSegment) visit(ctx.xmlMethodCall());
            FunctionTableSegment result = new FunctionTableSegment(functionSegment.getStartIndex(), functionSegment.getStopIndex(), functionSegment);
            if (null != ctx.alias()) {
                result.setAlias((AliasSegment) visit(ctx.alias()));
            }
            return result;
        }
        return visit(ctx.tableReferences());
    }
    
    private JoinTableSegment visitJoinedTable(final JoinedTableContext ctx, final TableSegment tableSegment) {
        JoinTableSegment result = new JoinTableSegment();
        result.setLeft(tableSegment);
        result.setStartIndex(tableSegment.getStartIndex());
        result.setStopIndex(ctx.stop.getStopIndex());
        TableSegment right = (TableSegment) visit(ctx.tableFactor());
        result.setRight(right);
        result.setJoinType(getJoinType(ctx));
        if (null != ctx.joinSpecification()) {
            visitJoinSpecification(ctx.joinSpecification(), result);
        }
        return result;
    }
    
    private String getJoinType(final JoinedTableContext ctx) {
        if (null != ctx.LEFT()) {
            return JoinType.LEFT.name();
        } else if (null != ctx.RIGHT()) {
            return JoinType.RIGHT.name();
        } else if (null != ctx.FULL()) {
            return JoinType.FULL.name();
        } else if (null != ctx.INNER()) {
            return JoinType.INNER.name();
        } else if (null != ctx.CROSS()) {
            return JoinType.CROSS.name();
        }
        return JoinType.INNER.name();
    }
    
    private void visitJoinSpecification(final JoinSpecificationContext ctx, final JoinTableSegment joinTableSource) {
        if (null != ctx.expr()) {
            ExpressionSegment condition = (ExpressionSegment) visit(ctx.expr());
            joinTableSource.setCondition(condition);
        }
        if (null != ctx.USING()) {
            joinTableSource.setUsing(ctx.columnNames().columnName().stream().map(each -> (ColumnSegment) visit(each)).collect(Collectors.toList()));
        }
    }
    
    @Override
    public ASTNode visitSubquery(final SubqueryContext ctx) {
        if (null != ctx.merge()) {
            return visit(ctx.merge());
        }
        return visit(ctx.aggregationClause());
    }
    
    @Override
    public ASTNode visitCreateTableAsSelectClause(final CreateTableAsSelectClauseContext ctx) {
        CreateTableStatement result = new CreateTableStatement();
        if (null != ctx.createTableAsSelect()) {
            result.setTable((SimpleTableSegment) visit(ctx.createTableAsSelect().tableName()));
            result.setSelectStatement((SelectStatement) visit(ctx.createTableAsSelect().select()));
            if (null != ctx.createTableAsSelect().columnNames()) {
                CollectionValue<ColumnSegment> columnSegments = (CollectionValue<ColumnSegment>) visit(ctx.createTableAsSelect().columnNames());
                for (ColumnSegment each : columnSegments.getValue()) {
                    result.getColumns().add(each);
                }
            }
        } else {
            result.setTable((SimpleTableSegment) visit(ctx.createRemoteTableAsSelect().tableName()));
            result.setSelectStatement((SelectStatement) visit(ctx.createRemoteTableAsSelect().select()));
        }
        return result;
    }
    
    @Override
    public ASTNode visitUpdateStatistics(final UpdateStatisticsContext ctx) {
        List<IndexSegment> indexSegments = null;
        if (null != ctx.indexName() && !ctx.indexName().isEmpty()) {
            indexSegments = new LinkedList<>();
            for (IndexNameContext indexNameContext : ctx.indexName()) {
                indexSegments.add((IndexSegment) visit(indexNameContext));
            }
        }
        return new SQLServerUpdateStatisticsStatement(null == ctx.tableName() ? null : (SimpleTableSegment) visit(ctx.tableName()),
                indexSegments, null == ctx.statisticsWithClause() ? null : (StatisticsStrategySegment) visit(ctx.statisticsWithClause()));
    }
    
    @Override
    public ASTNode visitStatisticsWithClause(final StatisticsWithClauseContext ctx) {
        StatisticsStrategySegment result = new StatisticsStrategySegment(ctx.getStart().getStartIndex(), ctx.getStop().getStopIndex());
        if (null != ctx.sampleOption()) {
            result.setSampleOption((SampleOptionSegment) visit(ctx.sampleOption()));
        }
        if (null != ctx.statisticsOptions()) {
            result.setStatisticsOptions((StatisticsOptionSegment) visit(ctx.statisticsOptions()));
        }
        return result;
    }
    
    @Override
    public ASTNode visitSampleOption(final SampleOptionContext ctx) {
        SampleOptionSegment result = new SampleOptionSegment(ctx.getStart().getStartIndex(), ctx.getStop().getStopIndex());
        if (null != ctx.FULLSCAN()) {
            result.setStrategy(SampleStrategy.FULLSCAN);
        } else if (null != ctx.SAMPLE()) {
            result.setStrategy(SampleStrategy.SAMPLE);
            if (null != ctx.NUMBER_()) {
                List<TerminalNode> number = ctx.NUMBER_();
                result.setSampleNumber(number.get(0).getText());
            }
            if (null != ctx.PERCENT()) {
                result.setScanUnit(ScanUnit.PERCENT);
            } else if (null != ctx.ROWS()) {
                result.setScanUnit(ScanUnit.ROWS);
            }
        } else if (null != ctx.RESAMPLE()) {
            result.setStrategy(SampleStrategy.RESAMPLE);
            if (null != ctx.NUMBER_()) {
                List<String> partitions = new LinkedList<>();
                for (TerminalNode terminalNode : ctx.NUMBER_()) {
                    partitions.add(terminalNode.getText());
                }
                result.setPartitions(partitions);
            }
        }
        if (null != ctx.PERSIST_SAMPLE_PERCENT()) {
            result.setPersistSamplePercent(null != ctx.ON());
        }
        return result;
    }
    
    @Override
    public ASTNode visitStatisticsOptions(final StatisticsOptionsContext ctx) {
        StatisticsOptionSegment result = new StatisticsOptionSegment(ctx.getStart().getStartIndex(), ctx.getStop().getStopIndex());
        for (StatisticsOptionContext option : ctx.statisticsOption()) {
            if (null != option.ALL()) {
                result.setStatisticsDimension(StatisticsDimension.ALL);
            } else if (null != option.COLUMNS()) {
                result.setStatisticsDimension(StatisticsDimension.COLUMNS);
            } else if (null != option.INDEX()) {
                result.setStatisticsDimension(StatisticsDimension.INDEX);
            }
            if (null != option.NORECOMPUTE()) {
                result.setNoRecompute(true);
            }
            if (null != option.INCREMENTAL()) {
                result.setIncremental(null != option.ON());
            }
            if (null != option.MAXDOP()) {
                result.setMaxDegreeOfParallelism(option.NUMBER_().getText());
            }
            if (null != option.AUTO_DROP()) {
                result.setAutoDrop(null != option.ON());
            }
        }
        return result;
    }
    
    @Override
    public ASTNode visitMerge(final MergeContext ctx) {
        MergeStatement result = new MergeStatement();
        result.setTarget((TableSegment) visit(ctx.mergeIntoClause().tableReferences()));
        if (null != ctx.withClause()) {
            result.setWith((WithSegment) visit(ctx.withClause()));
        }
        if (null != ctx.withMergeHint()) {
            result.setWithTableHint((WithTableHintSegment) visit(ctx.withMergeHint().withTableHint()));
            if (null != ctx.withMergeHint().indexName()) {
                Collection<IndexSegment> indexSegments = new LinkedList<>();
                for (IndexNameContext each : ctx.withMergeHint().indexName()) {
                    indexSegments.add((IndexSegment) visit(each));
                }
                result.setIndexes(indexSegments);
            }
        }
        if (null != ctx.mergeUsingClause()) {
            result.setSource((TableSegment) visit(ctx.mergeUsingClause().tableReferences()));
            ExpressionWithParamsSegment onExpression = new ExpressionWithParamsSegment(ctx.mergeUsingClause().expr().start.getStartIndex(), ctx.mergeUsingClause().expr().stop.getStopIndex(),
                    (ExpressionSegment) visit(ctx.mergeUsingClause().expr()));
            result.setExpression(onExpression);
        }
        if (null != ctx.mergeWhenClause()) {
            for (MergeWhenClauseContext each : ctx.mergeWhenClause()) {
                result.getWhenAndThens().add((MergeWhenAndThenSegment) visit(each));
            }
        }
        if (null != ctx.outputClause()) {
            result.setOutput((OutputSegment) visit(ctx.outputClause()));
        }
        if (null != ctx.optionHint()) {
            result.setOptionHint((OptionHintSegment) visit(ctx.optionHint()));
        }
        return result;
    }
    
    @Override
    public ASTNode visitMergeWhenClause(final MergeWhenClauseContext ctx) {
        MergeWhenAndThenSegment result = new MergeWhenAndThenSegment(ctx.start.getStartIndex(), ctx.stop.getStopIndex(), getOriginalText(ctx));
        if (null != ctx.mergeDeleteClause() && null != ctx.mergeDeleteClause().expr()) {
            result.setAndExpr((ExpressionSegment) visit(ctx.mergeDeleteClause().expr()));
        }
        if (null != ctx.mergeUpdateClause()) {
            result.setUpdate((UpdateStatement) visit(ctx.mergeUpdateClause()));
            if (null != ctx.mergeUpdateClause().expr()) {
                result.setAndExpr((ExpressionSegment) visit(ctx.mergeUpdateClause().expr()));
            }
        }
        if (null != ctx.mergeInsertClause()) {
            result.setInsert((InsertStatement) visit(ctx.mergeInsertClause()));
            if (null != ctx.mergeInsertClause().expr()) {
                result.setAndExpr((ExpressionSegment) visit(ctx.mergeInsertClause().expr()));
            }
        }
        return result;
    }
    
    @Override
    public ASTNode visitMergeInsertClause(final MergeInsertClauseContext ctx) {
        InsertStatement result;
        if (null != ctx.insertDefaultValue()) {
            result = (InsertStatement) visit(ctx.insertDefaultValue());
        } else {
            result = (InsertStatement) visit(ctx.insertValuesClause());
        }
        return result;
    }
    
    @Override
    public ASTNode visitMergeUpdateClause(final MergeUpdateClauseContext ctx) {
        UpdateStatement result = new UpdateStatement();
        result.setSetAssignment((SetAssignmentSegment) visit(ctx.setAssignmentsClause()));
        return result;
    }
}<|MERGE_RESOLUTION|>--- conflicted
+++ resolved
@@ -711,21 +711,10 @@
         if (null != ctx.trimFunction()) {
             return visit(ctx.trimFunction());
         }
-        if (null != ctx.changeTableFunction()) {
-            return visit(ctx.changeTableFunction());
-        }
         return new FunctionSegment(ctx.getStart().getStartIndex(), ctx.getStop().getStopIndex(), ctx.getChild(0).getChild(0).getText(), getOriginalText(ctx));
     }
     
     @Override
-<<<<<<< HEAD
-    public ASTNode visitChangeTableFunction(final SQLServerStatementParser.ChangeTableFunctionContext ctx) {
-        return new FunctionSegment(ctx.getStart().getStartIndex(), ctx.getStop().getStopIndex(), ctx.CHANGETABLE().getText(), getOriginalText(ctx));
-    }
-    
-    @Override
-=======
->>>>>>> 6334defd
     public ASTNode visitXmlMethodCall(final SQLServerStatementParser.XmlMethodCallContext ctx) {
         String fullMethodName;
         if (null == ctx.alias()) {
@@ -736,13 +725,6 @@
         FunctionSegment result = new FunctionSegment(ctx.getStart().getStartIndex(), ctx.getStop().getStopIndex(),
                 fullMethodName, getOriginalText(ctx));
         if (null == ctx.alias()) {
-<<<<<<< HEAD
-            OwnerSegment owner = new OwnerSegment(ctx.columnName().getStart().getStartIndex(), ctx.columnName().getStop().getStopIndex(), new IdentifierValue(ctx.columnName().getText()));
-            result.setOwner(owner);
-        } else {
-            String ownerName = ctx.alias().getText() + "." + ctx.columnName().getText();
-            OwnerSegment owner = new OwnerSegment(ctx.alias().getStart().getStartIndex(), ctx.columnName().getStop().getStopIndex(), new IdentifierValue(ownerName));
-=======
             OwnerSegment owner = new OwnerSegment(ctx.columnName().getStart().getStartIndex(),
                     ctx.columnName().getStop().getStopIndex(), new IdentifierValue(ctx.columnName().getText()));
             result.setOwner(owner);
@@ -750,7 +732,6 @@
             String ownerName = ctx.alias().getText() + "." + ctx.columnName().getText();
             OwnerSegment owner = new OwnerSegment(ctx.alias().getStart().getStartIndex(),
                     ctx.columnName().getStop().getStopIndex(), new IdentifierValue(ownerName));
->>>>>>> 6334defd
             result.setOwner(owner);
         }
         if (null != ctx.expr()) {
