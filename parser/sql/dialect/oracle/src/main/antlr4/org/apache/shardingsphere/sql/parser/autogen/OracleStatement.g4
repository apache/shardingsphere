/*
 * Licensed to the Apache Software Foundation (ASF) under one or more
 * contributor license agreements.  See the NOTICE file distributed with
 * this work for additional information regarding copyright ownership.
 * The ASF licenses this file to You under the Apache License, Version 2.0
 * (the "License"); you may not use this file except in compliance with
 * the License.  You may obtain a copy of the License at
 *
 *     http://www.apache.org/licenses/LICENSE-2.0
 *
 * Unless required by applicable law or agreed to in writing, software
 * distributed under the License is distributed on an "AS IS" BASIS,
 * WITHOUT WARRANTIES OR CONDITIONS OF ANY KIND, either express or implied.
 * See the License for the specific language governing permissions and
 * limitations under the License.
 */

grammar OracleStatement;

import DMLStatement, DCLStatement, DDLStatement, TCLStatement, DALStatement, PLSQL;

execute
    : (select
    | insert
    | update
    | delete
    | createView
    | createTable
    | alterTable
    | dropTable
    | truncateTable
    | lockTable
    | createIndex
    | dropIndex
    | alterIndex
    | commit
    | rollback
    | setTransaction
    | savepoint
    | grant
    | revoke
    | createUser
    | dropUser
    | alterUser
    | createRole
    | dropRole
    | alterRole
    | setRole
    | call
    | merge
    | alterSynonym
    | alterSession
    | alterDatabase
    | alterSystem
    | setConstraints
    | analyze
    | associateStatistics
    | disassociateStatistics
    | audit
    | noAudit
    | comment
    | flashbackDatabase
    | flashbackTable
    | purge
    | rename
    | createDatabase
    | createDatabaseLink
    | createDimension
    | alterDimension
    | dropDimension
    | createFunction
    | dropDatabaseLink
    | dropDirectory
    | dropView
    | dropTrigger
    | alterView
    | alterTrigger
    | createEdition
    | alterDatabaseLink
    | alterDatabaseDictionary
    | createSynonym
    | createDirectory
    | dropSynonym
    | dropPackage
    | dropEdition
    | dropTableSpace
    | dropOutline
    | dropDatabase
    | alterOutline
    | alterAnalyticView
    | alterAttributeDimension
    | createSequence
    | alterSequence
    | alterPackage
    | createContext
    | createSPFile
    | createPFile
    | createControlFile
    | createFlashbackArchive
    | alterFlashbackArchive
    | dropFlashbackArchive
    | createDiskgroup
    | dropDiskgroup
    | createRollbackSegment
    | dropRollbackSegment
    | createLockdownProfile
    | dropLockdownProfile
    | createInmemoryJoinGroup
    | alterInmemoryJoinGroup
    | dropInmemoryJoinGroup
    | createRestorePoint
    | dropRestorePoint
    | dropOperator
    | dropType
    | alterLibrary
    | alterMaterializedZonemap
    | alterJava
    | alterAuditPolicy
    | alterCluster
    | alterOperator
    | alterProfile
    | alterRollbackSegment
    | alterDiskgroup
    | alterIndexType
    | createMaterializedView
    | createMaterializedViewLog
    | alterMaterializedView
    | alterMaterializedViewLog
    | alterFunction
    | alterHierarchy
    | alterLockdownProfile
    | alterPluggableDatabase
    | explain
    | createProcedure
    | dropProcedure
    | alterProcedure
    | dropIndexType
    | dropPluggableDatabase
    | dropJava
    | dropLibrary
    | dropMaterializedView
    | dropMaterializedViewLog
    | dropMaterializedZonemap
    | dropContext
    | alterResourceCost
    | alterRole
    | createTablespace
    | alterTablespace
    | dropSequence
    | dropProfile
    | dropFunction
    | dropCluster
    | systemAction
    | alterType
    | createType
    | createCluster
    | createJava
    | plsqlBlock
    | createLibrary
    | switch
    | createProfile
    | createTrigger
    | show
<<<<<<< HEAD
    | spool
=======
>>>>>>> cfe2fb7f
    ) SEMI_? SLASH_? EOF
    ;<|MERGE_RESOLUTION|>--- conflicted
+++ resolved
@@ -161,9 +161,6 @@
     | createProfile
     | createTrigger
     | show
-<<<<<<< HEAD
     | spool
-=======
->>>>>>> cfe2fb7f
     ) SEMI_? SLASH_? EOF
     ;