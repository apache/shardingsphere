/*
 * Licensed to the Apache Software Foundation (ASF) under one or more
 * contributor license agreements.  See the NOTICE file distributed with
 * this work for additional information regarding copyright ownership.
 * The ASF licenses this file to You under the Apache License, Version 2.0
 * (the "License"); you may not use this file except in compliance with
 * the License.  You may obtain a copy of the License at
 *
 *     http://www.apache.org/licenses/LICENSE-2.0
 *
 * Unless required by applicable law or agreed to in writing, software
 * distributed under the License is distributed on an "AS IS" BASIS,
 * WITHOUT WARRANTIES OR CONDITIONS OF ANY KIND, either express or implied.
 * See the License for the specific language governing permissions and
 * limitations under the License.
 */

grammar OracleStatement;

import DMLStatement, DDLStatement, TCLStatement, DCLStatement, DALStatement, PLSQL;

execute
    : (select
    | insert
    | update
    | delete
    | createView
    | createTable
    | alterTable
    | dropTable
    | truncateTable
    | lockTable
    | createIndex
    | dropIndex
    | alterIndex
    | commit
    | rollback
    | setTransaction
    | savepoint
    | grant
    | revoke
    | createUser
    | dropUser
    | alterUser
    | createRole
    | dropRole
    | alterRole
    | setRole
    | call
    | merge
    | alterSynonym
    | alterSession
    | alterDatabase
    | alterSystem
    | setConstraints
    | analyze
    | associateStatistics
    | disassociateStatistics
    | audit
    | noAudit
    | comment
    | flashbackDatabase
    | flashbackTable
    | purge
    | rename
    | createDatabase
    | createDatabaseLink
    | createDimension
    | alterDimension
    | dropDimension
    | createFunction
    | dropDatabaseLink
    | dropDirectory
    | dropView
    | dropTrigger
    | alterView
    | alterTrigger
    | createEdition
    | alterDatabaseLink
    | alterDatabaseDictionary
    | createSynonym
    | createDirectory
    | dropSynonym
    | dropPackage
    | dropEdition
    | dropTableSpace
    | dropOutline
    | alterOutline
    | alterAnalyticView
    | alterAttributeDimension
    | createSequence
    | alterSequence
    | alterPackage
    | createContext
    | createSPFile
    | createPFile
    | createControlFile
    | createFlashbackArchive
    | alterFlashbackArchive
    | dropFlashbackArchive
    | createDiskgroup
    | dropDiskgroup
    | createRollbackSegment
    | dropRollbackSegment
    | createLockdownProfile
    | dropLockdownProfile
    | createInmemoryJoinGroup
    | alterInmemoryJoinGroup
    | dropInmemoryJoinGroup
    | createRestorePoint
    | dropRestorePoint
    | dropOperator
    | dropType
    | alterLibrary
    | alterMaterializedZonemap
    | alterJava
    | alterAuditPolicy
    | alterCluster
    | alterOperator
    | alterProfile
    | alterRollbackSegment
    | alterDiskgroup
    | alterIndexType
    | createMaterializedView
    | createMaterializedViewLog
    | alterMaterializedView
    | alterMaterializedViewLog
    | alterFunction
    | alterHierarchy
    | alterLockdownProfile
    | alterPluggableDatabase
    | explain
    | createProcedure
    | dropProcedure
    | alterProcedure
    | dropIndexType
    | dropPluggableDatabase
    | dropJava
    | dropLibrary
    | dropMaterializedView
    | dropMaterializedViewLog
    | dropMaterializedZonemap
    | dropContext
    | alterResourceCost
    | alterRole
    | createTablespace
    | alterTablespace
    | dropSequence
    | dropProfile
    | dropFunction
    | dropCluster
    | systemAction
    | alterType
    | createType
    | createCluster
    | createJava
    | plsqlBlock
<<<<<<< HEAD
    | switch
=======
    | createLibrary
>>>>>>> 0d9880a2
    ) SEMI_?
    ;<|MERGE_RESOLUTION|>--- conflicted
+++ resolved
@@ -155,10 +155,7 @@
     | createCluster
     | createJava
     | plsqlBlock
-<<<<<<< HEAD
+    | createLibrary
     | switch
-=======
-    | createLibrary
->>>>>>> 0d9880a2
     ) SEMI_?
     ;