--- conflicted
+++ resolved
@@ -135,12 +135,9 @@
     | dropContext
     | alterResourceCost
     | alterRole
-<<<<<<< HEAD
     | dropSequence
-=======
     | dropProfile
     | dropFunction
     | dropCluster
->>>>>>> 58de694f
     ) SEMI_?
     ;