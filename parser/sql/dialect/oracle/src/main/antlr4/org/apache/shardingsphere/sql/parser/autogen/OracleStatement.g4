--- conflicted
+++ resolved
@@ -135,11 +135,8 @@
     | dropContext
     | alterResourceCost
     | alterRole
-<<<<<<< HEAD
     | dropProfile
-=======
     | dropFunction
     | dropCluster
->>>>>>> 37f4c789
     ) SEMI_?
     ;