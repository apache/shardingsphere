--- conflicted
+++ resolved
@@ -135,13 +135,10 @@
     | dropContext
     | alterResourceCost
     | alterRole
-<<<<<<< HEAD
     | createTablespace
-=======
     | dropSequence
     | dropProfile
     | dropFunction
     | dropCluster
->>>>>>> e0233a7f
     ) SEMI_?
     ;