/*
 * Licensed to the Apache Software Foundation (ASF) under one or more
 * contributor license agreements.  See the NOTICE file distributed with
 * this work for additional information regarding copyright ownership.
 * The ASF licenses this file to You under the Apache License, Version 2.0
 * (the "License"); you may not use this file except in compliance with
 * the License.  You may obtain a copy of the License at
 *
 *     http://www.apache.org/licenses/LICENSE-2.0
 *
 * Unless required by applicable law or agreed to in writing, software
 * distributed under the License is distributed on an "AS IS" BASIS,
 * WITHOUT WARRANTIES OR CONDITIONS OF ANY KIND, either express or implied.
 * See the License for the specific language governing permissions and
 * limitations under the License.
 */

grammar OracleStatement;

import DMLStatement, TCLStatement, DCLStatement, DALStatement, StoreProcedure;

execute
    : (select
    | insert
    | update
    | delete
    | createTable
    | alterTable
    | dropTable
    | truncateTable
    | lockTable
    | createIndex
    | dropIndex
    | alterIndex
    | commit
    | rollback
    | setTransaction
    | savepoint
    | grant
    | revoke
    | createUser
    | dropUser
    | alterUser
    | createRole
    | dropRole
    | alterRole
    | setRole
    | call
    | merge
    | alterSynonym
    | alterSession
    | alterDatabase
    | alterSystem
    | setConstraints
    | analyze
    | associateStatistics
    | disassociateStatistics
    | audit
    | noAudit
    | comment
    | flashbackDatabase
    | flashbackTable
    | purge
    | rename
    | createDatabase
    | createDatabaseLink
    | createDimension
    | alterDimension
    | dropDimension
    | createFunction
    | dropDatabaseLink
    | dropDirectory
    | dropView
    | dropTrigger
    | alterView
    | alterTrigger
    | createEdition
    | alterDatabaseLink
    | alterDatabaseDictionary
    | createSynonym
    | createDirectory
    | dropSynonym
    | dropPackage
    | dropEdition
    | dropOutline
    | alterOutline
    | alterAnalyticView
    | alterAttributeDimension
    | createSequence
    | alterSequence
    | alterPackage
    | createContext
    | createSPFile
    | createPFile
    | createControlFile
    | createFlashbackArchive
    | alterFlashbackArchive
    | dropFlashbackArchive
    | createDiskgroup
    | dropDiskgroup
    | createRollbackSegment
    | dropRollbackSegment
    | createLockdownProfile
    | dropLockdownProfile
    | createInmemoryJoinGroup
    | alterInmemoryJoinGroup
    | dropInmemoryJoinGroup
    | createRestorePoint
    | dropRestorePoint
    | dropOperator
    | alterLibrary
    | alterMaterializedZonemap
    | alterJava
    | alterAuditPolicy
    | alterCluster
    | alterOperator
    | alterDiskgroup
    | alterIndexType
    | alterMaterializedView
    | alterMaterializedViewLog
    | alterFunction
    | alterHierarchy
    | alterLockdownProfile
    | alterPluggableDatabase
    | createProcedure
    | dropProcedure
    | alterProcedure
    | dropIndexType
    | dropPluggableDatabase
    | dropJava
    | dropLibrary
    | dropMaterializedView
    | dropMaterializedViewLog
    | dropMaterializedZonemap
    | dropContext
    | alterResourceCost
    | alterRole
<<<<<<< HEAD
    | dropFunction
=======
    | dropCluster
>>>>>>> fe117f17
    ) SEMI_?
    ;<|MERGE_RESOLUTION|>--- conflicted
+++ resolved
@@ -135,10 +135,7 @@
     | dropContext
     | alterResourceCost
     | alterRole
-<<<<<<< HEAD
     | dropFunction
-=======
     | dropCluster
->>>>>>> fe117f17
     ) SEMI_?
     ;