/*
 * Licensed to the Apache Software Foundation (ASF) under one or more
 * contributor license agreements.  See the NOTICE file distributed with
 * this work for additional information regarding copyright ownership.
 * The ASF licenses this file to You under the Apache License, Version 2.0
 * (the "License"); you may not use this file except in compliance with
 * the License.  You may obtain a copy of the License at
 *
 *     http://www.apache.org/licenses/LICENSE-2.0
 *
 * Unless required by applicable law or agreed to in writing, software
 * distributed under the License is distributed on an "AS IS" BASIS,
 * WITHOUT WARRANTIES OR CONDITIONS OF ANY KIND, either express or implied.
 * See the License for the specific language governing permissions and
 * limitations under the License.
 */

lexer grammar OracleKeyword;

import Alphabet;

BEQUEATH
    : B E Q U E A T H
    ;

BINARY
    : B I N A R Y
    ;

ESCAPE
    : E S C A P E
    ;

MOD
    : M O D
    ;

XOR
    : X O R
    ;

ROW
    : R O W
    ;

ROWS
    : R O W S
    ;

UNKNOWN
    : U N K N O W N
    ;

ALWAYS
    : A L W A Y S
    ;

CASCADE
    : C A S C A D E
    ;

CHECK
    : C H E C K
    ;

CONVERSION
    : C O N V E R S I O N
    ;

GENERATED
    : G E N E R A T E D
    ;

PRIVILEGES
    : P R I V I L E G E S
    ;

READ
    : R E A D
    ;

WRITE
    : W R I T E
    ;

REFERENCES
    : R E F E R E N C E S
    ;

START
    : S T A R T
    ;

TRANSACTION
    : T R A N S A C T I O N
    ;

USER
    : U S E R
    ;

ROLE
    : R O L E
    ;

VISIBLE
    : V I S I B L E
    ;

INVISIBLE
    : I N V I S I B L E
    ;

EXECUTE
    : E X E C U T E
    ;

USE
    : U S E
    ;

DEBUG
    : D E B U G
    ;

UNDER
    : U N D E R
    ;

FLASHBACK
    : F L A S H B A C K
    ;

ARCHIVE
    : A R C H I V E
    ;

REFRESH
    : R E F R E S H
    ;

QUERY
    : Q U E R Y
    ;

REWRITE
    : R E W R I T E
    ;

KEEP
    : K E E P
    ;

SEQUENCE
    : S E Q U E N C E
    ;

INHERIT
    : I N H E R I T
    ;

TRANSLATE
    : T R A N S L A T E
    ;

MERGE
    : M E R G E
    ;

AT
    : A T
    ;

BITMAP
    : B I T M A P
    ;

CACHE
    : C A C H E
    ;

NOCACHE
    : N O C A C H E
    ;

CHECKPOINT
    : C H E C K P O I N T
    ;

CONNECT
    : C O N N E C T
    ;

CONSTRAINTS
    : C O N S T R A I N T S
    ;

CYCLE
    : C Y C L E
    ;

NOCYCLE
    : N O C Y C L E
    ;

DBTIMEZONE
    : D B T I M E Z O N E
    ;

ENCRYPT
    : E N C R Y P T
    ;

DECRYPT
    : D E C R Y P T
    ;

DEFERRABLE
    : D E F E R R A B L E
    ;

DEFERRED
    : D E F E R R E D
    ;

DIRECTORY
    : D I R E C T O R Y
    ;

DIRECT_PATH
    : D I R E C T UL_ P A T H
    ;

CREDENTIALS
    : C R E D E N T I A L S
    ;

EDITION
    : E D I T I O N
    ;

ELEMENT
    : E L E M E N T
    ;

END
    : E N D
    ;

EXCEPT
    : E X C E P T
    ;

EXCEPTIONS
    : E X C E P T I O N S
    ;

FORCE
    : F O R C E
    ;

NOFORCE
    : N O F O R C E
    ;

GLOBAL
    : G L O B A L
    ;

IDENTIFIED
    : I D E N T I F I E D
    ;

IDENTITY
    : I D E N T I T Y
    ;

IMMEDIATE
    : I M M E D I A T E
    ;

INCREMENT
    : I N C R E M E N T
    ;

INITIALLY
    : I N I T I A L L Y
    ;

INVALIDATE
    : I N V A L I D A T E
    ;

JAVA
    : J A V A
    ;

LEVELS
    : L E V E L S
    ;

MAXVALUE
    : M A X V A L U E
    ;

MINVALUE
    : M I N V A L U E
    ;

NOMAXVALUE
    : N O M A X V A L U E
    ;

NOMINVALUE
    : N O M I N V A L U E
    ;

NOSORT
    : N O S O R T
    ;

MINING
    : M I N I N G
    ;

MODEL
    : M O D E L
    ;

MODIFY
    : M O D I F Y
    ;

NATIONAL
    : N A T I O N A L
    ;

NEW
    : N E W
    ;

NOORDER
    : N O O R D E R
    ;

NORELY
    : N O R E L Y
    ;

OF
    : O F
    ;

ONLY
    : O N L Y
    ;

PRIOR
    : P R I O R
    ;

PROFILE
    : P R O F I L E
    ;

REF
    : R E F
    ;

REKEY
    : R E K E Y
    ;

RELY
    : R E L Y
    ;

RENAME
    : R E N A M E
    ;

REPLACE
    : R E P L A C E
    ;

RESOURCE
    : R E S O U R C E
    ;

REVERSE
    : R E V E R S E
    ;

ROWID
    : R O W I D
    ;

SALT
    : S A L T
    ;

SCOPE
    : S C O P E
    ;

SORT
    : S O R T
    ;

SOURCE
    : S O U R C E
    ;

SUBSTITUTABLE
    : S U B S T I T U T A B L E
    ;

TABLESPACE
    : T A B L E S P A C E
    ;

TEMPORARY
    : T E M P O R A R Y
    ;

TRANSLATION
    : T R A N S L A T I O N
    ;

TREAT
    : T R E A T
    ;

NO
    : N O
    ;

UNUSED
    : U N U S E D
    ;

VALIDATE
    : V A L I D A T E
    ;

NOVALIDATE
    : N O V A L I D A T E
    ;

VALUE
    : V A L U E
    ;

VARYING
    : V A R Y I N G
    ;

VIRTUAL
    : V I R T U A L
    ;

ZONE
    : Z O N E
    ;

PUBLIC
    : P U B L I C
    ;

SESSION
    : S E S S I O N
    ;

COMMENT
    : C O M M E N T
    ;

LOCK
    : L O C K
    ;

ADVISOR
    : A D V I S O R
    ;

ADMINISTER
    : A D M I N I S T E R
    ;

TUNING
    : T U N I N G
    ;

MANAGE
    : M A N A G E
    ;

MANAGEMENT
    : M A N A G E M E N T
    ;

OBJECT
    : O B J E C T
    ;

CLUSTER
    : C L U S T E R
    ;

CONTEXT
    : C O N T E X T
    ;

EXEMPT
    : E X E M P T
    ;

REDACTION
    : R E D A C T I O N
    ;

POLICY
    : P O L I C Y
    ;

DATABASE
    : D A T A B A S E
    ;

SYSTEM
    : S Y S T E M
    ;

AUDIT
    : A U D I T
    ;

LINK
    : L I N K
    ;

ANALYZE
    : A N A L Y Z E
    ;

DICTIONARY
    : D I C T I O N A R Y
    ;

DIMENSION
    : D I M E N S I O N
    ;

INDEXTYPE
    : I N D E X T Y P E
    ;

INDEXTYPES
    : I N D E X T Y P E S
    ;

EXTERNAL
    : E X T E R N A L
    ;

JOB
    : J O B
    ;

CLASS
    : C L A S S
    ;

PROGRAM
    : P R O G R A M
    ;

SCHEDULER
    : S C H E D U L E R
    ;

LIBRARY
    : L I B R A R Y
    ;

LOGMINING
    : L O G M I N I N G
    ;

MATERIALIZED
    : M A T E R I A L I Z E D
    ;

CUBE
    : C U B E
    ;

MEASURE
    : M E A S U R E
    ;

FOLDER
    : F O L D E R
    ;

BUILD
    : B U I L D
    ;

PROCESS
    : P R O C E S S
    ;

OPERATOR
    : O P E R A T O R
    ;

OUTLINE
    : O U T L I N E
    ;

PLUGGABLE
    : P L U G G A B L E
    ;

CONTAINER
    : C O N T A I N E R
    ;

SEGMENT
    : S E G M E N T
    ;

RESTRICT
    : R E S T R I C T
    ;

RESTRICTED
    : R E S T R I C T E D
    ;

COST
    : C O S T
    ;

SYNONYM
    : S Y N O N Y M
    ;

BACKUP
    : B A C K U P
    ;

UNLIMITED
    : U N L I M I T E D
    ;

BECOME
    : B E C O M E
    ;

CHANGE
    : C H A N G E
    ;

NOTIFICATION
    : N O T I F I C A T I O N
    ;

ACCESS
    : A C C E S S
    ;

PRIVILEGE
    : P R I V I L E G E
    ;

PURGE
    : P U R G E
    ;

RESUMABLE
    : R E S U M A B L E
    ;

SYSGUID
    : S Y S G U I D
    ;

SYSBACKUP
    : S Y S B A C K U P
    ;

SYSDBA
    : S Y S D B A
    ;

SYSDG
    : S Y S D G
    ;

SYSKM
    : S Y S K M
    ;

SYSOPER
    : S Y S O P E R
    ;

RECYCLEBIN
    : R E C Y C L E B I N
    ;

DBA_RECYCLEBIN
    : D B A UL_ R E C Y C L E B I N
    ;

FIRST
    : F I R S T
    ;

NCHAR
    : N C H A R
    ;

RAW
    : R A W
    ;

VARCHAR
    : V A R C H A R
    ;

VARCHAR2
    : V A R C H A R [2]
    ;

STRING
    : S T R I N G
    ;

NVARCHAR2
    : N V A R C H A R [2]
    ;

LONG
    : L O N G
    ;
    
BLOB
    : B L O B
    ;

CLOB
    : C L O B
    ;

NCLOB
    : N C L O B
    ;

BINARY_FLOAT
    : B I N A R Y UL_ F L O A T
    ;

BINARY_DOUBLE
    : B I N A R Y UL_ D O U B L E
    ;

PLS_INTEGER
    : P L S UL_ I N T E G E R
    ;

BINARY_INTEGER
    : B I N A R Y UL_ I N T E G E R
    ;

NUMBER
    : N U M B E R
    ;

NATURALN
    : N A T U R A L N
    ;

POSITIVE
    : P O S I T I V E
    ;

POSITIVEN
    : P O S I T I V E N
    ;

SIGNTYPE
    : S I G N T Y P E
    ;

SIMPLE_INTEGER
    : S I M P L E UL_ I N T E G E R
    ;

BFILE
    : B F I L E
    ;

MLSLABEL
    : M L S L A B E L
    ;

UROWID
    : U R O W I D
    ;

JSON
    : J S O N
    ;

DEC
    : D E C
    ;

SHARING
    : S H A R I N G
    ;

PRIVATE
    : P R I V A T E
    ;

SHARDED
    : S H A R D E D
    ;

SHARD
    : S H A R D
    ;

DUPLICATED
    : D U P L I C A T E D
    ;

METADATA
    : M E T A D A T A
    ;

DATA
    : D A T A
    ;

EXTENDED
    : E X T E N D E D
    ;

NONE
    : N O N E
    ;

MEMOPTIMIZE
    : M E M O P T I M I Z E
    ;

PARENT
    : P A R E N T
    ;

IDENTIFIER
    : I D E N T I F I E R
    ;

WORK
    : W O R K
    ;

CONTAINER_MAP
    : C O N T A I N E R UL_ M A P
    ;

CONTAINERS_DEFAULT
    : C O N T A I N E R S UL_ D E F A U L T
    ;

WAIT
    : W A I T
    ;

NOWAIT
    : N O W A I T
    ;

BATCH
    : B A T C H
    ;

BLOCK
    : B L O C K
    ;

REBUILD
    : R E B U I L D
    ;

INVALIDATION
    : I N V A L I D A T I O N
    ;

COMPILE
    : C O M P I L E
    ;

USABLE
    : U S A B L E
    ;

UNUSABLE
    : U N U S A B L E
    ;

ONLINE
    : O N L I N E
    ;

MONITORING
    : M O N I T O R I N G
    ;

NOMONITORING
    : N O M O N I T O R I N G
    ;

USAGE
    : U S A G E
    ;

COALESCE
    : C O A L E S C E
    ;

CLEANUP
    : C L E A N U P
    ;

PARALLEL
    : P A R A L L E L
    ;

NOPARALLEL
    : N O P A R A L L E L
    ;

LOG
    : L O G
    ;

REUSE
    : R E U S E
    ;

SETTINGS
    : S E T T I N G S
    ;

STORAGE
    : S T O R A G E
    ;

MATCHED
    : M A T C H E D
    ;

ERRORS
    : E R R O R S
    ;

REJECT
    : R E J E C T
    ;

RETENTION
    : R E T E N T I O N
    ;

CHUNK
    : C H U N K
    ;

PCTVERSION
    : P C T V E R S I O N
    ;

FREEPOOLS
    : F R E E P O O L S
    ;

AUTO
    : A U T O
    ;

DEDUPLICATE
    : D E D U P L I C A T E
    ;

KEEP_DUPLICATES
    : K E E P UL_ D U P L I C A T E S
    ;

COMPRESS
    : C O M P R E S S
    ;

HIGH
    : H I G H
    ;

MEDIUM
    : M E D I U M
    ;

LOW
    : L O W
    ;

NOCOMPRESS
    : N O C O M P R E S S
    ;

READS
    : R E A D S
    ;

CREATION
    : C R E A T I O N
    ;

PCTFREE
    : P C T F R E E
    ;

PCTUSED
    : P C T U S E D
    ;

INITRANS
    : I N I T R A N S
    ;

LOGGING
    : L O G G I N G
    ;

NOLOGGING
    : N O L O G G I N G
    ;

FILESYSTEM_LIKE_LOGGING
    : F I L E S Y S T E M UL_ L I K E UL_ L O G G I N G
    ;

INITIAL
    : I N I T I A L
    ;

MINEXTENTS
    : M I N E X T E N T S
    ;

MAXEXTENTS
    : M A X E X T E N T S
    ;

BASIC
    : B A S I C
    ;

ADVANCED
    : A D V A N C E D
    ;

PCTINCREASE
    : P C T I N C R E A S E
    ;

FREELISTS
    : F R E E L I S T S
    ;

DML
    : D M L
    ;

DDL
    : D D L
    ;

CAPACITY
    : C A P A C I T Y
    ;

FREELIST
    : F R E E L I S T
    ;

GROUPS
    : G R O U P S
    ;

OPTIMAL
    : O P T I M A L
    ;

BUFFER_POOL
    : B U F F E R UL_ P O O L
    ;

RECYCLE
    : R E C Y C L E
    ;

FLASH_CACHE
    : F L A S H UL_ C A C H E
    ;

CELL_FLASH_CACHE
    : C E L L UL_ F L A S H UL_ C A C H E
    ;

MAXSIZE
    : M A X S I Z E
    ;

MAX_AUDIT_SIZE
    : M A X UL_ A U D I T UL_ S I Z E
    ;

MAX_DIAG_SIZE
    : M A X UL_ D I A G UL_ S I Z E
    ;

STORE
    : S T O R E
    ;

LEVEL
    : L E V E L
    ;

LOCKING
    : L O C K I N G
    ;

INMEMORY
    : I N M E M O R Y
    ;

MEMCOMPRESS
    : M E M C O M P R E S S
    ;

PRIORITY
    : P R I O R I T Y
    ;

CRITICAL
    : C R I T I C A L
    ;

DISTRIBUTE
    : D I S T R I B U T E
    ;

RANGE
    : R A N G E
    ;

PARTITION
    : P A R T I T I O N
    ;

SUBPARTITION
    : S U B P A R T I T I O N
    ;

SERVICE
    : S E R V I C E
    ;

DUPLICATE
    : D U P L I C A T E
    ;

ILM
    : I L M
    ;

DELETE_ALL
    : D E L E T E UL_ A L L
    ;

ENABLE_ALL
    : E N A B L E UL_ A L L
    ;

DISABLE_ALL
    : D I S A B L E UL_ A L L
    ;

AFTER
    : A F T E R
    ;

MODIFICATION
    : M O D I F I C A T I O N
    ;

DAYS
    : D A Y S
    ;

MONTHS
    : M O N T H S
    ;

YEARS
    : Y E A R S
    ;

TIER
    : T I E R
    ;

ORGANIZATION
    : O R G A N I Z A T I O N
    ;

HEAP
    : H E A P
    ;

PCTTHRESHOLD
    : P C T T H R E S H O L D
    ;

PARAMETERS
    : P A R A M E T E R S
    ;

LOCATION
    : L O C A T I O N
    ;

MAPPING
    : M A P P I N G
    ;

NOMAPPING
    : N O M A P P I N G
    ;

INCLUDING
    : I N C L U D I N G
    ;

OVERFLOW
    : O V E R F L O W
    ;

ATTRIBUTE
    : A T T R I B U T E
    ;

ATTRIBUTES
    : A T T R I B U T E S
    ;

RESULT_CACHE
    : R E S U L T UL_ C A C H E
    ;

ROWDEPENDENCIES
    : R O W D E P E N D E N C I E S
    ;

NOROWDEPENDENCIES
    : N O R O W D E P E N D E N C I E S
    ; 

ARCHIVAL
    : A R C H I V A L
    ;

EXCHANGE
    : E X C H A N G E
    ;

INDEXING
    : I N D E X I N G
    ;

OFF
    : O F F
    ;

LESS
    : L E S S
    ;

INTERNAL
    : I N T E R N A L
    ;

VARRAY
    : V A R R A Y
    ;

NESTED
    : N E S T E D
    ;

COLUMN_VALUE
    : C O L U M N UL_ V A L U E
    ;

RETURN
    : R E T U R N
    ;

LOCATOR
    : L O C A  T O R
    ;

MODE
    : M O D E
    ;

LOB
    : L O B
    ;

SECUREFILE
    : S E C U R E F I L E
    ;

BASICFILE
    : B A S I C F I L E
    ;

THAN
    : T H A N
    ;

LIST
    : L I S T
    ;

AUTOMATIC
    : A U T O M A T I C
    ;

HASH
    : H A S H
    ;

PARTITIONS
    : P A R T I T I O N S
    ;

SUBPARTITIONS
    : S U B P A R T I T I O N S
    ;

TEMPLATE
    : T E M P L A T E
    ;

PARTITIONSET
    : P A R T I T I O N S E T
    ;

REFERENCE
    : R E F E R E N C E
    ;

CONSISTENT
    : C O N S I S T E N T
    ;

CLUSTERING
    : C L U S T E R I N G
    ;

LINEAR
    : L I N E A R
    ;

INTERLEAVED
    : I N T E R L E A V E D
    ;

YES
    : Y E S
    ;

LOAD
    : L O A D
    ;

MOVEMENT
    : M O V E M E N T
    ;

ZONEMAP
    : Z O N E M A P
    ;

WITHOUT
    : W I T H O U T
    ;

XMLTYPE
    : X M L T Y P E
    ;

RELATIONAL
    : R E L A T I O N A L
    ;

XML
    : X M L
    ;

VARRAYS
    : V A R R A Y S
    ;

LOBS
    : L O B S
    ;

TABLES
    : T A B L E S
    ;

ALLOW
    : A L L O W
    ;

DISALLOW
    : D I S A L L O W
    ;

NONSCHEMA
    : N O N S C H E M A
    ;

ANYSCHEMA
    : A N Y S C H E M A
    ;

XMLSCHEMA
    : X M L S C H E M A
    ;

COLUMNS
    : C O L U M N S
    ;

OIDINDEX
    : O I D I N D E X
    ;

EDITIONABLE
    : E D I T I O N A B L E
    ;

NONEDITIONABLE
    : N O N E D I T I O N A B L E
    ;

DEPENDENT
    : D E P E N D E N T
    ;

INDEXES
    : I N D E X E S
    ;

SHRINK
    : S H R I N K
    ;

SPACE
    : S P A C E
    ;

COMPACT
    : C O M P A C T
    ;

SUPPLEMENTAL
    : S U P P L E M E N T A L
    ;

ADVISE
    : A D V I S E
    ;

NOTHING
    : N O T H I N G
    ;

GUARD
    : G U A R D
    ;

SYNC
    : S Y N C
    ;

VISIBILITY
    : V I S I B I L I T Y
    ;

ACTIVE
    : A C T I V E
    ;

DEFAULT_COLLATION
    : D E F A U L T UL_ C O L L A T I O N
    ;

MOUNT
    : M O U N T
    ;

STANDBY
    : S T A N D B Y
    ;

CLONE
    : C L O N E
    ;

RESETLOGS
    : R E S E T L O G S
    ;

NORESETLOGS
    : N O R E S E T L O G S
    ;

UPGRADE
    : U P G R A D E
    ;

DOWNGRADE
    : D O W N G R A D E
    ;

RECOVER
    : R E C O V E R
    ;

LOGFILE
    : L O G F I L E
    ;

TEST
    : T E S T
    ;

CORRUPTION
    : C O R R U P T I O N
    ;

CONTINUE
    : C O N T I N U E
    ;

CANCEL
    : C A N C E L
    ;

UNTIL
    : U N T I L
    ;

CONTROLFILE
    : C O N T R O L F I L E
    ;

SNAPSHOT
    : S N A P S H O T
    ;

DATAFILE
    : D A T A F I L E
    ;

MANAGED
    : M A N A G E D
    ;

ARCHIVED
    : A R C H I V E D
    ;

DISCONNECT
    : D I S C O N N E C T
    ;

NODELAY
    : N O D E L A Y
    ;

INSTANCES
    : I N S T A N C E S
    ;

FINISH
    : F I N I S H
    ;

LOGICAL
    : L O G I C A L
    ;

FILE
    : F I L E
    ;

SIZE
    : S I Z E
    ;

AUTOEXTEND
    : A U T O E X T E N D
    ;

BLOCKSIZE
    : B L O C K S I Z E
    ;

OFFLINE
    : O F F L I N E
    ;

RESIZE
    : R E S I Z E
    ;

TEMPFILE
    : T E M P F I L E
    ;

DATAFILES
    : D A T A F I L E S
    ;

ARCHIVELOG
    : A R C H I V E L O G
    ;

MANUAL
    : M A N U A L
    ;

NOARCHIVELOG
    : N O A R C H I V E L O G
    ;

AVAILABILITY
    : A V A I L A B I L I T Y
    ;

PERFORMANCE
    : P E R F O R M A N C E
    ;

CLEAR
    : C L E A R
    ;

UNARCHIVED
    : U N A R C H I V E D
    ;

UNRECOVERABLE
    : U N R E C O V E R A B L E
    ;

THREAD
    : T H R E A D
    ;

MEMBER
    : M E M B E R
    ;

PHYSICAL
    : P H Y S I C A L
    ;

FAR
    : F A R
    ;

TRACE
    : T R A C E
    ;

DISTRIBUTED
    : D I S T R I B U T E D
    ;

RECOVERY
    : R E C O V E R Y
    ;

FLUSH
    : F L U S H
    ;

NOREPLY
    : N O R E P L Y
    ;

SWITCH
    : S W I T C H
    ;

LOGFILES
    : L O G F I L E S
    ;

PROCEDURAL
    : P R O C E D U R A L
    ;

REPLICATION
    : R E P L I C A T I O N
    ;

SUBSET
    : S U B S E T
    ;

ACTIVATE
    : A C T I V A T E
    ;

APPLY
    : A P P L Y
    ;

APPROX_RANK
    : A P P R O X UL_ R A N K
    ;

MAXIMIZE
    : M A X I M I Z E
    ;

PROTECTION
    : P R O T E C T I O N
    ;

SUSPEND
    : S U S P E N D
    ;

RESUME
    : R E S U M E
    ;

QUIESCE
    : Q U I E S C E
    ;

UNQUIESCE
    : U N Q U I E S C E
    ;

SHUTDOWN
    : S H U T D O W N
    ;

REGISTER
    : R E G I S T E R
    ;

PREPARE
    : P R E P A R E
    ;

SWITCHOVER
    : S W I T C H O V E R
    ;

FAILED
    : F A I L E D
    ;

SKIP_SYMBOL
    : S K I P
    ;

STOP
    : S T O P
    ;

ABORT
    : A B O R T
    ;

VERIFY
    : V E R I F Y
    ;

CONVERT
    : C O N V E R T
    ;

FAILOVER
    : F A I L O V E R
    ;

BIGFILE
    : B I G F I L E
    ;

SMALLFILE
    : S M A L L F I L E
    ;

TRACKING
    : T R A C K I N G
    ;

CACHING
    : C A C H I N G
    ;

CONTAINERS
    : C O N T A I N E R S
    ;

TARGET
    : T A R G E T
    ;

UNDO
    : U N D O
    ;

MOVE
    : M O V E
    ;

MIRROR
    : M I R R O R
    ;

COPY
    : C O P Y
    ;

UNPROTECTED
    : U N P R O T E C T E D
    ;

REDUNDANCY
    : R E D U N D A N C Y
    ;

REMOVE
    : R E M O V E
    ;

LOST
    : L O S T
    ;

LEAD_CDB
    : L E A D UL_ C D B
    ;

LEAD_CDB_URI
    : L E A D UL_ C D B UL_ U R I
    ;

PROPERTY
    : P R O P E R T Y
    ;

DEFAULT_CREDENTIAL
    : D E F A U L T UL_ C R E D E N T I A L
    ;

TIME_ZONE
    : T I M E UL_ Z O N E
    ;

RESET
    : R E S E T
    ;

RELOCATE
    : R E L O C A T E
    ;

CLIENT
    : C L I E N T
    ;

PASSWORDFILE_METADATA_CACHE
    : P A S S W O R D F I L E UL_ M E T A D A T A UL_ C A C H E
    ;

NOSWITCH
    : N O S W I T C H
    ;

POST_TRANSACTION
    : P O S T UL_ T R A N S A C T I O N
    ;

KILL
    : K I L L
    ;

ROLLING
    : R O L L I N G
    ;

MIGRATION
    : M I G R A T I O N
    ;

PATCH
    : P A T C H
    ;

ENCRYPTION
    : E N C R Y P T I O N
    ;

WALLET
    : W A L L E T
    ;

AFFINITY
    : A F F I N I T Y
    ;

MEMORY
    : M E M O R Y
    ;

SPFILE
    : S P F I L E
    ;

PFILE
    : P F I L E
    ;

BOTH
    : B O T H
    ;

SID
    : S I D
    ;

SHARED_POOL
    : S H A R E D UL_ P O O L
    ;

BUFFER_CACHE
    : B U F F E R UL_ C A C H E
    ;

REDO
    : R E D O
    ;

CONFIRM
    : C O N F I R M
    ;

MIGRATE
    : M I G R A T E
    ;

USE_STORED_OUTLINES
    : U S E UL_ S T O R E D UL_ O U T L I N E S
    ;

GLOBAL_TOPIC_ENABLED
    : G L O B A L UL_ T O P I C UL_ E N A B L E D
    ;

INTERSECT
    : I N T E R S E C T
    ;

MINUS
    : M I N U S
    ;

LOCKED
    : L O C K E D
    ;

FETCH
    : F E T C H
    ;

PERCENT
    : P E R C E N T
    ;

TIES
    : T I E S
    ;

SIBLINGS
    : S I B L I N G S
    ;

NULLS
    : N U L L S
    ;

LAST
    : L A S T
    ;

ISOLATION
    : I S O L A T I O N
    ;

SERIALIZABLE
    : S E R I A L I Z A B L E
    ;

COMMITTED
    : C O M M I T T E D
    ;

FILTER
    : F I L T E R
    ;

FACT
    : F A C T
    ;

DETERMINISTIC
    : D E T E R M I N I S T I C
    ;

PIPELINED
    : P I P E L I N E D
    ;

PARALLEL_ENABLE
    : P A R A L L E L UL_ E N A B L E
    ;

OUT
    : O U T
    ;

NOCOPY
    : N O C O P Y
    ;

ACCESSIBLE
    : A C C E S S I B L E
    ;

PACKAGE
    : P A C K A G E
    ;

PACKAGES
    : P A C K A G E S
    ;

USING_NLS_COMP
    : U S I N G UL_ N L S UL_ C O M P
    ;

AUTHID
    : A U T H I D
    ;

SEARCH
    : S E A R C H
    ;

DEPTH
    : D E P T H
    ;

BREADTH
    : B R E A D T H
    ;

ANALYTIC
    : A N A L Y T I C
    ;

HIERARCHIES
    : H I E R A R C H I E S
    ;

MEASURES
    : M E A S U R E S
    ;

OVER
    : O V E R
    ;

LAG
    : L A G
    ;

LAG_DIFF
    : L A G UL_ D I F F
    ;

LAG_DIF_PERCENT
    : L A G UL_ D I F UL_ P E R C E N T
    ;

LEAD
    : L E A D
    ;

LEAD_DIFF
    : L E A D UL_ D I F F
    ;

LEAD_DIFF_PERCENT
    : L E A D UL_ D I F F UL_ P E R C E N T
    ;

HIERARCHY
    : H I E R A R C H Y
    ;

WITHIN
    : W I T H I N
    ;

ACROSS
    : A C R O S S
    ;

ANCESTOR
    : A N C E S T O R
    ;

BEGINNING
    : B E G I N N I N G
    ;

UNBOUNDED
    : U N B O U N D E D
    ;

PRECEDING
    : P R E C E D I N G
    ;

FOLLOWING
    : F O L L O W I N G
    ;

RANK
    : R A N K
    ;

DENSE_RANK
    : D E N S E UL_ R A N K
    ;

AVERAGE_RANK
    : A V E R A G E UL_ R A N K
    ;

ROW_NUMBER
    : R O W UL_ N U M B E R
    ;

SHARE_OF
    : S H A R E UL_ O F
    ;

HIER_ANCESTOR
    : H I E R UL_ A N C E S T O R
    ;

HIER_PARENT
    : H I E R UL_ P A R E N T
    ;

HIER_LEAD
    : H I E R UL_ L E A D
    ;

HIER_LAG
    : H I E R UL_ L A G
    ;

QUALIFY
    : Q U A L I F Y
    ;

HIER_CAPTION
    : H I E R UL_ C A P T I O N
    ;

HIER_DEPTH
    : H I E R UL_ D E P T H
    ;

HIER_DESCRIPTION
    : H I E R UL_ D E S C R I P T I O N
    ;

HIER_LEVEL
    : H I E R UL_ L E V E L
    ;

HIER_MEMBER_NAME
    : H I E R UL_ M E M B E R UL_ N A M E
    ;

HIER_MEMBER_UNIQUE_NAME
    : H I E R UL_ M E M B E R UL_ U N I Q U E UL_ N A M E
    ;

CHAINED
    : C H A I N E D
    ;

STATISTICS
    : S T A T I S T I C S
    ;

DANGLING
    : D A N G L I N G
    ;

STRUCTURE
    : S T R U C T U R E
    ;

FAST
    : F A S T
    ;

COMPLETE
    : C O M P L E T E
    ;

ASSOCIATE
    : A S S O C I A T E
    ;

DISASSOCIATE
    : D I S A S S O C I A T E
    ;

FUNCTIONS
    : F U N C T I O N S
    ;

TYPES
    : T Y P E S
    ;

SELECTIVITY
    : S E L E C T I V I T Y
    ;

RETURNING
    : R E T U R N I N G
    ;

VERSIONS
    : V E R S I O N S
    ;

SCN
    : S C N
    ;

PERIOD
    : P E R I O D
    ;

LATERAL
    : L A T E R A L
    ;

BADFILE
    : B A D F I L E
    ;

DISCARDFILE
    : D I S C A R D F I L E
    ;

PIVOT
    : P I V O T
    ;

UNPIVOT
    : U N P I V O T
    ;

INCLUDE
    : I N C L U D E
    ;

EXCLUDE
    : E X C L U D E
    ;

SAMPLE
    : S A M P L E
    ;

SEED
    : S E E D
    ;

OPTION
    : O P T I O N
    ;

SHARDS
    : S H A R D S
    ;

MATCH_RECOGNIZE
    : M A T C H UL_ R E C O G N I Z E
    ;

PATTERN
    : P A T T E R N
    ;

DEFINE
    : D E F I N E
    ;

ONE
    : O N E
    ;

PER
    : P E R
    ;

MATCH
    : M A T C H
    ;

PAST
    : P A S T
    ;

PERMUTE
    : P E R M U T E
    ;

CLASSIFIER
    : C L A S S I F I E R
    ;

MATCH_NUMBER
    : M A T C H UL_ N U M B E R
    ;

RUNNING
    : R U N N I N G
    ;

FINAL
    : F I N A L
    ;

PREV
    : P R E V
    ;

NOAUDIT
    : N O A U D I T
    ;

WHENEVER
    : W H E N E V E R
    ;

SUCCESSFUL
    : S U C C E S S F U L
    ;

USERS
    : U S E R S
    ;

GRANTED
    : G R A N T E D
    ;

ROLES
    : R O L E S
    ;

NAMESPACE
    : N A M E S P A C E
    ;

ROLLUP
    : R O L L U P
    ;

GROUPING
    : G R O U P I N G
    ;

SETS
    : S E T S
    ;

DECODE
    : D E C O D E
    ;

RESTORE
    : R E S T O R E
    ;

POINT
    : P O I N T
    ;

BEFORE
    : B E F O R E
    ;

IGNORE
    : I G N O R E
    ;

NAV
    : N A V
    ;

SINGLE
    : S I N G L E
    ;

UPDATED
    : U P D A T E D
    ;

MAIN
    : M A I N
    ;

RULES
    : R U L E S
    ;

UPSERT
    : U P S E R T
    ;

SEQUENTIAL
    : S E Q U E N T I A L
    ;

ITERATE
    : I T E R A T E
    ;

DECREMENT
    : D E C R E M E N T
    ;

SOME
    : S O M E
    ;

NAN
    : N A N
    ;

INFINITE
    : I N F I N I T E
    ;

PRESENT
    : P R E S E N T
    ;

EMPTY
    : E M P T Y
    ;

SUBMULTISET
    : S U B M U L T I S E T
    ;

LIKEC
    : L I K E C
    ;

LIKE2
    : L I K E '2'
    ;

LIKE4
    : L I K E '4'
    ;

REGEXP_LIKE
    : R E G E X P UL_ L I K E
    ;

EQUALS_PATH
    : E Q U A L S UL_ P A T H
    ;

UNDER_PATH
    : U N D E R UL_ P A T H
    ;

FORMAT
    : F O R M A T
    ;

STRICT
    : S T R I C T
    ;

LAX
    : L A X
    ;

KEYS
    : K E Y S
    ;

JSON_EQUAL
    : J S O N UL_ E Q U A L
    ;

JSON_EXISTS
    : J S O N UL_ E X I S T S
    ;

PASSING
    : P A S S I N G
    ;

ERROR
    : E R R O R
    ;

JSON_TEXTCONTAINS
    : J S O N UL_ T E X T C O N T A I N S
    ;

HAS
    : H A S
    ;

STARTS
    : S T A R T S
    ;

LIKE_REGEX
    : L I K E UL_ R E G E X
    ;

EQ_REGEX
    : E Q UL_ R E G E X
    ;

SYS
    : S Y S
    ;

MAXDATAFILES
    : M A X D A T A F I L E S
    ;

MAXINSTANCES
    : M A X I N S T A N C E S
    ;

AL32UTF8
    : A L '3' '2' U T F '8'
    ;

AL16UTF16
    : A L '1' '6' U T F '1' '6'
    ;

UTF8
    : U T F '8'
    ;

USER_DATA
    : U S E R UL_ D A T A
    ;

MAXLOGFILES
    : M A X L O G F I L E S
    ;

MAXLOGMEMBERS
    : M A X L O G M E M B E R S
    ;

MAXLOGHISTORY
    : M A X L O G H I S T O R Y
    ;

EXTENT
    : E X T E N T
    ;

SYSAUX
    : S Y S A U X
    ;

LEAF
    : L E A F
    ;

AUTOALLOCATE
    : A U T O A L L O C A T E
    ;

UNIFORM
    : U N I F O R M
    ;

FILE_NAME_CONVERT
    : F I L E UL_ N A M E UL_ C O N V E R T
    ;

ALLOCATE
    : A L L O C A T E
    ;

DEALLOCATE
    : D E A L L O C A T E
    ;

SHARED
    : S H A R E D
    ;

AUTHENTICATED
    : A U T H E N T I C A T E D
    ;

CHILD
    : C H I L D
    ;

DETERMINES
    : D E T E R M I N E S
    ;

RELIES_ON
    : R E L I E S UL_ O N
    ;

AGGREGATE
    : A G G R E G A T E
    ;

POLYMORPHIC
    : P O L Y M O R P H I C
    ;

SQL_MARCO
    : S Q L UL_ M A R C O
    ;

LANGUAGE
    : L A N G U A G E
    ;

AGENT
    : A G E N T
    ;

SELF
    : S E L F
    ;

TDO
    : T D O
    ;

INDICATOR
    : I N D I C A T O R
    ;

STRUCT
    : S T R U C T
    ;

LENGTH
    : L E N G T H
    ;

DURATION
    : D U R A T I O N
    ;

MAXLEN
    : M A X L E N
    ;

CHARSETID
    : C H A R S E T I D
    ;

CHARSETFORM
    : C H A R S E T F O R M
    ;

SINGLE_C
    : C
    ;

SYSTIMESTAMP
    : S Y S T I M E S T A M P
    ;

CATEGORY
    : C A T E G O R Y
    ;

ORDER
    : O R D E R
    ;

NOKEEP
    : N O K E E P
    ;

SCALE
    : S C A L E
    ;

NOSCALE
    : N O S C A L E
    ;

EXTEND
    : E X T E N D
    ;

NOEXTEND
    : N O E X T E N D
    ;

NOSHARD
    : N O S H A R D
    ;

INITIALIZED
    : I N I T I A L I Z E D
    ;

EXTERNALLY
    : E X T E R N A L L Y
    ;

GLOBALLY
    : G L O B A L L Y
    ;

ACCESSED
    : A C C E S S E D
    ;

RESTART
    : R E S T A R T
    ;

OPTIMIZE
    : O P T I M I Z E
    ;

QUOTA
    : Q U O T A
    ;

DISKGROUP
    : D I S K G R O U P
    ;

NORMAL
    : N O R M A L
    ;

FLEX
    : F L E X
    ;

SITE
    : S I T E
    ;

QUORUM
    : Q U O R U M
    ;

REGULAR
    : R E G U L A R
    ;

FAILGROUP
    : F A I L G R O U P
    ;

DISK
    : D I S K
    ;

EXCLUDING
    : E X C L U D I N G
    ;

CONTENTS
    : C O N T E N T S
    ;

LOCKDOWN
    : L O C K D O W N
    ;

CLEAN
    : C L E A N
    ;

GUARANTEE
    : G U A R A N T E E
    ;

PRUNING
    : P R U N I N G
    ;

DEMAND
    : D E M A N D
    ;

RESOLVE
   : R E S O L V E
   ;

RESOLVER
   : R E S O L V E R
   ;

SHARE
    : S H A R E
    ;

EXCLUSIVE
    : E X C L U S I V E
    ;

ANCILLARY
    : A N C I L L A R Y
    ;

BINDING
    : B I N D I N G
    ;

SCAN
    : S C A N
    ;

COMPUTE
    : C O M P U T E
    ;

UNDROP
    : U N D R O P
    ;

DISKS
    : D I S K S
    ;

COARSE
    : C O A R S E
    ;

FINE
    : F I N E
    ;

ALIAS
    : A L I A S
    ;

SCRUB
    : S C R U B
    ;

DISMOUNT
    : D I S M O U N T
    ;

REBALANCE
    : R E B A L A N C E
    ;

COMPUTATION
    : C O M P U T A T I O N
    ;

CONSIDER
    : C O N S I D E R
    ;

FRESH
    : F R E S H
    ;

MASTER
    : M A S T E R
    ;

ENFORCED
    : E N F O R C E D
    ;

TRUSTED
    : T R U S T E D
    ;

TRUST
    : T R U S T
    ;

ID
    : I D
    ;

SYNCHRONOUS
    : S Y N C H R O N O U S
    ;

ASYNCHRONOUS
    : A S Y N C H R O N O U S
    ;

REPEAT
    : R E P E A T
    ;

FEATURE
    : F E A T U R E
    ;

STATEMENT
    : S T A T E M E N T
    ;

CLAUSE
   : C L A U S E
   ;


UNPLUG
    : U N P L U G
    ;

HOST
    : H O S T
    ;

PORT
    : P O R T
    ;

EVERY
    : E V E R Y
    ;

MINUTES
    : M I N U T E S
    ;

HOURS
    : H O U R S
    ;

NORELOCATE
    : N O R E L O C A T E
    ;

SAVE
    : S A V E
    ;

DISCARD
    : D I S C A R D
    ;

STATE
    : S T A T E
    ;

APPLICATION
    : A P P L I C A T I O N
    ;

INSTALL
    : I N S T A L L
    ;

MINIMUM
    : M I N I M U M
    ;

VERSION
    : V E R S I O N
    ;

UNINSTALL
    : U N I N S T A L L
    ;

COMPATIBILITY
    : C O M P A T I B I L I T Y
    ;

MATERIALIZE
    : M A T E R I A L I Z E
    ;

SUBTYPE
    : S U B T Y P E
    ;

RECORD
    : R E C O R D
    ;

CONSTANT
    : C O N S T A N T
    ;

CURSOR
    : C U R S O R
    ;

OTHERS
    : O T H E R S
    ;

EXCEPTION
    : E X C E P T I O N
    ;

CPU_PER_SESSION
    : C P U UL_ P E R UL_ S E S S I O N
    ;

CONNECT_TIME
    : C O N N E C T UL_ T I M E
    ;

AZURE_ROLE
    : A Z U R E UL_ R O L E
    ;

IAM_GROUP_NAME
    : I A M UL_ G R O U P UL_ N A M E
    ;

LOGICAL_READS_PER_SESSION
    : L O G I C A L UL_ R E A D S UL_ P E R UL_ S E S S I O N
    ;

PRIVATE_SGA
    : P R I V A T E UL_ S G A
    ;

PERCENT_RANK
    : P E R C E N T UL_ R A N K
    ;

LISTAGG
    : L I S T A G G
    ;

ABS
    :A B S
    ;

ACCOUNT
    :A C C O U N T
    ;

ACOS
    :A C O S
    ;

ACTIVE_COMPONENT
    :A C T I V E UL_ C O M P O N E N T
    ;

ACTIVE_FUNCTION
    :A C T I V E UL_ F U N C T I O N
    ;

ACTIVE_TAG
    :A C T I V E UL_ T A G
    ;

ADD
    :A D D
    ;

ADD_COLUMN
    :A D D UL_ C O L U M N
    ;

ADD_GROUP
    :A D D UL_ G R O U P
    ;

ADD_MONTHS
    :A D D UL_ M O N T H S
    ;

ADJ_DATE
    :A D J UL_ D A T E
    ;

ADMIN
    :A D M I N
    ;

ADMINISTRATOR
    :A D M I N I S T R A T O R
    ;

ALL
    :A L L
    ;

ALL_ROWS
    :A L L UL_ R O W S
    ;

ALTER
    :A L T E R
    ;

AND
    :A N D
    ;

AND_EQUAL
    :A N D UL_ E Q U A L
    ;

ANTIJOIN
    :A N T I J O I N
    ;

APPEND
    :A P P E N D
    ;

APPENDCHILDXML
    :A P P E N D C H I L D X M L
    ;

APPEND_VALUES
    :A P P E N D UL_ V A L U E S
    ;

AS
    :A S
    ;

ASC
    :A S C
    ;

ASCII
    :A S C I I
    ;

ASCIISTR
    :A S C I I S T R
    ;

ASIN
    :A S I N
    ;

ASSEMBLY
    :A S S E M B L Y
    ;

ASYNC
    :A S Y N C
    ;

ATAN
    :A T A N
    ;

ATAN2
    :A T A N [2]
    ;

AUTHENTICATION
    :A U T H E N T I C A T I O N
    ;

AUTHORIZATION
    :A U T H O R I Z A T I O N
    ;

BEGIN_OUTLINE_DATA
    :B E G I N UL_ O U T L I N E UL_ D A T A
    ;

BEHALF
    :B E H A L F
    ;

BETWEEN
    :B E T W E E N
    ;

BFILENAME
    :B F I L E N A M E
    ;

BINARY_DOUBLE_INFINITY
    :B I N A R Y UL_ D O U B L E UL_ I N F I N I T Y
    ;

BINARY_DOUBLE_NAN
    :B I N A R Y UL_ D O U B L E UL_ N A N
    ;

BINARY_FLOAT_INFINITY
    :B I N A R Y UL_ F L O A T UL_ I N F I N I T Y
    ;

BINARY_FLOAT_NAN
    :B I N A R Y UL_ F L O A T UL_ N A N
    ;

BIND_AWARE
    :B I N D UL_ A W A R E
    ;

BIN_TO_NUM
    :B I N UL_ T O UL_ N U M
    ;

BITAND
    :B I T A N D
    ;

BITMAPS
    :B I T M A P S
    ;

BITMAP_TREE
    :B I T M A P UL_ T R E E
    ;

BITS
    :B I T S
    ;

BLOCKS
    :B L O C K S
    ;

BLOCK_RANGE
    :B L O C K UL_ R A N G E
    ;

BOUND
    :B O U N D
    ;

BRANCH
    :B R A N C H
    ;

BROADCAST
    :B R O A D C A S T
    ;

BUFFER
    :B U F F E R
    ;

BULK
    :B U L K
    ;

BY
    :B Y
    ;

BYPASS_RECURSIVE_CHECK
    :B Y P A S S UL_ R E C U R S I V E UL_ C H E C K
    ;

BYPASS_UJVC
    :B Y P A S S UL_ U J V C
    ;

BYTE
    :B Y T E
    ;

CACHE_CB
    :C A C H E UL_ C B
    ;

CACHE_INSTANCES
    :C A C H E UL_ I N S T A N C E S
    ;

CACHE_TEMP_TABLE
    :C A C H E UL_ T E M P UL_ T A B L E
    ;

CARDINALITY
    :C A R D I N A L I T Y
    ;

CEIL
    :C E I L
    ;

CERTIFICATE
    :C E R T I F I C A T E
    ;

CFILE
    :C F I L E
    ;

CHANGE_DUPKEY_ERROR_INDEX
    :C H A N G E UL_ D U P K E Y UL_ E R R O R UL_ I N D E X
    ;

CHAR
    :C H A R
    ;

CHARTOROWID
    :C H A R T O R O W I D
    ;

CHAR_CS
    :C H A R UL_ C S
    ;

CHECK_ACL_REWRITE
    :C H E C K UL_ A C L UL_ R E W R I T E
    ;

CHOOSE
    :C H O O S E
    ;

CHR
    :C H R
    ;

CLOSE_CACHED_OPEN_CURSORS
    :C L O S E UL_ C A C H E D UL_ O P E N UL_ C U R S O R S
    ;

CLUSTERING_FACTOR
    :C L U S T E R I N G UL_ F A C T O R
    ;

CLUSTER_ID
    :C L U S T E R UL_ I D
    ;

CLUSTER_PROBABILITY
    :C L U S T E R UL_ P R O B A B I L I T Y
    ;

CLUSTER_SET
    :C L U S T E R UL_ S E T
    ;

COALESCE_SQ
    :C O A L E S C E UL_ S Q
    ;

COLD
    :C O L D
    ;

COLLECT
    :C O L L E C T
    ;

COLUMN
    :C O L U M N
    ;

COLUMNAR
    :C O L U M N A R
    ;

COLUMN_AUTH_INDICATOR
    :C O L U M N UL_ A U T H UL_ I N D I C A T O R
    ;

COLUMN_STATS
    :C O L U M N UL_ S T A T S
    ;

COMPLIANCE
    :C O M P L I A N C E
    ;

COMPOSE
    :C O M P O S E
    ;

COMPOSITE
    :C O M P O S I T E
    ;

COMPOSITE_LIMIT
    :C O M P O S I T E UL_ L I M I T
    ;

COMPOUND
    :C O M P O U N D
    ;

CONCAT
    :C O N C A T
    ;

CONFORMING
    :C O N F O R M I N G
    ;

CONNECT_BY_CB_WHR_ONLY
    :C O N N E C T UL_ B Y UL_ C B UL_ W H R UL_ O N L Y
    ;

CONNECT_BY_COMBINE_SW
    :C O N N E C T UL_ B Y UL_ C O M B I N E UL_ S W
    ;

CONNECT_BY_COST_BASED
    :C O N N E C T UL_ B Y UL_ C O S T UL_ B A S E D
    ;

CONNECT_BY_ELIM_DUPS
    :C O N N E C T UL_ B Y UL_ E L I M UL_ D U P S
    ;

CONNECT_BY_FILTERING
    :C O N N E C T UL_ B Y UL_ F I L T E R I N G
    ;

CONNECT_BY_ISCYCLE
    :C O N N E C T UL_ B Y UL_ I S C Y C L E
    ;

CONNECT_BY_ISLEAF
    :C O N N E C T UL_ B Y UL_ I S L E A F
    ;

CONNECT_BY_ROOT
    :C O N N E C T UL_ B Y UL_ R O O T
    ;

CONST
    :C O N S T
    ;

CORR
    :C O R R
    ;

CORRUPT_XID
    :C O R R U P T UL_ X I D
    ;

CORRUPT_XID_ALL
    :C O R R U P T UL_ X I D UL_ A L L
    ;

CORR_K
    :C O R R UL_ K
    ;

CORR_S
    :C O R R UL_ S
    ;

COS
    :C O S
    ;

COSH
    :C O S H
    ;

COST_XML_QUERY_REWRITE
    :C O S T UL_ X M L UL_ Q U E R Y UL_ R E W R I T E
    ;

COVAR_POP
    :C O V A R UL_ P O P
    ;

COVAR_SAMP
    :C O V A R UL_ S A M P
    ;

CO_AUTH_IND
    :C O UL_ A U T H UL_ I N D
    ;

CPU_COSTING
    :C P U UL_ C O S T I N G
    ;

CPU_PER_CALL
    :C P U UL_ P E R UL_ C A L L
    ;

CRASH
    :C R A S H
    ;

CREATE
    :C R E A T E
    ;

CREATE_STORED_OUTLINES
    :C R E A T E UL_ S T O R E D UL_ O U T L I N E S
    ;

CROSSEDITION
    :C R O S S E D I T I O N
    ;

CSCONVERT
    :C S C O N V E R T
    ;

CUBE_GB
    :C U B E UL_ G B
    ;

CUME_DIST
    :C U M E UL_ D I S T
    ;

CUME_DISTM
    :C U M E UL_ D I S T M
    ;

CURRENT
    :C U R R E N T
    ;

CURRENTV
    :C U R R E N T V
    ;

CURRENT_DATE
    :C U R R E N T UL_ D A T E
    ;

CURRENT_SCHEMA
    :C U R R E N T UL_ S C H E M A
    ;

CURRENT_TIME
    :C U R R E N T UL_ T I M E
    ;

CURRENT_TIMESTAMP
    :C U R R E N T UL_ T I M E S T A M P
    ;

CURSOR_SHARING_EXACT
    :C U R S O R UL_ S H A R I N G UL_ E X A C T
    ;

CURSOR_SPECIFIC_SEGMENT
    :C U R S O R UL_ S P E C I F I C UL_ S E G M E N T
    ;

CV
    :C V
    ;

DATABASE_DEFAULT
    :D A T A B A S E UL_ D E F A U L T
    ;

DATAOBJNO
    :D A T A O B J N O
    ;

DATAOBJ_TO_PARTITION
    :D A T A O B J UL_ T O UL_ P A R T I T I O N
    ;

DATE
    :D A T E
    ;

DATE_MODE
    :D A T E UL_ M O D E
    ;

DBA
    :D B A
    ;

DBMS_STATS
    :D B M S UL_ S T A T S
    ;

DB_ROLE_CHANGE
    :D B UL_ R O L E UL_ C H A N G E
    ;

DB_VERSION
    :D B UL_ V E R S I O N
    ;

DEBUGGER
    :D E B U G G E R
    ;

DECIMAL
    :D E C I M A L
    ;

DECLARE
    :D E C L A R E
    ;

DECOMPOSE
    :D E C O M P O S E
    ;

DECR
    :D E C R
    ;

DEFAULT
    :D E F A U L T
    ;

DEFAULTS
    :D E F A U L T S
    ;

DEFINED
    :D E F I N E D
    ;

DEGREE
    :D E G R E E
    ;

DELAY
    :D E L A Y
    ;

DELETE
    :D E L E T E
    ;

DELETEXML
    :D E L E T E X M L
    ;

DENSE_RANKM
    :D E N S E UL_ R A N K M
    ;

DEQUEUE
    :D E Q U E U E
    ;

DEREF
    :D E R E F
    ;

DEREF_NO_REWRITE
    :D E R E F UL_ N O UL_ R E W R I T E
    ;

DESC
    :D E S C
    ;

DETACHED
    :D E T A C H E D
    ;

DIRECT_LOAD
    :D I R E C T UL_ L O A D
    ;

DISABLE_PRESET
    :D I S A B L E UL_ P R E S E T
    ;

DISABLE_RPKE
    :D I S A B L E UL_ R P K E
    ;

DISTINCT
    :D I S T I N C T
    ;

DISTINGUISHED
    :D I S T I N G U I S H E D
    ;

DML_UPDATE
    :D M L UL_ U P D A T E
    ;

DOCFIDELITY
    :D O C F I D E L I T Y
    ;

DOCUMENT
    :D O C U M E N T
    ;

DOMAIN_INDEX_FILTER
    :D O M A I N UL_ I N D E X UL_ F I L T E R
    ;

DOMAIN_INDEX_NO_SORT
    :D O M A I N UL_ I N D E X UL_ N O UL_ S O R T
    ;

DOMAIN_INDEX_SORT
    :D O M A I N UL_ I N D E X UL_ S O R T
    ;

DRIVING_SITE
    :D R I V I N G UL_ S I T E
    ;

DROP
    :D R O P
    ;

DROP_COLUMN
    :D R O P UL_ C O L U M N
    ;

DROP_GROUP
    :D R O P UL_ G R O U P
    ;

DST_UPGRADE_INSERT_CONV
    :D S T UL_ U P G R A D E UL_ I N S E R T UL_ C O N V
    ;

DUMP
    :D U M P
    ;

DYNAMIC
    :D Y N A M I C
    ;

DYNAMIC_SAMPLING
    :D Y N A M I C UL_ S A M P L I N G
    ;

DYNAMIC_SAMPLING_EST_CDN
    :D Y N A M I C UL_ S A M P L I N G UL_ E S T UL_ C D N
    ;

EACH
    :E A C H
    ;

EDITIONING
    :E D I T I O N I N G
    ;

EDITIONS
    :E D I T I O N S
    ;

ELIMINATE_JOIN
    :E L I M I N A T E UL_ J O I N
    ;

ELIMINATE_OBY
    :E L I M I N A T E UL_ O B Y
    ;

ELIMINATE_OUTER_JOIN
    :E L I M I N A T E UL_ O U T E R UL_ J O I N
    ;

ELSE
    :E L S E
    ;

EMPTY_BLOB
    :E M P T Y UL_ B L O B
    ;

EMPTY_CLOB
    :E M P T Y UL_ C L O B
    ;

ENABLE_PRESET
    :E N A B L E UL_ P R E S E T
    ;

ENCODING
    :E N C O D I N G
    ;

END_OUTLINE_DATA
    :E N D UL_ O U T L I N E UL_ D A T A
    ;

ENFORCE
    :E N F O R C E
    ;

ENQUEUE
    :E N Q U E U E
    ;

ENTERPRISE
    :E N T E R P R I S E
    ;

ENTITYESCAPING
    :E N T I T Y E S C A P I N G
    ;

ENTRY
    :E N T R Y
    ;

ERROR_ARGUMENT
    :E R R O R UL_ A R G U M E N T
    ;

ERROR_ON_OVERLAP_TIME
    :E R R O R UL_ O N UL_ O V E R L A P UL_ T I M E
    ;

ESTIMATE
    :E S T I M A T E
    ;

EVALUATION
    :E V A L U A T I O N
    ;

EVENTS
    :E V E N T S
    ;

EXISTS
    :E X I S T S
    ;

EXISTSNODE
    :E X I S T S N O D E
    ;

EXP
    :E X P
    ;

EXPAND_GSET_TO_UNION
    :E X P A N D UL_ G S E T UL_ T O UL_ U N I O N
    ;

EXPAND_TABLE
    :E X P A N D UL_ T A B L E
    ;

EXPIRE
    :E X P I R E
    ;

EXPLAIN
    :E X P L A I N
    ;

EXPLOSION
    :E X P L O S I O N
    ;

EXPORT
    :E X P O R T
    ;

EXPR_CORR_CHECK
    :E X P R UL_ C O R R UL_ C H E C K
    ;

EXTENDS
    :E X T E N D S
    ;

EXTENTS
    :E X T E N T S
    ;

EXTRA
    :E X T R A
    ;

EXTRACT
    :E X T R A C T
    ;

EXTRACTVALUE
    :E X T R A C T V A L U E
    ;

FACILITY
    :F A C I L I T Y
    ;

FACTORIZE_JOIN
    :F A C T O R I Z E UL_ J O I N
    ;

FAILED_LOGIN_ATTEMPTS
    :F A I L E D UL_ L O G I N UL_ A T T E M P T S
    ;

FBTSCAN
    :F B T S C A N
    ;

FEATURE_ID
    :F E A T U R E UL_ I D
    ;

FEATURE_SET
    :F E A T U R E UL_ S E T
    ;

FEATURE_VALUE
    :F E A T U R E UL_ V A L U E
    ;

FIRSTM
    :F I R S T M
    ;

FIRST_ROWS
    :F I R S T UL_ R O W S
    ;

FIRST_VALUE
    :F I R S T UL_ V A L U E
    ;

FLAGGER
    :F L A G G E R
    ;

FLOAT
    :F L O A T
    ;

FLOB
    :F L O B
    ;

FLOOR
    :F L O O R
    ;

FOLLOWS
    :F O L L O W S
    ;

FOR
    :F O R
    ;

FORCE_XML_QUERY_REWRITE
    :F O R C E UL_ X M L UL_ Q U E R Y UL_ R E W R I T E
    ;

FOREVER
    :F O R E V E R
    ;

FORWARD
    :F O R W A R D
    ;

FROM
    :F R O M
    ;

FROM_TZ
    :F R O M UL_ T Z
    ;

GATHER_PLAN_STATISTICS
    :G A T H E R UL_ P L A N UL_ S T A T I S T I C S
    ;

GBY_CONC_ROLLUP
    :G B Y UL_ C O N C UL_ R O L L U P
    ;

GBY_PUSHDOWN
    :G B Y UL_ P U S H D O W N
    ;

GRANT
    :G R A N T
    ;

GREATEST
    :G R E A T E S T
    ;

GROUP
    :G R O U P
    ;

GROUPING_ID
    :G R O U P I N G UL_ I D
    ;

GROUP_BY
    :G R O U P UL_ B Y
    ;

GROUP_ID
    :G R O U P UL_ I D
    ;

GUARANTEED
    :G U A R A N T E E D
    ;

HASHKEYS
    :H A S H K E Y S
    ;

HASH_AJ
    :H A S H UL_ A J
    ;

HASH_SJ
    :H A S H UL_ S J
    ;

HAVING
    :H A V I N G
    ;

HEADER
    :H E A D E R
    ;

HELP
    :H E L P
    ;

HEXTORAW
    :H E X T O R A W
    ;

HEXTOREF
    :H E X T O R E F
    ;

HIDE
    :H I D E
    ;

HINTSET_BEGIN
    :H I N T S E T UL_ B E G I N
    ;

HINTSET_END
    :H I N T S E T UL_ E N D
    ;

HOT
    :H O T
    ;

HWM_BROKERED
    :H W M UL_ B R O K E R E D
    ;

HYBRID
    :H Y B R I D
    ;

IDGENERATORS
    :I D G E N E R A T O R S
    ;

IDLE_TIME
    :I D L E UL_ T I M E
    ;

IGNORE_OPTIM_EMBEDDED_HINTS
    :I G N O R E UL_ O P T I M UL_ E M B E D D E D UL_ H I N T S
    ;

IGNORE_ROW_ON_DUPKEY_INDEX
    :I G N O R E UL_ R O W UL_ O N UL_ D U P K E Y UL_ I N D E X
    ;

IGNORE_WHERE_CLAUSE
    :I G N O R E UL_ W H E R E UL_ C L A U S E
    ;

IMPACT
    :I M P A C T
    ;

IMPORT
    :I M P O R T
    ;

IN
    :I N
    ;

INCLUDE_VERSION
    :I N C L U D E UL_ V E R S I O N
    ;

INCR
    :I N C R
    ;

INCREMENTAL
    :I N C R E M E N T A L
    ;

INDENT
    :I N D E N T
    ;

INDEX
    :I N D E X
    ;

INDEXED
    :I N D E X E D
    ;

INDEX_ASC
    :I N D E X UL_ A S C
    ;

INDEX_COMBINE
    :I N D E X UL_ C O M B I N E
    ;

INDEX_DESC
    :I N D E X UL_ D E S C
    ;

INDEX_FFS
    :I N D E X UL_ F F S
    ;

INDEX_FILTER
    :I N D E X UL_ F I L T E R
    ;

INDEX_JOIN
    :I N D E X UL_ J O I N
    ;

INDEX_ROWS
    :I N D E X UL_ R O W S
    ;

INDEX_RRS
    :I N D E X UL_ R R S
    ;

INDEX_RS
    :I N D E X UL_ R S
    ;

INDEX_RS_ASC
    :I N D E X UL_ R S UL_ A S C
    ;

INDEX_RS_DESC
    :I N D E X UL_ R S UL_ D E S C
    ;

INDEX_SCAN
    :I N D E X UL_ S C A N
    ;

INDEX_SKIP_SCAN
    :I N D E X UL_ S K I P UL_ S C A N
    ;

INDEX_SS
    :I N D E X UL_ S S
    ;

INDEX_SS_ASC
    :I N D E X UL_ S S UL_ A S C
    ;

INDEX_SS_DESC
    :I N D E X UL_ S S UL_ D E S C
    ;

INDEX_STATS
    :I N D E X UL_ S T A T S
    ;

INFORMATIONAL
    :I N F O R M A T I O N A L
    ;

INITCAP
    :I N I T C A P
    ;

INLINE
    :I N L I N E
    ;

INLINE_XMLTYPE_NT
    :I N L I N E UL_ X M L T Y P E UL_ N T
    ;

INSERT
    :I N S E R T
    ;

INSERTCHILDXML
    :I N S E R T C H I L D X M L
    ;

INSERTCHILDXMLAFTER
    :I N S E R T C H I L D X M L A F T E R
    ;

INSERTCHILDXMLBEFORE
    :I N S E R T C H I L D X M L B E F O R E
    ;

INSERTXMLAFTER
    :I N S E R T X M L A F T E R
    ;

INSERTXMLBEFORE
    :I N S E R T X M L B E F O R E
    ;

INSTANTIABLE
    :I N S T A N T I A B L E
    ;

INSTANTLY
    :I N S T A N T L Y
    ;

INSTEAD
    :I N S T E A D
    ;

INSTR
    :I N S T R
    ;

INSTR2
    :I N S T R [2]
    ;

INSTR4
    :I N S T R [4]
    ;

INSTRB
    :I N S T R B
    ;

INSTRC
    :I N S T R C
    ;

INTEGER
    :I N T E G E R
    ;

INTERMEDIATE
    :I N T E R M E D I A T E
    ;

INTERNAL_CONVERT
    :I N T E R N A L UL_ C O N V E R T
    ;

INTERNAL_USE
    :I N T E R N A L UL_ U S E
    ;

INTERPRETED
    :I N T E R P R E T E D
    ;

INTO
    :I N T O
    ;

IN_MEMORY_METADATA
    :I N UL_ M E M O R Y UL_ M E T A D A T A
    ;

IN_XQUERY
    :I N UL_ X Q U E R Y
    ;

IS
    :I S
    ;

ISOLATION_LEVEL
    :I S O L A T I O N UL_ L E V E L
    ;

ITERATION_NUMBER
    :I T E R A T I O N UL_ N U M B E R
    ;

INACTIVE_ACCOUNT_TIME
    : I N A C T I V E UL_ A C C O U N T UL_ T I M E
    ;

KERBEROS
    :K E R B E R O S
    ;

KEYSIZE
    :K E Y S I Z E
    ;

KEY_LENGTH
    :K E Y UL_ L E N G T H
    ;

LAST_DAY
    :L A S T UL_ D A Y
    ;

LAST_VALUE
    :L A S T UL_ V A L U E
    ;

LAYER
    :L A Y E R
    ;

LDAP_REGISTRATION
    :L D A P UL_ R E G I S T R A T I O N
    ;

LDAP_REGISTRATION_ENABLED
    :L D A P UL_ R E G I S T R A T I O N UL_ E N A B L E D
    ;

LDAP_REG_SYNC_INTERVAL
    :L D A P UL_ R E G UL_ S Y N C UL_ I N T E R V A L
    ;

LEADING
    :L E A D I N G
    ;

LEAST
    :L E A S T
    ;

LENGTH2
    :L E N G T H [2]
    ;

LENGTH4
    :L E N G T H [4]
    ;

LENGTHB
    :L E N G T H B
    ;

LENGTHC
    :L E N G T H C
    ;

LIFE
    :L I F E
    ;

LIFETIME
    :L I F E T I M E
    ;

LIKE
    :L I K E
    ;

LIKE_EXPAND
    :L I K E UL_ E X P A N D
    ;

LN
    :L N
    ;

LNNVL
    :L N N V L
    ;

LOBNVL
    :L O B N V L
    ;

LOCAL_INDEXES
    :L O C A L UL_ I N D E X E S
    ;

LOGICAL_READS_PER_CALL
    :L O G I C A L UL_ R E A D S UL_ P E R UL_ C A L L
    ;

LOGOFF
    :L O G O F F
    ;

LOGON
    :L O G O N
    ;

LOWER
    :L O W E R
    ;

LTRIM
    :L T R I M
    ;

MAKE_REF
    :M A K E UL_ R E F
    ;

MAXARCHLOGS
    :M A X A R C H L O G S
    ;

MAXTRANS
    :M A X T R A N S
    ;

MEDIAN
    :M E D I A N
    ;

MERGE_AJ
    :M E R G E UL_ A J
    ;

MERGE_CONST_ON
    :M E R G E UL_ C O N S T UL_ O N
    ;

MERGE_SJ
    :M E R G E UL_ S J
    ;

METHOD
    :M E T H O D
    ;

MINIMIZE
    :M I N I M I Z E
    ;

MINUS_NULL
    :M I N U S UL_ N U L L
    ;

MIRRORCOLD
    :M I R R O R C O L D
    ;

MIRRORHOT
    :M I R R O R H O T
    ;

MODEL_COMPILE_SUBQUERY
    :M O D E L UL_ C O M P I L E UL_ S U B Q U E R Y
    ;

MODEL_DONTVERIFY_UNIQUENESS
    :M O D E L UL_ D O N T V E R I F Y UL_ U N I Q U E N E S S
    ;

MODEL_DYNAMIC_SUBQUERY
    :M O D E L UL_ D Y N A M I C UL_ S U B Q U E R Y
    ;

MODEL_MIN_ANALYSIS
    :M O D E L UL_ M I N UL_ A N A L Y S I S
    ;

MODEL_NO_ANALYSIS
    :M O D E L UL_ N O UL_ A N A L Y S I S
    ;

MODEL_PBY
    :M O D E L UL_ P B Y
    ;

MODEL_PUSH_REF
    :M O D E L UL_ P U S H UL_ R E F
    ;

MONITOR
    :M O N I T O R
    ;

MONTHS_BETWEEN
    :M O N T H S UL_ B E T W E E N
    ;

MOUNTPATH
    :M O U N T P A T H
    ;

MULTISET
    :M U L T I S E T
    ;

MV_MERGE
    :M V UL_ M E R G E
    ;

NAMED
    :N A M E D
    ;

NANVL
    :N A N V L
    ;

NATIVE
    :N A T I V E
    ;

NATIVE_FULL_OUTER_JOIN
    :N A T I V E UL_ F U L L UL_ O U T E R UL_ J O I N
    ;

NCHAR_CS
    :N C H A R UL_ C S
    ;

NCHR
    :N C H R
    ;

NEEDED
    :N E E D E D
    ;

NESTED_TABLE_FAST_INSERT
    :N E S T E D UL_ T A B L E UL_ F A S T UL_ I N S E R T
    ;

NESTED_TABLE_GET_REFS
    :N E S T E D UL_ T A B L E UL_ G E T UL_ R E F S
    ;

NESTED_TABLE_ID
    :N E S T E D UL_ T A B L E UL_ I D
    ;

NESTED_TABLE_SET_REFS
    :N E S T E D UL_ T A B L E UL_ S E T UL_ R E F S
    ;

NESTED_TABLE_SET_SETID
    :N E S T E D UL_ T A B L E UL_ S E T UL_ S E T I D
    ;

NETWORK
    :N E T W O R K
    ;

NEVER
    :N E V E R
    ;

NEW_TIME
    :N E W UL_ T I M E
    ;

NEXT_DAY
    :N E X T UL_ D A Y
    ;

NLJ_BATCHING
    :N L J UL_ B A T C H I N G
    ;

NLJ_INDEX_FILTER
    :N L J UL_ I N D E X UL_ F I L T E R
    ;

NLJ_INDEX_SCAN
    :N L J UL_ I N D E X UL_ S C A N
    ;

NLJ_PREFETCH
    :N L J UL_ P R E F E T C H
    ;

NLSSORT
    :N L S S O R T
    ;

NLS_CALENDAR
    :N L S UL_ C A L E N D A R
    ;

NLS_CHARACTERSET
    :N L S UL_ C H A R A C T E R S E T
    ;

NLS_CHARSET_DECL_LEN
    :N L S UL_ C H A R S E T UL_ D E C L UL_ L E N
    ;

NLS_CHARSET_ID
    :N L S UL_ C H A R S E T UL_ I D
    ;

NLS_CHARSET_NAME
    :N L S UL_ C H A R S E T UL_ N A M E
    ;

NLS_COMP
    :N L S UL_ C O M P
    ;

NLS_CURRENCY
    :N L S UL_ C U R R E N C Y
    ;

NLS_DATE_FORMAT
    :N L S UL_ D A T E UL_ F O R M A T
    ;

NLS_DATE_LANGUAGE
    :N L S UL_ D A T E UL_ L A N G U A G E
    ;

NLS_INITCAP
    :N L S UL_ I N I T C A P
    ;

NLS_ISO_CURRENCY
    :N L S UL_ I S O UL_ C U R R E N C Y
    ;

NLS_LANG
    :N L S UL_ L A N G
    ;

NLS_LANGUAGE
    :N L S UL_ L A N G U A G E
    ;

NLS_LENGTH_SEMANTICS
    :N L S UL_ L E N G T H UL_ S E M A N T I C S
    ;

NLS_LOWER
    :N L S UL_ L O W E R
    ;

NLS_NCHAR_CONV_EXCP
    :N L S UL_ N C H A R UL_ C O N V UL_ E X C P
    ;

NLS_NUMERIC_CHARACTERS
    :N L S UL_ N U M E R I C UL_ C H A R A C T E R S
    ;

NLS_SORT
    :N L S UL_ S O R T
    ;

NLS_SPECIAL_CHARS
    :N L S UL_ S P E C I A L UL_ C H A R S
    ;

NLS_TERRITORY
    :N L S UL_ T E R R I T O R Y
    ;

NLS_UPPER
    :N L S UL_ U P P E R
    ;

NL_AJ
    :N L UL_ A J
    ;

NL_SJ
    :N L UL_ S J
    ;

NOAPPEND
    :N O A P P E N D
    ;

NOCPU_COSTING
    :N O C P U UL_ C O S T I N G
    ;

NOENTITYESCAPING
    :N O E N T I T Y E S C A P I N G
    ;

NOGUARANTEE
    :N O G U A R A N T E E
    ;

NOLOCAL
    :N O L O C A L
    ;

NOMINIMIZE
    :N O M I N I M I Z E
    ;

NOOVERRIDE
    :N O O V E R R I D E
    ;

NOPARALLEL_INDEX
    :N O P A R A L L E L UL_ I N D E X
    ;

NOREPAIR
    :N O R E P A I R
    ;

NOREVERSE
    :N O R E V E R S E
    ;

NOREWRITE
    :N O R E W R I T E
    ;

NOSCHEMACHECK
    :N O S C H E M A C H E C K
    ;

NOSEGMENT
    :N O S E G M E N T
    ;

NOSTRICT
    :N O S T R I C T
    ;

NOT
    :N O T
    ;

NO_ACCESS
    :N O UL_ A C C E S S
    ;

NO_BASETABLE_MULTIMV_REWRITE
    :N O UL_ B A S E T A B L E UL_ M U L T I M V UL_ R E W R I T E
    ;

NO_BIND_AWARE
    :N O UL_ B I N D UL_ A W A R E
    ;

NO_BUFFER
    :N O UL_ B U F F E R
    ;

NO_CARTESIAN
    :N O UL_ C A R T E S I A N
    ;

NO_CHECK_ACL_REWRITE
    :N O UL_ C H E C K UL_ A C L UL_ R E W R I T E
    ;

NO_COALESCE_SQ
    :N O UL_ C O A L E S C E UL_ S Q
    ;

NO_CONNECT_BY_CB_WHR_ONLY
    :N O UL_ C O N N E C T UL_ B Y UL_ C B UL_ W H R UL_ O N L Y
    ;

NO_CONNECT_BY_COMBINE_SW
    :N O UL_ C O N N E C T UL_ B Y UL_ C O M B I N E UL_ S W
    ;

NO_CONNECT_BY_COST_BASED
    :N O UL_ C O N N E C T UL_ B Y UL_ C O S T UL_ B A S E D
    ;

NO_CONNECT_BY_ELIM_DUPS
    :N O UL_ C O N N E C T UL_ B Y UL_ E L I M UL_ D U P S
    ;

NO_CONNECT_BY_FILTERING
    :N O UL_ C O N N E C T UL_ B Y UL_ F I L T E R I N G
    ;

NO_COST_XML_QUERY_REWRITE
    :N O UL_ C O S T UL_ X M L UL_ Q U E R Y UL_ R E W R I T E
    ;

NO_CPU_COSTING
    :N O UL_ C P U UL_ C O S T I N G
    ;

NO_DOMAIN_INDEX_FILTER
    :N O UL_ D O M A I N UL_ I N D E X UL_ F I L T E R
    ;

NO_DST_UPGRADE_INSERT_CONV
    :N O UL_ D S T UL_ U P G R A D E UL_ I N S E R T UL_ C O N V
    ;

NO_ELIMINATE_JOIN
    :N O UL_ E L I M I N A T E UL_ J O I N
    ;

NO_ELIMINATE_OBY
    :N O UL_ E L I M I N A T E UL_ O B Y
    ;

NO_ELIMINATE_OUTER_JOIN
    :N O UL_ E L I M I N A T E UL_ O U T E R UL_ J O I N
    ;

NO_EXPAND
    :N O UL_ E X P A N D
    ;

NO_EXPAND_GSET_TO_UNION
    :N O UL_ E X P A N D UL_ G S E T UL_ T O UL_ U N I O N
    ;

NO_EXPAND_TABLE
    :N O UL_ E X P A N D UL_ T A B L E
    ;

NO_FACT
    :N O UL_ F A C T
    ;

NO_FACTORIZE_JOIN
    :N O UL_ F A C T O R I Z E UL_ J O I N
    ;

NO_FILTERING
    :N O UL_ F I L T E R I N G
    ;

NO_GBY_PUSHDOWN
    :N O UL_ G B Y UL_ P U S H D O W N
    ;

NO_INDEX
    :N O UL_ I N D E X
    ;

NO_INDEX_FFS
    :N O UL_ I N D E X UL_ F F S
    ;

NO_INDEX_SS
    :N O UL_ I N D E X UL_ S S
    ;

NO_LOAD
    :N O UL_ L O A D
    ;

NO_MERGE
    :N O UL_ M E R G E
    ;

NO_MODEL_PUSH_REF
    :N O UL_ M O D E L UL_ P U S H UL_ R E F
    ;

NO_MONITOR
    :N O UL_ M O N I T O R
    ;

NO_MONITORING
    :N O UL_ M O N I T O R I N G
    ;

NO_MULTIMV_REWRITE
    :N O UL_ M U L T I M V UL_ R E W R I T E
    ;

NO_NATIVE_FULL_OUTER_JOIN
    :N O UL_ N A T I V E UL_ F U L L UL_ O U T E R UL_ J O I N
    ;

NO_NLJ_BATCHING
    :N O UL_ N L J UL_ B A T C H I N G
    ;

NO_NLJ_PREFETCH
    :N O UL_ N L J UL_ P R E F E T C H
    ;

NO_ORDER_ROLLUPS
    :N O UL_ O R D E R UL_ R O L L U P S
    ;

NO_OUTER_JOIN_TO_INNER
    :N O UL_ O U T E R UL_ J O I N UL_ T O UL_ I N N E R
    ;

NO_PARALLEL
    :N O UL_ P A R A L L E L
    ;

NO_PARALLEL_INDEX
    :N O UL_ P A R A L L E L UL_ I N D E X
    ;

NO_PARTIAL_COMMIT
    :N O UL_ P A R T I A L UL_ C O M M I T
    ;

NO_PLACE_DISTINCT
    :N O UL_ P L A C E UL_ D I S T I N C T
    ;

NO_PLACE_GROUP_BY
    :N O UL_ P L A C E UL_ G R O U P UL_ B Y
    ;

NO_PQ_MAP
    :N O UL_ P Q UL_ M A P
    ;

NO_PRUNE_GSETS
    :N O UL_ P R U N E UL_ G S E T S
    ;

NO_PULL_PRED
    :N O UL_ P U L L UL_ P R E D
    ;

NO_PUSH_PRED
    :N O UL_ P U S H UL_ P R E D
    ;

NO_PUSH_SUBQ
    :N O UL_ P U S H UL_ S U B Q
    ;

NO_PX_JOIN_FILTER
    :N O UL_ P X UL_ J O I N UL_ F I L T E R
    ;

NO_QKN_BUFF
    :N O UL_ Q K N UL_ B U F F
    ;

NO_QUERY_TRANSFORMATION
    :N O UL_ Q U E R Y UL_ T R A N S F O R M A T I O N
    ;

NO_REF_CASCADE
    :N O UL_ R E F UL_ C A S C A D E
    ;

NO_RESULT_CACHE
    :N O UL_ R E S U L T UL_ C A C H E
    ;

NO_REWRITE
    :N O UL_ R E W R I T E
    ;

NO_SEMIJOIN
    :N O UL_ S E M I J O I N
    ;

NO_SET_TO_JOIN
    :N O UL_ S E T UL_ T O UL_ J O I N
    ;

NO_SQL_TUNE
    :N O UL_ S Q L UL_ T U N E
    ;

NO_STAR_TRANSFORMATION
    :N O UL_ S T A R UL_ T R A N S F O R M A T I O N
    ;

NO_STATEMENT_QUEUING
    :N O UL_ S T A T E M E N T UL_ Q U E U I N G
    ;

NO_STATS_GSETS
    :N O UL_ S T A T S UL_ G S E T S
    ;

NO_SUBQUERY_PRUNING
    :N O UL_ S U B Q U E R Y UL_ P R U N I N G
    ;

NO_SUBSTRB_PAD
    :N O UL_ S U B S T R B UL_ P A D
    ;

NO_SWAP_JOIN_INPUTS
    :N O UL_ S W A P UL_ J O I N UL_ I N P U T S
    ;

NO_TEMP_TABLE
    :N O UL_ T E M P UL_ T A B L E
    ;

NO_TRANSFORM_DISTINCT_AGG
    :N O UL_ T R A N S F O R M UL_ D I S T I N C T UL_ A G G
    ;

NO_UNNEST
    :N O UL_ U N N E S T
    ;

NO_USE_HASH
    :N O UL_ U S E UL_ H A S H
    ;

NO_USE_HASH_AGGREGATION
    :N O UL_ U S E UL_ H A S H UL_ A G G R E G A T I O N
    ;

NO_USE_INVISIBLE_INDEXES
    :N O UL_ U S E UL_ I N V I S I B L E UL_ I N D E X E S
    ;

NO_USE_MERGE
    :N O UL_ U S E UL_ M E R G E
    ;

NO_USE_NL
    :N O UL_ U S E UL_ N L
    ;

NO_XMLINDEX_REWRITE
    :N O UL_ X M L I N D E X UL_ R E W R I T E
    ;

NO_XMLINDEX_REWRITE_IN_SELECT
    :N O UL_ X M L I N D E X UL_ R E W R I T E UL_ I N UL_ S E L E C T
    ;

NO_XML_DML_REWRITE
    :N O UL_ X M L UL_ D M L UL_ R E W R I T E
    ;

NO_XML_QUERY_REWRITE
    :N O UL_ X M L UL_ Q U E R Y UL_ R E W R I T E
    ;

NTH_VALUE
    :N T H UL_ V A L U E
    ;

NTILE
    :N T I L E
    ;

NULL
    :N U L L
    ;

NULLIF
    :N U L L I F
    ;

NUMTODSINTERVAL
    :N U M T O D S I N T E R V A L
    ;

NUMTOYMINTERVAL
    :N U M T O Y M I N T E R V A L
    ;

NUM_INDEX_KEYS
    :N U M UL_ I N D E X UL_ K E Y S
    ;

NVL
    :N V L
    ;

NVL2
    :N V L [2]
    ;

OBJECTTOXML
    :O B J E C T T O X M L
    ;

OBJNO
    :O B J N O
    ;

OBJNO_REUSE
    :O B J N O UL_ R E U S E
    ;

OCCURENCES
    :O C C U R E N C E S
    ;

OID
    :O I D
    ;

OLAP
    :O L A P
    ;

OLD
    :O L D
    ;

OLD_PUSH_PRED
    :O L D UL_ P U S H UL_ P R E D
    ;

OLTP
    :O L T P
    ;

ON
    :O N
    ;

OPAQUE
    :O P A Q U E
    ;

OPAQUE_TRANSFORM
    :O P A Q U E UL_ T R A N S F O R M
    ;

OPAQUE_XCANONICAL
    :O P A Q U E UL_ X C A N O N I C A L
    ;

OPCODE
    :O P C O D E
    ;

OPERATIONS
    :O P E R A T I O N S
    ;

OPTIMIZER_FEATURES_ENABLE
    :O P T I M I Z E R UL_ F E A T U R E S UL_ E N A B L E
    ;

OPTIMIZER_GOAL
    :O P T I M I Z E R UL_ G O A L
    ;

OPT_ESTIMATE
    :O P T UL_ E S T I M A T E
    ;

OPT_PARAM
    :O P T UL_ P A R A M
    ;

OR
    :O R
    ;

ORADEBUG
    :O R A D E B U G
    ;

ORA_BRANCH
    :O R A UL_ B R A N C H
    ;

ORA_CHECKACL
    :O R A UL_ C H E C K A C L
    ;

ORA_DST_AFFECTED
    :O R A UL_ D S T UL_ A F F E C T E D
    ;

ORA_DST_CONVERT
    :O R A UL_ D S T UL_ C O N V E R T
    ;

ORA_DST_ERROR
    :O R A UL_ D S T UL_ E R R O R
    ;

ORA_GET_ACLIDS
    :O R A UL_ G E T UL_ A C L I D S
    ;

ORA_GET_PRIVILEGES
    :O R A UL_ G E T UL_ P R I V I L E G E S
    ;

ORA_HASH
    :O R A UL_ H A S H
    ;

ORA_ROWSCN
    :O R A UL_ R O W S C N
    ;

ORA_ROWSCN_RAW
    :O R A UL_ R O W S C N UL_ R A W
    ;

ORA_ROWVERSION
    :O R A UL_ R O W V E R S I O N
    ;

ORA_TABVERSION
    :O R A UL_ T A B V E R S I O N
    ;

ORDERED
    :O R D E R E D
    ;

ORDERED_PREDICATES
    :O R D E R E D UL_ P R E D I C A T E S
    ;

ORDINALITY
    :O R D I N A L I T Y
    ;

OR_EXPAND
    :O R UL_ E X P A N D
    ;

OR_PREDICATES
    :O R UL_ P R E D I C A T E S
    ;

OTHER
    :O T H E R
    ;

OUTER_JOIN_TO_INNER
    :O U T E R UL_ J O I N UL_ T O UL_ I N N E R
    ;

OUTLINE_LEAF
    :O U T L I N E UL_ L E A F
    ;

OUT_OF_LINE
    :O U T UL_ O F UL_ L I N E
    ;

OVERFLOW_NOMOVE
    :O V E R F L O W UL_ N O M O V E
    ;

OVERLAPS
    :O V E R L A P S
    ;

OWN
    :O W N
    ;

OWNER
    :O W N E R
    ;

OWNERSHIP
    :O W N E R S H I P
    ;

PARALLEL_INDEX
    :P A R A L L E L UL_ I N D E X
    ;

PARAM
    :P A R A M
    ;

PARITY
    :P A R I T Y
    ;

PARTIAL
    : P A R T I A L
    ;

PARTIALLY
    :P A R T I A L L Y
    ;

PARTITION_HASH
    :P A R T I T I O N UL_ H A S H
    ;

PARTITION_LIST
    :P A R T I T I O N UL_ L I S T
    ;

PARTITION_RANGE
    :P A R T I T I O N UL_ R A N G E
    ;

PASSWORD
    :P A S S W O R D
    ;

PASSWORD_GRACE_TIME
    :P A S S W O R D UL_ G R A C E UL_ T I M E
    ;

PASSWORD_LIFE_TIME
    :P A S S W O R D UL_ L I F E UL_ T I M E
    ;

PASSWORD_LOCK_TIME
    :P A S S W O R D UL_ L O C K UL_ T I M E
    ;

PASSWORD_REUSE_MAX
    :P A S S W O R D UL_ R E U S E UL_ M A X
    ;

PASSWORD_REUSE_TIME
    :P A S S W O R D UL_ R E U S E UL_ T I M E
    ;

PASSWORD_VERIFY_FUNCTION
    :P A S S W O R D UL_ V E R I F Y UL_ F U N C T I O N
    ;

PASSWORD_ROLLOVER_TIME
    : P A S S W O R D UL_ R O L L O V E R UL_ T I M E
    ;

PATH
    :P A T H
    ;

PATHS
    :P A T H S
    ;

PBL_HS_BEGIN
    :P B L UL_ H S UL_ B E G I N
    ;

PBL_HS_END
    :P B L UL_ H S UL_ E N D
    ;

PENDING
    :P E N D I N G
    ;

PERCENTILE_CONT
    :P E R C E N T I L E UL_ C O N T
    ;

PERCENTILE_DISC
    :P E R C E N T I L E UL_ D I S C
    ;

PERCENT_RANKM
    :P E R C E N T UL_ R A N K M
    ;

PERMANENT
    :P E R M A N E N T
    ;

PERMISSION
    :P E R M I S S I O N
    ;

PIKEY
    :P I K E Y
    ;

PIV_GB
    :P I V UL_ G B
    ;

PIV_SSF
    :P I V UL_ S S F
    ;

PLACE_DISTINCT
    :P L A C E UL_ D I S T I N C T
    ;

PLACE_GROUP_BY
    :P L A C E UL_ G R O U P UL_ B Y
    ;

PLAN
    :P L A N
    ;

PLSCOPE_SETTINGS
    :P L S C O P E UL_ S E T T I N G S
    ;

PLSQL_CCFLAGS
    :P L S Q L UL_ C C F L A G S
    ;

PLSQL_CODE_TYPE
    :P L S Q L UL_ C O D E UL_ T Y P E
    ;

PLSQL_DEBUG
    :P L S Q L UL_ D E B U G
    ;

PLSQL_OPTIMIZE_LEVEL
    :P L S Q L UL_ O P T I M I Z E UL_ L E V E L
    ;

PLSQL_WARNINGS
    :P L S Q L UL_ W A R N I N G S
    ;

POWER
    :P O W E R
    ;

POWERMULTISET
    :P O W E R M U L T I S E T
    ;

POWERMULTISET_BY_CARDINALITY
    :P O W E R M U L T I S E T UL_ B Y UL_ C A R D I N A L I T Y
    ;

PQ_DISTRIBUTE
    :P Q UL_ D I S T R I B U T E
    ;

PQ_MAP
    :P Q UL_ M A P
    ;

PQ_NOMAP
    :P Q UL_ N O M A P
    ;

PREBUILT
    :P R E B U I L T
    ;

PRECEDES
    :P R E C E D E S
    ;

PRECOMPUTE_SUBQUERY
    :P R E C O M P U T E UL_ S U B Q U E R Y
    ;

PREDICATE_REORDERS
    :P R E D I C A T E UL_ R E O R D E R S
    ;

PREDICTION
    :P R E D I C T I O N
    ;

PREDICTION_BOUNDS
    :P R E D I C T I O N UL_ B O U N D S
    ;

PREDICTION_COST
    :P R E D I C T I O N UL_ C O S T
    ;

PREDICTION_DETAILS
    :P R E D I C T I O N UL_ D E T A I L S
    ;

PREDICTION_PROBABILITY
    :P R E D I C T I O N UL_ P R O B A B I L I T Y
    ;

PREDICTION_SET
    :P R E D I C T I O N UL_ S E T
    ;

PRESENTNNV
    :P R E S E N T N N V
    ;

PRESENTV
    :P R E S E N T V
    ;

PRESERVE_OID
    :P R E S E R V E UL_ O I D
    ;

PREVIOUS
    :P R E V I O U S
    ;

PROJECT
    :P R O J E C T
    ;

PROPAGATE
    :P R O P A G A T E
    ;

PROTECTED
    :P R O T E C T E D
    ;

PULL_PRED
    :P U L L UL_ P R E D
    ;

PUSH_PRED
    :P U S H UL_ P R E D
    ;

PUSH_SUBQ
    :P U S H UL_ S U B Q
    ;

PX_GRANULE
    :P X UL_ G R A N U L E
    ;

PX_JOIN_FILTER
    :P X UL_ J O I N UL_ F I L T E R
    ;

QB_NAME
    :Q B UL_ N A M E
    ;

QUERY_BLOCK
    :Q U E R Y UL_ B L O C K
    ;

QUEUE
    :Q U E U E
    ;

QUEUE_CURR
    :Q U E U E UL_ C U R R
    ;

QUEUE_ROWP
    :Q U E U E UL_ R O W P
    ;

RANDOM
    :R A N D O M
    ;

RANDOM_LOCAL
    :R A N D O M UL_ L O C A L
    ;

RANKM
    :R A N K M
    ;

RAPIDLY
    :R A P I D L Y
    ;

RATIO_TO_REPORT
    :R A T I O UL_ T O UL_ R E P O R T
    ;

RAWTOHEX
    :R A W T O H E X
    ;

RAWTONHEX
    :R A W T O N H E X
    ;

RBA
    :R B A
    ;

RBO_OUTLINE
    :R B O UL_ O U T L I N E
    ;

RDBA
    :R D B A
    ;

RECORDS_PER_BLOCK
    :R E C O R D S UL_ P E R UL_ B L O C K
    ;

RECOVERABLE
    :R E C O V E R A B L E
    ;

REDUCED
    :R E D U C E D
    ;

REFERENCED
    :R E F E R E N C E D
    ;

REFERENCING
    :R E F E R E N C I N G
    ;

REFTOHEX
    :R E F T O H E X
    ;

REF_CASCADE_CURSOR
    :R E F UL_ C A S C A D E UL_ C U R S O R
    ;

REGEXP_COUNT
    :R E G E X P UL_ C O U N T
    ;

REGEXP_INSTR
    :R E G E X P UL_ I N S T R
    ;

REGEXP_REPLACE
    :R E G E X P UL_ R E P L A C E
    ;

REGEXP_SUBSTR
    :R E G E X P UL_ S U B S T R
    ;

REGR_AVGX
    :R E G R UL_ A V G X
    ;

REGR_AVGY
    :R E G R UL_ A V G Y
    ;

REGR_COUNT
    :R E G R UL_ C O U N T
    ;

REGR_INTERCEPT
    :R E G R UL_ I N T E R C E P T
    ;

REGR_R2
    :R E G R UL_ R [2]
    ;

REGR_SLOPE
    :R E G R UL_ S L O P E
    ;

REGR_SXX
    :R E G R UL_ S X X
    ;

REGR_SXY
    :R E G R UL_ S X Y
    ;

REGR_SYY
    :R E G R UL_ S Y Y
    ;

REMAINDER
    :R E M A I N D E R
    ;

REMOTE_MAPPED
    :R E M O T E UL_ M A P P E D
    ;

REPAIR
    :R E P A I R
    ;

REQUIRED
    :R E Q U I R E D
    ;

RESPECT
    :R E S P E C T
    ;

RESTORE_AS_INTERVALS
    :R E S T O R E UL_ A S UL_ I N T E R V A L S
    ;

RESTRICT_ALL_REF_CONS
    :R E S T R I C T UL_ A L L UL_ R E F UL_ C O N S
    ;

RETRY_ON_ROW_CHANGE
    :R E T R Y UL_ O N UL_ R O W UL_ C H A N G E
    ;

REVOKE
    :R E V O K E
    ;

REWRITE_OR_ERROR
    :R E W R I T E UL_ O R UL_ E R R O R
    ;

ROUND
    :R O U N D
    ;

ROWIDTOCHAR
    :R O W I D T O C H A R
    ;

ROWIDTONCHAR
    :R O W I D T O N C H A R
    ;

ROWNUM
    :R O W N U M
    ;

ROW_LENGTH
    :R O W UL_ L E N G T H
    ;

RPAD
    :R P A D
    ;

RTRIM
    :R T R I M
    ;

RULE
    :R U L E
    ;

SAVE_AS_INTERVALS
    :S A V E UL_ A S UL_ I N T E R V A L S
    ;

SB4
    :S B [4]
    ;

SCALE_ROWS
    :S C A L E UL_ R O W S
    ;

SCAN_INSTANCES
    :S C A N UL_ I N S T A N C E S
    ;

SCHEMACHECK
    :S C H E M A C H E C K
    ;

SCN_ASCENDING
    :S C N UL_ A S C E N D I N G
    ;

SD_ALL
    :S D UL_ A L L
    ;

SD_INHIBIT
    :S D UL_ I N H I B I T
    ;

SD_SHOW
    :S D UL_ S H O W
    ;

SECUREFILE_DBA
    :S E C U R E F I L E UL_ D B A
    ;

SECURITY
    :S E C U R I T Y
    ;

SEG_BLOCK
    :S E G UL_ B L O C K
    ;

SEG_FILE
    :S E G UL_ F I L E
    ;

SELECT
    :S E L E C T
    ;

SEMIJOIN
    :S E M I J O I N
    ;

SEMIJOIN_DRIVER
    :S E M I J O I N UL_ D R I V E R
    ;

SEQUENCED
    :S E Q U E N C E D
    ;

SERVERERROR
    :S E R V E R E R R O R
    ;

SESSIONS_PER_USER
    :S E S S I O N S UL_ P E R UL_ U S E R
    ;

SESSIONTZNAME
    :S E S S I O N T Z N A M E
    ;

SESSION_CACHED_CURSORS
    :S E S S I O N UL_ C A C H E D UL_ C U R S O R S
    ;

SET
    :S E T
    ;

SET_TO_JOIN
    :S E T UL_ T O UL_ J O I N
    ;

SEVERE
    :S E V E R E
    ;

SHOW
    :S H O W
    ;

SIGN
    :S I G N
    ;

SIGNAL_COMPONENT
    :S I G N A L UL_ C O M P O N E N T
    ;

SIGNAL_FUNCTION
    :S I G N A L UL_ F U N C T I O N
    ;

SIMPLE
    :S I M P L E
    ;

SIN
    :S I N
    ;

SINGLETASK
    :S I N G L E T A S K
    ;

SINH
    :S I N H
    ;

SKIP_EXT_OPTIMIZER
    :S K I P UL_ E X T UL_ O P T I M I Z E R
    ;

SKIP_UNQ_UNUSABLE_IDX
    :S K I P UL_ U N Q UL_ U N U S A B L E UL_ I D X
    ;

SKIP_UNUSABLE_INDEXES
    :S K I P UL_ U N U S A B L E UL_ I N D E X E S
    ;

SMALLINT
    :S M A L L I N T
    ;

SOUNDEX
    :S O U N D E X
    ;

SPLIT
    :S P L I T
    ;

SPREADSHEET
    :S P R E A D S H E E T
    ;

SQLLDR
    :S Q L L D R
    ;

SQL_TRACE
    :S Q L UL_ T R A C E
    ;

SQRT
    :S Q R T
    ;

STALE
    :S T A L E
    ;

STANDALONE
    :S T A N D A L O N E
    ;

STANDBY_MAX_DATA_DELAY
    :S T A N D B Y UL_ M A X UL_ D A T A UL_ D E L A Y
    ;

STAR
    :S T A R
    ;

STARTUP
    :S T A R T U P
    ;

STAR_TRANSFORMATION
    :S T A R UL_ T R A N S F O R M A T I O N
    ;

STATEMENTS
    :S T A T E M E N T S
    ;

STATEMENT_ID
    :S T A T E M E N T UL_ I D
    ;

STATEMENT_QUEUING
    :S T A T E M E N T UL_ Q U E U I N G
    ;

PRAGMA
    : P R A G M A
    ;

RESTRICT_REFERENCES
    : R E S T R I C T UL_ R E F E R E N C E S
    ;

RNDS
    : R N D S
    ;

WNDS
    : W N D S
    ;

RNPS
    : R N P S
    ;

WNPS
    : W N P S
    ;

OVERRIDING
    : O V E R R I D I N G
    ;

STATIC
    :S T A T I C
    ;

STATS_BINOMIAL_TEST
    :S T A T S UL_ B I N O M I A L UL_ T E S T
    ;

STATS_CROSSTAB
    :S T A T S UL_ C R O S S T A B
    ;

STATS_F_TEST
    :S T A T S UL_ F UL_ T E S T
    ;

STATS_KS_TEST
    :S T A T S UL_ K S UL_ T E S T
    ;

STATS_MODE
    :S T A T S UL_ M O D E
    ;

STATS_MW_TEST
    :S T A T S UL_ M W UL_ T E S T
    ;

STATS_ONE_WAY_ANOVA
    :S T A T S UL_ O N E UL_ W A Y UL_ A N O V A
    ;

STATS_T_TEST_INDEP
    :S T A T S UL_ T UL_ T E S T UL_ I N D E P
    ;

STATS_T_TEST_INDEPU
    :S T A T S UL_ T UL_ T E S T UL_ I N D E P U
    ;

STATS_T_TEST_ONE
    :S T A T S UL_ T UL_ T E S T UL_ O N E
    ;

STATS_T_TEST_PAIRED
    :S T A T S UL_ T UL_ T E S T UL_ P A I R E D
    ;

STATS_WSR_TEST
    :S T A T S UL_ W S R UL_ T E S T
    ;

STDDEV
    :S T D D E V
    ;

STDDEV_POP
    :S T D D E V UL_ P O P
    ;

STDDEV_SAMP
    :S T D D E V UL_ S A M P
    ;

STREAMS
    :S T R E A M S
    ;

STRIP
    :S T R I P
    ;

STRIPE_COLUMNS
    :S T R I P E UL_ C O L U M N S
    ;

STRIPE_WIDTH
    :S T R I P E UL_ W I D T H
    ;

SUBPARTITION_REL
    :S U B P A R T I T I O N UL_ R E L
    ;

SUBQUERIES
    :S U B Q U E R I E S
    ;

SUBQUERY_PRUNING
    :S U B Q U E R Y UL_ P R U N I N G
    ;

SUBSTR
    :S U B S T R
    ;

SUBSTR2
    :S U B S T R [2]
    ;

SUBSTR4
    :S U B S T R [4]
    ;

SUBSTRB
    :S U B S T R B
    ;

SUBSTRC
    :S U B S T R C
    ;

SUMMARY
    :S U M M A R Y
    ;

SWAP_JOIN_INPUTS
    :S W A P UL_ J O I N UL_ I N P U T S
    ;

SYSASM
    :S Y S A S M
    ;

SYSDATE
    :S Y S D A T E
    ;

SYSTEM_DEFINED
    :S Y S T E M UL_ D E F I N E D
    ;

SYS_AUDIT
    :S Y S UL_ A U D I T
    ;

SYS_CHECKACL
    :S Y S UL_ C H E C K A C L
    ;

SYS_CONNECT_BY_PATH
    :S Y S UL_ C O N N E C T UL_ B Y UL_ P A T H
    ;

SYS_CONTEXT
    :S Y S UL_ C O N T E X T
    ;

SYS_DBURIGEN
    :S Y S UL_ D B U R I G E N
    ;

SYS_DL_CURSOR
    :S Y S UL_ D L UL_ C U R S O R
    ;

SYS_DM_RXFORM_CHR
    :S Y S UL_ D M UL_ R X F O R M UL_ C H R
    ;

SYS_DM_RXFORM_NUM
    :S Y S UL_ D M UL_ R X F O R M UL_ N U M
    ;

SYS_DOM_COMPARE
    :S Y S UL_ D O M UL_ C O M P A R E
    ;

SYS_DST_PRIM2SEC
    :S Y S UL_ D S T UL_ P R I M [2] S E C
    ;

SYS_DST_SEC2PRIM
    :S Y S UL_ D S T UL_ S E C [2] P R I M
    ;

SYS_ET_BFILE_TO_RAW
    :S Y S UL_ E T UL_ B F I L E UL_ T O UL_ R A W
    ;

SYS_ET_BLOB_TO_IMAGE
    :S Y S UL_ E T UL_ B L O B UL_ T O UL_ I M A G E
    ;

SYS_ET_IMAGE_TO_BLOB
    :S Y S UL_ E T UL_ I M A G E UL_ T O UL_ B L O B
    ;

SYS_ET_RAW_TO_BFILE
    :S Y S UL_ E T UL_ R A W UL_ T O UL_ B F I L E
    ;

SYS_EXTPDTXT
    :S Y S UL_ E X T P D T X T
    ;

SYS_EXTRACT_UTC
    :S Y S UL_ E X T R A C T UL_ U T C
    ;

SYS_FBT_INSDEL
    :S Y S UL_ F B T UL_ I N S D E L
    ;

SYS_FILTER_ACLS
    :S Y S UL_ F I L T E R UL_ A C L S
    ;

SYS_GETTOKENID
    :S Y S UL_ G E T T O K E N I D
    ;

SYS_GET_ACLIDS
    :S Y S UL_ G E T UL_ A C L I D S
    ;

SYS_GET_PRIVILEGES
    :S Y S UL_ G E T UL_ P R I V I L E G E S
    ;

SYS_GUID
    :S Y S UL_ G U I D
    ;

SYS_MAKEXML
    :S Y S UL_ M A K E X M L
    ;

SYS_MAKE_XMLNODEID
    :S Y S UL_ M A K E UL_ X M L N O D E I D
    ;

SYS_MKXMLATTR
    :S Y S UL_ M K X M L A T T R
    ;

SYS_OPTLOBPRBSC
    :S Y S UL_ O P T L O B P R B S C
    ;

SYS_OPTXICMP
    :S Y S UL_ O P T X I C M P
    ;

SYS_OPTXQCASTASNQ
    :S Y S UL_ O P T X Q C A S T A S N Q
    ;

SYS_OP_ADT2BIN
    :S Y S UL_ O P UL_ A D T [2] B I N
    ;

SYS_OP_ADTCONS
    :S Y S UL_ O P UL_ A D T C O N S
    ;

SYS_OP_ALSCRVAL
    :S Y S UL_ O P UL_ A L S C R V A L
    ;

SYS_OP_ATG
    :S Y S UL_ O P UL_ A T G
    ;

SYS_OP_BIN2ADT
    :S Y S UL_ O P UL_ B I N [2] A D T
    ;

SYS_OP_BITVEC
    :S Y S UL_ O P UL_ B I T V E C
    ;

SYS_OP_BL2R
    :S Y S UL_ O P UL_ B L [2] R
    ;

SYS_OP_BLOOM_FILTER
    :S Y S UL_ O P UL_ B L O O M UL_ F I L T E R
    ;

SYS_OP_BLOOM_FILTER_LIST
    :S Y S UL_ O P UL_ B L O O M UL_ F I L T E R UL_ L I S T
    ;

SYS_OP_C2C
    :S Y S UL_ O P UL_ C [2] C
    ;

SYS_OP_CAST
    :S Y S UL_ O P UL_ C A S T
    ;

SYS_OP_CEG
    :S Y S UL_ O P UL_ C E G
    ;

SYS_OP_CL2C
    :S Y S UL_ O P UL_ C L [2] C
    ;

SYS_OP_COMBINED_HASH
    :S Y S UL_ O P UL_ C O M B I N E D UL_ H A S H
    ;

SYS_OP_COMP
    :S Y S UL_ O P UL_ C O M P
    ;

SYS_OP_CONVERT
    :S Y S UL_ O P UL_ C O N V E R T
    ;

SYS_OP_COUNTCHG
    :S Y S UL_ O P UL_ C O U N T C H G
    ;

SYS_OP_CSCONV
    :S Y S UL_ O P UL_ C S C O N V
    ;

SYS_OP_CSCONVTEST
    :S Y S UL_ O P UL_ C S C O N V T E S T
    ;

SYS_OP_CSR
    :S Y S UL_ O P UL_ C S R
    ;

SYS_OP_CSX_PATCH
    :S Y S UL_ O P UL_ C S X UL_ P A T C H
    ;

SYS_OP_DECOMP
    :S Y S UL_ O P UL_ D E C O M P
    ;

SYS_OP_DESCEND
    :S Y S UL_ O P UL_ D E S C E N D
    ;

SYS_OP_DISTINCT
    :S Y S UL_ O P UL_ D I S T I N C T
    ;

SYS_OP_DRA
    :S Y S UL_ O P UL_ D R A
    ;

SYS_OP_DUMP
    :S Y S UL_ O P UL_ D U M P
    ;

SYS_OP_EXTRACT
    :S Y S UL_ O P UL_ E X T R A C T
    ;

SYS_OP_GROUPING
    :S Y S UL_ O P UL_ G R O U P I N G
    ;

SYS_OP_GUID
    :S Y S UL_ O P UL_ G U I D
    ;

SYS_OP_IIX
    :S Y S UL_ O P UL_ I I X
    ;

SYS_OP_ITR
    :S Y S UL_ O P UL_ I T R
    ;

SYS_OP_LBID
    :S Y S UL_ O P UL_ L B I D
    ;

SYS_OP_LOBLOC2BLOB
    :S Y S UL_ O P UL_ L O B L O C [2] B L O B
    ;

SYS_OP_LOBLOC2CLOB
    :S Y S UL_ O P UL_ L O B L O C [2] C L O B
    ;

SYS_OP_LOBLOC2ID
    :S Y S UL_ O P UL_ L O B L O C [2] I D
    ;

SYS_OP_LOBLOC2NCLOB
    :S Y S UL_ O P UL_ L O B L O C [2] N C L O B
    ;

SYS_OP_LOBLOC2TYP
    :S Y S UL_ O P UL_ L O B L O C [2] T Y P
    ;

SYS_OP_LSVI
    :S Y S UL_ O P UL_ L S V I
    ;

SYS_OP_LVL
    :S Y S UL_ O P UL_ L V L
    ;

SYS_OP_MAKEOID
    :S Y S UL_ O P UL_ M A K E O I D
    ;

SYS_OP_MAP_NONNULL
    :S Y S UL_ O P UL_ M A P UL_ N O N N U L L
    ;

SYS_OP_MSR
    :S Y S UL_ O P UL_ M S R
    ;

SYS_OP_NICOMBINE
    :S Y S UL_ O P UL_ N I C O M B I N E
    ;

SYS_OP_NIEXTRACT
    :S Y S UL_ O P UL_ N I E X T R A C T
    ;

SYS_OP_NII
    :S Y S UL_ O P UL_ N I I
    ;

SYS_OP_NIX
    :S Y S UL_ O P UL_ N I X
    ;

SYS_OP_NOEXPAND
    :S Y S UL_ O P UL_ N O E X P A N D
    ;

SYS_OP_NUMTORAW
    :S Y S UL_ O P UL_ N U M T O R A W
    ;

SYS_OP_OIDVALUE
    :S Y S UL_ O P UL_ O I D V A L U E
    ;

SYS_OP_OPNSIZE
    :S Y S UL_ O P UL_ O P N S I Z E
    ;

SYS_OP_PAR
    :S Y S UL_ O P UL_ P A R
    ;

SYS_OP_PARGID
    :S Y S UL_ O P UL_ P A R G I D
    ;

SYS_OP_PARGID_1
    :S Y S UL_ O P UL_ P A R G I D UL_ [1]
    ;

SYS_OP_PAR_1
    :S Y S UL_ O P UL_ P A R UL_ [1]
    ;

SYS_OP_PIVOT
    :S Y S UL_ O P UL_ P I V O T
    ;

SYS_OP_R2O
    :S Y S UL_ O P UL_ R [2] O
    ;

SYS_OP_RAWTONUM
    :S Y S UL_ O P UL_ R A W T O N U M
    ;

SYS_OP_RDTM
    :S Y S UL_ O P UL_ R D T M
    ;

SYS_OP_REF
    :S Y S UL_ O P UL_ R E F
    ;

SYS_OP_RMTD
    :S Y S UL_ O P UL_ R M T D
    ;

SYS_OP_ROWIDTOOBJ
    :S Y S UL_ O P UL_ R O W I D T O O B J
    ;

SYS_OP_RPB
    :S Y S UL_ O P UL_ R P B
    ;

SYS_OP_TOSETID
    :S Y S UL_ O P UL_ T O S E T I D
    ;

SYS_OP_TPR
    :S Y S UL_ O P UL_ T P R
    ;

SYS_OP_TRTB
    :S Y S UL_ O P UL_ T R T B
    ;

SYS_OP_UNDESCEND
    :S Y S UL_ O P UL_ U N D E S C E N D
    ;

SYS_OP_VECAND
    :S Y S UL_ O P UL_ V E C A N D
    ;

SYS_OP_VECBIT
    :S Y S UL_ O P UL_ V E C B I T
    ;

SYS_OP_VECOR
    :S Y S UL_ O P UL_ V E C O R
    ;

SYS_OP_VECXOR
    :S Y S UL_ O P UL_ V E C X O R
    ;

SYS_OP_VERSION
    :S Y S UL_ O P UL_ V E R S I O N
    ;

SYS_OP_VREF
    :S Y S UL_ O P UL_ V R E F
    ;

SYS_OP_VVD
    :S Y S UL_ O P UL_ V V D
    ;

SYS_OP_XPTHATG
    :S Y S UL_ O P UL_ X P T H A T G
    ;

SYS_OP_XPTHIDX
    :S Y S UL_ O P UL_ X P T H I D X
    ;

SYS_OP_XPTHOP
    :S Y S UL_ O P UL_ X P T H O P
    ;

SYS_OP_XTXT2SQLT
    :S Y S UL_ O P UL_ X T X T [2] S Q L T
    ;

SYS_ORDERKEY_DEPTH
    :S Y S UL_ O R D E R K E Y UL_ D E P T H
    ;

SYS_ORDERKEY_MAXCHILD
    :S Y S UL_ O R D E R K E Y UL_ M A X C H I L D
    ;

SYS_ORDERKEY_PARENT
    :S Y S UL_ O R D E R K E Y UL_ P A R E N T
    ;

SYS_PARALLEL_TXN
    :S Y S UL_ P A R A L L E L UL_ T X N
    ;

SYS_PATHID_IS_ATTR
    :S Y S UL_ P A T H I D UL_ I S UL_ A T T R
    ;

SYS_PATHID_IS_NMSPC
    :S Y S UL_ P A T H I D UL_ I S UL_ N M S P C
    ;

SYS_PATHID_LASTNAME
    :S Y S UL_ P A T H I D UL_ L A S T N A M E
    ;

SYS_PATHID_LASTNMSPC
    :S Y S UL_ P A T H I D UL_ L A S T N M S P C
    ;

SYS_PATH_REVERSE
    :S Y S UL_ P A T H UL_ R E V E R S E
    ;

SYS_PXQEXTRACT
    :S Y S UL_ P X Q E X T R A C T
    ;

SYS_RID_ORDER
    :S Y S UL_ R I D UL_ O R D E R
    ;

SYS_ROW_DELTA
    :S Y S UL_ R O W UL_ D E L T A
    ;

SYS_SC_2_XMLT
    :S Y S UL_ S C UL_ [2] UL_ X M L T
    ;

SYS_SYNRCIREDO
    :S Y S UL_ S Y N R C I R E D O
    ;

SYS_TYPEID
    :S Y S UL_ T Y P E I D
    ;

SYS_UMAKEXML
    :S Y S UL_ U M A K E X M L
    ;

SYS_XMLANALYZE
    :S Y S UL_ X M L A N A L Y Z E
    ;

SYS_XMLCONTAINS
    :S Y S UL_ X M L C O N T A I N S
    ;

SYS_XMLCONV
    :S Y S UL_ X M L C O N V
    ;

SYS_XMLEXNSURI
    :S Y S UL_ X M L E X N S U R I
    ;

SYS_XMLGEN
    :S Y S UL_ X M L G E N
    ;

SYS_XMLAGG
    :S Y S UL_ X M L A G G
    ;

SYS_XMLI_LOC_ISNODE
    :S Y S UL_ X M L I UL_ L O C UL_ I S N O D E
    ;

SYS_XMLI_LOC_ISTEXT
    :S Y S UL_ X M L I UL_ L O C UL_ I S T E X T
    ;

SYS_XMLLOCATOR_GETSVAL
    :S Y S UL_ X M L L O C A T O R UL_ G E T S V A L
    ;

SYS_XMLNODEID
    :S Y S UL_ X M L N O D E I D
    ;

SYS_XMLNODEID_GETCID
    :S Y S UL_ X M L N O D E I D UL_ G E T C I D
    ;

SYS_XMLNODEID_GETLOCATOR
    :S Y S UL_ X M L N O D E I D UL_ G E T L O C A T O R
    ;

SYS_XMLNODEID_GETOKEY
    :S Y S UL_ X M L N O D E I D UL_ G E T O K E Y
    ;

SYS_XMLNODEID_GETPATHID
    :S Y S UL_ X M L N O D E I D UL_ G E T P A T H I D
    ;

SYS_XMLNODEID_GETPTRID
    :S Y S UL_ X M L N O D E I D UL_ G E T P T R I D
    ;

SYS_XMLNODEID_GETRID
    :S Y S UL_ X M L N O D E I D UL_ G E T R I D
    ;

SYS_XMLNODEID_GETSVAL
    :S Y S UL_ X M L N O D E I D UL_ G E T S V A L
    ;

SYS_XMLNODEID_GETTID
    :S Y S UL_ X M L N O D E I D UL_ G E T T I D
    ;

SYS_XMLTRANSLATE
    :S Y S UL_ X M L T R A N S L A T E
    ;

SYS_XMLTYPE2SQL
    :S Y S UL_ X M L T Y P E [2] S Q L
    ;

SYS_XMLT_2_SC
    :S Y S UL_ X M L T UL_ [2] UL_ S C
    ;

SYS_XQBASEURI
    :S Y S UL_ X Q B A S E U R I
    ;

SYS_XQCASTABLEERRH
    :S Y S UL_ X Q C A S T A B L E E R R H
    ;

SYS_XQCODEP2STR
    :S Y S UL_ X Q C O D E P [2] S T R
    ;

SYS_XQCODEPEQ
    :S Y S UL_ X Q C O D E P E Q
    ;

SYS_XQCON2SEQ
    :S Y S UL_ X Q C O N [2] S E Q
    ;

SYS_XQCONCAT
    :S Y S UL_ X Q C O N C A T
    ;

SYS_XQDELETE
    :S Y S UL_ X Q D E L E T E
    ;

SYS_XQDFLTCOLATION
    :S Y S UL_ X Q D F L T C O L A T I O N
    ;

SYS_XQDOC
    :S Y S UL_ X Q D O C
    ;

SYS_XQDOCURI
    :S Y S UL_ X Q D O C U R I
    ;

SYS_XQED4URI
    :S Y S UL_ X Q E D [4] U R I
    ;

SYS_XQENDSWITH
    :S Y S UL_ X Q E N D S W I T H
    ;

SYS_XQERR
    :S Y S UL_ X Q E R R
    ;

SYS_XQERRH
    :S Y S UL_ X Q E R R H
    ;

SYS_XQESHTMLURI
    :S Y S UL_ X Q E S H T M L U R I
    ;

SYS_XQEXLOBVAL
    :S Y S UL_ X Q E X L O B V A L
    ;

SYS_XQEXSTWRP
    :S Y S UL_ X Q E X S T W R P
    ;

SYS_XQEXTRACT
    :S Y S UL_ X Q E X T R A C T
    ;

SYS_XQEXTRREF
    :S Y S UL_ X Q E X T R R E F
    ;

SYS_XQEXVAL
    :S Y S UL_ X Q E X V A L
    ;

SYS_XQFB2STR
    :S Y S UL_ X Q F B [2] S T R
    ;

SYS_XQFNBOOL
    :S Y S UL_ X Q F N B O O L
    ;

SYS_XQFNCMP
    :S Y S UL_ X Q F N C M P
    ;

SYS_XQFNDATIM
    :S Y S UL_ X Q F N D A T I M
    ;

SYS_XQFNLNAME
    :S Y S UL_ X Q F N L N A M E
    ;

SYS_XQFNNM
    :S Y S UL_ X Q F N N M
    ;

SYS_XQFNNSURI
    :S Y S UL_ X Q F N N S U R I
    ;

SYS_XQFNPREDTRUTH
    :S Y S UL_ X Q F N P R E D T R U T H
    ;

SYS_XQFNQNM
    :S Y S UL_ X Q F N Q N M
    ;

SYS_XQFNROOT
    :S Y S UL_ X Q F N R O O T
    ;

SYS_XQFORMATNUM
    :S Y S UL_ X Q F O R M A T N U M
    ;

SYS_XQFTCONTAIN
    :S Y S UL_ X Q F T C O N T A I N
    ;

SYS_XQFUNCR
    :S Y S UL_ X Q F U N C R
    ;

SYS_XQGETCONTENT
    :S Y S UL_ X Q G E T C O N T E N T
    ;

SYS_XQINDXOF
    :S Y S UL_ X Q I N D X O F
    ;

SYS_XQINSERT
    :S Y S UL_ X Q I N S E R T
    ;

SYS_XQINSPFX
    :S Y S UL_ X Q I N S P F X
    ;

SYS_XQIRI2URI
    :S Y S UL_ X Q I R I [2] U R I
    ;

SYS_XQLANG
    :S Y S UL_ X Q L A N G
    ;

SYS_XQLLNMFRMQNM
    :S Y S UL_ X Q L L N M F R M Q N M
    ;

SYS_XQMKNODEREF
    :S Y S UL_ X Q M K N O D E R E F
    ;

SYS_XQNILLED
    :S Y S UL_ X Q N I L L E D
    ;

SYS_XQNODENAME
    :S Y S UL_ X Q N O D E N A M E
    ;

SYS_XQNORMSPACE
    :S Y S UL_ X Q N O R M S P A C E
    ;

SYS_XQNORMUCODE
    :S Y S UL_ X Q N O R M U C O D E
    ;

SYS_XQNSP4PFX
    :S Y S UL_ X Q N S P [4] P F X
    ;

SYS_XQNSPFRMQNM
    :S Y S UL_ X Q N S P F R M Q N M
    ;

SYS_XQPFXFRMQNM
    :S Y S UL_ X Q P F X F R M Q N M
    ;

SYS_XQPOLYABS
    :S Y S UL_ X Q P O L Y A B S
    ;

SYS_XQPOLYADD
    :S Y S UL_ X Q P O L Y A D D
    ;

SYS_XQPOLYCEL
    :S Y S UL_ X Q P O L Y C E L
    ;

SYS_XQPOLYCST
    :S Y S UL_ X Q P O L Y C S T
    ;

SYS_XQPOLYCSTBL
    :S Y S UL_ X Q P O L Y C S T B L
    ;

SYS_XQPOLYDIV
    :S Y S UL_ X Q P O L Y D I V
    ;

SYS_XQPOLYFLR
    :S Y S UL_ X Q P O L Y F L R
    ;

SYS_XQPOLYMOD
    :S Y S UL_ X Q P O L Y M O D
    ;

SYS_XQPOLYMUL
    :S Y S UL_ X Q P O L Y M U L
    ;

SYS_XQPOLYRND
    :S Y S UL_ X Q P O L Y R N D
    ;

SYS_XQPOLYSQRT
    :S Y S UL_ X Q P O L Y S Q R T
    ;

SYS_XQPOLYSUB
    :S Y S UL_ X Q P O L Y S U B
    ;

SYS_XQPOLYUMUS
    :S Y S UL_ X Q P O L Y U M U S
    ;

SYS_XQPOLYUPLS
    :S Y S UL_ X Q P O L Y U P L S
    ;

SYS_XQPOLYVEQ
    :S Y S UL_ X Q P O L Y V E Q
    ;

SYS_XQPOLYVGE
    :S Y S UL_ X Q P O L Y V G E
    ;

SYS_XQPOLYVGT
    :S Y S UL_ X Q P O L Y V G T
    ;

SYS_XQPOLYVLE
    :S Y S UL_ X Q P O L Y V L E
    ;

SYS_XQPOLYVLT
    :S Y S UL_ X Q P O L Y V L T
    ;

SYS_XQPOLYVNE
    :S Y S UL_ X Q P O L Y V N E
    ;

SYS_XQREF2VAL
    :S Y S UL_ X Q R E F [2] V A L
    ;

SYS_XQRENAME
    :S Y S UL_ X Q R E N A M E
    ;

SYS_XQREPLACE
    :S Y S UL_ X Q R E P L A C E
    ;

SYS_XQRESVURI
    :S Y S UL_ X Q R E S V U R I
    ;

SYS_XQRNDHALF2EVN
    :S Y S UL_ X Q R N D H A L F [2] E V N
    ;

SYS_XQRSLVQNM
    :S Y S UL_ X Q R S L V Q N M
    ;

SYS_XQRYENVPGET
    :S Y S UL_ X Q R Y E N V P G E T
    ;

SYS_XQRYVARGET
    :S Y S UL_ X Q R Y V A R G E T
    ;

SYS_XQRYWRP
    :S Y S UL_ X Q R Y W R P
    ;

SYS_XQSEQ2CON
    :S Y S UL_ X Q S E Q [2] C O N
    ;

SYS_XQSEQ2CON4XC
    :S Y S UL_ X Q S E Q [2] C O N [4] X C
    ;

SYS_XQSEQDEEPEQ
    :S Y S UL_ X Q S E Q D E E P E Q
    ;

SYS_XQSEQINSB
    :S Y S UL_ X Q S E Q I N S B
    ;

SYS_XQSEQRM
    :S Y S UL_ X Q S E Q R M
    ;

SYS_XQSEQRVS
    :S Y S UL_ X Q S E Q R V S
    ;

SYS_XQSEQSUB
    :S Y S UL_ X Q S E Q S U B
    ;

SYS_XQSEQTYPMATCH
    :S Y S UL_ X Q S E Q T Y P M A T C H
    ;

SYS_XQSTARTSWITH
    :S Y S UL_ X Q S T A R T S W I T H
    ;

SYS_XQSTATBURI
    :S Y S UL_ X Q S T A T B U R I
    ;

SYS_XQSTR2CODEP
    :S Y S UL_ X Q S T R [2] C O D E P
    ;

SYS_XQSTRJOIN
    :S Y S UL_ X Q S T R J O I N
    ;

SYS_XQSUBSTRAFT
    :S Y S UL_ X Q S U B S T R A F T
    ;

SYS_XQSUBSTRBEF
    :S Y S UL_ X Q S U B S T R B E F
    ;

SYS_XQTOKENIZE
    :S Y S UL_ X Q T O K E N I Z E
    ;

SYS_XQTREATAS
    :S Y S UL_ X Q T R E A T A S
    ;

SYS_XQXFORM
    :S Y S UL_ X Q X F O R M
    ;

SYS_XQ_ASQLCNV
    :S Y S UL_ X Q UL_ A S Q L C N V
    ;

SYS_XQ_ATOMCNVCHK
    :S Y S UL_ X Q UL_ A T O M C N V C H K
    ;

SYS_XQ_NRNG
    :S Y S UL_ X Q UL_ N R N G
    ;

SYS_XQ_PKSQL2XML
    :S Y S UL_ X Q UL_ P K S Q L [2] X M L
    ;

SYS_XQ_UPKXML2SQL
    :S Y S UL_ X Q UL_ U P K X M L [2] S Q L
    ;

TABLE
    :T A B L E
    ;

TABLESPACE_NO
    :T A B L E S P A C E UL_ N O
    ;

TABLE_STATS
    :T A B L E UL_ S T A T S
    ;

TABNO
    :T A B N O
    ;

TAN
    :T A N
    ;

TANH
    :T A N H
    ;

TEMP_TABLE
    :T E M P UL_ T A B L E
    ;

THE
    :T H E
    ;

THEN
    :T H E N
    ;

THROUGH
    :T H R O U G H
    ;

TIMES
    :T I M E S
    ;

TIMEZONE_ABBR
    :T I M E Z O N E UL_ A B B R
    ;

TIMEZONE_HOUR
    :T I M E Z O N E UL_ H O U R
    ;

TIMEZONE_MINUTE
    :T I M E Z O N E UL_ M I N U T E
    ;

TIMEZONE_OFFSET
    :T I M E Z O N E UL_ O F F S E T
    ;

TIMEZONE_REGION
    :T I M E Z O N E UL_ R E G I O N
    ;

TIV_GB
    :T I V UL_ G B
    ;

TIV_SSF
    :T I V UL_ S S F
    ;

TO
    :T O
    ;

TOPLEVEL
    :T O P L E V E L
    ;

TO_BINARY_DOUBLE
    :T O UL_ B I N A R Y UL_ D O U B L E
    ;

TO_BINARY_FLOAT
    :T O UL_ B I N A R Y UL_ F L O A T
    ;

TO_BLOB
    :T O UL_ B L O B
    ;

TO_CLOB
    :T O UL_ C L O B
    ;

TO_DATE
    :T O UL_ D A T E
    ;

TO_DSINTERVAL
    :T O UL_ D S I N T E R V A L
    ;

TO_LOB
    :T O UL_ L O B
    ;

TO_MULTI_BYTE
    :T O UL_ M U L T I UL_ B Y T E
    ;

TO_NCHAR
    :T O UL_ N C H A R
    ;

TO_NCLOB
    :T O UL_ N C L O B
    ;

TO_NUMBER
    :T O UL_ N U M B E R
    ;

TO_SINGLE_BYTE
    :T O UL_ S I N G L E UL_ B Y T E
    ;

TO_TIME
    :T O UL_ T I M E
    ;

TO_TIMESTAMP
    :T O UL_ T I M E S T A M P
    ;

TO_TIMESTAMP_TZ
    :T O UL_ T I M E S T A M P UL_ T Z
    ;

TO_TIME_TZ
    :T O UL_ T I M E UL_ T Z
    ;

TO_YMINTERVAL
    :T O UL_ Y M I N T E R V A L
    ;

TRACING
    :T R A C I N G
    ;

TRAILING
    :T R A I L I N G
    ;

TRANSFORM_DISTINCT_AGG
    :T R A N S F O R M UL_ D I S T I N C T UL_ A G G
    ;

TRANSITION
    :T R A N S I T I O N
    ;

TRANSITIONAL
    :T R A N S I T I O N A L
    ;

TRIGGER
    :T R I G G E R
    ;

TRUNC
    :T R U N C
    ;

TX
    :T X
    ;

TZ_OFFSET
    :T Z UL_ O F F S E T
    ;

UB2
    :U B [2]
    ;

UBA
    :U B A
    ;

UID
    :U I D
    ;

UNBOUND
    :U N B O U N D
    ;

UNION
    :U N I O N
    ;

UNIQUE
    :U N I Q U E
    ;

UNISTR
    :U N I S T R
    ;

UNLOCK
    :U N L O C K
    ;

UNNEST
    :U N N E S T
    ;

UNPACKED
    :U N P A C K E D
    ;

UNRESTRICTED
    :U N R E S T R I C T E D
    ;

UPDATABLE
    :U P D A T A B L E
    ;

UPDATE
    :U P D A T E
    ;

UPDATEXML
    :U P D A T E X M L
    ;

UPD_INDEXES
    :U P D UL_ I N D E X E S
    ;

UPD_JOININDEX
    :U P D UL_ J O I N I N D E X
    ;

UPPER
    :U P P E R
    ;

USERENV
    :U S E R E N V
    ;

USERGROUP
    :U S E R G R O U P
    ;

USER_DEFINED
    :U S E R UL_ D E F I N E D
    ;

USER_RECYCLEBIN
    :U S E R UL_ R E C Y C L E B I N
    ;

USE_ANTI
    :U S E UL_ A N T I
    ;

USE_CONCAT
    :U S E UL_ C O N C A T
    ;

USE_HASH
    :U S E UL_ H A S H
    ;

USE_HASH_AGGREGATION
    :U S E UL_ H A S H UL_ A G G R E G A T I O N
    ;

USE_INVISIBLE_INDEXES
    :U S E UL_ I N V I S I B L E UL_ I N D E X E S
    ;

USE_MERGE
    :U S E UL_ M E R G E
    ;

USE_MERGE_CARTESIAN
    :U S E UL_ M E R G E UL_ C A R T E S I A N
    ;

USE_NL
    :U S E UL_ N L
    ;

USE_NL_WITH_INDEX
    :U S E UL_ N L UL_ W I T H UL_ I N D E X
    ;

USE_PRIVATE_OUTLINES
    :U S E UL_ P R I V A T E UL_ O U T L I N E S
    ;

USE_SEMI
    :U S E UL_ S E M I
    ;

USE_TTT_FOR_GSETS
    :U S E UL_ T T T UL_ F O R UL_ G S E T S
    ;

USE_WEAK_NAME_RESL
    :U S E UL_ W E A K UL_ N A M E UL_ R E S L
    ;

VALIDATION
    :V A L I D A T I O N
    ;

VALUES
    :V A L U E S
    ;

VARIANCE
    :V A R I A N C E
    ;

VAR_POP
    :V A R UL_ P O P
    ;

VAR_SAMP
    :V A R UL_ S A M P
    ;

VECTOR_READ
    :V E C T O R UL_ R E A D
    ;

VECTOR_READ_TRACE
    :V E C T O R UL_ R E A D UL_ T R A C E
    ;

VERSIONING
    :V E R S I O N I N G
    ;

VERSIONS_ENDSCN
    :V E R S I O N S UL_ E N D S C N
    ;

VERSIONS_ENDTIME
    :V E R S I O N S UL_ E N D T I M E
    ;

VERSIONS_OPERATION
    :V E R S I O N S UL_ O P E R A T I O N
    ;

VERSIONS_STARTSCN
    :V E R S I O N S UL_ S T A R T S C N
    ;

VERSIONS_STARTTIME
    :V E R S I O N S UL_ S T A R T T I M E
    ;

VERSIONS_XID
    :V E R S I O N S UL_ X I D
    ;

VIEW
    :V I E W
    ;

VOLUME
    :V O L U M E
    ;

VSIZE
    :V S I Z E
    ;

WELLFORMED
    :W E L L F O R M E D
    ;

WHERE
    :W H E R E
    ;

WHITESPACE
    :W H I T E S P A C E
    ;

WIDTH_BUCKET
    :W I D T H UL_ B U C K E T
    ;

WITH
    :W I T H
    ;

WRAPPED
    :W R A P P E D
    ;

XID
    :X I D
    ;

XMLATTRIBUTES
    :X M L A T T R I B U T E S
    ;

XMLCAST
    :X M L C A S T
    ;

XMLCDATA
    :X M L C D A T A
    ;

XMLCOLATTVAL
    :X M L C O L A T T V A L
    ;

XMLCOMMENT
    :X M L C O M M E N T
    ;

XMLCONCAT
    :X M L C O N C A T
    ;

XMLDIFF
    :X M L D I F F
    ;

XMLEXISTS
    :X M L E X I S T S
    ;

XMLEXISTS2
    :X M L E X I S T S [2]
    ;

XMLFOREST
    :X M L F O R E S T
    ;

XMLINDEX_REWRITE
    :X M L I N D E X UL_ R E W R I T E
    ;

XMLINDEX_REWRITE_IN_SELECT
    :X M L I N D E X UL_ R E W R I T E UL_ I N UL_ S E L E C T
    ;

XMLINDEX_SEL_IDX_TBL
    :X M L I N D E X UL_ S E L UL_ I D X UL_ T B L
    ;

XMLISNODE
    :X M L I S N O D E
    ;

XMLISVALID
    :X M L I S V A L I D
    ;

XMLNAMESPACES
    :X M L N A M E S P A C E S
    ;

XMLPARSE
    :X M L P A R S E
    ;

XMLPATCH
    :X M L P A T C H
    ;

XMLPI
    :X M L P I
    ;

XMLQUERY
    :X M L Q U E R Y
    ;

XMLROOT
    :X M L R O O T
    ;

XMLSERIALIZE
    :X M L S E R I A L I Z E
    ;

XMLTABLE
    :X M L T A B L E
    ;

XMLTOOBJECT
    :X M L T O O B J E C T
    ;

XMLTRANSFORM
    :X M L T R A N S F O R M
    ;

XMLTRANSFORMBLOB
    :X M L T R A N S F O R M B L O B
    ;

XML_DML_RWT_STMT
    :X M L UL_ D M L UL_ R W T UL_ S T M T
    ;

XPATHTABLE
    :X P A T H T A B L E
    ;

XMLSEQUENCE
    :X M L S E Q U E N C E
    ;

XS_SYS_CONTEXT
    :X S UL_ S Y S UL_ C O N T E X T
    ;

X_DYN_PRUNE
    :X UL_ D Y N UL_ P R U N E
    ;

FEATURE_COMPARE
    : F E A T U R E UL_ C O M P A R E
    ;

FEATURE_DETAILS
    : F E A T U R E UL_ D E T A I L S
    ;

CLUSTER_DETAILS
    : C L U S T E R UL_ D E T A I L S
    ;

CLUSTER_DISTANCE
    : C L U S T E R UL_ D I S T A N C E
    ;

PERSISTABLE
    : P E R S I S T A B L E
    ;

DB_RECOVERY_FILE_DEST_SIZE
    : D B UL_ R E C O V E R Y UL_ F I L E UL_ D E S T UL_ S I Z E
    ;

MANDATORY
    : M A N D A T O R Y
    ;

BACKUPS
    : B A C K U P S
    ;

NOPROMPT
    : N O P R O M P T
    ;

IMMUTABLE
    : I M M U T A B L E
    ;

BLOCKCHAIN
    : B L O C K C H A I N
    ;

IDLE
    : I D L E
    ;

HASHING
    : H A S H I N G
    ;

DEFINITION
    : D E F I N I T I O N
    ;

COLLATE
    : C O L L A T E
    ;

XDB
    : X D B
    ;

XMLINDEX
    : X M L I N D E X
    ;

INDEX_ALL_PATHS
    : I N D E X UL_ A L L UL_ P A T H S
    ;

NONBLOCKING
    : N O N B L O C K I N G
    ;

MODIFY_COLUMN_TYPE
    : M O D I F Y UL_ C O L U M N UL_ T Y P E
    ;
<<<<<<< HEAD
=======

CERTIFICATE_DN
    : C E R T I F I C A T E UL_ D N
    ;

KERBEROS_PRINCIPAL_NAME
    : K E R B E R O S UL_ P R I N C I P A L UL_ N A M E
    ;
>>>>>>> 9702db79
<|MERGE_RESOLUTION|>--- conflicted
+++ resolved
@@ -7799,8 +7799,6 @@
 MODIFY_COLUMN_TYPE
     : M O D I F Y UL_ C O L U M N UL_ T Y P E
     ;
-<<<<<<< HEAD
-=======
 
 CERTIFICATE_DN
     : C E R T I F I C A T E UL_ D N
@@ -7809,4 +7807,3 @@
 KERBEROS_PRINCIPAL_NAME
     : K E R B E R O S UL_ P R I N C I P A L UL_ N A M E
     ;
->>>>>>> 9702db79
