/*
 * Licensed to the Apache Software Foundation (ASF) under one or more
 * contributor license agreements.  See the NOTICE file distributed with
 * this work for additional information regarding copyright ownership.
 * The ASF licenses this file to You under the Apache License, Version 2.0
 * (the "License"); you may not use this file except in compliance with
 * the License.  You may obtain a copy of the License at
 *
 *     http://www.apache.org/licenses/LICENSE-2.0
 *
 * Unless required by applicable law or agreed to in writing, software
 * distributed under the License is distributed on an "AS IS" BASIS,
 * WITHOUT WARRANTIES OR CONDITIONS OF ANY KIND, either express or implied.
 * See the License for the specific language governing permissions and
 * limitations under the License.
 */

lexer grammar OracleKeyword;

import Alphabet;

BINARY
    : B I N A R Y
    ;

ESCAPE
    : E S C A P E
    ;

MOD
    : M O D
    ;

XOR
    : X O R
    ;

ROW
    : R O W
    ;

ROWS
    : R O W S
    ;

UNKNOWN
    : U N K N O W N
    ;

ALWAYS
    : A L W A Y S
    ;

CASCADE
    : C A S C A D E
    ;

CHECK
    : C H E C K
    ;

GENERATED
    : G E N E R A T E D
    ;

PRIVILEGES
    : P R I V I L E G E S
    ;

READ
    : R E A D
    ;

WRITE
    : W R I T E
    ;

REFERENCES
    : R E F E R E N C E S
    ;

START
    : S T A R T
    ;

TRANSACTION
    : T R A N S A C T I O N
    ;

USER
    : U S E R
    ;

ROLE
    : R O L E
    ;

VISIBLE
    : V I S I B L E
    ;

INVISIBLE
    : I N V I S I B L E
    ;

EXECUTE
    : E X E C U T E
    ;

USE
    : U S E
    ;

DEBUG
    : D E B U G
    ;

UNDER
    : U N D E R
    ;

FLASHBACK
    : F L A S H B A C K
    ;

ARCHIVE
    : A R C H I V E
    ;

REFRESH
    : R E F R E S H
    ;

QUERY
    : Q U E R Y
    ;

REWRITE
    : R E W R I T E
    ;

KEEP
    : K E E P
    ;

SEQUENCE
    : S E Q U E N C E
    ;

INHERIT
    : I N H E R I T
    ;

TRANSLATE
    : T R A N S L A T E
    ;

MERGE
    : M E R G E
    ;

AT
    : A T
    ;

BITMAP
    : B I T M A P
    ;

CACHE
    : C A C H E
    ;

NOCACHE
    : N O C A C H E
    ;

CHECKPOINT
    : C H E C K P O I N T
    ;

CONNECT
    : C O N N E C T
    ;

CONSTRAINTS
    : C O N S T R A I N T S
    ;

CYCLE
    : C Y C L E
    ;

NOCYCLE
    : N O C Y C L E
    ;

DBTIMEZONE
    : D B T I M E Z O N E
    ;

ENCRYPT
    : E N C R Y P T
    ;

DECRYPT
    : D E C R Y P T
    ;

DEFERRABLE
    : D E F E R R A B L E
    ;

DEFERRED
    : D E F E R R E D
    ;

DIRECTORY
    : D I R E C T O R Y
    ;

CREDENTIALS
    : C R E D E N T I A L S
    ;

EDITION
    : E D I T I O N
    ;

ELEMENT
    : E L E M E N T
    ;

END
    : E N D
    ;

EXCEPT
    : E X C E P T
    ;

EXCEPTIONS
    : E X C E P T I O N S
    ;

FORCE
    : F O R C E
    ;

NOFORCE
    : N O F O R C E
    ;

GLOBAL
    : G L O B A L
    ;

IDENTIFIED
    : I D E N T I F I E D
    ;

IDENTITY
    : I D E N T I T Y
    ;

IMMEDIATE
    : I M M E D I A T E
    ;

INCREMENT
    : I N C R E M E N T
    ;

INITIALLY
    : I N I T I A L L Y
    ;

INVALIDATE
    : I N V A L I D A T E
    ;

JAVA
    : J A V A
    ;

LEVELS
    : L E V E L S
    ;

MAXVALUE
    : M A X V A L U E
    ;

MINVALUE
    : M I N V A L U E
    ;

NOMAXVALUE
    : N O M A X V A L U E
    ;

NOMINVALUE
    : N O M I N V A L U E
    ;

NOSORT
    : N O S O R T
    ;

MINING
    : M I N I N G
    ;

MODEL
    : M O D E L
    ;

MODIFY
    : M O D I F Y
    ;

NATIONAL
    : N A T I O N A L
    ;

NEW
    : N E W
    ;

NOORDER
    : N O O R D E R
    ;

NORELY
    : N O R E L Y
    ;

OF
    : O F
    ;

ONLY
    : O N L Y
    ;

PRIOR
    : P R I O R
    ;

PROFILE
    : P R O F I L E
    ;

REF
    : R E F
    ;

REKEY
    : R E K E Y
    ;

RELY
    : R E L Y
    ;

RENAME
    : R E N A M E
    ;

REPLACE
    : R E P L A C E
    ;

RESOURCE
    : R E S O U R C E
    ;

REVERSE
    : R E V E R S E
    ;

ROWID
    : R O W I D
    ;

SALT
    : S A L T
    ;

SCOPE
    : S C O P E
    ;

SORT
    : S O R T
    ;

SOURCE
    : S O U R C E
    ;

SUBSTITUTABLE
    : S U B S T I T U T A B L E
    ;

TABLESPACE
    : T A B L E S P A C E
    ;

TEMPORARY
    : T E M P O R A R Y
    ;

TRANSLATION
    : T R A N S L A T I O N
    ;

TREAT
    : T R E A T
    ;

NO
    : N O
    ;

UNUSED
    : U N U S E D
    ;

VALIDATE
    : V A L I D A T E
    ;

NOVALIDATE
    : N O V A L I D A T E
    ;

VALUE
    : V A L U E
    ;

VARYING
    : V A R Y I N G
    ;

VIRTUAL
    : V I R T U A L
    ;

ZONE
    : Z O N E
    ;

PUBLIC
    : P U B L I C
    ;

SESSION
    : S E S S I O N
    ;

COMMENT
    : C O M M E N T
    ;

LOCK
    : L O C K
    ;

ADVISOR
    : A D V I S O R
    ;

ADMINISTER
    : A D M I N I S T E R
    ;

TUNING
    : T U N I N G
    ;

MANAGE
    : M A N A G E
    ;

MANAGEMENT
    : M A N A G E M E N T
    ;

OBJECT
    : O B J E C T
    ;

CLUSTER
    : C L U S T E R
    ;

CONTEXT
    : C O N T E X T
    ;

EXEMPT
    : E X E M P T
    ;

REDACTION
    : R E D A C T I O N
    ;

POLICY
    : P O L I C Y
    ;

DATABASE
    : D A T A B A S E
    ;

SYSTEM
    : S Y S T E M
    ;

AUDIT
    : A U D I T
    ;

LINK
    : L I N K
    ;

ANALYZE
    : A N A L Y Z E
    ;

DICTIONARY
    : D I C T I O N A R Y
    ;

DIMENSION
    : D I M E N S I O N
    ;

INDEXTYPE
    : I N D E X T Y P E
    ;

INDEXTYPES
    : I N D E X T Y P E S
    ;

EXTERNAL
    : E X T E R N A L
    ;

JOB
    : J O B
    ;

CLASS
    : C L A S S
    ;

PROGRAM
    : P R O G R A M
    ;

SCHEDULER
    : S C H E D U L E R
    ;

LIBRARY
    : L I B R A R Y
    ;

LOGMINING
    : L O G M I N I N G
    ;

MATERIALIZED
    : M A T E R I A L I Z E D
    ;

CUBE
    : C U B E
    ;

MEASURE
    : M E A S U R E
    ;

FOLDER
    : F O L D E R
    ;

BUILD
    : B U I L D
    ;

PROCESS
    : P R O C E S S
    ;

OPERATOR
    : O P E R A T O R
    ;

OUTLINE
    : O U T L I N E
    ;

PLUGGABLE
    : P L U G G A B L E
    ;

CONTAINER
    : C O N T A I N E R
    ;

SEGMENT
    : S E G M E N T
    ;

RESTRICT
    : R E S T R I C T
    ;

RESTRICTED
    : R E S T R I C T E D
    ;

COST
    : C O S T
    ;

SYNONYM
    : S Y N O N Y M
    ;

BACKUP
    : B A C K U P
    ;

UNLIMITED
    : U N L I M I T E D
    ;

BECOME
    : B E C O M E
    ;

CHANGE
    : C H A N G E
    ;

NOTIFICATION
    : N O T I F I C A T I O N
    ;

ACCESS
    : A C C E S S
    ;

PRIVILEGE
    : P R I V I L E G E
    ;

PURGE
    : P U R G E
    ;

RESUMABLE
    : R E S U M A B L E
    ;

SYSGUID
    : S Y S G U I D
    ;

SYSBACKUP
    : S Y S B A C K U P
    ;

SYSDBA
    : S Y S D B A
    ;

SYSDG
    : S Y S D G
    ;

SYSKM
    : S Y S K M
    ;

SYSOPER
    : S Y S O P E R
    ;

RECYCLEBIN
    : R E C Y C L E B I N
    ;

DBA_RECYCLEBIN
    : D B A UL_ R E C Y C L E B I N
    ;

FIRST
    : F I R S T
    ;

NCHAR
    : N C H A R
    ;

RAW
    : R A W
    ;

VARCHAR
    : V A R C H A R
    ;

VARCHAR2
    : V A R C H A R [2]
    ;

STRING
    : S T R I N G
    ;

NVARCHAR2
    : N V A R C H A R [2]
    ;

LONG
    : L O N G
    ;
    
BLOB
    : B L O B
    ;

CLOB
    : C L O B
    ;

NCLOB
    : N C L O B
    ;

BINARY_FLOAT
    : B I N A R Y UL_ F L O A T
    ;

BINARY_DOUBLE
    : B I N A R Y UL_ D O U B L E
    ;

PLS_INTEGER
    : P L S UL_ I N T E G E R
    ;

BINARY_INTEGER
    : B I N A R Y UL_ I N T E G E R
    ;

NUMBER
    : N U M B E R
    ;

NATURALN
    : N A T U R A L N
    ;

POSITIVE
    : P O S I T I V E
    ;

POSITIVEN
    : P O S I T I V E N
    ;

SIGNTYPE
    : S I G N T Y P E
    ;

SIMPLE_INTEGER
    : S I M P L E UL_ I N T E G E R
    ;

BFILE
    : B F I L E
    ;

MLSLABEL
    : M L S L A B E L
    ;

UROWID
    : U R O W I D
    ;

JSON
    : J S O N
    ;

DEC
    : D E C
    ;

SHARING
    : S H A R I N G
    ;

PRIVATE
    : P R I V A T E
    ;

SHARDED
    : S H A R D E D
    ;

SHARD
    : S H A R D
    ;

DUPLICATED
    : D U P L I C A T E D
    ;

METADATA
    : M E T A D A T A
    ;

DATA
    : D A T A
    ;

EXTENDED
    : E X T E N D E D
    ;

NONE
    : N O N E
    ;

MEMOPTIMIZE
    : M E M O P T I M I Z E
    ;

PARENT
    : P A R E N T
    ;

IDENTIFIER
    : I D E N T I F I E R
    ;

WORK
    : W O R K
    ;

CONTAINER_MAP
    : C O N T A I N E R UL_ M A P
    ;

CONTAINERS_DEFAULT
    : C O N T A I N E R S UL_ D E F A U L T
    ;

WAIT
    : W A I T
    ;

NOWAIT
    : N O W A I T
    ;

BATCH
    : B A T C H
    ;

BLOCK
    : B L O C K
    ;

REBUILD
    : R E B U I L D
    ;

INVALIDATION
    : I N V A L I D A T I O N
    ;

COMPILE
    : C O M P I L E
    ;

USABLE
    : U S A B L E
    ;

UNUSABLE
    : U N U S A B L E
    ;

ONLINE
    : O N L I N E
    ;

MONITORING
    : M O N I T O R I N G
    ;

NOMONITORING
    : N O M O N I T O R I N G
    ;

USAGE
    : U S A G E
    ;

COALESCE
    : C O A L E S C E
    ;

CLEANUP
    : C L E A N U P
    ;

PARALLEL
    : P A R A L L E L
    ;

NOPARALLEL
    : N O P A R A L L E L
    ;

LOG
    : L O G
    ;

REUSE
    : R E U S E
    ;

SETTINGS
    : S E T T I N G S
    ;

STORAGE
    : S T O R A G E
    ;

MATCHED
    : M A T C H E D
    ;

ERRORS
    : E R R O R S
    ;

REJECT
    : R E J E C T
    ;

RETENTION
    : R E T E N T I O N
    ;

CHUNK
    : C H U N K
    ;

PCTVERSION
    : P C T V E R S I O N
    ;

FREEPOOLS
    : F R E E P O O L S
    ;

AUTO
    : A U T O
    ;

DEDUPLICATE
    : D E D U P L I C A T E
    ;

KEEP_DUPLICATES
    : K E E P UL_ D U P L I C A T E S
    ;

COMPRESS
    : C O M P R E S S
    ;

HIGH
    : H I G H
    ;

MEDIUM
    : M E D I U M
    ;

LOW
    : L O W
    ;

NOCOMPRESS
    : N O C O M P R E S S
    ;

READS
    : R E A D S
    ;

CREATION
    : C R E A T I O N
    ;

PCTFREE
    : P C T F R E E
    ;

PCTUSED
    : P C T U S E D
    ;

INITRANS
    : I N I T R A N S
    ;

LOGGING
    : L O G G I N G
    ;

NOLOGGING
    : N O L O G G I N G
    ;

FILESYSTEM_LIKE_LOGGING
    : F I L E S Y S T E M UL_ L I K E UL_ L O G G I N G
    ;

INITIAL
    : I N I T I A L
    ;

MINEXTENTS
    : M I N E X T E N T S
    ;

MAXEXTENTS
    : M A X E X T E N T S
    ;

BASIC
    : B A S I C
    ;

ADVANCED
    : A D V A N C E D
    ;

PCTINCREASE
    : P C T I N C R E A S E
    ;

FREELISTS
    : F R E E L I S T S
    ;

DML
    : D M L
    ;

DDL
    : D D L
    ;

CAPACITY
    : C A P A C I T Y
    ;

FREELIST
    : F R E E L I S T
    ;

GROUPS
    : G R O U P S
    ;

OPTIMAL
    : O P T I M A L
    ;

BUFFER_POOL
    : B U F F E R UL_ P O O L
    ;

RECYCLE
    : R E C Y C L E
    ;

FLASH_CACHE
    : F L A S H UL_ C A C H E
    ;

CELL_FLASH_CACHE
    : C E L L UL_ F L A S H UL_ C A C H E
    ;

MAXSIZE
    : M A X S I Z E
    ;

MAX_AUDIT_SIZE
    : M A X UL_ A U D I T UL_ S I Z E
    ;

MAX_DIAG_SIZE
    : M A X UL_ D I A G UL_ S I Z E
    ;

STORE
    : S T O R E
    ;

LEVEL
    : L E V E L
    ;

LOCKING
    : L O C K I N G
    ;

INMEMORY
    : I N M E M O R Y
    ;

MEMCOMPRESS
    : M E M C O M P R E S S
    ;

PRIORITY
    : P R I O R I T Y
    ;

CRITICAL
    : C R I T I C A L
    ;

DISTRIBUTE
    : D I S T R I B U T E
    ;

RANGE
    : R A N G E
    ;

PARTITION
    : P A R T I T I O N
    ;

SUBPARTITION
    : S U B P A R T I T I O N
    ;

SERVICE
    : S E R V I C E
    ;

DUPLICATE
    : D U P L I C A T E
    ;

ILM
    : I L M
    ;

DELETE_ALL
    : D E L E T E UL_ A L L
    ;

ENABLE_ALL
    : E N A B L E UL_ A L L
    ;

DISABLE_ALL
    : D I S A B L E UL_ A L L
    ;

AFTER
    : A F T E R
    ;

MODIFICATION
    : M O D I F I C A T I O N
    ;

DAYS
    : D A Y S
    ;

MONTHS
    : M O N T H S
    ;

YEARS
    : Y E A R S
    ;

TIER
    : T I E R
    ;

ORGANIZATION
    : O R G A N I Z A T I O N
    ;

HEAP
    : H E A P
    ;

PCTTHRESHOLD
    : P C T T H R E S H O L D
    ;

PARAMETERS
    : P A R A M E T E R S
    ;

LOCATION
    : L O C A T I O N
    ;

MAPPING
    : M A P P I N G
    ;

NOMAPPING
    : N O M A P P I N G
    ;

INCLUDING
    : I N C L U D I N G
    ;

OVERFLOW
    : O V E R F L O W
    ;

ATTRIBUTE
    : A T T R I B U T E
    ;

ATTRIBUTES
    : A T T R I B U T E S
    ;

RESULT_CACHE
    : R E S U L T UL_ C A C H E
    ;

ROWDEPENDENCIES
    : R O W D E P E N D E N C I E S
    ;

NOROWDEPENDENCIES
    : N O R O W D E P E N D E N C I E S
    ; 

ARCHIVAL
    : A R C H I V A L
    ;

EXCHANGE
    : E X C H A N G E
    ;

INDEXING
    : I N D E X I N G
    ;

OFF
    : O F F
    ;

LESS
    : L E S S
    ;

INTERNAL
    : I N T E R N A L
    ;

VARRAY
    : V A R R A Y
    ;

NESTED
    : N E S T E D
    ;

COLUMN_VALUE
    : C O L U M N UL_ V A L U E
    ;

RETURN
    : R E T U R N
    ;

LOCATOR
    : L O C A  T O R
    ;

MODE
    : M O D E
    ;

LOB
    : L O B
    ;

SECUREFILE
    : S E C U R E F I L E
    ;

BASICFILE
    : B A S I C F I L E
    ;

THAN
    : T H A N
    ;

LIST
    : L I S T
    ;

AUTOMATIC
    : A U T O M A T I C
    ;

HASH
    : H A S H
    ;

PARTITIONS
    : P A R T I T I O N S
    ;

SUBPARTITIONS
    : S U B P A R T I T I O N S
    ;

TEMPLATE
    : T E M P L A T E
    ;

PARTITIONSET
    : P A R T I T I O N S E T
    ;

REFERENCE
    : R E F E R E N C E
    ;

CONSISTENT
    : C O N S I S T E N T
    ;

CLUSTERING
    : C L U S T E R I N G
    ;

LINEAR
    : L I N E A R
    ;

INTERLEAVED
    : I N T E R L E A V E D
    ;

YES
    : Y E S
    ;

LOAD
    : L O A D
    ;

MOVEMENT
    : M O V E M E N T
    ;

ZONEMAP
    : Z O N E M A P
    ;

WITHOUT
    : W I T H O U T
    ;

XMLTYPE
    : X M L T Y P E
    ;

RELATIONAL
    : R E L A T I O N A L
    ;

XML
    : X M L
    ;

VARRAYS
    : V A R R A Y S
    ;

LOBS
    : L O B S
    ;

TABLES
    : T A B L E S
    ;

ALLOW
    : A L L O W
    ;

DISALLOW
    : D I S A L L O W
    ;

NONSCHEMA
    : N O N S C H E M A
    ;

ANYSCHEMA
    : A N Y S C H E M A
    ;

XMLSCHEMA
    : X M L S C H E M A
    ;

COLUMNS
    : C O L U M N S
    ;

OIDINDEX
    : O I D I N D E X
    ;

EDITIONABLE
    : E D I T I O N A B L E
    ;

NONEDITIONABLE
    : N O N E D I T I O N A B L E
    ;

DEPENDENT
    : D E P E N D E N T
    ;

INDEXES
    : I N D E X E S
    ;

SHRINK
    : S H R I N K
    ;

SPACE
    : S P A C E
    ;

COMPACT
    : C O M P A C T
    ;

SUPPLEMENTAL
    : S U P P L E M E N T A L
    ;

ADVISE
    : A D V I S E
    ;

NOTHING
    : N O T H I N G
    ;

GUARD
    : G U A R D
    ;

SYNC
    : S Y N C
    ;

VISIBILITY
    : V I S I B I L I T Y
    ;

ACTIVE
    : A C T I V E
    ;

DEFAULT_COLLATION
    : D E F A U L T UL_ C O L L A T I O N
    ;

MOUNT
    : M O U N T
    ;

STANDBY
    : S T A N D B Y
    ;

CLONE
    : C L O N E
    ;

RESETLOGS
    : R E S E T L O G S
    ;

NORESETLOGS
    : N O R E S E T L O G S
    ;

UPGRADE
    : U P G R A D E
    ;

DOWNGRADE
    : D O W N G R A D E
    ;

RECOVER
    : R E C O V E R
    ;

LOGFILE
    : L O G F I L E
    ;

TEST
    : T E S T
    ;

CORRUPTION
    : C O R R U P T I O N
    ;

CONTINUE
    : C O N T I N U E
    ;

CANCEL
    : C A N C E L
    ;

UNTIL
    : U N T I L
    ;

CONTROLFILE
    : C O N T R O L F I L E
    ;

SNAPSHOT
    : S N A P S H O T
    ;

DATAFILE
    : D A T A F I L E
    ;

MANAGED
    : M A N A G E D
    ;

ARCHIVED
    : A R C H I V E D
    ;

DISCONNECT
    : D I S C O N N E C T
    ;

NODELAY
    : N O D E L A Y
    ;

INSTANCES
    : I N S T A N C E S
    ;

FINISH
    : F I N I S H
    ;

LOGICAL
    : L O G I C A L
    ;

FILE
    : F I L E
    ;

SIZE
    : S I Z E
    ;

AUTOEXTEND
    : A U T O E X T E N D
    ;

BLOCKSIZE
    : B L O C K S I Z E
    ;

OFFLINE
    : O F F L I N E
    ;

RESIZE
    : R E S I Z E
    ;

TEMPFILE
    : T E M P F I L E
    ;

DATAFILES
    : D A T A F I L E S
    ;

ARCHIVELOG
    : A R C H I V E L O G
    ;

MANUAL
    : M A N U A L
    ;

NOARCHIVELOG
    : N O A R C H I V E L O G
    ;

AVAILABILITY
    : A V A I L A B I L I T Y
    ;

PERFORMANCE
    : P E R F O R M A N C E
    ;

CLEAR
    : C L E A R
    ;

UNARCHIVED
    : U N A R C H I V E D
    ;

UNRECOVERABLE
    : U N R E C O V E R A B L E
    ;

THREAD
    : T H R E A D
    ;

MEMBER
    : M E M B E R
    ;

PHYSICAL
    : P H Y S I C A L
    ;

FAR
    : F A R
    ;

TRACE
    : T R A C E
    ;

DISTRIBUTED
    : D I S T R I B U T E D
    ;

RECOVERY
    : R E C O V E R Y
    ;

FLUSH
    : F L U S H
    ;

NOREPLY
    : N O R E P L Y
    ;

SWITCH
    : S W I T C H
    ;

LOGFILES
    : L O G F I L E S
    ;

PROCEDURAL
    : P R O C E D U R A L
    ;

REPLICATION
    : R E P L I C A T I O N
    ;

SUBSET
    : S U B S E T
    ;

ACTIVATE
    : A C T I V A T E
    ;

APPLY
    : A P P L Y
    ;

MAXIMIZE
    : M A X I M I Z E
    ;

PROTECTION
    : P R O T E C T I O N
    ;

SUSPEND
    : S U S P E N D
    ;

RESUME
    : R E S U M E
    ;

QUIESCE
    : Q U I E S C E
    ;

UNQUIESCE
    : U N Q U I E S C E
    ;

SHUTDOWN
    : S H U T D O W N
    ;

REGISTER
    : R E G I S T E R
    ;

PREPARE
    : P R E P A R E
    ;

SWITCHOVER
    : S W I T C H O V E R
    ;

FAILED
    : F A I L E D
    ;

SKIP_SYMBOL
    : S K I P
    ;

STOP
    : S T O P
    ;

ABORT
    : A B O R T
    ;

VERIFY
    : V E R I F Y
    ;

CONVERT
    : C O N V E R T
    ;

FAILOVER
    : F A I L O V E R
    ;

BIGFILE
    : B I G F I L E
    ;

SMALLFILE
    : S M A L L F I L E
    ;

TRACKING
    : T R A C K I N G
    ;

CACHING
    : C A C H I N G
    ;

CONTAINERS
    : C O N T A I N E R S
    ;

TARGET
    : T A R G E T
    ;

UNDO
    : U N D O
    ;

MOVE
    : M O V E
    ;

MIRROR
    : M I R R O R
    ;

COPY
    : C O P Y
    ;

UNPROTECTED
    : U N P R O T E C T E D
    ;

REDUNDANCY
    : R E D U N D A N C Y
    ;

REMOVE
    : R E M O V E
    ;

LOST
    : L O S T
    ;

LEAD_CDB
    : L E A D UL_ C D B
    ;

LEAD_CDB_URI
    : L E A D UL_ C D B UL_ U R I
    ;

PROPERTY
    : P R O P E R T Y
    ;

DEFAULT_CREDENTIAL
    : D E F A U L T UL_ C R E D E N T I A L
    ;

TIME_ZONE
    : T I M E UL_ Z O N E
    ;

RESET
    : R E S E T
    ;

RELOCATE
    : R E L O C A T E
    ;

CLIENT
    : C L I E N T
    ;

PASSWORDFILE_METADATA_CACHE
    : P A S S W O R D F I L E UL_ M E T A D A T A UL_ C A C H E
    ;

NOSWITCH
    : N O S W I T C H
    ;

POST_TRANSACTION
    : P O S T UL_ T R A N S A C T I O N
    ;

KILL
    : K I L L
    ;

ROLLING
    : R O L L I N G
    ;

MIGRATION
    : M I G R A T I O N
    ;

PATCH
    : P A T C H
    ;

ENCRYPTION
    : E N C R Y P T I O N
    ;

WALLET
    : W A L L E T
    ;

AFFINITY
    : A F F I N I T Y
    ;

MEMORY
    : M E M O R Y
    ;

SPFILE
    : S P F I L E
    ;

PFILE
    : P F I L E
    ;

BOTH
    : B O T H
    ;

SID
    : S I D
    ;

SHARED_POOL
    : S H A R E D UL_ P O O L
    ;

BUFFER_CACHE
    : B U F F E R UL_ C A C H E
    ;

REDO
    : R E D O
    ;

CONFIRM
    : C O N F I R M
    ;

MIGRATE
    : M I G R A T E
    ;

USE_STORED_OUTLINES
    : U S E UL_ S T O R E D UL_ O U T L I N E S
    ;

GLOBAL_TOPIC_ENABLED
    : G L O B A L UL_ T O P I C UL_ E N A B L E D
    ;

INTERSECT
    : I N T E R S E C T
    ;

MINUS
    : M I N U S
    ;

LOCKED
    : L O C K E D
    ;

FETCH
    : F E T C H
    ;

PERCENT
    : P E R C E N T
    ;

TIES
    : T I E S
    ;

SIBLINGS
    : S I B L I N G S
    ;

NULLS
    : N U L L S
    ;

LAST
    : L A S T
    ;

ISOLATION
    : I S O L A T I O N
    ;

SERIALIZABLE
    : S E R I A L I Z A B L E
    ;

COMMITTED
    : C O M M I T T E D
    ;

FILTER
    : F I L T E R
    ;

FACT
    : F A C T
    ;

DETERMINISTIC
    : D E T E R M I N I S T I C
    ;

PIPELINED
    : P I P E L I N E D
    ;

PARALLEL_ENABLE
    : P A R A L L E L UL_ E N A B L E
    ;

OUT
    : O U T
    ;

NOCOPY
    : N O C O P Y
    ;

ACCESSIBLE
    : A C C E S S I B L E
    ;

PACKAGE
    : P A C K A G E
    ;

PACKAGES
    : P A C K A G E S
    ;

USING_NLS_COMP
    : U S I N G UL_ N L S UL_ C O M P
    ;

AUTHID
    : A U T H I D
    ;

SEARCH
    : S E A R C H
    ;

DEPTH
    : D E P T H
    ;

BREADTH
    : B R E A D T H
    ;

ANALYTIC
    : A N A L Y T I C
    ;

HIERARCHIES
    : H I E R A R C H I E S
    ;

MEASURES
    : M E A S U R E S
    ;

OVER
    : O V E R
    ;

LAG
    : L A G
    ;

LAG_DIFF
    : L A G UL_ D I F F
    ;

LAG_DIF_PERCENT
    : L A G UL_ D I F UL_ P E R C E N T
    ;

LEAD
    : L E A D
    ;

LEAD_DIFF
    : L E A D UL_ D I F F
    ;

LEAD_DIFF_PERCENT
    : L E A D UL_ D I F F UL_ P E R C E N T
    ;

HIERARCHY
    : H I E R A R C H Y
    ;

WITHIN
    : W I T H I N
    ;

ACROSS
    : A C R O S S
    ;

ANCESTOR
    : A N C E S T O R
    ;

BEGINNING
    : B E G I N N I N G
    ;

UNBOUNDED
    : U N B O U N D E D
    ;

PRECEDING
    : P R E C E D I N G
    ;

FOLLOWING
    : F O L L O W I N G
    ;

RANK
    : R A N K
    ;

DENSE_RANK
    : D E N S E UL_ R A N K
    ;

AVERAGE_RANK
    : A V E R A G E UL_ R A N K
    ;

ROW_NUMBER
    : R O W UL_ N U M B E R
    ;

SHARE_OF
    : S H A R E UL_ O F
    ;

HIER_ANCESTOR
    : H I E R UL_ A N C E S T O R
    ;

HIER_PARENT
    : H I E R UL_ P A R E N T
    ;

HIER_LEAD
    : H I E R UL_ L E A D
    ;

HIER_LAG
    : H I E R UL_ L A G
    ;

QUALIFY
    : Q U A L I F Y
    ;

HIER_CAPTION
    : H I E R UL_ C A P T I O N
    ;

HIER_DEPTH
    : H I E R UL_ D E P T H
    ;

HIER_DESCRIPTION
    : H I E R UL_ D E S C R I P T I O N
    ;

HIER_LEVEL
    : H I E R UL_ L E V E L
    ;

HIER_MEMBER_NAME
    : H I E R UL_ M E M B E R UL_ N A M E
    ;

HIER_MEMBER_UNIQUE_NAME
    : H I E R UL_ M E M B E R UL_ U N I Q U E UL_ N A M E
    ;

CHAINED
    : C H A I N E D
    ;

STATISTICS
    : S T A T I S T I C S
    ;

DANGLING
    : D A N G L I N G
    ;

STRUCTURE
    : S T R U C T U R E
    ;

FAST
    : F A S T
    ;

COMPLETE
    : C O M P L E T E
    ;

ASSOCIATE
    : A S S O C I A T E
    ;

DISASSOCIATE
    : D I S A S S O C I A T E
    ;

FUNCTIONS
    : F U N C T I O N S
    ;

TYPES
    : T Y P E S
    ;

SELECTIVITY
    : S E L E C T I V I T Y
    ;

RETURNING
    : R E T U R N I N G
    ;

VERSIONS
    : V E R S I O N S
    ;

SCN
    : S C N
    ;

PERIOD
    : P E R I O D
    ;

LATERAL
    : L A T E R A L
    ;

BADFILE
    : B A D F I L E
    ;

DISCARDFILE
    : D I S C A R D F I L E
    ;

PIVOT
    : P I V O T
    ;

UNPIVOT
    : U N P I V O T
    ;

INCLUDE
    : I N C L U D E
    ;

EXCLUDE
    : E X C L U D E
    ;

SAMPLE
    : S A M P L E
    ;

SEED
    : S E E D
    ;

OPTION
    : O P T I O N
    ;

SHARDS
    : S H A R D S
    ;

MATCH_RECOGNIZE
    : M A T C H UL_ R E C O G N I Z E
    ;

PATTERN
    : P A T T E R N
    ;

DEFINE
    : D E F I N E
    ;

ONE
    : O N E
    ;

PER
    : P E R
    ;

MATCH
    : M A T C H
    ;

PAST
    : P A S T
    ;

PERMUTE
    : P E R M U T E
    ;

CLASSIFIER
    : C L A S S I F I E R
    ;

MATCH_NUMBER
    : M A T C H UL_ N U M B E R
    ;

RUNNING
    : R U N N I N G
    ;

FINAL
    : F I N A L
    ;

PREV
    : P R E V
    ;

NOAUDIT
    : N O A U D I T
    ;

WHENEVER
    : W H E N E V E R
    ;

SUCCESSFUL
    : S U C C E S S F U L
    ;

USERS
    : U S E R S
    ;

GRANTED
    : G R A N T E D
    ;

ROLES
    : R O L E S
    ;

NAMESPACE
    : N A M E S P A C E
    ;

ROLLUP
    : R O L L U P
    ;

GROUPING
    : G R O U P I N G
    ;

SETS
    : S E T S
    ;

DECODE
    : D E C O D E
    ;

RESTORE
    : R E S T O R E
    ;

POINT
    : P O I N T
    ;

BEFORE
    : B E F O R E
    ;

IGNORE
    : I G N O R E
    ;

NAV
    : N A V
    ;

SINGLE
    : S I N G L E
    ;

UPDATED
    : U P D A T E D
    ;

MAIN
    : M A I N
    ;

RULES
    : R U L E S
    ;

UPSERT
    : U P S E R T
    ;

SEQUENTIAL
    : S E Q U E N T I A L
    ;

ITERATE
    : I T E R A T E
    ;

DECREMENT
    : D E C R E M E N T
    ;

SOME
    : S O M E
    ;

NAN
    : N A N
    ;

INFINITE
    : I N F I N I T E
    ;

PRESENT
    : P R E S E N T
    ;

EMPTY
    : E M P T Y
    ;

SUBMULTISET
    : S U B M U L T I S E T
    ;

LIKEC
    : L I K E C
    ;

LIKE2
    : L I K E '2'
    ;

LIKE4
    : L I K E '4'
    ;

REGEXP_LIKE
    : R E G E X P UL_ L I K E
    ;

EQUALS_PATH
    : E Q U A L S UL_ P A T H
    ;

UNDER_PATH
    : U N D E R UL_ P A T H
    ;

FORMAT
    : F O R M A T
    ;

STRICT
    : S T R I C T
    ;

LAX
    : L A X
    ;

KEYS
    : K E Y S
    ;

JSON_EQUAL
    : J S O N UL_ E Q U A L
    ;

JSON_EXISTS
    : J S O N UL_ E X I S T S
    ;

PASSING
    : P A S S I N G
    ;

ERROR
    : E R R O R
    ;

JSON_TEXTCONTAINS
    : J S O N UL_ T E X T C O N T A I N S
    ;

HAS
    : H A S
    ;

STARTS
    : S T A R T S
    ;

LIKE_REGEX
    : L I K E UL_ R E G E X
    ;

EQ_REGEX
    : E Q UL_ R E G E X
    ;

SYS
    : S Y S
    ;

MAXDATAFILES
    : M A X D A T A F I L E S
    ;

MAXINSTANCES
    : M A X I N S T A N C E S
    ;

AL32UTF8
    : A L '3' '2' U T F '8'
    ;

AL16UTF16
    : A L '1' '6' U T F '1' '6'
    ;

UTF8
    : U T F '8'
    ;

USER_DATA
    : U S E R UL_ D A T A
    ;

MAXLOGFILES
    : M A X L O G F I L E S
    ;

MAXLOGMEMBERS
    : M A X L O G M E M B E R S
    ;

MAXLOGHISTORY
    : M A X L O G H I S T O R Y
    ;

EXTENT
    : E X T E N T
    ;

SYSAUX
    : S Y S A U X
    ;

LEAF
    : L E A F
    ;

AUTOALLOCATE
    : A U T O A L L O C A T E
    ;

UNIFORM
    : U N I F O R M
    ;

FILE_NAME_CONVERT
    : F I L E UL_ N A M E UL_ C O N V E R T
    ;

ALLOCATE
    : A L L O C A T E
    ;

DEALLOCATE
    : D E A L L O C A T E
    ;

SHARED
    : S H A R E D
    ;

AUTHENTICATED
    : A U T H E N T I C A T E D
    ;

CHILD
    : C H I L D
    ;

DETERMINES
    : D E T E R M I N E S
    ;

RELIES_ON
    : R E L I E S UL_ O N
    ;

AGGREGATE
    : A G G R E G A T E
    ;

POLYMORPHIC
    : P O L Y M O R P H I C
    ;

SQL_MARCO
    : S Q L UL_ M A R C O
    ;

LANGUAGE
    : L A N G U A G E
    ;

AGENT
    : A G E N T
    ;

SELF
    : S E L F
    ;

TDO
    : T D O
    ;

INDICATOR
    : I N D I C A T O R
    ;

STRUCT
    : S T R U C T
    ;

LENGTH
    : L E N G T H
    ;

DURATION
    : D U R A T I O N
    ;

MAXLEN
    : M A X L E N
    ;

CHARSETID
    : C H A R S E T I D
    ;

CHARSETFORM
    : C H A R S E T F O R M
    ;

SINGLE_C
    : C
    ;

SYSTIMESTAMP
    : S Y S T I M E S T A M P
    ;

CATEGORY
    : C A T E G O R Y
    ;

ORDER
    : O R D E R
    ;

NOKEEP
    : N O K E E P
    ;

SCALE
    : S C A L E
    ;

NOSCALE
    : N O S C A L E
    ;

EXTEND
    : E X T E N D
    ;

NOEXTEND
    : N O E X T E N D
    ;

NOSHARD
    : N O S H A R D
    ;

INITIALIZED
    : I N I T I A L I Z E D
    ;

EXTERNALLY
    : E X T E R N A L L Y
    ;

GLOBALLY
    : G L O B A L L Y
    ;

ACCESSED
    : A C C E S S E D
    ;

RESTART
    : R E S T A R T
    ;

OPTIMIZE
    : O P T I M I Z E
    ;

QUOTA
    : Q U O T A
    ;

DISKGROUP
    : D I S K G R O U P
    ;

NORMAL
    : N O R M A L
    ;

FLEX
    : F L E X
    ;

SITE
    : S I T E
    ;

QUORUM
    : Q U O R U M
    ;

REGULAR
    : R E G U L A R
    ;

FAILGROUP
    : F A I L G R O U P
    ;

DISK
    : D I S K
    ;

EXCLUDING
    : E X C L U D I N G
    ;

CONTENTS
    : C O N T E N T S
    ;

LOCKDOWN
    : L O C K D O W N
    ;

CLEAN
    : C L E A N
    ;

GUARANTEE
    : G U A R A N T E E
    ;

PRUNING
    : P R U N I N G
    ;

DEMAND
    : D E M A N D
    ;

RESOLVE
   : R E S O L V E
   ;

RESOLVER
   : R E S O L V E R
   ;

SHARE
    : S H A R E
    ;

EXCLUSIVE
    : E X C L U S I V E
    ;

ANCILLARY
    : A N C I L L A R Y
    ;

BINDING
    : B I N D I N G
    ;

SCAN
    : S C A N
    ;

COMPUTE
    : C O M P U T E
    ;

UNDROP
    : U N D R O P
    ;

DISKS
    : D I S K S
    ;

COARSE
    : C O A R S E
    ;

FINE
    : F I N E
    ;

ALIAS
    : A L I A S
    ;

SCRUB
    : S C R U B
    ;

DISMOUNT
    : D I S M O U N T
    ;

REBALANCE
    : R E B A L A N C E
    ;

COMPUTATION
    : C O M P U T A T I O N
    ;

CONSIDER
    : C O N S I D E R
    ;

FRESH
    : F R E S H
    ;

MASTER
    : M A S T E R
    ;

ENFORCED
    : E N F O R C E D
    ;

TRUSTED
    : T R U S T E D
    ;

TRUST
    : T R U S T
    ;

ID
    : I D
    ;

SYNCHRONOUS
    : S Y N C H R O N O U S
    ;

ASYNCHRONOUS
    : A S Y N C H R O N O U S
    ;

REPEAT
    : R E P E A T
    ;

FEATURE
    : F E A T U R E
    ;

STATEMENT
    : S T A T E M E N T
    ;

CLAUSE
   : C L A U S E
   ;


UNPLUG
    : U N P L U G
    ;

HOST
    : H O S T
    ;

PORT
    : P O R T
    ;

EVERY
    : E V E R Y
    ;

MINUTES
    : M I N U T E S
    ;

HOURS
    : H O U R S
    ;

NORELOCATE
    : N O R E L O C A T E
    ;

SAVE
    : S A V E
    ;

DISCARD
    : D I S C A R D
    ;

STATE
    : S T A T E
    ;

APPLICATION
    : A P P L I C A T I O N
    ;

INSTALL
    : I N S T A L L
    ;

MINIMUM
    : M I N I M U M
    ;

VERSION
    : V E R S I O N
    ;

UNINSTALL
    : U N I N S T A L L
    ;

COMPATIBILITY
    : C O M P A T I B I L I T Y
    ;

MATERIALIZE
    : M A T E R I A L I Z E
    ;

SUBTYPE
    : S U B T Y P E
    ;

RECORD
    : R E C O R D
    ;

CONSTANT
    : C O N S T A N T
    ;

CURSOR
    : C U R S O R
    ;

OTHERS
    : O T H E R S
    ;

EXCEPTION
    : E X C E P T I O N
    ;

CPU_PER_SESSION
    : C P U UL_ P E R UL_ S E S S I O N
    ;

CONNECT_TIME
    : C O N N E C T UL_ T I M E
    ;

AZURE_ROLE
    : A Z U R E UL_ R O L E
    ;

IAM_GROUP_NAME
    : I A M UL_ G R O U P UL_ N A M E
    ;

LOGICAL_READS_PER_SESSION
    : L O G I C A L UL_ R E A D S UL_ P E R UL_ S E S S I O N
    ;

PRIVATE_SGA
    : P R I V A T E UL_ S G A
    ;

PERCENT_RANK
    : P E R C E N T UL_ R A N K
    ;

LISTAGG
    : L I S T A G G
    ;

ABS
    :A B S
    ;

ACCOUNT
    :A C C O U N T
    ;

ACOS
    :A C O S
    ;

ACTIVE_COMPONENT
    :A C T I V E UL_ C O M P O N E N T
    ;

ACTIVE_FUNCTION
    :A C T I V E UL_ F U N C T I O N
    ;

ACTIVE_TAG
    :A C T I V E UL_ T A G
    ;

ADD
    :A D D
    ;

ADD_COLUMN
    :A D D UL_ C O L U M N
    ;

ADD_GROUP
    :A D D UL_ G R O U P
    ;

ADD_MONTHS
    :A D D UL_ M O N T H S
    ;

ADJ_DATE
    :A D J UL_ D A T E
    ;

ADMIN
    :A D M I N
    ;

ADMINISTRATOR
    :A D M I N I S T R A T O R
    ;

ALL
    :A L L
    ;

ALL_ROWS
    :A L L UL_ R O W S
    ;

ALTER
    :A L T E R
    ;

AND
    :A N D
    ;

AND_EQUAL
    :A N D UL_ E Q U A L
    ;

ANTIJOIN
    :A N T I J O I N
    ;

APPEND
    :A P P E N D
    ;

APPENDCHILDXML
    :A P P E N D C H I L D X M L
    ;

APPEND_VALUES
    :A P P E N D UL_ V A L U E S
    ;

AS
    :A S
    ;

ASC
    :A S C
    ;

ASCII
    :A S C I I
    ;

ASCIISTR
    :A S C I I S T R
    ;

ASIN
    :A S I N
    ;

ASSEMBLY
    :A S S E M B L Y
    ;

ASYNC
    :A S Y N C
    ;

ATAN
    :A T A N
    ;

ATAN2
    :A T A N [2]
    ;

AUTHENTICATION
    :A U T H E N T I C A T I O N
    ;

AUTHORIZATION
    :A U T H O R I Z A T I O N
    ;

BEGIN_OUTLINE_DATA
    :B E G I N UL_ O U T L I N E UL_ D A T A
    ;

BEHALF
    :B E H A L F
    ;

BETWEEN
    :B E T W E E N
    ;

BFILENAME
    :B F I L E N A M E
    ;

BINARY_DOUBLE_INFINITY
    :B I N A R Y UL_ D O U B L E UL_ I N F I N I T Y
    ;

BINARY_DOUBLE_NAN
    :B I N A R Y UL_ D O U B L E UL_ N A N
    ;

BINARY_FLOAT_INFINITY
    :B I N A R Y UL_ F L O A T UL_ I N F I N I T Y
    ;

BINARY_FLOAT_NAN
    :B I N A R Y UL_ F L O A T UL_ N A N
    ;

BIND_AWARE
    :B I N D UL_ A W A R E
    ;

BIN_TO_NUM
    :B I N UL_ T O UL_ N U M
    ;

BITAND
    :B I T A N D
    ;

BITMAPS
    :B I T M A P S
    ;

BITMAP_TREE
    :B I T M A P UL_ T R E E
    ;

BITS
    :B I T S
    ;

BLOCKS
    :B L O C K S
    ;

BLOCK_RANGE
    :B L O C K UL_ R A N G E
    ;

BOUND
    :B O U N D
    ;

BRANCH
    :B R A N C H
    ;

BROADCAST
    :B R O A D C A S T
    ;

BUFFER
    :B U F F E R
    ;

BULK
    :B U L K
    ;

BY
    :B Y
    ;

BYPASS_RECURSIVE_CHECK
    :B Y P A S S UL_ R E C U R S I V E UL_ C H E C K
    ;

BYPASS_UJVC
    :B Y P A S S UL_ U J V C
    ;

BYTE
    :B Y T E
    ;

CACHE_CB
    :C A C H E UL_ C B
    ;

CACHE_INSTANCES
    :C A C H E UL_ I N S T A N C E S
    ;

CACHE_TEMP_TABLE
    :C A C H E UL_ T E M P UL_ T A B L E
    ;

CARDINALITY
    :C A R D I N A L I T Y
    ;

CEIL
    :C E I L
    ;

CERTIFICATE
    :C E R T I F I C A T E
    ;

CFILE
    :C F I L E
    ;

CHANGE_DUPKEY_ERROR_INDEX
    :C H A N G E UL_ D U P K E Y UL_ E R R O R UL_ I N D E X
    ;

CHAR
    :C H A R
    ;

CHARTOROWID
    :C H A R T O R O W I D
    ;

CHAR_CS
    :C H A R UL_ C S
    ;

CHECK_ACL_REWRITE
    :C H E C K UL_ A C L UL_ R E W R I T E
    ;

CHOOSE
    :C H O O S E
    ;

CHR
    :C H R
    ;

CLOSE_CACHED_OPEN_CURSORS
    :C L O S E UL_ C A C H E D UL_ O P E N UL_ C U R S O R S
    ;

CLUSTERING_FACTOR
    :C L U S T E R I N G UL_ F A C T O R
    ;

CLUSTER_ID
    :C L U S T E R UL_ I D
    ;

CLUSTER_PROBABILITY
    :C L U S T E R UL_ P R O B A B I L I T Y
    ;

CLUSTER_SET
    :C L U S T E R UL_ S E T
    ;

COALESCE_SQ
    :C O A L E S C E UL_ S Q
    ;

COLD
    :C O L D
    ;

COLLECT
    :C O L L E C T
    ;

COLUMN
    :C O L U M N
    ;

COLUMNAR
    :C O L U M N A R
    ;

COLUMN_AUTH_INDICATOR
    :C O L U M N UL_ A U T H UL_ I N D I C A T O R
    ;

COLUMN_STATS
    :C O L U M N UL_ S T A T S
    ;

COMPLIANCE
    :C O M P L I A N C E
    ;

COMPOSE
    :C O M P O S E
    ;

COMPOSITE
    :C O M P O S I T E
    ;

COMPOSITE_LIMIT
    :C O M P O S I T E UL_ L I M I T
    ;

COMPOUND
    :C O M P O U N D
    ;

CONCAT
    :C O N C A T
    ;

CONFORMING
    :C O N F O R M I N G
    ;

CONNECT_BY_CB_WHR_ONLY
    :C O N N E C T UL_ B Y UL_ C B UL_ W H R UL_ O N L Y
    ;

CONNECT_BY_COMBINE_SW
    :C O N N E C T UL_ B Y UL_ C O M B I N E UL_ S W
    ;

CONNECT_BY_COST_BASED
    :C O N N E C T UL_ B Y UL_ C O S T UL_ B A S E D
    ;

CONNECT_BY_ELIM_DUPS
    :C O N N E C T UL_ B Y UL_ E L I M UL_ D U P S
    ;

CONNECT_BY_FILTERING
    :C O N N E C T UL_ B Y UL_ F I L T E R I N G
    ;

CONNECT_BY_ISCYCLE
    :C O N N E C T UL_ B Y UL_ I S C Y C L E
    ;

CONNECT_BY_ISLEAF
    :C O N N E C T UL_ B Y UL_ I S L E A F
    ;

CONNECT_BY_ROOT
    :C O N N E C T UL_ B Y UL_ R O O T
    ;

CONST
    :C O N S T
    ;

CORR
    :C O R R
    ;

CORRUPT_XID
    :C O R R U P T UL_ X I D
    ;

CORRUPT_XID_ALL
    :C O R R U P T UL_ X I D UL_ A L L
    ;

CORR_K
    :C O R R UL_ K
    ;

CORR_S
    :C O R R UL_ S
    ;

COS
    :C O S
    ;

COSH
    :C O S H
    ;

COST_XML_QUERY_REWRITE
    :C O S T UL_ X M L UL_ Q U E R Y UL_ R E W R I T E
    ;

COVAR_POP
    :C O V A R UL_ P O P
    ;

COVAR_SAMP
    :C O V A R UL_ S A M P
    ;

CO_AUTH_IND
    :C O UL_ A U T H UL_ I N D
    ;

CPU_COSTING
    :C P U UL_ C O S T I N G
    ;

CPU_PER_CALL
    :C P U UL_ P E R UL_ C A L L
    ;

CRASH
    :C R A S H
    ;

CREATE
    :C R E A T E
    ;

CREATE_STORED_OUTLINES
    :C R E A T E UL_ S T O R E D UL_ O U T L I N E S
    ;

CROSSEDITION
    :C R O S S E D I T I O N
    ;

CSCONVERT
    :C S C O N V E R T
    ;

CUBE_GB
    :C U B E UL_ G B
    ;

CUME_DIST
    :C U M E UL_ D I S T
    ;

CUME_DISTM
    :C U M E UL_ D I S T M
    ;

CURRENT
    :C U R R E N T
    ;

CURRENTV
    :C U R R E N T V
    ;

CURRENT_DATE
    :C U R R E N T UL_ D A T E
    ;

CURRENT_SCHEMA
    :C U R R E N T UL_ S C H E M A
    ;

CURRENT_TIME
    :C U R R E N T UL_ T I M E
    ;

CURRENT_TIMESTAMP
    :C U R R E N T UL_ T I M E S T A M P
    ;

CURSOR_SHARING_EXACT
    :C U R S O R UL_ S H A R I N G UL_ E X A C T
    ;

CURSOR_SPECIFIC_SEGMENT
    :C U R S O R UL_ S P E C I F I C UL_ S E G M E N T
    ;

CV
    :C V
    ;

DATABASE_DEFAULT
    :D A T A B A S E UL_ D E F A U L T
    ;

DATAOBJNO
    :D A T A O B J N O
    ;

DATAOBJ_TO_PARTITION
    :D A T A O B J UL_ T O UL_ P A R T I T I O N
    ;

DATE
    :D A T E
    ;

DATE_MODE
    :D A T E UL_ M O D E
    ;

DBA
    :D B A
    ;

DBMS_STATS
    :D B M S UL_ S T A T S
    ;

DB_ROLE_CHANGE
    :D B UL_ R O L E UL_ C H A N G E
    ;

DB_VERSION
    :D B UL_ V E R S I O N
    ;

DEBUGGER
    :D E B U G G E R
    ;

DECIMAL
    :D E C I M A L
    ;

DECLARE
    :D E C L A R E
    ;

DECOMPOSE
    :D E C O M P O S E
    ;

DECR
    :D E C R
    ;

DEFAULT
    :D E F A U L T
    ;

DEFAULTS
    :D E F A U L T S
    ;

DEFINED
    :D E F I N E D
    ;

DEGREE
    :D E G R E E
    ;

DELAY
    :D E L A Y
    ;

DELETE
    :D E L E T E
    ;

DELETEXML
    :D E L E T E X M L
    ;

DENSE_RANKM
    :D E N S E UL_ R A N K M
    ;

DEQUEUE
    :D E Q U E U E
    ;

DEREF
    :D E R E F
    ;

DEREF_NO_REWRITE
    :D E R E F UL_ N O UL_ R E W R I T E
    ;

DESC
    :D E S C
    ;

DETACHED
    :D E T A C H E D
    ;

DIRECT_LOAD
    :D I R E C T UL_ L O A D
    ;

DISABLE_PRESET
    :D I S A B L E UL_ P R E S E T
    ;

DISABLE_RPKE
    :D I S A B L E UL_ R P K E
    ;

DISTINCT
    :D I S T I N C T
    ;

DISTINGUISHED
    :D I S T I N G U I S H E D
    ;

DML_UPDATE
    :D M L UL_ U P D A T E
    ;

DOCFIDELITY
    :D O C F I D E L I T Y
    ;

DOCUMENT
    :D O C U M E N T
    ;

DOMAIN_INDEX_FILTER
    :D O M A I N UL_ I N D E X UL_ F I L T E R
    ;

DOMAIN_INDEX_NO_SORT
    :D O M A I N UL_ I N D E X UL_ N O UL_ S O R T
    ;

DOMAIN_INDEX_SORT
    :D O M A I N UL_ I N D E X UL_ S O R T
    ;

DRIVING_SITE
    :D R I V I N G UL_ S I T E
    ;

DROP
    :D R O P
    ;

DROP_COLUMN
    :D R O P UL_ C O L U M N
    ;

DROP_GROUP
    :D R O P UL_ G R O U P
    ;

DST_UPGRADE_INSERT_CONV
    :D S T UL_ U P G R A D E UL_ I N S E R T UL_ C O N V
    ;

DUMP
    :D U M P
    ;

DYNAMIC
    :D Y N A M I C
    ;

DYNAMIC_SAMPLING
    :D Y N A M I C UL_ S A M P L I N G
    ;

DYNAMIC_SAMPLING_EST_CDN
    :D Y N A M I C UL_ S A M P L I N G UL_ E S T UL_ C D N
    ;

EACH
    :E A C H
    ;

EDITIONING
    :E D I T I O N I N G
    ;

EDITIONS
    :E D I T I O N S
    ;

ELIMINATE_JOIN
    :E L I M I N A T E UL_ J O I N
    ;

ELIMINATE_OBY
    :E L I M I N A T E UL_ O B Y
    ;

ELIMINATE_OUTER_JOIN
    :E L I M I N A T E UL_ O U T E R UL_ J O I N
    ;

ELSE
    :E L S E
    ;

EMPTY_BLOB
    :E M P T Y UL_ B L O B
    ;

EMPTY_CLOB
    :E M P T Y UL_ C L O B
    ;

ENABLE_PRESET
    :E N A B L E UL_ P R E S E T
    ;

ENCODING
    :E N C O D I N G
    ;

END_OUTLINE_DATA
    :E N D UL_ O U T L I N E UL_ D A T A
    ;

ENFORCE
    :E N F O R C E
    ;

ENQUEUE
    :E N Q U E U E
    ;

ENTERPRISE
    :E N T E R P R I S E
    ;

ENTITYESCAPING
    :E N T I T Y E S C A P I N G
    ;

ENTRY
    :E N T R Y
    ;

ERROR_ARGUMENT
    :E R R O R UL_ A R G U M E N T
    ;

ERROR_ON_OVERLAP_TIME
    :E R R O R UL_ O N UL_ O V E R L A P UL_ T I M E
    ;

ESTIMATE
    :E S T I M A T E
    ;

EVALUATION
    :E V A L U A T I O N
    ;

EVENTS
    :E V E N T S
    ;

EXISTS
    :E X I S T S
    ;

EXISTSNODE
    :E X I S T S N O D E
    ;

EXP
    :E X P
    ;

EXPAND_GSET_TO_UNION
    :E X P A N D UL_ G S E T UL_ T O UL_ U N I O N
    ;

EXPAND_TABLE
    :E X P A N D UL_ T A B L E
    ;

EXPIRE
    :E X P I R E
    ;

EXPLAIN
    :E X P L A I N
    ;

EXPLOSION
    :E X P L O S I O N
    ;

EXPORT
    :E X P O R T
    ;

EXPR_CORR_CHECK
    :E X P R UL_ C O R R UL_ C H E C K
    ;

EXTENDS
    :E X T E N D S
    ;

EXTENTS
    :E X T E N T S
    ;

EXTRA
    :E X T R A
    ;

EXTRACT
    :E X T R A C T
    ;

EXTRACTVALUE
    :E X T R A C T V A L U E
    ;

FACILITY
    :F A C I L I T Y
    ;

FACTORIZE_JOIN
    :F A C T O R I Z E UL_ J O I N
    ;

FAILED_LOGIN_ATTEMPTS
    :F A I L E D UL_ L O G I N UL_ A T T E M P T S
    ;

FBTSCAN
    :F B T S C A N
    ;

FEATURE_ID
    :F E A T U R E UL_ I D
    ;

FEATURE_SET
    :F E A T U R E UL_ S E T
    ;

FEATURE_VALUE
    :F E A T U R E UL_ V A L U E
    ;

FIRSTM
    :F I R S T M
    ;

FIRST_ROWS
    :F I R S T UL_ R O W S
    ;

FIRST_VALUE
    :F I R S T UL_ V A L U E
    ;

FLAGGER
    :F L A G G E R
    ;

FLOAT
    :F L O A T
    ;

FLOB
    :F L O B
    ;

FLOOR
    :F L O O R
    ;

FOLLOWS
    :F O L L O W S
    ;

FOR
    :F O R
    ;

FORCE_XML_QUERY_REWRITE
    :F O R C E UL_ X M L UL_ Q U E R Y UL_ R E W R I T E
    ;

FOREVER
    :F O R E V E R
    ;

FORWARD
    :F O R W A R D
    ;

FROM
    :F R O M
    ;

FROM_TZ
    :F R O M UL_ T Z
    ;

GATHER_PLAN_STATISTICS
    :G A T H E R UL_ P L A N UL_ S T A T I S T I C S
    ;

GBY_CONC_ROLLUP
    :G B Y UL_ C O N C UL_ R O L L U P
    ;

GBY_PUSHDOWN
    :G B Y UL_ P U S H D O W N
    ;

GRANT
    :G R A N T
    ;

GREATEST
    :G R E A T E S T
    ;

GROUP
    :G R O U P
    ;

GROUPING_ID
    :G R O U P I N G UL_ I D
    ;

GROUP_BY
    :G R O U P UL_ B Y
    ;

GROUP_ID
    :G R O U P UL_ I D
    ;

GUARANTEED
    :G U A R A N T E E D
    ;

HASHKEYS
    :H A S H K E Y S
    ;

HASH_AJ
    :H A S H UL_ A J
    ;

HASH_SJ
    :H A S H UL_ S J
    ;

HAVING
    :H A V I N G
    ;

HEADER
    :H E A D E R
    ;

HELP
    :H E L P
    ;

HEXTORAW
    :H E X T O R A W
    ;

HEXTOREF
    :H E X T O R E F
    ;

HIDE
    :H I D E
    ;

HINTSET_BEGIN
    :H I N T S E T UL_ B E G I N
    ;

HINTSET_END
    :H I N T S E T UL_ E N D
    ;

HOT
    :H O T
    ;

HWM_BROKERED
    :H W M UL_ B R O K E R E D
    ;

HYBRID
    :H Y B R I D
    ;

IDGENERATORS
    :I D G E N E R A T O R S
    ;

IDLE_TIME
    :I D L E UL_ T I M E
    ;

IGNORE_OPTIM_EMBEDDED_HINTS
    :I G N O R E UL_ O P T I M UL_ E M B E D D E D UL_ H I N T S
    ;

IGNORE_ROW_ON_DUPKEY_INDEX
    :I G N O R E UL_ R O W UL_ O N UL_ D U P K E Y UL_ I N D E X
    ;

IGNORE_WHERE_CLAUSE
    :I G N O R E UL_ W H E R E UL_ C L A U S E
    ;

IMPACT
    :I M P A C T
    ;

IMPORT
    :I M P O R T
    ;

IN
    :I N
    ;

INCLUDE_VERSION
    :I N C L U D E UL_ V E R S I O N
    ;

INCR
    :I N C R
    ;

INCREMENTAL
    :I N C R E M E N T A L
    ;

INDENT
    :I N D E N T
    ;

INDEX
    :I N D E X
    ;

INDEXED
    :I N D E X E D
    ;

INDEX_ASC
    :I N D E X UL_ A S C
    ;

INDEX_COMBINE
    :I N D E X UL_ C O M B I N E
    ;

INDEX_DESC
    :I N D E X UL_ D E S C
    ;

INDEX_FFS
    :I N D E X UL_ F F S
    ;

INDEX_FILTER
    :I N D E X UL_ F I L T E R
    ;

INDEX_JOIN
    :I N D E X UL_ J O I N
    ;

INDEX_ROWS
    :I N D E X UL_ R O W S
    ;

INDEX_RRS
    :I N D E X UL_ R R S
    ;

INDEX_RS
    :I N D E X UL_ R S
    ;

INDEX_RS_ASC
    :I N D E X UL_ R S UL_ A S C
    ;

INDEX_RS_DESC
    :I N D E X UL_ R S UL_ D E S C
    ;

INDEX_SCAN
    :I N D E X UL_ S C A N
    ;

INDEX_SKIP_SCAN
    :I N D E X UL_ S K I P UL_ S C A N
    ;

INDEX_SS
    :I N D E X UL_ S S
    ;

INDEX_SS_ASC
    :I N D E X UL_ S S UL_ A S C
    ;

INDEX_SS_DESC
    :I N D E X UL_ S S UL_ D E S C
    ;

INDEX_STATS
    :I N D E X UL_ S T A T S
    ;

INFORMATIONAL
    :I N F O R M A T I O N A L
    ;

INITCAP
    :I N I T C A P
    ;

INLINE
    :I N L I N E
    ;

INLINE_XMLTYPE_NT
    :I N L I N E UL_ X M L T Y P E UL_ N T
    ;

INSERT
    :I N S E R T
    ;

INSERTCHILDXML
    :I N S E R T C H I L D X M L
    ;

INSERTCHILDXMLAFTER
    :I N S E R T C H I L D X M L A F T E R
    ;

INSERTCHILDXMLBEFORE
    :I N S E R T C H I L D X M L B E F O R E
    ;

INSERTXMLAFTER
    :I N S E R T X M L A F T E R
    ;

INSERTXMLBEFORE
    :I N S E R T X M L B E F O R E
    ;

INSTANTIABLE
    :I N S T A N T I A B L E
    ;

INSTANTLY
    :I N S T A N T L Y
    ;

INSTEAD
    :I N S T E A D
    ;

INSTR
    :I N S T R
    ;

INSTR2
    :I N S T R [2]
    ;

INSTR4
    :I N S T R [4]
    ;

INSTRB
    :I N S T R B
    ;

INSTRC
    :I N S T R C
    ;

INTEGER
    :I N T E G E R
    ;

INTERMEDIATE
    :I N T E R M E D I A T E
    ;

INTERNAL_CONVERT
    :I N T E R N A L UL_ C O N V E R T
    ;

INTERNAL_USE
    :I N T E R N A L UL_ U S E
    ;

INTERPRETED
    :I N T E R P R E T E D
    ;

INTO
    :I N T O
    ;

IN_MEMORY_METADATA
    :I N UL_ M E M O R Y UL_ M E T A D A T A
    ;

IN_XQUERY
    :I N UL_ X Q U E R Y
    ;

IS
    :I S
    ;

ISOLATION_LEVEL
    :I S O L A T I O N UL_ L E V E L
    ;

ITERATION_NUMBER
    :I T E R A T I O N UL_ N U M B E R
    ;

KERBEROS
    :K E R B E R O S
    ;

KEYSIZE
    :K E Y S I Z E
    ;

KEY_LENGTH
    :K E Y UL_ L E N G T H
    ;

LAST_DAY
    :L A S T UL_ D A Y
    ;

LAST_VALUE
    :L A S T UL_ V A L U E
    ;

LAYER
    :L A Y E R
    ;

LDAP_REGISTRATION
    :L D A P UL_ R E G I S T R A T I O N
    ;

LDAP_REGISTRATION_ENABLED
    :L D A P UL_ R E G I S T R A T I O N UL_ E N A B L E D
    ;

LDAP_REG_SYNC_INTERVAL
    :L D A P UL_ R E G UL_ S Y N C UL_ I N T E R V A L
    ;

LEADING
    :L E A D I N G
    ;

LEAST
    :L E A S T
    ;

LENGTH2
    :L E N G T H [2]
    ;

LENGTH4
    :L E N G T H [4]
    ;

LENGTHB
    :L E N G T H B
    ;

LENGTHC
    :L E N G T H C
    ;

LIFE
    :L I F E
    ;

LIFETIME
    :L I F E T I M E
    ;

LIKE
    :L I K E
    ;

LIKE_EXPAND
    :L I K E UL_ E X P A N D
    ;

LN
    :L N
    ;

LNNVL
    :L N N V L
    ;

LOBNVL
    :L O B N V L
    ;

LOCAL_INDEXES
    :L O C A L UL_ I N D E X E S
    ;

LOGICAL_READS_PER_CALL
    :L O G I C A L UL_ R E A D S UL_ P E R UL_ C A L L
    ;

LOGOFF
    :L O G O F F
    ;

LOGON
    :L O G O N
    ;

LOWER
    :L O W E R
    ;

LTRIM
    :L T R I M
    ;

MAKE_REF
    :M A K E UL_ R E F
    ;

MAXARCHLOGS
    :M A X A R C H L O G S
    ;

MAXTRANS
    :M A X T R A N S
    ;

MEDIAN
    :M E D I A N
    ;

MERGE_AJ
    :M E R G E UL_ A J
    ;

MERGE_CONST_ON
    :M E R G E UL_ C O N S T UL_ O N
    ;

MERGE_SJ
    :M E R G E UL_ S J
    ;

METHOD
    :M E T H O D
    ;

MINIMIZE
    :M I N I M I Z E
    ;

MINUS_NULL
    :M I N U S UL_ N U L L
    ;

MIRRORCOLD
    :M I R R O R C O L D
    ;

MIRRORHOT
    :M I R R O R H O T
    ;

MODEL_COMPILE_SUBQUERY
    :M O D E L UL_ C O M P I L E UL_ S U B Q U E R Y
    ;

MODEL_DONTVERIFY_UNIQUENESS
    :M O D E L UL_ D O N T V E R I F Y UL_ U N I Q U E N E S S
    ;

MODEL_DYNAMIC_SUBQUERY
    :M O D E L UL_ D Y N A M I C UL_ S U B Q U E R Y
    ;

MODEL_MIN_ANALYSIS
    :M O D E L UL_ M I N UL_ A N A L Y S I S
    ;

MODEL_NO_ANALYSIS
    :M O D E L UL_ N O UL_ A N A L Y S I S
    ;

MODEL_PBY
    :M O D E L UL_ P B Y
    ;

MODEL_PUSH_REF
    :M O D E L UL_ P U S H UL_ R E F
    ;

MONITOR
    :M O N I T O R
    ;

MONTHS_BETWEEN
    :M O N T H S UL_ B E T W E E N
    ;

MOUNTPATH
    :M O U N T P A T H
    ;

MULTISET
    :M U L T I S E T
    ;

MV_MERGE
    :M V UL_ M E R G E
    ;

NAMED
    :N A M E D
    ;

NANVL
    :N A N V L
    ;

NATIVE
    :N A T I V E
    ;

NATIVE_FULL_OUTER_JOIN
    :N A T I V E UL_ F U L L UL_ O U T E R UL_ J O I N
    ;

NCHAR_CS
    :N C H A R UL_ C S
    ;

NCHR
    :N C H R
    ;

NEEDED
    :N E E D E D
    ;

NESTED_TABLE_FAST_INSERT
    :N E S T E D UL_ T A B L E UL_ F A S T UL_ I N S E R T
    ;

NESTED_TABLE_GET_REFS
    :N E S T E D UL_ T A B L E UL_ G E T UL_ R E F S
    ;

NESTED_TABLE_ID
    :N E S T E D UL_ T A B L E UL_ I D
    ;

NESTED_TABLE_SET_REFS
    :N E S T E D UL_ T A B L E UL_ S E T UL_ R E F S
    ;

NESTED_TABLE_SET_SETID
    :N E S T E D UL_ T A B L E UL_ S E T UL_ S E T I D
    ;

NETWORK
    :N E T W O R K
    ;

NEVER
    :N E V E R
    ;

NEW_TIME
    :N E W UL_ T I M E
    ;

NEXT_DAY
    :N E X T UL_ D A Y
    ;

NLJ_BATCHING
    :N L J UL_ B A T C H I N G
    ;

NLJ_INDEX_FILTER
    :N L J UL_ I N D E X UL_ F I L T E R
    ;

NLJ_INDEX_SCAN
    :N L J UL_ I N D E X UL_ S C A N
    ;

NLJ_PREFETCH
    :N L J UL_ P R E F E T C H
    ;

NLSSORT
    :N L S S O R T
    ;

NLS_CALENDAR
    :N L S UL_ C A L E N D A R
    ;

NLS_CHARACTERSET
    :N L S UL_ C H A R A C T E R S E T
    ;

NLS_CHARSET_DECL_LEN
    :N L S UL_ C H A R S E T UL_ D E C L UL_ L E N
    ;

NLS_CHARSET_ID
    :N L S UL_ C H A R S E T UL_ I D
    ;

NLS_CHARSET_NAME
    :N L S UL_ C H A R S E T UL_ N A M E
    ;

NLS_COMP
    :N L S UL_ C O M P
    ;

NLS_CURRENCY
    :N L S UL_ C U R R E N C Y
    ;

NLS_DATE_FORMAT
    :N L S UL_ D A T E UL_ F O R M A T
    ;

NLS_DATE_LANGUAGE
    :N L S UL_ D A T E UL_ L A N G U A G E
    ;

NLS_INITCAP
    :N L S UL_ I N I T C A P
    ;

NLS_ISO_CURRENCY
    :N L S UL_ I S O UL_ C U R R E N C Y
    ;

NLS_LANG
    :N L S UL_ L A N G
    ;

NLS_LANGUAGE
    :N L S UL_ L A N G U A G E
    ;

NLS_LENGTH_SEMANTICS
    :N L S UL_ L E N G T H UL_ S E M A N T I C S
    ;

NLS_LOWER
    :N L S UL_ L O W E R
    ;

NLS_NCHAR_CONV_EXCP
    :N L S UL_ N C H A R UL_ C O N V UL_ E X C P
    ;

NLS_NUMERIC_CHARACTERS
    :N L S UL_ N U M E R I C UL_ C H A R A C T E R S
    ;

NLS_SORT
    :N L S UL_ S O R T
    ;

NLS_SPECIAL_CHARS
    :N L S UL_ S P E C I A L UL_ C H A R S
    ;

NLS_TERRITORY
    :N L S UL_ T E R R I T O R Y
    ;

NLS_UPPER
    :N L S UL_ U P P E R
    ;

NL_AJ
    :N L UL_ A J
    ;

NL_SJ
    :N L UL_ S J
    ;

NOAPPEND
    :N O A P P E N D
    ;

NOCPU_COSTING
    :N O C P U UL_ C O S T I N G
    ;

NOENTITYESCAPING
    :N O E N T I T Y E S C A P I N G
    ;

NOGUARANTEE
    :N O G U A R A N T E E
    ;

NOLOCAL
    :N O L O C A L
    ;

NOMINIMIZE
    :N O M I N I M I Z E
    ;

NOOVERRIDE
    :N O O V E R R I D E
    ;

NOPARALLEL_INDEX
    :N O P A R A L L E L UL_ I N D E X
    ;

NOREPAIR
    :N O R E P A I R
    ;

NOREVERSE
    :N O R E V E R S E
    ;

NOREWRITE
    :N O R E W R I T E
    ;

NOSCHEMACHECK
    :N O S C H E M A C H E C K
    ;

NOSEGMENT
    :N O S E G M E N T
    ;

NOSTRICT
    :N O S T R I C T
    ;

NOT
    :N O T
    ;

NO_ACCESS
    :N O UL_ A C C E S S
    ;

NO_BASETABLE_MULTIMV_REWRITE
    :N O UL_ B A S E T A B L E UL_ M U L T I M V UL_ R E W R I T E
    ;

NO_BIND_AWARE
    :N O UL_ B I N D UL_ A W A R E
    ;

NO_BUFFER
    :N O UL_ B U F F E R
    ;

NO_CARTESIAN
    :N O UL_ C A R T E S I A N
    ;

NO_CHECK_ACL_REWRITE
    :N O UL_ C H E C K UL_ A C L UL_ R E W R I T E
    ;

NO_COALESCE_SQ
    :N O UL_ C O A L E S C E UL_ S Q
    ;

NO_CONNECT_BY_CB_WHR_ONLY
    :N O UL_ C O N N E C T UL_ B Y UL_ C B UL_ W H R UL_ O N L Y
    ;

NO_CONNECT_BY_COMBINE_SW
    :N O UL_ C O N N E C T UL_ B Y UL_ C O M B I N E UL_ S W
    ;

NO_CONNECT_BY_COST_BASED
    :N O UL_ C O N N E C T UL_ B Y UL_ C O S T UL_ B A S E D
    ;

NO_CONNECT_BY_ELIM_DUPS
    :N O UL_ C O N N E C T UL_ B Y UL_ E L I M UL_ D U P S
    ;

NO_CONNECT_BY_FILTERING
    :N O UL_ C O N N E C T UL_ B Y UL_ F I L T E R I N G
    ;

NO_COST_XML_QUERY_REWRITE
    :N O UL_ C O S T UL_ X M L UL_ Q U E R Y UL_ R E W R I T E
    ;

NO_CPU_COSTING
    :N O UL_ C P U UL_ C O S T I N G
    ;

NO_DOMAIN_INDEX_FILTER
    :N O UL_ D O M A I N UL_ I N D E X UL_ F I L T E R
    ;

NO_DST_UPGRADE_INSERT_CONV
    :N O UL_ D S T UL_ U P G R A D E UL_ I N S E R T UL_ C O N V
    ;

NO_ELIMINATE_JOIN
    :N O UL_ E L I M I N A T E UL_ J O I N
    ;

NO_ELIMINATE_OBY
    :N O UL_ E L I M I N A T E UL_ O B Y
    ;

NO_ELIMINATE_OUTER_JOIN
    :N O UL_ E L I M I N A T E UL_ O U T E R UL_ J O I N
    ;

NO_EXPAND
    :N O UL_ E X P A N D
    ;

NO_EXPAND_GSET_TO_UNION
    :N O UL_ E X P A N D UL_ G S E T UL_ T O UL_ U N I O N
    ;

NO_EXPAND_TABLE
    :N O UL_ E X P A N D UL_ T A B L E
    ;

NO_FACT
    :N O UL_ F A C T
    ;

NO_FACTORIZE_JOIN
    :N O UL_ F A C T O R I Z E UL_ J O I N
    ;

NO_FILTERING
    :N O UL_ F I L T E R I N G
    ;

NO_GBY_PUSHDOWN
    :N O UL_ G B Y UL_ P U S H D O W N
    ;

NO_INDEX
    :N O UL_ I N D E X
    ;

NO_INDEX_FFS
    :N O UL_ I N D E X UL_ F F S
    ;

NO_INDEX_SS
    :N O UL_ I N D E X UL_ S S
    ;

NO_LOAD
    :N O UL_ L O A D
    ;

NO_MERGE
    :N O UL_ M E R G E
    ;

NO_MODEL_PUSH_REF
    :N O UL_ M O D E L UL_ P U S H UL_ R E F
    ;

NO_MONITOR
    :N O UL_ M O N I T O R
    ;

NO_MONITORING
    :N O UL_ M O N I T O R I N G
    ;

NO_MULTIMV_REWRITE
    :N O UL_ M U L T I M V UL_ R E W R I T E
    ;

NO_NATIVE_FULL_OUTER_JOIN
    :N O UL_ N A T I V E UL_ F U L L UL_ O U T E R UL_ J O I N
    ;

NO_NLJ_BATCHING
    :N O UL_ N L J UL_ B A T C H I N G
    ;

NO_NLJ_PREFETCH
    :N O UL_ N L J UL_ P R E F E T C H
    ;

NO_ORDER_ROLLUPS
    :N O UL_ O R D E R UL_ R O L L U P S
    ;

NO_OUTER_JOIN_TO_INNER
    :N O UL_ O U T E R UL_ J O I N UL_ T O UL_ I N N E R
    ;

NO_PARALLEL
    :N O UL_ P A R A L L E L
    ;

NO_PARALLEL_INDEX
    :N O UL_ P A R A L L E L UL_ I N D E X
    ;

NO_PARTIAL_COMMIT
    :N O UL_ P A R T I A L UL_ C O M M I T
    ;

NO_PLACE_DISTINCT
    :N O UL_ P L A C E UL_ D I S T I N C T
    ;

NO_PLACE_GROUP_BY
    :N O UL_ P L A C E UL_ G R O U P UL_ B Y
    ;

NO_PQ_MAP
    :N O UL_ P Q UL_ M A P
    ;

NO_PRUNE_GSETS
    :N O UL_ P R U N E UL_ G S E T S
    ;

NO_PULL_PRED
    :N O UL_ P U L L UL_ P R E D
    ;

NO_PUSH_PRED
    :N O UL_ P U S H UL_ P R E D
    ;

NO_PUSH_SUBQ
    :N O UL_ P U S H UL_ S U B Q
    ;

NO_PX_JOIN_FILTER
    :N O UL_ P X UL_ J O I N UL_ F I L T E R
    ;

NO_QKN_BUFF
    :N O UL_ Q K N UL_ B U F F
    ;

NO_QUERY_TRANSFORMATION
    :N O UL_ Q U E R Y UL_ T R A N S F O R M A T I O N
    ;

NO_REF_CASCADE
    :N O UL_ R E F UL_ C A S C A D E
    ;

NO_RESULT_CACHE
    :N O UL_ R E S U L T UL_ C A C H E
    ;

NO_REWRITE
    :N O UL_ R E W R I T E
    ;

NO_SEMIJOIN
    :N O UL_ S E M I J O I N
    ;

NO_SET_TO_JOIN
    :N O UL_ S E T UL_ T O UL_ J O I N
    ;

NO_SQL_TUNE
    :N O UL_ S Q L UL_ T U N E
    ;

NO_STAR_TRANSFORMATION
    :N O UL_ S T A R UL_ T R A N S F O R M A T I O N
    ;

NO_STATEMENT_QUEUING
    :N O UL_ S T A T E M E N T UL_ Q U E U I N G
    ;

NO_STATS_GSETS
    :N O UL_ S T A T S UL_ G S E T S
    ;

NO_SUBQUERY_PRUNING
    :N O UL_ S U B Q U E R Y UL_ P R U N I N G
    ;

NO_SUBSTRB_PAD
    :N O UL_ S U B S T R B UL_ P A D
    ;

NO_SWAP_JOIN_INPUTS
    :N O UL_ S W A P UL_ J O I N UL_ I N P U T S
    ;

NO_TEMP_TABLE
    :N O UL_ T E M P UL_ T A B L E
    ;

NO_TRANSFORM_DISTINCT_AGG
    :N O UL_ T R A N S F O R M UL_ D I S T I N C T UL_ A G G
    ;

NO_UNNEST
    :N O UL_ U N N E S T
    ;

NO_USE_HASH
    :N O UL_ U S E UL_ H A S H
    ;

NO_USE_HASH_AGGREGATION
    :N O UL_ U S E UL_ H A S H UL_ A G G R E G A T I O N
    ;

NO_USE_INVISIBLE_INDEXES
    :N O UL_ U S E UL_ I N V I S I B L E UL_ I N D E X E S
    ;

NO_USE_MERGE
    :N O UL_ U S E UL_ M E R G E
    ;

NO_USE_NL
    :N O UL_ U S E UL_ N L
    ;

NO_XMLINDEX_REWRITE
    :N O UL_ X M L I N D E X UL_ R E W R I T E
    ;

NO_XMLINDEX_REWRITE_IN_SELECT
    :N O UL_ X M L I N D E X UL_ R E W R I T E UL_ I N UL_ S E L E C T
    ;

NO_XML_DML_REWRITE
    :N O UL_ X M L UL_ D M L UL_ R E W R I T E
    ;

NO_XML_QUERY_REWRITE
    :N O UL_ X M L UL_ Q U E R Y UL_ R E W R I T E
    ;

NTH_VALUE
    :N T H UL_ V A L U E
    ;

NTILE
    :N T I L E
    ;

NULL
    :N U L L
    ;

NULLIF
    :N U L L I F
    ;

NUMTODSINTERVAL
    :N U M T O D S I N T E R V A L
    ;

NUMTOYMINTERVAL
    :N U M T O Y M I N T E R V A L
    ;

NUM_INDEX_KEYS
    :N U M UL_ I N D E X UL_ K E Y S
    ;

NVL
    :N V L
    ;

NVL2
    :N V L [2]
    ;

OBJECTTOXML
    :O B J E C T T O X M L
    ;

OBJNO
    :O B J N O
    ;

OBJNO_REUSE
    :O B J N O UL_ R E U S E
    ;

OCCURENCES
    :O C C U R E N C E S
    ;

OID
    :O I D
    ;

OLAP
    :O L A P
    ;

OLD
    :O L D
    ;

OLD_PUSH_PRED
    :O L D UL_ P U S H UL_ P R E D
    ;

OLTP
    :O L T P
    ;

ON
    :O N
    ;

OPAQUE
    :O P A Q U E
    ;

OPAQUE_TRANSFORM
    :O P A Q U E UL_ T R A N S F O R M
    ;

OPAQUE_XCANONICAL
    :O P A Q U E UL_ X C A N O N I C A L
    ;

OPCODE
    :O P C O D E
    ;

OPERATIONS
    :O P E R A T I O N S
    ;

OPTIMIZER_FEATURES_ENABLE
    :O P T I M I Z E R UL_ F E A T U R E S UL_ E N A B L E
    ;

OPTIMIZER_GOAL
    :O P T I M I Z E R UL_ G O A L
    ;

OPT_ESTIMATE
    :O P T UL_ E S T I M A T E
    ;

OPT_PARAM
    :O P T UL_ P A R A M
    ;

OR
    :O R
    ;

ORADEBUG
    :O R A D E B U G
    ;

ORA_BRANCH
    :O R A UL_ B R A N C H
    ;

ORA_CHECKACL
    :O R A UL_ C H E C K A C L
    ;

ORA_DST_AFFECTED
    :O R A UL_ D S T UL_ A F F E C T E D
    ;

ORA_DST_CONVERT
    :O R A UL_ D S T UL_ C O N V E R T
    ;

ORA_DST_ERROR
    :O R A UL_ D S T UL_ E R R O R
    ;

ORA_GET_ACLIDS
    :O R A UL_ G E T UL_ A C L I D S
    ;

ORA_GET_PRIVILEGES
    :O R A UL_ G E T UL_ P R I V I L E G E S
    ;

ORA_HASH
    :O R A UL_ H A S H
    ;

ORA_ROWSCN
    :O R A UL_ R O W S C N
    ;

ORA_ROWSCN_RAW
    :O R A UL_ R O W S C N UL_ R A W
    ;

ORA_ROWVERSION
    :O R A UL_ R O W V E R S I O N
    ;

ORA_TABVERSION
    :O R A UL_ T A B V E R S I O N
    ;

ORDERED
    :O R D E R E D
    ;

ORDERED_PREDICATES
    :O R D E R E D UL_ P R E D I C A T E S
    ;

ORDINALITY
    :O R D I N A L I T Y
    ;

OR_EXPAND
    :O R UL_ E X P A N D
    ;

OR_PREDICATES
    :O R UL_ P R E D I C A T E S
    ;

OTHER
    :O T H E R
    ;

OUTER_JOIN_TO_INNER
    :O U T E R UL_ J O I N UL_ T O UL_ I N N E R
    ;

OUTLINE_LEAF
    :O U T L I N E UL_ L E A F
    ;

OUT_OF_LINE
    :O U T UL_ O F UL_ L I N E
    ;

OVERFLOW_NOMOVE
    :O V E R F L O W UL_ N O M O V E
    ;

OVERLAPS
    :O V E R L A P S
    ;

OWN
    :O W N
    ;

OWNER
    :O W N E R
    ;

OWNERSHIP
    :O W N E R S H I P
    ;

PARALLEL_INDEX
    :P A R A L L E L UL_ I N D E X
    ;

PARAM
    :P A R A M
    ;

PARITY
    :P A R I T Y
    ;

PARTIAL
    : P A R T I A L
    ;

PARTIALLY
    :P A R T I A L L Y
    ;

PARTITION_HASH
    :P A R T I T I O N UL_ H A S H
    ;

PARTITION_LIST
    :P A R T I T I O N UL_ L I S T
    ;

PARTITION_RANGE
    :P A R T I T I O N UL_ R A N G E
    ;

PASSWORD
    :P A S S W O R D
    ;

PASSWORD_GRACE_TIME
    :P A S S W O R D UL_ G R A C E UL_ T I M E
    ;

PASSWORD_LIFE_TIME
    :P A S S W O R D UL_ L I F E UL_ T I M E
    ;

PASSWORD_LOCK_TIME
    :P A S S W O R D UL_ L O C K UL_ T I M E
    ;

PASSWORD_REUSE_MAX
    :P A S S W O R D UL_ R E U S E UL_ M A X
    ;

PASSWORD_REUSE_TIME
    :P A S S W O R D UL_ R E U S E UL_ T I M E
    ;

PASSWORD_VERIFY_FUNCTION
    :P A S S W O R D UL_ V E R I F Y UL_ F U N C T I O N
    ;

PATH
    :P A T H
    ;

PATHS
    :P A T H S
    ;

PBL_HS_BEGIN
    :P B L UL_ H S UL_ B E G I N
    ;

PBL_HS_END
    :P B L UL_ H S UL_ E N D
    ;

PENDING
    :P E N D I N G
    ;

PERCENTILE_CONT
    :P E R C E N T I L E UL_ C O N T
    ;

PERCENTILE_DISC
    :P E R C E N T I L E UL_ D I S C
    ;

PERCENT_RANKM
    :P E R C E N T UL_ R A N K M
    ;

PERMANENT
    :P E R M A N E N T
    ;

PERMISSION
    :P E R M I S S I O N
    ;

PIKEY
    :P I K E Y
    ;

PIV_GB
    :P I V UL_ G B
    ;

PIV_SSF
    :P I V UL_ S S F
    ;

PLACE_DISTINCT
    :P L A C E UL_ D I S T I N C T
    ;

PLACE_GROUP_BY
    :P L A C E UL_ G R O U P UL_ B Y
    ;

PLAN
    :P L A N
    ;

PLSCOPE_SETTINGS
    :P L S C O P E UL_ S E T T I N G S
    ;

PLSQL_CCFLAGS
    :P L S Q L UL_ C C F L A G S
    ;

PLSQL_CODE_TYPE
    :P L S Q L UL_ C O D E UL_ T Y P E
    ;

PLSQL_DEBUG
    :P L S Q L UL_ D E B U G
    ;

PLSQL_OPTIMIZE_LEVEL
    :P L S Q L UL_ O P T I M I Z E UL_ L E V E L
    ;

PLSQL_WARNINGS
    :P L S Q L UL_ W A R N I N G S
    ;

POWER
    :P O W E R
    ;

POWERMULTISET
    :P O W E R M U L T I S E T
    ;

POWERMULTISET_BY_CARDINALITY
    :P O W E R M U L T I S E T UL_ B Y UL_ C A R D I N A L I T Y
    ;

PQ_DISTRIBUTE
    :P Q UL_ D I S T R I B U T E
    ;

PQ_MAP
    :P Q UL_ M A P
    ;

PQ_NOMAP
    :P Q UL_ N O M A P
    ;

PREBUILT
    :P R E B U I L T
    ;

PRECEDES
    :P R E C E D E S
    ;

PRECOMPUTE_SUBQUERY
    :P R E C O M P U T E UL_ S U B Q U E R Y
    ;

PREDICATE_REORDERS
    :P R E D I C A T E UL_ R E O R D E R S
    ;

PREDICTION
    :P R E D I C T I O N
    ;

PREDICTION_BOUNDS
    :P R E D I C T I O N UL_ B O U N D S
    ;

PREDICTION_COST
    :P R E D I C T I O N UL_ C O S T
    ;

PREDICTION_DETAILS
    :P R E D I C T I O N UL_ D E T A I L S
    ;

PREDICTION_PROBABILITY
    :P R E D I C T I O N UL_ P R O B A B I L I T Y
    ;

PREDICTION_SET
    :P R E D I C T I O N UL_ S E T
    ;

PRESENTNNV
    :P R E S E N T N N V
    ;

PRESENTV
    :P R E S E N T V
    ;

PRESERVE_OID
    :P R E S E R V E UL_ O I D
    ;

PREVIOUS
    :P R E V I O U S
    ;

PROJECT
    :P R O J E C T
    ;

PROPAGATE
    :P R O P A G A T E
    ;

PROTECTED
    :P R O T E C T E D
    ;

PULL_PRED
    :P U L L UL_ P R E D
    ;

PUSH_PRED
    :P U S H UL_ P R E D
    ;

PUSH_SUBQ
    :P U S H UL_ S U B Q
    ;

PX_GRANULE
    :P X UL_ G R A N U L E
    ;

PX_JOIN_FILTER
    :P X UL_ J O I N UL_ F I L T E R
    ;

QB_NAME
    :Q B UL_ N A M E
    ;

QUERY_BLOCK
    :Q U E R Y UL_ B L O C K
    ;

QUEUE
    :Q U E U E
    ;

QUEUE_CURR
    :Q U E U E UL_ C U R R
    ;

QUEUE_ROWP
    :Q U E U E UL_ R O W P
    ;

RANDOM
    :R A N D O M
    ;

RANDOM_LOCAL
    :R A N D O M UL_ L O C A L
    ;

RANKM
    :R A N K M
    ;

RAPIDLY
    :R A P I D L Y
    ;

RATIO_TO_REPORT
    :R A T I O UL_ T O UL_ R E P O R T
    ;

RAWTOHEX
    :R A W T O H E X
    ;

RAWTONHEX
    :R A W T O N H E X
    ;

RBA
    :R B A
    ;

RBO_OUTLINE
    :R B O UL_ O U T L I N E
    ;

RDBA
    :R D B A
    ;

RECORDS_PER_BLOCK
    :R E C O R D S UL_ P E R UL_ B L O C K
    ;

RECOVERABLE
    :R E C O V E R A B L E
    ;

REDUCED
    :R E D U C E D
    ;

REFERENCED
    :R E F E R E N C E D
    ;

REFERENCING
    :R E F E R E N C I N G
    ;

REFTOHEX
    :R E F T O H E X
    ;

REF_CASCADE_CURSOR
    :R E F UL_ C A S C A D E UL_ C U R S O R
    ;

REGEXP_COUNT
    :R E G E X P UL_ C O U N T
    ;

REGEXP_INSTR
    :R E G E X P UL_ I N S T R
    ;

REGEXP_REPLACE
    :R E G E X P UL_ R E P L A C E
    ;

REGEXP_SUBSTR
    :R E G E X P UL_ S U B S T R
    ;

REGR_AVGX
    :R E G R UL_ A V G X
    ;

REGR_AVGY
    :R E G R UL_ A V G Y
    ;

REGR_COUNT
    :R E G R UL_ C O U N T
    ;

REGR_INTERCEPT
    :R E G R UL_ I N T E R C E P T
    ;

REGR_R2
    :R E G R UL_ R [2]
    ;

REGR_SLOPE
    :R E G R UL_ S L O P E
    ;

REGR_SXX
    :R E G R UL_ S X X
    ;

REGR_SXY
    :R E G R UL_ S X Y
    ;

REGR_SYY
    :R E G R UL_ S Y Y
    ;

REMAINDER
    :R E M A I N D E R
    ;

REMOTE_MAPPED
    :R E M O T E UL_ M A P P E D
    ;

REPAIR
    :R E P A I R
    ;

REQUIRED
    :R E Q U I R E D
    ;

RESPECT
    :R E S P E C T
    ;

RESTORE_AS_INTERVALS
    :R E S T O R E UL_ A S UL_ I N T E R V A L S
    ;

RESTRICT_ALL_REF_CONS
    :R E S T R I C T UL_ A L L UL_ R E F UL_ C O N S
    ;

RETRY_ON_ROW_CHANGE
    :R E T R Y UL_ O N UL_ R O W UL_ C H A N G E
    ;

REVOKE
    :R E V O K E
    ;

REWRITE_OR_ERROR
    :R E W R I T E UL_ O R UL_ E R R O R
    ;

ROUND
    :R O U N D
    ;

ROWIDTOCHAR
    :R O W I D T O C H A R
    ;

ROWIDTONCHAR
    :R O W I D T O N C H A R
    ;

ROWNUM
    :R O W N U M
    ;

ROW_LENGTH
    :R O W UL_ L E N G T H
    ;

RPAD
    :R P A D
    ;

RTRIM
    :R T R I M
    ;

RULE
    :R U L E
    ;

SAVE_AS_INTERVALS
    :S A V E UL_ A S UL_ I N T E R V A L S
    ;

SB4
    :S B [4]
    ;

SCALE_ROWS
    :S C A L E UL_ R O W S
    ;

SCAN_INSTANCES
    :S C A N UL_ I N S T A N C E S
    ;

SCHEMACHECK
    :S C H E M A C H E C K
    ;

SCN_ASCENDING
    :S C N UL_ A S C E N D I N G
    ;

SD_ALL
    :S D UL_ A L L
    ;

SD_INHIBIT
    :S D UL_ I N H I B I T
    ;

SD_SHOW
    :S D UL_ S H O W
    ;

SECUREFILE_DBA
    :S E C U R E F I L E UL_ D B A
    ;

SECURITY
    :S E C U R I T Y
    ;

SEG_BLOCK
    :S E G UL_ B L O C K
    ;

SEG_FILE
    :S E G UL_ F I L E
    ;

SELECT
    :S E L E C T
    ;

SEMIJOIN
    :S E M I J O I N
    ;

SEMIJOIN_DRIVER
    :S E M I J O I N UL_ D R I V E R
    ;

SEQUENCED
    :S E Q U E N C E D
    ;

SERVERERROR
    :S E R V E R E R R O R
    ;

SESSIONS_PER_USER
    :S E S S I O N S UL_ P E R UL_ U S E R
    ;

SESSIONTZNAME
    :S E S S I O N T Z N A M E
    ;

SESSION_CACHED_CURSORS
    :S E S S I O N UL_ C A C H E D UL_ C U R S O R S
    ;

SET
    :S E T
    ;

SET_TO_JOIN
    :S E T UL_ T O UL_ J O I N
    ;

SEVERE
    :S E V E R E
    ;

SHOW
    :S H O W
    ;

SIGN
    :S I G N
    ;

SIGNAL_COMPONENT
    :S I G N A L UL_ C O M P O N E N T
    ;

SIGNAL_FUNCTION
    :S I G N A L UL_ F U N C T I O N
    ;

SIMPLE
    :S I M P L E
    ;

SIN
    :S I N
    ;

SINGLETASK
    :S I N G L E T A S K
    ;

SINH
    :S I N H
    ;

SKIP_EXT_OPTIMIZER
    :S K I P UL_ E X T UL_ O P T I M I Z E R
    ;

SKIP_UNQ_UNUSABLE_IDX
    :S K I P UL_ U N Q UL_ U N U S A B L E UL_ I D X
    ;

SKIP_UNUSABLE_INDEXES
    :S K I P UL_ U N U S A B L E UL_ I N D E X E S
    ;

SMALLINT
    :S M A L L I N T
    ;

SOUNDEX
    :S O U N D E X
    ;

SPLIT
    :S P L I T
    ;

SPREADSHEET
    :S P R E A D S H E E T
    ;

SQLLDR
    :S Q L L D R
    ;

SQL_TRACE
    :S Q L UL_ T R A C E
    ;

SQRT
    :S Q R T
    ;

STALE
    :S T A L E
    ;

STANDALONE
    :S T A N D A L O N E
    ;

STANDBY_MAX_DATA_DELAY
    :S T A N D B Y UL_ M A X UL_ D A T A UL_ D E L A Y
    ;

STAR
    :S T A R
    ;

STARTUP
    :S T A R T U P
    ;

STAR_TRANSFORMATION
    :S T A R UL_ T R A N S F O R M A T I O N
    ;

STATEMENTS
    :S T A T E M E N T S
    ;

STATEMENT_ID
    :S T A T E M E N T UL_ I D
    ;

STATEMENT_QUEUING
    :S T A T E M E N T UL_ Q U E U I N G
    ;

<<<<<<< HEAD
PRAGMA
    : P R A G M A
    ;

RESTRICT_REFERENCES
    : R E S T R I C T UL_ R E F E R E N C E S
    ;

RNDS
    : R N D S
    ;

WNDS
    : W N D S
    ;

RNPS
    : R N P S
    ;

WNPS
    : W N P S
    ;

=======
>>>>>>> 6deaf930
OVERRIDING
    : O V E R R I D I N G
    ;

STATIC
    :S T A T I C
    ;

STATS_BINOMIAL_TEST
    :S T A T S UL_ B I N O M I A L UL_ T E S T
    ;

STATS_CROSSTAB
    :S T A T S UL_ C R O S S T A B
    ;

STATS_F_TEST
    :S T A T S UL_ F UL_ T E S T
    ;

STATS_KS_TEST
    :S T A T S UL_ K S UL_ T E S T
    ;

STATS_MODE
    :S T A T S UL_ M O D E
    ;

STATS_MW_TEST
    :S T A T S UL_ M W UL_ T E S T
    ;

STATS_ONE_WAY_ANOVA
    :S T A T S UL_ O N E UL_ W A Y UL_ A N O V A
    ;

STATS_T_TEST_INDEP
    :S T A T S UL_ T UL_ T E S T UL_ I N D E P
    ;

STATS_T_TEST_INDEPU
    :S T A T S UL_ T UL_ T E S T UL_ I N D E P U
    ;

STATS_T_TEST_ONE
    :S T A T S UL_ T UL_ T E S T UL_ O N E
    ;

STATS_T_TEST_PAIRED
    :S T A T S UL_ T UL_ T E S T UL_ P A I R E D
    ;

STATS_WSR_TEST
    :S T A T S UL_ W S R UL_ T E S T
    ;

STDDEV
    :S T D D E V
    ;

STDDEV_POP
    :S T D D E V UL_ P O P
    ;

STDDEV_SAMP
    :S T D D E V UL_ S A M P
    ;

STREAMS
    :S T R E A M S
    ;

STRIP
    :S T R I P
    ;

STRIPE_COLUMNS
    :S T R I P E UL_ C O L U M N S
    ;

STRIPE_WIDTH
    :S T R I P E UL_ W I D T H
    ;

SUBPARTITION_REL
    :S U B P A R T I T I O N UL_ R E L
    ;

SUBQUERIES
    :S U B Q U E R I E S
    ;

SUBQUERY_PRUNING
    :S U B Q U E R Y UL_ P R U N I N G
    ;

SUBSTR
    :S U B S T R
    ;

SUBSTR2
    :S U B S T R [2]
    ;

SUBSTR4
    :S U B S T R [4]
    ;

SUBSTRB
    :S U B S T R B
    ;

SUBSTRC
    :S U B S T R C
    ;

SUMMARY
    :S U M M A R Y
    ;

SWAP_JOIN_INPUTS
    :S W A P UL_ J O I N UL_ I N P U T S
    ;

SYSASM
    :S Y S A S M
    ;

SYSDATE
    :S Y S D A T E
    ;

SYSTEM_DEFINED
    :S Y S T E M UL_ D E F I N E D
    ;

SYS_AUDIT
    :S Y S UL_ A U D I T
    ;

SYS_CHECKACL
    :S Y S UL_ C H E C K A C L
    ;

SYS_CONNECT_BY_PATH
    :S Y S UL_ C O N N E C T UL_ B Y UL_ P A T H
    ;

SYS_CONTEXT
    :S Y S UL_ C O N T E X T
    ;

SYS_DBURIGEN
    :S Y S UL_ D B U R I G E N
    ;

SYS_DL_CURSOR
    :S Y S UL_ D L UL_ C U R S O R
    ;

SYS_DM_RXFORM_CHR
    :S Y S UL_ D M UL_ R X F O R M UL_ C H R
    ;

SYS_DM_RXFORM_NUM
    :S Y S UL_ D M UL_ R X F O R M UL_ N U M
    ;

SYS_DOM_COMPARE
    :S Y S UL_ D O M UL_ C O M P A R E
    ;

SYS_DST_PRIM2SEC
    :S Y S UL_ D S T UL_ P R I M [2] S E C
    ;

SYS_DST_SEC2PRIM
    :S Y S UL_ D S T UL_ S E C [2] P R I M
    ;

SYS_ET_BFILE_TO_RAW
    :S Y S UL_ E T UL_ B F I L E UL_ T O UL_ R A W
    ;

SYS_ET_BLOB_TO_IMAGE
    :S Y S UL_ E T UL_ B L O B UL_ T O UL_ I M A G E
    ;

SYS_ET_IMAGE_TO_BLOB
    :S Y S UL_ E T UL_ I M A G E UL_ T O UL_ B L O B
    ;

SYS_ET_RAW_TO_BFILE
    :S Y S UL_ E T UL_ R A W UL_ T O UL_ B F I L E
    ;

SYS_EXTPDTXT
    :S Y S UL_ E X T P D T X T
    ;

SYS_EXTRACT_UTC
    :S Y S UL_ E X T R A C T UL_ U T C
    ;

SYS_FBT_INSDEL
    :S Y S UL_ F B T UL_ I N S D E L
    ;

SYS_FILTER_ACLS
    :S Y S UL_ F I L T E R UL_ A C L S
    ;

SYS_GETTOKENID
    :S Y S UL_ G E T T O K E N I D
    ;

SYS_GET_ACLIDS
    :S Y S UL_ G E T UL_ A C L I D S
    ;

SYS_GET_PRIVILEGES
    :S Y S UL_ G E T UL_ P R I V I L E G E S
    ;

SYS_GUID
    :S Y S UL_ G U I D
    ;

SYS_MAKEXML
    :S Y S UL_ M A K E X M L
    ;

SYS_MAKE_XMLNODEID
    :S Y S UL_ M A K E UL_ X M L N O D E I D
    ;

SYS_MKXMLATTR
    :S Y S UL_ M K X M L A T T R
    ;

SYS_OPTLOBPRBSC
    :S Y S UL_ O P T L O B P R B S C
    ;

SYS_OPTXICMP
    :S Y S UL_ O P T X I C M P
    ;

SYS_OPTXQCASTASNQ
    :S Y S UL_ O P T X Q C A S T A S N Q
    ;

SYS_OP_ADT2BIN
    :S Y S UL_ O P UL_ A D T [2] B I N
    ;

SYS_OP_ADTCONS
    :S Y S UL_ O P UL_ A D T C O N S
    ;

SYS_OP_ALSCRVAL
    :S Y S UL_ O P UL_ A L S C R V A L
    ;

SYS_OP_ATG
    :S Y S UL_ O P UL_ A T G
    ;

SYS_OP_BIN2ADT
    :S Y S UL_ O P UL_ B I N [2] A D T
    ;

SYS_OP_BITVEC
    :S Y S UL_ O P UL_ B I T V E C
    ;

SYS_OP_BL2R
    :S Y S UL_ O P UL_ B L [2] R
    ;

SYS_OP_BLOOM_FILTER
    :S Y S UL_ O P UL_ B L O O M UL_ F I L T E R
    ;

SYS_OP_BLOOM_FILTER_LIST
    :S Y S UL_ O P UL_ B L O O M UL_ F I L T E R UL_ L I S T
    ;

SYS_OP_C2C
    :S Y S UL_ O P UL_ C [2] C
    ;

SYS_OP_CAST
    :S Y S UL_ O P UL_ C A S T
    ;

SYS_OP_CEG
    :S Y S UL_ O P UL_ C E G
    ;

SYS_OP_CL2C
    :S Y S UL_ O P UL_ C L [2] C
    ;

SYS_OP_COMBINED_HASH
    :S Y S UL_ O P UL_ C O M B I N E D UL_ H A S H
    ;

SYS_OP_COMP
    :S Y S UL_ O P UL_ C O M P
    ;

SYS_OP_CONVERT
    :S Y S UL_ O P UL_ C O N V E R T
    ;

SYS_OP_COUNTCHG
    :S Y S UL_ O P UL_ C O U N T C H G
    ;

SYS_OP_CSCONV
    :S Y S UL_ O P UL_ C S C O N V
    ;

SYS_OP_CSCONVTEST
    :S Y S UL_ O P UL_ C S C O N V T E S T
    ;

SYS_OP_CSR
    :S Y S UL_ O P UL_ C S R
    ;

SYS_OP_CSX_PATCH
    :S Y S UL_ O P UL_ C S X UL_ P A T C H
    ;

SYS_OP_DECOMP
    :S Y S UL_ O P UL_ D E C O M P
    ;

SYS_OP_DESCEND
    :S Y S UL_ O P UL_ D E S C E N D
    ;

SYS_OP_DISTINCT
    :S Y S UL_ O P UL_ D I S T I N C T
    ;

SYS_OP_DRA
    :S Y S UL_ O P UL_ D R A
    ;

SYS_OP_DUMP
    :S Y S UL_ O P UL_ D U M P
    ;

SYS_OP_EXTRACT
    :S Y S UL_ O P UL_ E X T R A C T
    ;

SYS_OP_GROUPING
    :S Y S UL_ O P UL_ G R O U P I N G
    ;

SYS_OP_GUID
    :S Y S UL_ O P UL_ G U I D
    ;

SYS_OP_IIX
    :S Y S UL_ O P UL_ I I X
    ;

SYS_OP_ITR
    :S Y S UL_ O P UL_ I T R
    ;

SYS_OP_LBID
    :S Y S UL_ O P UL_ L B I D
    ;

SYS_OP_LOBLOC2BLOB
    :S Y S UL_ O P UL_ L O B L O C [2] B L O B
    ;

SYS_OP_LOBLOC2CLOB
    :S Y S UL_ O P UL_ L O B L O C [2] C L O B
    ;

SYS_OP_LOBLOC2ID
    :S Y S UL_ O P UL_ L O B L O C [2] I D
    ;

SYS_OP_LOBLOC2NCLOB
    :S Y S UL_ O P UL_ L O B L O C [2] N C L O B
    ;

SYS_OP_LOBLOC2TYP
    :S Y S UL_ O P UL_ L O B L O C [2] T Y P
    ;

SYS_OP_LSVI
    :S Y S UL_ O P UL_ L S V I
    ;

SYS_OP_LVL
    :S Y S UL_ O P UL_ L V L
    ;

SYS_OP_MAKEOID
    :S Y S UL_ O P UL_ M A K E O I D
    ;

SYS_OP_MAP_NONNULL
    :S Y S UL_ O P UL_ M A P UL_ N O N N U L L
    ;

SYS_OP_MSR
    :S Y S UL_ O P UL_ M S R
    ;

SYS_OP_NICOMBINE
    :S Y S UL_ O P UL_ N I C O M B I N E
    ;

SYS_OP_NIEXTRACT
    :S Y S UL_ O P UL_ N I E X T R A C T
    ;

SYS_OP_NII
    :S Y S UL_ O P UL_ N I I
    ;

SYS_OP_NIX
    :S Y S UL_ O P UL_ N I X
    ;

SYS_OP_NOEXPAND
    :S Y S UL_ O P UL_ N O E X P A N D
    ;

SYS_OP_NUMTORAW
    :S Y S UL_ O P UL_ N U M T O R A W
    ;

SYS_OP_OIDVALUE
    :S Y S UL_ O P UL_ O I D V A L U E
    ;

SYS_OP_OPNSIZE
    :S Y S UL_ O P UL_ O P N S I Z E
    ;

SYS_OP_PAR
    :S Y S UL_ O P UL_ P A R
    ;

SYS_OP_PARGID
    :S Y S UL_ O P UL_ P A R G I D
    ;

SYS_OP_PARGID_1
    :S Y S UL_ O P UL_ P A R G I D UL_ [1]
    ;

SYS_OP_PAR_1
    :S Y S UL_ O P UL_ P A R UL_ [1]
    ;

SYS_OP_PIVOT
    :S Y S UL_ O P UL_ P I V O T
    ;

SYS_OP_R2O
    :S Y S UL_ O P UL_ R [2] O
    ;

SYS_OP_RAWTONUM
    :S Y S UL_ O P UL_ R A W T O N U M
    ;

SYS_OP_RDTM
    :S Y S UL_ O P UL_ R D T M
    ;

SYS_OP_REF
    :S Y S UL_ O P UL_ R E F
    ;

SYS_OP_RMTD
    :S Y S UL_ O P UL_ R M T D
    ;

SYS_OP_ROWIDTOOBJ
    :S Y S UL_ O P UL_ R O W I D T O O B J
    ;

SYS_OP_RPB
    :S Y S UL_ O P UL_ R P B
    ;

SYS_OP_TOSETID
    :S Y S UL_ O P UL_ T O S E T I D
    ;

SYS_OP_TPR
    :S Y S UL_ O P UL_ T P R
    ;

SYS_OP_TRTB
    :S Y S UL_ O P UL_ T R T B
    ;

SYS_OP_UNDESCEND
    :S Y S UL_ O P UL_ U N D E S C E N D
    ;

SYS_OP_VECAND
    :S Y S UL_ O P UL_ V E C A N D
    ;

SYS_OP_VECBIT
    :S Y S UL_ O P UL_ V E C B I T
    ;

SYS_OP_VECOR
    :S Y S UL_ O P UL_ V E C O R
    ;

SYS_OP_VECXOR
    :S Y S UL_ O P UL_ V E C X O R
    ;

SYS_OP_VERSION
    :S Y S UL_ O P UL_ V E R S I O N
    ;

SYS_OP_VREF
    :S Y S UL_ O P UL_ V R E F
    ;

SYS_OP_VVD
    :S Y S UL_ O P UL_ V V D
    ;

SYS_OP_XPTHATG
    :S Y S UL_ O P UL_ X P T H A T G
    ;

SYS_OP_XPTHIDX
    :S Y S UL_ O P UL_ X P T H I D X
    ;

SYS_OP_XPTHOP
    :S Y S UL_ O P UL_ X P T H O P
    ;

SYS_OP_XTXT2SQLT
    :S Y S UL_ O P UL_ X T X T [2] S Q L T
    ;

SYS_ORDERKEY_DEPTH
    :S Y S UL_ O R D E R K E Y UL_ D E P T H
    ;

SYS_ORDERKEY_MAXCHILD
    :S Y S UL_ O R D E R K E Y UL_ M A X C H I L D
    ;

SYS_ORDERKEY_PARENT
    :S Y S UL_ O R D E R K E Y UL_ P A R E N T
    ;

SYS_PARALLEL_TXN
    :S Y S UL_ P A R A L L E L UL_ T X N
    ;

SYS_PATHID_IS_ATTR
    :S Y S UL_ P A T H I D UL_ I S UL_ A T T R
    ;

SYS_PATHID_IS_NMSPC
    :S Y S UL_ P A T H I D UL_ I S UL_ N M S P C
    ;

SYS_PATHID_LASTNAME
    :S Y S UL_ P A T H I D UL_ L A S T N A M E
    ;

SYS_PATHID_LASTNMSPC
    :S Y S UL_ P A T H I D UL_ L A S T N M S P C
    ;

SYS_PATH_REVERSE
    :S Y S UL_ P A T H UL_ R E V E R S E
    ;

SYS_PXQEXTRACT
    :S Y S UL_ P X Q E X T R A C T
    ;

SYS_RID_ORDER
    :S Y S UL_ R I D UL_ O R D E R
    ;

SYS_ROW_DELTA
    :S Y S UL_ R O W UL_ D E L T A
    ;

SYS_SC_2_XMLT
    :S Y S UL_ S C UL_ [2] UL_ X M L T
    ;

SYS_SYNRCIREDO
    :S Y S UL_ S Y N R C I R E D O
    ;

SYS_TYPEID
    :S Y S UL_ T Y P E I D
    ;

SYS_UMAKEXML
    :S Y S UL_ U M A K E X M L
    ;

SYS_XMLANALYZE
    :S Y S UL_ X M L A N A L Y Z E
    ;

SYS_XMLCONTAINS
    :S Y S UL_ X M L C O N T A I N S
    ;

SYS_XMLCONV
    :S Y S UL_ X M L C O N V
    ;

SYS_XMLEXNSURI
    :S Y S UL_ X M L E X N S U R I
    ;

SYS_XMLGEN
    :S Y S UL_ X M L G E N
    ;
    
SYS_XMLAGG
    :S Y S UL_ X M L A G G
    ;

SYS_XMLI_LOC_ISNODE
    :S Y S UL_ X M L I UL_ L O C UL_ I S N O D E
    ;

SYS_XMLI_LOC_ISTEXT
    :S Y S UL_ X M L I UL_ L O C UL_ I S T E X T
    ;

SYS_XMLLOCATOR_GETSVAL
    :S Y S UL_ X M L L O C A T O R UL_ G E T S V A L
    ;

SYS_XMLNODEID
    :S Y S UL_ X M L N O D E I D
    ;

SYS_XMLNODEID_GETCID
    :S Y S UL_ X M L N O D E I D UL_ G E T C I D
    ;

SYS_XMLNODEID_GETLOCATOR
    :S Y S UL_ X M L N O D E I D UL_ G E T L O C A T O R
    ;

SYS_XMLNODEID_GETOKEY
    :S Y S UL_ X M L N O D E I D UL_ G E T O K E Y
    ;

SYS_XMLNODEID_GETPATHID
    :S Y S UL_ X M L N O D E I D UL_ G E T P A T H I D
    ;

SYS_XMLNODEID_GETPTRID
    :S Y S UL_ X M L N O D E I D UL_ G E T P T R I D
    ;

SYS_XMLNODEID_GETRID
    :S Y S UL_ X M L N O D E I D UL_ G E T R I D
    ;

SYS_XMLNODEID_GETSVAL
    :S Y S UL_ X M L N O D E I D UL_ G E T S V A L
    ;

SYS_XMLNODEID_GETTID
    :S Y S UL_ X M L N O D E I D UL_ G E T T I D
    ;

SYS_XMLTRANSLATE
    :S Y S UL_ X M L T R A N S L A T E
    ;

SYS_XMLTYPE2SQL
    :S Y S UL_ X M L T Y P E [2] S Q L
    ;

SYS_XMLT_2_SC
    :S Y S UL_ X M L T UL_ [2] UL_ S C
    ;

SYS_XQBASEURI
    :S Y S UL_ X Q B A S E U R I
    ;

SYS_XQCASTABLEERRH
    :S Y S UL_ X Q C A S T A B L E E R R H
    ;

SYS_XQCODEP2STR
    :S Y S UL_ X Q C O D E P [2] S T R
    ;

SYS_XQCODEPEQ
    :S Y S UL_ X Q C O D E P E Q
    ;

SYS_XQCON2SEQ
    :S Y S UL_ X Q C O N [2] S E Q
    ;

SYS_XQCONCAT
    :S Y S UL_ X Q C O N C A T
    ;

SYS_XQDELETE
    :S Y S UL_ X Q D E L E T E
    ;

SYS_XQDFLTCOLATION
    :S Y S UL_ X Q D F L T C O L A T I O N
    ;

SYS_XQDOC
    :S Y S UL_ X Q D O C
    ;

SYS_XQDOCURI
    :S Y S UL_ X Q D O C U R I
    ;

SYS_XQED4URI
    :S Y S UL_ X Q E D [4] U R I
    ;

SYS_XQENDSWITH
    :S Y S UL_ X Q E N D S W I T H
    ;

SYS_XQERR
    :S Y S UL_ X Q E R R
    ;

SYS_XQERRH
    :S Y S UL_ X Q E R R H
    ;

SYS_XQESHTMLURI
    :S Y S UL_ X Q E S H T M L U R I
    ;

SYS_XQEXLOBVAL
    :S Y S UL_ X Q E X L O B V A L
    ;

SYS_XQEXSTWRP
    :S Y S UL_ X Q E X S T W R P
    ;

SYS_XQEXTRACT
    :S Y S UL_ X Q E X T R A C T
    ;

SYS_XQEXTRREF
    :S Y S UL_ X Q E X T R R E F
    ;

SYS_XQEXVAL
    :S Y S UL_ X Q E X V A L
    ;

SYS_XQFB2STR
    :S Y S UL_ X Q F B [2] S T R
    ;

SYS_XQFNBOOL
    :S Y S UL_ X Q F N B O O L
    ;

SYS_XQFNCMP
    :S Y S UL_ X Q F N C M P
    ;

SYS_XQFNDATIM
    :S Y S UL_ X Q F N D A T I M
    ;

SYS_XQFNLNAME
    :S Y S UL_ X Q F N L N A M E
    ;

SYS_XQFNNM
    :S Y S UL_ X Q F N N M
    ;

SYS_XQFNNSURI
    :S Y S UL_ X Q F N N S U R I
    ;

SYS_XQFNPREDTRUTH
    :S Y S UL_ X Q F N P R E D T R U T H
    ;

SYS_XQFNQNM
    :S Y S UL_ X Q F N Q N M
    ;

SYS_XQFNROOT
    :S Y S UL_ X Q F N R O O T
    ;

SYS_XQFORMATNUM
    :S Y S UL_ X Q F O R M A T N U M
    ;

SYS_XQFTCONTAIN
    :S Y S UL_ X Q F T C O N T A I N
    ;

SYS_XQFUNCR
    :S Y S UL_ X Q F U N C R
    ;

SYS_XQGETCONTENT
    :S Y S UL_ X Q G E T C O N T E N T
    ;

SYS_XQINDXOF
    :S Y S UL_ X Q I N D X O F
    ;

SYS_XQINSERT
    :S Y S UL_ X Q I N S E R T
    ;

SYS_XQINSPFX
    :S Y S UL_ X Q I N S P F X
    ;

SYS_XQIRI2URI
    :S Y S UL_ X Q I R I [2] U R I
    ;

SYS_XQLANG
    :S Y S UL_ X Q L A N G
    ;

SYS_XQLLNMFRMQNM
    :S Y S UL_ X Q L L N M F R M Q N M
    ;

SYS_XQMKNODEREF
    :S Y S UL_ X Q M K N O D E R E F
    ;

SYS_XQNILLED
    :S Y S UL_ X Q N I L L E D
    ;

SYS_XQNODENAME
    :S Y S UL_ X Q N O D E N A M E
    ;

SYS_XQNORMSPACE
    :S Y S UL_ X Q N O R M S P A C E
    ;

SYS_XQNORMUCODE
    :S Y S UL_ X Q N O R M U C O D E
    ;

SYS_XQNSP4PFX
    :S Y S UL_ X Q N S P [4] P F X
    ;

SYS_XQNSPFRMQNM
    :S Y S UL_ X Q N S P F R M Q N M
    ;

SYS_XQPFXFRMQNM
    :S Y S UL_ X Q P F X F R M Q N M
    ;

SYS_XQPOLYABS
    :S Y S UL_ X Q P O L Y A B S
    ;

SYS_XQPOLYADD
    :S Y S UL_ X Q P O L Y A D D
    ;

SYS_XQPOLYCEL
    :S Y S UL_ X Q P O L Y C E L
    ;

SYS_XQPOLYCST
    :S Y S UL_ X Q P O L Y C S T
    ;

SYS_XQPOLYCSTBL
    :S Y S UL_ X Q P O L Y C S T B L
    ;

SYS_XQPOLYDIV
    :S Y S UL_ X Q P O L Y D I V
    ;

SYS_XQPOLYFLR
    :S Y S UL_ X Q P O L Y F L R
    ;

SYS_XQPOLYMOD
    :S Y S UL_ X Q P O L Y M O D
    ;

SYS_XQPOLYMUL
    :S Y S UL_ X Q P O L Y M U L
    ;

SYS_XQPOLYRND
    :S Y S UL_ X Q P O L Y R N D
    ;

SYS_XQPOLYSQRT
    :S Y S UL_ X Q P O L Y S Q R T
    ;

SYS_XQPOLYSUB
    :S Y S UL_ X Q P O L Y S U B
    ;

SYS_XQPOLYUMUS
    :S Y S UL_ X Q P O L Y U M U S
    ;

SYS_XQPOLYUPLS
    :S Y S UL_ X Q P O L Y U P L S
    ;

SYS_XQPOLYVEQ
    :S Y S UL_ X Q P O L Y V E Q
    ;

SYS_XQPOLYVGE
    :S Y S UL_ X Q P O L Y V G E
    ;

SYS_XQPOLYVGT
    :S Y S UL_ X Q P O L Y V G T
    ;

SYS_XQPOLYVLE
    :S Y S UL_ X Q P O L Y V L E
    ;

SYS_XQPOLYVLT
    :S Y S UL_ X Q P O L Y V L T
    ;

SYS_XQPOLYVNE
    :S Y S UL_ X Q P O L Y V N E
    ;

SYS_XQREF2VAL
    :S Y S UL_ X Q R E F [2] V A L
    ;

SYS_XQRENAME
    :S Y S UL_ X Q R E N A M E
    ;

SYS_XQREPLACE
    :S Y S UL_ X Q R E P L A C E
    ;

SYS_XQRESVURI
    :S Y S UL_ X Q R E S V U R I
    ;

SYS_XQRNDHALF2EVN
    :S Y S UL_ X Q R N D H A L F [2] E V N
    ;

SYS_XQRSLVQNM
    :S Y S UL_ X Q R S L V Q N M
    ;

SYS_XQRYENVPGET
    :S Y S UL_ X Q R Y E N V P G E T
    ;

SYS_XQRYVARGET
    :S Y S UL_ X Q R Y V A R G E T
    ;

SYS_XQRYWRP
    :S Y S UL_ X Q R Y W R P
    ;

SYS_XQSEQ2CON
    :S Y S UL_ X Q S E Q [2] C O N
    ;

SYS_XQSEQ2CON4XC
    :S Y S UL_ X Q S E Q [2] C O N [4] X C
    ;

SYS_XQSEQDEEPEQ
    :S Y S UL_ X Q S E Q D E E P E Q
    ;

SYS_XQSEQINSB
    :S Y S UL_ X Q S E Q I N S B
    ;

SYS_XQSEQRM
    :S Y S UL_ X Q S E Q R M
    ;

SYS_XQSEQRVS
    :S Y S UL_ X Q S E Q R V S
    ;

SYS_XQSEQSUB
    :S Y S UL_ X Q S E Q S U B
    ;

SYS_XQSEQTYPMATCH
    :S Y S UL_ X Q S E Q T Y P M A T C H
    ;

SYS_XQSTARTSWITH
    :S Y S UL_ X Q S T A R T S W I T H
    ;

SYS_XQSTATBURI
    :S Y S UL_ X Q S T A T B U R I
    ;

SYS_XQSTR2CODEP
    :S Y S UL_ X Q S T R [2] C O D E P
    ;

SYS_XQSTRJOIN
    :S Y S UL_ X Q S T R J O I N
    ;

SYS_XQSUBSTRAFT
    :S Y S UL_ X Q S U B S T R A F T
    ;

SYS_XQSUBSTRBEF
    :S Y S UL_ X Q S U B S T R B E F
    ;

SYS_XQTOKENIZE
    :S Y S UL_ X Q T O K E N I Z E
    ;

SYS_XQTREATAS
    :S Y S UL_ X Q T R E A T A S
    ;

SYS_XQXFORM
    :S Y S UL_ X Q X F O R M
    ;

SYS_XQ_ASQLCNV
    :S Y S UL_ X Q UL_ A S Q L C N V
    ;

SYS_XQ_ATOMCNVCHK
    :S Y S UL_ X Q UL_ A T O M C N V C H K
    ;

SYS_XQ_NRNG
    :S Y S UL_ X Q UL_ N R N G
    ;

SYS_XQ_PKSQL2XML
    :S Y S UL_ X Q UL_ P K S Q L [2] X M L
    ;

SYS_XQ_UPKXML2SQL
    :S Y S UL_ X Q UL_ U P K X M L [2] S Q L
    ;

TABLE
    :T A B L E
    ;

TABLESPACE_NO
    :T A B L E S P A C E UL_ N O
    ;

TABLE_STATS
    :T A B L E UL_ S T A T S
    ;

TABNO
    :T A B N O
    ;

TAN
    :T A N
    ;

TANH
    :T A N H
    ;

TEMP_TABLE
    :T E M P UL_ T A B L E
    ;

THE
    :T H E
    ;

THEN
    :T H E N
    ;

THROUGH
    :T H R O U G H
    ;

TIMES
    :T I M E S
    ;

TIMEZONE_ABBR
    :T I M E Z O N E UL_ A B B R
    ;

TIMEZONE_HOUR
    :T I M E Z O N E UL_ H O U R
    ;

TIMEZONE_MINUTE
    :T I M E Z O N E UL_ M I N U T E
    ;

TIMEZONE_OFFSET
    :T I M E Z O N E UL_ O F F S E T
    ;

TIMEZONE_REGION
    :T I M E Z O N E UL_ R E G I O N
    ;

TIV_GB
    :T I V UL_ G B
    ;

TIV_SSF
    :T I V UL_ S S F
    ;

TO
    :T O
    ;

TOPLEVEL
    :T O P L E V E L
    ;

TO_BINARY_DOUBLE
    :T O UL_ B I N A R Y UL_ D O U B L E
    ;

TO_BINARY_FLOAT
    :T O UL_ B I N A R Y UL_ F L O A T
    ;

TO_BLOB
    :T O UL_ B L O B
    ;

TO_CLOB
    :T O UL_ C L O B
    ;

TO_DATE
    :T O UL_ D A T E
    ;

TO_DSINTERVAL
    :T O UL_ D S I N T E R V A L
    ;

TO_LOB
    :T O UL_ L O B
    ;

TO_MULTI_BYTE
    :T O UL_ M U L T I UL_ B Y T E
    ;

TO_NCHAR
    :T O UL_ N C H A R
    ;

TO_NCLOB
    :T O UL_ N C L O B
    ;

TO_NUMBER
    :T O UL_ N U M B E R
    ;

TO_SINGLE_BYTE
    :T O UL_ S I N G L E UL_ B Y T E
    ;

TO_TIME
    :T O UL_ T I M E
    ;

TO_TIMESTAMP
    :T O UL_ T I M E S T A M P
    ;

TO_TIMESTAMP_TZ
    :T O UL_ T I M E S T A M P UL_ T Z
    ;

TO_TIME_TZ
    :T O UL_ T I M E UL_ T Z
    ;

TO_YMINTERVAL
    :T O UL_ Y M I N T E R V A L
    ;

TRACING
    :T R A C I N G
    ;

TRAILING
    :T R A I L I N G
    ;

TRANSFORM_DISTINCT_AGG
    :T R A N S F O R M UL_ D I S T I N C T UL_ A G G
    ;

TRANSITION
    :T R A N S I T I O N
    ;

TRANSITIONAL
    :T R A N S I T I O N A L
    ;

TRIGGER
    :T R I G G E R
    ;

TRUNC
    :T R U N C
    ;

TX
    :T X
    ;

TZ_OFFSET
    :T Z UL_ O F F S E T
    ;

UB2
    :U B [2]
    ;

UBA
    :U B A
    ;

UID
    :U I D
    ;

UNBOUND
    :U N B O U N D
    ;

UNION
    :U N I O N
    ;

UNIQUE
    :U N I Q U E
    ;

UNISTR
    :U N I S T R
    ;

UNLOCK
    :U N L O C K
    ;

UNNEST
    :U N N E S T
    ;

UNPACKED
    :U N P A C K E D
    ;

UNRESTRICTED
    :U N R E S T R I C T E D
    ;

UPDATABLE
    :U P D A T A B L E
    ;

UPDATE
    :U P D A T E
    ;

UPDATEXML
    :U P D A T E X M L
    ;

UPD_INDEXES
    :U P D UL_ I N D E X E S
    ;

UPD_JOININDEX
    :U P D UL_ J O I N I N D E X
    ;

UPPER
    :U P P E R
    ;

USERENV
    :U S E R E N V
    ;

USERGROUP
    :U S E R G R O U P
    ;

USER_DEFINED
    :U S E R UL_ D E F I N E D
    ;

USER_RECYCLEBIN
    :U S E R UL_ R E C Y C L E B I N
    ;

USE_ANTI
    :U S E UL_ A N T I
    ;

USE_CONCAT
    :U S E UL_ C O N C A T
    ;

USE_HASH
    :U S E UL_ H A S H
    ;

USE_HASH_AGGREGATION
    :U S E UL_ H A S H UL_ A G G R E G A T I O N
    ;

USE_INVISIBLE_INDEXES
    :U S E UL_ I N V I S I B L E UL_ I N D E X E S
    ;

USE_MERGE
    :U S E UL_ M E R G E
    ;

USE_MERGE_CARTESIAN
    :U S E UL_ M E R G E UL_ C A R T E S I A N
    ;

USE_NL
    :U S E UL_ N L
    ;

USE_NL_WITH_INDEX
    :U S E UL_ N L UL_ W I T H UL_ I N D E X
    ;

USE_PRIVATE_OUTLINES
    :U S E UL_ P R I V A T E UL_ O U T L I N E S
    ;

USE_SEMI
    :U S E UL_ S E M I
    ;

USE_TTT_FOR_GSETS
    :U S E UL_ T T T UL_ F O R UL_ G S E T S
    ;

USE_WEAK_NAME_RESL
    :U S E UL_ W E A K UL_ N A M E UL_ R E S L
    ;

VALIDATION
    :V A L I D A T I O N
    ;

VALUES
    :V A L U E S
    ;

VARIANCE
    :V A R I A N C E
    ;

VAR_POP
    :V A R UL_ P O P
    ;

VAR_SAMP
    :V A R UL_ S A M P
    ;

VECTOR_READ
    :V E C T O R UL_ R E A D
    ;

VECTOR_READ_TRACE
    :V E C T O R UL_ R E A D UL_ T R A C E
    ;

VERSIONING
    :V E R S I O N I N G
    ;

VERSIONS_ENDSCN
    :V E R S I O N S UL_ E N D S C N
    ;

VERSIONS_ENDTIME
    :V E R S I O N S UL_ E N D T I M E
    ;

VERSIONS_OPERATION
    :V E R S I O N S UL_ O P E R A T I O N
    ;

VERSIONS_STARTSCN
    :V E R S I O N S UL_ S T A R T S C N
    ;

VERSIONS_STARTTIME
    :V E R S I O N S UL_ S T A R T T I M E
    ;

VERSIONS_XID
    :V E R S I O N S UL_ X I D
    ;

VIEW
    :V I E W
    ;

VOLUME
    :V O L U M E
    ;

VSIZE
    :V S I Z E
    ;

WELLFORMED
    :W E L L F O R M E D
    ;

WHERE
    :W H E R E
    ;

WHITESPACE
    :W H I T E S P A C E
    ;

WIDTH_BUCKET
    :W I D T H UL_ B U C K E T
    ;

WITH
    :W I T H
    ;

WRAPPED
    :W R A P P E D
    ;

XID
    :X I D
    ;

XMLATTRIBUTES
    :X M L A T T R I B U T E S
    ;

XMLCAST
    :X M L C A S T
    ;

XMLCDATA
    :X M L C D A T A
    ;

XMLCOLATTVAL
    :X M L C O L A T T V A L
    ;

XMLCOMMENT
    :X M L C O M M E N T
    ;

XMLCONCAT
    :X M L C O N C A T
    ;

XMLDIFF
    :X M L D I F F
    ;

XMLEXISTS
    :X M L E X I S T S
    ;

XMLEXISTS2
    :X M L E X I S T S [2]
    ;

XMLFOREST
    :X M L F O R E S T
    ;

XMLINDEX_REWRITE
    :X M L I N D E X UL_ R E W R I T E
    ;

XMLINDEX_REWRITE_IN_SELECT
    :X M L I N D E X UL_ R E W R I T E UL_ I N UL_ S E L E C T
    ;

XMLINDEX_SEL_IDX_TBL
    :X M L I N D E X UL_ S E L UL_ I D X UL_ T B L
    ;

XMLISNODE
    :X M L I S N O D E
    ;

XMLISVALID
    :X M L I S V A L I D
    ;

XMLNAMESPACES
    :X M L N A M E S P A C E S
    ;

XMLPARSE
    :X M L P A R S E
    ;

XMLPATCH
    :X M L P A T C H
    ;

XMLPI
    :X M L P I
    ;

XMLQUERY
    :X M L Q U E R Y
    ;

XMLROOT
    :X M L R O O T
    ;

XMLSERIALIZE
    :X M L S E R I A L I Z E
    ;

XMLTABLE
    :X M L T A B L E
    ;

XMLTOOBJECT
    :X M L T O O B J E C T
    ;

XMLTRANSFORM
    :X M L T R A N S F O R M
    ;

XMLTRANSFORMBLOB
    :X M L T R A N S F O R M B L O B
    ;

XML_DML_RWT_STMT
    :X M L UL_ D M L UL_ R W T UL_ S T M T
    ;

XPATHTABLE
    :X P A T H T A B L E
    ;

XMLSEQUENCE
    :X M L S E Q U E N C E
    ;

XS_SYS_CONTEXT
    :X S UL_ S Y S UL_ C O N T E X T
    ;

X_DYN_PRUNE
    :X UL_ D Y N UL_ P R U N E
    ;

FEATURE_COMPARE
    : F E A T U R E UL_ C O M P A R E
    ;

FEATURE_DETAILS
    : F E A T U R E UL_ D E T A I L S
    ;

CLUSTER_DETAILS
    : C L U S T E R UL_ D E T A I L S
    ;

CLUSTER_DISTANCE
    : C L U S T E R UL_ D I S T A N C E
    ;<|MERGE_RESOLUTION|>--- conflicted
+++ resolved
@@ -6028,7 +6028,6 @@
     :S T A T E M E N T UL_ Q U E U I N G
     ;
 
-<<<<<<< HEAD
 PRAGMA
     : P R A G M A
     ;
@@ -6053,8 +6052,6 @@
     : W N P S
     ;
 
-=======
->>>>>>> 6deaf930
 OVERRIDING
     : O V E R R I D I N G
     ;
