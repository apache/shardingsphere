/*
 * Licensed to the Apache Software Foundation (ASF) under one or more
 * contributor license agreements.  See the NOTICE file distributed with
 * this work for additional information regarding copyright ownership.
 * The ASF licenses this file to You under the Apache License, Version 2.0
 * (the "License"); you may not use this file except in compliance with
 * the License.  You may obtain a copy of the License at
 *
 *     http://www.apache.org/licenses/LICENSE-2.0
 *
 * Unless required by applicable law or agreed to in writing, software
 * distributed under the License is distributed on an "AS IS" BASIS,
 * WITHOUT WARRANTIES OR CONDITIONS OF ANY KIND, either express or implied.
 * See the License for the specific language governing permissions and
 * limitations under the License.
 */

lexer grammar OracleKeyword;

import Alphabet;

BEQUEATH
    : B E Q U E A T H
    ;

BINARY
    : B I N A R Y
    ;

ESCAPE
    : E S C A P E
    ;

MOD
    : M O D
    ;

XOR
    : X O R
    ;

ROW
    : R O W
    ;

ROWS
    : R O W S
    ;

UNKNOWN
    : U N K N O W N
    ;

ALWAYS
    : A L W A Y S
    ;

CASCADE
    : C A S C A D E
    ;

CHECK
    : C H E C K
    ;

CONVERSION
    : C O N V E R S I O N
    ;

GENERATED
    : G E N E R A T E D
    ;

PRIVILEGES
    : P R I V I L E G E S
    ;

READ
    : R E A D
    ;

WRITE
    : W R I T E
    ;

REFERENCES
    : R E F E R E N C E S
    ;

START
    : S T A R T
    ;

TRANSACTION
    : T R A N S A C T I O N
    ;

USER
    : U S E R
    ;

ROLE
    : R O L E
    ;

VISIBLE
    : V I S I B L E
    ;

INVISIBLE
    : I N V I S I B L E
    ;

EXECUTE
    : E X E C U T E
    ;

USE
    : U S E
    ;

DEBUG
    : D E B U G
    ;

UNDER
    : U N D E R
    ;

FLASHBACK
    : F L A S H B A C K
    ;

ARCHIVE
    : A R C H I V E
    ;

REFRESH
    : R E F R E S H
    ;

QUERY
    : Q U E R Y
    ;

REWRITE
    : R E W R I T E
    ;

KEEP
    : K E E P
    ;

SEQUENCE
    : S E Q U E N C E
    ;

INHERIT
    : I N H E R I T
    ;

TRANSLATE
    : T R A N S L A T E
    ;

MERGE
    : M E R G E
    ;

AT
    : A T
    ;

BITMAP
    : B I T M A P
    ;

CACHE
    : C A C H E
    ;

NOCACHE
    : N O C A C H E
    ;

CHECKPOINT
    : C H E C K P O I N T
    ;

CONNECT
    : C O N N E C T
    ;

CONSTRAINTS
    : C O N S T R A I N T S
    ;

CYCLE
    : C Y C L E
    ;

NOCYCLE
    : N O C Y C L E
    ;

DBTIMEZONE
    : D B T I M E Z O N E
    ;

ENCRYPT
    : E N C R Y P T
    ;

DECRYPT
    : D E C R Y P T
    ;

DEFERRABLE
    : D E F E R R A B L E
    ;

DEFERRED
    : D E F E R R E D
    ;

DIRECTORY
    : D I R E C T O R Y
    ;

DIRECT_PATH
    : D I R E C T UL_ P A T H
    ;

CREDENTIALS
    : C R E D E N T I A L S
    ;

EDITION
    : E D I T I O N
    ;

ELEMENT
    : E L E M E N T
    ;

END
    : E N D
    ;

EXCEPT
    : E X C E P T
    ;

EXCEPTIONS
    : E X C E P T I O N S
    ;

FORCE
    : F O R C E
    ;

NOFORCE
    : N O F O R C E
    ;

GLOBAL
    : G L O B A L
    ;

IDENTIFIED
    : I D E N T I F I E D
    ;

IDENTITY
    : I D E N T I T Y
    ;

IMMEDIATE
    : I M M E D I A T E
    ;

INCREMENT
    : I N C R E M E N T
    ;

INITIALLY
    : I N I T I A L L Y
    ;

INVALIDATE
    : I N V A L I D A T E
    ;

JAVA
    : J A V A
    ;

LEVELS
    : L E V E L S
    ;

MAXVALUE
    : M A X V A L U E
    ;

MINVALUE
    : M I N V A L U E
    ;

NOMAXVALUE
    : N O M A X V A L U E
    ;

NOMINVALUE
    : N O M I N V A L U E
    ;

NOSORT
    : N O S O R T
    ;

MINING
    : M I N I N G
    ;

MODEL
    : M O D E L
    ;

MODIFY
    : M O D I F Y
    ;

NATIONAL
    : N A T I O N A L
    ;

NEW
    : N E W
    ;

NOORDER
    : N O O R D E R
    ;

NORELY
    : N O R E L Y
    ;

OF
    : O F
    ;

ONLY
    : O N L Y
    ;

PRIOR
    : P R I O R
    ;

PROFILE
    : P R O F I L E
    ;

REF
    : R E F
    ;

REKEY
    : R E K E Y
    ;

RELY
    : R E L Y
    ;

RENAME
    : R E N A M E
    ;

REPLACE
    : R E P L A C E
    ;

RESOURCE
    : R E S O U R C E
    ;

REVERSE
    : R E V E R S E
    ;

ROWID
    : R O W I D
    ;

SALT
    : S A L T
    ;

SCOPE
    : S C O P E
    ;

SORT
    : S O R T
    ;

SOURCE
    : S O U R C E
    ;

SUBSTITUTABLE
    : S U B S T I T U T A B L E
    ;

TABLESPACE
    : T A B L E S P A C E
    ;

TEMPORARY
    : T E M P O R A R Y
    ;

TRANSLATION
    : T R A N S L A T I O N
    ;

TREAT
    : T R E A T
    ;

NO
    : N O
    ;

UNUSED
    : U N U S E D
    ;

VALIDATE
    : V A L I D A T E
    ;

NOVALIDATE
    : N O V A L I D A T E
    ;

VALUE
    : V A L U E
    ;

VARYING
    : V A R Y I N G
    ;

VIRTUAL
    : V I R T U A L
    ;

ZONE
    : Z O N E
    ;

PUBLIC
    : P U B L I C
    ;

SESSION
    : S E S S I O N
    ;

COMMENT
    : C O M M E N T
    ;

LOCK
    : L O C K
    ;

ADVISOR
    : A D V I S O R
    ;

ADMINISTER
    : A D M I N I S T E R
    ;

TUNING
    : T U N I N G
    ;

MANAGE
    : M A N A G E
    ;

MANAGEMENT
    : M A N A G E M E N T
    ;

OBJECT
    : O B J E C T
    ;

CLUSTER
    : C L U S T E R
    ;

CONTEXT
    : C O N T E X T
    ;

EXEMPT
    : E X E M P T
    ;

REDACTION
    : R E D A C T I O N
    ;

POLICY
    : P O L I C Y
    ;

DATABASE
    : D A T A B A S E
    ;

SYSTEM
    : S Y S T E M
    ;

AUDIT
    : A U D I T
    ;

LINK
    : L I N K
    ;

ANALYZE
    : A N A L Y Z E
    ;

DICTIONARY
    : D I C T I O N A R Y
    ;

DIMENSION
    : D I M E N S I O N
    ;

INDEXTYPE
    : I N D E X T Y P E
    ;

INDEXTYPES
    : I N D E X T Y P E S
    ;

EXTERNAL
    : E X T E R N A L
    ;

JOB
    : J O B
    ;

CLASS
    : C L A S S
    ;

PROGRAM
    : P R O G R A M
    ;

SCHEDULER
    : S C H E D U L E R
    ;

LIBRARY
    : L I B R A R Y
    ;

LOGMINING
    : L O G M I N I N G
    ;

MATERIALIZED
    : M A T E R I A L I Z E D
    ;

CUBE
    : C U B E
    ;

MEASURE
    : M E A S U R E
    ;

FOLDER
    : F O L D E R
    ;

BUILD
    : B U I L D
    ;

PROCESS
    : P R O C E S S
    ;

OPERATOR
    : O P E R A T O R
    ;

OUTLINE
    : O U T L I N E
    ;

PLUGGABLE
    : P L U G G A B L E
    ;

CONTAINER
    : C O N T A I N E R
    ;

SEGMENT
    : S E G M E N T
    ;

RESTRICT
    : R E S T R I C T
    ;

RESTRICTED
    : R E S T R I C T E D
    ;

COST
    : C O S T
    ;

SYNONYM
    : S Y N O N Y M
    ;

BACKUP
    : B A C K U P
    ;

UNLIMITED
    : U N L I M I T E D
    ;

BECOME
    : B E C O M E
    ;

CHANGE
    : C H A N G E
    ;

NOTIFICATION
    : N O T I F I C A T I O N
    ;

ACCESS
    : A C C E S S
    ;

PRIVILEGE
    : P R I V I L E G E
    ;

PURGE
    : P U R G E
    ;

RESUMABLE
    : R E S U M A B L E
    ;

SYSGUID
    : S Y S G U I D
    ;

SYSBACKUP
    : S Y S B A C K U P
    ;

SYSDBA
    : S Y S D B A
    ;

SYSDG
    : S Y S D G
    ;

SYSKM
    : S Y S K M
    ;

SYSOPER
    : S Y S O P E R
    ;

RECYCLEBIN
    : R E C Y C L E B I N
    ;

DBA_RECYCLEBIN
    : D B A UL_ R E C Y C L E B I N
    ;

FIRST
    : F I R S T
    ;

NCHAR
    : N C H A R
    ;

RAW
    : R A W
    ;

VARCHAR
    : V A R C H A R
    ;

VARCHAR2
    : V A R C H A R [2]
    ;

STRING
    : S T R I N G
    ;

NVARCHAR2
    : N V A R C H A R [2]
    ;

LONG
    : L O N G
    ;
    
BLOB
    : B L O B
    ;

CLOB
    : C L O B
    ;

NCLOB
    : N C L O B
    ;

BINARY_FLOAT
    : B I N A R Y UL_ F L O A T
    ;

BINARY_DOUBLE
    : B I N A R Y UL_ D O U B L E
    ;

PLS_INTEGER
    : P L S UL_ I N T E G E R
    ;

BINARY_INTEGER
    : B I N A R Y UL_ I N T E G E R
    ;

NUMBER
    : N U M B E R
    ;

NATURALN
    : N A T U R A L N
    ;

POSITIVE
    : P O S I T I V E
    ;

POSITIVEN
    : P O S I T I V E N
    ;

SIGNTYPE
    : S I G N T Y P E
    ;

SIMPLE_INTEGER
    : S I M P L E UL_ I N T E G E R
    ;

BFILE
    : B F I L E
    ;

MLSLABEL
    : M L S L A B E L
    ;

UROWID
    : U R O W I D
    ;

JSON
    : J S O N
    ;

DEC
    : D E C
    ;

SHARING
    : S H A R I N G
    ;

PRIVATE
    : P R I V A T E
    ;

SHARDED
    : S H A R D E D
    ;

SHARD
    : S H A R D
    ;

DUPLICATED
    : D U P L I C A T E D
    ;

METADATA
    : M E T A D A T A
    ;

DATA
    : D A T A
    ;

EXTENDED
    : E X T E N D E D
    ;

NONE
    : N O N E
    ;

MEMOPTIMIZE
    : M E M O P T I M I Z E
    ;

PARENT
    : P A R E N T
    ;

IDENTIFIER
    : I D E N T I F I E R
    ;

WORK
    : W O R K
    ;

CONTAINER_MAP
    : C O N T A I N E R UL_ M A P
    ;

CONTAINERS_DEFAULT
    : C O N T A I N E R S UL_ D E F A U L T
    ;

WAIT
    : W A I T
    ;

NOWAIT
    : N O W A I T
    ;

BATCH
    : B A T C H
    ;

BLOCK
    : B L O C K
    ;

REBUILD
    : R E B U I L D
    ;

INVALIDATION
    : I N V A L I D A T I O N
    ;

COMPILE
    : C O M P I L E
    ;

USABLE
    : U S A B L E
    ;

UNUSABLE
    : U N U S A B L E
    ;

ONLINE
    : O N L I N E
    ;

MONITORING
    : M O N I T O R I N G
    ;

NOMONITORING
    : N O M O N I T O R I N G
    ;

USAGE
    : U S A G E
    ;

COALESCE
    : C O A L E S C E
    ;

CLEANUP
    : C L E A N U P
    ;

PARALLEL
    : P A R A L L E L
    ;

NOPARALLEL
    : N O P A R A L L E L
    ;

LOG
    : L O G
    ;

REUSE
    : R E U S E
    ;

SETTINGS
    : S E T T I N G S
    ;

STORAGE
    : S T O R A G E
    ;

MATCHED
    : M A T C H E D
    ;

ERRORS
    : E R R O R S
    ;

REJECT
    : R E J E C T
    ;

RETENTION
    : R E T E N T I O N
    ;

CHUNK
    : C H U N K
    ;

PCTVERSION
    : P C T V E R S I O N
    ;

FREEPOOLS
    : F R E E P O O L S
    ;

AUTO
    : A U T O
    ;

DEDUPLICATE
    : D E D U P L I C A T E
    ;

KEEP_DUPLICATES
    : K E E P UL_ D U P L I C A T E S
    ;

COMPRESS
    : C O M P R E S S
    ;

HIGH
    : H I G H
    ;

MEDIUM
    : M E D I U M
    ;

LOW
    : L O W
    ;

NOCOMPRESS
    : N O C O M P R E S S
    ;

READS
    : R E A D S
    ;

CREATION
    : C R E A T I O N
    ;

PCTFREE
    : P C T F R E E
    ;

PCTUSED
    : P C T U S E D
    ;

INITRANS
    : I N I T R A N S
    ;

LOGGING
    : L O G G I N G
    ;

NOLOGGING
    : N O L O G G I N G
    ;

FILESYSTEM_LIKE_LOGGING
    : F I L E S Y S T E M UL_ L I K E UL_ L O G G I N G
    ;

INITIAL
    : I N I T I A L
    ;

MINEXTENTS
    : M I N E X T E N T S
    ;

MAXEXTENTS
    : M A X E X T E N T S
    ;

BASIC
    : B A S I C
    ;

ADVANCED
    : A D V A N C E D
    ;

PCTINCREASE
    : P C T I N C R E A S E
    ;

FREELISTS
    : F R E E L I S T S
    ;

DML
    : D M L
    ;

DDL
    : D D L
    ;

CAPACITY
    : C A P A C I T Y
    ;

FREELIST
    : F R E E L I S T
    ;

GROUPS
    : G R O U P S
    ;

OPTIMAL
    : O P T I M A L
    ;

BUFFER_POOL
    : B U F F E R UL_ P O O L
    ;

RECYCLE
    : R E C Y C L E
    ;

FLASH_CACHE
    : F L A S H UL_ C A C H E
    ;

CELL_FLASH_CACHE
    : C E L L UL_ F L A S H UL_ C A C H E
    ;

MAXSIZE
    : M A X S I Z E
    ;

MAX_AUDIT_SIZE
    : M A X UL_ A U D I T UL_ S I Z E
    ;

MAX_DIAG_SIZE
    : M A X UL_ D I A G UL_ S I Z E
    ;

STORE
    : S T O R E
    ;

LEVEL
    : L E V E L
    ;

LOCKING
    : L O C K I N G
    ;

INMEMORY
    : I N M E M O R Y
    ;

MEMCOMPRESS
    : M E M C O M P R E S S
    ;

PRIORITY
    : P R I O R I T Y
    ;

CRITICAL
    : C R I T I C A L
    ;

DISTRIBUTE
    : D I S T R I B U T E
    ;

RANGE
    : R A N G E
    ;

PARTITION
    : P A R T I T I O N
    ;

SUBPARTITION
    : S U B P A R T I T I O N
    ;

SERVICE
    : S E R V I C E
    ;

DUPLICATE
    : D U P L I C A T E
    ;

ILM
    : I L M
    ;

DELETE_ALL
    : D E L E T E UL_ A L L
    ;

ENABLE_ALL
    : E N A B L E UL_ A L L
    ;

DISABLE_ALL
    : D I S A B L E UL_ A L L
    ;

AFTER
    : A F T E R
    ;

MODIFICATION
    : M O D I F I C A T I O N
    ;

DAYS
    : D A Y S
    ;

MONTHS
    : M O N T H S
    ;

YEARS
    : Y E A R S
    ;

TIER
    : T I E R
    ;

ORGANIZATION
    : O R G A N I Z A T I O N
    ;

HEAP
    : H E A P
    ;

PCTTHRESHOLD
    : P C T T H R E S H O L D
    ;

PARAMETERS
    : P A R A M E T E R S
    ;

LOCATION
    : L O C A T I O N
    ;

MAPPING
    : M A P P I N G
    ;

NOMAPPING
    : N O M A P P I N G
    ;

INCLUDING
    : I N C L U D I N G
    ;

OVERFLOW
    : O V E R F L O W
    ;

ATTRIBUTE
    : A T T R I B U T E
    ;

ATTRIBUTES
    : A T T R I B U T E S
    ;

RESULT_CACHE
    : R E S U L T UL_ C A C H E
    ;

ROWDEPENDENCIES
    : R O W D E P E N D E N C I E S
    ;

NOROWDEPENDENCIES
    : N O R O W D E P E N D E N C I E S
    ; 

ARCHIVAL
    : A R C H I V A L
    ;

EXCHANGE
    : E X C H A N G E
    ;

INDEXING
    : I N D E X I N G
    ;

OFF
    : O F F
    ;

LESS
    : L E S S
    ;

INTERNAL
    : I N T E R N A L
    ;

VARRAY
    : V A R R A Y
    ;

NESTED
    : N E S T E D
    ;

COLUMN_VALUE
    : C O L U M N UL_ V A L U E
    ;

RETURN
    : R E T U R N
    ;

LOCATOR
    : L O C A  T O R
    ;

MODE
    : M O D E
    ;

LOB
    : L O B
    ;

SECUREFILE
    : S E C U R E F I L E
    ;

BASICFILE
    : B A S I C F I L E
    ;

THAN
    : T H A N
    ;

LIST
    : L I S T
    ;

AUTOMATIC
    : A U T O M A T I C
    ;

HASH
    : H A S H
    ;

PARTITIONS
    : P A R T I T I O N S
    ;

SUBPARTITIONS
    : S U B P A R T I T I O N S
    ;

TEMPLATE
    : T E M P L A T E
    ;

PARTITIONSET
    : P A R T I T I O N S E T
    ;

REFERENCE
    : R E F E R E N C E
    ;

CONSISTENT
    : C O N S I S T E N T
    ;

CLUSTERING
    : C L U S T E R I N G
    ;

LINEAR
    : L I N E A R
    ;

INTERLEAVED
    : I N T E R L E A V E D
    ;

YES
    : Y E S
    ;

LOAD
    : L O A D
    ;

MOVEMENT
    : M O V E M E N T
    ;

ZONEMAP
    : Z O N E M A P
    ;

WITHOUT
    : W I T H O U T
    ;

XMLTYPE
    : X M L T Y P E
    ;

RELATIONAL
    : R E L A T I O N A L
    ;

XML
    : X M L
    ;

VARRAYS
    : V A R R A Y S
    ;

LOBS
    : L O B S
    ;

TABLES
    : T A B L E S
    ;

ALLOW
    : A L L O W
    ;

DISALLOW
    : D I S A L L O W
    ;

NONSCHEMA
    : N O N S C H E M A
    ;

ANYSCHEMA
    : A N Y S C H E M A
    ;

XMLSCHEMA
    : X M L S C H E M A
    ;

COLUMNS
    : C O L U M N S
    ;

OIDINDEX
    : O I D I N D E X
    ;

EDITIONABLE
    : E D I T I O N A B L E
    ;

NONEDITIONABLE
    : N O N E D I T I O N A B L E
    ;

DEPENDENT
    : D E P E N D E N T
    ;

INDEXES
    : I N D E X E S
    ;

SHRINK
    : S H R I N K
    ;

SPACE
    : S P A C E
    ;

COMPACT
    : C O M P A C T
    ;

SUPPLEMENTAL
    : S U P P L E M E N T A L
    ;

ADVISE
    : A D V I S E
    ;

NOTHING
    : N O T H I N G
    ;

GUARD
    : G U A R D
    ;

SYNC
    : S Y N C
    ;

VISIBILITY
    : V I S I B I L I T Y
    ;

ACTIVE
    : A C T I V E
    ;

DEFAULT_COLLATION
    : D E F A U L T UL_ C O L L A T I O N
    ;

MOUNT
    : M O U N T
    ;

STANDBY
    : S T A N D B Y
    ;

CLONE
    : C L O N E
    ;

RESETLOGS
    : R E S E T L O G S
    ;

NORESETLOGS
    : N O R E S E T L O G S
    ;

UPGRADE
    : U P G R A D E
    ;

DOWNGRADE
    : D O W N G R A D E
    ;

RECOVER
    : R E C O V E R
    ;

LOGFILE
    : L O G F I L E
    ;

TEST
    : T E S T
    ;

CORRUPTION
    : C O R R U P T I O N
    ;

CONTINUE
    : C O N T I N U E
    ;

CANCEL
    : C A N C E L
    ;

UNTIL
    : U N T I L
    ;

CONTROLFILE
    : C O N T R O L F I L E
    ;

SNAPSHOT
    : S N A P S H O T
    ;

DATAFILE
    : D A T A F I L E
    ;

MANAGED
    : M A N A G E D
    ;

ARCHIVED
    : A R C H I V E D
    ;

DISCONNECT
    : D I S C O N N E C T
    ;

NODELAY
    : N O D E L A Y
    ;

INSTANCES
    : I N S T A N C E S
    ;

FINISH
    : F I N I S H
    ;

LOGICAL
    : L O G I C A L
    ;

FILE
    : F I L E
    ;

SIZE
    : S I Z E
    ;

AUTOEXTEND
    : A U T O E X T E N D
    ;

BLOCKSIZE
    : B L O C K S I Z E
    ;

OFFLINE
    : O F F L I N E
    ;

RESIZE
    : R E S I Z E
    ;

TEMPFILE
    : T E M P F I L E
    ;

DATAFILES
    : D A T A F I L E S
    ;

ARCHIVELOG
    : A R C H I V E L O G
    ;

MANUAL
    : M A N U A L
    ;

NOARCHIVELOG
    : N O A R C H I V E L O G
    ;

AVAILABILITY
    : A V A I L A B I L I T Y
    ;

PERFORMANCE
    : P E R F O R M A N C E
    ;

CLEAR
    : C L E A R
    ;

UNARCHIVED
    : U N A R C H I V E D
    ;

UNRECOVERABLE
    : U N R E C O V E R A B L E
    ;

THREAD
    : T H R E A D
    ;

MEMBER
    : M E M B E R
    ;

PHYSICAL
    : P H Y S I C A L
    ;

FAR
    : F A R
    ;

TRACE
    : T R A C E
    ;

DISTRIBUTED
    : D I S T R I B U T E D
    ;

RECOVERY
    : R E C O V E R Y
    ;

FLUSH
    : F L U S H
    ;

NOREPLY
    : N O R E P L Y
    ;

SWITCH
    : S W I T C H
    ;

LOGFILES
    : L O G F I L E S
    ;

PROCEDURAL
    : P R O C E D U R A L
    ;

REPLICATION
    : R E P L I C A T I O N
    ;

SUBSET
    : S U B S E T
    ;

ACTIVATE
    : A C T I V A T E
    ;

APPLY
    : A P P L Y
    ;

APPROX_RANK
    : A P P R O X UL_ R A N K
    ;

MAXIMIZE
    : M A X I M I Z E
    ;

PROTECTION
    : P R O T E C T I O N
    ;

SUSPEND
    : S U S P E N D
    ;

RESUME
    : R E S U M E
    ;

QUIESCE
    : Q U I E S C E
    ;

UNQUIESCE
    : U N Q U I E S C E
    ;

SHUTDOWN
    : S H U T D O W N
    ;

REGISTER
    : R E G I S T E R
    ;

PREPARE
    : P R E P A R E
    ;

SWITCHOVER
    : S W I T C H O V E R
    ;

FAILED
    : F A I L E D
    ;

SKIP_SYMBOL
    : S K I P
    ;

STOP
    : S T O P
    ;

ABORT
    : A B O R T
    ;

VERIFY
    : V E R I F Y
    ;

CONVERT
    : C O N V E R T
    ;

FAILOVER
    : F A I L O V E R
    ;

BIGFILE
    : B I G F I L E
    ;

SMALLFILE
    : S M A L L F I L E
    ;

TRACKING
    : T R A C K I N G
    ;

CACHING
    : C A C H I N G
    ;

CONTAINERS
    : C O N T A I N E R S
    ;

TARGET
    : T A R G E T
    ;

UNDO
    : U N D O
    ;

MOVE
    : M O V E
    ;

MIRROR
    : M I R R O R
    ;

COPY
    : C O P Y
    ;

UNPROTECTED
    : U N P R O T E C T E D
    ;

REDUNDANCY
    : R E D U N D A N C Y
    ;

REMOVE
    : R E M O V E
    ;

LOST
    : L O S T
    ;

LEAD_CDB
    : L E A D UL_ C D B
    ;

LEAD_CDB_URI
    : L E A D UL_ C D B UL_ U R I
    ;

PROPERTY
    : P R O P E R T Y
    ;

DEFAULT_CREDENTIAL
    : D E F A U L T UL_ C R E D E N T I A L
    ;

TIME_ZONE
    : T I M E UL_ Z O N E
    ;

RESET
    : R E S E T
    ;

RELOCATE
    : R E L O C A T E
    ;

CLIENT
    : C L I E N T
    ;

PASSWORDFILE_METADATA_CACHE
    : P A S S W O R D F I L E UL_ M E T A D A T A UL_ C A C H E
    ;

NOSWITCH
    : N O S W I T C H
    ;

POST_TRANSACTION
    : P O S T UL_ T R A N S A C T I O N
    ;

KILL
    : K I L L
    ;

ROLLING
    : R O L L I N G
    ;

MIGRATION
    : M I G R A T I O N
    ;

PATCH
    : P A T C H
    ;

ENCRYPTION
    : E N C R Y P T I O N
    ;

WALLET
    : W A L L E T
    ;

AFFINITY
    : A F F I N I T Y
    ;

MEMORY
    : M E M O R Y
    ;

SPFILE
    : S P F I L E
    ;

PFILE
    : P F I L E
    ;

BOTH
    : B O T H
    ;

SID
    : S I D
    ;

SHARED_POOL
    : S H A R E D UL_ P O O L
    ;

BUFFER_CACHE
    : B U F F E R UL_ C A C H E
    ;

REDO
    : R E D O
    ;

CONFIRM
    : C O N F I R M
    ;

MIGRATE
    : M I G R A T E
    ;

USE_STORED_OUTLINES
    : U S E UL_ S T O R E D UL_ O U T L I N E S
    ;

GLOBAL_TOPIC_ENABLED
    : G L O B A L UL_ T O P I C UL_ E N A B L E D
    ;

INTERSECT
    : I N T E R S E C T
    ;

MINUS
    : M I N U S
    ;

LOCKED
    : L O C K E D
    ;

FETCH
    : F E T C H
    ;

PERCENT
    : P E R C E N T
    ;

TIES
    : T I E S
    ;

SIBLINGS
    : S I B L I N G S
    ;

NULLS
    : N U L L S
    ;

LAST
    : L A S T
    ;

ISOLATION
    : I S O L A T I O N
    ;

SERIALIZABLE
    : S E R I A L I Z A B L E
    ;

COMMITTED
    : C O M M I T T E D
    ;

FILTER
    : F I L T E R
    ;

FACT
    : F A C T
    ;

DETERMINISTIC
    : D E T E R M I N I S T I C
    ;

PIPELINED
    : P I P E L I N E D
    ;

PARALLEL_ENABLE
    : P A R A L L E L UL_ E N A B L E
    ;

OUT
    : O U T
    ;

NOCOPY
    : N O C O P Y
    ;

ACCESSIBLE
    : A C C E S S I B L E
    ;

PACKAGE
    : P A C K A G E
    ;

PACKAGES
    : P A C K A G E S
    ;

USING_NLS_COMP
    : U S I N G UL_ N L S UL_ C O M P
    ;

AUTHID
    : A U T H I D
    ;

SEARCH
    : S E A R C H
    ;

DEPTH
    : D E P T H
    ;

BREADTH
    : B R E A D T H
    ;

ANALYTIC
    : A N A L Y T I C
    ;

HIERARCHIES
    : H I E R A R C H I E S
    ;

MEASURES
    : M E A S U R E S
    ;

OVER
    : O V E R
    ;

LAG
    : L A G
    ;

LAG_DIFF
    : L A G UL_ D I F F
    ;

LAG_DIF_PERCENT
    : L A G UL_ D I F UL_ P E R C E N T
    ;

LEAD
    : L E A D
    ;

LEAD_DIFF
    : L E A D UL_ D I F F
    ;

LEAD_DIFF_PERCENT
    : L E A D UL_ D I F F UL_ P E R C E N T
    ;

HIERARCHY
    : H I E R A R C H Y
    ;

WITHIN
    : W I T H I N
    ;

ACROSS
    : A C R O S S
    ;

ANCESTOR
    : A N C E S T O R
    ;

BEGINNING
    : B E G I N N I N G
    ;

UNBOUNDED
    : U N B O U N D E D
    ;

PRECEDING
    : P R E C E D I N G
    ;

FOLLOWING
    : F O L L O W I N G
    ;

RANK
    : R A N K
    ;

DENSE_RANK
    : D E N S E UL_ R A N K
    ;

AVERAGE_RANK
    : A V E R A G E UL_ R A N K
    ;

ROW_NUMBER
    : R O W UL_ N U M B E R
    ;

SHARE_OF
    : S H A R E UL_ O F
    ;

HIER_ANCESTOR
    : H I E R UL_ A N C E S T O R
    ;

HIER_PARENT
    : H I E R UL_ P A R E N T
    ;

HIER_LEAD
    : H I E R UL_ L E A D
    ;

HIER_LAG
    : H I E R UL_ L A G
    ;

QUALIFY
    : Q U A L I F Y
    ;

HIER_CAPTION
    : H I E R UL_ C A P T I O N
    ;

HIER_DEPTH
    : H I E R UL_ D E P T H
    ;

HIER_DESCRIPTION
    : H I E R UL_ D E S C R I P T I O N
    ;

HIER_LEVEL
    : H I E R UL_ L E V E L
    ;

HIER_MEMBER_NAME
    : H I E R UL_ M E M B E R UL_ N A M E
    ;

HIER_MEMBER_UNIQUE_NAME
    : H I E R UL_ M E M B E R UL_ U N I Q U E UL_ N A M E
    ;

CHAINED
    : C H A I N E D
    ;

STATISTICS
    : S T A T I S T I C S
    ;

DANGLING
    : D A N G L I N G
    ;

STRUCTURE
    : S T R U C T U R E
    ;

FAST
    : F A S T
    ;

COMPLETE
    : C O M P L E T E
    ;

ASSOCIATE
    : A S S O C I A T E
    ;

DISASSOCIATE
    : D I S A S S O C I A T E
    ;

FUNCTIONS
    : F U N C T I O N S
    ;

TYPES
    : T Y P E S
    ;

SELECTIVITY
    : S E L E C T I V I T Y
    ;

RETURNING
    : R E T U R N I N G
    ;

VERSIONS
    : V E R S I O N S
    ;

SCN
    : S C N
    ;

PERIOD
    : P E R I O D
    ;

LATERAL
    : L A T E R A L
    ;

BADFILE
    : B A D F I L E
    ;

DISCARDFILE
    : D I S C A R D F I L E
    ;

PIVOT
    : P I V O T
    ;

UNPIVOT
    : U N P I V O T
    ;

INCLUDE
    : I N C L U D E
    ;

EXCLUDE
    : E X C L U D E
    ;

SAMPLE
    : S A M P L E
    ;

SEED
    : S E E D
    ;

OPTION
    : O P T I O N
    ;

SHARDS
    : S H A R D S
    ;

MATCH_RECOGNIZE
    : M A T C H UL_ R E C O G N I Z E
    ;

PATTERN
    : P A T T E R N
    ;

DEFINE
    : D E F I N E
    ;

ONE
    : O N E
    ;

PER
    : P E R
    ;

MATCH
    : M A T C H
    ;

PAST
    : P A S T
    ;

PERMUTE
    : P E R M U T E
    ;

CLASSIFIER
    : C L A S S I F I E R
    ;

MATCH_NUMBER
    : M A T C H UL_ N U M B E R
    ;

RUNNING
    : R U N N I N G
    ;

FINAL
    : F I N A L
    ;

PREV
    : P R E V
    ;

NOAUDIT
    : N O A U D I T
    ;

WHENEVER
    : W H E N E V E R
    ;

SUCCESSFUL
    : S U C C E S S F U L
    ;

USERS
    : U S E R S
    ;

GRANTED
    : G R A N T E D
    ;

ROLES
    : R O L E S
    ;

NAMESPACE
    : N A M E S P A C E
    ;

ROLLUP
    : R O L L U P
    ;

GROUPING
    : G R O U P I N G
    ;

SETS
    : S E T S
    ;

DECODE
    : D E C O D E
    ;

RESTORE
    : R E S T O R E
    ;

POINT
    : P O I N T
    ;

BEFORE
    : B E F O R E
    ;

IGNORE
    : I G N O R E
    ;

NAV
    : N A V
    ;

SINGLE
    : S I N G L E
    ;

UPDATED
    : U P D A T E D
    ;

MAIN
    : M A I N
    ;

RULES
    : R U L E S
    ;

UPSERT
    : U P S E R T
    ;

SEQUENTIAL
    : S E Q U E N T I A L
    ;

ITERATE
    : I T E R A T E
    ;

DECREMENT
    : D E C R E M E N T
    ;

SOME
    : S O M E
    ;

NAN
    : N A N
    ;

INFINITE
    : I N F I N I T E
    ;

PRESENT
    : P R E S E N T
    ;

EMPTY
    : E M P T Y
    ;

SUBMULTISET
    : S U B M U L T I S E T
    ;

LIKEC
    : L I K E C
    ;

LIKE2
    : L I K E '2'
    ;

LIKE4
    : L I K E '4'
    ;

REGEXP_LIKE
    : R E G E X P UL_ L I K E
    ;

EQUALS_PATH
    : E Q U A L S UL_ P A T H
    ;

UNDER_PATH
    : U N D E R UL_ P A T H
    ;

FORMAT
    : F O R M A T
    ;

STRICT
    : S T R I C T
    ;

LAX
    : L A X
    ;

KEYS
    : K E Y S
    ;

JSON_EQUAL
    : J S O N UL_ E Q U A L
    ;

JSON_EXISTS
    : J S O N UL_ E X I S T S
    ;

PASSING
    : P A S S I N G
    ;

ERROR
    : E R R O R
    ;

JSON_TEXTCONTAINS
    : J S O N UL_ T E X T C O N T A I N S
    ;

HAS
    : H A S
    ;

STARTS
    : S T A R T S
    ;

LIKE_REGEX
    : L I K E UL_ R E G E X
    ;

EQ_REGEX
    : E Q UL_ R E G E X
    ;

SYS
    : S Y S
    ;

MAXDATAFILES
    : M A X D A T A F I L E S
    ;

MAXINSTANCES
    : M A X I N S T A N C E S
    ;

AL32UTF8
    : A L '3' '2' U T F '8'
    ;

AL16UTF16
    : A L '1' '6' U T F '1' '6'
    ;

UTF8
    : U T F '8'
    ;

USER_DATA
    : U S E R UL_ D A T A
    ;

MAXLOGFILES
    : M A X L O G F I L E S
    ;

MAXLOGMEMBERS
    : M A X L O G M E M B E R S
    ;

MAXLOGHISTORY
    : M A X L O G H I S T O R Y
    ;

EXTENT
    : E X T E N T
    ;

SYSAUX
    : S Y S A U X
    ;

LEAF
    : L E A F
    ;

AUTOALLOCATE
    : A U T O A L L O C A T E
    ;

UNIFORM
    : U N I F O R M
    ;

FILE_NAME_CONVERT
    : F I L E UL_ N A M E UL_ C O N V E R T
    ;

ALLOCATE
    : A L L O C A T E
    ;

DEALLOCATE
    : D E A L L O C A T E
    ;

SHARED
    : S H A R E D
    ;

AUTHENTICATED
    : A U T H E N T I C A T E D
    ;

CHILD
    : C H I L D
    ;

DETERMINES
    : D E T E R M I N E S
    ;

RELIES_ON
    : R E L I E S UL_ O N
    ;

AGGREGATE
    : A G G R E G A T E
    ;

POLYMORPHIC
    : P O L Y M O R P H I C
    ;

SQL_MARCO
    : S Q L UL_ M A R C O
    ;

LANGUAGE
    : L A N G U A G E
    ;

AGENT
    : A G E N T
    ;

SELF
    : S E L F
    ;

TDO
    : T D O
    ;

INDICATOR
    : I N D I C A T O R
    ;

STRUCT
    : S T R U C T
    ;

LENGTH
    : L E N G T H
    ;

DURATION
    : D U R A T I O N
    ;

MAXLEN
    : M A X L E N
    ;

CHARSETID
    : C H A R S E T I D
    ;

CHARSETFORM
    : C H A R S E T F O R M
    ;

SINGLE_C
    : C
    ;

SYSTIMESTAMP
    : S Y S T I M E S T A M P
    ;

CATEGORY
    : C A T E G O R Y
    ;

ORDER
    : O R D E R
    ;

NOKEEP
    : N O K E E P
    ;

SCALE
    : S C A L E
    ;

NOSCALE
    : N O S C A L E
    ;

EXTEND
    : E X T E N D
    ;

NOEXTEND
    : N O E X T E N D
    ;

NOSHARD
    : N O S H A R D
    ;

INITIALIZED
    : I N I T I A L I Z E D
    ;

EXTERNALLY
    : E X T E R N A L L Y
    ;

GLOBALLY
    : G L O B A L L Y
    ;

ACCESSED
    : A C C E S S E D
    ;

RESTART
    : R E S T A R T
    ;

OPTIMIZE
    : O P T I M I Z E
    ;

QUOTA
    : Q U O T A
    ;

DISKGROUP
    : D I S K G R O U P
    ;

NORMAL
    : N O R M A L
    ;

FLEX
    : F L E X
    ;

SITE
    : S I T E
    ;

QUORUM
    : Q U O R U M
    ;

REGULAR
    : R E G U L A R
    ;

FAILGROUP
    : F A I L G R O U P
    ;

DISK
    : D I S K
    ;

EXCLUDING
    : E X C L U D I N G
    ;

CONTENTS
    : C O N T E N T S
    ;

LOCKDOWN
    : L O C K D O W N
    ;

CLEAN
    : C L E A N
    ;

GUARANTEE
    : G U A R A N T E E
    ;

PRUNING
    : P R U N I N G
    ;

DEMAND
    : D E M A N D
    ;

RESOLVE
   : R E S O L V E
   ;

RESOLVER
   : R E S O L V E R
   ;

SHARE
    : S H A R E
    ;

EXCLUSIVE
    : E X C L U S I V E
    ;

ANCILLARY
    : A N C I L L A R Y
    ;

BINDING
    : B I N D I N G
    ;

SCAN
    : S C A N
    ;

COMPUTE
    : C O M P U T E
    ;

UNDROP
    : U N D R O P
    ;

DISKS
    : D I S K S
    ;

COARSE
    : C O A R S E
    ;

FINE
    : F I N E
    ;

ALIAS
    : A L I A S
    ;

SCRUB
    : S C R U B
    ;

DISMOUNT
    : D I S M O U N T
    ;

REBALANCE
    : R E B A L A N C E
    ;

COMPUTATION
    : C O M P U T A T I O N
    ;

CONSIDER
    : C O N S I D E R
    ;

FRESH
    : F R E S H
    ;

MASTER
    : M A S T E R
    ;

ENFORCED
    : E N F O R C E D
    ;

TRUSTED
    : T R U S T E D
    ;

TRUST
    : T R U S T
    ;

ID
    : I D
    ;

SYNCHRONOUS
    : S Y N C H R O N O U S
    ;

ASYNCHRONOUS
    : A S Y N C H R O N O U S
    ;

REPEAT
    : R E P E A T
    ;

FEATURE
    : F E A T U R E
    ;

STATEMENT
    : S T A T E M E N T
    ;

CLAUSE
   : C L A U S E
   ;


UNPLUG
    : U N P L U G
    ;

HOST
    : H O S T
    ;

PORT
    : P O R T
    ;

EVERY
    : E V E R Y
    ;

MINUTES
    : M I N U T E S
    ;

HOURS
    : H O U R S
    ;

NORELOCATE
    : N O R E L O C A T E
    ;

SAVE
    : S A V E
    ;

DISCARD
    : D I S C A R D
    ;

STATE
    : S T A T E
    ;

APPLICATION
    : A P P L I C A T I O N
    ;

INSTALL
    : I N S T A L L
    ;

MINIMUM
    : M I N I M U M
    ;

VERSION
    : V E R S I O N
    ;

UNINSTALL
    : U N I N S T A L L
    ;

COMPATIBILITY
    : C O M P A T I B I L I T Y
    ;

MATERIALIZE
    : M A T E R I A L I Z E
    ;

SUBTYPE
    : S U B T Y P E
    ;

RECORD
    : R E C O R D
    ;

CONSTANT
    : C O N S T A N T
    ;

CURSOR
    : C U R S O R
    ;

OTHERS
    : O T H E R S
    ;

EXCEPTION
    : E X C E P T I O N
    ;

CPU_PER_SESSION
    : C P U UL_ P E R UL_ S E S S I O N
    ;

CONNECT_TIME
    : C O N N E C T UL_ T I M E
    ;

AZURE_ROLE
    : A Z U R E UL_ R O L E
    ;

IAM_GROUP_NAME
    : I A M UL_ G R O U P UL_ N A M E
    ;

LOGICAL_READS_PER_SESSION
    : L O G I C A L UL_ R E A D S UL_ P E R UL_ S E S S I O N
    ;

PRIVATE_SGA
    : P R I V A T E UL_ S G A
    ;

PERCENT_RANK
    : P E R C E N T UL_ R A N K
    ;

LISTAGG
    : L I S T A G G
    ;

ABS
    :A B S
    ;

ACCOUNT
    :A C C O U N T
    ;

ACOS
    :A C O S
    ;

ACTIVE_COMPONENT
    :A C T I V E UL_ C O M P O N E N T
    ;

ACTIVE_FUNCTION
    :A C T I V E UL_ F U N C T I O N
    ;

ACTIVE_TAG
    :A C T I V E UL_ T A G
    ;

ADD
    :A D D
    ;

ADD_COLUMN
    :A D D UL_ C O L U M N
    ;

ADD_GROUP
    :A D D UL_ G R O U P
    ;

ADD_MONTHS
    :A D D UL_ M O N T H S
    ;

ADJ_DATE
    :A D J UL_ D A T E
    ;

ADMIN
    :A D M I N
    ;

ADMINISTRATOR
    :A D M I N I S T R A T O R
    ;

ALL
    :A L L
    ;

ALL_ROWS
    :A L L UL_ R O W S
    ;

ALTER
    :A L T E R
    ;

AND
    :A N D
    ;

AND_EQUAL
    :A N D UL_ E Q U A L
    ;

ANTIJOIN
    :A N T I J O I N
    ;

APPEND
    :A P P E N D
    ;

APPENDCHILDXML
    :A P P E N D C H I L D X M L
    ;

APPEND_VALUES
    :A P P E N D UL_ V A L U E S
    ;

AS
    :A S
    ;

ASC
    :A S C
    ;

ASCII
    :A S C I I
    ;

ASCIISTR
    :A S C I I S T R
    ;

ASIN
    :A S I N
    ;

ASSEMBLY
    :A S S E M B L Y
    ;

ASYNC
    :A S Y N C
    ;

ATAN
    :A T A N
    ;

ATAN2
    :A T A N [2]
    ;

AUTHENTICATION
    :A U T H E N T I C A T I O N
    ;

AUTHORIZATION
    :A U T H O R I Z A T I O N
    ;

BEGIN_OUTLINE_DATA
    :B E G I N UL_ O U T L I N E UL_ D A T A
    ;

BEHALF
    :B E H A L F
    ;

BETWEEN
    :B E T W E E N
    ;

BFILENAME
    :B F I L E N A M E
    ;

BINARY_DOUBLE_INFINITY
    :B I N A R Y UL_ D O U B L E UL_ I N F I N I T Y
    ;

BINARY_DOUBLE_NAN
    :B I N A R Y UL_ D O U B L E UL_ N A N
    ;

BINARY_FLOAT_INFINITY
    :B I N A R Y UL_ F L O A T UL_ I N F I N I T Y
    ;

BINARY_FLOAT_NAN
    :B I N A R Y UL_ F L O A T UL_ N A N
    ;

BIND_AWARE
    :B I N D UL_ A W A R E
    ;

BIN_TO_NUM
    :B I N UL_ T O UL_ N U M
    ;

BITAND
    :B I T A N D
    ;

BITMAPS
    :B I T M A P S
    ;

BITMAP_TREE
    :B I T M A P UL_ T R E E
    ;

BITS
    :B I T S
    ;

BLOCKS
    :B L O C K S
    ;

BLOCK_RANGE
    :B L O C K UL_ R A N G E
    ;

BOUND
    :B O U N D
    ;

BRANCH
    :B R A N C H
    ;

BROADCAST
    :B R O A D C A S T
    ;

BUFFER
    :B U F F E R
    ;

BULK
    :B U L K
    ;

BY
    :B Y
    ;

BYPASS_RECURSIVE_CHECK
    :B Y P A S S UL_ R E C U R S I V E UL_ C H E C K
    ;

BYPASS_UJVC
    :B Y P A S S UL_ U J V C
    ;

BYTE
    :B Y T E
    ;

CACHE_CB
    :C A C H E UL_ C B
    ;

CACHE_INSTANCES
    :C A C H E UL_ I N S T A N C E S
    ;

CACHE_TEMP_TABLE
    :C A C H E UL_ T E M P UL_ T A B L E
    ;

CARDINALITY
    :C A R D I N A L I T Y
    ;

CEIL
    :C E I L
    ;

CERTIFICATE
    :C E R T I F I C A T E
    ;

CFILE
    :C F I L E
    ;

CHANGE_DUPKEY_ERROR_INDEX
    :C H A N G E UL_ D U P K E Y UL_ E R R O R UL_ I N D E X
    ;

CHAR
    :C H A R
    ;

CHARTOROWID
    :C H A R T O R O W I D
    ;

CHAR_CS
    :C H A R UL_ C S
    ;

CHECK_ACL_REWRITE
    :C H E C K UL_ A C L UL_ R E W R I T E
    ;

CHOOSE
    :C H O O S E
    ;

CHR
    :C H R
    ;

CLOSE_CACHED_OPEN_CURSORS
    :C L O S E UL_ C A C H E D UL_ O P E N UL_ C U R S O R S
    ;

CLUSTERING_FACTOR
    :C L U S T E R I N G UL_ F A C T O R
    ;

CLUSTER_ID
    :C L U S T E R UL_ I D
    ;

CLUSTER_PROBABILITY
    :C L U S T E R UL_ P R O B A B I L I T Y
    ;

CLUSTER_SET
    :C L U S T E R UL_ S E T
    ;

COALESCE_SQ
    :C O A L E S C E UL_ S Q
    ;

COLD
    :C O L D
    ;

COLLECT
    :C O L L E C T
    ;

COLUMN
    :C O L U M N
    ;

COLUMNAR
    :C O L U M N A R
    ;

COLUMN_AUTH_INDICATOR
    :C O L U M N UL_ A U T H UL_ I N D I C A T O R
    ;

COLUMN_STATS
    :C O L U M N UL_ S T A T S
    ;

COMPLIANCE
    :C O M P L I A N C E
    ;

COMPOSE
    :C O M P O S E
    ;

COMPOSITE
    :C O M P O S I T E
    ;

COMPOSITE_LIMIT
    :C O M P O S I T E UL_ L I M I T
    ;

COMPOUND
    :C O M P O U N D
    ;

CONCAT
    :C O N C A T
    ;

CONFORMING
    :C O N F O R M I N G
    ;

CONNECT_BY_CB_WHR_ONLY
    :C O N N E C T UL_ B Y UL_ C B UL_ W H R UL_ O N L Y
    ;

CONNECT_BY_COMBINE_SW
    :C O N N E C T UL_ B Y UL_ C O M B I N E UL_ S W
    ;

CONNECT_BY_COST_BASED
    :C O N N E C T UL_ B Y UL_ C O S T UL_ B A S E D
    ;

CONNECT_BY_ELIM_DUPS
    :C O N N E C T UL_ B Y UL_ E L I M UL_ D U P S
    ;

CONNECT_BY_FILTERING
    :C O N N E C T UL_ B Y UL_ F I L T E R I N G
    ;

CONNECT_BY_ISCYCLE
    :C O N N E C T UL_ B Y UL_ I S C Y C L E
    ;

CONNECT_BY_ISLEAF
    :C O N N E C T UL_ B Y UL_ I S L E A F
    ;

CONNECT_BY_ROOT
    :C O N N E C T UL_ B Y UL_ R O O T
    ;

CONST
    :C O N S T
    ;

CORR
    :C O R R
    ;

CORRUPT_XID
    :C O R R U P T UL_ X I D
    ;

CORRUPT_XID_ALL
    :C O R R U P T UL_ X I D UL_ A L L
    ;

CORR_K
    :C O R R UL_ K
    ;

CORR_S
    :C O R R UL_ S
    ;

COS
    :C O S
    ;

COSH
    :C O S H
    ;

COST_XML_QUERY_REWRITE
    :C O S T UL_ X M L UL_ Q U E R Y UL_ R E W R I T E
    ;

COVAR_POP
    :C O V A R UL_ P O P
    ;

COVAR_SAMP
    :C O V A R UL_ S A M P
    ;

CO_AUTH_IND
    :C O UL_ A U T H UL_ I N D
    ;

CPU_COSTING
    :C P U UL_ C O S T I N G
    ;

CPU_PER_CALL
    :C P U UL_ P E R UL_ C A L L
    ;

CRASH
    :C R A S H
    ;

CREATE
    :C R E A T E
    ;

CREATE_STORED_OUTLINES
    :C R E A T E UL_ S T O R E D UL_ O U T L I N E S
    ;

CROSSEDITION
    :C R O S S E D I T I O N
    ;

CSCONVERT
    :C S C O N V E R T
    ;

CUBE_GB
    :C U B E UL_ G B
    ;

CUME_DIST
    :C U M E UL_ D I S T
    ;

CUME_DISTM
    :C U M E UL_ D I S T M
    ;

CURRENT
    :C U R R E N T
    ;

CURRENTV
    :C U R R E N T V
    ;

CURRENT_DATE
    :C U R R E N T UL_ D A T E
    ;

CURRENT_SCHEMA
    :C U R R E N T UL_ S C H E M A
    ;

CURRENT_TIME
    :C U R R E N T UL_ T I M E
    ;

CURRENT_TIMESTAMP
    :C U R R E N T UL_ T I M E S T A M P
    ;

CURSOR_SHARING_EXACT
    :C U R S O R UL_ S H A R I N G UL_ E X A C T
    ;

CURSOR_SPECIFIC_SEGMENT
    :C U R S O R UL_ S P E C I F I C UL_ S E G M E N T
    ;

CV
    :C V
    ;

DATABASE_DEFAULT
    :D A T A B A S E UL_ D E F A U L T
    ;

DATAOBJNO
    :D A T A O B J N O
    ;

DATAOBJ_TO_PARTITION
    :D A T A O B J UL_ T O UL_ P A R T I T I O N
    ;

DATE
    :D A T E
    ;

DATE_MODE
    :D A T E UL_ M O D E
    ;

DBA
    :D B A
    ;

DBMS_STATS
    :D B M S UL_ S T A T S
    ;

DB_ROLE_CHANGE
    :D B UL_ R O L E UL_ C H A N G E
    ;

DB_VERSION
    :D B UL_ V E R S I O N
    ;

DEBUGGER
    :D E B U G G E R
    ;

DECIMAL
    :D E C I M A L
    ;

DECLARE
    :D E C L A R E
    ;

DECOMPOSE
    :D E C O M P O S E
    ;

DECR
    :D E C R
    ;

DEFAULT
    :D E F A U L T
    ;

DEFAULTS
    :D E F A U L T S
    ;

DEFINED
    :D E F I N E D
    ;

DEGREE
    :D E G R E E
    ;

DELAY
    :D E L A Y
    ;

DELETE
    :D E L E T E
    ;

DELETEXML
    :D E L E T E X M L
    ;

DENSE_RANKM
    :D E N S E UL_ R A N K M
    ;

DEQUEUE
    :D E Q U E U E
    ;

DEREF
    :D E R E F
    ;

DEREF_NO_REWRITE
    :D E R E F UL_ N O UL_ R E W R I T E
    ;

DESC
    :D E S C
    ;

DETACHED
    :D E T A C H E D
    ;

DIRECT_LOAD
    :D I R E C T UL_ L O A D
    ;

DISABLE_PRESET
    :D I S A B L E UL_ P R E S E T
    ;

DISABLE_RPKE
    :D I S A B L E UL_ R P K E
    ;

DISTINCT
    :D I S T I N C T
    ;

DISTINGUISHED
    :D I S T I N G U I S H E D
    ;

DML_UPDATE
    :D M L UL_ U P D A T E
    ;

DOCFIDELITY
    :D O C F I D E L I T Y
    ;

DOCUMENT
    :D O C U M E N T
    ;

DOMAIN_INDEX_FILTER
    :D O M A I N UL_ I N D E X UL_ F I L T E R
    ;

DOMAIN_INDEX_NO_SORT
    :D O M A I N UL_ I N D E X UL_ N O UL_ S O R T
    ;

DOMAIN_INDEX_SORT
    :D O M A I N UL_ I N D E X UL_ S O R T
    ;

DRIVING_SITE
    :D R I V I N G UL_ S I T E
    ;

DROP
    :D R O P
    ;

DROP_COLUMN
    :D R O P UL_ C O L U M N
    ;

DROP_GROUP
    :D R O P UL_ G R O U P
    ;

DST_UPGRADE_INSERT_CONV
    :D S T UL_ U P G R A D E UL_ I N S E R T UL_ C O N V
    ;

DUMP
    :D U M P
    ;

DYNAMIC
    :D Y N A M I C
    ;

DYNAMIC_SAMPLING
    :D Y N A M I C UL_ S A M P L I N G
    ;

DYNAMIC_SAMPLING_EST_CDN
    :D Y N A M I C UL_ S A M P L I N G UL_ E S T UL_ C D N
    ;

EACH
    :E A C H
    ;

EDITIONING
    :E D I T I O N I N G
    ;

EDITIONS
    :E D I T I O N S
    ;

ELIMINATE_JOIN
    :E L I M I N A T E UL_ J O I N
    ;

ELIMINATE_OBY
    :E L I M I N A T E UL_ O B Y
    ;

ELIMINATE_OUTER_JOIN
    :E L I M I N A T E UL_ O U T E R UL_ J O I N
    ;

ELSE
    :E L S E
    ;

EMPTY_BLOB
    :E M P T Y UL_ B L O B
    ;

EMPTY_CLOB
    :E M P T Y UL_ C L O B
    ;

ENABLE_PRESET
    :E N A B L E UL_ P R E S E T
    ;

ENCODING
    :E N C O D I N G
    ;

END_OUTLINE_DATA
    :E N D UL_ O U T L I N E UL_ D A T A
    ;

ENFORCE
    :E N F O R C E
    ;

ENQUEUE
    :E N Q U E U E
    ;

ENTERPRISE
    :E N T E R P R I S E
    ;

ENTITYESCAPING
    :E N T I T Y E S C A P I N G
    ;

ENTRY
    :E N T R Y
    ;

ERROR_ARGUMENT
    :E R R O R UL_ A R G U M E N T
    ;

ERROR_ON_OVERLAP_TIME
    :E R R O R UL_ O N UL_ O V E R L A P UL_ T I M E
    ;

ESTIMATE
    :E S T I M A T E
    ;

EVALUATION
    :E V A L U A T I O N
    ;

EVENTS
    :E V E N T S
    ;

EXISTS
    :E X I S T S
    ;

EXISTSNODE
    :E X I S T S N O D E
    ;

EXP
    :E X P
    ;

EXPAND_GSET_TO_UNION
    :E X P A N D UL_ G S E T UL_ T O UL_ U N I O N
    ;

EXPAND_TABLE
    :E X P A N D UL_ T A B L E
    ;

EXPIRE
    :E X P I R E
    ;

EXPLAIN
    :E X P L A I N
    ;

EXPLOSION
    :E X P L O S I O N
    ;

EXPORT
    :E X P O R T
    ;

EXPR_CORR_CHECK
    :E X P R UL_ C O R R UL_ C H E C K
    ;

EXTENDS
    :E X T E N D S
    ;

EXTENTS
    :E X T E N T S
    ;

EXTRA
    :E X T R A
    ;

EXTRACT
    :E X T R A C T
    ;

EXTRACTVALUE
    :E X T R A C T V A L U E
    ;

FACILITY
    :F A C I L I T Y
    ;

FACTORIZE_JOIN
    :F A C T O R I Z E UL_ J O I N
    ;

FAILED_LOGIN_ATTEMPTS
    :F A I L E D UL_ L O G I N UL_ A T T E M P T S
    ;

FBTSCAN
    :F B T S C A N
    ;

FEATURE_ID
    :F E A T U R E UL_ I D
    ;

FEATURE_SET
    :F E A T U R E UL_ S E T
    ;

FEATURE_VALUE
    :F E A T U R E UL_ V A L U E
    ;

FIRSTM
    :F I R S T M
    ;

FIRST_ROWS
    :F I R S T UL_ R O W S
    ;

FIRST_VALUE
    :F I R S T UL_ V A L U E
    ;

FLAGGER
    :F L A G G E R
    ;

FLOAT
    :F L O A T
    ;

FLOB
    :F L O B
    ;

FLOOR
    :F L O O R
    ;

FOLLOWS
    :F O L L O W S
    ;

FOR
    :F O R
    ;

FORCE_XML_QUERY_REWRITE
    :F O R C E UL_ X M L UL_ Q U E R Y UL_ R E W R I T E
    ;

FOREVER
    :F O R E V E R
    ;

FORWARD
    :F O R W A R D
    ;

FROM
    :F R O M
    ;

FROM_TZ
    :F R O M UL_ T Z
    ;

GATHER_PLAN_STATISTICS
    :G A T H E R UL_ P L A N UL_ S T A T I S T I C S
    ;

GBY_CONC_ROLLUP
    :G B Y UL_ C O N C UL_ R O L L U P
    ;

GBY_PUSHDOWN
    :G B Y UL_ P U S H D O W N
    ;

GRANT
    :G R A N T
    ;

GREATEST
    :G R E A T E S T
    ;

GROUP
    :G R O U P
    ;

GROUPING_ID
    :G R O U P I N G UL_ I D
    ;

GROUP_BY
    :G R O U P UL_ B Y
    ;

GROUP_ID
    :G R O U P UL_ I D
    ;

GUARANTEED
    :G U A R A N T E E D
    ;

HASHKEYS
    :H A S H K E Y S
    ;

HASH_AJ
    :H A S H UL_ A J
    ;

HASH_SJ
    :H A S H UL_ S J
    ;

HAVING
    :H A V I N G
    ;

HEADER
    :H E A D E R
    ;

HELP
    :H E L P
    ;

HEXTORAW
    :H E X T O R A W
    ;

HEXTOREF
    :H E X T O R E F
    ;

HIDE
    :H I D E
    ;

HINTSET_BEGIN
    :H I N T S E T UL_ B E G I N
    ;

HINTSET_END
    :H I N T S E T UL_ E N D
    ;

HOT
    :H O T
    ;

HWM_BROKERED
    :H W M UL_ B R O K E R E D
    ;

HYBRID
    :H Y B R I D
    ;

IDGENERATORS
    :I D G E N E R A T O R S
    ;

IDLE_TIME
    :I D L E UL_ T I M E
    ;

IGNORE_OPTIM_EMBEDDED_HINTS
    :I G N O R E UL_ O P T I M UL_ E M B E D D E D UL_ H I N T S
    ;

IGNORE_ROW_ON_DUPKEY_INDEX
    :I G N O R E UL_ R O W UL_ O N UL_ D U P K E Y UL_ I N D E X
    ;

IGNORE_WHERE_CLAUSE
    :I G N O R E UL_ W H E R E UL_ C L A U S E
    ;

IMPACT
    :I M P A C T
    ;

IMPORT
    :I M P O R T
    ;

IN
    :I N
    ;

INCLUDE_VERSION
    :I N C L U D E UL_ V E R S I O N
    ;

INCR
    :I N C R
    ;

INCREMENTAL
    :I N C R E M E N T A L
    ;

INDENT
    :I N D E N T
    ;

INDEX
    :I N D E X
    ;

INDEXED
    :I N D E X E D
    ;

INDEX_ASC
    :I N D E X UL_ A S C
    ;

INDEX_COMBINE
    :I N D E X UL_ C O M B I N E
    ;

INDEX_DESC
    :I N D E X UL_ D E S C
    ;

INDEX_FFS
    :I N D E X UL_ F F S
    ;

INDEX_FILTER
    :I N D E X UL_ F I L T E R
    ;

INDEX_JOIN
    :I N D E X UL_ J O I N
    ;

INDEX_ROWS
    :I N D E X UL_ R O W S
    ;

INDEX_RRS
    :I N D E X UL_ R R S
    ;

INDEX_RS
    :I N D E X UL_ R S
    ;

INDEX_RS_ASC
    :I N D E X UL_ R S UL_ A S C
    ;

INDEX_RS_DESC
    :I N D E X UL_ R S UL_ D E S C
    ;

INDEX_SCAN
    :I N D E X UL_ S C A N
    ;

INDEX_SKIP_SCAN
    :I N D E X UL_ S K I P UL_ S C A N
    ;

INDEX_SS
    :I N D E X UL_ S S
    ;

INDEX_SS_ASC
    :I N D E X UL_ S S UL_ A S C
    ;

INDEX_SS_DESC
    :I N D E X UL_ S S UL_ D E S C
    ;

INDEX_STATS
    :I N D E X UL_ S T A T S
    ;

INFORMATIONAL
    :I N F O R M A T I O N A L
    ;

INITCAP
    :I N I T C A P
    ;

INLINE
    :I N L I N E
    ;

INLINE_XMLTYPE_NT
    :I N L I N E UL_ X M L T Y P E UL_ N T
    ;

INSERT
    :I N S E R T
    ;

INSERTCHILDXML
    :I N S E R T C H I L D X M L
    ;

INSERTCHILDXMLAFTER
    :I N S E R T C H I L D X M L A F T E R
    ;

INSERTCHILDXMLBEFORE
    :I N S E R T C H I L D X M L B E F O R E
    ;

INSERTXMLAFTER
    :I N S E R T X M L A F T E R
    ;

INSERTXMLBEFORE
    :I N S E R T X M L B E F O R E
    ;

INSTANTIABLE
    :I N S T A N T I A B L E
    ;

INSTANTLY
    :I N S T A N T L Y
    ;

INSTEAD
    :I N S T E A D
    ;

INSTR
    :I N S T R
    ;

INSTR2
    :I N S T R [2]
    ;

INSTR4
    :I N S T R [4]
    ;

INSTRB
    :I N S T R B
    ;

INSTRC
    :I N S T R C
    ;

INTEGER
    :I N T E G E R
    ;

INTERMEDIATE
    :I N T E R M E D I A T E
    ;

INTERNAL_CONVERT
    :I N T E R N A L UL_ C O N V E R T
    ;

INTERNAL_USE
    :I N T E R N A L UL_ U S E
    ;

INTERPRETED
    :I N T E R P R E T E D
    ;

INTO
    :I N T O
    ;

IN_MEMORY_METADATA
    :I N UL_ M E M O R Y UL_ M E T A D A T A
    ;

IN_XQUERY
    :I N UL_ X Q U E R Y
    ;

IS
    :I S
    ;

ISOLATION_LEVEL
    :I S O L A T I O N UL_ L E V E L
    ;

ITERATION_NUMBER
    :I T E R A T I O N UL_ N U M B E R
    ;

INACTIVE_ACCOUNT_TIME
    : I N A C T I V E UL_ A C C O U N T UL_ T I M E
    ;

KERBEROS
    :K E R B E R O S
    ;

KEYSIZE
    :K E Y S I Z E
    ;

KEY_LENGTH
    :K E Y UL_ L E N G T H
    ;

LAST_DAY
    :L A S T UL_ D A Y
    ;

LAST_VALUE
    :L A S T UL_ V A L U E
    ;

LAYER
    :L A Y E R
    ;

LDAP_REGISTRATION
    :L D A P UL_ R E G I S T R A T I O N
    ;

LDAP_REGISTRATION_ENABLED
    :L D A P UL_ R E G I S T R A T I O N UL_ E N A B L E D
    ;

LDAP_REG_SYNC_INTERVAL
    :L D A P UL_ R E G UL_ S Y N C UL_ I N T E R V A L
    ;

LEADING
    :L E A D I N G
    ;

LEAST
    :L E A S T
    ;

LENGTH2
    :L E N G T H [2]
    ;

LENGTH4
    :L E N G T H [4]
    ;

LENGTHB
    :L E N G T H B
    ;

LENGTHC
    :L E N G T H C
    ;

LIFE
    :L I F E
    ;

LIFETIME
    :L I F E T I M E
    ;

LIKE
    :L I K E
    ;

LIKE_EXPAND
    :L I K E UL_ E X P A N D
    ;

LN
    :L N
    ;

LNNVL
    :L N N V L
    ;

LOBNVL
    :L O B N V L
    ;

LOCAL_INDEXES
    :L O C A L UL_ I N D E X E S
    ;

LOGICAL_READS_PER_CALL
    :L O G I C A L UL_ R E A D S UL_ P E R UL_ C A L L
    ;

LOGOFF
    :L O G O F F
    ;

LOGON
    :L O G O N
    ;

LOWER
    :L O W E R
    ;

LTRIM
    :L T R I M
    ;

MAKE_REF
    :M A K E UL_ R E F
    ;

MAXARCHLOGS
    :M A X A R C H L O G S
    ;

MAXTRANS
    :M A X T R A N S
    ;

MEDIAN
    :M E D I A N
    ;

MERGE_AJ
    :M E R G E UL_ A J
    ;

MERGE_CONST_ON
    :M E R G E UL_ C O N S T UL_ O N
    ;

MERGE_SJ
    :M E R G E UL_ S J
    ;

METHOD
    :M E T H O D
    ;

MINIMIZE
    :M I N I M I Z E
    ;

MINUS_NULL
    :M I N U S UL_ N U L L
    ;

MIRRORCOLD
    :M I R R O R C O L D
    ;

MIRRORHOT
    :M I R R O R H O T
    ;

MODEL_COMPILE_SUBQUERY
    :M O D E L UL_ C O M P I L E UL_ S U B Q U E R Y
    ;

MODEL_DONTVERIFY_UNIQUENESS
    :M O D E L UL_ D O N T V E R I F Y UL_ U N I Q U E N E S S
    ;

MODEL_DYNAMIC_SUBQUERY
    :M O D E L UL_ D Y N A M I C UL_ S U B Q U E R Y
    ;

MODEL_MIN_ANALYSIS
    :M O D E L UL_ M I N UL_ A N A L Y S I S
    ;

MODEL_NO_ANALYSIS
    :M O D E L UL_ N O UL_ A N A L Y S I S
    ;

MODEL_PBY
    :M O D E L UL_ P B Y
    ;

MODEL_PUSH_REF
    :M O D E L UL_ P U S H UL_ R E F
    ;

MONITOR
    :M O N I T O R
    ;

MONTHS_BETWEEN
    :M O N T H S UL_ B E T W E E N
    ;

MOUNTPATH
    :M O U N T P A T H
    ;

MULTISET
    :M U L T I S E T
    ;

MV_MERGE
    :M V UL_ M E R G E
    ;

NAMED
    :N A M E D
    ;

NANVL
    :N A N V L
    ;

NATIVE
    :N A T I V E
    ;

NATIVE_FULL_OUTER_JOIN
    :N A T I V E UL_ F U L L UL_ O U T E R UL_ J O I N
    ;

NCHAR_CS
    :N C H A R UL_ C S
    ;

NCHR
    :N C H R
    ;

NEEDED
    :N E E D E D
    ;

NESTED_TABLE_FAST_INSERT
    :N E S T E D UL_ T A B L E UL_ F A S T UL_ I N S E R T
    ;

NESTED_TABLE_GET_REFS
    :N E S T E D UL_ T A B L E UL_ G E T UL_ R E F S
    ;

NESTED_TABLE_ID
    :N E S T E D UL_ T A B L E UL_ I D
    ;

NESTED_TABLE_SET_REFS
    :N E S T E D UL_ T A B L E UL_ S E T UL_ R E F S
    ;

NESTED_TABLE_SET_SETID
    :N E S T E D UL_ T A B L E UL_ S E T UL_ S E T I D
    ;

NETWORK
    :N E T W O R K
    ;

NEVER
    :N E V E R
    ;

NEW_TIME
    :N E W UL_ T I M E
    ;

NEXT_DAY
    :N E X T UL_ D A Y
    ;

NLJ_BATCHING
    :N L J UL_ B A T C H I N G
    ;

NLJ_INDEX_FILTER
    :N L J UL_ I N D E X UL_ F I L T E R
    ;

NLJ_INDEX_SCAN
    :N L J UL_ I N D E X UL_ S C A N
    ;

NLJ_PREFETCH
    :N L J UL_ P R E F E T C H
    ;

NLSSORT
    :N L S S O R T
    ;

NLS_CALENDAR
    :N L S UL_ C A L E N D A R
    ;

NLS_CHARACTERSET
    :N L S UL_ C H A R A C T E R S E T
    ;

NLS_CHARSET_DECL_LEN
    :N L S UL_ C H A R S E T UL_ D E C L UL_ L E N
    ;

NLS_CHARSET_ID
    :N L S UL_ C H A R S E T UL_ I D
    ;

NLS_CHARSET_NAME
    :N L S UL_ C H A R S E T UL_ N A M E
    ;

NLS_COMP
    :N L S UL_ C O M P
    ;

NLS_CURRENCY
    :N L S UL_ C U R R E N C Y
    ;

NLS_DATE_FORMAT
    :N L S UL_ D A T E UL_ F O R M A T
    ;

NLS_DATE_LANGUAGE
    :N L S UL_ D A T E UL_ L A N G U A G E
    ;

NLS_INITCAP
    :N L S UL_ I N I T C A P
    ;

NLS_ISO_CURRENCY
    :N L S UL_ I S O UL_ C U R R E N C Y
    ;

NLS_LANG
    :N L S UL_ L A N G
    ;

NLS_LANGUAGE
    :N L S UL_ L A N G U A G E
    ;

NLS_LENGTH_SEMANTICS
    :N L S UL_ L E N G T H UL_ S E M A N T I C S
    ;

NLS_LOWER
    :N L S UL_ L O W E R
    ;

NLS_NCHAR_CONV_EXCP
    :N L S UL_ N C H A R UL_ C O N V UL_ E X C P
    ;

NLS_NUMERIC_CHARACTERS
    :N L S UL_ N U M E R I C UL_ C H A R A C T E R S
    ;

NLS_SORT
    :N L S UL_ S O R T
    ;

NLS_SPECIAL_CHARS
    :N L S UL_ S P E C I A L UL_ C H A R S
    ;

NLS_TERRITORY
    :N L S UL_ T E R R I T O R Y
    ;

NLS_UPPER
    :N L S UL_ U P P E R
    ;

NL_AJ
    :N L UL_ A J
    ;

NL_SJ
    :N L UL_ S J
    ;

NOAPPEND
    :N O A P P E N D
    ;

NOCPU_COSTING
    :N O C P U UL_ C O S T I N G
    ;

NOENTITYESCAPING
    :N O E N T I T Y E S C A P I N G
    ;

NOGUARANTEE
    :N O G U A R A N T E E
    ;

NOLOCAL
    :N O L O C A L
    ;

NOMINIMIZE
    :N O M I N I M I Z E
    ;

NOOVERRIDE
    :N O O V E R R I D E
    ;

NOPARALLEL_INDEX
    :N O P A R A L L E L UL_ I N D E X
    ;

NOREPAIR
    :N O R E P A I R
    ;

NOREVERSE
    :N O R E V E R S E
    ;

NOREWRITE
    :N O R E W R I T E
    ;

NOSCHEMACHECK
    :N O S C H E M A C H E C K
    ;

NOSEGMENT
    :N O S E G M E N T
    ;

NOSTRICT
    :N O S T R I C T
    ;

NOT
    :N O T
    ;

NO_ACCESS
    :N O UL_ A C C E S S
    ;

NO_BASETABLE_MULTIMV_REWRITE
    :N O UL_ B A S E T A B L E UL_ M U L T I M V UL_ R E W R I T E
    ;

NO_BIND_AWARE
    :N O UL_ B I N D UL_ A W A R E
    ;

NO_BUFFER
    :N O UL_ B U F F E R
    ;

NO_CARTESIAN
    :N O UL_ C A R T E S I A N
    ;

NO_CHECK_ACL_REWRITE
    :N O UL_ C H E C K UL_ A C L UL_ R E W R I T E
    ;

NO_COALESCE_SQ
    :N O UL_ C O A L E S C E UL_ S Q
    ;

NO_CONNECT_BY_CB_WHR_ONLY
    :N O UL_ C O N N E C T UL_ B Y UL_ C B UL_ W H R UL_ O N L Y
    ;

NO_CONNECT_BY_COMBINE_SW
    :N O UL_ C O N N E C T UL_ B Y UL_ C O M B I N E UL_ S W
    ;

NO_CONNECT_BY_COST_BASED
    :N O UL_ C O N N E C T UL_ B Y UL_ C O S T UL_ B A S E D
    ;

NO_CONNECT_BY_ELIM_DUPS
    :N O UL_ C O N N E C T UL_ B Y UL_ E L I M UL_ D U P S
    ;

NO_CONNECT_BY_FILTERING
    :N O UL_ C O N N E C T UL_ B Y UL_ F I L T E R I N G
    ;

NO_COST_XML_QUERY_REWRITE
    :N O UL_ C O S T UL_ X M L UL_ Q U E R Y UL_ R E W R I T E
    ;

NO_CPU_COSTING
    :N O UL_ C P U UL_ C O S T I N G
    ;

NO_DOMAIN_INDEX_FILTER
    :N O UL_ D O M A I N UL_ I N D E X UL_ F I L T E R
    ;

NO_DST_UPGRADE_INSERT_CONV
    :N O UL_ D S T UL_ U P G R A D E UL_ I N S E R T UL_ C O N V
    ;

NO_ELIMINATE_JOIN
    :N O UL_ E L I M I N A T E UL_ J O I N
    ;

NO_ELIMINATE_OBY
    :N O UL_ E L I M I N A T E UL_ O B Y
    ;

NO_ELIMINATE_OUTER_JOIN
    :N O UL_ E L I M I N A T E UL_ O U T E R UL_ J O I N
    ;

NO_EXPAND
    :N O UL_ E X P A N D
    ;

NO_EXPAND_GSET_TO_UNION
    :N O UL_ E X P A N D UL_ G S E T UL_ T O UL_ U N I O N
    ;

NO_EXPAND_TABLE
    :N O UL_ E X P A N D UL_ T A B L E
    ;

NO_FACT
    :N O UL_ F A C T
    ;

NO_FACTORIZE_JOIN
    :N O UL_ F A C T O R I Z E UL_ J O I N
    ;

NO_FILTERING
    :N O UL_ F I L T E R I N G
    ;

NO_GBY_PUSHDOWN
    :N O UL_ G B Y UL_ P U S H D O W N
    ;

NO_INDEX
    :N O UL_ I N D E X
    ;

NO_INDEX_FFS
    :N O UL_ I N D E X UL_ F F S
    ;

NO_INDEX_SS
    :N O UL_ I N D E X UL_ S S
    ;

NO_LOAD
    :N O UL_ L O A D
    ;

NO_MERGE
    :N O UL_ M E R G E
    ;

NO_MODEL_PUSH_REF
    :N O UL_ M O D E L UL_ P U S H UL_ R E F
    ;

NO_MONITOR
    :N O UL_ M O N I T O R
    ;

NO_MONITORING
    :N O UL_ M O N I T O R I N G
    ;

NO_MULTIMV_REWRITE
    :N O UL_ M U L T I M V UL_ R E W R I T E
    ;

NO_NATIVE_FULL_OUTER_JOIN
    :N O UL_ N A T I V E UL_ F U L L UL_ O U T E R UL_ J O I N
    ;

NO_NLJ_BATCHING
    :N O UL_ N L J UL_ B A T C H I N G
    ;

NO_NLJ_PREFETCH
    :N O UL_ N L J UL_ P R E F E T C H
    ;

NO_ORDER_ROLLUPS
    :N O UL_ O R D E R UL_ R O L L U P S
    ;

NO_OUTER_JOIN_TO_INNER
    :N O UL_ O U T E R UL_ J O I N UL_ T O UL_ I N N E R
    ;

NO_PARALLEL
    :N O UL_ P A R A L L E L
    ;

NO_PARALLEL_INDEX
    :N O UL_ P A R A L L E L UL_ I N D E X
    ;

NO_PARTIAL_COMMIT
    :N O UL_ P A R T I A L UL_ C O M M I T
    ;

NO_PLACE_DISTINCT
    :N O UL_ P L A C E UL_ D I S T I N C T
    ;

NO_PLACE_GROUP_BY
    :N O UL_ P L A C E UL_ G R O U P UL_ B Y
    ;

NO_PQ_MAP
    :N O UL_ P Q UL_ M A P
    ;

NO_PRUNE_GSETS
    :N O UL_ P R U N E UL_ G S E T S
    ;

NO_PULL_PRED
    :N O UL_ P U L L UL_ P R E D
    ;

NO_PUSH_PRED
    :N O UL_ P U S H UL_ P R E D
    ;

NO_PUSH_SUBQ
    :N O UL_ P U S H UL_ S U B Q
    ;

NO_PX_JOIN_FILTER
    :N O UL_ P X UL_ J O I N UL_ F I L T E R
    ;

NO_QKN_BUFF
    :N O UL_ Q K N UL_ B U F F
    ;

NO_QUERY_TRANSFORMATION
    :N O UL_ Q U E R Y UL_ T R A N S F O R M A T I O N
    ;

NO_REF_CASCADE
    :N O UL_ R E F UL_ C A S C A D E
    ;

NO_RESULT_CACHE
    :N O UL_ R E S U L T UL_ C A C H E
    ;

NO_REWRITE
    :N O UL_ R E W R I T E
    ;

NO_SEMIJOIN
    :N O UL_ S E M I J O I N
    ;

NO_SET_TO_JOIN
    :N O UL_ S E T UL_ T O UL_ J O I N
    ;

NO_SQL_TUNE
    :N O UL_ S Q L UL_ T U N E
    ;

NO_STAR_TRANSFORMATION
    :N O UL_ S T A R UL_ T R A N S F O R M A T I O N
    ;

NO_STATEMENT_QUEUING
    :N O UL_ S T A T E M E N T UL_ Q U E U I N G
    ;

NO_STATS_GSETS
    :N O UL_ S T A T S UL_ G S E T S
    ;

NO_SUBQUERY_PRUNING
    :N O UL_ S U B Q U E R Y UL_ P R U N I N G
    ;

NO_SUBSTRB_PAD
    :N O UL_ S U B S T R B UL_ P A D
    ;

NO_SWAP_JOIN_INPUTS
    :N O UL_ S W A P UL_ J O I N UL_ I N P U T S
    ;

NO_TEMP_TABLE
    :N O UL_ T E M P UL_ T A B L E
    ;

NO_TRANSFORM_DISTINCT_AGG
    :N O UL_ T R A N S F O R M UL_ D I S T I N C T UL_ A G G
    ;

NO_UNNEST
    :N O UL_ U N N E S T
    ;

NO_USE_HASH
    :N O UL_ U S E UL_ H A S H
    ;

NO_USE_HASH_AGGREGATION
    :N O UL_ U S E UL_ H A S H UL_ A G G R E G A T I O N
    ;

NO_USE_INVISIBLE_INDEXES
    :N O UL_ U S E UL_ I N V I S I B L E UL_ I N D E X E S
    ;

NO_USE_MERGE
    :N O UL_ U S E UL_ M E R G E
    ;

NO_USE_NL
    :N O UL_ U S E UL_ N L
    ;

NO_XMLINDEX_REWRITE
    :N O UL_ X M L I N D E X UL_ R E W R I T E
    ;

NO_XMLINDEX_REWRITE_IN_SELECT
    :N O UL_ X M L I N D E X UL_ R E W R I T E UL_ I N UL_ S E L E C T
    ;

NO_XML_DML_REWRITE
    :N O UL_ X M L UL_ D M L UL_ R E W R I T E
    ;

NO_XML_QUERY_REWRITE
    :N O UL_ X M L UL_ Q U E R Y UL_ R E W R I T E
    ;

NTH_VALUE
    :N T H UL_ V A L U E
    ;

NTILE
    :N T I L E
    ;

NULL
    :N U L L
    ;

NULLIF
    :N U L L I F
    ;

NUMTODSINTERVAL
    :N U M T O D S I N T E R V A L
    ;

NUMTOYMINTERVAL
    :N U M T O Y M I N T E R V A L
    ;

NUM_INDEX_KEYS
    :N U M UL_ I N D E X UL_ K E Y S
    ;

NVL
    :N V L
    ;

NVL2
    :N V L [2]
    ;

OBJECTTOXML
    :O B J E C T T O X M L
    ;

OBJNO
    :O B J N O
    ;

OBJNO_REUSE
    :O B J N O UL_ R E U S E
    ;

OCCURENCES
    :O C C U R E N C E S
    ;

OID
    :O I D
    ;

OLAP
    :O L A P
    ;

OLD
    :O L D
    ;

OLD_PUSH_PRED
    :O L D UL_ P U S H UL_ P R E D
    ;

OLTP
    :O L T P
    ;

ON
    :O N
    ;

OPAQUE
    :O P A Q U E
    ;

OPAQUE_TRANSFORM
    :O P A Q U E UL_ T R A N S F O R M
    ;

OPAQUE_XCANONICAL
    :O P A Q U E UL_ X C A N O N I C A L
    ;

OPCODE
    :O P C O D E
    ;

OPERATIONS
    :O P E R A T I O N S
    ;

OPTIMIZER_FEATURES_ENABLE
    :O P T I M I Z E R UL_ F E A T U R E S UL_ E N A B L E
    ;

OPTIMIZER_GOAL
    :O P T I M I Z E R UL_ G O A L
    ;

OPT_ESTIMATE
    :O P T UL_ E S T I M A T E
    ;

OPT_PARAM
    :O P T UL_ P A R A M
    ;

OR
    :O R
    ;

ORADEBUG
    :O R A D E B U G
    ;

ORA_BRANCH
    :O R A UL_ B R A N C H
    ;

ORA_CHECKACL
    :O R A UL_ C H E C K A C L
    ;

ORA_DST_AFFECTED
    :O R A UL_ D S T UL_ A F F E C T E D
    ;

ORA_DST_CONVERT
    :O R A UL_ D S T UL_ C O N V E R T
    ;

ORA_DST_ERROR
    :O R A UL_ D S T UL_ E R R O R
    ;

ORA_GET_ACLIDS
    :O R A UL_ G E T UL_ A C L I D S
    ;

ORA_GET_PRIVILEGES
    :O R A UL_ G E T UL_ P R I V I L E G E S
    ;

ORA_HASH
    :O R A UL_ H A S H
    ;

ORA_ROWSCN
    :O R A UL_ R O W S C N
    ;

ORA_ROWSCN_RAW
    :O R A UL_ R O W S C N UL_ R A W
    ;

ORA_ROWVERSION
    :O R A UL_ R O W V E R S I O N
    ;

ORA_TABVERSION
    :O R A UL_ T A B V E R S I O N
    ;

ORDERED
    :O R D E R E D
    ;

ORDERED_PREDICATES
    :O R D E R E D UL_ P R E D I C A T E S
    ;

ORDINALITY
    :O R D I N A L I T Y
    ;

OR_EXPAND
    :O R UL_ E X P A N D
    ;

OR_PREDICATES
    :O R UL_ P R E D I C A T E S
    ;

OTHER
    :O T H E R
    ;

OUTER_JOIN_TO_INNER
    :O U T E R UL_ J O I N UL_ T O UL_ I N N E R
    ;

OUTLINE_LEAF
    :O U T L I N E UL_ L E A F
    ;

OUT_OF_LINE
    :O U T UL_ O F UL_ L I N E
    ;

OVERFLOW_NOMOVE
    :O V E R F L O W UL_ N O M O V E
    ;

OVERLAPS
    :O V E R L A P S
    ;

OWN
    :O W N
    ;

OWNER
    :O W N E R
    ;

OWNERSHIP
    :O W N E R S H I P
    ;

PARALLEL_INDEX
    :P A R A L L E L UL_ I N D E X
    ;

PARAM
    :P A R A M
    ;

PARITY
    :P A R I T Y
    ;

PARTIAL
    : P A R T I A L
    ;

PARTIALLY
    :P A R T I A L L Y
    ;

PARTITION_HASH
    :P A R T I T I O N UL_ H A S H
    ;

PARTITION_LIST
    :P A R T I T I O N UL_ L I S T
    ;

PARTITION_RANGE
    :P A R T I T I O N UL_ R A N G E
    ;

PASSWORD
    :P A S S W O R D
    ;

PASSWORD_GRACE_TIME
    :P A S S W O R D UL_ G R A C E UL_ T I M E
    ;

PASSWORD_LIFE_TIME
    :P A S S W O R D UL_ L I F E UL_ T I M E
    ;

PASSWORD_LOCK_TIME
    :P A S S W O R D UL_ L O C K UL_ T I M E
    ;

PASSWORD_REUSE_MAX
    :P A S S W O R D UL_ R E U S E UL_ M A X
    ;

PASSWORD_REUSE_TIME
    :P A S S W O R D UL_ R E U S E UL_ T I M E
    ;

PASSWORD_VERIFY_FUNCTION
    :P A S S W O R D UL_ V E R I F Y UL_ F U N C T I O N
    ;

PASSWORD_ROLLOVER_TIME
    : P A S S W O R D UL_ R O L L O V E R UL_ T I M E
    ;

PATH
    :P A T H
    ;

PATHS
    :P A T H S
    ;

PBL_HS_BEGIN
    :P B L UL_ H S UL_ B E G I N
    ;

PBL_HS_END
    :P B L UL_ H S UL_ E N D
    ;

PENDING
    :P E N D I N G
    ;

PERCENTILE_CONT
    :P E R C E N T I L E UL_ C O N T
    ;

PERCENTILE_DISC
    :P E R C E N T I L E UL_ D I S C
    ;

PERCENT_RANKM
    :P E R C E N T UL_ R A N K M
    ;

PERMANENT
    :P E R M A N E N T
    ;

PERMISSION
    :P E R M I S S I O N
    ;

PIKEY
    :P I K E Y
    ;

PIV_GB
    :P I V UL_ G B
    ;

PIV_SSF
    :P I V UL_ S S F
    ;

PLACE_DISTINCT
    :P L A C E UL_ D I S T I N C T
    ;

PLACE_GROUP_BY
    :P L A C E UL_ G R O U P UL_ B Y
    ;

PLAN
    :P L A N
    ;

PLSCOPE_SETTINGS
    :P L S C O P E UL_ S E T T I N G S
    ;

PLSQL_CCFLAGS
    :P L S Q L UL_ C C F L A G S
    ;

PLSQL_CODE_TYPE
    :P L S Q L UL_ C O D E UL_ T Y P E
    ;

PLSQL_DEBUG
    :P L S Q L UL_ D E B U G
    ;

PLSQL_OPTIMIZE_LEVEL
    :P L S Q L UL_ O P T I M I Z E UL_ L E V E L
    ;

PLSQL_WARNINGS
    :P L S Q L UL_ W A R N I N G S
    ;

POWER
    :P O W E R
    ;

POWERMULTISET
    :P O W E R M U L T I S E T
    ;

POWERMULTISET_BY_CARDINALITY
    :P O W E R M U L T I S E T UL_ B Y UL_ C A R D I N A L I T Y
    ;

PQ_DISTRIBUTE
    :P Q UL_ D I S T R I B U T E
    ;

PQ_MAP
    :P Q UL_ M A P
    ;

PQ_NOMAP
    :P Q UL_ N O M A P
    ;

PREBUILT
    :P R E B U I L T
    ;

PRECEDES
    :P R E C E D E S
    ;

PRECOMPUTE_SUBQUERY
    :P R E C O M P U T E UL_ S U B Q U E R Y
    ;

PREDICATE_REORDERS
    :P R E D I C A T E UL_ R E O R D E R S
    ;

PREDICTION
    :P R E D I C T I O N
    ;

PREDICTION_BOUNDS
    :P R E D I C T I O N UL_ B O U N D S
    ;

PREDICTION_COST
    :P R E D I C T I O N UL_ C O S T
    ;

PREDICTION_DETAILS
    :P R E D I C T I O N UL_ D E T A I L S
    ;

PREDICTION_PROBABILITY
    :P R E D I C T I O N UL_ P R O B A B I L I T Y
    ;

PREDICTION_SET
    :P R E D I C T I O N UL_ S E T
    ;

PRESENTNNV
    :P R E S E N T N N V
    ;

PRESENTV
    :P R E S E N T V
    ;

PRESERVE_OID
    :P R E S E R V E UL_ O I D
    ;

PREVIOUS
    :P R E V I O U S
    ;

PROJECT
    :P R O J E C T
    ;

PROPAGATE
    :P R O P A G A T E
    ;

PROTECTED
    :P R O T E C T E D
    ;

PULL_PRED
    :P U L L UL_ P R E D
    ;

PUSH_PRED
    :P U S H UL_ P R E D
    ;

PUSH_SUBQ
    :P U S H UL_ S U B Q
    ;

PX_GRANULE
    :P X UL_ G R A N U L E
    ;

PX_JOIN_FILTER
    :P X UL_ J O I N UL_ F I L T E R
    ;

QB_NAME
    :Q B UL_ N A M E
    ;

QUERY_BLOCK
    :Q U E R Y UL_ B L O C K
    ;

QUEUE
    :Q U E U E
    ;

QUEUE_CURR
    :Q U E U E UL_ C U R R
    ;

QUEUE_ROWP
    :Q U E U E UL_ R O W P
    ;

RANDOM
    :R A N D O M
    ;

RANDOM_LOCAL
    :R A N D O M UL_ L O C A L
    ;

RANKM
    :R A N K M
    ;

RAPIDLY
    :R A P I D L Y
    ;

RATIO_TO_REPORT
    :R A T I O UL_ T O UL_ R E P O R T
    ;

RAWTOHEX
    :R A W T O H E X
    ;

RAWTONHEX
    :R A W T O N H E X
    ;

RBA
    :R B A
    ;

RBO_OUTLINE
    :R B O UL_ O U T L I N E
    ;

RDBA
    :R D B A
    ;

RECORDS_PER_BLOCK
    :R E C O R D S UL_ P E R UL_ B L O C K
    ;

RECOVERABLE
    :R E C O V E R A B L E
    ;

REDUCED
    :R E D U C E D
    ;

REFERENCED
    :R E F E R E N C E D
    ;

REFERENCING
    :R E F E R E N C I N G
    ;

REFTOHEX
    :R E F T O H E X
    ;

REF_CASCADE_CURSOR
    :R E F UL_ C A S C A D E UL_ C U R S O R
    ;

REGEXP_COUNT
    :R E G E X P UL_ C O U N T
    ;

REGEXP_INSTR
    :R E G E X P UL_ I N S T R
    ;

REGEXP_REPLACE
    :R E G E X P UL_ R E P L A C E
    ;

REGEXP_SUBSTR
    :R E G E X P UL_ S U B S T R
    ;

REGR_AVGX
    :R E G R UL_ A V G X
    ;

REGR_AVGY
    :R E G R UL_ A V G Y
    ;

REGR_COUNT
    :R E G R UL_ C O U N T
    ;

REGR_INTERCEPT
    :R E G R UL_ I N T E R C E P T
    ;

REGR_R2
    :R E G R UL_ R [2]
    ;

REGR_SLOPE
    :R E G R UL_ S L O P E
    ;

REGR_SXX
    :R E G R UL_ S X X
    ;

REGR_SXY
    :R E G R UL_ S X Y
    ;

REGR_SYY
    :R E G R UL_ S Y Y
    ;

REMAINDER
    :R E M A I N D E R
    ;

REMOTE_MAPPED
    :R E M O T E UL_ M A P P E D
    ;

REPAIR
    :R E P A I R
    ;

REQUIRED
    :R E Q U I R E D
    ;

RESPECT
    :R E S P E C T
    ;

RESTORE_AS_INTERVALS
    :R E S T O R E UL_ A S UL_ I N T E R V A L S
    ;

RESTRICT_ALL_REF_CONS
    :R E S T R I C T UL_ A L L UL_ R E F UL_ C O N S
    ;

RETRY_ON_ROW_CHANGE
    :R E T R Y UL_ O N UL_ R O W UL_ C H A N G E
    ;

REVOKE
    :R E V O K E
    ;

REWRITE_OR_ERROR
    :R E W R I T E UL_ O R UL_ E R R O R
    ;

ROUND
    :R O U N D
    ;

ROWIDTOCHAR
    :R O W I D T O C H A R
    ;

ROWIDTONCHAR
    :R O W I D T O N C H A R
    ;

ROWNUM
    :R O W N U M
    ;

ROW_LENGTH
    :R O W UL_ L E N G T H
    ;

RPAD
    :R P A D
    ;

RTRIM
    :R T R I M
    ;

RULE
    :R U L E
    ;

SAVE_AS_INTERVALS
    :S A V E UL_ A S UL_ I N T E R V A L S
    ;

SB4
    :S B [4]
    ;

SCALE_ROWS
    :S C A L E UL_ R O W S
    ;

SCAN_INSTANCES
    :S C A N UL_ I N S T A N C E S
    ;

SCHEMACHECK
    :S C H E M A C H E C K
    ;

SCN_ASCENDING
    :S C N UL_ A S C E N D I N G
    ;

SD_ALL
    :S D UL_ A L L
    ;

SD_INHIBIT
    :S D UL_ I N H I B I T
    ;

SD_SHOW
    :S D UL_ S H O W
    ;

SECUREFILE_DBA
    :S E C U R E F I L E UL_ D B A
    ;

SECURITY
    :S E C U R I T Y
    ;

SEG_BLOCK
    :S E G UL_ B L O C K
    ;

SEG_FILE
    :S E G UL_ F I L E
    ;

SELECT
    :S E L E C T
    ;

SEMIJOIN
    :S E M I J O I N
    ;

SEMIJOIN_DRIVER
    :S E M I J O I N UL_ D R I V E R
    ;

SEQUENCED
    :S E Q U E N C E D
    ;

SERVERERROR
    :S E R V E R E R R O R
    ;

SESSIONS_PER_USER
    :S E S S I O N S UL_ P E R UL_ U S E R
    ;

SESSIONTZNAME
    :S E S S I O N T Z N A M E
    ;

SESSION_CACHED_CURSORS
    :S E S S I O N UL_ C A C H E D UL_ C U R S O R S
    ;

SET
    :S E T
    ;

SET_TO_JOIN
    :S E T UL_ T O UL_ J O I N
    ;

SEVERE
    :S E V E R E
    ;

SHOW
    :S H O W
    ;

SIGN
    :S I G N
    ;

SIGNAL_COMPONENT
    :S I G N A L UL_ C O M P O N E N T
    ;

SIGNAL_FUNCTION
    :S I G N A L UL_ F U N C T I O N
    ;

SIMPLE
    :S I M P L E
    ;

SIN
    :S I N
    ;

SINGLETASK
    :S I N G L E T A S K
    ;

SINH
    :S I N H
    ;

SKIP_EXT_OPTIMIZER
    :S K I P UL_ E X T UL_ O P T I M I Z E R
    ;

SKIP_UNQ_UNUSABLE_IDX
    :S K I P UL_ U N Q UL_ U N U S A B L E UL_ I D X
    ;

SKIP_UNUSABLE_INDEXES
    :S K I P UL_ U N U S A B L E UL_ I N D E X E S
    ;

SMALLINT
    :S M A L L I N T
    ;

SOUNDEX
    :S O U N D E X
    ;

SPLIT
    :S P L I T
    ;

SPREADSHEET
    :S P R E A D S H E E T
    ;

SQLLDR
    :S Q L L D R
    ;

SQL_TRACE
    :S Q L UL_ T R A C E
    ;

SQRT
    :S Q R T
    ;

STALE
    :S T A L E
    ;

STANDALONE
    :S T A N D A L O N E
    ;

STANDBY_MAX_DATA_DELAY
    :S T A N D B Y UL_ M A X UL_ D A T A UL_ D E L A Y
    ;

STAR
    :S T A R
    ;

STARTUP
    :S T A R T U P
    ;

STAR_TRANSFORMATION
    :S T A R UL_ T R A N S F O R M A T I O N
    ;

STATEMENTS
    :S T A T E M E N T S
    ;

STATEMENT_ID
    :S T A T E M E N T UL_ I D
    ;

STATEMENT_QUEUING
    :S T A T E M E N T UL_ Q U E U I N G
    ;

PRAGMA
    : P R A G M A
    ;

RESTRICT_REFERENCES
    : R E S T R I C T UL_ R E F E R E N C E S
    ;

RNDS
    : R N D S
    ;

WNDS
    : W N D S
    ;

RNPS
    : R N P S
    ;

WNPS
    : W N P S
    ;

OVERRIDING
    : O V E R R I D I N G
    ;

STATIC
    :S T A T I C
    ;

STATS_BINOMIAL_TEST
    :S T A T S UL_ B I N O M I A L UL_ T E S T
    ;

STATS_CROSSTAB
    :S T A T S UL_ C R O S S T A B
    ;

STATS_F_TEST
    :S T A T S UL_ F UL_ T E S T
    ;

STATS_KS_TEST
    :S T A T S UL_ K S UL_ T E S T
    ;

STATS_MODE
    :S T A T S UL_ M O D E
    ;

STATS_MW_TEST
    :S T A T S UL_ M W UL_ T E S T
    ;

STATS_ONE_WAY_ANOVA
    :S T A T S UL_ O N E UL_ W A Y UL_ A N O V A
    ;

STATS_T_TEST_INDEP
    :S T A T S UL_ T UL_ T E S T UL_ I N D E P
    ;

STATS_T_TEST_INDEPU
    :S T A T S UL_ T UL_ T E S T UL_ I N D E P U
    ;

STATS_T_TEST_ONE
    :S T A T S UL_ T UL_ T E S T UL_ O N E
    ;

STATS_T_TEST_PAIRED
    :S T A T S UL_ T UL_ T E S T UL_ P A I R E D
    ;

STATS_WSR_TEST
    :S T A T S UL_ W S R UL_ T E S T
    ;

STDDEV
    :S T D D E V
    ;

STDDEV_POP
    :S T D D E V UL_ P O P
    ;

STDDEV_SAMP
    :S T D D E V UL_ S A M P
    ;

STREAMS
    :S T R E A M S
    ;

STRIP
    :S T R I P
    ;

STRIPE_COLUMNS
    :S T R I P E UL_ C O L U M N S
    ;

STRIPE_WIDTH
    :S T R I P E UL_ W I D T H
    ;

SUBPARTITION_REL
    :S U B P A R T I T I O N UL_ R E L
    ;

SUBQUERIES
    :S U B Q U E R I E S
    ;

SUBQUERY_PRUNING
    :S U B Q U E R Y UL_ P R U N I N G
    ;

SUBSTR
    :S U B S T R
    ;

SUBSTR2
    :S U B S T R [2]
    ;

SUBSTR4
    :S U B S T R [4]
    ;

SUBSTRB
    :S U B S T R B
    ;

SUBSTRC
    :S U B S T R C
    ;

SUMMARY
    :S U M M A R Y
    ;

SWAP_JOIN_INPUTS
    :S W A P UL_ J O I N UL_ I N P U T S
    ;

SYSASM
    :S Y S A S M
    ;

SYSDATE
    :S Y S D A T E
    ;

SYSTEM_DEFINED
    :S Y S T E M UL_ D E F I N E D
    ;

SYS_AUDIT
    :S Y S UL_ A U D I T
    ;

SYS_CHECKACL
    :S Y S UL_ C H E C K A C L
    ;

SYS_CONNECT_BY_PATH
    :S Y S UL_ C O N N E C T UL_ B Y UL_ P A T H
    ;

SYS_CONTEXT
    :S Y S UL_ C O N T E X T
    ;

SYS_DBURIGEN
    :S Y S UL_ D B U R I G E N
    ;

SYS_DL_CURSOR
    :S Y S UL_ D L UL_ C U R S O R
    ;

SYS_DM_RXFORM_CHR
    :S Y S UL_ D M UL_ R X F O R M UL_ C H R
    ;

SYS_DM_RXFORM_NUM
    :S Y S UL_ D M UL_ R X F O R M UL_ N U M
    ;

SYS_DOM_COMPARE
    :S Y S UL_ D O M UL_ C O M P A R E
    ;

SYS_DST_PRIM2SEC
    :S Y S UL_ D S T UL_ P R I M [2] S E C
    ;

SYS_DST_SEC2PRIM
    :S Y S UL_ D S T UL_ S E C [2] P R I M
    ;

SYS_ET_BFILE_TO_RAW
    :S Y S UL_ E T UL_ B F I L E UL_ T O UL_ R A W
    ;

SYS_ET_BLOB_TO_IMAGE
    :S Y S UL_ E T UL_ B L O B UL_ T O UL_ I M A G E
    ;

SYS_ET_IMAGE_TO_BLOB
    :S Y S UL_ E T UL_ I M A G E UL_ T O UL_ B L O B
    ;

SYS_ET_RAW_TO_BFILE
    :S Y S UL_ E T UL_ R A W UL_ T O UL_ B F I L E
    ;

SYS_EXTPDTXT
    :S Y S UL_ E X T P D T X T
    ;

SYS_EXTRACT_UTC
    :S Y S UL_ E X T R A C T UL_ U T C
    ;

SYS_FBT_INSDEL
    :S Y S UL_ F B T UL_ I N S D E L
    ;

SYS_FILTER_ACLS
    :S Y S UL_ F I L T E R UL_ A C L S
    ;

SYS_GETTOKENID
    :S Y S UL_ G E T T O K E N I D
    ;

SYS_GET_ACLIDS
    :S Y S UL_ G E T UL_ A C L I D S
    ;

SYS_GET_PRIVILEGES
    :S Y S UL_ G E T UL_ P R I V I L E G E S
    ;

SYS_GUID
    :S Y S UL_ G U I D
    ;

SYS_MAKEXML
    :S Y S UL_ M A K E X M L
    ;

SYS_MAKE_XMLNODEID
    :S Y S UL_ M A K E UL_ X M L N O D E I D
    ;

SYS_MKXMLATTR
    :S Y S UL_ M K X M L A T T R
    ;

SYS_OPTLOBPRBSC
    :S Y S UL_ O P T L O B P R B S C
    ;

SYS_OPTXICMP
    :S Y S UL_ O P T X I C M P
    ;

SYS_OPTXQCASTASNQ
    :S Y S UL_ O P T X Q C A S T A S N Q
    ;

SYS_OP_ADT2BIN
    :S Y S UL_ O P UL_ A D T [2] B I N
    ;

SYS_OP_ADTCONS
    :S Y S UL_ O P UL_ A D T C O N S
    ;

SYS_OP_ALSCRVAL
    :S Y S UL_ O P UL_ A L S C R V A L
    ;

SYS_OP_ATG
    :S Y S UL_ O P UL_ A T G
    ;

SYS_OP_BIN2ADT
    :S Y S UL_ O P UL_ B I N [2] A D T
    ;

SYS_OP_BITVEC
    :S Y S UL_ O P UL_ B I T V E C
    ;

SYS_OP_BL2R
    :S Y S UL_ O P UL_ B L [2] R
    ;

SYS_OP_BLOOM_FILTER
    :S Y S UL_ O P UL_ B L O O M UL_ F I L T E R
    ;

SYS_OP_BLOOM_FILTER_LIST
    :S Y S UL_ O P UL_ B L O O M UL_ F I L T E R UL_ L I S T
    ;

SYS_OP_C2C
    :S Y S UL_ O P UL_ C [2] C
    ;

SYS_OP_CAST
    :S Y S UL_ O P UL_ C A S T
    ;

SYS_OP_CEG
    :S Y S UL_ O P UL_ C E G
    ;

SYS_OP_CL2C
    :S Y S UL_ O P UL_ C L [2] C
    ;

SYS_OP_COMBINED_HASH
    :S Y S UL_ O P UL_ C O M B I N E D UL_ H A S H
    ;

SYS_OP_COMP
    :S Y S UL_ O P UL_ C O M P
    ;

SYS_OP_CONVERT
    :S Y S UL_ O P UL_ C O N V E R T
    ;

SYS_OP_COUNTCHG
    :S Y S UL_ O P UL_ C O U N T C H G
    ;

SYS_OP_CSCONV
    :S Y S UL_ O P UL_ C S C O N V
    ;

SYS_OP_CSCONVTEST
    :S Y S UL_ O P UL_ C S C O N V T E S T
    ;

SYS_OP_CSR
    :S Y S UL_ O P UL_ C S R
    ;

SYS_OP_CSX_PATCH
    :S Y S UL_ O P UL_ C S X UL_ P A T C H
    ;

SYS_OP_DECOMP
    :S Y S UL_ O P UL_ D E C O M P
    ;

SYS_OP_DESCEND
    :S Y S UL_ O P UL_ D E S C E N D
    ;

SYS_OP_DISTINCT
    :S Y S UL_ O P UL_ D I S T I N C T
    ;

SYS_OP_DRA
    :S Y S UL_ O P UL_ D R A
    ;

SYS_OP_DUMP
    :S Y S UL_ O P UL_ D U M P
    ;

SYS_OP_EXTRACT
    :S Y S UL_ O P UL_ E X T R A C T
    ;

SYS_OP_GROUPING
    :S Y S UL_ O P UL_ G R O U P I N G
    ;

SYS_OP_GUID
    :S Y S UL_ O P UL_ G U I D
    ;

SYS_OP_IIX
    :S Y S UL_ O P UL_ I I X
    ;

SYS_OP_ITR
    :S Y S UL_ O P UL_ I T R
    ;

SYS_OP_LBID
    :S Y S UL_ O P UL_ L B I D
    ;

SYS_OP_LOBLOC2BLOB
    :S Y S UL_ O P UL_ L O B L O C [2] B L O B
    ;

SYS_OP_LOBLOC2CLOB
    :S Y S UL_ O P UL_ L O B L O C [2] C L O B
    ;

SYS_OP_LOBLOC2ID
    :S Y S UL_ O P UL_ L O B L O C [2] I D
    ;

SYS_OP_LOBLOC2NCLOB
    :S Y S UL_ O P UL_ L O B L O C [2] N C L O B
    ;

SYS_OP_LOBLOC2TYP
    :S Y S UL_ O P UL_ L O B L O C [2] T Y P
    ;

SYS_OP_LSVI
    :S Y S UL_ O P UL_ L S V I
    ;

SYS_OP_LVL
    :S Y S UL_ O P UL_ L V L
    ;

SYS_OP_MAKEOID
    :S Y S UL_ O P UL_ M A K E O I D
    ;

SYS_OP_MAP_NONNULL
    :S Y S UL_ O P UL_ M A P UL_ N O N N U L L
    ;

SYS_OP_MSR
    :S Y S UL_ O P UL_ M S R
    ;

SYS_OP_NICOMBINE
    :S Y S UL_ O P UL_ N I C O M B I N E
    ;

SYS_OP_NIEXTRACT
    :S Y S UL_ O P UL_ N I E X T R A C T
    ;

SYS_OP_NII
    :S Y S UL_ O P UL_ N I I
    ;

SYS_OP_NIX
    :S Y S UL_ O P UL_ N I X
    ;

SYS_OP_NOEXPAND
    :S Y S UL_ O P UL_ N O E X P A N D
    ;

SYS_OP_NUMTORAW
    :S Y S UL_ O P UL_ N U M T O R A W
    ;

SYS_OP_OIDVALUE
    :S Y S UL_ O P UL_ O I D V A L U E
    ;

SYS_OP_OPNSIZE
    :S Y S UL_ O P UL_ O P N S I Z E
    ;

SYS_OP_PAR
    :S Y S UL_ O P UL_ P A R
    ;

SYS_OP_PARGID
    :S Y S UL_ O P UL_ P A R G I D
    ;

SYS_OP_PARGID_1
    :S Y S UL_ O P UL_ P A R G I D UL_ [1]
    ;

SYS_OP_PAR_1
    :S Y S UL_ O P UL_ P A R UL_ [1]
    ;

SYS_OP_PIVOT
    :S Y S UL_ O P UL_ P I V O T
    ;

SYS_OP_R2O
    :S Y S UL_ O P UL_ R [2] O
    ;

SYS_OP_RAWTONUM
    :S Y S UL_ O P UL_ R A W T O N U M
    ;

SYS_OP_RDTM
    :S Y S UL_ O P UL_ R D T M
    ;

SYS_OP_REF
    :S Y S UL_ O P UL_ R E F
    ;

SYS_OP_RMTD
    :S Y S UL_ O P UL_ R M T D
    ;

SYS_OP_ROWIDTOOBJ
    :S Y S UL_ O P UL_ R O W I D T O O B J
    ;

SYS_OP_RPB
    :S Y S UL_ O P UL_ R P B
    ;

SYS_OP_TOSETID
    :S Y S UL_ O P UL_ T O S E T I D
    ;

SYS_OP_TPR
    :S Y S UL_ O P UL_ T P R
    ;

SYS_OP_TRTB
    :S Y S UL_ O P UL_ T R T B
    ;

SYS_OP_UNDESCEND
    :S Y S UL_ O P UL_ U N D E S C E N D
    ;

SYS_OP_VECAND
    :S Y S UL_ O P UL_ V E C A N D
    ;

SYS_OP_VECBIT
    :S Y S UL_ O P UL_ V E C B I T
    ;

SYS_OP_VECOR
    :S Y S UL_ O P UL_ V E C O R
    ;

SYS_OP_VECXOR
    :S Y S UL_ O P UL_ V E C X O R
    ;

SYS_OP_VERSION
    :S Y S UL_ O P UL_ V E R S I O N
    ;

SYS_OP_VREF
    :S Y S UL_ O P UL_ V R E F
    ;

SYS_OP_VVD
    :S Y S UL_ O P UL_ V V D
    ;

SYS_OP_XPTHATG
    :S Y S UL_ O P UL_ X P T H A T G
    ;

SYS_OP_XPTHIDX
    :S Y S UL_ O P UL_ X P T H I D X
    ;

SYS_OP_XPTHOP
    :S Y S UL_ O P UL_ X P T H O P
    ;

SYS_OP_XTXT2SQLT
    :S Y S UL_ O P UL_ X T X T [2] S Q L T
    ;

SYS_ORDERKEY_DEPTH
    :S Y S UL_ O R D E R K E Y UL_ D E P T H
    ;

SYS_ORDERKEY_MAXCHILD
    :S Y S UL_ O R D E R K E Y UL_ M A X C H I L D
    ;

SYS_ORDERKEY_PARENT
    :S Y S UL_ O R D E R K E Y UL_ P A R E N T
    ;

SYS_PARALLEL_TXN
    :S Y S UL_ P A R A L L E L UL_ T X N
    ;

SYS_PATHID_IS_ATTR
    :S Y S UL_ P A T H I D UL_ I S UL_ A T T R
    ;

SYS_PATHID_IS_NMSPC
    :S Y S UL_ P A T H I D UL_ I S UL_ N M S P C
    ;

SYS_PATHID_LASTNAME
    :S Y S UL_ P A T H I D UL_ L A S T N A M E
    ;

SYS_PATHID_LASTNMSPC
    :S Y S UL_ P A T H I D UL_ L A S T N M S P C
    ;

SYS_PATH_REVERSE
    :S Y S UL_ P A T H UL_ R E V E R S E
    ;

SYS_PXQEXTRACT
    :S Y S UL_ P X Q E X T R A C T
    ;

SYS_RID_ORDER
    :S Y S UL_ R I D UL_ O R D E R
    ;

SYS_ROW_DELTA
    :S Y S UL_ R O W UL_ D E L T A
    ;

SYS_SC_2_XMLT
    :S Y S UL_ S C UL_ [2] UL_ X M L T
    ;

SYS_SYNRCIREDO
    :S Y S UL_ S Y N R C I R E D O
    ;

SYS_TYPEID
    :S Y S UL_ T Y P E I D
    ;

SYS_UMAKEXML
    :S Y S UL_ U M A K E X M L
    ;

SYS_XMLANALYZE
    :S Y S UL_ X M L A N A L Y Z E
    ;

SYS_XMLCONTAINS
    :S Y S UL_ X M L C O N T A I N S
    ;

SYS_XMLCONV
    :S Y S UL_ X M L C O N V
    ;

SYS_XMLEXNSURI
    :S Y S UL_ X M L E X N S U R I
    ;

SYS_XMLGEN
    :S Y S UL_ X M L G E N
    ;

SYS_XMLAGG
    :S Y S UL_ X M L A G G
    ;

SYS_XMLI_LOC_ISNODE
    :S Y S UL_ X M L I UL_ L O C UL_ I S N O D E
    ;

SYS_XMLI_LOC_ISTEXT
    :S Y S UL_ X M L I UL_ L O C UL_ I S T E X T
    ;

SYS_XMLLOCATOR_GETSVAL
    :S Y S UL_ X M L L O C A T O R UL_ G E T S V A L
    ;

SYS_XMLNODEID
    :S Y S UL_ X M L N O D E I D
    ;

SYS_XMLNODEID_GETCID
    :S Y S UL_ X M L N O D E I D UL_ G E T C I D
    ;

SYS_XMLNODEID_GETLOCATOR
    :S Y S UL_ X M L N O D E I D UL_ G E T L O C A T O R
    ;

SYS_XMLNODEID_GETOKEY
    :S Y S UL_ X M L N O D E I D UL_ G E T O K E Y
    ;

SYS_XMLNODEID_GETPATHID
    :S Y S UL_ X M L N O D E I D UL_ G E T P A T H I D
    ;

SYS_XMLNODEID_GETPTRID
    :S Y S UL_ X M L N O D E I D UL_ G E T P T R I D
    ;

SYS_XMLNODEID_GETRID
    :S Y S UL_ X M L N O D E I D UL_ G E T R I D
    ;

SYS_XMLNODEID_GETSVAL
    :S Y S UL_ X M L N O D E I D UL_ G E T S V A L
    ;

SYS_XMLNODEID_GETTID
    :S Y S UL_ X M L N O D E I D UL_ G E T T I D
    ;

SYS_XMLTRANSLATE
    :S Y S UL_ X M L T R A N S L A T E
    ;

SYS_XMLTYPE2SQL
    :S Y S UL_ X M L T Y P E [2] S Q L
    ;

SYS_XMLT_2_SC
    :S Y S UL_ X M L T UL_ [2] UL_ S C
    ;

SYS_XQBASEURI
    :S Y S UL_ X Q B A S E U R I
    ;

SYS_XQCASTABLEERRH
    :S Y S UL_ X Q C A S T A B L E E R R H
    ;

SYS_XQCODEP2STR
    :S Y S UL_ X Q C O D E P [2] S T R
    ;

SYS_XQCODEPEQ
    :S Y S UL_ X Q C O D E P E Q
    ;

SYS_XQCON2SEQ
    :S Y S UL_ X Q C O N [2] S E Q
    ;

SYS_XQCONCAT
    :S Y S UL_ X Q C O N C A T
    ;

SYS_XQDELETE
    :S Y S UL_ X Q D E L E T E
    ;

SYS_XQDFLTCOLATION
    :S Y S UL_ X Q D F L T C O L A T I O N
    ;

SYS_XQDOC
    :S Y S UL_ X Q D O C
    ;

SYS_XQDOCURI
    :S Y S UL_ X Q D O C U R I
    ;

SYS_XQED4URI
    :S Y S UL_ X Q E D [4] U R I
    ;

SYS_XQENDSWITH
    :S Y S UL_ X Q E N D S W I T H
    ;

SYS_XQERR
    :S Y S UL_ X Q E R R
    ;

SYS_XQERRH
    :S Y S UL_ X Q E R R H
    ;

SYS_XQESHTMLURI
    :S Y S UL_ X Q E S H T M L U R I
    ;

SYS_XQEXLOBVAL
    :S Y S UL_ X Q E X L O B V A L
    ;

SYS_XQEXSTWRP
    :S Y S UL_ X Q E X S T W R P
    ;

SYS_XQEXTRACT
    :S Y S UL_ X Q E X T R A C T
    ;

SYS_XQEXTRREF
    :S Y S UL_ X Q E X T R R E F
    ;

SYS_XQEXVAL
    :S Y S UL_ X Q E X V A L
    ;

SYS_XQFB2STR
    :S Y S UL_ X Q F B [2] S T R
    ;

SYS_XQFNBOOL
    :S Y S UL_ X Q F N B O O L
    ;

SYS_XQFNCMP
    :S Y S UL_ X Q F N C M P
    ;

SYS_XQFNDATIM
    :S Y S UL_ X Q F N D A T I M
    ;

SYS_XQFNLNAME
    :S Y S UL_ X Q F N L N A M E
    ;

SYS_XQFNNM
    :S Y S UL_ X Q F N N M
    ;

SYS_XQFNNSURI
    :S Y S UL_ X Q F N N S U R I
    ;

SYS_XQFNPREDTRUTH
    :S Y S UL_ X Q F N P R E D T R U T H
    ;

SYS_XQFNQNM
    :S Y S UL_ X Q F N Q N M
    ;

SYS_XQFNROOT
    :S Y S UL_ X Q F N R O O T
    ;

SYS_XQFORMATNUM
    :S Y S UL_ X Q F O R M A T N U M
    ;

SYS_XQFTCONTAIN
    :S Y S UL_ X Q F T C O N T A I N
    ;

SYS_XQFUNCR
    :S Y S UL_ X Q F U N C R
    ;

SYS_XQGETCONTENT
    :S Y S UL_ X Q G E T C O N T E N T
    ;

SYS_XQINDXOF
    :S Y S UL_ X Q I N D X O F
    ;

SYS_XQINSERT
    :S Y S UL_ X Q I N S E R T
    ;

SYS_XQINSPFX
    :S Y S UL_ X Q I N S P F X
    ;

SYS_XQIRI2URI
    :S Y S UL_ X Q I R I [2] U R I
    ;

SYS_XQLANG
    :S Y S UL_ X Q L A N G
    ;

SYS_XQLLNMFRMQNM
    :S Y S UL_ X Q L L N M F R M Q N M
    ;

SYS_XQMKNODEREF
    :S Y S UL_ X Q M K N O D E R E F
    ;

SYS_XQNILLED
    :S Y S UL_ X Q N I L L E D
    ;

SYS_XQNODENAME
    :S Y S UL_ X Q N O D E N A M E
    ;

SYS_XQNORMSPACE
    :S Y S UL_ X Q N O R M S P A C E
    ;

SYS_XQNORMUCODE
    :S Y S UL_ X Q N O R M U C O D E
    ;

SYS_XQNSP4PFX
    :S Y S UL_ X Q N S P [4] P F X
    ;

SYS_XQNSPFRMQNM
    :S Y S UL_ X Q N S P F R M Q N M
    ;

SYS_XQPFXFRMQNM
    :S Y S UL_ X Q P F X F R M Q N M
    ;

SYS_XQPOLYABS
    :S Y S UL_ X Q P O L Y A B S
    ;

SYS_XQPOLYADD
    :S Y S UL_ X Q P O L Y A D D
    ;

SYS_XQPOLYCEL
    :S Y S UL_ X Q P O L Y C E L
    ;

SYS_XQPOLYCST
    :S Y S UL_ X Q P O L Y C S T
    ;

SYS_XQPOLYCSTBL
    :S Y S UL_ X Q P O L Y C S T B L
    ;

SYS_XQPOLYDIV
    :S Y S UL_ X Q P O L Y D I V
    ;

SYS_XQPOLYFLR
    :S Y S UL_ X Q P O L Y F L R
    ;

SYS_XQPOLYMOD
    :S Y S UL_ X Q P O L Y M O D
    ;

SYS_XQPOLYMUL
    :S Y S UL_ X Q P O L Y M U L
    ;

SYS_XQPOLYRND
    :S Y S UL_ X Q P O L Y R N D
    ;

SYS_XQPOLYSQRT
    :S Y S UL_ X Q P O L Y S Q R T
    ;

SYS_XQPOLYSUB
    :S Y S UL_ X Q P O L Y S U B
    ;

SYS_XQPOLYUMUS
    :S Y S UL_ X Q P O L Y U M U S
    ;

SYS_XQPOLYUPLS
    :S Y S UL_ X Q P O L Y U P L S
    ;

SYS_XQPOLYVEQ
    :S Y S UL_ X Q P O L Y V E Q
    ;

SYS_XQPOLYVGE
    :S Y S UL_ X Q P O L Y V G E
    ;

SYS_XQPOLYVGT
    :S Y S UL_ X Q P O L Y V G T
    ;

SYS_XQPOLYVLE
    :S Y S UL_ X Q P O L Y V L E
    ;

SYS_XQPOLYVLT
    :S Y S UL_ X Q P O L Y V L T
    ;

SYS_XQPOLYVNE
    :S Y S UL_ X Q P O L Y V N E
    ;

SYS_XQREF2VAL
    :S Y S UL_ X Q R E F [2] V A L
    ;

SYS_XQRENAME
    :S Y S UL_ X Q R E N A M E
    ;

SYS_XQREPLACE
    :S Y S UL_ X Q R E P L A C E
    ;

SYS_XQRESVURI
    :S Y S UL_ X Q R E S V U R I
    ;

SYS_XQRNDHALF2EVN
    :S Y S UL_ X Q R N D H A L F [2] E V N
    ;

SYS_XQRSLVQNM
    :S Y S UL_ X Q R S L V Q N M
    ;

SYS_XQRYENVPGET
    :S Y S UL_ X Q R Y E N V P G E T
    ;

SYS_XQRYVARGET
    :S Y S UL_ X Q R Y V A R G E T
    ;

SYS_XQRYWRP
    :S Y S UL_ X Q R Y W R P
    ;

SYS_XQSEQ2CON
    :S Y S UL_ X Q S E Q [2] C O N
    ;

SYS_XQSEQ2CON4XC
    :S Y S UL_ X Q S E Q [2] C O N [4] X C
    ;

SYS_XQSEQDEEPEQ
    :S Y S UL_ X Q S E Q D E E P E Q
    ;

SYS_XQSEQINSB
    :S Y S UL_ X Q S E Q I N S B
    ;

SYS_XQSEQRM
    :S Y S UL_ X Q S E Q R M
    ;

SYS_XQSEQRVS
    :S Y S UL_ X Q S E Q R V S
    ;

SYS_XQSEQSUB
    :S Y S UL_ X Q S E Q S U B
    ;

SYS_XQSEQTYPMATCH
    :S Y S UL_ X Q S E Q T Y P M A T C H
    ;

SYS_XQSTARTSWITH
    :S Y S UL_ X Q S T A R T S W I T H
    ;

SYS_XQSTATBURI
    :S Y S UL_ X Q S T A T B U R I
    ;

SYS_XQSTR2CODEP
    :S Y S UL_ X Q S T R [2] C O D E P
    ;

SYS_XQSTRJOIN
    :S Y S UL_ X Q S T R J O I N
    ;

SYS_XQSUBSTRAFT
    :S Y S UL_ X Q S U B S T R A F T
    ;

SYS_XQSUBSTRBEF
    :S Y S UL_ X Q S U B S T R B E F
    ;

SYS_XQTOKENIZE
    :S Y S UL_ X Q T O K E N I Z E
    ;

SYS_XQTREATAS
    :S Y S UL_ X Q T R E A T A S
    ;

SYS_XQXFORM
    :S Y S UL_ X Q X F O R M
    ;

SYS_XQ_ASQLCNV
    :S Y S UL_ X Q UL_ A S Q L C N V
    ;

SYS_XQ_ATOMCNVCHK
    :S Y S UL_ X Q UL_ A T O M C N V C H K
    ;

SYS_XQ_NRNG
    :S Y S UL_ X Q UL_ N R N G
    ;

SYS_XQ_PKSQL2XML
    :S Y S UL_ X Q UL_ P K S Q L [2] X M L
    ;

SYS_XQ_UPKXML2SQL
    :S Y S UL_ X Q UL_ U P K X M L [2] S Q L
    ;

TABLE
    :T A B L E
    ;

TABLESPACE_NO
    :T A B L E S P A C E UL_ N O
    ;

TABLE_STATS
    :T A B L E UL_ S T A T S
    ;

TABNO
    :T A B N O
    ;

TAN
    :T A N
    ;

TANH
    :T A N H
    ;

TEMP_TABLE
    :T E M P UL_ T A B L E
    ;

THE
    :T H E
    ;

THEN
    :T H E N
    ;

THROUGH
    :T H R O U G H
    ;

TIMES
    :T I M E S
    ;

TIMEZONE_ABBR
    :T I M E Z O N E UL_ A B B R
    ;

TIMEZONE_HOUR
    :T I M E Z O N E UL_ H O U R
    ;

TIMEZONE_MINUTE
    :T I M E Z O N E UL_ M I N U T E
    ;

TIMEZONE_OFFSET
    :T I M E Z O N E UL_ O F F S E T
    ;

TIMEZONE_REGION
    :T I M E Z O N E UL_ R E G I O N
    ;

TIV_GB
    :T I V UL_ G B
    ;

TIV_SSF
    :T I V UL_ S S F
    ;

TO
    :T O
    ;

TOPLEVEL
    :T O P L E V E L
    ;

TO_BINARY_DOUBLE
    :T O UL_ B I N A R Y UL_ D O U B L E
    ;

TO_BINARY_FLOAT
    :T O UL_ B I N A R Y UL_ F L O A T
    ;

TO_BLOB
    :T O UL_ B L O B
    ;

TO_CLOB
    :T O UL_ C L O B
    ;

TO_DATE
    :T O UL_ D A T E
    ;

TO_DSINTERVAL
    :T O UL_ D S I N T E R V A L
    ;

TO_LOB
    :T O UL_ L O B
    ;

TO_MULTI_BYTE
    :T O UL_ M U L T I UL_ B Y T E
    ;

TO_NCHAR
    :T O UL_ N C H A R
    ;

TO_NCLOB
    :T O UL_ N C L O B
    ;

TO_NUMBER
    :T O UL_ N U M B E R
    ;

TO_SINGLE_BYTE
    :T O UL_ S I N G L E UL_ B Y T E
    ;

TO_TIME
    :T O UL_ T I M E
    ;

TO_TIMESTAMP
    :T O UL_ T I M E S T A M P
    ;

TO_TIMESTAMP_TZ
    :T O UL_ T I M E S T A M P UL_ T Z
    ;

TO_TIME_TZ
    :T O UL_ T I M E UL_ T Z
    ;

TO_YMINTERVAL
    :T O UL_ Y M I N T E R V A L
    ;

TRACING
    :T R A C I N G
    ;

TRAILING
    :T R A I L I N G
    ;

TRANSFORM_DISTINCT_AGG
    :T R A N S F O R M UL_ D I S T I N C T UL_ A G G
    ;

TRANSITION
    :T R A N S I T I O N
    ;

TRANSITIONAL
    :T R A N S I T I O N A L
    ;

TRIGGER
    :T R I G G E R
    ;

TRUNC
    :T R U N C
    ;

TX
    :T X
    ;

TZ_OFFSET
    :T Z UL_ O F F S E T
    ;

UB2
    :U B [2]
    ;

UBA
    :U B A
    ;

UID
    :U I D
    ;

UNBOUND
    :U N B O U N D
    ;

UNION
    :U N I O N
    ;

UNIQUE
    :U N I Q U E
    ;

UNISTR
    :U N I S T R
    ;

UNLOCK
    :U N L O C K
    ;

UNNEST
    :U N N E S T
    ;

UNPACKED
    :U N P A C K E D
    ;

UNRESTRICTED
    :U N R E S T R I C T E D
    ;

UPDATABLE
    :U P D A T A B L E
    ;

UPDATE
    :U P D A T E
    ;

UPDATEXML
    :U P D A T E X M L
    ;

UPD_INDEXES
    :U P D UL_ I N D E X E S
    ;

UPD_JOININDEX
    :U P D UL_ J O I N I N D E X
    ;

UPPER
    :U P P E R
    ;

USERENV
    :U S E R E N V
    ;

USERGROUP
    :U S E R G R O U P
    ;

USER_DEFINED
    :U S E R UL_ D E F I N E D
    ;

USER_RECYCLEBIN
    :U S E R UL_ R E C Y C L E B I N
    ;

USE_ANTI
    :U S E UL_ A N T I
    ;

USE_CONCAT
    :U S E UL_ C O N C A T
    ;

USE_HASH
    :U S E UL_ H A S H
    ;

USE_HASH_AGGREGATION
    :U S E UL_ H A S H UL_ A G G R E G A T I O N
    ;

USE_INVISIBLE_INDEXES
    :U S E UL_ I N V I S I B L E UL_ I N D E X E S
    ;

USE_MERGE
    :U S E UL_ M E R G E
    ;

USE_MERGE_CARTESIAN
    :U S E UL_ M E R G E UL_ C A R T E S I A N
    ;

USE_NL
    :U S E UL_ N L
    ;

USE_NL_WITH_INDEX
    :U S E UL_ N L UL_ W I T H UL_ I N D E X
    ;

USE_PRIVATE_OUTLINES
    :U S E UL_ P R I V A T E UL_ O U T L I N E S
    ;

USE_SEMI
    :U S E UL_ S E M I
    ;

USE_TTT_FOR_GSETS
    :U S E UL_ T T T UL_ F O R UL_ G S E T S
    ;

USE_WEAK_NAME_RESL
    :U S E UL_ W E A K UL_ N A M E UL_ R E S L
    ;

VALIDATION
    :V A L I D A T I O N
    ;

VALUES
    :V A L U E S
    ;

VARIANCE
    :V A R I A N C E
    ;

VAR_POP
    :V A R UL_ P O P
    ;

VAR_SAMP
    :V A R UL_ S A M P
    ;

VECTOR_READ
    :V E C T O R UL_ R E A D
    ;

VECTOR_READ_TRACE
    :V E C T O R UL_ R E A D UL_ T R A C E
    ;

VERSIONING
    :V E R S I O N I N G
    ;

VERSIONS_ENDSCN
    :V E R S I O N S UL_ E N D S C N
    ;

VERSIONS_ENDTIME
    :V E R S I O N S UL_ E N D T I M E
    ;

VERSIONS_OPERATION
    :V E R S I O N S UL_ O P E R A T I O N
    ;

VERSIONS_STARTSCN
    :V E R S I O N S UL_ S T A R T S C N
    ;

VERSIONS_STARTTIME
    :V E R S I O N S UL_ S T A R T T I M E
    ;

VERSIONS_XID
    :V E R S I O N S UL_ X I D
    ;

VIEW
    :V I E W
    ;

VOLUME
    :V O L U M E
    ;

VSIZE
    :V S I Z E
    ;

WELLFORMED
    :W E L L F O R M E D
    ;

WHERE
    :W H E R E
    ;

WHITESPACE
    :W H I T E S P A C E
    ;

WIDTH_BUCKET
    :W I D T H UL_ B U C K E T
    ;

WITH
    :W I T H
    ;

WRAPPED
    :W R A P P E D
    ;

XID
    :X I D
    ;

XMLATTRIBUTES
    :X M L A T T R I B U T E S
    ;

XMLCAST
    :X M L C A S T
    ;

XMLCDATA
    :X M L C D A T A
    ;

XMLCOLATTVAL
    :X M L C O L A T T V A L
    ;

XMLCOMMENT
    :X M L C O M M E N T
    ;

XMLCONCAT
    :X M L C O N C A T
    ;

XMLDIFF
    :X M L D I F F
    ;

XMLEXISTS
    :X M L E X I S T S
    ;

XMLEXISTS2
    :X M L E X I S T S [2]
    ;

XMLFOREST
    :X M L F O R E S T
    ;

XMLINDEX_REWRITE
    :X M L I N D E X UL_ R E W R I T E
    ;

XMLINDEX_REWRITE_IN_SELECT
    :X M L I N D E X UL_ R E W R I T E UL_ I N UL_ S E L E C T
    ;

XMLINDEX_SEL_IDX_TBL
    :X M L I N D E X UL_ S E L UL_ I D X UL_ T B L
    ;

XMLISNODE
    :X M L I S N O D E
    ;

XMLISVALID
    :X M L I S V A L I D
    ;

XMLNAMESPACES
    :X M L N A M E S P A C E S
    ;

XMLPARSE
    :X M L P A R S E
    ;

XMLPATCH
    :X M L P A T C H
    ;

XMLPI
    :X M L P I
    ;

XMLQUERY
    :X M L Q U E R Y
    ;

XMLROOT
    :X M L R O O T
    ;

XMLSERIALIZE
    :X M L S E R I A L I Z E
    ;

XMLTABLE
    :X M L T A B L E
    ;

XMLTOOBJECT
    :X M L T O O B J E C T
    ;

XMLTRANSFORM
    :X M L T R A N S F O R M
    ;

XMLTRANSFORMBLOB
    :X M L T R A N S F O R M B L O B
    ;

XML_DML_RWT_STMT
    :X M L UL_ D M L UL_ R W T UL_ S T M T
    ;

XPATHTABLE
    :X P A T H T A B L E
    ;

XMLSEQUENCE
    :X M L S E Q U E N C E
    ;

XS_SYS_CONTEXT
    :X S UL_ S Y S UL_ C O N T E X T
    ;

X_DYN_PRUNE
    :X UL_ D Y N UL_ P R U N E
    ;

FEATURE_COMPARE
    : F E A T U R E UL_ C O M P A R E
    ;

FEATURE_DETAILS
    : F E A T U R E UL_ D E T A I L S
    ;

CLUSTER_DETAILS
    : C L U S T E R UL_ D E T A I L S
    ;

CLUSTER_DISTANCE
    : C L U S T E R UL_ D I S T A N C E
    ;

PERSISTABLE
    : P E R S I S T A B L E
    ;

DB_RECOVERY_FILE_DEST_SIZE
    : D B UL_ R E C O V E R Y UL_ F I L E UL_ D E S T UL_ S I Z E
    ;

MANDATORY
    : M A N D A T O R Y
    ;

BACKUPS
    : B A C K U P S
    ;

NOPROMPT
    : N O P R O M P T
    ;

IMMUTABLE
    : I M M U T A B L E
    ;

BLOCKCHAIN
    : B L O C K C H A I N
    ;

IDLE
    : I D L E
    ;

HASHING
    : H A S H I N G
    ;

DEFINITION
    : D E F I N I T I O N
    ;

COLLATE
    : C O L L A T E
    ;

XDB
    : X D B
    ;

XMLINDEX
    : X M L I N D E X
    ;

INDEX_ALL_PATHS
    : I N D E X UL_ A L L UL_ P A T H S
    ;

NONBLOCKING
    : N O N B L O C K I N G
    ;

MODIFY_COLUMN_TYPE
    : M O D I F Y UL_ C O L U M N UL_ T Y P E
    ;

<<<<<<< HEAD
DEVICE
    : D E V I C E
    ;

PARAMETER
    :P A R A M E T E R
    ;

SHO
    : S H O
    ;

ERR
    : E R R
    ;

CON_ID
    : C O N UL_ I D
    ;

CON_NAME
    : C O N UL_ N A M E
    ;

BTI
    : B T I
    ;

BTITLE
    : B T I T L E
    ;

HISTORY
    : H I S T O R Y
    ;

LNO
    : L N O
    ;

LOBPREFETCH
    : L O B P R E F E T C H
    ;

PDBS
    : P D B S
    ;

PNO
    : P N O
    ;

RECYC
    : R E C Y C
    ;

REL
    : R E L
    ;

RELEASE
    : R E L E A S E
    ;

REPF
    : R E P F
    ;

REPFOOTER
    : R E P F O O T E R
    ;

REPH
    : R E P H
    ;

REPHEADER
    : R E P H E A D E R
    ;

ROWPREF
    : R O W P R E F
    ;

ROWPREFETCH
    : R O W P R E F E T C H
    ;

SGA
    : S G A
    ;

SPOO
    : S P O O
    ;

SPOOL
    : S P O O L
    ;

SPPARAMETER
    : S P P A R A M E T E R
    ;

SPPARAMETERS
    : S P P A R A M E T E R S
    ;

SQLCODE
    : S Q L C O D E
    ;

STATEMENTC
    : S T A T E M E N T C
    ;

STATEMENTCACHE
    : S T A T E M E N T C A C H E
    ;

TTI
    : T T I
    ;

TLE
    : T L E
    ;

XQUERY
    : X Q U E R Y
    ;
=======
CERTIFICATE_DN
    : C E R T I F I C A T E UL_ D N
    ;

KERBEROS_PRINCIPAL_NAME
    : K E R B E R O S UL_ P R I N C I P A L UL_ N A M E
    ;
>>>>>>> 83ed6e3c
<|MERGE_RESOLUTION|>--- conflicted
+++ resolved
@@ -7800,7 +7800,14 @@
     : M O D I F Y UL_ C O L U M N UL_ T Y P E
     ;
 
-<<<<<<< HEAD
+CERTIFICATE_DN
+    : C E R T I F I C A T E UL_ D N
+    ;
+
+KERBEROS_PRINCIPAL_NAME
+    : K E R B E R O S UL_ P R I N C I P A L UL_ N A M E
+    ;
+
 DEVICE
     : D E V I C E
     ;
@@ -7931,13 +7938,4 @@
 
 XQUERY
     : X Q U E R Y
-    ;
-=======
-CERTIFICATE_DN
-    : C E R T I F I C A T E UL_ D N
-    ;
-
-KERBEROS_PRINCIPAL_NAME
-    : K E R B E R O S UL_ P R I N C I P A L UL_ N A M E
-    ;
->>>>>>> 83ed6e3c
+    ;