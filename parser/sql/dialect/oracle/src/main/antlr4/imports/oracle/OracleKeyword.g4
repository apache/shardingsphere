--- conflicted
+++ resolved
@@ -7828,131 +7828,130 @@
     :P A R A M E T E R
     ;
 
-<<<<<<< HEAD
+SHO
+    : S H O
+    ;
+
+ERR
+    : E R R
+    ;
+
+CON_ID
+    : C O N UL_ I D
+    ;
+
+CON_NAME
+    : C O N UL_ N A M E
+    ;
+
+BTI
+    : B T I
+    ;
+
+BTITLE
+    : B T I T L E
+    ;
+
+HISTORY
+    : H I S T O R Y
+    ;
+
+LNO
+    : L N O
+    ;
+
+LOBPREFETCH
+    : L O B P R E F E T C H
+    ;
+
+PDBS
+    : P D B S
+    ;
+
+PNO
+    : P N O
+    ;
+
+RECYC
+    : R E C Y C
+    ;
+
+REL
+    : R E L
+    ;
+
+RELEASE
+    : R E L E A S E
+    ;
+
+REPF
+    : R E P F
+    ;
+
+REPFOOTER
+    : R E P F O O T E R
+    ;
+
+REPH
+    : R E P H
+    ;
+
+REPHEADER
+    : R E P H E A D E R
+    ;
+
+ROWPREF
+    : R O W P R E F
+    ;
+
+ROWPREFETCH
+    : R O W P R E F E T C H
+    ;
+
+SGA
+    : S G A
+    ;
+
+SPOO
+    : S P O O
+    ;
+
+SPOOL
+    : S P O O L
+    ;
+
+SPPARAMETER
+    : S P P A R A M E T E R
+    ;
+
+SPPARAMETERS
+    : S P P A R A M E T E R S
+    ;
+
+SQLCODE
+    : S Q L C O D E
+    ;
+
+STATEMENTC
+    : S T A T E M E N T C
+    ;
+
+STATEMENTCACHE
+    : S T A T E M E N T C A C H E
+    ;
+
+TTI
+    : T T I
+    ;
+
+TLE
+    : T L E
+    ;
+
+XQUERY
+    : X Q U E R Y
+    ;
+
 SPOOL
     :S P O O L
-=======
-SHO
-    : S H O
-    ;
-
-ERR
-    : E R R
-    ;
-
-CON_ID
-    : C O N UL_ I D
-    ;
-
-CON_NAME
-    : C O N UL_ N A M E
-    ;
-
-BTI
-    : B T I
-    ;
-
-BTITLE
-    : B T I T L E
-    ;
-
-HISTORY
-    : H I S T O R Y
-    ;
-
-LNO
-    : L N O
-    ;
-
-LOBPREFETCH
-    : L O B P R E F E T C H
-    ;
-
-PDBS
-    : P D B S
-    ;
-
-PNO
-    : P N O
-    ;
-
-RECYC
-    : R E C Y C
-    ;
-
-REL
-    : R E L
-    ;
-
-RELEASE
-    : R E L E A S E
-    ;
-
-REPF
-    : R E P F
-    ;
-
-REPFOOTER
-    : R E P F O O T E R
-    ;
-
-REPH
-    : R E P H
-    ;
-
-REPHEADER
-    : R E P H E A D E R
-    ;
-
-ROWPREF
-    : R O W P R E F
-    ;
-
-ROWPREFETCH
-    : R O W P R E F E T C H
-    ;
-
-SGA
-    : S G A
-    ;
-
-SPOO
-    : S P O O
-    ;
-
-SPOOL
-    : S P O O L
-    ;
-
-SPPARAMETER
-    : S P P A R A M E T E R
-    ;
-
-SPPARAMETERS
-    : S P P A R A M E T E R S
-    ;
-
-SQLCODE
-    : S Q L C O D E
-    ;
-
-STATEMENTC
-    : S T A T E M E N T C
-    ;
-
-STATEMENTCACHE
-    : S T A T E M E N T C A C H E
-    ;
-
-TTI
-    : T T I
-    ;
-
-TLE
-    : T L E
-    ;
-
-XQUERY
-    : X Q U E R Y
->>>>>>> cfe2fb7f
     ;