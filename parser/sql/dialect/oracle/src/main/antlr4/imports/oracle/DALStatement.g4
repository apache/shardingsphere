/*
 * Licensed to the Apache Software Foundation (ASF) under one or more
 * contributor license agreements.  See the NOTICE file distributed with
 * this work for additional information regarding copyright ownership.
 * The ASF licenses this file to You under the Apache License, Version 2.0
 * (the "License"); you may not use this file except in compliance with
 * the License.  You may obtain a copy of the License at
 *
 *     http://www.apache.org/licenses/LICENSE-2.0
 *
 * Unless required by applicable law or agreed to in writing, software
 * distributed under the License is distributed on an "AS IS" BASIS,
 * WITHOUT WARRANTIES OR CONDITIONS OF ANY KIND, either express or implied.
 * See the License for the specific language governing permissions and
 * limitations under the License.
 */

grammar DALStatement;

import BaseRule, DMLStatement;

alterResourceCost
    : ALTER RESOURCE COST ((CPU_PER_SESSION | CONNECT_TIME | LOGICAL_READS_PER_SESSION | PRIVATE_SGA) INTEGER_)+
    ;

dbLinkInfo
    : databaseName (DOT_ domain)* (AT_ connectionQualifier)?
    ;

explain
    : EXPLAIN PLAN (SET STATEMENT_ID EQ_ stringLiterals)? (INTO (schemaName DOT_)? tableName (AT_ dbLinkInfo)? )? FOR (insert | delete | update | select)
    ;

<<<<<<< HEAD
parameterName
    : identifier
    ;

showErrors
    : SHOW ERRORS
    ;

showParameter
    : SHOW (PARAMETER | PARAMETERS) parameterName
    ;

show
    : showErrors
    | showParameter
    ;

fileExt
    : DOT_ identifier
    ;

spoolFileName
    : identifier fileExt?
    ;

spool
    : SPOOL spoolFileName
=======
schema
    : identifier
    ;

parameterName
    : identifier
    ;

originalName
    : identifier
    ;

systemVariable
    : identifier
    ;

showOptions
    : systemVariable
    | ALL
    | CON_ID
    | CON_NAME
    | EDITION
    | (BTI | BTITLE)
    | (ERR | ERRORS) ((ANALYTIC VIEW | ATTRIBUTE DIMENSION | HIERARCHY | FUNCTION | PROCEDURE | PACKAGE | PACKAGE BODY | TRIGGER  | VIEW | TYPE | TYPE BODY | DIMENSION | JAVA CLASS) (schema DOT_)? name)?
    | HISTORY
    | LNO
    | LOBPREFETCH
    | (PARAMETER | PARAMETERS) parameterName?
    | PDBS
    | PNO
    | (RECYC | RECYCLEBIN) originalName?
    | (REL | RELEASE)
    | (REPF | REPFOOTER)
    | (REPH | REPHEADER)
    | (ROWPREF | ROWPREFETCH)
    | SGA
    | (SPOO | SPOOL)
    | (SPPARAMETER | SPPARAMETERS) parameterName?
    | SQLCODE
    | (STATEMENTC | STATEMENTCACHE)
    | (TTI | TLE)
    | USER
    | XQUERY
    ;

show
    : (SHO | SHOW) showOptions
>>>>>>> cfe2fb7f
    ;<|MERGE_RESOLUTION|>--- conflicted
+++ resolved
@@ -31,35 +31,6 @@
     : EXPLAIN PLAN (SET STATEMENT_ID EQ_ stringLiterals)? (INTO (schemaName DOT_)? tableName (AT_ dbLinkInfo)? )? FOR (insert | delete | update | select)
     ;
 
-<<<<<<< HEAD
-parameterName
-    : identifier
-    ;
-
-showErrors
-    : SHOW ERRORS
-    ;
-
-showParameter
-    : SHOW (PARAMETER | PARAMETERS) parameterName
-    ;
-
-show
-    : showErrors
-    | showParameter
-    ;
-
-fileExt
-    : DOT_ identifier
-    ;
-
-spoolFileName
-    : identifier fileExt?
-    ;
-
-spool
-    : SPOOL spoolFileName
-=======
 schema
     : identifier
     ;
@@ -107,5 +78,16 @@
 
 show
     : (SHO | SHOW) showOptions
->>>>>>> cfe2fb7f
+    ;
+
+fileExt
+    : DOT_ identifier
+    ;
+
+spoolFileName
+    : identifier fileExt?
+    ;
+
+spool
+    : SPOOL spoolFileName
     ;