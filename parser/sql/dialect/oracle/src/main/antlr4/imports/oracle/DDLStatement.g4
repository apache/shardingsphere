/*
 * Licensed to the Apache Software Foundation (ASF) under one or more
 * contributor license agreements.  See the NOTICE file distributed with
 * this work for additional information regarding copyright ownership.
 * The ASF licenses this file to You under the Apache License, Version 2.0
 * (the "License"); you may not use this file except in compliance with
 * the License.  You may obtain a copy of the License at
 *
 *     http://www.apache.org/licenses/LICENSE-2.0
 *
 * Unless required by applicable law or agreed to in writing, software
 * distributed under the License is distributed on an "AS IS" BASIS,
 * WITHOUT WARRANTIES OR CONDITIONS OF ANY KIND, either express or implied.
 * See the License for the specific language governing permissions and
 * limitations under the License.
 */

grammar DDLStatement;

import BaseRule, DCLStatement;

createTable
    : CREATE createTableSpecification TABLE tableName createSharingClause createDefinitionClause createMemOptimizeClause createParentClause
    ;

createEdition
    : CREATE EDITION editionName (AS CHILD OF editionName)?
    ;

createIndex
    : CREATE createIndexSpecification INDEX indexName ON createIndexDefinitionClause usableSpecification? invalidationSpecification?
    ;

alterTable
    : ALTER TABLE tableName memOptimizeClause alterDefinitionClause enableDisableClauses
    ;

alterIndex
    : ALTER INDEX indexName alterIndexInformationClause
    ;

alterTrigger
    : ALTER TRIGGER triggerName (
    | triggerCompileClause
    | ( ENABLE | DISABLE)
    | RENAME TO name
    | (EDITIONABLE | NONEDITIONABLE)
    )
    ;    

triggerCompileClause
    : COMPILE DEBUG? (compilerParametersClause*)? (REUSE SETTINGS)?
    ;

compilerParametersClause
    : parameterName EQ_ parameterValue
    ;

dropContext
    : DROP CONTEXT contextName;

dropTable
    : DROP TABLE tableName (CASCADE CONSTRAINTS)? (PURGE)?
    ;

dropTableSpace
    : DROP TABLESPACE tablespaceName (INCLUDING CONTENTS ((AND | KEEP) DATAFILES)? (CASCADE CONSTRAINTS)? )?
    ;

dropPackage
    : DROP PACKAGE BODY? packageName
    ;

dropTrigger
    : DROP TRIGGER triggerName
    ;
 
dropIndex
    : DROP INDEX indexName ONLINE? FORCE? ((DEFERRED|IMMEDIATE) INVALIDATION)?
    ;

dropView
    : DROP VIEW viewName (CASCADE CONSTRAINTS)?
    ;

dropEdition
    : DROP EDITION editionName CASCADE?
    ;

dropOutline
    : DROP OUTLINE outlineName
    ;

dropCluster
    : DROP CLUSTER (schemaName DOT_)? clusterName (INCLUDING TABLES (CASCADE CONSTRAINTS)?)?
    ;

alterOutline
    : ALTER OUTLINE (PUBLIC | PRIVATE)? outlineName
    ( REBUILD
    | RENAME TO outlineName
    | CHANGE CATEGORY TO categoryName
    | (ENABLE | DISABLE)
    )+
    ;

truncateTable
    : TRUNCATE TABLE tableName materializedViewLogClause? dropReuseClause? CASCADE?
    ;

createTableSpecification
    : ((GLOBAL | PRIVATE) TEMPORARY | SHARDED | DUPLICATED)?
    ;

tablespaceClauseWithParen
    : LP_ tablespaceClause RP_
    ;

tablespaceClause
    : TABLESPACE ignoredIdentifier
    ;

createSharingClause
    : (SHARING EQ_ (METADATA | DATA | EXTENDED DATA | NONE))?
    ;

createDefinitionClause
    : createRelationalTableClause | createObjectTableClause | createXMLTypeTableClause
    ;

createXMLTypeTableClause
    : OF? XMLTYPE
      (LP_ (objectProperties) RP_)?
      (XMLTYPE xmlTypeStorageClause)?
      (xmlSchemaSpecClause)?
      (xmlTypeVirtualColumnsClause)?
      (ON COMMIT (DELETE | PRESERVE) ROWS)?
      (oidClause)?
      (oidIndexClause)?
      (physicalProperties)?
      (tableProperties)?
    ;

xmlTypeStorageClause
    : STORE
      (AS ( OBJECT RELATIONAL | ((SECUREFILE | BASICFILE)? (CLOB | BINARY XML) (lobSegname (LP_ lobParameters RP_)? | (LP_ lobParameters RP_))?)))
      | (ALL VARRAYS AS (LOBS | TABLES ))
    ;

xmlSchemaSpecClause
    : (XMLSCHEMA xmlSchemaURLName)? ELEMENT (elementName | xmlSchemaURLName POUND_ elementName)? 
      (STORE ALL VARRAYS AS (LOBS | TABLES))? 
      ((ALLOW | DISALLOW) NONSCHEMA)?
      ((ALLOW | DISALLOW) ANYSCHEMA)?
    ;

xmlTypeVirtualColumnsClause
    : VIRTUAL COLUMNS LP_ (columnName AS LP_ expr RP_ (COMMA_ columnName AS LP_ expr RP_)+) RP_
    ;

oidClause
    : OBJECT IDENTIFIER IS (SYSTEM GENERATED | PRIMARY KEY)
    ;

oidIndexClause
    : OIDINDEX indexName? LP_ (physicalAttributesClause | TABLESPACE tablespaceName)* RP_
    ;

createRelationalTableClause
    : (LP_ relationalProperties RP_)? collationClause? commitClause? physicalProperties? tableProperties?
    ;
    
createMemOptimizeClause
    : (MEMOPTIMIZE FOR READ)? (MEMOPTIMIZE FOR WRITE)? 
    ;    

createParentClause
    : (PARENT tableName)?
    ;

createObjectTableClause
    : OF objectName objectTableSubstitution? 
    (LP_ objectProperties RP_)? (ON COMMIT (DELETE | PRESERVE) ROWS)?
    oidClause? oidIndexClause? physicalProperties? tableProperties?
    ;

relationalProperties
    : relationalProperty (COMMA_ relationalProperty)*
    ;

relationalProperty
    : columnDefinition | virtualColumnDefinition | outOfLineConstraint | outOfLineRefConstraint
    ;

columnDefinition
    : columnName dataType SORT? visibleClause (defaultNullClause expr | identityClause)? (ENCRYPT encryptionSpecification)? (inlineConstraint+ | inlineRefConstraint)?
    ;

visibleClause
    : (VISIBLE | INVISIBLE)?
    ;

defaultNullClause
    : DEFAULT (ON NULL)?
    ;

identityClause
    : GENERATED (ALWAYS | BY DEFAULT (ON NULL)?) AS IDENTITY identifyOptions
    ;

identifyOptions
    : LP_? (identityOption+)? RP_?
    ;

identityOption
    : START WITH (INTEGER_ | LIMIT VALUE)
    | INCREMENT BY INTEGER_
    | MAXVALUE INTEGER_
    | NOMAXVALUE
    | MINVALUE INTEGER_
    | NOMINVALUE
    | CYCLE
    | NOCYCLE
    | CACHE INTEGER_
    | NOCACHE
    | ORDER
    | NOORDER
    ;

encryptionSpecification
    : (USING STRING_)? (IDENTIFIED BY STRING_)? STRING_? (NO? SALT)?
    ;

inlineConstraint
    : (CONSTRAINT ignoredIdentifier)? (NOT? NULL | UNIQUE | primaryKey | referencesClause | CHECK LP_ expr RP_) constraintState?
    ;

referencesClause
    : REFERENCES tableName columnNames? (ON DELETE (CASCADE | SET NULL))?
    ;

constraintState
    : notDeferrable 
    | initiallyClause 
    | RELY | NORELY 
    | usingIndexClause 
    | ENABLE | DISABLE 
    | VALIDATE | NOVALIDATE 
    | exceptionsClause
    ;

notDeferrable
    : NOT? DEFERRABLE
    ;

initiallyClause
    : INITIALLY (IMMEDIATE | DEFERRED)
    ;

exceptionsClause
    : EXCEPTIONS INTO tableName
    ;

usingIndexClause
    : USING INDEX (indexName | createIndexClause)?
    ;

createIndexClause
    :  LP_ createIndex RP_
    ;

inlineRefConstraint
    : SCOPE IS tableName | WITH ROWID | (CONSTRAINT ignoredIdentifier)? referencesClause constraintState?
    ;

virtualColumnDefinition
    : columnName dataType? (GENERATED ALWAYS)? AS LP_ expr RP_ VIRTUAL? inlineConstraint*
    ;

outOfLineConstraint
    : (CONSTRAINT constraintName)?
    (UNIQUE columnNames
    | primaryKey columnNames 
    | FOREIGN KEY columnNames referencesClause
    | CHECK LP_ expr RP_
    ) constraintState?
    ;

outOfLineRefConstraint
    : SCOPE FOR LP_ lobItem RP_ IS tableName
    | REF LP_ lobItem RP_ WITH ROWID
    | (CONSTRAINT constraintName)? FOREIGN KEY lobItemList referencesClause constraintState?
    ;

createIndexSpecification
    : (UNIQUE | BITMAP)?
    ;

clusterIndexClause
    : CLUSTER clusterName indexAttributes?
    ;

indexAttributes
    : (ONLINE | (SORT|NOSORT) | REVERSE | (VISIBLE | INVISIBLE))
    ;

tableIndexClause
    : tableName alias? indexExpressions
    ;

indexExpressions
    : LP_? indexExpression (COMMA_ indexExpression)* RP_?
    ;

indexExpression
    : (columnName | expr) (ASC | DESC)?
    ;

bitmapJoinIndexClause
    : tableName columnSortsClause_ FROM tableAlias WHERE expr
    ;

columnSortsClause_
    : LP_? columnSortClause_ (COMMA_ columnSortClause_)* RP_?
    ;
    
columnSortClause_
    : (tableName | alias)? columnName (ASC | DESC)?
    ;

createIndexDefinitionClause
    : clusterIndexClause | tableIndexClause | bitmapJoinIndexClause
    ;

tableAlias
    : tableName alias? (COMMA_ tableName alias?)*
    ;

alterDefinitionClause
    : (alterTableProperties
    | columnClauses
    | constraintClauses
    | alterTablePartitioning ((DEFERRED| IMMEDIATE) INVALIDATION)?
    | alterExternalTable)?
    ;

alterTableProperties
    : renameTableSpecification | REKEY encryptionSpecification
    ;

renameTableSpecification
    : RENAME TO identifier
    ;

dropSynonym
    : DROP PUBLIC? SYNONYM (schemaName DOT_)? synonymName FORCE?
    ;

columnClauses
    : operateColumnClause+ | renameColumnClause
    ;

operateColumnClause
    : addColumnSpecification | modifyColumnSpecification | dropColumnClause
    ;

addColumnSpecification
    : ADD LP_ columnOrVirtualDefinitions RP_ columnProperties?
    ;

columnOrVirtualDefinitions
    : columnOrVirtualDefinition (COMMA_ columnOrVirtualDefinition)* 
    ;

columnOrVirtualDefinition
    : columnDefinition | virtualColumnDefinition
    ;

columnProperties
    : columnProperty+
    ;

columnProperty
    : objectTypeColProperties
    ;

objectTypeColProperties
    : COLUMN columnName substitutableColumnClause
    ;

substitutableColumnClause
    : ELEMENT? IS OF TYPE? LP_ ONLY? dataTypeName RP_ | NOT? SUBSTITUTABLE AT ALL LEVELS
    ;

modifyColumnSpecification
    : MODIFY (LP_? modifyColProperties (COMMA_ modifyColProperties)* RP_? | modifyColSubstitutable)
    ;

modifyColProperties
    : columnName dataType? (DEFAULT expr)? (ENCRYPT encryptionSpecification | DECRYPT)? inlineConstraint*
    ;

modifyColSubstitutable
    : COLUMN columnName NOT? SUBSTITUTABLE AT ALL LEVELS FORCE?
    ;

dropColumnClause
    : SET UNUSED columnOrColumnList cascadeOrInvalidate* | dropColumnSpecification
    ;

dropColumnSpecification
    : DROP columnOrColumnList cascadeOrInvalidate* checkpointNumber?
    ;

columnOrColumnList
    : (COLUMN columnName) | columnNames
    ;

cascadeOrInvalidate
    : CASCADE CONSTRAINTS | INVALIDATE
    ;

checkpointNumber
    : CHECKPOINT NUMBER_
    ;

renameColumnClause
    : RENAME COLUMN columnName TO columnName
    ;

constraintClauses
    : addConstraintSpecification | modifyConstraintClause | renameConstraintClause | dropConstraintClause+
    ;

addConstraintSpecification
    : ADD (outOfLineConstraint+ | outOfLineRefConstraint)
    ;

modifyConstraintClause
    : MODIFY constraintOption constraintState+ CASCADE?
    ;

constraintWithName
    : CONSTRAINT constraintName
    ;

constraintOption
    : constraintWithName | constraintPrimaryOrUnique
    ;

constraintPrimaryOrUnique
    : primaryKey | UNIQUE columnNames
    ;

renameConstraintClause
    : RENAME constraintWithName TO ignoredIdentifier
    ;

dropConstraintClause
    : DROP
    (
    constraintPrimaryOrUnique CASCADE? ((KEEP | DROP) INDEX)? | (CONSTRAINT constraintName CASCADE?)
    ) 
    ;

alterExternalTable
    : (addColumnSpecification | modifyColumnSpecification | dropColumnSpecification)+
    ;

objectProperties
    : ((columnName | attributeName) (DEFAULT expr)? (inlineConstraint* | inlineRefConstraint)?)
    | outOfLineConstraint
    | outOfLineRefConstraint
    | supplementalLoggingProps
    ;

alterIndexInformationClause
    : (deallocateUnusedClause
    | allocateExtentClause
    | shrinkClause
    | parallelClause
    | loggingClause
    | partialIndexClause)+
    | rebuildClause ((DEFERRED | IMMEDIATE) | INVALIDATION)?
    | parallelClause
    | PARAMETERS LP_ odciParameters RP_
    | COMPILE
    | (ENABLE | DISABLE)
    | UNUSABLE ONLINE? ((DEFERRED | IMMEDIATE) | INVALIDATION)?
    | (VISIBLE | INVISIBLE)
    | renameIndexClause
    | COALESCE CLEANUP? ONLY? parallelClause?
    | ((MONITORING | NOMONITORING) USAGE)
    | UPDATE BLOCK REFERENCES
    | alterIndexPartitioning
    ;

renameIndexClause
    : (RENAME TO indexName)?
    ;

alterIndexPartitioning
    : modifyIndexDefaultAttrs
    | addHashIndexPartition
    | modifyIndexPartition
    | renameIndexPartition
    | dropIndexPartition
    | splitIndexPartition
    | coalesceIndexPartition
    | modifyIndexsubPartition
    ;

modifyIndexDefaultAttrs
    : MODIFY DEFAULT ATTRIBUTES (FOR PARTITION partitionName)? (physicalAttributesClause | TABLESPACE (tablespaceName | DEFAULT) | loggingClause)+
    ;

addHashIndexPartition
    : ADD PARTITION partitionName? (TABLESPACE tablespaceName)? indexCompression? parallelClause?
    ;

modifyIndexPartition
    : MODIFY PARTITION partitionName
    ( (deallocateUnusedClause | allocateExtentClause | physicalAttributesClause | loggingClause | indexCompression)+ 
    | PARAMETERS LP_ odciParameters RP_
    | COALESCE (CLEANUP | ONLY | parallelClause)?
    | UPDATE BLOCK REFERENCES
    | UNUSABLE
    )
    ;

renameIndexPartition
    : RENAME (PARTITION partitionName | SUBPARTITION subpartitionName) TO newName
    ;

dropIndexPartition
    : DROP PARTITION partitionName
    ;

splitIndexPartition
    : SPLIT PARTITION partitionName AT LP_ literals (COMMA_ literals)* RP_ (INTO LP_ indexPartitionDescription COMMA_ indexPartitionDescription RP_)? (parallelClause)?
    ;

indexPartitionDescription
    : PARTITION (partitionName ((segmentAttributesClause | indexCompression)+ | PARAMETERS LP_ odciParameters RP_)? (USABLE | UNUSABLE)?)?
    ;

coalesceIndexPartition
    : COALESCE PARTITION parallelClause?
    ;

modifyIndexsubPartition
    : MODIFY SUBPARTITION subpartitionName (UNUSABLE | allocateExtentClause | deallocateUnusedClause)
    ;

objectTableSubstitution
    : NOT? SUBSTITUTABLE AT ALL LEVELS
    ;

memOptimizeClause
    : memOptimizeReadClause? memOptimizeWriteClause?
    ;

memOptimizeReadClause
    : (MEMOPTIMIZE FOR READ | NO MEMOPTIMIZE FOR READ)
    ;

memOptimizeWriteClause
    : (MEMOPTIMIZE FOR WRITE | NO MEMOPTIMIZE FOR WRITE)
    ;

enableDisableClauses
    : (enableDisableClause | enableDisableOthers)?
    ;

enableDisableClause
    : (ENABLE | DISABLE) (VALIDATE |NO VALIDATE)? ((UNIQUE columnName (COMMA_ columnName)*) | PRIMARY KEY | constraintWithName) usingIndexClause? exceptionsClause? CASCADE? ((KEEP | DROP) INDEX)?
    ;

enableDisableOthers
    : (ENABLE | DISABLE) (TABLE LOCK | ALL TRIGGERS | CONTAINER_MAP | CONTAINERS_DEFAULT)
    ;

rebuildClause
    : REBUILD parallelClause?
    ;

parallelClause
    : NOPARALLEL | PARALLEL NUMBER_?
    ;

usableSpecification
    : (USABLE | UNUSABLE)
    ;

invalidationSpecification
    : (DEFERRED | IMMEDIATE) INVALIDATION
    ;

materializedViewLogClause
    : (PRESERVE | PURGE) MATERIALIZED VIEW LOG
    ;

dropReuseClause
    : (DROP (ALL)? | REUSE) STORAGE
    ;

collationClause
    : DEFAULT COLLATION collationName
    ;

createSynonym
    : CREATE (OR REPLACE)? (EDITIONABLE | NONEDITIONABLE)? (PUBLIC)? SYNONYM (schemaName DOT_)? synonymName (SHARING EQ_ (METADATA | NONE))? FOR objectName (AT_ dbLink)?
    ;

commitClause
    : (ON COMMIT (DROP | PRESERVE) ROWS)? (ON COMMIT (DELETE | PRESERVE) ROWS)?
    ;

physicalProperties
    : deferredSegmentCreation? segmentAttributesClause? tableCompression? inmemoryTableClause? ilmClause?
    | deferredSegmentCreation? (organizationClause?|externalPartitionClause?)
    | clusterClause
    ;

deferredSegmentCreation
    : SEGMENT CREATION (IMMEDIATE|DEFERRED)
    ;

segmentAttributesClause
    : ( physicalAttributesClause
    | (TABLESPACE tablespaceName | TABLESPACE SET tablespaceSetName)
    | loggingClause)+
    ;

physicalAttributesClause
    : (PCTFREE INTEGER_ | PCTUSED INTEGER_ | INITRANS INTEGER_ | storageClause)+
    ;

loggingClause
    : LOGGING | NOLOGGING |  FILESYSTEM_LIKE_LOGGING
    ;

partialIndexClause
    : INDEXING (PARTIAL | FULL)
    ;

storageClause
    : STORAGE LP_
    (INITIAL sizeClause
    | NEXT sizeClause
    | MINEXTENTS NUMBER_
    | MAXEXTENTS (NUMBER_ | UNLIMITED)
    | maxsizeClause
    | PCTINCREASE NUMBER_
    | FREELISTS NUMBER_
    | FREELIST GROUPS NUMBER_
    | OPTIMAL (sizeClause | NULL)?
    | BUFFER_POOL (KEEP | RECYCLE | DEFAULT)
    | FLASH_CACHE (KEEP | NONE | DEFAULT)
    | CELL_FLASH_CACHE (KEEP | NONE | DEFAULT)
    | ENCRYPT
    )+ RP_
    ;

sizeClause
    : INTEGER_ capacityUnit?
    ;

maxsizeClause
    : MAXSIZE (UNLIMITED | sizeClause)
    ;

tableCompression
    : COMPRESS
    | ROW STORE COMPRESS (BASIC | ADVANCED)?
    | COLUMN STORE COMPRESS (FOR (QUERY | ARCHIVE) (LOW | HIGH)?)? (NO? ROW LEVEL LOCKING)?
    | NOCOMPRESS
    ;

inmemoryTableClause
    : ((INMEMORY inmemoryAttributes?) | NO INMEMORY)? (inmemoryColumnClause)?
    ;

inmemoryAttributes
    : inmemoryMemcompress? inmemoryPriority? inmemoryDistribute? inmemoryDuplicate?
    ;

inmemoryColumnClause
    : (INMEMORY inmemoryMemcompress? | NO INMEMORY) columnNames
    ;

inmemoryMemcompress
    : MEMCOMPRESS FOR ( DML | (QUERY | CAPACITY) (LOW | HIGH)? ) | NO MEMCOMPRESS
    ;

inmemoryPriority
    : PRIORITY (NONE | LOW | MEDIUM | HIGH | CRITICAL)
    ;

inmemoryDistribute
    : DISTRIBUTE (AUTO | BY (ROWID RANGE | PARTITION | SUBPARTITION))? (FOR SERVICE (DEFAULT | ALL | serviceName | NONE))?
    ;

inmemoryDuplicate
    : DUPLICATE | DUPLICATE ALL | NO DUPLICATE
    ;

ilmClause
    : ILM (ADD POLICY ilmPolicyClause
    | (DELETE | ENABLE | DISABLE) POLICY ilmPolicyName
    | (DELETE_ALL | ENABLE_ALL | DISABLE_ALL))
    ;

ilmPolicyClause
    : ilmCompressionPolicy | ilmTieringPolicy | ilmInmemoryPolicy
    ;

ilmCompressionPolicy
    : tableCompression (SEGMENT | GROUP) ( AFTER ilmTimePeriod OF ( NO ACCESS | NO MODIFICATION | CREATION ) | ON functionName)
    | (ROW STORE COMPRESS ADVANCED | COLUMN STORE COMPRESS FOR QUERY) ROW AFTER ilmTimePeriod OF NO MODIFICATION
    ;

ilmTimePeriod
    : NUMBER_ ((DAY | DAYS) | (MONTH | MONTHS) | (YEAR | YEARS))
    ;

ilmTieringPolicy
    : TIER TO tablespaceName (SEGMENT | GROUP)? (ON functionName)?
    | TIER TO tablespaceName READ ONLY (SEGMENT | GROUP)? (AFTER ilmTimePeriod OF (NO ACCESS | NO MODIFICATION | CREATION) | ON functionName)
    ;

ilmInmemoryPolicy
    : (SET INMEMORY inmemoryAttributes | MODIFY INMEMORY inmemoryMemcompress | NO INMEMORY) SEGMENT (AFTER ilmTimePeriod OF (NO ACCESS | NO MODIFICATION | CREATION) | ON functionName)
    ;

organizationClause
    : ORGANIZATION 
    ( HEAP segmentAttributesClause? heapOrgTableClause 
    | INDEX segmentAttributesClause? indexOrgTableClause 
    | EXTERNAL externalTableClause)
    ;

heapOrgTableClause
    : tableCompression? inmemoryTableClause? ilmClause?
    ;

indexOrgTableClause
    : (mappingTableClause | PCTTHRESHOLD NUMBER_ | prefixCompression)* indexOrgOverflowClause?
    ;

externalTableClause
    : LP_ (TYPE accessDriverType)? (externalTableDataProps)? RP_ (REJECT LIMIT (NUMBER_ | UNLIMITED))? inmemoryTableClause?
    ;

externalTableDataProps
    : (DEFAULT DIRECTORY directoryName)? (ACCESS PARAMETERS ((opaqueFormatSpec) | USING CLOB subquery))? (LOCATION LP_ (directoryName COLON_)? locationSpecifier (COMMA_ (directoryName COLON_)? locationSpecifier)+ RP_)?
    ;

mappingTableClause
    : MAPPING TABLE | NOMAPPING
    ;

prefixCompression
    : COMPRESS NUMBER_? | NOCOMPRESS
    ;

indexOrgOverflowClause
    :  (INCLUDING columnName)? OVERFLOW segmentAttributesClause?
    ;

externalPartitionClause
    : EXTERNAL PARTITION ATTRIBUTES externalTableClause (REJECT LIMIT)?
    ;

clusterRelatedClause
    : CLUSTER clusterName columnNames
    ;

tableProperties
    :columnProperties?
     readOnlyClause?
     indexingClause?
     tablePartitioningClauses?
     attributeClusteringClause?
     (CACHE | NOCACHE)?
     ( RESULT_CACHE ( MODE (DEFAULT | FORCE) ) )?
     parallelClause?
     (ROWDEPENDENCIES | NOROWDEPENDENCIES)?
     enableDisableClause*
     rowMovementClause?
     flashbackArchiveClause?
     (ROW ARCHIVAL)?
     (AS subquery | FOR EXCHANGE WITH TABLE tableName)?
    ;

readOnlyClause
    : READ ONLY | READ WRITE 
    ;

indexingClause
    : INDEXING (ON | OFF)
    ;

tablePartitioningClauses
    : rangePartitions
    | listPartitions
    | hashPartitions
    | compositeRangePartitions
    | compositeListPartitions
    | compositeHashPartitions
    | referencePartitioning
    | systemPartitioning
    | consistentHashPartitions
    | consistentHashWithSubpartitions
    | partitionsetClauses
    ;

rangePartitions
    : PARTITION BY RANGE columnNames
      (INTERVAL LP_ expr RP_ (STORE IN LP_ tablespaceName (COMMA_ tablespaceName)* RP_)?)?
      LP_ PARTITION partitionName? rangeValuesClause tablePartitionDescription (COMMA_ PARTITION partitionName? rangeValuesClause tablePartitionDescription externalPartSubpartDataProps?)* RP_
    ;

rangeValuesClause
    : VALUES LESS THAN LP_? (numberLiterals | MAXVALUE) (COMMA_ (numberLiterals | MAXVALUE))* RP_?
    ;

tablePartitionDescription
    : (INTERNAL | EXTERNAL)?
      deferredSegmentCreation?
      readOnlyClause?
      indexingClause?
      segmentAttributesClause?
      (tableCompression | prefixCompression)?
      inmemoryClause?
      ilmClause?
      (OVERFLOW segmentAttributesClause?)?
      (lobStorageClause | varrayColProperties | nestedTableColProperties)*
    ;

inmemoryClause
    : INMEMORY inmemoryAttributes? | NO INMEMORY
    ;

varrayColProperties
    : VARRAY varrayItem (substitutableColumnClause? varrayStorageClause | substitutableColumnClause)
    ;

nestedTableColProperties
    : NESTED TABLE 
    (nestedItem | COLUMN_VALUE) substitutableColumnClause? (LOCAL | GLOBAL)? STORE AS storageTable 
    LP_ (LP_ objectProperties RP_ | physicalProperties | columnProperties) RP_ 
    (RETURN AS? (LOCATOR | VALUE))?
    ;

lobStorageClause
    : LOB
    ( LP_ lobItem (COMMA_ lobItem)* RP_ STORE AS ((SECUREFILE | BASICFILE) | LP_ lobStorageParameters RP_)+
    | LP_ lobItem RP_ STORE AS ((SECUREFILE | BASICFILE) | lobSegname | LP_ lobStorageParameters RP_)+
    )
    ;

varrayStorageClause
    : STORE AS (SECUREFILE | BASICFILE)? LOB (lobSegname? LP_ lobStorageParameters RP_ | lobSegname)
    ;

lobStorageParameters
    : ((TABLESPACE tablespaceName | TABLESPACE SET tablespaceSetName) | lobParameters storageClause?)+ | storageClause
    ;

lobParameters
    : ( (ENABLE | DISABLE) STORAGE IN ROW
        | CHUNK NUMBER_
        | PCTVERSION NUMBER_
        | FREEPOOLS NUMBER_
        | lobRetentionClause
        | lobDeduplicateClause
        | lobCompressionClause
        | (ENCRYPT encryptionSpecification | DECRYPT)
        | (CACHE | NOCACHE | CACHE READS) loggingClause? 
      )+
    ;

lobRetentionClause
    : RETENTION (MAX | MIN NUMBER_ | AUTO | NONE)?
    ;

lobDeduplicateClause
    : DEDUPLICATE | KEEP_DUPLICATES
    ;

lobCompressionClause
    : (COMPRESS (HIGH | MEDIUM | LOW)? | NOCOMPRESS)
    ;

externalPartSubpartDataProps
    : (DEFAULT DIRECTORY directoryName) (LOCATION LP_ (directoryName COLON_)? locationSpecifier (COMMA_ (directoryName COLON_)? locationSpecifier)* RP_)?
    ;

listPartitions
    : PARTITION BY LIST columnNames
      (AUTOMATIC (STORE IN LP_? tablespaceName (COMMA_ tablespaceName)* RP_?))?
      LP_ PARTITION partitionName? listValuesClause tablePartitionDescription (COMMA_ PARTITION partitionName? listValuesClause tablePartitionDescription externalPartSubpartDataProps?)* RP_
    ;

listValuesClause
    : VALUES ( listValues | DEFAULT )
    ;

listValues
    : (literals | NULL) (COMMA_ (literals | NULL))*
    | (LP_? ( (literals | NULL) (COMMA_ (literals | NULL))* ) RP_?) (COMMA_ LP_? ( (literals | NULL) (COMMA_ (literals | NULL))* ) RP_?)*
    ;

hashPartitions
    : PARTITION BY HASH columnNames (individualHashPartitions | hashPartitionsByQuantity)
    ;

hashPartitionsByQuantity
    : PARTITIONS INTEGER_ (STORE IN (tablespaceName (COMMA_ tablespaceName)*))? (tableCompression | indexCompression)? (OVERFLOW STORE IN (tablespaceName (COMMA_ tablespaceName)*))?
    ;

indexCompression
    : prefixCompression | advancedIndexCompression
    ;

advancedIndexCompression
    : COMPRESS ADVANCED (LOW | HIGH)? | NOCOMPRESS
    ;

individualHashPartitions
    : LP_? (PARTITION partitionName? readOnlyClause? indexingClause? partitioningStorageClause?) (COMMA_ PARTITION partitionName? readOnlyClause? indexingClause? partitioningStorageClause?)* RP_?
    ;

partitioningStorageClause
    : ((TABLESPACE tablespaceName | TABLESPACE SET tablespaceSetName)
    | OVERFLOW (TABLESPACE tablespaceName | TABLESPACE SET tablespaceSetName)?
    | tableCompression
    | indexCompression
    | inmemoryClause
    | ilmClause
    | lobPartitioningStorage
    | VARRAY varrayItem STORE AS (SECUREFILE | BASICFILE)? LOB lobSegname
    )*
    ;

lobPartitioningStorage
    :LOB LP_ lobItem RP_ STORE AS (BASICFILE | SECUREFILE)?
    (lobSegname (LP_ TABLESPACE tablespaceName | TABLESPACE SET tablespaceSetName RP_)?
    | LP_ TABLESPACE tablespaceName | TABLESPACE SET tablespaceSetName RP_
    )?
    ;

compositeRangePartitions
    : PARTITION BY RANGE columnNames 
      (INTERVAL LP_ expr RP_ (STORE IN LP_? tablespaceName (COMMA_ tablespaceName)* RP_?)?)?
      (subpartitionByRange | subpartitionByList | subpartitionByHash) 
      LP_? rangePartitionDesc (COMMA_ rangePartitionDesc)* RP_?
    ;

subpartitionByRange
    : SUBPARTITION BY RANGE columnNames subpartitionTemplate?
    ;

subpartitionByList
    : SUBPARTITION BY LIST columnNames subpartitionTemplate?
    ;

subpartitionByHash
    : SUBPARTITION BY HASH columnNames (SUBPARTITIONS NUMBER_ (STORE IN LP_ tablespaceName (COMMA_ tablespaceName)? RP_)? | subpartitionTemplate)?
    ;

subpartitionTemplate
    : SUBPARTITION TEMPLATE
    (LP_? rangeSubpartitionDesc (COMMA_ rangeSubpartitionDesc)* | listSubpartitionDesc (COMMA_ listSubpartitionDesc)* | individualHashSubparts (COMMA_ individualHashSubparts)* RP_?)
    | hashSubpartitionQuantity
    ;

rangeSubpartitionDesc
    : SUBPARTITION subpartitionName? rangeValuesClause readOnlyClause? indexingClause? partitioningStorageClause? externalPartSubpartDataProps?
    ;

listSubpartitionDesc
    : SUBPARTITION subpartitionName? listValuesClause readOnlyClause? indexingClause? partitioningStorageClause? externalPartSubpartDataProps?
    ;

individualHashSubparts
    : SUBPARTITION subpartitionName? readOnlyClause? indexingClause? partitioningStorageClause?
    ;

rangePartitionDesc
    : PARTITION partitionName? rangeValuesClause tablePartitionDescription
    ((LP_? rangeSubpartitionDesc (COMMA_ rangeSubpartitionDesc)* | listSubpartitionDesc (COMMA_ listSubpartitionDesc)* | individualHashSubparts (COMMA_ individualHashSubparts)* RP_?)
    | hashSubpartitionQuantity)?
    ;

compositeListPartitions
    : PARTITION BY LIST columnNames 
      (AUTOMATIC (STORE IN LP_? tablespaceName (COMMA_ tablespaceName)* RP_?)?)?
      (subpartitionByRange | subpartitionByList | subpartitionByHash) 
      LP_? listPartitionDesc (COMMA_ listPartitionDesc)* RP_?
    ;

listPartitionDesc
    : PARTITIONSET partitionSetName listValuesClause (TABLESPACE SET tablespaceSetName)? lobStorageClause? (SUBPARTITIONS STORE IN LP_? tablespaceSetName (COMMA_ tablespaceSetName)* RP_?)?
    ;

compositeHashPartitions
    : PARTITION BY HASH columnNames (subpartitionByRange | subpartitionByList | subpartitionByHash) (individualHashPartitions | hashPartitionsByQuantity)
    ;

referencePartitioning
    :PARTITION BY REFERENCE LP_ constraint RP_ (LP_? referencePartitionDesc (COMMA_ referencePartitionDesc)* RP_?)?
    ;

referencePartitionDesc
    : PARTITION partitionName? tablePartitionDescription?
    ;

constraint
    : inlineConstraint | outOfLineConstraint | inlineRefConstraint | outOfLineRefConstraint
    ;

systemPartitioning
    : PARTITION BY SYSTEM (PARTITIONS NUMBER_ | referencePartitionDesc (COMMA_ referencePartitionDesc)*)?
    ;

consistentHashPartitions
    : PARTITION BY CONSISTENT HASH columnNames (PARTITIONS AUTO)? TABLESPACE SET tablespaceSetName
    ;

consistentHashWithSubpartitions
    : PARTITION BY CONSISTENT HASH columnNames (subpartitionByRange | subpartitionByList | subpartitionByHash)  (PARTITIONS AUTO)?
    ;

partitionsetClauses
    : rangePartitionsetClause | listPartitionsetClause
    ;

rangePartitionsetClause
    : PARTITIONSET BY RANGE columnNames PARTITION BY CONSISTENT HASH columnNames
      (SUBPARTITION BY ((RANGE | HASH) columnNames | LIST LP_ columnName LP_) subpartitionTemplate?)?
      PARTITIONS AUTO LP_ rangePartitionsetDesc (COMMA_ rangePartitionsetDesc)* RP_
    ;

rangePartitionsetDesc
    : PARTITIONSET partitionSetName rangeValuesClause (TABLESPACE SET tablespaceSetName)? (lobStorageClause)? (SUBPARTITIONS STORE IN tablespaceSetName?)?
    ;

listPartitionsetClause
    : PARTITIONSET BY RANGE LP_ columnName RP_ PARTITION BY CONSISTENT HASH columnNames
      (SUBPARTITION BY ((RANGE | HASH) columnNames | LIST LP_ columnName LP_) subpartitionTemplate?)?
      PARTITIONS AUTO LP_ rangePartitionsetDesc (COMMA_ rangePartitionsetDesc)* RP_
    ;

attributeClusteringClause
    : CLUSTERING clusteringJoin? clusterClause clusteringWhen? zonemapClause?
    ;

clusteringJoin
    : tableName (JOIN tableName ON LP_ expr RP_)+
    ;

clusterClause
    : BY (LINEAR | INTERLEAVED)? ORDER clusteringColumns
    ;

createDirectory
    : CREATE (OR REPLACE)? DIRECTORY directoryName (SHARING EQ_ (METADATA | NONE))? AS pathString
    ;

clusteringColumns
    : LP_? clusteringColumnGroup (COMMA_ clusteringColumnGroup)* RP_?
    ;

clusteringColumnGroup
    : columnNames
    ;

clusteringWhen
    : ((YES | NO) ON LOAD)? ((YES | NO) ON DATA MOVEMENT)?
    ;

zonemapClause
    : (WITH MATERIALIZED ZONEMAP (LP_ zonemapName RP_)?) | (WITHOUT MATERIALIZED ZONEMAP)
    ;

rowMovementClause
    : (ENABLE | DISABLE) ROW MOVEMENT
    ;

flashbackArchiveClause
    : FLASHBACK ARCHIVE flashbackArchiveName? | NO FLASHBACK ARCHIVE
    ;

alterPackage
    : ALTER PACKAGE packageName (
    | packageCompileClause
    | (EDITIONABLE | NONEDITIONABLE)
    )
    ;

packageCompileClause
    : COMPILE DEBUG? (PACKAGE | SPECIFICATION | BODY)? (compilerParametersClause*)? (REUSE SETTINGS)?
    ;

alterSynonym
    : ALTER PUBLIC? SYNONYM (schemaName DOT_)? synonymName (COMPILE | EDITIONABLE | NONEDITIONABLE)
    ;

alterTablePartitioning
    : modifyTablePartition
    | moveTablePartition
    | addTablePartition
    | coalesceTablePartition
    | dropTablePartition
    ;

modifyTablePartition
    : modifyRangePartition
    | modifyHashPartition
    | modifyListPartition
    ;

modifyRangePartition
    : MODIFY partitionExtendedName (partitionAttributes
    | (addRangeSubpartition | addHashSubpartition | addListSubpartition)
    | coalesceTableSubpartition | alterMappingTableClauses | REBUILD? UNUSABLE LOCAL INDEXES
    | readOnlyClause | indexingClause)
    ;

modifyHashPartition
    : MODIFY partitionExtendedName (partitionAttributes | coalesceTableSubpartition
    | alterMappingTableClauses | REBUILD? UNUSABLE LOCAL INDEXES | readOnlyClause | indexingClause)
    ;

modifyListPartition
    : MODIFY partitionExtendedName (partitionAttributes
    | (ADD | DROP) VALUES LP_ listValues RP_
    | (addRangeSubpartition | addHashSubpartition | addListSubpartition)
    | coalesceTableSubpartition | REBUILD? UNUSABLE LOCAL INDEXES | readOnlyClause | indexingClause)
    ;

partitionExtendedName
    : PARTITION partitionName
    | PARTITION FOR LP_ partitionKeyValue (COMMA_ partitionKeyValue)* RP_
    ;

addRangeSubpartition
    : ADD rangeSubpartitionDesc (COMMA_ rangeSubpartitionDesc)* dependentTablesClause? updateIndexClauses?
    ;

dependentTablesClause
    : DEPENDENT TABLES LP_ tableName LP_ partitionSpec (COMMA_ partitionSpec)* RP_
    (COMMA_ tableName LP_ partitionSpec (COMMA_ partitionSpec)* RP_)* RP_
    ;

addHashSubpartition
    : ADD individualHashSubparts dependentTablesClause? updateIndexClauses? parallelClause?
    ;

addListSubpartition
    : ADD listSubpartitionDesc (COMMA_ listSubpartitionDesc)* dependentTablesClause? updateIndexClauses?
    ;

coalesceTableSubpartition
    : COALESCE SUBPARTITION subpartitionName updateIndexClauses? parallelClause? allowDisallowClustering?
    ;

allowDisallowClustering
    : (ALLOW | DISALLOW) CLUSTERING
    ;

alterMappingTableClauses
    : MAPPING TABLE (allocateExtentClause | deallocateUnusedClause)
    ;

alterView
    : ALTER VIEW viewName (
    | ADD outOfLineConstraint
    | MODIFY CONSTRAINT constraintName (RELY | NORELY) 
    | DROP (CONSTRAINT constraintName | PRIMARY KEY | UNIQUE columnNames) 
    | COMPILE 
    | READ (ONLY | WRITE) 
    | (EDITIONABLE | NONEDITIONABLE)
    )
    ;

deallocateUnusedClause
    : DEALLOCATE UNUSED (KEEP sizeClause)?
    ;

allocateExtentClause
    : ALLOCATE EXTENT (LP_ (SIZE sizeClause | DATAFILE SQ_ fileName SQ_ | INSTANCE NUMBER_)* RP_)?
    ;

partitionSpec
    : PARTITION partitionName? tablePartitionDescription?
    ;

partitionAttributes
    : (physicalAttributesClause | loggingClause | allocateExtentClause | deallocateUnusedClause | shrinkClause)*
      (OVERFLOW (physicalAttributesClause | loggingClause | allocateExtentClause | deallocateUnusedClause)*)?
      tableCompression? inmemoryClause?
    ;

shrinkClause
    : SHRINK SPACE COMPACT? CASCADE?
    ;

moveTablePartition
    : MOVE partitionExtendedName (MAPPING TABLE)? tablePartitionDescription? filterCondition? updateAllIndexesClause? parallelClause? allowDisallowClustering? ONLINE?
    ;

filterCondition
    : INCLUDING ROWS whereClause
    ;

whereClause
    : WHERE expr
    ;

coalesceTablePartition
    : COALESCE PARTITION updateIndexClauses? parallelClause? allowDisallowClustering?
    ;

addTablePartition
    : ADD ((PARTITION partitionName? addRangePartitionClause (COMMA_ PARTITION partitionName? addRangePartitionClause)*)
        |  (PARTITION partitionName? addListPartitionClause (COMMA_ PARTITION partitionName? addListPartitionClause)*)
        |  (PARTITION partitionName? addSystemPartitionClause (COMMA_ PARTITION partitionName? addSystemPartitionClause)*)
        (BEFORE (partitionName | NUMBER_))?
        |  (PARTITION partitionName? addHashPartitionClause)
        ) dependentTablesClause?
    ;

addRangePartitionClause
    : rangeValuesClause tablePartitionDescription? externalPartSubpartDataProps?
    ((LP_? (rangeSubpartitionDesc (COMMA_ rangeSubpartitionDesc)* | listSubpartitionDesc (COMMA_ listSubpartitionDesc)* | individualHashSubparts (COMMA_ individualHashSubparts)*) RP_?)
    | hashSubpartsByQuantity)? updateIndexClauses?
    ;

addListPartitionClause
    : listValuesClause tablePartitionDescription? externalPartSubpartDataProps?
    ((LP_? (rangeSubpartitionDesc (COMMA_ rangeSubpartitionDesc)* | listSubpartitionDesc (COMMA_ listSubpartitionDesc)* | individualHashSubparts (COMMA_ individualHashSubparts)*) RP_?)
    | hashSubpartsByQuantity)? updateIndexClauses?
    ;

hashSubpartsByQuantity
    : SUBPARTITIONS NUMBER_ (STORE IN LP_ tablespaceName (COMMA_ tablespaceName)* RP_)?
    ;

addSystemPartitionClause
    : tablePartitionDescription? updateIndexClauses?
    ;

addHashPartitionClause
    : partitioningStorageClause updateIndexClauses? parallelClause? readOnlyClause? indexingClause?
    ;

dropTablePartition
    : DROP partitionExtendedNames (updateIndexClauses parallelClause?)?
    ;

partitionExtendedNames
    : (PARTITION | PARTITIONS) (partitionName | partitionForClauses) (COMMA_ (partitionName | partitionForClauses))*
    ;

partitionForClauses
    : FOR LP_ partitionKeyValue (COMMA_ partitionKeyValue)* RP_
    ;

updateIndexClauses
    : updateGlobalIndexClause | updateAllIndexesClause
    ;

updateGlobalIndexClause
    : (UPDATE | INVALIDATE) GLOBAL INDEXES
    ;

updateAllIndexesClause
    : UPDATE INDEXES
    (LP_ indexName LP_ (updateIndexPartition | updateIndexSubpartition) RP_
    (COMMA_ indexName LP_ (updateIndexPartition | updateIndexSubpartition) RP_)* RP_)?
    ;

updateIndexPartition
    : indexPartitionDesc indexSubpartitionClause?
    (COMMA_ indexPartitionDesc indexSubpartitionClause?)*
    ;

indexPartitionDesc
    : PARTITION
    (partitionName
    ((segmentAttributesClause | indexCompression)+ | PARAMETERS LP_ SQ_ odciParameters SQ_ RP_ )?
    usableSpecification?
    )?
    ;

indexSubpartitionClause
    : STORE IN LP_ tablespaceName (COMMA_ tablespaceName)* RP_
    | LP_ SUBPARTITION subpartitionName? (TABLESPACE tablespaceName)? indexCompression? usableSpecification?
    (COMMA_ SUBPARTITION subpartitionName? (TABLESPACE tablespaceName)? indexCompression? usableSpecification?)* RP_
    ;

updateIndexSubpartition
    : SUBPARTITION subpartitionName? (TABLESPACE tablespaceName)?
    (COMMA_ SUBPARTITION subpartitionName? (TABLESPACE tablespaceName)?)*
    ;

supplementalLoggingProps
    : SUPPLEMENTAL LOG supplementalLogGrpClause|supplementalIdKeyClause
    ;

supplementalLogGrpClause
    : GROUP logGroupName LP_ columnName (NO LOG)? (COMMA_ columnName (NO LOG)?)* RP_ ALWAYS?
    ;

supplementalIdKeyClause
    : DATA LP_ (ALL | PRIMARY KEY | UNIQUE INDEX? | FOREIGN KEY) (COMMA_ (ALL | PRIMARY KEY | UNIQUE INDEX? | FOREIGN KEY))* RP_ COLUMNS
    ;

alterSession
    : ALTER SESSION alterSessionOption
    ;

alterSessionOption
    : adviseClause
    | closeDatabaseLinkClause
    | commitInProcedureClause
    | securiyClause
    | parallelExecutionClause
    | resumableClause
    | shardDdlClause
    | syncWithPrimaryClause
    | alterSessionSetClause
    ;

adviseClause
    : ADVISE (COMMIT | ROLLBACK | NOTHING)
    ;

closeDatabaseLinkClause
    : CLOSE DATABASE LINK dbLink
    ;

commitInProcedureClause
    : (ENABLE | DISABLE) COMMIT IN PROCEDURE
    ;

securiyClause
    : (ENABLE | DISABLE) GUARD
    ;

parallelExecutionClause
    : (ENABLE | DISABLE | FORCE) PARALLEL (DML | DDL | QUERY) (PARALLEL numberLiterals)?
    ;

resumableClause
    : enableResumableClause | disableResumableClause
    ;

enableResumableClause
    : ENABLE RESUMABLE (TIMEOUT numberLiterals)? (NAME stringLiterals)?
    ;

disableResumableClause
    : DISABLE RESUMABLE
    ;

shardDdlClause
    : (ENABLE | DISABLE) SHARD DDL
    ;

syncWithPrimaryClause
    : SYNC WITH PRIMARY
    ;

alterSessionSetClause
    : SET alterSessionSetClauseOption
    ;

alterSessionSetClauseOption
    : parameterClause
    | editionClause
    | containerClause
    | rowArchivalVisibilityClause
    | defaultCollationClause
    ;

parameterClause
    : (parameterName EQ_ parameterValue)+
    ;

editionClause
    : EDITION EQ_ editionName
    ;

containerClause
    : CONTAINER EQ_ containerName (SERVICE EQ_ serviceName)?
    ;

rowArchivalVisibilityClause
    : ROW ARCHIVAL VISIBILITY EQ_ (ACTIVE | ALL)
    ;

defaultCollationClause
    : DEFAULT_COLLATION EQ_ (collationName | NONE)
    ;

alterDatabaseDictionary
    : ALTER DATABASE DICTIONARY (
    | ENCRYPT CREDENTIALS
    | REKEY CREDENTIALS
    | DELETE CREDENTIALS KEY
    )
    ;
    
alterDatabase
    : ALTER databaseClauses
    ( startupClauses
    | recoveryClauses
    | databaseFileClauses
    | logfileClauses
    | controlfileClauses
    | standbyDatabaseClauses
    | defaultSettingsClauses
    | instanceClauses
    | securityClause
    | prepareClause
    | dropMirrorCopy
    | lostWriteProtection
    | cdbFleetClauses
    | propertyClause )
    ;

databaseClauses
    : DATABASE databaseName? | PLUGGABLE DATABASE pdbName?
    ;

startupClauses
    : MOUNT ((STANDBY | CLONE) DATABASE)?
    | OPEN ((READ WRITE)? (RESETLOGS | NORESETLOGS)? (UPGRADE | DOWNGRADE)? | READ ONLY)
    ;

recoveryClauses
    : generalRecovery | managedStandbyRecovery | BEGIN BACKUP | END BACKUP
    ;

generalRecovery
    : RECOVER (AUTOMATIC)? (FROM locationName)? (
      (fullDatabaseRecovery | partialDatabaseRecovery | LOGFILE fileName)
      ((TEST | ALLOW NUMBER_ CORRUPTION | parallelClause)+)?
    | CONTINUE DEFAULT?
    | CANCEL
    )
    ;

fullDatabaseRecovery
    : STANDBY? DATABASE?
    ((UNTIL (CANCEL | TIME dateValue | CHANGE NUMBER_ | CONSISTENT)
    | USING BACKUP CONTROLFILE
    | SNAPSHOT TIME dateValue
    )+)?
    ;

partialDatabaseRecovery
    : TABLESPACE tablespaceName (COMMA_ tablespaceName)*
    | DATAFILE (fileName | fileNumber) (COMMA_ (fileName | fileNumber))*
    ;

managedStandbyRecovery
    : RECOVER (MANAGED STANDBY DATABASE
    ((USING (ARCHIVED | CURRENT) LOGFILE | DISCONNECT (FROM SESSION)?
    | NODELAY
    | UNTIL CHANGE NUMBER_
    | UNTIL CONSISTENT | USING INSTANCES (ALL | NUMBER_) | parallelClause)+
    | FINISH | CANCEL)?
    | TO LOGICAL STANDBY (databaseName | KEEP IDENTITY))
    ;

databaseFileClauses
    : RENAME FILE fileName (COMMA_ fileName)* TO fileName
    | createDatafileClause
    | alterDatafileClause
    | alterTempfileClause
    | moveDatafileClause
    ;

createDatafileClause
    : CREATE DATAFILE (fileName | fileNumber) (COMMA_ (fileName | fileNumber))*
    ( AS (fileSpecifications | NEW))?
    ;

fileSpecifications
    : fileSpecification (COMMA_ fileSpecification)*
    ;

fileSpecification
    : datafileTempfileSpec | redoLogFileSpec
    ;

datafileTempfileSpec
    : (fileName | asmFileName )? (SIZE sizeClause)? REUSE? autoextendClause?
    ;

autoextendClause
    : AUTOEXTEND (OFF | ON (NEXT sizeClause)? maxsizeClause?)
    ;

redoLogFileSpec
    : ((fileName | asmFileName)
    | LP_ (fileName | asmFileName) (COMMA_ (fileName | asmFileName))* RP_)?
    (SIZE sizeClause)? (BLOCKSIZE sizeClause)? REUSE?
    ;

alterDatafileClause
    : DATAFILE (fileName | NUMBER_) (COMMA_ (fileName | NUMBER_))*
    (ONLINE | OFFLINE (FOR DROP)? | RESIZE sizeClause | autoextendClause | END BACKUP | ENCRYPT | DECRYPT)
    ;

alterTempfileClause
    : TEMPFILE (fileName | NUMBER_) (COMMA_ (fileName | NUMBER_))*
    (RESIZE sizeClause | autoextendClause | DROP (INCLUDING DATAFILES)? | ONLINE | OFFLINE)
    ;

logfileClauses
    : ((ARCHIVELOG MANUAL? | NOARCHIVELOG )
    | NO? FORCE LOGGING
    | SET STANDBY NOLOGGING FOR (DATA AVAILABILITY | LOAD PERFORMANCE)
    | RENAME FILE fileName (COMMA_ fileName)* TO fileName
    | CLEAR UNARCHIVED? LOGFILE logfileDescriptor (COMMA_ logfileDescriptor)* (UNRECOVERABLE DATAFILE)?
    | addLogfileClauses
    | dropLogfileClauses
    | switchLogfileClause
    | supplementalDbLogging)
    ;

logfileDescriptor
    : GROUP INTEGER_ | LP_ fileName (COMMA_ fileName)* RP_ | fileName
    ;

addLogfileClauses
    : ADD STANDBY? LOGFILE
    (((INSTANCE SQ_ instanceName SQ_)? | (THREAD INTEGER_)?)
    (GROUP INTEGER_)? redoLogFileSpec (COMMA_ (GROUP INTEGER_)? redoLogFileSpec)*
    | MEMBER fileName REUSE? (COMMA_ fileName REUSE?)* TO logfileDescriptor (COMMA_ logfileDescriptor)*)
    ;

controlfileClauses
    : CREATE ((LOGICAL | PHYSICAL)? STANDBY | FAR SYNC INSTANCE) CONTROLFILE AS fileName REUSE?
    | BACKUP CONTROLFILE TO (fileName REUSE? | traceFileClause)
    ;

traceFileClause
    : TRACE (AS fileName REUSE?)? (RESETLOGS | NORESETLOGS)?
    ;

dropLogfileClauses
    : DROP STANDBY? LOGFILE
    (logfileDescriptor (COMMA_ logfileDescriptor)*
    | MEMBER fileName (COMMA_ fileName)*)
    ;

switchLogfileClause
    : SWITCH ALL LOGFILES TO BLOCKSIZE NUMBER_
    ;

supplementalDbLogging
    : (ADD | DROP) SUPPLEMENTAL LOG
    ( DATA
    | supplementalIdKeyClause
    | supplementalPlsqlClause
    | supplementalSubsetReplicationClause)
    ;

supplementalPlsqlClause
    : DATA FOR PROCEDURAL REPLICATION
    ;

supplementalSubsetReplicationClause
    : DATA SUBSET DATABASE REPLICATION
    ;

standbyDatabaseClauses
    : ((activateStandbyDbClause
    | maximizeStandbyDbClause
    | registerLogfileClause
    | commitSwitchoverClause
    | startStandbyClause
    | stopStandbyClause
    | convertDatabaseClause) parallelClause?)
    | (switchoverClause | failoverClause)
    ;

activateStandbyDbClause
    : ACTIVATE (PHYSICAL | LOGICAL)? STANDBY DATABASE (FINISH APPLY)?
    ;

maximizeStandbyDbClause
    : SET STANDBY DATABASE TO MAXIMIZE (PROTECTION | AVAILABILITY | PERFORMANCE)
    ;

registerLogfileClause
    : REGISTER (OR REPLACE)? (PHYSICAL | LOGICAL)? LOGFILE fileSpecifications (FOR logminerSessionName)?
    ;

commitSwitchoverClause
    : (PREPARE | COMMIT) TO SWITCHOVER
    ( TO (((PHYSICAL | LOGICAL)? PRIMARY | PHYSICAL? STANDBY) ((WITH | WITHOUT) SESSION SHUTDOWN (WAIT | NOWAIT)?)?
    | LOGICAL STANDBY)
    | CANCEL
    )?
    ;

startStandbyClause
    : START LOGICAL STANDBY APPLY IMMEDIATE? NODELAY? (NEW PRIMARY dbLink | INITIAL scnValue? | (SKIP_SYMBOL FAILED TRANSACTION | FINISH))?
    ;

stopStandbyClause
    : (STOP | ABORT) LOGICAL STANDBY APPLY
    ;

switchoverClause
    : SWITCHOVER TO databaseName (VERIFY | FORCE)?
    ;

convertDatabaseClause
    : CONVERT TO (PHYSICAL | SNAPSHOT) STANDBY
    ;

failoverClause
    : FAILOVER TO databaseName FORCE?
    ;

defaultSettingsClauses
    : DEFAULT EDITION EQ_ editionName
    | SET DEFAULT bigOrSmallFiles TABLESPACE
    | DEFAULT TABLESPACE tablespaceName
    | DEFAULT LOCAL? TEMPORARY TABLESPACE (tablespaceName | tablespaceGroupName)
    | RENAME GLOBAL_NAME TO databaseName DOT_ domain (DOT_ domain)*
    | ENABLE BLOCK CHANGE TRACKING (USING FILE fileName REUSE?)?
    | DISABLE BLOCK CHANGE TRACKING
    | NO? FORCE FULL DATABASE CACHING
    | CONTAINERS DEFAULT TARGET EQ_ (LP_ containerName RP_ | NONE)
    | flashbackModeClause
    | undoModeClause
    | setTimeZoneClause
    ;

setTimeZoneClause
    : SET TIME_ZONE EQ_ ((PLUS_ | MINUS_) dateValue | timeZoneRegion) 
    ;

timeZoneRegion
    : STRING_
    ;

flashbackModeClause
    : FLASHBACK (ON | OFF)
    ;

undoModeClause
    : LOCAL UNDO (ON | OFF)
    ;

moveDatafileClause
    : MOVE DATAFILE LP_ (fileName | asmFileName | fileNumber) RP_
    (TO LP_ (fileName | asmFileName) RP_ )? REUSE? KEEP?
    ;

instanceClauses
    : (ENABLE | DISABLE) INSTANCE instanceName
    ;

securityClause
    : GUARD (ALL | STANDBY | NONE)
    ;

prepareClause
    : PREPARE MIRROR COPY copyName (WITH (UNPROTECTED | MIRROR | HIGH) REDUNDANCY)?
    ;

dropMirrorCopy
    : DROP MIRROR COPY mirrorName
    ;

lostWriteProtection
    : (ENABLE | DISABLE | REMOVE | SUSPEND)? LOST WRITE PROTECTION
    ;

cdbFleetClauses
    : leadCdbClause | leadCdbUriClause
    ;

leadCdbClause
    : SET LEAD_CDB EQ_  (TRUE | FALSE)
    ;

leadCdbUriClause
    : SET LEAD_CDB_URI EQ_ uriString
    ;

propertyClause
    : PROPERTY (SET | REMOVE) DEFAULT_CREDENTIAL EQ_ qualifiedCredentialName
    ;

alterSystem
    : ALTER SYSTEM alterSystemOption
    ;

alterSystemOption
    : archiveLogClause
    | checkpointClause
    | checkDatafilesClause
    | distributedRecovClauses
    | flushClause
    | endSessionClauses
    | alterSystemSwitchLogfileClause
    | suspendResumeClause
    | quiesceClauses
    | rollingMigrationClauses
    | rollingPatchClauses
    | alterSystemSecurityClauses
    | affinityClauses
    | shutdownDispatcherClause
    | registerClause
    | setClause
    | resetClause
    | relocateClientClause
    | cancelSqlClause
    | flushPasswordfileMetadataCacheClause
    ;

archiveLogClause
    : ARCHIVE LOG instanceClause? (sequenceClause | changeClause | currentClause | groupClause | logfileClause | nextClause | allClause) toLocationClause?
    ;

checkpointClause
    : CHECKPOINT (GLOBAL | LOCAL)?
    ;

checkDatafilesClause
    : CHECK DATAFILES (GLOBAL | LOCAL)?
    ;

distributedRecovClauses
    : (ENABLE | DISABLE) DISTRIBUTED RECOVERY
    ;

flushClause
    : FLUSH flushClauseOption
    ;

endSessionClauses
    : (disconnectSessionClause | killSessionClause) (IMMEDIATE | NOREPLY)?
    ;

alterSystemSwitchLogfileClause
    : SWITCH LOGFILE
    ;

suspendResumeClause
    : SUSPEND | RESUME
    ;

quiesceClauses
    : QUIESCE RESTRICTED | UNQUIESCE
    ;

rollingMigrationClauses
    : startRollingMigrationClause | stopRollingMigrationClause
    ;

rollingPatchClauses
    : startRollingPatchClause | stopRollingPatchClause
    ;

alterSystemSecurityClauses
    : restrictedSessionClause | setEncryptionWalletOpenClause | setEncryptionWalletCloseClause | setEncryptionKeyClause
    ;

affinityClauses
    : enableAffinityClause | disableAffinityClause
    ;

shutdownDispatcherClause
    : SHUTDOWN IMMEDIATE? dispatcherName
    ;

registerClause
    : REGISTER
    ;

setClause
    : SET alterSystemSetClause+
    ;

resetClause
    : RESET alterSystemResetClause+
    ;

relocateClientClause
    : RELOCATE CLIENT clientId
    ;

cancelSqlClause
    : CANCEL SQL SQ_ sessionId serialNumber (AT_ instanceId)? sqlId? SQ_
    ;

flushPasswordfileMetadataCacheClause
    : FLUSH PASSWORDFILE_METADATA_CACHE
    ;

instanceClause
    : INSTANCE instanceName
    ;

sequenceClause
    : SEQUENCE INTEGER_
    ;

changeClause
    : CHANGE INTEGER_
    ;

currentClause
    : CURRENT NOSWITCH?
    ;

groupClause
    : GROUP INTEGER_
    ;

logfileClause
    : LOGFILE logFileName (USING BACKUP CONTROLFILE)?
    ;

nextClause
    : NEXT
    ;

allClause
    : ALL
    ;

toLocationClause
    : TO logFileGroupsArchivedLocationName
    ;

flushClauseOption
    : sharedPoolClause | globalContextClause | bufferCacheClause | flashCacheClause | redoToClause
    ;

disconnectSessionClause
    : DISCONNECT SESSION SQ_ INTEGER_ COMMA_ INTEGER_ SQ_ POST_TRANSACTION?
    ;

killSessionClause
    : KILL SESSION SQ_ INTEGER_ COMMA_ INTEGER_ (COMMA_ AT_ INTEGER_)? SQ_
    ;

startRollingMigrationClause
    : START ROLLING MIGRATION TO asmVersion
    ;

stopRollingMigrationClause
    : STOP ROLLING MIGRATION
    ;

startRollingPatchClause
    : START ROLLING PATCH
    ;

stopRollingPatchClause
    : STOP ROLLING PATCH
    ;

restrictedSessionClause
    : (ENABLE | DISABLE) RESTRICTED SESSION
    ;

setEncryptionWalletOpenClause
    : SET ENCRYPTION WALLET OPEN IDENTIFIED BY (walletPassword | hsmAuthString)
    ;

setEncryptionWalletCloseClause
    : SET ENCRYPTION WALLET CLOSE (IDENTIFIED BY (walletPassword | hsmAuthString))?
    ;

setEncryptionKeyClause
    : SET ENCRYPTION KEY (identifiedByWalletPassword | identifiedByHsmAuthString)
    ;

enableAffinityClause
    : ENABLE AFFINITY tableName (SERVICE serviceName)?
    ;

disableAffinityClause
    : DISABLE AFFINITY tableName
    ;

alterSystemSetClause
    : setParameterClause | useStoredOutlinesClause | globalTopicEnabledClause
    ;

alterSystemResetClause
    : parameterName scopeClause*
    ;

sharedPoolClause
    : SHARED_POOL
    ;

globalContextClause
    : GLOBAL CONTEXT
    ;

bufferCacheClause
    : BUFFER_CACHE
    ;

flashCacheClause
    : FLASH_CACHE
    ;

redoToClause
    : REDO TO targetDbName (NO? CONFIRM APPLY)?
    ;

identifiedByWalletPassword
    : certificateId? IDENTIFIED BY walletPassword
    ;

identifiedByHsmAuthString
    : IDENTIFIED BY hsmAuthString (MIGRATE USING walletPassword)?
    ;

setParameterClause
    : parameterName EQ_ parameterValue (COMMA_ parameterValue)* alterSystemCommentClause? DEFERRED? containerCurrentAllClause? scopeClause*
    ;

useStoredOutlinesClause
    : USE_STORED_OUTLINES EQ_ (TRUE | FALSE | categoryName)
    ;

globalTopicEnabledClause
    : GLOBAL_TOPIC_ENABLED EQ_ (TRUE | FALSE)
    ;

alterSystemCommentClause
    : COMMENT EQ_ stringLiterals
    ;

containerCurrentAllClause
    : CONTAINER EQ_ (CURRENT | ALL)
    ;

scopeClause
    : SCOPE EQ_ (MEMORY | SPFILE | BOTH) | SID EQ_ (SQ_ sessionId SQ_ | SQ_ ASTERISK_ SQ_)
    ;

analyze
    : (ANALYZE ((TABLE tableName| INDEX indexName) partitionExtensionClause? | CLUSTER clusterName))
    (validationClauses | LIST CHAINED ROWS intoClause? | DELETE SYSTEM? STATISTICS)
    ;

partitionExtensionClause
    : PARTITION (LP_ partitionName RP_ | FOR LP_ partitionKeyValue (COMMA_ partitionKeyValue) RP_)
    | SUBPARTITION (LP_ subpartitionName RP_ | FOR LP_ subpartitionKeyValue (COMMA_ subpartitionKeyValue) RP_)
    ;

validationClauses
    : VALIDATE REF UPDATE (SET DANGLING TO NULL)?
    | VALIDATE STRUCTURE (CASCADE (FAST | COMPLETE (OFFLINE | ONLINE) intoClause?))?
    ;

intoClause
    : INTO tableName
    ;

associateStatistics
    : ASSOCIATE STATISTICS WITH (columnAssociation | functionAssociation) storageTableClause?
    ;

columnAssociation
    : COLUMNS tableName DOT_ columnName (COMMA_ tableName DOT_ columnName)* usingStatisticsType
    ;

functionAssociation
    : (FUNCTIONS function (COMMA_ function)*
    | PACKAGES packageName (COMMA_ packageName)*
    | TYPES typeName (COMMA_ typeName)*
    | INDEXES indexName (COMMA_ indexName)*
    | INDEXTYPES indexTypeName (COMMA_ indexTypeName)*)
    (usingStatisticsType | defaultCostClause (COMMA_ defaultSelectivityClause)? | defaultSelectivityClause (COMMA_ defaultCostClause)?)
    ;

storageTableClause
    : WITH (SYSTEM | USER) MANAGED STORAGE TABLES
    ;

usingStatisticsType
    : USING (statisticsTypeName | NULL)
    ;

defaultCostClause
    : DEFAULT COST LP_ cpuCost COMMA_ ioCost COMMA_ networkCost RP_
    ;

defaultSelectivityClause
    : DEFAULT SELECTIVITY defaultSelectivity
    ;

disassociateStatistics
    : DISASSOCIATE STATISTICS FROM 
    (COLUMNS tableName DOT_ columnName (COMMA_ tableName DOT_ columnName)*
    | FUNCTIONS function (COMMA_ function)*
    | PACKAGES packageName (COMMA_ packageName)*
    | TYPES typeName (COMMA_ typeName)*
    | INDEXES indexName (COMMA_ indexName)*
    | INDEXTYPES indexTypeName (COMMA_ indexTypeName)*) FORCE?
    ;

audit
    : AUDIT (auditPolicyClause | contextClause)
    ;

noAudit
    : NOAUDIT (noAuditPolicyClause | contextClause)
    ;

auditPolicyClause
    : POLICY policyName (byUsersWithRoles | (BY | EXCEPT) username (COMMA_ username)*)? (WHENEVER NOT? SUCCESSFUL)?
    ;

noAuditPolicyClause
    : POLICY policyName (byUsersWithRoles | BY username (COMMA_ username)*)? (WHENEVER NOT? SUCCESSFUL)?
    ;

byUsersWithRoles
    : BY USERS WITH GRANTED ROLES roleName (COMMA_ roleName)*
    ;

contextClause
    : contextNamespaceAttributesClause (COMMA_ contextNamespaceAttributesClause)* (BY username (COMMA_ username)*)?
    ;

contextNamespaceAttributesClause
    : CONTEXT NAMESPACE namespace ATTRIBUTES attributeName (COMMA_ attributeName)*
    ;

comment
    : COMMENT ON (
    | AUDIT POLICY policyName
    | COLUMN (tableName | viewName | materializedViewName) DOT_ columnName
    | EDITION editionName
    | INDEXTYPE indexTypeName
    | MATERIALIZED VIEW materializedViewName
    | MINING MODEL modelName
    | OPERATOR operatorName
    | TABLE (tableName | viewName)
    ) IS STRING_
    ;

flashbackDatabase
    : FLASHBACK STANDBY? PLUGGABLE? DATABASE databaseName?
    ( TO (scnTimestampClause | restorePointClause) 
    | TO BEFORE (scnTimestampClause | RESETLOGS))
    ;

scnTimestampClause
    : (SCN | TIMESTAMP) scnTimestampExpr
    ;

restorePointClause
    : RESTORE POINT restorePoint
    ;

flashbackTable
    : FLASHBACK TABLE tableName TO (
    (scnTimestampClause | restorePointClause) ((ENABLE | DISABLE) TRIGGERS)?
    | BEFORE DROP renameToTable? )
    ;

renameToTable
    : RENAME TO tableName
    ;

purge
    : PURGE (TABLE tableName
    | INDEX indexName
    | TABLESPACE tablespaceName (USER username)?
    | TABLESPACE SET tablespaceSetName (USER username)?
    | RECYCLEBIN
    | DBA_RECYCLEBIN)
    ;

rename
    : RENAME name TO name
    ;

createDatabase
    : CREATE DATABASE databaseName? createDatabaseClauses+
    ;

createDatabaseClauses
    : USER SYS IDENTIFIED BY password
    | USER SYSTEM IDENTIFIED BY password
    | CONTROLFILE REUSE
    | MAXDATAFILES INTEGER_
    | MAXINSTANCES INTEGER_
    | CHARACTER SET databaseCharset
    | NATIONAL CHARACTER SET nationalCharset
    | SET DEFAULT bigOrSmallFiles TABLESPACE
    | databaseLoggingClauses
    | tablespaceClauses
    | setTimeZoneClause
    | bigOrSmallFiles? USER_DATA TABLESPACE tablespaceName DATAFILE datafileTempfileSpec (COMMA_ datafileTempfileSpec)*
    | enablePluggableDatabase
    | databaseName USING MIRROR COPY mirrorName
    ;

databaseLoggingClauses
    : LOGFILE (GROUP INTEGER_)? fileSpecification (COMMA_ (GROUP INTEGER_)? fileSpecification)*
    | MAXLOGFILES INTEGER_
    | MAXLOGMEMBERS INTEGER_
    | MAXLOGHISTORY INTEGER_
    | (ARCHIVELOG | NOARCHIVELOG)
    | FORCE LOGGING
    | SET STANDBY NOLOGGING FOR (DATA AVAILABILITY | LOAD PERFORMANCE)
    ;

tablespaceClauses
    : EXTENT MANAGEMENT LOCAL
    | DATAFILE fileSpecifications
    | SYSAUX DATAFILE fileSpecifications
    | defaultTablespace
    | defaultTempTablespace
    | undoTablespace
    ;

defaultTablespace
    : DEFAULT TABLESPACE tablespaceName (DATAFILE datafileTempfileSpec)? extentManagementClause?
    ;

defaultTempTablespace
    : bigOrSmallFiles? DEFAULT 
    (TEMPORARY TABLESPACE | LOCAL TEMPORARY TABLESPACE FOR (ALL | LEAF)) tablespaceName
    (TEMPFILE fileSpecifications)? extentManagementClause?
    ;

undoTablespace
    : bigOrSmallFiles? UNDO TABLESPACE tablespaceName (DATAFILE fileSpecifications)?
    ;

bigOrSmallFiles
    : BIGFILE | SMALLFILE
    ;

extentManagementClause
    : EXTENT MANAGEMENT LOCAL (AUTOALLOCATE | UNIFORM (SIZE sizeClause)?)?
    ;

enablePluggableDatabase
    : ENABLE PLUGGABLE DATABASE 
    (SEED fileNameConvert? (SYSTEM tablespaceDatafileClauses)? (SYSAUX tablespaceDatafileClauses)?)? undoModeClause?
    ;

fileNameConvert
    : FILE_NAME_CONVERT EQ_ (LP_ replaceFileNamePattern (COMMA_ replaceFileNamePattern)* RP_| NONE)
    ;

replaceFileNamePattern
    : filenamePattern COMMA_ filenamePattern 
    ;

tablespaceDatafileClauses
    : DATAFILES (SIZE sizeClause | autoextendClause)+
    ;

createDatabaseLink
    : CREATE SHARED? PUBLIC? DATABASE LINK dbLink 
    (connectToClause | dbLinkAuthentication)* (USING connectString)?
    ;
    
alterDatabaseLink
    : ALTER SHARED? PUBLIC? DATABASE LINK dbLink (
    | CONNECT TO username IDENTIFIED BY password dbLinkAuthentication?
    | dbLinkAuthentication
    )
    ;

dropDatabaseLink
    : DROP PUBLIC? DATABASE LINK dbLink 
    ;

connectToClause
    : CONNECT TO (CURRENT_USER | username IDENTIFIED BY password dbLinkAuthentication?)
    ;

dbLinkAuthentication
    : AUTHENTICATED BY username IDENTIFIED BY password
    ;

createDimension
    : CREATE DIMENSION dimensionName levelClause+ (hierarchyClause | attributeClause+ | extendedAttrbuteClause)+
    ;

levelClause
    : LEVEL level IS (columnName | LP_ columnName (COMMA_ columnName)* RP_) (SKIP_SYMBOL WHEN NULL)?
    ;

hierarchyClause
    : HIERARCHY hierarchyName LP_ level (CHILD OF level)+ dimensionJoinClause* RP_
    ;

dimensionJoinClause
    : JOIN KEY (columnName | LP_ columnName (COMMA_ columnName)* RP_) REFERENCES level
    ;

attributeClause
    : ATTRIBUTE level DETERMINES (columnName | LP_ columnName (COMMA_ columnName)* RP_)
    ;

extendedAttrbuteClause
    : ATTRIBUTE attributeName (LEVEL level DETERMINES (columnName | LP_ columnName (COMMA_ columnName)* RP_))+
    ;

alterDimension
    : ALTER DIMENSION dimensionName (alterDimensionAddClause* | alterDimensionDropClause* | COMPILE)
    ;

alterDimensionAddClause
    : ADD (levelClause | hierarchyClause | attributeClause | extendedAttrbuteClause)
    ;

alterDimensionDropClause
    : DROP (LEVEL level (RESTRICT | CASCADE)? 
    | HIERARCHY hierarchyName 
    | ATTRIBUTE attributeName (LEVEL level (COLUMN columnName (COMMA_ COLUMN columnName)*)?)?)
    ;

dropDimension
    : DROP DIMENSION dimensionName
    ;

dropDirectory
    : DROP DIRECTORY directoryName
    ;

dropType
    : DROP TYPE typeName (FORCE|VALIDATE)?
    ;

createFunction
    : CREATE (OR REPLACE)? (EDITIONABLE | NONEDITIONABLE)? FUNCTION plsqlFunctionSource
    ;

plsqlFunctionSource
    : function (LP_ parameterDeclaration (COMMA_ parameterDeclaration)* RP_)? RETURN dataType
    sharingClause? (invokerRightsClause
    | accessibleByClause 
    | defaultCollationoOptionClause
    | deterministicClause
    | parallelEnableClause
    | resultCacheClause
    | aggregateClause
    | pipelinedClause
    | sqlMacroClause)* 
    (IS | AS) callSpec
    ;

parameterDeclaration
    : parameterName (IN? dataType ((ASSIGNMENT_OPERATOR_ | DEFAULT) expr)? | IN? OUT NOCOPY? dataType)?
    ;

sharingClause
    : SHARING EQ_ (METADATA | NONE)
    ;

invokerRightsClause
    : AUTHID (CURRENT_USER | DEFINER)
    ;

accessibleByClause
    : ACCESSIBLE BY LP_ accessor (COMMA_ accessor)* RP_
    ;

accessor
    : unitKind unitName
    ;

unitKind
    : FUNCTION | PROCEDURE | PACKAGE | TRIGGER | TYPE
    ;

defaultCollationoOptionClause
    : DEFAULT COLLATION collationOption
    ;

collationOption
    : USING_NLS_COMP
    ;

deterministicClause
    : DETERMINISTIC
    ;

parallelEnableClause
    : PARALLEL_ENABLE (LP_ PARTITION argument BY (ANY 
    | (HASH | RANGE) LP_ columnName (COMMA_ columnName)* RP_ streamingCluase?
    | VALUE LP_ columnName RP_) RP_)?
    ;

streamingCluase
    : (ORDER | CLUSTER) expr BY LP_ columnName (COMMA_ columnName)* RP_
    ;

resultCacheClause
    : RESULT_CACHE (RELIES_ON LP_ (dataSource (COMMA_ dataSource)*)? RP_)?
    ;

aggregateClause
    : AGGREGATE USING implementationType
    ;

pipelinedClause
    : PIPELINED ((USING implementationType)? 
    | (ROW | TABLE) POLYMORPHIC (USING implementationPackage)?)
    ;

sqlMacroClause
    : SQL_MARCO
    ;

callSpec
    : javaDeclaration | cDeclaration
    ;

javaDeclaration
    : LANGUAGE JAVA NAME STRING_
    ;

cDeclaration
    : (LANGUAGE SINGLE_C | EXTERNAL) 
    ((NAME name)? LIBRARY libName| LIBRARY libName (NAME name)?) 
    (AGENT IN RP_ argument (COMMA_ argument)* LP_)?
    (WITH CONTEXT)?
    (PARAMETERS LP_ externalParameter (COMMA_ externalParameter)* RP_)?
    ;

externalParameter
    : (CONTEXT 
    | SELF (TDO | property)?
    | (parameterName | RETURN) property? (BY REFERENCE)? externalDatatype)
    ;

property
    : (INDICATOR (STRUCT | TDO)? | LENGTH | DURATION | MAXLEN | CHARSETID | CHARSETFORM)
    ;

alterAnalyticView
    : ALTER ANALYTIC VIEW analyticViewName (RENAME TO analyticViewName | COMPILE)
    ;

alterAttributeDimension
    : ALTER ATTRIBUTE DIMENSION (schemaName DOT_)? attributeDimensionName (RENAME TO attributeDimensionName | COMPILE)
    ;

createSequence
    : CREATE SEQUENCE (schemaName DOT_)? sequenceName (SHARING EQ_ (METADATA | DATA | NONE))? createSequenceClause+
    ;

createSequenceClause
    : (INCREMENT BY | START WITH) INTEGER_
    | MAXVALUE INTEGER_
    | NOMAXVALUE
    | MINVALUE INTEGER_
    | NOMINVALUE
    | CYCLE
    | NOCYCLE
    | CACHE INTEGER_
    | NOCACHE
    | ORDER
    | NOORDER
    | KEEP
    | NOKEEP
    | SCALE (EXTEND | NOEXTEND)
    | NOSCALE
    | SHARD (EXTEND | NOEXTEND)
    | NOSHARD
    | SESSION
    | GLOBAL
    ;

alterSequence
    : ALTER SEQUENCE (schemaName DOT_)? sequenceName alterSequenceClause+
    ;

alterSequenceClause
   : (INCREMENT BY | START WITH) INTEGER_
   | MAXVALUE INTEGER_
   | NOMAXVALUE
   | MINVALUE INTEGER_
   | NOMINVALUE
   | RESTART
   | CYCLE
   | NOCYCLE
   | CACHE INTEGER_
   | NOCACHE
   | ORDER
   | NOORDER
   | KEEP
   | NOKEEP
   | SCALE (EXTEND | NOEXTEND)
   | NOSCALE
   | SHARD (EXTEND | NOEXTEND)
   | NOSHARD
   | SESSION
   | GLOBAL
   ;

createContext
    : CREATE (OR REPLACE)? CONTEXT namespace USING (schemaName DOT_)? packageName sharingClause? (initializedClause | accessedClause)?
    ;

initializedClause
    : INITIALIZED (EXTERNALLY | GLOBALLY)
    ;

accessedClause
    : ACCESSED GLOBALLY
    ;

createSPFile
    : CREATE SPFILE (EQ_ spfileName)? FROM (PFILE (EQ_ pfileName)? (AS COPY)? | MEMORY)
    ;

createPFile
    : CREATE PFILE (EQ_ pfileName)? FROM (SPFILE (EQ_ spfileName)? (AS COPY)? | MEMORY)
    ;

createControlFile
    : CREATE CONTROLFILE REUSE? SET? DATABASE databaseName logfileForControlClause? resetLogsOrNot
    ( MAXLOGFILES INTEGER_
    | MAXLOGMEMBERS INTEGER_
    | MAXLOGHISTORY INTEGER_
    | MAXDATAFILES INTEGER_
    | MAXINSTANCES INTEGER_
    | ARCHIVELOG
    | NOARCHIVELOG
    | FORCE LOGGING
    | SET STANDBY NOLOGGING FOR (DATA AVAILABILITY | LOAD PERFORMANCE)
    )*
    characterSetClause?
    ;

resetLogsOrNot
   :  ( RESETLOGS | NORESETLOGS) (DATAFILE fileSpecifications)?
   ;

logfileForControlClause
    : LOGFILE (GROUP INTEGER_)? fileSpecification (COMMA_ (GROUP INTEGER_)? fileSpecification)+
    ;

characterSetClause
    : CHARACTER SET characterSetName
    ;

createFlashbackArchive
   : CREATE FLASHBACK ARCHIVE DEFAULT? flashbackArchiveName tablespaceClause
     flashbackArchiveQuota? (NO? OPTIMIZE DATA)? flashbackArchiveRetention
   ;

flashbackArchiveQuota
    : QUOTA INTEGER_ quotaUnit
    ;

flashbackArchiveRetention
    : RETENTION INTEGER_ (YEAR | MONTH | DAY)
    ;

alterFlashbackArchive
    : ALTER FLASHBACK ARCHIVE flashbackArchiveName
    ( SET DEFAULT
    | (ADD | MODIFY) TABLESPACE tablespaceName flashbackArchiveQuota?
    | REMOVE TABLESPACE tablespaceName
    | MODIFY RETENTION? flashbackArchiveRetention
    | PURGE purgeClause
    | NO? OPTIMIZE DATA)
    ;

purgeClause
    : ALL
    | BEFORE (SCN expr | TIMESTAMP expr)
    ;

dropFlashbackArchive
    : DROP FLASHBACK ARCHIVE flashbackArchiveName
    ;

createDiskgroup
    : CREATE DISKGROUP diskgroupName ((HIGH | NORMAL | FLEX | EXTENDED (SITE siteName)? | EXTERNAL) REDUNDANCY)? diskClause+ attribute?
    ;

diskClause
    : (QUORUM | REGULAR)? (FAILGROUP diskgroupName)? DISK qualifieDiskClause (COMMA_ qualifieDiskClause)*
    ;

qualifieDiskClause
    : searchString (NAME diskName)? (SIZE sizeClause)? (FORCE | NOFORCE)?
    ;

attribute
    : ATTRIBUTE attributeNameAndValue (COMMA_ attributeNameAndValue)*
    ;

attributeNameAndValue
    : attributeName EQ_ attributeValue
    ;

dropDiskgroup
    : DROP DISKGROUP diskgroupName contentsClause?
    ;

contentsClause
    : ((FORCE? INCLUDING) | EXCLUDING) CONTENTS
    ;

createRollbackSegment
    : CREATE PUBLIC? ROLLBACK SEGMENT rollbackSegment ((TABLESPACE tablespaceName) | storageClause)*
    ;

dropRollbackSegment
    : DROP ROLLBACK SEGMENT rollbackSegment
    ;

createLockdownProfile
    : CREATE LOCKDOWN PROFILE profileName (staticBaseProfile | dynamicBaseProfile)?
    ;

staticBaseProfile
    : FROM profileName
    ;

dynamicBaseProfile
    : INCLUDING profileName
    ;

dropLockdownProfile
    : DROP LOCKDOWN PROFILE profileName
    ;

createInmemoryJoinGroup
    : CREATE INMEMORY JOIN GROUP (schemaName DOT_)? joinGroupName
     LP_ tableColumnClause COMMA_ tableColumnClause (COMMA_ tableColumnClause)* RP_
    ;

tableColumnClause
    : (schemaName DOT_)? tableName LP_ columnName RP_
    ;

alterInmemoryJoinGroup
    : ALTER INMEMORY JOIN GROUP (schemaName DOT_)? joinGroupName (ADD | REMOVE) LP_ tableName LP_ columnName RP_ RP_
    ;

dropInmemoryJoinGroup
    : DROP INMEMORY JOIN GROUP (schemaName DOT_)? joinGroupName
    ;

createRestorePoint
    : CREATE CLEAN? RESTORE POINT restorePointName (FOR PLUGGABLE DATABASE pdbName)?
      (AS OF (TIMESTAMP | SCN) expr)?
      (PRESERVE | GUARANTEE FLASHBACK DATABASE)?
    ;

dropRestorePoint
    : DROP RESTORE POINT restorePointName (FOR PLUGGABLE DATABASE pdbName)?
    ;
    
dropOperator
    : DROP OPERATOR (schemaName DOT_)? operatorName FORCE?
    ;

alterLibrary
    : ALTER LIBRARY (schemaName DOT_)? libraryName (libraryCompileClause | EDITIONABLE | NONEDITIONABLE)
    ;

libraryCompileClause
    : COMPILE DEBUG? compilerParametersClause* (REUSE SETTINGS)?
    ;

alterMaterializedZonemap
    : ALTER MATERIALIZED ZONEMAP (schemaName DOT_)? zonemapName
    ( alterZonemapAttributes
    | zonemapRefreshClause
    | (ENABLE | DISABLE) PRUNING
    | COMPILE
    | REBUILD
    | UNUSABLE)
    ;

alterZonemapAttributes
    : (PCTFREE INTEGER_ | PCTUSED INTEGER_ | CACHE | NOCACHE)+
    ;

zonemapRefreshClause
    : REFRESH (FAST | COMPLETE | FORCE)?
      (ON (DEMAND | COMMIT | LOAD | DATA MOVEMENT | LOAD DATA MOVEMENT) )?
    ;

alterJava
   : ALTER JAVA (SOURCE | CLASS) objectName resolveClauses (COMPILE | RESOLVE | invokerRightsClause)
   ;

resolveClauses
    : RESOLVER LP_ resolveClause+ RP_
    ;

resolveClause
    : LP_ matchString DOT_? (schemaName | MINUS_) RP_
    ;

alterAuditPolicy
    : ALTER AUDIT POLICY policyName
      ((ADD | DROP) subAuditClause)?
      (CONDITION (DROP | SQ_ condition SQ_ EVALUATE PER (STATEMENT | SESSION | INSTANCE)))?
    ;

subAuditClause
    : (privilegeAuditClause)? (actionAuditClause)? (roleAuditClause)? (ONLY TOPLEVEL)?
    ;

privilegeAuditClause
    : PRIVILEGES systemPrivilegeClause (COMMA_ systemPrivilegeClause)*
    ;

actionAuditClause
    : (standardActions | componentActions)*
    ;

standardActions
    : ACTIONS standardActionsClause standardActionsClause*
    ;

standardActionsClause
    : (objectAction ON (DIRECTORY directoryName | MINING MODEL objectName | objectName) | systemAction)
    ;

objectAction
    : ALL
    | ALTER
    | AUDIT
    | COMMENT
    | CREATE
    | DELETE
    | EXECUTE
    | FLASHBACK
    | GRANT
    | INDEX
    | INSERT
    | LOCK
    | READ
    | RENAME
    | SELECT
    | UPDATE
    | USE
    | WRITE
    ;

systemAction
    : ALL
    | ALTER EDITION
    | ALTER REWRITE EQUIVALENCE
    | ALTER SUMMARY
    | ALTER TRACING
    | CREATE BITMAPFILE
    | CREATE CONTROL FILE
    | CREATE DATABASE
    | CREATE SUMMARY
    | DECLARE REWRITE EQUIVALENCE
    | DROP BITMAPFILE
    | DROP DATABASE
    | DROP REWRITE EQUIVALENCE
    | DROP SUMMARY
    | FLASHBACK DATABASE
    | MERGE
    | SAVEPOINT
    | SET CONSTRAINTS
    | UNDROP OBJECT
    | UPDATE INDEXES
    | UPDATE JOIN INDEX
    | VALIDATE INDEX
    ;

componentActions
    : ACTIONS COMPONENT EQ_ (DATAPUMP | DIRECT_LOAD | OLS | XS) componentAction (COMMA_ componentAction)*
    | DV componentAction ON objectName (COMMA_ componentAction ON objectName)*
    ;

componentAction
    : ALL
    | dataDumpAction
    | directLoadAction
    | labelSecurityAction
    | securityAction
    | databaseVaultAction
    ;

dataDumpAction
    : EXPORT
    | IMPORT
    ;

directLoadAction
    : LOAD
    ;

labelSecurityAction
    : CREATE POLICY
    | ALTER POLICY
    | DROP POLICY
    | APPLY POLICY
    | REMOVE POLICY
    | SET AUTHORIZATION
    | PRIVILEGED ACTION
    | ENABLE POLICY
    | DISABLE POLICY
    | SUBSCRIBE OID
    | UNSUBSCRIBE OID
    | CREATE DATA LABEL
    | ALTER DATA LABEL
    | DROP DATA LABEL
    | CREATE LABEL COMPONENT
    | ALTER LABEL COMPONENTS
    | DROP LABEL COMPONENTS
    ;

securityAction
    : CREATE USER
    | UPDATE USER
    | DELETE USER
    | CREATE ROLE
    | UPDATE ROLE
    | DELETE ROLE
    | GRANT ROLE
    | REVOKE ROLE
    | ADD PROXY
    | REMOVE PROXY
    | SET USER PASSWORD
    | SET USER VERIFIER
    | CREATE ROLESET
    | UPDATE ROLESET
    | DELETE ROLESET
    | CREATE SECURITY CLASS
    | UPDATE SECURITY CLASS
    | DELETE SECURITY CLASS
    | CREATE NAMESPACE TEMPLATE
    | UPDATE NAMESPACE TEMPLATE
    | DELETE NAMESPACE TEMPLATE
    | CREATE ACL
    | UPDATE ACL
    | DELETE ACL
    | CREATE DATA SECURITY
    | UPDATE DATA SECURITY
    | DELETE DATA SECURITY
    | ENABLE DATA SECURITY
    | DISABLE DATA SECURITY
    | ADD GLOBAL CALLBACK
    | DELETE GLOBAL CALLBACK
    | ENABLE GLOBAL CALLBACK
    | ENABLE ROLE
    | DISABLE ROLE
    | SET COOKIE
    | SET INACTIVE TIMEOUT
    | CREATE SESSION
    | DESTROY SESSION
    | SWITCH USER
    | ASSIGN USER
    | CREATE SESSION NAMESPACE
    | DELETE SESSION NAMESPACE
    | CREATE NAMESPACE ATTRIBUTE
    | GET NAMESPACE ATTRIBUTE
    | SET NAMESPACE ATTRIBUTE
    | DELETE NAMESPACE ATTRIBUTE
    | SET USER PROFILE
    | GRANT SYSTEM PRIVILEGE
    | REVOKE SYSTEM PRIVILEGE
    ;

databaseVaultAction
    : REALM VIOLATION
    | REALM SUCCESS
    | REALM ACCESS
    | RULE SET FAILURE
    | RULE SET SUCCESS
    | RULE SET EVAL
    | FACTOR ERROR
    | FACTOR NULL
    | FACTOR VALIDATE ERROR
    | FACTOR VALIDATE FALSE
    | FACTOR TRUST LEVEL NULL
    | FACTOR TRUST LEVEL NEG
    | FACTOR ALL
    ;

roleAuditClause
    : ROLES roleName (COMMA_ roleName)*
    ;

alterCluster
    : ALTER CLUSTER clusterName
    (physicalAttributesClause
    | SIZE sizeClause
    | (MODIFY PARTITION partitionName)? allocateExtentClause
    | deallocateUnusedClause
    | (CACHE | NOCACHE))+ (parallelClause)?
    ;

alterOperator
    : ALTER OPERATOR operatorName (addBindingClause | dropBindingClause | COMPILE)
    ;

addBindingClause
    : ADD BINDING LP_ parameterType (COMMA_ parameterType)* RP_
      RETURN LP_ returnType RP_ implementationClause? usingFunctionClause
    ;

implementationClause
    : (ANCILLARY TO primaryOperatorClause (COMMA_ primaryOperatorClause)*) | contextClauseWithOpeartor
    ;

primaryOperatorClause
    : operatorName LP_ parameterType (COMMA_ parameterType)* RP_
    ;

contextClauseWithOpeartor
    : withIndexClause? withColumnClause?
    ;

withIndexClause
    : WITH INDEX CONTEXT COMMA_ SCAN CONTEXT implementationType (COMPUTE ANCILLARY DATA)?
    ;

withColumnClause
    : WITH COLUMN CONTEXT
    ;

usingFunctionClause
    : USING (packageName DOT_ | typeName DOT_)? functionName
    ;

dropBindingClause
    : DROP BINDING LP_ parameterType (COMMA_ parameterType)* RP_ FORCE?
    ;

alterDiskgroup
    : ALTER DISKGROUP ((diskgroupName ((((addDiskClause | dropDiskClause) (COMMA_ (addDiskClause | dropDiskClause))* | resizeDiskClause) (rebalanceDiskgroupClause)?)
    | replaceDiskClause
    | renameDiskClause
    | diskOnlineClause
    | diskOfflineClause
    | rebalanceDiskgroupClause
    | checkDiskgroupClause
    | diskgroupTemplateClauses
    | diskgroupDirectoryClauses
    | diskgroupAliasClauses
    | diskgroupVolumeClauses
    | diskgroupAttributes
    | modifyDiskgroupFile
    | dropDiskgroupFileClause
    | convertRedundancyClause
    | usergroupClauses
    | userClauses
    | filePermissionsClause
    | fileOwnerClause
    | scrubClause
    | quotagroupClauses
    | filegroupClauses))
    | (((diskgroupName (COMMA_ diskgroupName)*) | ALL) (undropDiskClause | diskgroupAvailability | enableDisableVolume)))
    ;

addDiskClause
    : ADD ((SITE siteName)? (QUORUM | REGULAR)? (FAILGROUP failgroupName)? DISK qualifiedDiskClause (COMMA_ qualifiedDiskClause)*)+
    ;

qualifiedDiskClause
    : searchString (NAME diskName)? (SIZE sizeClause)? (FORCE | NOFORCE)?
    ;

dropDiskClause
    : DROP ((QUORUM | REGULAR)? DISK diskName (FORCE | NOFORCE)? (COMMA diskName (FORCE | NOFORCE)?)*
    | DISKS IN (QUORUM | REGULAR)? FAILGROUP failgroupName (FORCE | NOFORCE)? (COMMA_ failgroupName (FORCE | NOFORCE)?)*)
    ;

resizeDiskClause
    : RESIZE (ALL | DISKS IN FAILGROUP failgroupName) (SIZE sizeClause)?
    ;

rebalanceDiskgroupClause
    : REBALANCE ((((WITH withPhases) | (WITHOUT withoutPhases))? (POWER INTEGER_)? (WAIT | NOWAIT)?)
    | (MODIFY POWER (INTEGER_)?))?
    ;

withPhases
    : withPhase (COMMA_ withPhase)*
    ;

withPhase
    : RESTORE | BALANCE | PREPARE | COMPACT
    ;

withoutPhases
    : withoutPhase (COMMA_ withoutPhase)*
    ;

withoutPhase
    : BALANCE | PREPARE | COMPACT
    ;

replaceDiskClause
    : REPLACE DISK diskName WITH pathString (FORCE | NOFORCE)?
    (COMMA_ diskName WITH pathString (FORCE | NOFORCE)?)*
    (POWER INTEGER_)? (WAIT | NOWAIT)?
    ;

renameDiskClause
    : RENAME (DISK diskName TO diskName (COMMA_ diskName TO diskName)* | DISKS ALL)
    ;

diskOnlineClause
    : ONLINE (((QUORUM | REGULAR)? DISK diskName (COMMA_ diskName)*
    | DISKS IN (QUORUM | REGULAR)? FAILGROUP failgroupName (COMMA_ failgroupName)*)+
    | ALL) (POWER INTEGER_)? (WAIT | NOWAIT)?
    ;

diskOfflineClause
    : OFFLINE ((QUORUM | REGULAR)? DISK diskName (COMMA_ diskName)*
    | DISKS IN (QUORUM | REGULAR)? FAILGROUP failgroupName (COMMA_ failgroupName)*)+ (timeoutClause)?
    ;

timeoutClause
    : DROP AFTER INTEGER_ TIME_UNIT
    ;

checkDiskgroupClause
    : CHECK (REPAIR | NOREPAIR)?
    ;

diskgroupTemplateClauses
    : (((ADD | MODIFY) TEMPLATE templateName qualifiedTemplateClause (COMMA_ templateName qualifiedTemplateClause)*)
    | (DROP TEMPLATE templateName (COMMA_ templateName)*))
    ;

qualifiedTemplateClause
    : (ATTRIBUTE | ATTRIBUTES) LP_ redundancyClause stripingClause diskRegionClause RP_
    ;

redundancyClause
    : (MIRROR | HIGH | UNPROTECTED | PARITY)?
    ;

stripingClause
    : (FINE | COARSE)?
    ;

diskRegionClause
    : (HOT | COLD)? (MIRRORHOT | MIRRORCOLD)?
    ;

diskgroupDirectoryClauses
    : (ADD DIRECTORY fileName (COMMA_ fileName)*
    | DROP DIRECTORY fileName (FORCE | NOFORCE)? (COMMA_ fileName (FORCE | NOFORCE)?)*
    | RENAME DIRECTORY directoryName TO directoryName (COMMA_ directoryName TO directoryName)*)
    ;

diskgroupAliasClauses
    : ((ADD ALIAS aliasName FOR fileName (COMMA_ aliasName FOR fileName)*)
    | (DROP ALIAS aliasName (COMMA_ aliasName)*)
    | (RENAME ALIAS aliasName TO aliasName (COMMA_ aliasName TO aliasName)*))
    ;

diskgroupVolumeClauses
    : (addVolumeClause
    | modifyVolumeClause
    | RESIZE VOLUME asmVolumeName SIZE sizeClause
    | DROP VOLUME asmVolumeName)
    ;

addVolumeClause
    : ADD VOLUME asmVolumeName SIZE sizeClause (redundancyClause)? (STRIPE_WIDTH INTEGER_ (K | M))? (STRIPE_COLUMNS INTEGER_)? (ATTRIBUTE (diskRegionClause))?
    ;

modifyVolumeClause
    : MODIFY VOLUME asmVolumeName (ATTRIBUTE (diskRegionClause))? (MOUNTPATH mountpathName)? (USAGE usageName)?
    ;

diskgroupAttributes
    : SET ATTRIBUTE attributeNameAndValue
    ;

modifyDiskgroupFile
    : MODIFY FILE fileName ATTRIBUTE LP_ diskRegionClause RP_ (COMMA_ fileName ATTRIBUTE ( diskRegionClause ))*
    ;

dropDiskgroupFileClause
    : DROP FILE fileName (COMMA_ fileName)*
    ;

convertRedundancyClause
    : CONVERT REDUNDANCY TO FLEX
    ;

usergroupClauses
    : (ADD USERGROUP SQ_ usergroupName SQ_ WITH MEMBER SQ_ username SQ_ (COMMA_ SQ_ username SQ_)*
    | MODIFY USERGROUP usergroupName (ADD | DROP) MEMBER username (COMMA_ username)*
    | DROP USERGROUP SQ_ usergroupName SQ_)
    ;

userClauses
    : (ADD USER SQ_ username SQ_ (COMMA_ SQ_ username SQ_)*
    | DROP USER SQ_ username SQ_ (COMMA_ SQ_ username SQ_)* (CASCADE)?
    | REPLACE USER SQ_ username SQ_ WITH SQ_ username SQ_ (COMMA_ SQ_ username SQ_ WITH SQ_ username SQ_)*)
    ;

filePermissionsClause
    : SET PERMISSION (OWNER | GROUP | OTHER) EQ_ (NONE | READ ONLY | READ WRITE) (COMMA_ (OWNER | GROUP | OTHER | ALL)
    EQ_ (NONE | READ ONLY | READ WRITE))* FOR FILE fileName (COMMA_ fileName)*
    ;

fileOwnerClause
    : SET OWNERSHIP (setOwnerClause (COMMA_ setOwnerClause)*) FOR FILE fileName (COMMA_ fileName)*
    ;

setOwnerClause
    : OWNER EQ_ username | GROUP EQ_ usergroupName
    ;

scrubClause
    : SCRUB (FILE asmFileName | DISK diskName)? (REPAIR | NOREPAIR)?
    (POWER (AUTO | LOW | HIGH | MAX))? (WAIT | NOWAIT)? (FORCE | NOFORCE)? (STOP)?
    ;

quotagroupClauses
    : (ADD QUOTAGROUP quotagroupName (setPropertyClause)?
    | MODIFY QUOTAGROUP quotagroupName setPropertyClause
    | MOVE FILEGROUP filegroupName TO quotagroupName
    | DROP QUOTAGROUP quotagroupName)
    ;

setPropertyClause
    : SET propertyName EQ_ propertyValue
    ;

quotagroupName
    : identifier
    ;

propertyName
    : QUOTA
    ;

propertyValue
    : sizeClause | UNLIMITED
    ;

filegroupName
    : identifier
    ;

filegroupClauses
    : (addFilegroupClause
    | modifyFilegroupClause
    | moveToFilegroupClause
    | dropFilegroupClause)
    ;

addFilegroupClause
    : ADD FILEGROUP filegroupName (DATABASE databaseName
    | CLUSTER clusterName
    | VOLUME asmVolumeName) (setFileTypePropertyclause)?
    ;

setFileTypePropertyclause
    :SET SQ_ (fileType DOT_)? propertyName SQ_ EQ_ SQ_ propertyValue SQ_
    ;

modifyFilegroupClause
    : MODIFY FILEGROUP filegroupName setFileTypePropertyclause
    ;

moveToFilegroupClause
    : MOVE FILE asmFileName TO FILEGROUP filegroupName
    ;

dropFilegroupClause
    : DROP FILEGROUP filegroupName (CASCADE)?
    ;

undropDiskClause
    : UNDROP DISKS
    ;

diskgroupAvailability
    : ((MOUNT (RESTRICTED | NORMAL)? (FORCE | NOFORCE)?) | (DISMOUNT (FORCE | NOFORCE)?))
    ;

enableDisableVolume
    : (ENABLE | DISABLE) VOLUME (asmVolumeName (COMMA_ asmVolumeName)* | ALL)
    ;

alterIndexType
    : ALTER INDEXTYPE indexTypeName ((addOrDropClause (COMMA_ addOrDropClause)* usingTypeClause?) | COMPILE) withLocalClause
    ;

addOrDropClause
    : (ADD | DROP) operatorName LP_ parameterType RP_
    ;

usingTypeClause
    : USING implementationType arrayDMLClause?
    ;

withLocalClause
    : (WITH LOCAL RANGE? PARTITION)? storageTableClause?
    ;

arrayDMLClause
    : (WITH | WITHOUT)? ARRAY DML arryDMLSubClause (COMMA_ arryDMLSubClause)*
    ;

arryDMLSubClause
    : LP_ typeName (COMMA_ varrayType)? RP_
    ;

alterMaterializedView
    : ALTER MATERIALIZED VIEW materializedViewName materializedViewAttribute? alterIotClauses? (USING INDEX physicalAttributesClause)?
    ((MODIFY scopedTableRefConstraint) | alterMvRefresh)? evaluationEditionClause?
    ((ENABLE | DISABLE) ON QUERY COMPUTATION)? (alterQueryRewriteClause | COMPILE | CONSIDER FRESH)?
    ;

materializedViewAttribute
    : physicalAttributesClause
    | modifyMvColumnClause
    | tableCompression
    | inmemoryTableClause
    | lobStorageClause (COMMA_ lobStorageClause)*
    | modifylobStorageClause (COMMA_ modifylobStorageClause)*
    | alterTablePartitioning
    | parallelClause
    | loggingClause
    | allocateExtentClause
    | deallocateUnusedClause
    | shrinkClause
    | CACHE
    | NOCACHE
    ;

modifyMvColumnClause
    : MODIFY LP_ columnName ((ENCRYPT encryptionSpecification) | DECRYPT)? RP_
    ;

modifylobStorageClause
    : MODIFY LOB LP_ lobItem RP_ LP_ modifylobParameters+ RP_
    ;

modifylobParameters
    : storageClause
    | PCTVERSION INTEGER_
    | FREEPOOLS INTEGER_
    | REBUILD FREEPOOLS
    | lobRetentionClause
    | lobDeduplicateClause
    | lobCompressionClause
    | ENCRYPT encryptionSpecification
    | DECRYPT
    | CACHE
    | (NOCACHE | (CACHE READS)) loggingClause?
    | allocateExtentClause
    | shrinkClause
    | deallocateUnusedClause
    ;

 alterIotClauses
    : indexOrgTableClause
    | alterOverflowClause
    | COALESCE
    ;

alterOverflowClause
    : addOverflowClause | overflowClause
    ;

overflowClause
    : OVERFLOW (segmentAttributesClause | allocateExtentClause | shrinkClause | deallocateUnusedClause)+
    ;

addOverflowClause
    : ADD OVERFLOW segmentAttributesClause? LP_ PARTITION segmentAttributesClause? (COMMA_ PARTITION segmentAttributesClause?)* RP_
    ;

scopedTableRefConstraint
    : SCOPE FOR LP_ (columnName | attributeName) RP_ IS (schemaName DOT_)? (tableName | alias)
    ;

alterMvRefresh
    : REFRESH (FAST
    | COMPLETE
    | FORCE
    | ON DEMAND
    | ON COMMIT
    | START WITH dateValue
    | NEXT dateValue
    | WITH PRIMARY KEY
    | USING DEFAULT MASTER ROLLBACK SEGMENT
    | USING MASTER ROLLBACK SEGMENT rollbackSegment
    | USING ENFORCED CONSTRAINTS
    | USING TRUSTED CONSTRAINTS)
    ;

evaluationEditionClause
    : EVALUATE USING (CURRENT EDITION | EDITION editionName | NULL EDITION)
    ;

alterQueryRewriteClause
    : (ENABLE | DISABLE)? QUERY REWRITE unusableEditionsClause
    ;

unusableEditionsClause
    : unusableBefore? unusableBeginning?
    ;

unusableBefore
    : UNUSABLE BEFORE (CURRENT EDITION | EDITION editionName)
    ;

unusableBeginning
    : UNUSABLE BEGINNING WITH (CURRENT EDITION | EDITION editionName | NULL EDITION)
    ;

alterMaterializedViewLog
    : ALTER MATERIALIZED VIEW LOG FORCE? ON tableName
    ( physicalAttributesClause
    | addMvLogColumnClause
    | alterTablePartitioning
    | parallelClause
    | loggingClause
    | allocateExtentClause
    | shrinkClause
    | moveMvLogClause
    | CACHE
    | NOCACHE)? mvLogAugmentation? mvLogPurgeClause? forRefreshClause?
    ;

addMvLogColumnClause
    : ADD LP_ columnName RP_
    ;

moveMvLogClause
    : MOVE segmentAttributesClause parallelClause?
    ;

mvLogAugmentation
    : ADD addClause (COMMA_ addClause)* newValuesClause?
    ;

addClause
    : OBJECT ID columns?
    | PRIMARY KEY columns?
    | ROWID columns?
    | SEQUENCE columns?
    | columns
    ;

columns
    : LP_ columnName (COMMA_ columnName)* RP_
    ;

newValuesClause
    : (INCLUDING | EXCLUDING) NEW VALUES
    ;

mvLogPurgeClause
    : PURGE IMMEDIATE (SYNCHRONOUS | ASYNCHRONOUS)?
    | START WITH dateValue nextOrRepeatClause?
    | (START WITH dateValue)? nextOrRepeatClause
    ;

nextOrRepeatClause
    : NEXT dateValue | REPEAT INTERVAL intervalExpression
    ;

forRefreshClause
    : FOR ((SYNCHRONOUS REFRESH USING stagingLogName) | (FAST REFRESH))
    ;

alterFunction
    : ALTER FUNCTION function (functionCompileClause | (EDITIONABLE | NONEDITIONABLE))
    ;

functionCompileClause
    : COMPILE DEBUG? compilerParametersClause* (REUSE SETTINGS)?
    ;

alterHierarchy
    : ALTER HIERARCHY hierarchyName (RENAME TO hierarchyName | COMPILE)
    ;

alterLockdownProfile
    : ALTER LOCKDOWN PROFILE profileName (lockdownFeatures | lockdownOptions | lockdownStatements)
    ;

lockdownFeatures
    : (DISABLE | ENABLE) FEATURE featureClauses
    ;

featureClauses
    : EQ_ LP_ featureName (COMMA_ featureName)* RP_
    | ALL (EXCEPT (EQ_ LP_ featureName (COMMA_ featureName)* RP_))?
    ;

lockdownOptions
    : (DISABLE | ENABLE) OPTION lockDownOptionClauses
    ;

lockDownOptionClauses
    : EQ_ LP_ optionName (COMMA_ optionName)* RP_
    | ALL (EXCEPT (EQ_ LP_ optionName (COMMA_ optionName)* RP_))?
    ;

lockdownStatements
    : (DISABLE | ENABLE) STATEMENT lockdownStatementsClauses
    ;

lockdownStatementsClauses
    : EQ_ LP_ sqlStatement (COMMA_ sqlStatement )* RP_
    | EQ_ LP_ sqlStatement RP_ statementClauses
    | ALL (EXCEPT (EQ_ LP_ sqlStatement (COMMA_ sqlStatement)* RP_))?
    ;

statementClauses
    : CLAUSE statementsSubClauses
    ;

statementsSubClauses
    : EQ_ LP_ clause (COMMA_ clause)* RP_
    | EQ_ LP_ clause RP_ clauseOptions
    | ALL (EXCEPT (EQ_ LP_ clause (COMMA_ clause)* RP_))?
    ;

clauseOptions
    : OPTION optionClauses
    ;

optionClauses
    : EQ_ LP_ clauseOptionOrPattern (COMMA_ clauseOptionOrPattern)* RP_
    | EQ_ LP_ clauseOption RP_ optionValues+
    | ALL (EXCEPT EQ_ LP_ clauseOptionOrPattern (COMMA_ clauseOptionOrPattern)* RP_)?
    ;

clauseOptionOrPattern
    : clauseOption | clauseOptionPattern
    ;

optionValues
    : VALUE EQ_ LP_ optionValue (COMMA_ optionValue)* RP_
    | MINVALUE EQ_ optionValue
    | MAXVALUE EQ_ optionValue
    ;

alterPluggableDatabase
    : ALTER databaseClause (pdbUnplugClause
    | pdbSettingsClauses
    | pdbDatafileClause
    | pdbRecoveryClauses
    | pdbChangeState
    | pdbChangeStateFromRoot
    | applicationClauses
    | snapshotClauses
    | prepareClause
    | dropMirrorCopy
    | lostWriteProtection)
    ;

databaseClause
    : DATABASE dbName?
    | PLUGGABLE DATABASE pdbName?
    ;

pdbUnplugClause
    : pdbName UNPLUG INTO fileName pdbUnplugEncrypt?
    ;

pdbUnplugEncrypt
    : ENCRYPT USING transportSecret
    ;

pdbSettingsClauses
    : pdbName? pdbSettingClause
    | CONTAINERS containersClause
    ;

pdbSettingClause
    : DEFAULT EDITION EQ_ editionName
    | SET DEFAULT (BIGFILE | SMALLFILE) TABLESPACE
    | DEFAULT TABLESPACE tablespaceName
    | DEFAULT TEMPORARY TABLESPACE (tablespaceName | tablespaceGroupName)
    | RENAME GLOBAL_NAME TO databaseName (DOT_ domain)+
    | setTimeZoneClause
    | databaseFileClauses
    | supplementalDbLogging
    | pdbStorageClause
    | pdbLoggingClauses
    | pdbRefreshModeClause
    | REFRESH pdbRefreshSwitchoverClause?
    | SET CONTAINER_MAP EQ_ mapObject
    ;

containersClause
    : DEFAULT TARGET EQ_ ((LP_ containerName RP_) | NONE)
    | HOST EQ_ hostName
    | PORT EQ_ NUMBER_
    ;

pdbStorageClause
    : STORAGE ((LP_ storageMaxSizeClauses+ RP_) | UNLIMITED)
    ;

storageMaxSizeClauses
    : (MAXSIZE | MAX_AUDIT_SIZE | MAX_DIAG_SIZE) (UNLIMITED | sizeClause)
    ;

pdbLoggingClauses
    : loggingClause | pdbForceLoggingClause
    ;

pdbForceLoggingClause
    : (ENABLE | DISABLE) FORCE (LOGGING | NOLOGGING)
    | SET STANDBY NOLOGGING FOR ((DATA AVAILABILITY) | (LOAD PERFORMANCE))
    ;

pdbRefreshModeClause
    : REFRESH MODE (MANUAL | (EVERY refreshInterval (MINUTES | HOURS)) | NONE )
    ;

pdbRefreshSwitchoverClause
    : FROM sourcePdbName AT_ dbLink SWITCHOVER
    ;

pdbDatafileClause
    : pdbName? DATAFILE (fileNameAndNumber | ALL)  (ONLINE | OFFLINE)
    ;

fileNameAndNumber
    : (fileName | fileNumber) (COMMA_ (fileName | fileNumber))*
    ;

pdbRecoveryClauses
    : pdbName? (pdbGeneralRecovery
    | BEGIN BACKUP
    | END BACKUP
    | ENABLE RECOVERY
    | DISABLE RECOVERY)
    ;

pdbGeneralRecovery
    : RECOVER AUTOMATIC? (FROM locationName)? (DATABASE
    | TABLESPACE tablespaceName (COMMA_ tablespaceName)*
    | DATAFILE fileNameAndNumber
    | LOGFILE fileName
    | CONTINUE DEFAULT?)?
    ;

pdbChangeState
    : pdbName? (pdbOpen | pdbClose | pdbSaveOrDiscardState)
    ;

pdbOpen
    : OPEN (((READ WRITE) | (READ ONLY))? RESTRICTED? FORCE?
    | (READ WRITE)? UPGRADE RESTRICTED?
    | RESETLOGS) instancesClause?
    ;

instancesClause
    : INSTANCES EQ_ (instanceNameClause | (ALL (EXCEPT instanceName)?))
    ;

instanceNameClause
    : LP_ instanceName (COMMA_ instanceName )* RP_
    ;

pdbClose
    : CLOSE ((IMMEDIATE? (instancesClause | relocateClause)?) | (ABORT? instancesClause?))
    ;

relocateClause
    : RELOCATE (TO instanceName)?
    | NORELOCATE
    ;

pdbSaveOrDiscardState
    : (SAVE | DISCARD) STATE instancesClause?
    ;

pdbChangeStateFromRoot
    : (pdbNameClause | (ALL (EXCEPT pdbNameClause)?)) (pdbOpen | pdbClose | pdbSaveOrDiscardState)
    ;

pdbNameClause
    : pdbName (COMMA_ pdbName)*
    ;

applicationClauses
    : APPLICATION ((appName appClause) | (ALL SYNC))
    ;

appClause
    : BEGIN INSTALL SQ_ appVersion SQ_ (COMMENT SQ_ commentValue SQ_)?
    | END INSTALL (SQ_ appVersion SQ_)?
    | BEGIN PATCH NUMBER_ (MINIMUM VERSION SQ_ appVersion SQ_)? (COMMENT SQ_ commentValue SQ_)?
    | END PATCH NUMBER_?
    | BEGIN UPGRADE (SQ_ startAppVersion SQ_)? TO SQ_ endAppVersion SQ_ (COMMENT SQ_ commentValue SQ_)?
    | END UPGRADE (TO SQ_ endAppVersion SQ_)?
    | BEGIN UNINSTALL
    | END UNINSTALL
    | SET PATCH NUMBER_
    | SET VERSION SQ_ appVersion SQ_
    | SET COMPATIBILITY VERSION ((SQ_ appVersion SQ_) | CURRENT)
    | SYNC TO ((SQ_ appVersion SQ_) | (PATCH patchNumber))
    | SYNC
    ;

snapshotClauses
    : pdbSnapshotClause
    | materializeClause
    | createSnapshotClause
    | dropSnapshotClause
    | setMaxPdbSnapshotsClause
    ;

pdbSnapshotClause
    : SNAPSHOT (MANUAL | (EVERY snapshotInterval (HOURS | MINUTES)) | NONE)
    ;

materializeClause
    : MATERIALIZE
    ;

createSnapshotClause
    : SNAPSHOT snapshotName
    ;

dropSnapshotClause
    : DROP SNAPSHOT snapshotName
    ;

setMaxPdbSnapshotsClause
    : SET maxPdbSnapshots EQ_ maxNumberOfSnapshots
    ;

dropIndexType
    : DROP INDEXTYPE indexTypeName FORCE?
    ;

dropProfile
    : DROP PROFILE profileName CASCADE?
    ;

dropPluggableDatabase
    : DROP PLUGGABLE DATABASE pdbName ((KEEP | INCLUDING) DATAFILES)?
    ;

dropSequence
    : DROP SEQUENCE (schemaName DOT_)? sequenceName
    ;

dropJava
     : DROP JAVA (SOURCE | CLASS | RESOURCE) objectName
     ;

dropLibrary
    : DROP LIBRARY libraryName
    ;

dropMaterializedView
    : DROP MATERIALIZED VIEW materializedViewName (PRESERVE TABLE)?
    ;

dropMaterializedViewLog
    : DROP MATERIALIZED VIEW LOG ON tableName
    ;

dropMaterializedZonemap
    : DROP MATERIALIZED ZONEMAP zonemapName
    ;

tablespaceEncryptionSpec
    : USING encryptAlgorithmName
    ;

createTablespace
    : CREATE (BIGFILE|SMALLFILE)? (DATAFILE fileSpecifications)? permanentTablespaceClause
    ;

permanentTablespaceClause
    : TABLESPACE tablespaceName (
    (MINIMUM EXTEND sizeClause)
    | (BLOCKSIZE INTEGER_ K?)
    | loggingClause
    | (FORCE LOGGING)
    | ENCRYPTION tablespaceEncryptionSpec
    | (ONLINE|OFFLINE)
    )
    ;

dropFunction
    : DROP FUNCTION (schemaName DOT_)? function
    ;

compileTypeClause
    : COMPILE DEBUG? (SPECIFICATION|BODY)? compilerParametersClause? REUSE SETTINGS
    ;

inheritanceClauses
    : (NOT? (OVERRIDING | FINAL | INSTANTIABLE))+
    ;

procedureSpec
    : PROCEDURE procedureName LP_ (parameterValue typeName (COMMA_ parameterValue typeName)*) RP_ ((IS | AS) callSpec)?
    ;

returnClause
    : RETURN dataType ((IS | AS) callSpec)?
    ;

functionSpec
    : FUNCTION name LP_ (parameterValue dataType (COMMA_ parameterValue dataType)*) RP_ returnClause
    ;

subprogramSpec
    : (MEMBER | STATIC) (procedureSpec | functionSpec)
    ;

<<<<<<< HEAD
constructorSpec
    : FINAL? INSTANTIABLE? CONSTRUCTOR FUNCTION typeName
    (LP_ (SELF IN OUT dataType COMMA_)? parameterValue dataType (COMMA_ parameterValue dataType)* RP_)?
    RETURN SELF AS RESULT ((AS | IS) callSpec)?
    ;

mapOrderFunctionSpec
    : (MAP | ORDER) MEMBER functionSpec
    ;

elementSpecification
    : inheritanceClauses? (subprogramSpec | constructorSpec | mapOrderFunctionSpec)+
    ;

replaceTypeClause
    : REPLACE invokerRightsClause? AS OBJECT LP_ (attributeName dataType (COMMA_ (elementSpecification | attributeName dataType))*) RP_
=======
elementSpecification
    : inheritanceClauses? (subprogramSpec)+
    ;

replaceTypeClause
    : REPLACE invokerRightsClause? AS OBJECT LP_ (attributeName dataType (COMMA_ attributeName dataType)* (COMMA_ elementSpecification)*) RP_
>>>>>>> 5738adab
    ;

alterType
    : ALTER TYPE typeName (compileTypeClause|replaceTypeClause)?
    ;<|MERGE_RESOLUTION|>--- conflicted
+++ resolved
@@ -3641,7 +3641,6 @@
     : (MEMBER | STATIC) (procedureSpec | functionSpec)
     ;
 
-<<<<<<< HEAD
 constructorSpec
     : FINAL? INSTANTIABLE? CONSTRUCTOR FUNCTION typeName
     (LP_ (SELF IN OUT dataType COMMA_)? parameterValue dataType (COMMA_ parameterValue dataType)* RP_)?
@@ -3658,14 +3657,6 @@
 
 replaceTypeClause
     : REPLACE invokerRightsClause? AS OBJECT LP_ (attributeName dataType (COMMA_ (elementSpecification | attributeName dataType))*) RP_
-=======
-elementSpecification
-    : inheritanceClauses? (subprogramSpec)+
-    ;
-
-replaceTypeClause
-    : REPLACE invokerRightsClause? AS OBJECT LP_ (attributeName dataType (COMMA_ attributeName dataType)* (COMMA_ elementSpecification)*) RP_
->>>>>>> 5738adab
     ;
 
 alterType
