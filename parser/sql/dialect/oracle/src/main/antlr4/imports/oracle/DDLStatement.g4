--- conflicted
+++ resolved
@@ -3521,15 +3521,14 @@
     : DROP MATERIALIZED ZONEMAP zonemapName
     ;
 
-<<<<<<< HEAD
 createTablespace
     : CREATE (BIGFILE|SMALLFILE)? permanentTablespaceClause
     ;
 
 permanentTablespaceClause
     : TABLESPACE tablespaceName (ONLINE|OFFLINE)
-=======
+    ;
+
 dropFunction
     : DROP FUNCTION (schemaName DOT_)? function
->>>>>>> e0233a7f
     ;