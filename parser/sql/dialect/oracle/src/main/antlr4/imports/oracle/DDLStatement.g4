--- conflicted
+++ resolved
@@ -3764,20 +3764,12 @@
     ;
 
 alterType
-<<<<<<< HEAD
-    : ALTER TYPE typeName (compileTypeClause | replaceTypeClause)?
-=======
     : ALTER TYPE typeName (compileTypeClause|replaceTypeClause|RESET|(alterMethodSpec|alterAttributeDefinition))?
->>>>>>> cbef6757
     ;
 
 createCluster
     : CREATE CLUSTER (schemaName DOT_)? clusterName
     LP_ (columnName dataType SORT? (COMMA_ columnName dataType SORT?)*) RP_
-<<<<<<< HEAD
-    (physicalAttributesClause | SET sizeClause | TABLESPACE tablespaceName | INDEX |
-    (SINGLE TABLE)? HASHKEYS INTEGER_ (HASH IS functionName LP_ (argument (COMMA_ argument)*) RP_)?)?
-=======
     ;
 
 createCluster
@@ -3790,6 +3782,13 @@
     : CREATE CLUSTER (schemaName DOT_)? clusterName
     LP_ (columnName dataType SORT? (COMMA_ columnName dataType SORT?)*) RP_
     (physicalAttributesClause | SET sizeClause)?
->>>>>>> cbef6757
+    parallelClause? (NOROWDEPENDENCIES | ROWDEPENDENCIES)? (CACHE | NOCACHE)?
+    ;
+
+createCluster
+    : CREATE CLUSTER (schemaName DOT_)? clusterName
+    LP_ (columnName dataType SORT? (COMMA_ columnName dataType SORT?)*) RP_
+    (physicalAttributesClause | SET sizeClause | TABLESPACE tablespaceName | INDEX |
+    (SINGLE TABLE)? HASHKEYS INTEGER_ (HASH IS functionName LP_ (argument (COMMA_ argument)*) RP_)?)?
     parallelClause? (NOROWDEPENDENCIES | ROWDEPENDENCIES)? (CACHE | NOCACHE)?
     ;