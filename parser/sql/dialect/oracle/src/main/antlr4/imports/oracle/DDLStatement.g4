--- conflicted
+++ resolved
@@ -3626,7 +3626,6 @@
     : TEMPORARY TABLESPACE tablespaceName (TEMPFILE fileSpecification (COMMA_ fileSpecification)* )? tablespaceGroupClause? extentManagementClause?
     ;
 
-<<<<<<< HEAD
 tablespaceRetentionClause
     : RETENTION (GUARANTEE | NOGUARANTEE)
     ;
@@ -3637,10 +3636,6 @@
 
 createTablespace
     : CREATE (BIGFILE|SMALLFILE)? (DATAFILE fileSpecifications)? (permanentTablespaceClause | temporaryTablespaceClause | undoTablespaceClause)
-=======
-createTablespace
-    : CREATE (BIGFILE|SMALLFILE)? (DATAFILE fileSpecifications)? (permanentTablespaceClause | temporaryTablespaceClause)
->>>>>>> b1dec832
     ;
 
 permanentTablespaceClause
