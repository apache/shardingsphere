/*
 * Licensed to the Apache Software Foundation (ASF) under one or more
 * contributor license agreements.  See the NOTICE file distributed with
 * this work for additional information regarding copyright ownership.
 * The ASF licenses this file to You under the Apache License, Version 2.0
 * (the "License"); you may not use this file except in compliance with
 * the License.  You may obtain a copy of the License at
 *
 *     http://www.apache.org/licenses/LICENSE-2.0
 *
 * Unless required by applicable law or agreed to in writing, software
 * distributed under the License is distributed on an "AS IS" BASIS,
 * WITHOUT WARRANTIES OR CONDITIONS OF ANY KIND, either express or implied.
 * See the License for the specific language governing permissions and
 * limitations under the License.
 */

grammar DDLStatement;

import BaseRule, DCLStatement;

createTable
    : CREATE createTableSpecification TABLE tableName createSharingClause createDefinitionClause createMemOptimizeClause createParentClause
    ;

createEdition
    : CREATE EDITION editionName (AS CHILD OF editionName)?
    ;

createIndex
    : CREATE createIndexSpecification INDEX indexName ON createIndexDefinitionClause usableSpecification? invalidationSpecification?
    ;

alterTable
    : ALTER TABLE tableName memOptimizeClause alterDefinitionClause enableDisableClauses
    ;

alterIndex
    : ALTER INDEX indexName alterIndexInformationClause
    ;

alterTrigger
    : ALTER TRIGGER triggerName (
    | triggerCompileClause
    | ( ENABLE | DISABLE)
    | RENAME TO name
    | (EDITIONABLE | NONEDITIONABLE)
    )
    ;    

triggerCompileClause
    : COMPILE DEBUG? (compilerParametersClause*)? (REUSE SETTINGS)?
    ;

compilerParametersClause
    : parameterName EQ_ parameterValue
    ;

dropContext
    : DROP CONTEXT contextName;

dropTable
    : DROP TABLE tableName (CASCADE CONSTRAINTS)? (PURGE)?
    ;

dropTableSpace
    : DROP TABLESPACE tablespaceName (INCLUDING CONTENTS ((AND | KEEP) DATAFILES)? (CASCADE CONSTRAINTS)? )?
    ;

dropPackage
    : DROP PACKAGE BODY? packageName
    ;

dropTrigger
    : DROP TRIGGER triggerName
    ;
 
dropIndex
    : DROP INDEX indexName ONLINE? FORCE? ((DEFERRED|IMMEDIATE) INVALIDATION)?
    ;

dropView
    : DROP VIEW viewName (CASCADE CONSTRAINTS)?
    ;

dropEdition
    : DROP EDITION editionName CASCADE?
    ;

dropOutline
    : DROP OUTLINE outlineName
    ;

dropCluster
    : DROP CLUSTER (schemaName DOT_)? clusterName (INCLUDING TABLES (CASCADE CONSTRAINTS)?)?
    ;

alterOutline
    : ALTER OUTLINE (PUBLIC | PRIVATE)? outlineName
    ( REBUILD
    | RENAME TO outlineName
    | CHANGE CATEGORY TO categoryName
    | (ENABLE | DISABLE)
    )+
    ;

truncateTable
    : TRUNCATE TABLE tableName materializedViewLogClause? dropReuseClause? CASCADE?
    ;

createTableSpecification
    : ((GLOBAL | PRIVATE) TEMPORARY | SHARDED | DUPLICATED)?
    ;

tablespaceClauseWithParen
    : LP_ tablespaceClause RP_
    ;

tablespaceClause
    : TABLESPACE ignoredIdentifier
    ;

createSharingClause
    : (SHARING EQ_ (METADATA | DATA | EXTENDED DATA | NONE))?
    ;

createDefinitionClause
    : createRelationalTableClause | createObjectTableClause | createXMLTypeTableClause
    ;

createXMLTypeTableClause
    : OF? XMLTYPE
      (LP_ (objectProperties) RP_)?
      (XMLTYPE xmlTypeStorageClause)?
      (xmlSchemaSpecClause)?
      (xmlTypeVirtualColumnsClause)?
      (ON COMMIT (DELETE | PRESERVE) ROWS)?
      (oidClause)?
      (oidIndexClause)?
      (physicalProperties)?
      (tableProperties)?
    ;

xmlTypeStorageClause
    : STORE
      (AS ( OBJECT RELATIONAL | ((SECUREFILE | BASICFILE)? (CLOB | BINARY XML) (lobSegname (LP_ lobParameters RP_)? | (LP_ lobParameters RP_))?)))
      | (ALL VARRAYS AS (LOBS | TABLES ))
    ;

xmlSchemaSpecClause
    : (XMLSCHEMA xmlSchemaURLName)? ELEMENT (elementName | xmlSchemaURLName POUND_ elementName)? 
      (STORE ALL VARRAYS AS (LOBS | TABLES))? 
      ((ALLOW | DISALLOW) NONSCHEMA)?
      ((ALLOW | DISALLOW) ANYSCHEMA)?
    ;

xmlTypeVirtualColumnsClause
    : VIRTUAL COLUMNS LP_ (columnName AS LP_ expr RP_ (COMMA_ columnName AS LP_ expr RP_)+) RP_
    ;

oidClause
    : OBJECT IDENTIFIER IS (SYSTEM GENERATED | PRIMARY KEY)
    ;

oidIndexClause
    : OIDINDEX indexName? LP_ (physicalAttributesClause | TABLESPACE tablespaceName)* RP_
    ;

createRelationalTableClause
    : (LP_ relationalProperties RP_)? collationClause? commitClause? physicalProperties? tableProperties?
    ;
    
createMemOptimizeClause
    : (MEMOPTIMIZE FOR READ)? (MEMOPTIMIZE FOR WRITE)? 
    ;    

createParentClause
    : (PARENT tableName)?
    ;

createObjectTableClause
    : OF objectName objectTableSubstitution? 
    (LP_ objectProperties RP_)? (ON COMMIT (DELETE | PRESERVE) ROWS)?
    oidClause? oidIndexClause? physicalProperties? tableProperties?
    ;

relationalProperties
    : relationalProperty (COMMA_ relationalProperty)*
    ;

relationalProperty
    : columnDefinition | virtualColumnDefinition | outOfLineConstraint | outOfLineRefConstraint
    ;

columnDefinition
    : columnName dataType SORT? visibleClause (defaultNullClause expr | identityClause)? (ENCRYPT encryptionSpecification)? (inlineConstraint+ | inlineRefConstraint)?
    ;

visibleClause
    : (VISIBLE | INVISIBLE)?
    ;

defaultNullClause
    : DEFAULT (ON NULL)?
    ;

identityClause
    : GENERATED (ALWAYS | BY DEFAULT (ON NULL)?) AS IDENTITY identifyOptions
    ;

identifyOptions
    : LP_? (identityOption+)? RP_?
    ;

identityOption
    : START WITH (INTEGER_ | LIMIT VALUE)
    | INCREMENT BY INTEGER_
    | MAXVALUE INTEGER_
    | NOMAXVALUE
    | MINVALUE INTEGER_
    | NOMINVALUE
    | CYCLE
    | NOCYCLE
    | CACHE INTEGER_
    | NOCACHE
    | ORDER
    | NOORDER
    ;

encryptionSpecification
    : (USING STRING_)? (IDENTIFIED BY STRING_)? STRING_? (NO? SALT)?
    ;

inlineConstraint
    : (CONSTRAINT ignoredIdentifier)? (NOT? NULL | UNIQUE | primaryKey | referencesClause | CHECK LP_ expr RP_) constraintState?
    ;

referencesClause
    : REFERENCES tableName columnNames? (ON DELETE (CASCADE | SET NULL))?
    ;

constraintState
    : notDeferrable 
    | initiallyClause 
    | RELY | NORELY 
    | usingIndexClause 
    | ENABLE | DISABLE 
    | VALIDATE | NOVALIDATE 
    | exceptionsClause
    ;

notDeferrable
    : NOT? DEFERRABLE
    ;

initiallyClause
    : INITIALLY (IMMEDIATE | DEFERRED)
    ;

exceptionsClause
    : EXCEPTIONS INTO tableName
    ;

usingIndexClause
    : USING INDEX (indexName | createIndexClause)?
    ;

createIndexClause
    :  LP_ createIndex RP_
    ;

inlineRefConstraint
    : SCOPE IS tableName | WITH ROWID | (CONSTRAINT ignoredIdentifier)? referencesClause constraintState?
    ;

virtualColumnDefinition
    : columnName dataType? (GENERATED ALWAYS)? AS LP_ expr RP_ VIRTUAL? inlineConstraint*
    ;

outOfLineConstraint
    : (CONSTRAINT constraintName)?
    (UNIQUE columnNames
    | primaryKey columnNames 
    | FOREIGN KEY columnNames referencesClause
    | CHECK LP_ expr RP_
    ) constraintState?
    ;

outOfLineRefConstraint
    : SCOPE FOR LP_ lobItem RP_ IS tableName
    | REF LP_ lobItem RP_ WITH ROWID
    | (CONSTRAINT constraintName)? FOREIGN KEY lobItemList referencesClause constraintState?
    ;

createIndexSpecification
    : (UNIQUE | BITMAP)?
    ;

clusterIndexClause
    : CLUSTER clusterName indexAttributes?
    ;

indexAttributes
    : (ONLINE | (SORT|NOSORT) | REVERSE | (VISIBLE | INVISIBLE))
    ;

tableIndexClause
    : tableName alias? indexExpressions
    ;

indexExpressions
    : LP_? indexExpression (COMMA_ indexExpression)* RP_?
    ;

indexExpression
    : (columnName | expr) (ASC | DESC)?
    ;

bitmapJoinIndexClause
    : tableName columnSortsClause_ FROM tableAlias WHERE expr
    ;

columnSortsClause_
    : LP_? columnSortClause_ (COMMA_ columnSortClause_)* RP_?
    ;
    
columnSortClause_
    : (tableName | alias)? columnName (ASC | DESC)?
    ;

createIndexDefinitionClause
    : clusterIndexClause | tableIndexClause | bitmapJoinIndexClause
    ;

tableAlias
    : tableName alias? (COMMA_ tableName alias?)*
    ;

alterDefinitionClause
    : (alterTableProperties
    | columnClauses
    | constraintClauses
    | alterTablePartitioning ((DEFERRED| IMMEDIATE) INVALIDATION)?
    | alterExternalTable)?
    ;

alterTableProperties
    : renameTableSpecification | REKEY encryptionSpecification
    ;

renameTableSpecification
    : RENAME TO identifier
    ;

dropSynonym
    : DROP PUBLIC? SYNONYM (schemaName DOT_)? synonymName FORCE?
    ;

columnClauses
    : operateColumnClause+ | renameColumnClause
    ;

operateColumnClause
    : addColumnSpecification | modifyColumnSpecification | dropColumnClause
    ;

addColumnSpecification
    : ADD LP_ columnOrVirtualDefinitions RP_ columnProperties?
    ;

columnOrVirtualDefinitions
    : columnOrVirtualDefinition (COMMA_ columnOrVirtualDefinition)* 
    ;

columnOrVirtualDefinition
    : columnDefinition | virtualColumnDefinition
    ;

columnProperties
    : columnProperty+
    ;

columnProperty
    : objectTypeColProperties
    ;

objectTypeColProperties
    : COLUMN columnName substitutableColumnClause
    ;

substitutableColumnClause
    : ELEMENT? IS OF TYPE? LP_ ONLY? dataTypeName RP_ | NOT? SUBSTITUTABLE AT ALL LEVELS
    ;

modifyColumnSpecification
    : MODIFY (LP_? modifyColProperties (COMMA_ modifyColProperties)* RP_? | modifyColSubstitutable)
    ;

modifyColProperties
    : columnName dataType? (DEFAULT expr)? (ENCRYPT encryptionSpecification | DECRYPT)? inlineConstraint*
    ;

modifyColSubstitutable
    : COLUMN columnName NOT? SUBSTITUTABLE AT ALL LEVELS FORCE?
    ;

dropColumnClause
    : SET UNUSED columnOrColumnList cascadeOrInvalidate* | dropColumnSpecification
    ;

dropColumnSpecification
    : DROP columnOrColumnList cascadeOrInvalidate* checkpointNumber?
    ;

columnOrColumnList
    : (COLUMN columnName) | columnNames
    ;

cascadeOrInvalidate
    : CASCADE CONSTRAINTS | INVALIDATE
    ;

checkpointNumber
    : CHECKPOINT NUMBER_
    ;

renameColumnClause
    : RENAME COLUMN columnName TO columnName
    ;

constraintClauses
    : addConstraintSpecification | modifyConstraintClause | renameConstraintClause | dropConstraintClause+
    ;

addConstraintSpecification
    : ADD (outOfLineConstraint+ | outOfLineRefConstraint)
    ;

modifyConstraintClause
    : MODIFY constraintOption constraintState+ CASCADE?
    ;

constraintWithName
    : CONSTRAINT constraintName
    ;

constraintOption
    : constraintWithName | constraintPrimaryOrUnique
    ;

constraintPrimaryOrUnique
    : primaryKey | UNIQUE columnNames
    ;

renameConstraintClause
    : RENAME constraintWithName TO ignoredIdentifier
    ;

dropConstraintClause
    : DROP
    (
    constraintPrimaryOrUnique CASCADE? ((KEEP | DROP) INDEX)? | (CONSTRAINT constraintName CASCADE?)
    ) 
    ;

alterExternalTable
    : (addColumnSpecification | modifyColumnSpecification | dropColumnSpecification)+
    ;

objectProperties
    : ((columnName | attributeName) (DEFAULT expr)? (inlineConstraint* | inlineRefConstraint)?)
    | outOfLineConstraint
    | outOfLineRefConstraint
    | supplementalLoggingProps
    ;

alterIndexInformationClause
    : (deallocateUnusedClause
    | allocateExtentClause
    | shrinkClause
    | parallelClause
    | loggingClause
    | partialIndexClause)+
    | rebuildClause ((DEFERRED | IMMEDIATE) | INVALIDATION)?
    | parallelClause
    | PARAMETERS LP_ odciParameters RP_
    | COMPILE
    | (ENABLE | DISABLE)
    | UNUSABLE ONLINE? ((DEFERRED | IMMEDIATE) | INVALIDATION)?
    | (VISIBLE | INVISIBLE)
    | renameIndexClause
    | COALESCE CLEANUP? ONLY? parallelClause?
    | ((MONITORING | NOMONITORING) USAGE)
    | UPDATE BLOCK REFERENCES
    | alterIndexPartitioning
    ;

renameIndexClause
    : (RENAME TO indexName)?
    ;

alterIndexPartitioning
    : modifyIndexDefaultAttrs
    | addHashIndexPartition
    | modifyIndexPartition
    | renameIndexPartition
    | dropIndexPartition
    | splitIndexPartition
    | coalesceIndexPartition
    | modifyIndexsubPartition
    ;

modifyIndexDefaultAttrs
    : MODIFY DEFAULT ATTRIBUTES (FOR PARTITION partitionName)? (physicalAttributesClause | TABLESPACE (tablespaceName | DEFAULT) | loggingClause)+
    ;

addHashIndexPartition
    : ADD PARTITION partitionName? (TABLESPACE tablespaceName)? indexCompression? parallelClause?
    ;

modifyIndexPartition
    : MODIFY PARTITION partitionName
    ( (deallocateUnusedClause | allocateExtentClause | physicalAttributesClause | loggingClause | indexCompression)+ 
    | PARAMETERS LP_ odciParameters RP_
    | COALESCE (CLEANUP | ONLY | parallelClause)?
    | UPDATE BLOCK REFERENCES
    | UNUSABLE
    )
    ;

renameIndexPartition
    : RENAME (PARTITION partitionName | SUBPARTITION subpartitionName) TO newName
    ;

dropIndexPartition
    : DROP PARTITION partitionName
    ;

splitIndexPartition
    : SPLIT PARTITION partitionName AT LP_ literals (COMMA_ literals)* RP_ (INTO LP_ indexPartitionDescription COMMA_ indexPartitionDescription RP_)? (parallelClause)?
    ;

indexPartitionDescription
    : PARTITION (partitionName ((segmentAttributesClause | indexCompression)+ | PARAMETERS LP_ odciParameters RP_)? (USABLE | UNUSABLE)?)?
    ;

coalesceIndexPartition
    : COALESCE PARTITION parallelClause?
    ;

modifyIndexsubPartition
    : MODIFY SUBPARTITION subpartitionName (UNUSABLE | allocateExtentClause | deallocateUnusedClause)
    ;

objectTableSubstitution
    : NOT? SUBSTITUTABLE AT ALL LEVELS
    ;

memOptimizeClause
    : memOptimizeReadClause? memOptimizeWriteClause?
    ;

memOptimizeReadClause
    : (MEMOPTIMIZE FOR READ | NO MEMOPTIMIZE FOR READ)
    ;

memOptimizeWriteClause
    : (MEMOPTIMIZE FOR WRITE | NO MEMOPTIMIZE FOR WRITE)
    ;

enableDisableClauses
    : (enableDisableClause | enableDisableOthers)?
    ;

enableDisableClause
    : (ENABLE | DISABLE) (VALIDATE |NO VALIDATE)? ((UNIQUE columnName (COMMA_ columnName)*) | PRIMARY KEY | constraintWithName) usingIndexClause? exceptionsClause? CASCADE? ((KEEP | DROP) INDEX)?
    ;

enableDisableOthers
    : (ENABLE | DISABLE) (TABLE LOCK | ALL TRIGGERS | CONTAINER_MAP | CONTAINERS_DEFAULT)
    ;

rebuildClause
    : REBUILD parallelClause?
    ;

parallelClause
    : NOPARALLEL | PARALLEL NUMBER_?
    ;

usableSpecification
    : (USABLE | UNUSABLE)
    ;

invalidationSpecification
    : (DEFERRED | IMMEDIATE) INVALIDATION
    ;

materializedViewLogClause
    : (PRESERVE | PURGE) MATERIALIZED VIEW LOG
    ;

dropReuseClause
    : (DROP (ALL)? | REUSE) STORAGE
    ;

collationClause
    : DEFAULT COLLATION collationName
    ;

createSynonym
    : CREATE (OR REPLACE)? (EDITIONABLE | NONEDITIONABLE)? (PUBLIC)? SYNONYM (schemaName DOT_)? synonymName (SHARING EQ_ (METADATA | NONE))? FOR objectName (AT_ dbLink)?
    ;

commitClause
    : (ON COMMIT (DROP | PRESERVE) ROWS)? (ON COMMIT (DELETE | PRESERVE) ROWS)?
    ;

physicalProperties
    : deferredSegmentCreation? segmentAttributesClause? tableCompression? inmemoryTableClause? ilmClause?
    | deferredSegmentCreation? (organizationClause?|externalPartitionClause?)
    | clusterClause
    ;

deferredSegmentCreation
    : SEGMENT CREATION (IMMEDIATE|DEFERRED)
    ;

segmentAttributesClause
    : ( physicalAttributesClause
    | (TABLESPACE tablespaceName | TABLESPACE SET tablespaceSetName)
    | loggingClause)+
    ;

physicalAttributesClause
    : (PCTFREE INTEGER_ | PCTUSED INTEGER_ | INITRANS INTEGER_ | storageClause)+
    ;

loggingClause
    : LOGGING | NOLOGGING |  FILESYSTEM_LIKE_LOGGING
    ;

partialIndexClause
    : INDEXING (PARTIAL | FULL)
    ;

storageClause
    : STORAGE LP_
    (INITIAL sizeClause
    | NEXT sizeClause
    | MINEXTENTS INTEGER_
    | MAXEXTENTS (INTEGER_ | UNLIMITED)
    | maxsizeClause
    | PCTINCREASE INTEGER_
    | FREELISTS INTEGER_
    | FREELIST GROUPS INTEGER_
    | OPTIMAL (sizeClause | NULL)?
    | BUFFER_POOL (KEEP | RECYCLE | DEFAULT)
    | FLASH_CACHE (KEEP | NONE | DEFAULT)
    | CELL_FLASH_CACHE (KEEP | NONE | DEFAULT)
    | ENCRYPT
    )+ RP_
    ;

sizeClause
    : INTEGER_ capacityUnit?
    ;

maxsizeClause
    : MAXSIZE (UNLIMITED | sizeClause)
    ;

tableCompression
    : COMPRESS
    | ROW STORE COMPRESS (BASIC | ADVANCED)?
    | COLUMN STORE COMPRESS (FOR (QUERY | ARCHIVE) (LOW | HIGH)?)? (NO? ROW LEVEL LOCKING)?
    | NOCOMPRESS
    ;

inmemoryTableClause
    : ((INMEMORY inmemoryAttributes?) | NO INMEMORY)? (inmemoryColumnClause)?
    ;

inmemoryAttributes
    : inmemoryMemcompress? inmemoryPriority? inmemoryDistribute? inmemoryDuplicate?
    ;

inmemoryColumnClause
    : (INMEMORY inmemoryMemcompress? | NO INMEMORY) columnNames
    ;

inmemoryMemcompress
    : MEMCOMPRESS FOR ( DML | (QUERY | CAPACITY) (LOW | HIGH)? ) | NO MEMCOMPRESS
    ;

inmemoryPriority
    : PRIORITY (NONE | LOW | MEDIUM | HIGH | CRITICAL)
    ;

inmemoryDistribute
    : DISTRIBUTE (AUTO | BY (ROWID RANGE | PARTITION | SUBPARTITION))? (FOR SERVICE (DEFAULT | ALL | serviceName | NONE))?
    ;

inmemoryDuplicate
    : DUPLICATE | DUPLICATE ALL | NO DUPLICATE
    ;

ilmClause
    : ILM (ADD POLICY ilmPolicyClause
    | (DELETE | ENABLE | DISABLE) POLICY ilmPolicyName
    | (DELETE_ALL | ENABLE_ALL | DISABLE_ALL))
    ;

ilmPolicyClause
    : ilmCompressionPolicy | ilmTieringPolicy | ilmInmemoryPolicy
    ;

ilmCompressionPolicy
    : tableCompression (SEGMENT | GROUP) ( AFTER ilmTimePeriod OF ( NO ACCESS | NO MODIFICATION | CREATION ) | ON functionName)
    | (ROW STORE COMPRESS ADVANCED | COLUMN STORE COMPRESS FOR QUERY) ROW AFTER ilmTimePeriod OF NO MODIFICATION
    ;

ilmTimePeriod
    : NUMBER_ ((DAY | DAYS) | (MONTH | MONTHS) | (YEAR | YEARS))
    ;

ilmTieringPolicy
    : TIER TO tablespaceName (SEGMENT | GROUP)? (ON functionName)?
    | TIER TO tablespaceName READ ONLY (SEGMENT | GROUP)? (AFTER ilmTimePeriod OF (NO ACCESS | NO MODIFICATION | CREATION) | ON functionName)
    ;

ilmInmemoryPolicy
    : (SET INMEMORY inmemoryAttributes | MODIFY INMEMORY inmemoryMemcompress | NO INMEMORY) SEGMENT (AFTER ilmTimePeriod OF (NO ACCESS | NO MODIFICATION | CREATION) | ON functionName)
    ;

organizationClause
    : ORGANIZATION 
    ( HEAP segmentAttributesClause? heapOrgTableClause 
    | INDEX segmentAttributesClause? indexOrgTableClause 
    | EXTERNAL externalTableClause)
    ;

heapOrgTableClause
    : tableCompression? inmemoryTableClause? ilmClause?
    ;

indexOrgTableClause
    : (mappingTableClause | PCTTHRESHOLD NUMBER_ | prefixCompression)* indexOrgOverflowClause?
    ;

externalTableClause
    : LP_ (TYPE accessDriverType)? (externalTableDataProps)? RP_ (REJECT LIMIT (NUMBER_ | UNLIMITED))? inmemoryTableClause?
    ;

externalTableDataProps
    : (DEFAULT DIRECTORY directoryName)? (ACCESS PARAMETERS ((opaqueFormatSpec) | USING CLOB subquery))? (LOCATION LP_ (directoryName COLON_)? locationSpecifier (COMMA_ (directoryName COLON_)? locationSpecifier)+ RP_)?
    ;

mappingTableClause
    : MAPPING TABLE | NOMAPPING
    ;

prefixCompression
    : COMPRESS NUMBER_? | NOCOMPRESS
    ;

indexOrgOverflowClause
    :  (INCLUDING columnName)? OVERFLOW segmentAttributesClause?
    ;

externalPartitionClause
    : EXTERNAL PARTITION ATTRIBUTES externalTableClause (REJECT LIMIT)?
    ;

clusterRelatedClause
    : CLUSTER clusterName columnNames
    ;

tableProperties
    :columnProperties?
     readOnlyClause?
     indexingClause?
     tablePartitioningClauses?
     attributeClusteringClause?
     (CACHE | NOCACHE)?
     ( RESULT_CACHE ( MODE (DEFAULT | FORCE) ) )?
     parallelClause?
     (ROWDEPENDENCIES | NOROWDEPENDENCIES)?
     enableDisableClause*
     rowMovementClause?
     flashbackArchiveClause?
     (ROW ARCHIVAL)?
     (AS subquery | FOR EXCHANGE WITH TABLE tableName)?
    ;

readOnlyClause
    : READ ONLY | READ WRITE 
    ;

indexingClause
    : INDEXING (ON | OFF)
    ;

tablePartitioningClauses
    : rangePartitions
    | listPartitions
    | hashPartitions
    | compositeRangePartitions
    | compositeListPartitions
    | compositeHashPartitions
    | referencePartitioning
    | systemPartitioning
    | consistentHashPartitions
    | consistentHashWithSubpartitions
    | partitionsetClauses
    ;

rangePartitions
    : PARTITION BY RANGE columnNames
      (INTERVAL LP_ expr RP_ (STORE IN LP_ tablespaceName (COMMA_ tablespaceName)* RP_)?)?
      LP_ PARTITION partitionName? rangeValuesClause tablePartitionDescription (COMMA_ PARTITION partitionName? rangeValuesClause tablePartitionDescription externalPartSubpartDataProps?)* RP_
    ;

rangeValuesClause
    : VALUES LESS THAN LP_? (numberLiterals | MAXVALUE) (COMMA_ (numberLiterals | MAXVALUE))* RP_?
    ;

tablePartitionDescription
    : (INTERNAL | EXTERNAL)?
      deferredSegmentCreation?
      readOnlyClause?
      indexingClause?
      segmentAttributesClause?
      (tableCompression | prefixCompression)?
      inmemoryClause?
      ilmClause?
      (OVERFLOW segmentAttributesClause?)?
      (lobStorageClause | varrayColProperties | nestedTableColProperties)*
    ;

inmemoryClause
    : INMEMORY inmemoryAttributes? | NO INMEMORY
    ;

varrayColProperties
    : VARRAY varrayItem (substitutableColumnClause? varrayStorageClause | substitutableColumnClause)
    ;

nestedTableColProperties
    : NESTED TABLE 
    (nestedItem | COLUMN_VALUE) substitutableColumnClause? (LOCAL | GLOBAL)? STORE AS storageTable 
    LP_ (LP_ objectProperties RP_ | physicalProperties | columnProperties) RP_ 
    (RETURN AS? (LOCATOR | VALUE))?
    ;

lobStorageClause
    : LOB
    ( LP_ lobItem (COMMA_ lobItem)* RP_ STORE AS ((SECUREFILE | BASICFILE) | LP_ lobStorageParameters RP_)+
    | LP_ lobItem RP_ STORE AS ((SECUREFILE | BASICFILE) | lobSegname | LP_ lobStorageParameters RP_)+
    )
    ;

varrayStorageClause
    : STORE AS (SECUREFILE | BASICFILE)? LOB (lobSegname? LP_ lobStorageParameters RP_ | lobSegname)
    ;

lobStorageParameters
    : ((TABLESPACE tablespaceName | TABLESPACE SET tablespaceSetName) | lobParameters storageClause?)+ | storageClause
    ;

lobParameters
    : ( (ENABLE | DISABLE) STORAGE IN ROW
        | CHUNK NUMBER_
        | PCTVERSION NUMBER_
        | FREEPOOLS NUMBER_
        | lobRetentionClause
        | lobDeduplicateClause
        | lobCompressionClause
        | (ENCRYPT encryptionSpecification | DECRYPT)
        | (CACHE | NOCACHE | CACHE READS) loggingClause? 
      )+
    ;

lobRetentionClause
    : RETENTION (MAX | MIN NUMBER_ | AUTO | NONE)?
    ;

lobDeduplicateClause
    : DEDUPLICATE | KEEP_DUPLICATES
    ;

lobCompressionClause
    : (COMPRESS (HIGH | MEDIUM | LOW)? | NOCOMPRESS)
    ;

externalPartSubpartDataProps
    : (DEFAULT DIRECTORY directoryName) (LOCATION LP_ (directoryName COLON_)? locationSpecifier (COMMA_ (directoryName COLON_)? locationSpecifier)* RP_)?
    ;

listPartitions
    : PARTITION BY LIST columnNames
      (AUTOMATIC (STORE IN LP_? tablespaceName (COMMA_ tablespaceName)* RP_?))?
      LP_ PARTITION partitionName? listValuesClause tablePartitionDescription (COMMA_ PARTITION partitionName? listValuesClause tablePartitionDescription externalPartSubpartDataProps?)* RP_
    ;

listValuesClause
    : VALUES ( listValues | DEFAULT )
    ;

listValues
    : (literals | NULL) (COMMA_ (literals | NULL))*
    | (LP_? ( (literals | NULL) (COMMA_ (literals | NULL))* ) RP_?) (COMMA_ LP_? ( (literals | NULL) (COMMA_ (literals | NULL))* ) RP_?)*
    ;

hashPartitions
    : PARTITION BY HASH columnNames (individualHashPartitions | hashPartitionsByQuantity)
    ;

hashPartitionsByQuantity
    : PARTITIONS INTEGER_ (STORE IN (tablespaceName (COMMA_ tablespaceName)*))? (tableCompression | indexCompression)? (OVERFLOW STORE IN (tablespaceName (COMMA_ tablespaceName)*))?
    ;

indexCompression
    : prefixCompression | advancedIndexCompression
    ;

advancedIndexCompression
    : COMPRESS ADVANCED (LOW | HIGH)? | NOCOMPRESS
    ;

individualHashPartitions
    : LP_? (PARTITION partitionName? readOnlyClause? indexingClause? partitioningStorageClause?) (COMMA_ PARTITION partitionName? readOnlyClause? indexingClause? partitioningStorageClause?)* RP_?
    ;

partitioningStorageClause
    : ((TABLESPACE tablespaceName | TABLESPACE SET tablespaceSetName)
    | OVERFLOW (TABLESPACE tablespaceName | TABLESPACE SET tablespaceSetName)?
    | tableCompression
    | indexCompression
    | inmemoryClause
    | ilmClause
    | lobPartitioningStorage
    | VARRAY varrayItem STORE AS (SECUREFILE | BASICFILE)? LOB lobSegname
    )*
    ;

lobPartitioningStorage
    :LOB LP_ lobItem RP_ STORE AS (BASICFILE | SECUREFILE)?
    (lobSegname (LP_ TABLESPACE tablespaceName | TABLESPACE SET tablespaceSetName RP_)?
    | LP_ TABLESPACE tablespaceName | TABLESPACE SET tablespaceSetName RP_
    )?
    ;

compositeRangePartitions
    : PARTITION BY RANGE columnNames 
      (INTERVAL LP_ expr RP_ (STORE IN LP_? tablespaceName (COMMA_ tablespaceName)* RP_?)?)?
      (subpartitionByRange | subpartitionByList | subpartitionByHash) 
      LP_? rangePartitionDesc (COMMA_ rangePartitionDesc)* RP_?
    ;

subpartitionByRange
    : SUBPARTITION BY RANGE columnNames subpartitionTemplate?
    ;

subpartitionByList
    : SUBPARTITION BY LIST columnNames subpartitionTemplate?
    ;

subpartitionByHash
    : SUBPARTITION BY HASH columnNames (SUBPARTITIONS NUMBER_ (STORE IN LP_ tablespaceName (COMMA_ tablespaceName)? RP_)? | subpartitionTemplate)?
    ;

subpartitionTemplate
    : SUBPARTITION TEMPLATE
    (LP_? rangeSubpartitionDesc (COMMA_ rangeSubpartitionDesc)* | listSubpartitionDesc (COMMA_ listSubpartitionDesc)* | individualHashSubparts (COMMA_ individualHashSubparts)* RP_?)
    | hashSubpartitionQuantity
    ;

rangeSubpartitionDesc
    : SUBPARTITION subpartitionName? rangeValuesClause readOnlyClause? indexingClause? partitioningStorageClause? externalPartSubpartDataProps?
    ;

listSubpartitionDesc
    : SUBPARTITION subpartitionName? listValuesClause readOnlyClause? indexingClause? partitioningStorageClause? externalPartSubpartDataProps?
    ;

individualHashSubparts
    : SUBPARTITION subpartitionName? readOnlyClause? indexingClause? partitioningStorageClause?
    ;

rangePartitionDesc
    : PARTITION partitionName? rangeValuesClause tablePartitionDescription
    ((LP_? rangeSubpartitionDesc (COMMA_ rangeSubpartitionDesc)* | listSubpartitionDesc (COMMA_ listSubpartitionDesc)* | individualHashSubparts (COMMA_ individualHashSubparts)* RP_?)
    | hashSubpartitionQuantity)?
    ;

compositeListPartitions
    : PARTITION BY LIST columnNames 
      (AUTOMATIC (STORE IN LP_? tablespaceName (COMMA_ tablespaceName)* RP_?)?)?
      (subpartitionByRange | subpartitionByList | subpartitionByHash) 
      LP_? listPartitionDesc (COMMA_ listPartitionDesc)* RP_?
    ;

listPartitionDesc
    : PARTITIONSET partitionSetName listValuesClause (TABLESPACE SET tablespaceSetName)? lobStorageClause? (SUBPARTITIONS STORE IN LP_? tablespaceSetName (COMMA_ tablespaceSetName)* RP_?)?
    ;

compositeHashPartitions
    : PARTITION BY HASH columnNames (subpartitionByRange | subpartitionByList | subpartitionByHash) (individualHashPartitions | hashPartitionsByQuantity)
    ;

referencePartitioning
    :PARTITION BY REFERENCE LP_ constraint RP_ (LP_? referencePartitionDesc (COMMA_ referencePartitionDesc)* RP_?)?
    ;

referencePartitionDesc
    : PARTITION partitionName? tablePartitionDescription?
    ;

constraint
    : inlineConstraint | outOfLineConstraint | inlineRefConstraint | outOfLineRefConstraint
    ;

systemPartitioning
    : PARTITION BY SYSTEM (PARTITIONS NUMBER_ | referencePartitionDesc (COMMA_ referencePartitionDesc)*)?
    ;

consistentHashPartitions
    : PARTITION BY CONSISTENT HASH columnNames (PARTITIONS AUTO)? TABLESPACE SET tablespaceSetName
    ;

consistentHashWithSubpartitions
    : PARTITION BY CONSISTENT HASH columnNames (subpartitionByRange | subpartitionByList | subpartitionByHash)  (PARTITIONS AUTO)?
    ;

partitionsetClauses
    : rangePartitionsetClause | listPartitionsetClause
    ;

rangePartitionsetClause
    : PARTITIONSET BY RANGE columnNames PARTITION BY CONSISTENT HASH columnNames
      (SUBPARTITION BY ((RANGE | HASH) columnNames | LIST LP_ columnName LP_) subpartitionTemplate?)?
      PARTITIONS AUTO LP_ rangePartitionsetDesc (COMMA_ rangePartitionsetDesc)* RP_
    ;

rangePartitionsetDesc
    : PARTITIONSET partitionSetName rangeValuesClause (TABLESPACE SET tablespaceSetName)? (lobStorageClause)? (SUBPARTITIONS STORE IN tablespaceSetName?)?
    ;

listPartitionsetClause
    : PARTITIONSET BY RANGE LP_ columnName RP_ PARTITION BY CONSISTENT HASH columnNames
      (SUBPARTITION BY ((RANGE | HASH) columnNames | LIST LP_ columnName LP_) subpartitionTemplate?)?
      PARTITIONS AUTO LP_ rangePartitionsetDesc (COMMA_ rangePartitionsetDesc)* RP_
    ;

attributeClusteringClause
    : CLUSTERING clusteringJoin? clusterClause clusteringWhen? zonemapClause?
    ;

clusteringJoin
    : tableName (JOIN tableName ON LP_ expr RP_)+
    ;

clusterClause
    : BY (LINEAR | INTERLEAVED)? ORDER clusteringColumns
    ;

createDirectory
    : CREATE (OR REPLACE)? DIRECTORY directoryName (SHARING EQ_ (METADATA | NONE))? AS pathString
    ;

clusteringColumns
    : LP_? clusteringColumnGroup (COMMA_ clusteringColumnGroup)* RP_?
    ;

clusteringColumnGroup
    : columnNames
    ;

clusteringWhen
    : ((YES | NO) ON LOAD)? ((YES | NO) ON DATA MOVEMENT)?
    ;

zonemapClause
    : (WITH MATERIALIZED ZONEMAP (LP_ zonemapName RP_)?) | (WITHOUT MATERIALIZED ZONEMAP)
    ;

rowMovementClause
    : (ENABLE | DISABLE) ROW MOVEMENT
    ;

flashbackArchiveClause
    : FLASHBACK ARCHIVE flashbackArchiveName? | NO FLASHBACK ARCHIVE
    ;

alterPackage
    : ALTER PACKAGE packageName (
    | packageCompileClause
    | (EDITIONABLE | NONEDITIONABLE)
    )
    ;

packageCompileClause
    : COMPILE DEBUG? (PACKAGE | SPECIFICATION | BODY)? (compilerParametersClause*)? (REUSE SETTINGS)?
    ;

alterSynonym
    : ALTER PUBLIC? SYNONYM (schemaName DOT_)? synonymName (COMPILE | EDITIONABLE | NONEDITIONABLE)
    ;

alterTablePartitioning
    : modifyTablePartition
    | moveTablePartition
    | addTablePartition
    | coalesceTablePartition
    | dropTablePartition
    ;

modifyTablePartition
    : modifyRangePartition
    | modifyHashPartition
    | modifyListPartition
    ;

modifyRangePartition
    : MODIFY partitionExtendedName (partitionAttributes
    | (addRangeSubpartition | addHashSubpartition | addListSubpartition)
    | coalesceTableSubpartition | alterMappingTableClauses | REBUILD? UNUSABLE LOCAL INDEXES
    | readOnlyClause | indexingClause)
    ;

modifyHashPartition
    : MODIFY partitionExtendedName (partitionAttributes | coalesceTableSubpartition
    | alterMappingTableClauses | REBUILD? UNUSABLE LOCAL INDEXES | readOnlyClause | indexingClause)
    ;

modifyListPartition
    : MODIFY partitionExtendedName (partitionAttributes
    | (ADD | DROP) VALUES LP_ listValues RP_
    | (addRangeSubpartition | addHashSubpartition | addListSubpartition)
    | coalesceTableSubpartition | REBUILD? UNUSABLE LOCAL INDEXES | readOnlyClause | indexingClause)
    ;

partitionExtendedName
    : PARTITION partitionName
    | PARTITION FOR LP_ partitionKeyValue (COMMA_ partitionKeyValue)* RP_
    ;

addRangeSubpartition
    : ADD rangeSubpartitionDesc (COMMA_ rangeSubpartitionDesc)* dependentTablesClause? updateIndexClauses?
    ;

dependentTablesClause
    : DEPENDENT TABLES LP_ tableName LP_ partitionSpec (COMMA_ partitionSpec)* RP_
    (COMMA_ tableName LP_ partitionSpec (COMMA_ partitionSpec)* RP_)* RP_
    ;

addHashSubpartition
    : ADD individualHashSubparts dependentTablesClause? updateIndexClauses? parallelClause?
    ;

addListSubpartition
    : ADD listSubpartitionDesc (COMMA_ listSubpartitionDesc)* dependentTablesClause? updateIndexClauses?
    ;

coalesceTableSubpartition
    : COALESCE SUBPARTITION subpartitionName updateIndexClauses? parallelClause? allowDisallowClustering?
    ;

allowDisallowClustering
    : (ALLOW | DISALLOW) CLUSTERING
    ;

alterMappingTableClauses
    : MAPPING TABLE (allocateExtentClause | deallocateUnusedClause)
    ;

alterView
    : ALTER VIEW viewName (
    | ADD outOfLineConstraint
    | MODIFY CONSTRAINT constraintName (RELY | NORELY) 
    | DROP (CONSTRAINT constraintName | PRIMARY KEY | UNIQUE columnNames) 
    | COMPILE 
    | READ (ONLY | WRITE) 
    | (EDITIONABLE | NONEDITIONABLE)
    )
    ;

deallocateUnusedClause
    : DEALLOCATE UNUSED (KEEP sizeClause)?
    ;

allocateExtentClause
    : ALLOCATE EXTENT (LP_ (SIZE sizeClause | DATAFILE SQ_ fileName SQ_ | INSTANCE NUMBER_)* RP_)?
    ;

partitionSpec
    : PARTITION partitionName? tablePartitionDescription?
    ;

partitionAttributes
    : (physicalAttributesClause | loggingClause | allocateExtentClause | deallocateUnusedClause | shrinkClause)*
      (OVERFLOW (physicalAttributesClause | loggingClause | allocateExtentClause | deallocateUnusedClause)*)?
      tableCompression? inmemoryClause?
    ;

shrinkClause
    : SHRINK SPACE COMPACT? CASCADE?
    ;

moveTablePartition
    : MOVE partitionExtendedName (MAPPING TABLE)? tablePartitionDescription? filterCondition? updateAllIndexesClause? parallelClause? allowDisallowClustering? ONLINE?
    ;

filterCondition
    : INCLUDING ROWS whereClause
    ;

whereClause
    : WHERE expr
    ;

coalesceTablePartition
    : COALESCE PARTITION updateIndexClauses? parallelClause? allowDisallowClustering?
    ;

addTablePartition
    : ADD ((PARTITION partitionName? addRangePartitionClause (COMMA_ PARTITION partitionName? addRangePartitionClause)*)
        |  (PARTITION partitionName? addListPartitionClause (COMMA_ PARTITION partitionName? addListPartitionClause)*)
        |  (PARTITION partitionName? addSystemPartitionClause (COMMA_ PARTITION partitionName? addSystemPartitionClause)*)
        (BEFORE (partitionName | NUMBER_))?
        |  (PARTITION partitionName? addHashPartitionClause)
        ) dependentTablesClause?
    ;

addRangePartitionClause
    : rangeValuesClause tablePartitionDescription? externalPartSubpartDataProps?
    ((LP_? (rangeSubpartitionDesc (COMMA_ rangeSubpartitionDesc)* | listSubpartitionDesc (COMMA_ listSubpartitionDesc)* | individualHashSubparts (COMMA_ individualHashSubparts)*) RP_?)
    | hashSubpartsByQuantity)? updateIndexClauses?
    ;

addListPartitionClause
    : listValuesClause tablePartitionDescription? externalPartSubpartDataProps?
    ((LP_? (rangeSubpartitionDesc (COMMA_ rangeSubpartitionDesc)* | listSubpartitionDesc (COMMA_ listSubpartitionDesc)* | individualHashSubparts (COMMA_ individualHashSubparts)*) RP_?)
    | hashSubpartsByQuantity)? updateIndexClauses?
    ;

hashSubpartsByQuantity
    : SUBPARTITIONS NUMBER_ (STORE IN LP_ tablespaceName (COMMA_ tablespaceName)* RP_)?
    ;

addSystemPartitionClause
    : tablePartitionDescription? updateIndexClauses?
    ;

addHashPartitionClause
    : partitioningStorageClause updateIndexClauses? parallelClause? readOnlyClause? indexingClause?
    ;

dropTablePartition
    : DROP partitionExtendedNames (updateIndexClauses parallelClause?)?
    ;

partitionExtendedNames
    : (PARTITION | PARTITIONS) (partitionName | partitionForClauses) (COMMA_ (partitionName | partitionForClauses))*
    ;

partitionForClauses
    : FOR LP_ partitionKeyValue (COMMA_ partitionKeyValue)* RP_
    ;

updateIndexClauses
    : updateGlobalIndexClause | updateAllIndexesClause
    ;

updateGlobalIndexClause
    : (UPDATE | INVALIDATE) GLOBAL INDEXES
    ;

updateAllIndexesClause
    : UPDATE INDEXES
    (LP_ indexName LP_ (updateIndexPartition | updateIndexSubpartition) RP_
    (COMMA_ indexName LP_ (updateIndexPartition | updateIndexSubpartition) RP_)* RP_)?
    ;

updateIndexPartition
    : indexPartitionDesc indexSubpartitionClause?
    (COMMA_ indexPartitionDesc indexSubpartitionClause?)*
    ;

indexPartitionDesc
    : PARTITION
    (partitionName
    ((segmentAttributesClause | indexCompression)+ | PARAMETERS LP_ SQ_ odciParameters SQ_ RP_ )?
    usableSpecification?
    )?
    ;

indexSubpartitionClause
    : STORE IN LP_ tablespaceName (COMMA_ tablespaceName)* RP_
    | LP_ SUBPARTITION subpartitionName? (TABLESPACE tablespaceName)? indexCompression? usableSpecification?
    (COMMA_ SUBPARTITION subpartitionName? (TABLESPACE tablespaceName)? indexCompression? usableSpecification?)* RP_
    ;

updateIndexSubpartition
    : SUBPARTITION subpartitionName? (TABLESPACE tablespaceName)?
    (COMMA_ SUBPARTITION subpartitionName? (TABLESPACE tablespaceName)?)*
    ;

supplementalLoggingProps
    : SUPPLEMENTAL LOG supplementalLogGrpClause|supplementalIdKeyClause
    ;

supplementalLogGrpClause
    : GROUP logGroupName LP_ columnName (NO LOG)? (COMMA_ columnName (NO LOG)?)* RP_ ALWAYS?
    ;

supplementalIdKeyClause
    : DATA LP_ (ALL | PRIMARY KEY | UNIQUE INDEX? | FOREIGN KEY) (COMMA_ (ALL | PRIMARY KEY | UNIQUE INDEX? | FOREIGN KEY))* RP_ COLUMNS
    ;

alterSession
    : ALTER SESSION alterSessionOption
    ;

alterSessionOption
    : adviseClause
    | closeDatabaseLinkClause
    | commitInProcedureClause
    | securiyClause
    | parallelExecutionClause
    | resumableClause
    | shardDdlClause
    | syncWithPrimaryClause
    | alterSessionSetClause
    ;

adviseClause
    : ADVISE (COMMIT | ROLLBACK | NOTHING)
    ;

closeDatabaseLinkClause
    : CLOSE DATABASE LINK dbLink
    ;

commitInProcedureClause
    : (ENABLE | DISABLE) COMMIT IN PROCEDURE
    ;

securiyClause
    : (ENABLE | DISABLE) GUARD
    ;

parallelExecutionClause
    : (ENABLE | DISABLE | FORCE) PARALLEL (DML | DDL | QUERY) (PARALLEL numberLiterals)?
    ;

resumableClause
    : enableResumableClause | disableResumableClause
    ;

enableResumableClause
    : ENABLE RESUMABLE (TIMEOUT numberLiterals)? (NAME stringLiterals)?
    ;

disableResumableClause
    : DISABLE RESUMABLE
    ;

shardDdlClause
    : (ENABLE | DISABLE) SHARD DDL
    ;

syncWithPrimaryClause
    : SYNC WITH PRIMARY
    ;

alterSessionSetClause
    : SET alterSessionSetClauseOption
    ;

alterSessionSetClauseOption
    : parameterClause
    | editionClause
    | containerClause
    | rowArchivalVisibilityClause
    | defaultCollationClause
    ;

parameterClause
    : (parameterName EQ_ parameterValue)+
    ;

editionClause
    : EDITION EQ_ editionName
    ;

containerClause
    : CONTAINER EQ_ containerName (SERVICE EQ_ serviceName)?
    ;

rowArchivalVisibilityClause
    : ROW ARCHIVAL VISIBILITY EQ_ (ACTIVE | ALL)
    ;

defaultCollationClause
    : DEFAULT_COLLATION EQ_ (collationName | NONE)
    ;

alterDatabaseDictionary
    : ALTER DATABASE DICTIONARY (
    | ENCRYPT CREDENTIALS
    | REKEY CREDENTIALS
    | DELETE CREDENTIALS KEY
    )
    ;
    
alterDatabase
    : ALTER databaseClauses
    ( startupClauses
    | recoveryClauses
    | databaseFileClauses
    | logfileClauses
    | controlfileClauses
    | standbyDatabaseClauses
    | defaultSettingsClauses
    | instanceClauses
    | securityClause
    | prepareClause
    | dropMirrorCopy
    | lostWriteProtection
    | cdbFleetClauses
    | propertyClause )
    ;

databaseClauses
    : DATABASE databaseName? | PLUGGABLE DATABASE pdbName?
    ;

startupClauses
    : MOUNT ((STANDBY | CLONE) DATABASE)?
    | OPEN ((READ WRITE)? (RESETLOGS | NORESETLOGS)? (UPGRADE | DOWNGRADE)? | READ ONLY)
    ;

recoveryClauses
    : generalRecovery | managedStandbyRecovery | BEGIN BACKUP | END BACKUP
    ;

generalRecovery
    : RECOVER (AUTOMATIC)? (FROM locationName)? (
      (fullDatabaseRecovery | partialDatabaseRecovery | LOGFILE fileName)
      ((TEST | ALLOW NUMBER_ CORRUPTION | parallelClause)+)?
    | CONTINUE DEFAULT?
    | CANCEL
    )
    ;

fullDatabaseRecovery
    : STANDBY? DATABASE?
    ((UNTIL (CANCEL | TIME dateValue | CHANGE NUMBER_ | CONSISTENT)
    | USING BACKUP CONTROLFILE
    | SNAPSHOT TIME dateValue
    )+)?
    ;

partialDatabaseRecovery
    : TABLESPACE tablespaceName (COMMA_ tablespaceName)*
    | DATAFILE (fileName | fileNumber) (COMMA_ (fileName | fileNumber))*
    ;

managedStandbyRecovery
    : RECOVER (MANAGED STANDBY DATABASE
    ((USING (ARCHIVED | CURRENT) LOGFILE | DISCONNECT (FROM SESSION)?
    | NODELAY
    | UNTIL CHANGE NUMBER_
    | UNTIL CONSISTENT | USING INSTANCES (ALL | NUMBER_) | parallelClause)+
    | FINISH | CANCEL)?
    | TO LOGICAL STANDBY (databaseName | KEEP IDENTITY))
    ;

databaseFileClauses
    : RENAME FILE fileName (COMMA_ fileName)* TO fileName
    | createDatafileClause
    | alterDatafileClause
    | alterTempfileClause
    | moveDatafileClause
    ;

createDatafileClause
    : CREATE DATAFILE (fileName | fileNumber) (COMMA_ (fileName | fileNumber))*
    ( AS (fileSpecifications | NEW))?
    ;

fileSpecifications
    : fileSpecification (COMMA_ fileSpecification)*
    ;

fileSpecification
    : datafileTempfileSpec | redoLogFileSpec
    ;

datafileTempfileSpec
    : (fileName | asmFileName )? (SIZE sizeClause)? REUSE? autoextendClause?
    ;

autoextendClause
    : AUTOEXTEND (OFF | ON (NEXT sizeClause)? maxsizeClause?)
    ;

redoLogFileSpec
    : ((fileName | asmFileName)
    | LP_ (fileName | asmFileName) (COMMA_ (fileName | asmFileName))* RP_)?
    (SIZE sizeClause)? (BLOCKSIZE sizeClause)? REUSE?
    ;

alterDatafileClause
    : DATAFILE (fileName | NUMBER_) (COMMA_ (fileName | NUMBER_))*
    (ONLINE | OFFLINE (FOR DROP)? | RESIZE sizeClause | autoextendClause | END BACKUP | ENCRYPT | DECRYPT)
    ;

alterTempfileClause
    : TEMPFILE (fileName | NUMBER_) (COMMA_ (fileName | NUMBER_))*
    (RESIZE sizeClause | autoextendClause | DROP (INCLUDING DATAFILES)? | ONLINE | OFFLINE)
    ;

logfileClauses
    : ((ARCHIVELOG MANUAL? | NOARCHIVELOG )
    | NO? FORCE LOGGING
    | SET STANDBY NOLOGGING FOR (DATA AVAILABILITY | LOAD PERFORMANCE)
    | RENAME FILE fileName (COMMA_ fileName)* TO fileName
    | CLEAR UNARCHIVED? LOGFILE logfileDescriptor (COMMA_ logfileDescriptor)* (UNRECOVERABLE DATAFILE)?
    | addLogfileClauses
    | dropLogfileClauses
    | switchLogfileClause
    | supplementalDbLogging)
    ;

logfileDescriptor
    : GROUP INTEGER_ | LP_ fileName (COMMA_ fileName)* RP_ | fileName
    ;

addLogfileClauses
    : ADD STANDBY? LOGFILE
    (((INSTANCE SQ_ instanceName SQ_)? | (THREAD INTEGER_)?)
    (GROUP INTEGER_)? redoLogFileSpec (COMMA_ (GROUP INTEGER_)? redoLogFileSpec)*
    | MEMBER fileName REUSE? (COMMA_ fileName REUSE?)* TO logfileDescriptor (COMMA_ logfileDescriptor)*)
    ;

controlfileClauses
    : CREATE ((LOGICAL | PHYSICAL)? STANDBY | FAR SYNC INSTANCE) CONTROLFILE AS fileName REUSE?
    | BACKUP CONTROLFILE TO (fileName REUSE? | traceFileClause)
    ;

traceFileClause
    : TRACE (AS fileName REUSE?)? (RESETLOGS | NORESETLOGS)?
    ;

dropLogfileClauses
    : DROP STANDBY? LOGFILE
    (logfileDescriptor (COMMA_ logfileDescriptor)*
    | MEMBER fileName (COMMA_ fileName)*)
    ;

switchLogfileClause
    : SWITCH ALL LOGFILES TO BLOCKSIZE NUMBER_
    ;

supplementalDbLogging
    : (ADD | DROP) SUPPLEMENTAL LOG
    ( DATA
    | supplementalIdKeyClause
    | supplementalPlsqlClause
    | supplementalSubsetReplicationClause)
    ;

supplementalPlsqlClause
    : DATA FOR PROCEDURAL REPLICATION
    ;

supplementalSubsetReplicationClause
    : DATA SUBSET DATABASE REPLICATION
    ;

standbyDatabaseClauses
    : ((activateStandbyDbClause
    | maximizeStandbyDbClause
    | registerLogfileClause
    | commitSwitchoverClause
    | startStandbyClause
    | stopStandbyClause
    | convertDatabaseClause) parallelClause?)
    | (switchoverClause | failoverClause)
    ;

activateStandbyDbClause
    : ACTIVATE (PHYSICAL | LOGICAL)? STANDBY DATABASE (FINISH APPLY)?
    ;

maximizeStandbyDbClause
    : SET STANDBY DATABASE TO MAXIMIZE (PROTECTION | AVAILABILITY | PERFORMANCE)
    ;

registerLogfileClause
    : REGISTER (OR REPLACE)? (PHYSICAL | LOGICAL)? LOGFILE fileSpecifications (FOR logminerSessionName)?
    ;

commitSwitchoverClause
    : (PREPARE | COMMIT) TO SWITCHOVER
    ( TO (((PHYSICAL | LOGICAL)? PRIMARY | PHYSICAL? STANDBY) ((WITH | WITHOUT) SESSION SHUTDOWN (WAIT | NOWAIT)?)?
    | LOGICAL STANDBY)
    | CANCEL
    )?
    ;

startStandbyClause
    : START LOGICAL STANDBY APPLY IMMEDIATE? NODELAY? (NEW PRIMARY dbLink | INITIAL scnValue? | (SKIP_SYMBOL FAILED TRANSACTION | FINISH))?
    ;

stopStandbyClause
    : (STOP | ABORT) LOGICAL STANDBY APPLY
    ;

switchoverClause
    : SWITCHOVER TO databaseName (VERIFY | FORCE)?
    ;

convertDatabaseClause
    : CONVERT TO (PHYSICAL | SNAPSHOT) STANDBY
    ;

failoverClause
    : FAILOVER TO databaseName FORCE?
    ;

defaultSettingsClauses
    : DEFAULT EDITION EQ_ editionName
    | SET DEFAULT bigOrSmallFiles TABLESPACE
    | DEFAULT TABLESPACE tablespaceName
    | DEFAULT LOCAL? TEMPORARY TABLESPACE (tablespaceName | tablespaceGroupName)
    | RENAME GLOBAL_NAME TO databaseName DOT_ domain (DOT_ domain)*
    | ENABLE BLOCK CHANGE TRACKING (USING FILE fileName REUSE?)?
    | DISABLE BLOCK CHANGE TRACKING
    | NO? FORCE FULL DATABASE CACHING
    | CONTAINERS DEFAULT TARGET EQ_ (LP_ containerName RP_ | NONE)
    | flashbackModeClause
    | undoModeClause
    | setTimeZoneClause
    ;

setTimeZoneClause
    : SET TIME_ZONE EQ_ ((PLUS_ | MINUS_) dateValue | timeZoneRegion) 
    ;

timeZoneRegion
    : STRING_
    ;

flashbackModeClause
    : FLASHBACK (ON | OFF)
    ;

undoModeClause
    : LOCAL UNDO (ON | OFF)
    ;

moveDatafileClause
    : MOVE DATAFILE LP_ (fileName | asmFileName | fileNumber) RP_
    (TO LP_ (fileName | asmFileName) RP_ )? REUSE? KEEP?
    ;

instanceClauses
    : (ENABLE | DISABLE) INSTANCE instanceName
    ;

securityClause
    : GUARD (ALL | STANDBY | NONE)
    ;

prepareClause
    : PREPARE MIRROR COPY copyName (WITH (UNPROTECTED | MIRROR | HIGH) REDUNDANCY)?
    ;

dropMirrorCopy
    : DROP MIRROR COPY mirrorName
    ;

lostWriteProtection
    : (ENABLE | DISABLE | REMOVE | SUSPEND)? LOST WRITE PROTECTION
    ;

cdbFleetClauses
    : leadCdbClause | leadCdbUriClause
    ;

leadCdbClause
    : SET LEAD_CDB EQ_  (TRUE | FALSE)
    ;

leadCdbUriClause
    : SET LEAD_CDB_URI EQ_ uriString
    ;

propertyClause
    : PROPERTY (SET | REMOVE) DEFAULT_CREDENTIAL EQ_ qualifiedCredentialName
    ;

alterSystem
    : ALTER SYSTEM alterSystemOption
    ;

alterSystemOption
    : archiveLogClause
    | checkpointClause
    | checkDatafilesClause
    | distributedRecovClauses
    | flushClause
    | endSessionClauses
    | alterSystemSwitchLogfileClause
    | suspendResumeClause
    | quiesceClauses
    | rollingMigrationClauses
    | rollingPatchClauses
    | alterSystemSecurityClauses
    | affinityClauses
    | shutdownDispatcherClause
    | registerClause
    | setClause
    | resetClause
    | relocateClientClause
    | cancelSqlClause
    | flushPasswordfileMetadataCacheClause
    ;

archiveLogClause
    : ARCHIVE LOG instanceClause? (sequenceClause | changeClause | currentClause | groupClause | logfileClause | nextClause | allClause) toLocationClause?
    ;

checkpointClause
    : CHECKPOINT (GLOBAL | LOCAL)?
    ;

checkDatafilesClause
    : CHECK DATAFILES (GLOBAL | LOCAL)?
    ;

distributedRecovClauses
    : (ENABLE | DISABLE) DISTRIBUTED RECOVERY
    ;

flushClause
    : FLUSH flushClauseOption
    ;

endSessionClauses
    : (disconnectSessionClause | killSessionClause) (IMMEDIATE | NOREPLY)?
    ;

alterSystemSwitchLogfileClause
    : SWITCH LOGFILE
    ;

suspendResumeClause
    : SUSPEND | RESUME
    ;

quiesceClauses
    : QUIESCE RESTRICTED | UNQUIESCE
    ;

rollingMigrationClauses
    : startRollingMigrationClause | stopRollingMigrationClause
    ;

rollingPatchClauses
    : startRollingPatchClause | stopRollingPatchClause
    ;

alterSystemSecurityClauses
    : restrictedSessionClause | setEncryptionWalletOpenClause | setEncryptionWalletCloseClause | setEncryptionKeyClause
    ;

affinityClauses
    : enableAffinityClause | disableAffinityClause
    ;

shutdownDispatcherClause
    : SHUTDOWN IMMEDIATE? dispatcherName
    ;

registerClause
    : REGISTER
    ;

setClause
    : SET alterSystemSetClause+
    ;

resetClause
    : RESET alterSystemResetClause+
    ;

relocateClientClause
    : RELOCATE CLIENT clientId
    ;

cancelSqlClause
    : CANCEL SQL SQ_ sessionId serialNumber (AT_ instanceId)? sqlId? SQ_
    ;

flushPasswordfileMetadataCacheClause
    : FLUSH PASSWORDFILE_METADATA_CACHE
    ;

instanceClause
    : INSTANCE instanceName
    ;

sequenceClause
    : SEQUENCE INTEGER_
    ;

changeClause
    : CHANGE INTEGER_
    ;

currentClause
    : CURRENT NOSWITCH?
    ;

groupClause
    : GROUP INTEGER_
    ;

logfileClause
    : LOGFILE logFileName (USING BACKUP CONTROLFILE)?
    ;

nextClause
    : NEXT
    ;

allClause
    : ALL
    ;

toLocationClause
    : TO logFileGroupsArchivedLocationName
    ;

flushClauseOption
    : sharedPoolClause | globalContextClause | bufferCacheClause | flashCacheClause | redoToClause
    ;

disconnectSessionClause
    : DISCONNECT SESSION SQ_ INTEGER_ COMMA_ INTEGER_ SQ_ POST_TRANSACTION?
    ;

killSessionClause
    : KILL SESSION SQ_ INTEGER_ COMMA_ INTEGER_ (COMMA_ AT_ INTEGER_)? SQ_
    ;

startRollingMigrationClause
    : START ROLLING MIGRATION TO asmVersion
    ;

stopRollingMigrationClause
    : STOP ROLLING MIGRATION
    ;

startRollingPatchClause
    : START ROLLING PATCH
    ;

stopRollingPatchClause
    : STOP ROLLING PATCH
    ;

restrictedSessionClause
    : (ENABLE | DISABLE) RESTRICTED SESSION
    ;

setEncryptionWalletOpenClause
    : SET ENCRYPTION WALLET OPEN IDENTIFIED BY (walletPassword | hsmAuthString)
    ;

setEncryptionWalletCloseClause
    : SET ENCRYPTION WALLET CLOSE (IDENTIFIED BY (walletPassword | hsmAuthString))?
    ;

setEncryptionKeyClause
    : SET ENCRYPTION KEY (identifiedByWalletPassword | identifiedByHsmAuthString)
    ;

enableAffinityClause
    : ENABLE AFFINITY tableName (SERVICE serviceName)?
    ;

disableAffinityClause
    : DISABLE AFFINITY tableName
    ;

alterSystemSetClause
    : setParameterClause | useStoredOutlinesClause | globalTopicEnabledClause
    ;

alterSystemResetClause
    : parameterName scopeClause*
    ;

sharedPoolClause
    : SHARED_POOL
    ;

globalContextClause
    : GLOBAL CONTEXT
    ;

bufferCacheClause
    : BUFFER_CACHE
    ;

flashCacheClause
    : FLASH_CACHE
    ;

redoToClause
    : REDO TO targetDbName (NO? CONFIRM APPLY)?
    ;

identifiedByWalletPassword
    : certificateId? IDENTIFIED BY walletPassword
    ;

identifiedByHsmAuthString
    : IDENTIFIED BY hsmAuthString (MIGRATE USING walletPassword)?
    ;

setParameterClause
    : parameterName EQ_ parameterValue (COMMA_ parameterValue)* alterSystemCommentClause? DEFERRED? containerCurrentAllClause? scopeClause*
    ;

useStoredOutlinesClause
    : USE_STORED_OUTLINES EQ_ (TRUE | FALSE | categoryName)
    ;

globalTopicEnabledClause
    : GLOBAL_TOPIC_ENABLED EQ_ (TRUE | FALSE)
    ;

alterSystemCommentClause
    : COMMENT EQ_ stringLiterals
    ;

containerCurrentAllClause
    : CONTAINER EQ_ (CURRENT | ALL)
    ;

scopeClause
    : SCOPE EQ_ (MEMORY | SPFILE | BOTH) | SID EQ_ (SQ_ sessionId SQ_ | SQ_ ASTERISK_ SQ_)
    ;

analyze
    : (ANALYZE ((TABLE tableName| INDEX indexName) partitionExtensionClause? | CLUSTER clusterName))
    (validationClauses | LIST CHAINED ROWS intoClause? | DELETE SYSTEM? STATISTICS)
    ;

partitionExtensionClause
    : PARTITION (LP_ partitionName RP_ | FOR LP_ partitionKeyValue (COMMA_ partitionKeyValue) RP_)
    | SUBPARTITION (LP_ subpartitionName RP_ | FOR LP_ subpartitionKeyValue (COMMA_ subpartitionKeyValue) RP_)
    ;

validationClauses
    : VALIDATE REF UPDATE (SET DANGLING TO NULL)?
    | VALIDATE STRUCTURE (CASCADE (FAST | COMPLETE (OFFLINE | ONLINE) intoClause?))?
    ;

intoClause
    : INTO tableName
    ;

associateStatistics
    : ASSOCIATE STATISTICS WITH (columnAssociation | functionAssociation) storageTableClause?
    ;

columnAssociation
    : COLUMNS tableName DOT_ columnName (COMMA_ tableName DOT_ columnName)* usingStatisticsType
    ;

functionAssociation
    : (FUNCTIONS function (COMMA_ function)*
    | PACKAGES packageName (COMMA_ packageName)*
    | TYPES typeName (COMMA_ typeName)*
    | INDEXES indexName (COMMA_ indexName)*
    | INDEXTYPES indexTypeName (COMMA_ indexTypeName)*)
    (usingStatisticsType | defaultCostClause (COMMA_ defaultSelectivityClause)? | defaultSelectivityClause (COMMA_ defaultCostClause)?)
    ;

storageTableClause
    : WITH (SYSTEM | USER) MANAGED STORAGE TABLES
    ;

usingStatisticsType
    : USING (statisticsTypeName | NULL)
    ;

defaultCostClause
    : DEFAULT COST LP_ cpuCost COMMA_ ioCost COMMA_ networkCost RP_
    ;

defaultSelectivityClause
    : DEFAULT SELECTIVITY defaultSelectivity
    ;

disassociateStatistics
    : DISASSOCIATE STATISTICS FROM 
    (COLUMNS tableName DOT_ columnName (COMMA_ tableName DOT_ columnName)*
    | FUNCTIONS function (COMMA_ function)*
    | PACKAGES packageName (COMMA_ packageName)*
    | TYPES typeName (COMMA_ typeName)*
    | INDEXES indexName (COMMA_ indexName)*
    | INDEXTYPES indexTypeName (COMMA_ indexTypeName)*) FORCE?
    ;

audit
    : AUDIT (auditPolicyClause | contextClause)
    ;

noAudit
    : NOAUDIT (noAuditPolicyClause | contextClause)
    ;

auditPolicyClause
    : POLICY policyName (byUsersWithRoles | (BY | EXCEPT) username (COMMA_ username)*)? (WHENEVER NOT? SUCCESSFUL)?
    ;

noAuditPolicyClause
    : POLICY policyName (byUsersWithRoles | BY username (COMMA_ username)*)? (WHENEVER NOT? SUCCESSFUL)?
    ;

byUsersWithRoles
    : BY USERS WITH GRANTED ROLES roleName (COMMA_ roleName)*
    ;

contextClause
    : contextNamespaceAttributesClause (COMMA_ contextNamespaceAttributesClause)* (BY username (COMMA_ username)*)?
    ;

contextNamespaceAttributesClause
    : CONTEXT NAMESPACE namespace ATTRIBUTES attributeName (COMMA_ attributeName)*
    ;

comment
    : COMMENT ON (
    | AUDIT POLICY policyName
    | COLUMN (tableName | viewName | materializedViewName) DOT_ columnName
    | EDITION editionName
    | INDEXTYPE indexTypeName
    | MATERIALIZED VIEW materializedViewName
    | MINING MODEL modelName
    | OPERATOR operatorName
    | TABLE (tableName | viewName)
    ) IS STRING_
    ;

flashbackDatabase
    : FLASHBACK STANDBY? PLUGGABLE? DATABASE databaseName?
    ( TO (scnTimestampClause | restorePointClause) 
    | TO BEFORE (scnTimestampClause | RESETLOGS))
    ;

scnTimestampClause
    : (SCN | TIMESTAMP) scnTimestampExpr
    ;

restorePointClause
    : RESTORE POINT restorePoint
    ;

flashbackTable
    : FLASHBACK TABLE tableName TO (
    (scnTimestampClause | restorePointClause) ((ENABLE | DISABLE) TRIGGERS)?
    | BEFORE DROP renameToTable? )
    ;

renameToTable
    : RENAME TO tableName
    ;

purge
    : PURGE (TABLE tableName
    | INDEX indexName
    | TABLESPACE tablespaceName (USER username)?
    | TABLESPACE SET tablespaceSetName (USER username)?
    | RECYCLEBIN
    | DBA_RECYCLEBIN)
    ;

rename
    : RENAME name TO name
    ;

createDatabase
    : CREATE DATABASE databaseName? createDatabaseClauses+
    ;

createDatabaseClauses
    : USER SYS IDENTIFIED BY password
    | USER SYSTEM IDENTIFIED BY password
    | CONTROLFILE REUSE
    | MAXDATAFILES INTEGER_
    | MAXINSTANCES INTEGER_
    | CHARACTER SET databaseCharset
    | NATIONAL CHARACTER SET nationalCharset
    | SET DEFAULT bigOrSmallFiles TABLESPACE
    | databaseLoggingClauses
    | tablespaceClauses
    | setTimeZoneClause
    | bigOrSmallFiles? USER_DATA TABLESPACE tablespaceName DATAFILE datafileTempfileSpec (COMMA_ datafileTempfileSpec)*
    | enablePluggableDatabase
    | databaseName USING MIRROR COPY mirrorName
    ;

databaseLoggingClauses
    : LOGFILE (GROUP INTEGER_)? fileSpecification (COMMA_ (GROUP INTEGER_)? fileSpecification)*
    | MAXLOGFILES INTEGER_
    | MAXLOGMEMBERS INTEGER_
    | MAXLOGHISTORY INTEGER_
    | (ARCHIVELOG | NOARCHIVELOG)
    | FORCE LOGGING
    | SET STANDBY NOLOGGING FOR (DATA AVAILABILITY | LOAD PERFORMANCE)
    ;

tablespaceClauses
    : EXTENT MANAGEMENT LOCAL
    | DATAFILE fileSpecifications
    | SYSAUX DATAFILE fileSpecifications
    | defaultTablespace
    | defaultTempTablespace
    | undoTablespace
    ;

defaultTablespace
    : DEFAULT TABLESPACE tablespaceName (DATAFILE datafileTempfileSpec)? extentManagementClause?
    ;

defaultTempTablespace
    : bigOrSmallFiles? DEFAULT 
    (TEMPORARY TABLESPACE | LOCAL TEMPORARY TABLESPACE FOR (ALL | LEAF)) tablespaceName
    (TEMPFILE fileSpecifications)? extentManagementClause?
    ;

undoTablespace
    : bigOrSmallFiles? UNDO TABLESPACE tablespaceName (DATAFILE fileSpecifications)?
    ;

bigOrSmallFiles
    : BIGFILE | SMALLFILE
    ;

extentManagementClause
    : EXTENT MANAGEMENT LOCAL (AUTOALLOCATE | UNIFORM (SIZE sizeClause)?)?
    ;

enablePluggableDatabase
    : ENABLE PLUGGABLE DATABASE 
    (SEED fileNameConvert? (SYSTEM tablespaceDatafileClauses)? (SYSAUX tablespaceDatafileClauses)?)? undoModeClause?
    ;

fileNameConvert
    : FILE_NAME_CONVERT EQ_ (LP_ replaceFileNamePattern (COMMA_ replaceFileNamePattern)* RP_| NONE)
    ;

replaceFileNamePattern
    : filenamePattern COMMA_ filenamePattern 
    ;

tablespaceDatafileClauses
    : DATAFILES (SIZE sizeClause | autoextendClause)+
    ;

createDatabaseLink
    : CREATE SHARED? PUBLIC? DATABASE LINK dbLink 
    (connectToClause | dbLinkAuthentication)* (USING connectString)?
    ;
    
alterDatabaseLink
    : ALTER SHARED? PUBLIC? DATABASE LINK dbLink (
    | CONNECT TO username IDENTIFIED BY password dbLinkAuthentication?
    | dbLinkAuthentication
    )
    ;

dropDatabaseLink
    : DROP PUBLIC? DATABASE LINK dbLink 
    ;

connectToClause
    : CONNECT TO (CURRENT_USER | username IDENTIFIED BY password dbLinkAuthentication?)
    ;

dbLinkAuthentication
    : AUTHENTICATED BY username IDENTIFIED BY password
    ;

createDimension
    : CREATE DIMENSION dimensionName levelClause+ (hierarchyClause | attributeClause+ | extendedAttrbuteClause)+
    ;

levelClause
    : LEVEL level IS (columnName | LP_ columnName (COMMA_ columnName)* RP_) (SKIP_SYMBOL WHEN NULL)?
    ;

hierarchyClause
    : HIERARCHY hierarchyName LP_ level (CHILD OF level)+ dimensionJoinClause* RP_
    ;

dimensionJoinClause
    : JOIN KEY (columnName | LP_ columnName (COMMA_ columnName)* RP_) REFERENCES level
    ;

attributeClause
    : ATTRIBUTE level DETERMINES (columnName | LP_ columnName (COMMA_ columnName)* RP_)
    ;

extendedAttrbuteClause
    : ATTRIBUTE attributeName (LEVEL level DETERMINES (columnName | LP_ columnName (COMMA_ columnName)* RP_))+
    ;

alterDimension
    : ALTER DIMENSION dimensionName (alterDimensionAddClause* | alterDimensionDropClause* | COMPILE)
    ;

alterDimensionAddClause
    : ADD (levelClause | hierarchyClause | attributeClause | extendedAttrbuteClause)
    ;

alterDimensionDropClause
    : DROP (LEVEL level (RESTRICT | CASCADE)? 
    | HIERARCHY hierarchyName 
    | ATTRIBUTE attributeName (LEVEL level (COLUMN columnName (COMMA_ COLUMN columnName)*)?)?)
    ;

dropDimension
    : DROP DIMENSION dimensionName
    ;

dropDirectory
    : DROP DIRECTORY directoryName
    ;

dropType
    : DROP TYPE typeName (FORCE|VALIDATE)?
    ;

createFunction
    : CREATE (OR REPLACE)? (EDITIONABLE | NONEDITIONABLE)? FUNCTION plsqlFunctionSource
    ;

plsqlFunctionSource
    : function (LP_ parameterDeclaration (COMMA_ parameterDeclaration)* RP_)? RETURN dataType
    sharingClause? (invokerRightsClause
    | accessibleByClause 
    | defaultCollationoOptionClause
    | deterministicClause
    | parallelEnableClause
    | resultCacheClause
    | aggregateClause
    | pipelinedClause
    | sqlMacroClause)* 
    (IS | AS) callSpec
    ;

parameterDeclaration
    : parameterName (IN? dataType ((ASSIGNMENT_OPERATOR_ | DEFAULT) expr)? | IN? OUT NOCOPY? dataType)?
    ;

sharingClause
    : SHARING EQ_ (METADATA | NONE)
    ;

invokerRightsClause
    : AUTHID (CURRENT_USER | DEFINER)
    ;

accessibleByClause
    : ACCESSIBLE BY LP_ accessor (COMMA_ accessor)* RP_
    ;

accessor
    : unitKind unitName
    ;

unitKind
    : FUNCTION | PROCEDURE | PACKAGE | TRIGGER | TYPE
    ;

defaultCollationoOptionClause
    : DEFAULT COLLATION collationOption
    ;

collationOption
    : USING_NLS_COMP
    ;

deterministicClause
    : DETERMINISTIC
    ;

parallelEnableClause
    : PARALLEL_ENABLE (LP_ PARTITION argument BY (ANY 
    | (HASH | RANGE) LP_ columnName (COMMA_ columnName)* RP_ streamingCluase?
    | VALUE LP_ columnName RP_) RP_)?
    ;

streamingCluase
    : (ORDER | CLUSTER) expr BY LP_ columnName (COMMA_ columnName)* RP_
    ;

resultCacheClause
    : RESULT_CACHE (RELIES_ON LP_ (dataSource (COMMA_ dataSource)*)? RP_)?
    ;

aggregateClause
    : AGGREGATE USING implementationType
    ;

pipelinedClause
    : PIPELINED ((USING implementationType)? 
    | (ROW | TABLE) POLYMORPHIC (USING implementationPackage)?)
    ;

sqlMacroClause
    : SQL_MARCO
    ;

callSpec
    : javaDeclaration | cDeclaration
    ;

javaDeclaration
    : LANGUAGE JAVA NAME STRING_
    ;

cDeclaration
    : (LANGUAGE SINGLE_C | EXTERNAL) 
    ((NAME name)? LIBRARY libName| LIBRARY libName (NAME name)?) 
    (AGENT IN RP_ argument (COMMA_ argument)* LP_)?
    (WITH CONTEXT)?
    (PARAMETERS LP_ externalParameter (COMMA_ externalParameter)* RP_)?
    ;

externalParameter
    : (CONTEXT 
    | SELF (TDO | property)?
    | (parameterName | RETURN) property? (BY REFERENCE)? externalDatatype)
    ;

property
    : (INDICATOR (STRUCT | TDO)? | LENGTH | DURATION | MAXLEN | CHARSETID | CHARSETFORM)
    ;

alterAnalyticView
    : ALTER ANALYTIC VIEW analyticViewName (RENAME TO analyticViewName | COMPILE)
    ;

alterAttributeDimension
    : ALTER ATTRIBUTE DIMENSION (schemaName DOT_)? attributeDimensionName (RENAME TO attributeDimensionName | COMPILE)
    ;

createSequence
    : CREATE SEQUENCE (schemaName DOT_)? sequenceName (SHARING EQ_ (METADATA | DATA | NONE))? createSequenceClause+
    ;

createSequenceClause
    : (INCREMENT BY | START WITH) INTEGER_
    | MAXVALUE INTEGER_
    | NOMAXVALUE
    | MINVALUE INTEGER_
    | NOMINVALUE
    | CYCLE
    | NOCYCLE
    | CACHE INTEGER_
    | NOCACHE
    | ORDER
    | NOORDER
    | KEEP
    | NOKEEP
    | SCALE (EXTEND | NOEXTEND)
    | NOSCALE
    | SHARD (EXTEND | NOEXTEND)
    | NOSHARD
    | SESSION
    | GLOBAL
    ;

alterSequence
    : ALTER SEQUENCE (schemaName DOT_)? sequenceName alterSequenceClause+
    ;

alterSequenceClause
   : (INCREMENT BY | START WITH) INTEGER_
   | MAXVALUE INTEGER_
   | NOMAXVALUE
   | MINVALUE INTEGER_
   | NOMINVALUE
   | RESTART
   | CYCLE
   | NOCYCLE
   | CACHE INTEGER_
   | NOCACHE
   | ORDER
   | NOORDER
   | KEEP
   | NOKEEP
   | SCALE (EXTEND | NOEXTEND)
   | NOSCALE
   | SHARD (EXTEND | NOEXTEND)
   | NOSHARD
   | SESSION
   | GLOBAL
   ;

createContext
    : CREATE (OR REPLACE)? CONTEXT namespace USING (schemaName DOT_)? packageName sharingClause? (initializedClause | accessedClause)?
    ;

initializedClause
    : INITIALIZED (EXTERNALLY | GLOBALLY)
    ;

accessedClause
    : ACCESSED GLOBALLY
    ;

createSPFile
    : CREATE SPFILE (EQ_ spfileName)? FROM (PFILE (EQ_ pfileName)? (AS COPY)? | MEMORY)
    ;

createPFile
    : CREATE PFILE (EQ_ pfileName)? FROM (SPFILE (EQ_ spfileName)? (AS COPY)? | MEMORY)
    ;

createControlFile
    : CREATE CONTROLFILE REUSE? SET? DATABASE databaseName logfileForControlClause? resetLogsOrNot
    ( MAXLOGFILES INTEGER_
    | MAXLOGMEMBERS INTEGER_
    | MAXLOGHISTORY INTEGER_
    | MAXDATAFILES INTEGER_
    | MAXINSTANCES INTEGER_
    | ARCHIVELOG
    | NOARCHIVELOG
    | FORCE LOGGING
    | SET STANDBY NOLOGGING FOR (DATA AVAILABILITY | LOAD PERFORMANCE)
    )*
    characterSetClause?
    ;

resetLogsOrNot
   :  ( RESETLOGS | NORESETLOGS) (DATAFILE fileSpecifications)?
   ;

logfileForControlClause
    : LOGFILE (GROUP INTEGER_)? fileSpecification (COMMA_ (GROUP INTEGER_)? fileSpecification)+
    ;

characterSetClause
    : CHARACTER SET characterSetName
    ;

createFlashbackArchive
   : CREATE FLASHBACK ARCHIVE DEFAULT? flashbackArchiveName tablespaceClause
     flashbackArchiveQuota? (NO? OPTIMIZE DATA)? flashbackArchiveRetention
   ;

flashbackArchiveQuota
    : QUOTA INTEGER_ quotaUnit
    ;

flashbackArchiveRetention
    : RETENTION INTEGER_ (YEAR | MONTH | DAY)
    ;

alterFlashbackArchive
    : ALTER FLASHBACK ARCHIVE flashbackArchiveName
    ( SET DEFAULT
    | (ADD | MODIFY) TABLESPACE tablespaceName flashbackArchiveQuota?
    | REMOVE TABLESPACE tablespaceName
    | MODIFY RETENTION? flashbackArchiveRetention
    | PURGE purgeClause
    | NO? OPTIMIZE DATA)
    ;

purgeClause
    : ALL
    | BEFORE (SCN expr | TIMESTAMP expr)
    ;

dropFlashbackArchive
    : DROP FLASHBACK ARCHIVE flashbackArchiveName
    ;

createDiskgroup
    : CREATE DISKGROUP diskgroupName ((HIGH | NORMAL | FLEX | EXTENDED (SITE siteName)? | EXTERNAL) REDUNDANCY)? diskClause+ attribute?
    ;

diskClause
    : (QUORUM | REGULAR)? (FAILGROUP diskgroupName)? DISK qualifieDiskClause (COMMA_ qualifieDiskClause)*
    ;

qualifieDiskClause
    : searchString (NAME diskName)? (SIZE sizeClause)? (FORCE | NOFORCE)?
    ;

attribute
    : ATTRIBUTE attributeNameAndValue (COMMA_ attributeNameAndValue)*
    ;

attributeNameAndValue
    : attributeName EQ_ attributeValue
    ;

dropDiskgroup
    : DROP DISKGROUP diskgroupName contentsClause?
    ;

contentsClause
    : ((FORCE? INCLUDING) | EXCLUDING) CONTENTS
    ;

createRollbackSegment
    : CREATE PUBLIC? ROLLBACK SEGMENT rollbackSegment ((TABLESPACE tablespaceName) | storageClause)*
    ;

dropRollbackSegment
    : DROP ROLLBACK SEGMENT rollbackSegment
    ;

createLockdownProfile
    : CREATE LOCKDOWN PROFILE profileName (staticBaseProfile | dynamicBaseProfile)?
    ;

staticBaseProfile
    : FROM profileName
    ;

dynamicBaseProfile
    : INCLUDING profileName
    ;

dropLockdownProfile
    : DROP LOCKDOWN PROFILE profileName
    ;

createInmemoryJoinGroup
    : CREATE INMEMORY JOIN GROUP (schemaName DOT_)? joinGroupName
     LP_ tableColumnClause COMMA_ tableColumnClause (COMMA_ tableColumnClause)* RP_
    ;

tableColumnClause
    : (schemaName DOT_)? tableName LP_ columnName RP_
    ;

alterInmemoryJoinGroup
    : ALTER INMEMORY JOIN GROUP (schemaName DOT_)? joinGroupName (ADD | REMOVE) LP_ tableName LP_ columnName RP_ RP_
    ;

dropInmemoryJoinGroup
    : DROP INMEMORY JOIN GROUP (schemaName DOT_)? joinGroupName
    ;

createRestorePoint
    : CREATE CLEAN? RESTORE POINT restorePointName (FOR PLUGGABLE DATABASE pdbName)?
      (AS OF (TIMESTAMP | SCN) expr)?
      (PRESERVE | GUARANTEE FLASHBACK DATABASE)?
    ;

dropRestorePoint
    : DROP RESTORE POINT restorePointName (FOR PLUGGABLE DATABASE pdbName)?
    ;
    
dropOperator
    : DROP OPERATOR (schemaName DOT_)? operatorName FORCE?
    ;

alterLibrary
    : ALTER LIBRARY (schemaName DOT_)? libraryName (libraryCompileClause | EDITIONABLE | NONEDITIONABLE)
    ;

libraryCompileClause
    : COMPILE DEBUG? compilerParametersClause* (REUSE SETTINGS)?
    ;

alterMaterializedZonemap
    : ALTER MATERIALIZED ZONEMAP (schemaName DOT_)? zonemapName
    ( alterZonemapAttributes
    | zonemapRefreshClause
    | (ENABLE | DISABLE) PRUNING
    | COMPILE
    | REBUILD
    | UNUSABLE)
    ;

alterZonemapAttributes
    : (PCTFREE INTEGER_ | PCTUSED INTEGER_ | CACHE | NOCACHE)+
    ;

zonemapRefreshClause
    : REFRESH (FAST | COMPLETE | FORCE)?
      (ON (DEMAND | COMMIT | LOAD | DATA MOVEMENT | LOAD DATA MOVEMENT) )?
    ;

alterJava
   : ALTER JAVA (SOURCE | CLASS) objectName resolveClauses (COMPILE | RESOLVE | invokerRightsClause)
   ;

resolveClauses
    : RESOLVER LP_ resolveClause+ RP_
    ;

resolveClause
    : LP_ matchString DOT_? (schemaName | MINUS_) RP_
    ;

alterAuditPolicy
    : ALTER AUDIT POLICY policyName
      ((ADD | DROP) subAuditClause)?
      (CONDITION (DROP | SQ_ condition SQ_ EVALUATE PER (STATEMENT | SESSION | INSTANCE)))?
    ;

subAuditClause
    : (privilegeAuditClause)? (actionAuditClause)? (roleAuditClause)? (ONLY TOPLEVEL)?
    ;

privilegeAuditClause
    : PRIVILEGES systemPrivilegeClause (COMMA_ systemPrivilegeClause)*
    ;

actionAuditClause
    : (standardActions | componentActions)*
    ;

standardActions
    : ACTIONS standardActionsClause standardActionsClause*
    ;

standardActionsClause
    : (objectAction ON (DIRECTORY directoryName | MINING MODEL objectName | objectName) | systemAction)
    ;

objectAction
    : ALL
    | ALTER
    | AUDIT
    | COMMENT
    | CREATE
    | DELETE
    | EXECUTE
    | FLASHBACK
    | GRANT
    | INDEX
    | INSERT
    | LOCK
    | READ
    | RENAME
    | SELECT
    | UPDATE
    | USE
    | WRITE
    ;

systemAction
    : ALL
    | ALTER EDITION
    | ALTER REWRITE EQUIVALENCE
    | ALTER SUMMARY
    | ALTER TRACING
    | CREATE BITMAPFILE
    | CREATE CONTROL FILE
    | CREATE DATABASE
    | CREATE SUMMARY
    | DECLARE REWRITE EQUIVALENCE
    | DROP BITMAPFILE
    | DROP DATABASE
    | DROP REWRITE EQUIVALENCE
    | DROP SUMMARY
    | FLASHBACK DATABASE
    | MERGE
    | SAVEPOINT
    | SET CONSTRAINTS
    | UNDROP OBJECT
    | UPDATE INDEXES
    | UPDATE JOIN INDEX
    | VALIDATE INDEX
    ;

componentActions
    : ACTIONS COMPONENT EQ_ (DATAPUMP | DIRECT_LOAD | OLS | XS) componentAction (COMMA_ componentAction)*
    | DV componentAction ON objectName (COMMA_ componentAction ON objectName)*
    ;

componentAction
    : ALL
    | dataDumpAction
    | directLoadAction
    | labelSecurityAction
    | securityAction
    | databaseVaultAction
    ;

dataDumpAction
    : EXPORT
    | IMPORT
    ;

directLoadAction
    : LOAD
    ;

labelSecurityAction
    : CREATE POLICY
    | ALTER POLICY
    | DROP POLICY
    | APPLY POLICY
    | REMOVE POLICY
    | SET AUTHORIZATION
    | PRIVILEGED ACTION
    | ENABLE POLICY
    | DISABLE POLICY
    | SUBSCRIBE OID
    | UNSUBSCRIBE OID
    | CREATE DATA LABEL
    | ALTER DATA LABEL
    | DROP DATA LABEL
    | CREATE LABEL COMPONENT
    | ALTER LABEL COMPONENTS
    | DROP LABEL COMPONENTS
    ;

securityAction
    : CREATE USER
    | UPDATE USER
    | DELETE USER
    | CREATE ROLE
    | UPDATE ROLE
    | DELETE ROLE
    | GRANT ROLE
    | REVOKE ROLE
    | ADD PROXY
    | REMOVE PROXY
    | SET USER PASSWORD
    | SET USER VERIFIER
    | CREATE ROLESET
    | UPDATE ROLESET
    | DELETE ROLESET
    | CREATE SECURITY CLASS
    | UPDATE SECURITY CLASS
    | DELETE SECURITY CLASS
    | CREATE NAMESPACE TEMPLATE
    | UPDATE NAMESPACE TEMPLATE
    | DELETE NAMESPACE TEMPLATE
    | CREATE ACL
    | UPDATE ACL
    | DELETE ACL
    | CREATE DATA SECURITY
    | UPDATE DATA SECURITY
    | DELETE DATA SECURITY
    | ENABLE DATA SECURITY
    | DISABLE DATA SECURITY
    | ADD GLOBAL CALLBACK
    | DELETE GLOBAL CALLBACK
    | ENABLE GLOBAL CALLBACK
    | ENABLE ROLE
    | DISABLE ROLE
    | SET COOKIE
    | SET INACTIVE TIMEOUT
    | CREATE SESSION
    | DESTROY SESSION
    | SWITCH USER
    | ASSIGN USER
    | CREATE SESSION NAMESPACE
    | DELETE SESSION NAMESPACE
    | CREATE NAMESPACE ATTRIBUTE
    | GET NAMESPACE ATTRIBUTE
    | SET NAMESPACE ATTRIBUTE
    | DELETE NAMESPACE ATTRIBUTE
    | SET USER PROFILE
    | GRANT SYSTEM PRIVILEGE
    | REVOKE SYSTEM PRIVILEGE
    ;

databaseVaultAction
    : REALM VIOLATION
    | REALM SUCCESS
    | REALM ACCESS
    | RULE SET FAILURE
    | RULE SET SUCCESS
    | RULE SET EVAL
    | FACTOR ERROR
    | FACTOR NULL
    | FACTOR VALIDATE ERROR
    | FACTOR VALIDATE FALSE
    | FACTOR TRUST LEVEL NULL
    | FACTOR TRUST LEVEL NEG
    | FACTOR ALL
    ;

roleAuditClause
    : ROLES roleName (COMMA_ roleName)*
    ;

alterCluster
    : ALTER CLUSTER clusterName
    (physicalAttributesClause
    | SIZE sizeClause
    | (MODIFY PARTITION partitionName)? allocateExtentClause
    | deallocateUnusedClause
    | (CACHE | NOCACHE))+ (parallelClause)?
    ;

alterOperator
    : ALTER OPERATOR operatorName (addBindingClause | dropBindingClause | COMPILE)
    ;

addBindingClause
    : ADD BINDING LP_ parameterType (COMMA_ parameterType)* RP_
      RETURN LP_ returnType RP_ implementationClause? usingFunctionClause
    ;

implementationClause
    : (ANCILLARY TO primaryOperatorClause (COMMA_ primaryOperatorClause)*) | contextClauseWithOpeartor
    ;

primaryOperatorClause
    : operatorName LP_ parameterType (COMMA_ parameterType)* RP_
    ;

contextClauseWithOpeartor
    : withIndexClause? withColumnClause?
    ;

withIndexClause
    : WITH INDEX CONTEXT COMMA_ SCAN CONTEXT implementationType (COMPUTE ANCILLARY DATA)?
    ;

withColumnClause
    : WITH COLUMN CONTEXT
    ;

usingFunctionClause
    : USING (packageName DOT_ | typeName DOT_)? functionName
    ;

dropBindingClause
    : DROP BINDING LP_ parameterType (COMMA_ parameterType)* RP_ FORCE?
    ;

alterDiskgroup
    : ALTER DISKGROUP ((diskgroupName ((((addDiskClause | dropDiskClause) (COMMA_ (addDiskClause | dropDiskClause))* | resizeDiskClause) (rebalanceDiskgroupClause)?)
    | replaceDiskClause
    | renameDiskClause
    | diskOnlineClause
    | diskOfflineClause
    | rebalanceDiskgroupClause
    | checkDiskgroupClause
    | diskgroupTemplateClauses
    | diskgroupDirectoryClauses
    | diskgroupAliasClauses
    | diskgroupVolumeClauses
    | diskgroupAttributes
    | modifyDiskgroupFile
    | dropDiskgroupFileClause
    | convertRedundancyClause
    | usergroupClauses
    | userClauses
    | filePermissionsClause
    | fileOwnerClause
    | scrubClause
    | quotagroupClauses
    | filegroupClauses))
    | (((diskgroupName (COMMA_ diskgroupName)*) | ALL) (undropDiskClause | diskgroupAvailability | enableDisableVolume)))
    ;

addDiskClause
    : ADD ((SITE siteName)? (QUORUM | REGULAR)? (FAILGROUP failgroupName)? DISK qualifiedDiskClause (COMMA_ qualifiedDiskClause)*)+
    ;

qualifiedDiskClause
    : searchString (NAME diskName)? (SIZE sizeClause)? (FORCE | NOFORCE)?
    ;

dropDiskClause
    : DROP ((QUORUM | REGULAR)? DISK diskName (FORCE | NOFORCE)? (COMMA diskName (FORCE | NOFORCE)?)*
    | DISKS IN (QUORUM | REGULAR)? FAILGROUP failgroupName (FORCE | NOFORCE)? (COMMA_ failgroupName (FORCE | NOFORCE)?)*)
    ;

resizeDiskClause
    : RESIZE (ALL | DISKS IN FAILGROUP failgroupName) (SIZE sizeClause)?
    ;

rebalanceDiskgroupClause
    : REBALANCE ((((WITH withPhases) | (WITHOUT withoutPhases))? (POWER INTEGER_)? (WAIT | NOWAIT)?)
    | (MODIFY POWER (INTEGER_)?))?
    ;

withPhases
    : withPhase (COMMA_ withPhase)*
    ;

withPhase
    : RESTORE | BALANCE | PREPARE | COMPACT
    ;

withoutPhases
    : withoutPhase (COMMA_ withoutPhase)*
    ;

withoutPhase
    : BALANCE | PREPARE | COMPACT
    ;

replaceDiskClause
    : REPLACE DISK diskName WITH pathString (FORCE | NOFORCE)?
    (COMMA_ diskName WITH pathString (FORCE | NOFORCE)?)*
    (POWER INTEGER_)? (WAIT | NOWAIT)?
    ;

renameDiskClause
    : RENAME (DISK diskName TO diskName (COMMA_ diskName TO diskName)* | DISKS ALL)
    ;

diskOnlineClause
    : ONLINE (((QUORUM | REGULAR)? DISK diskName (COMMA_ diskName)*
    | DISKS IN (QUORUM | REGULAR)? FAILGROUP failgroupName (COMMA_ failgroupName)*)+
    | ALL) (POWER INTEGER_)? (WAIT | NOWAIT)?
    ;

diskOfflineClause
    : OFFLINE ((QUORUM | REGULAR)? DISK diskName (COMMA_ diskName)*
    | DISKS IN (QUORUM | REGULAR)? FAILGROUP failgroupName (COMMA_ failgroupName)*)+ (timeoutClause)?
    ;

timeoutClause
    : DROP AFTER INTEGER_ TIME_UNIT
    ;

checkDiskgroupClause
    : CHECK (REPAIR | NOREPAIR)?
    ;

diskgroupTemplateClauses
    : (((ADD | MODIFY) TEMPLATE templateName qualifiedTemplateClause (COMMA_ templateName qualifiedTemplateClause)*)
    | (DROP TEMPLATE templateName (COMMA_ templateName)*))
    ;

qualifiedTemplateClause
    : (ATTRIBUTE | ATTRIBUTES) LP_ redundancyClause stripingClause diskRegionClause RP_
    ;

redundancyClause
    : (MIRROR | HIGH | UNPROTECTED | PARITY)?
    ;

stripingClause
    : (FINE | COARSE)?
    ;

diskRegionClause
    : (HOT | COLD)? (MIRRORHOT | MIRRORCOLD)?
    ;

diskgroupDirectoryClauses
    : (ADD DIRECTORY fileName (COMMA_ fileName)*
    | DROP DIRECTORY fileName (FORCE | NOFORCE)? (COMMA_ fileName (FORCE | NOFORCE)?)*
    | RENAME DIRECTORY directoryName TO directoryName (COMMA_ directoryName TO directoryName)*)
    ;

diskgroupAliasClauses
    : ((ADD ALIAS aliasName FOR fileName (COMMA_ aliasName FOR fileName)*)
    | (DROP ALIAS aliasName (COMMA_ aliasName)*)
    | (RENAME ALIAS aliasName TO aliasName (COMMA_ aliasName TO aliasName)*))
    ;

diskgroupVolumeClauses
    : (addVolumeClause
    | modifyVolumeClause
    | RESIZE VOLUME asmVolumeName SIZE sizeClause
    | DROP VOLUME asmVolumeName)
    ;

addVolumeClause
    : ADD VOLUME asmVolumeName SIZE sizeClause (redundancyClause)? (STRIPE_WIDTH INTEGER_ (K | M))? (STRIPE_COLUMNS INTEGER_)? (ATTRIBUTE (diskRegionClause))?
    ;

modifyVolumeClause
    : MODIFY VOLUME asmVolumeName (ATTRIBUTE (diskRegionClause))? (MOUNTPATH mountpathName)? (USAGE usageName)?
    ;

diskgroupAttributes
    : SET ATTRIBUTE attributeNameAndValue
    ;

modifyDiskgroupFile
    : MODIFY FILE fileName ATTRIBUTE LP_ diskRegionClause RP_ (COMMA_ fileName ATTRIBUTE ( diskRegionClause ))*
    ;

dropDiskgroupFileClause
    : DROP FILE fileName (COMMA_ fileName)*
    ;

convertRedundancyClause
    : CONVERT REDUNDANCY TO FLEX
    ;

usergroupClauses
    : (ADD USERGROUP SQ_ usergroupName SQ_ WITH MEMBER SQ_ username SQ_ (COMMA_ SQ_ username SQ_)*
    | MODIFY USERGROUP usergroupName (ADD | DROP) MEMBER username (COMMA_ username)*
    | DROP USERGROUP SQ_ usergroupName SQ_)
    ;

userClauses
    : (ADD USER SQ_ username SQ_ (COMMA_ SQ_ username SQ_)*
    | DROP USER SQ_ username SQ_ (COMMA_ SQ_ username SQ_)* (CASCADE)?
    | REPLACE USER SQ_ username SQ_ WITH SQ_ username SQ_ (COMMA_ SQ_ username SQ_ WITH SQ_ username SQ_)*)
    ;

filePermissionsClause
    : SET PERMISSION (OWNER | GROUP | OTHER) EQ_ (NONE | READ ONLY | READ WRITE) (COMMA_ (OWNER | GROUP | OTHER | ALL)
    EQ_ (NONE | READ ONLY | READ WRITE))* FOR FILE fileName (COMMA_ fileName)*
    ;

fileOwnerClause
    : SET OWNERSHIP (setOwnerClause (COMMA_ setOwnerClause)*) FOR FILE fileName (COMMA_ fileName)*
    ;

setOwnerClause
    : OWNER EQ_ username | GROUP EQ_ usergroupName
    ;

scrubClause
    : SCRUB (FILE asmFileName | DISK diskName)? (REPAIR | NOREPAIR)?
    (POWER (AUTO | LOW | HIGH | MAX))? (WAIT | NOWAIT)? (FORCE | NOFORCE)? (STOP)?
    ;

quotagroupClauses
    : (ADD QUOTAGROUP quotagroupName (setPropertyClause)?
    | MODIFY QUOTAGROUP quotagroupName setPropertyClause
    | MOVE FILEGROUP filegroupName TO quotagroupName
    | DROP QUOTAGROUP quotagroupName)
    ;

setPropertyClause
    : SET propertyName EQ_ propertyValue
    ;

quotagroupName
    : identifier
    ;

propertyName
    : QUOTA
    ;

propertyValue
    : sizeClause | UNLIMITED
    ;

filegroupName
    : identifier
    ;

filegroupClauses
    : (addFilegroupClause
    | modifyFilegroupClause
    | moveToFilegroupClause
    | dropFilegroupClause)
    ;

addFilegroupClause
    : ADD FILEGROUP filegroupName (DATABASE databaseName
    | CLUSTER clusterName
    | VOLUME asmVolumeName) (setFileTypePropertyclause)?
    ;

setFileTypePropertyclause
    :SET SQ_ (fileType DOT_)? propertyName SQ_ EQ_ SQ_ propertyValue SQ_
    ;

modifyFilegroupClause
    : MODIFY FILEGROUP filegroupName setFileTypePropertyclause
    ;

moveToFilegroupClause
    : MOVE FILE asmFileName TO FILEGROUP filegroupName
    ;

dropFilegroupClause
    : DROP FILEGROUP filegroupName (CASCADE)?
    ;

undropDiskClause
    : UNDROP DISKS
    ;

diskgroupAvailability
    : ((MOUNT (RESTRICTED | NORMAL)? (FORCE | NOFORCE)?) | (DISMOUNT (FORCE | NOFORCE)?))
    ;

enableDisableVolume
    : (ENABLE | DISABLE) VOLUME (asmVolumeName (COMMA_ asmVolumeName)* | ALL)
    ;

alterIndexType
    : ALTER INDEXTYPE indexTypeName ((addOrDropClause (COMMA_ addOrDropClause)* usingTypeClause?) | COMPILE) withLocalClause
    ;

addOrDropClause
    : (ADD | DROP) operatorName LP_ parameterType RP_
    ;

usingTypeClause
    : USING implementationType arrayDMLClause?
    ;

withLocalClause
    : (WITH LOCAL RANGE? PARTITION)? storageTableClause?
    ;

arrayDMLClause
    : (WITH | WITHOUT)? ARRAY DML arryDMLSubClause (COMMA_ arryDMLSubClause)*
    ;

arryDMLSubClause
    : LP_ typeName (COMMA_ varrayType)? RP_
    ;

alterMaterializedView
    : ALTER MATERIALIZED VIEW materializedViewName materializedViewAttribute? alterIotClauses? (USING INDEX physicalAttributesClause)?
    ((MODIFY scopedTableRefConstraint) | alterMvRefresh)? evaluationEditionClause?
    ((ENABLE | DISABLE) ON QUERY COMPUTATION)? (alterQueryRewriteClause | COMPILE | CONSIDER FRESH)?
    ;

materializedViewAttribute
    : physicalAttributesClause
    | modifyMvColumnClause
    | tableCompression
    | inmemoryTableClause
    | lobStorageClause (COMMA_ lobStorageClause)*
    | modifylobStorageClause (COMMA_ modifylobStorageClause)*
    | alterTablePartitioning
    | parallelClause
    | loggingClause
    | allocateExtentClause
    | deallocateUnusedClause
    | shrinkClause
    | CACHE
    | NOCACHE
    ;

modifyMvColumnClause
    : MODIFY LP_ columnName ((ENCRYPT encryptionSpecification) | DECRYPT)? RP_
    ;

modifylobStorageClause
    : MODIFY LOB LP_ lobItem RP_ LP_ modifylobParameters+ RP_
    ;

modifylobParameters
    : storageClause
    | PCTVERSION INTEGER_
    | FREEPOOLS INTEGER_
    | REBUILD FREEPOOLS
    | lobRetentionClause
    | lobDeduplicateClause
    | lobCompressionClause
    | ENCRYPT encryptionSpecification
    | DECRYPT
    | CACHE
    | (NOCACHE | (CACHE READS)) loggingClause?
    | allocateExtentClause
    | shrinkClause
    | deallocateUnusedClause
    ;

 alterIotClauses
    : indexOrgTableClause
    | alterOverflowClause
    | COALESCE
    ;

alterOverflowClause
    : addOverflowClause | overflowClause
    ;

overflowClause
    : OVERFLOW (segmentAttributesClause | allocateExtentClause | shrinkClause | deallocateUnusedClause)+
    ;

addOverflowClause
    : ADD OVERFLOW segmentAttributesClause? LP_ PARTITION segmentAttributesClause? (COMMA_ PARTITION segmentAttributesClause?)* RP_
    ;

scopedTableRefConstraint
    : SCOPE FOR LP_ (columnName | attributeName) RP_ IS (schemaName DOT_)? (tableName | alias)
    ;

alterMvRefresh
    : REFRESH (FAST
    | COMPLETE
    | FORCE
    | ON DEMAND
    | ON COMMIT
    | START WITH dateValue
    | NEXT dateValue
    | WITH PRIMARY KEY
    | USING DEFAULT MASTER ROLLBACK SEGMENT
    | USING MASTER ROLLBACK SEGMENT rollbackSegment
    | USING ENFORCED CONSTRAINTS
    | USING TRUSTED CONSTRAINTS)
    ;

evaluationEditionClause
    : EVALUATE USING (CURRENT EDITION | EDITION editionName | NULL EDITION)
    ;

alterQueryRewriteClause
    : (ENABLE | DISABLE)? QUERY REWRITE unusableEditionsClause
    ;

unusableEditionsClause
    : unusableBefore? unusableBeginning?
    ;

unusableBefore
    : UNUSABLE BEFORE (CURRENT EDITION | EDITION editionName)
    ;

unusableBeginning
    : UNUSABLE BEGINNING WITH (CURRENT EDITION | EDITION editionName | NULL EDITION)
    ;

alterMaterializedViewLog
    : ALTER MATERIALIZED VIEW LOG FORCE? ON tableName
    ( physicalAttributesClause
    | addMvLogColumnClause
    | alterTablePartitioning
    | parallelClause
    | loggingClause
    | allocateExtentClause
    | shrinkClause
    | moveMvLogClause
    | CACHE
    | NOCACHE)? mvLogAugmentation? mvLogPurgeClause? forRefreshClause?
    ;

addMvLogColumnClause
    : ADD LP_ columnName RP_
    ;

moveMvLogClause
    : MOVE segmentAttributesClause parallelClause?
    ;

mvLogAugmentation
    : ADD addClause (COMMA_ addClause)* newValuesClause?
    ;

addClause
    : OBJECT ID columns?
    | PRIMARY KEY columns?
    | ROWID columns?
    | SEQUENCE columns?
    | columns
    ;

columns
    : LP_ columnName (COMMA_ columnName)* RP_
    ;

newValuesClause
    : (INCLUDING | EXCLUDING) NEW VALUES
    ;

mvLogPurgeClause
    : PURGE IMMEDIATE (SYNCHRONOUS | ASYNCHRONOUS)?
    | START WITH dateValue nextOrRepeatClause?
    | (START WITH dateValue)? nextOrRepeatClause
    ;

nextOrRepeatClause
    : NEXT dateValue | REPEAT INTERVAL intervalExpression
    ;

forRefreshClause
    : FOR ((SYNCHRONOUS REFRESH USING stagingLogName) | (FAST REFRESH))
    ;

alterFunction
    : ALTER FUNCTION function (functionCompileClause | (EDITIONABLE | NONEDITIONABLE))
    ;

functionCompileClause
    : COMPILE DEBUG? compilerParametersClause* (REUSE SETTINGS)?
    ;

alterHierarchy
    : ALTER HIERARCHY hierarchyName (RENAME TO hierarchyName | COMPILE)
    ;

alterLockdownProfile
    : ALTER LOCKDOWN PROFILE profileName (lockdownFeatures | lockdownOptions | lockdownStatements)
    ;

lockdownFeatures
    : (DISABLE | ENABLE) FEATURE featureClauses
    ;

featureClauses
    : EQ_ LP_ featureName (COMMA_ featureName)* RP_
    | ALL (EXCEPT (EQ_ LP_ featureName (COMMA_ featureName)* RP_))?
    ;

lockdownOptions
    : (DISABLE | ENABLE) OPTION lockDownOptionClauses
    ;

lockDownOptionClauses
    : EQ_ LP_ optionName (COMMA_ optionName)* RP_
    | ALL (EXCEPT (EQ_ LP_ optionName (COMMA_ optionName)* RP_))?
    ;

lockdownStatements
    : (DISABLE | ENABLE) STATEMENT lockdownStatementsClauses
    ;

lockdownStatementsClauses
    : EQ_ LP_ sqlStatement (COMMA_ sqlStatement )* RP_
    | EQ_ LP_ sqlStatement RP_ statementClauses
    | ALL (EXCEPT (EQ_ LP_ sqlStatement (COMMA_ sqlStatement)* RP_))?
    ;

statementClauses
    : CLAUSE statementsSubClauses
    ;

statementsSubClauses
    : EQ_ LP_ clause (COMMA_ clause)* RP_
    | EQ_ LP_ clause RP_ clauseOptions
    | ALL (EXCEPT (EQ_ LP_ clause (COMMA_ clause)* RP_))?
    ;

clauseOptions
    : OPTION optionClauses
    ;

optionClauses
    : EQ_ LP_ clauseOptionOrPattern (COMMA_ clauseOptionOrPattern)* RP_
    | EQ_ LP_ clauseOption RP_ optionValues+
    | ALL (EXCEPT EQ_ LP_ clauseOptionOrPattern (COMMA_ clauseOptionOrPattern)* RP_)?
    ;

clauseOptionOrPattern
    : clauseOption | clauseOptionPattern
    ;

optionValues
    : VALUE EQ_ LP_ optionValue (COMMA_ optionValue)* RP_
    | MINVALUE EQ_ optionValue
    | MAXVALUE EQ_ optionValue
    ;

alterPluggableDatabase
    : ALTER databaseClause (pdbUnplugClause
    | pdbSettingsClauses
    | pdbDatafileClause
    | pdbRecoveryClauses
    | pdbChangeState
    | pdbChangeStateFromRoot
    | applicationClauses
    | snapshotClauses
    | prepareClause
    | dropMirrorCopy
    | lostWriteProtection)
    ;

databaseClause
    : DATABASE dbName?
    | PLUGGABLE DATABASE pdbName?
    ;

pdbUnplugClause
    : pdbName UNPLUG INTO fileName pdbUnplugEncrypt?
    ;

pdbUnplugEncrypt
    : ENCRYPT USING transportSecret
    ;

pdbSettingsClauses
    : pdbName? pdbSettingClause
    | CONTAINERS containersClause
    ;

pdbSettingClause
    : DEFAULT EDITION EQ_ editionName
    | SET DEFAULT (BIGFILE | SMALLFILE) TABLESPACE
    | DEFAULT TABLESPACE tablespaceName
    | DEFAULT TEMPORARY TABLESPACE (tablespaceName | tablespaceGroupName)
    | RENAME GLOBAL_NAME TO databaseName (DOT_ domain)+
    | setTimeZoneClause
    | databaseFileClauses
    | supplementalDbLogging
    | pdbStorageClause
    | pdbLoggingClauses
    | pdbRefreshModeClause
    | REFRESH pdbRefreshSwitchoverClause?
    | SET CONTAINER_MAP EQ_ mapObject
    ;

containersClause
    : DEFAULT TARGET EQ_ ((LP_ containerName RP_) | NONE)
    | HOST EQ_ hostName
    | PORT EQ_ NUMBER_
    ;

pdbStorageClause
    : STORAGE ((LP_ storageMaxSizeClauses+ RP_) | UNLIMITED)
    ;

storageMaxSizeClauses
    : (MAXSIZE | MAX_AUDIT_SIZE | MAX_DIAG_SIZE) (UNLIMITED | sizeClause)
    ;

pdbLoggingClauses
    : loggingClause | pdbForceLoggingClause
    ;

pdbForceLoggingClause
    : (ENABLE | DISABLE) FORCE (LOGGING | NOLOGGING)
    | SET STANDBY NOLOGGING FOR ((DATA AVAILABILITY) | (LOAD PERFORMANCE))
    ;

pdbRefreshModeClause
    : REFRESH MODE (MANUAL | (EVERY refreshInterval (MINUTES | HOURS)) | NONE )
    ;

pdbRefreshSwitchoverClause
    : FROM sourcePdbName AT_ dbLink SWITCHOVER
    ;

pdbDatafileClause
    : pdbName? DATAFILE (fileNameAndNumber | ALL)  (ONLINE | OFFLINE)
    ;

fileNameAndNumber
    : (fileName | fileNumber) (COMMA_ (fileName | fileNumber))*
    ;

pdbRecoveryClauses
    : pdbName? (pdbGeneralRecovery
    | BEGIN BACKUP
    | END BACKUP
    | ENABLE RECOVERY
    | DISABLE RECOVERY)
    ;

pdbGeneralRecovery
    : RECOVER AUTOMATIC? (FROM locationName)? (DATABASE
    | TABLESPACE tablespaceName (COMMA_ tablespaceName)*
    | DATAFILE fileNameAndNumber
    | LOGFILE fileName
    | CONTINUE DEFAULT?)?
    ;

pdbChangeState
    : pdbName? (pdbOpen | pdbClose | pdbSaveOrDiscardState)
    ;

pdbOpen
    : OPEN (((READ WRITE) | (READ ONLY))? RESTRICTED? FORCE?
    | (READ WRITE)? UPGRADE RESTRICTED?
    | RESETLOGS) instancesClause?
    ;

instancesClause
    : INSTANCES EQ_ (instanceNameClause | (ALL (EXCEPT instanceName)?))
    ;

instanceNameClause
    : LP_ instanceName (COMMA_ instanceName )* RP_
    ;

pdbClose
    : CLOSE ((IMMEDIATE? (instancesClause | relocateClause)?) | (ABORT? instancesClause?))
    ;

relocateClause
    : RELOCATE (TO instanceName)?
    | NORELOCATE
    ;

pdbSaveOrDiscardState
    : (SAVE | DISCARD) STATE instancesClause?
    ;

pdbChangeStateFromRoot
    : (pdbNameClause | (ALL (EXCEPT pdbNameClause)?)) (pdbOpen | pdbClose | pdbSaveOrDiscardState)
    ;

pdbNameClause
    : pdbName (COMMA_ pdbName)*
    ;

applicationClauses
    : APPLICATION ((appName appClause) | (ALL SYNC))
    ;

appClause
    : BEGIN INSTALL SQ_ appVersion SQ_ (COMMENT SQ_ commentValue SQ_)?
    | END INSTALL (SQ_ appVersion SQ_)?
    | BEGIN PATCH NUMBER_ (MINIMUM VERSION SQ_ appVersion SQ_)? (COMMENT SQ_ commentValue SQ_)?
    | END PATCH NUMBER_?
    | BEGIN UPGRADE (SQ_ startAppVersion SQ_)? TO SQ_ endAppVersion SQ_ (COMMENT SQ_ commentValue SQ_)?
    | END UPGRADE (TO SQ_ endAppVersion SQ_)?
    | BEGIN UNINSTALL
    | END UNINSTALL
    | SET PATCH NUMBER_
    | SET VERSION SQ_ appVersion SQ_
    | SET COMPATIBILITY VERSION ((SQ_ appVersion SQ_) | CURRENT)
    | SYNC TO ((SQ_ appVersion SQ_) | (PATCH patchNumber))
    | SYNC
    ;

snapshotClauses
    : pdbSnapshotClause
    | materializeClause
    | createSnapshotClause
    | dropSnapshotClause
    | setMaxPdbSnapshotsClause
    ;

pdbSnapshotClause
    : SNAPSHOT (MANUAL | (EVERY snapshotInterval (HOURS | MINUTES)) | NONE)
    ;

materializeClause
    : MATERIALIZE
    ;

createSnapshotClause
    : SNAPSHOT snapshotName
    ;

dropSnapshotClause
    : DROP SNAPSHOT snapshotName
    ;

setMaxPdbSnapshotsClause
    : SET maxPdbSnapshots EQ_ maxNumberOfSnapshots
    ;

dropIndexType
    : DROP INDEXTYPE indexTypeName FORCE?
    ;

dropProfile
    : DROP PROFILE profileName CASCADE?
    ;

dropPluggableDatabase
    : DROP PLUGGABLE DATABASE pdbName ((KEEP | INCLUDING) DATAFILES)?
    ;

dropSequence
    : DROP SEQUENCE (schemaName DOT_)? sequenceName
    ;

dropJava
     : DROP JAVA (SOURCE | CLASS | RESOURCE) objectName
     ;

dropLibrary
    : DROP LIBRARY libraryName
    ;

dropMaterializedView
    : DROP MATERIALIZED VIEW materializedViewName (PRESERVE TABLE)?
    ;

dropMaterializedViewLog
    : DROP MATERIALIZED VIEW LOG ON tableName
    ;

dropMaterializedZonemap
    : DROP MATERIALIZED ZONEMAP zonemapName
    ;

tablespaceEncryptionSpec
    : USING encryptAlgorithmName
    ;

tableCompressionTableSpace
    : COMPRESS
    | COMPRESS BASIC
    | COMPRESS (FOR (OLTP | ((QUERY | ARCHIVE) (LOW | HIGH)?)))
    | NOCOMPRESS
    ;

createTablespace
    : CREATE (BIGFILE|SMALLFILE)? (DATAFILE fileSpecifications)? permanentTablespaceClause
    ;

permanentTablespaceClause
    : TABLESPACE tablespaceName (
    (MINIMUM EXTEND sizeClause)
    | (BLOCKSIZE INTEGER_ K?)
    | loggingClause
    | (FORCE LOGGING)
    | ENCRYPTION tablespaceEncryptionSpec
    | DEFAULT tableCompressionTableSpace? storageClause?
    | (ONLINE|OFFLINE)
    )
    ;

dropFunction
    : DROP FUNCTION (schemaName DOT_)? function
    ;

<<<<<<< HEAD
createCluster
    : CREATE CLUSTER (schemaName DOT_)? clusterName
    LP_ (columnName dataType SORT? (COMMA_ columnName dataType SORT?)*) RP_
=======
compileTypeClause
    : COMPILE DEBUG? (SPECIFICATION|BODY)? compilerParametersClause? REUSE SETTINGS
    ;

inheritanceClauses
    : (NOT? (OVERRIDING | FINAL | INSTANTIABLE))+
    ;

procedureSpec
    : PROCEDURE procedureName LP_ (parameterValue typeName (COMMA_ parameterValue typeName)*) RP_ ((IS | AS) callSpec)?
    ;

returnClause
    : RETURN dataType ((IS | AS) callSpec)?
    ;

functionSpec
    : FUNCTION name LP_ (parameterValue dataType (COMMA_ parameterValue dataType)*) RP_ returnClause
    ;

subprogramSpec
    : (MEMBER | STATIC) (procedureSpec | functionSpec)
    ;

constructorSpec
    : FINAL? INSTANTIABLE? CONSTRUCTOR FUNCTION typeName
    (LP_ (SELF IN OUT dataType COMMA_)? parameterValue dataType (COMMA_ parameterValue dataType)* RP_)?
    RETURN SELF AS RESULT ((AS | IS) callSpec)?
    ;

mapOrderFunctionSpec
    : (MAP | ORDER) MEMBER functionSpec
    ;

elementSpecification
    : inheritanceClauses? (subprogramSpec | constructorSpec | mapOrderFunctionSpec)+
    ;

replaceTypeClause
    : REPLACE invokerRightsClause? AS OBJECT LP_ (attributeName dataType (COMMA_ (elementSpecification | attributeName dataType))*) RP_
    ;

alterType
    : ALTER TYPE typeName (compileTypeClause|replaceTypeClause)?
>>>>>>> 6deaf930
    ;<|MERGE_RESOLUTION|>--- conflicted
+++ resolved
@@ -3625,11 +3625,11 @@
     : DROP FUNCTION (schemaName DOT_)? function
     ;
 
-<<<<<<< HEAD
 createCluster
     : CREATE CLUSTER (schemaName DOT_)? clusterName
     LP_ (columnName dataType SORT? (COMMA_ columnName dataType SORT?)*) RP_
-=======
+    ;
+
 compileTypeClause
     : COMPILE DEBUG? (SPECIFICATION|BODY)? compilerParametersClause? REUSE SETTINGS
     ;
@@ -3674,5 +3674,4 @@
 
 alterType
     : ALTER TYPE typeName (compileTypeClause|replaceTypeClause)?
->>>>>>> 6deaf930
     ;