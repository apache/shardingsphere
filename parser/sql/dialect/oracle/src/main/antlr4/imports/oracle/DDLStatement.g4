--- conflicted
+++ resolved
@@ -3618,7 +3618,6 @@
     : SEGMENT SPACE MANAGEMENT (AUTO|MANUAL)
     ;
 
-<<<<<<< HEAD
 tablespaceGroupClause
     : ON TABLESPACE GROUP tablespaceGroupName
     ;
@@ -3627,8 +3626,6 @@
     : TEMPORARY TABLESPACE tablespaceName (TEMPFILE fileSpecification (COMMA_ fileSpecification)* )? tablespaceGroupClause? extentManagementClause?
     ;
 
-=======
->>>>>>> 52bd2eb3
 createTablespace
     : CREATE (BIGFILE|SMALLFILE)? (DATAFILE fileSpecifications)? (permanentTablespaceClause | temporaryTablespaceClause)
     ;
@@ -3644,10 +3641,7 @@
     | (ONLINE|OFFLINE)
     | extentManagementClause
     | segmentManagementClause
-<<<<<<< HEAD
     | flashbackModeClause
-=======
->>>>>>> 52bd2eb3
     )
     ;
 
