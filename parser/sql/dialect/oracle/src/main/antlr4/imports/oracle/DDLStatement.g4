/*
 * Licensed to the Apache Software Foundation (ASF) under one or more
 * contributor license agreements.  See the NOTICE file distributed with
 * this work for additional information regarding copyright ownership.
 * The ASF licenses this file to You under the Apache License, Version 2.0
 * (the "License"); you may not use this file except in compliance with
 * the License.  You may obtain a copy of the License at
 *
 *     http://www.apache.org/licenses/LICENSE-2.0
 *
 * Unless required by applicable law or agreed to in writing, software
 * distributed under the License is distributed on an "AS IS" BASIS,
 * WITHOUT WARRANTIES OR CONDITIONS OF ANY KIND, either express or implied.
 * See the License for the specific language governing permissions and
 * limitations under the License.
 */

grammar DDLStatement;

import BaseRule, DCLStatement;

createTable
    : CREATE createTableSpecification TABLE tableName createSharingClause createDefinitionClause createMemOptimizeClause createParentClause
    ;

createEdition
    : CREATE EDITION editionName (AS CHILD OF editionName)?
    ;

createIndex
    : CREATE createIndexSpecification INDEX indexName ON createIndexDefinitionClause usableSpecification? invalidationSpecification?
    ;

createType
    : CREATE (OR REPLACE)? (EDITIONABLE | NONEDITIONABLE)? TYPE plsqlTypeSource
    ;

plsqlTypeSource
    : typeName (objectBaseTypeDef | objectSubTypeDef)
    ;

objectBaseTypeDef
    : (IS | AS) (objectTypeDef | varrayTypeSpec | nestedTableTypeSpec)
    ;

objectTypeDef
    : OBJECT LP_ dataTypeDefinition (COMMA_ dataTypeDefinition)* RP_ finalClause? instantiableClause? persistableClause?
    ;

finalClause
    : NOT? FINAL
    ;

instantiableClause
    : NOT? INSTANTIABLE
    ;

persistableClause
    : NOT? PERSISTABLE
    ;

varrayTypeSpec
    : VARRAY (LP_ INTEGER_ RP_)? OF typeSpec
    ;

nestedTableTypeSpec
    : TABLE OF typeSpec
    ;

typeSpec
    : ((LP_ dataType RP_) | dataType) (NOT NULL)? persistableClause?
    ;

dataTypeDefinition
    : name dataType
    ;

objectSubTypeDef
    : UNDER typeName LP_ dataTypeDefinition (COMMA_ dataTypeDefinition)* RP_ finalClause? instantiableClause?
    ;

alterTable
    : ALTER TABLE tableName memOptimizeClause alterDefinitionClause enableDisableClauses
    ;

alterIndex
    : ALTER INDEX indexName alterIndexInformationClause
    ;

alterTrigger
    : ALTER TRIGGER triggerName (
    | triggerCompileClause
    | ( ENABLE | DISABLE)
    | RENAME TO name
    | (EDITIONABLE | NONEDITIONABLE)
    )
    ;    

triggerCompileClause
    : COMPILE DEBUG? (compilerParametersClause*)? (REUSE SETTINGS)?
    ;

compilerParametersClause
    : parameterName EQ_ parameterValue
    ;

dropContext
    : DROP CONTEXT contextName;

dropTable
    : DROP TABLE tableName (CASCADE CONSTRAINTS)? (PURGE)?
    ;

dropTableSpace
    : DROP TABLESPACE tablespaceName (INCLUDING CONTENTS ((AND | KEEP) DATAFILES)? (CASCADE CONSTRAINTS)? )?
    ;

dropPackage
    : DROP PACKAGE BODY? packageName
    ;

dropTrigger
    : DROP TRIGGER triggerName
    ;
 
dropIndex
    : DROP INDEX indexName ONLINE? FORCE? ((DEFERRED|IMMEDIATE) INVALIDATION)?
    ;

dropView
    : DROP VIEW viewName (CASCADE CONSTRAINTS)?
    ;

dropEdition
    : DROP EDITION editionName CASCADE?
    ;

dropOutline
    : DROP OUTLINE outlineName
    ;

dropCluster
    : DROP CLUSTER (schemaName DOT_)? clusterName (INCLUDING TABLES (CASCADE CONSTRAINTS)?)?
    ;

alterOutline
    : ALTER OUTLINE (PUBLIC | PRIVATE)? outlineName
    ( REBUILD
    | RENAME TO outlineName
    | CHANGE CATEGORY TO categoryName
    | (ENABLE | DISABLE)
    )+
    ;

truncateTable
    : TRUNCATE TABLE tableName materializedViewLogClause? dropReuseClause? CASCADE?
    ;

createTableSpecification
    : ((GLOBAL | PRIVATE) TEMPORARY | SHARDED | DUPLICATED)?
    ;

tablespaceClauseWithParen
    : LP_ tablespaceClause RP_
    ;

tablespaceClause
    : TABLESPACE ignoredIdentifier
    ;

createSharingClause
    : (SHARING EQ_ (METADATA | DATA | EXTENDED DATA | NONE))?
    ;

createDefinitionClause
    : createRelationalTableClause | createObjectTableClause | createXMLTypeTableClause
    ;

createXMLTypeTableClause
    : OF? XMLTYPE
      (LP_ (objectProperties) RP_)?
      (XMLTYPE xmlTypeStorageClause)?
      (xmlSchemaSpecClause)?
      (xmlTypeVirtualColumnsClause)?
      (ON COMMIT (DELETE | PRESERVE) ROWS)?
      (oidClause)?
      (oidIndexClause)?
      (physicalProperties)?
      (tableProperties)?
    ;

xmlTypeStorageClause
    : STORE
      (AS ( OBJECT RELATIONAL | ((SECUREFILE | BASICFILE)? (CLOB | BINARY XML) (lobSegname (LP_ lobParameters RP_)? | (LP_ lobParameters RP_))?)))
      | (ALL VARRAYS AS (LOBS | TABLES ))
    ;

xmlSchemaSpecClause
    : (XMLSCHEMA xmlSchemaURLName)? ELEMENT (elementName | xmlSchemaURLName POUND_ elementName)? 
      (STORE ALL VARRAYS AS (LOBS | TABLES))? 
      ((ALLOW | DISALLOW) NONSCHEMA)?
      ((ALLOW | DISALLOW) ANYSCHEMA)?
    ;

xmlTypeVirtualColumnsClause
    : VIRTUAL COLUMNS LP_ (columnName AS LP_ expr RP_ (COMMA_ columnName AS LP_ expr RP_)+) RP_
    ;

oidClause
    : OBJECT IDENTIFIER IS (SYSTEM GENERATED | PRIMARY KEY)
    ;

oidIndexClause
    : OIDINDEX indexName? LP_ (physicalAttributesClause | TABLESPACE tablespaceName)* RP_
    ;

createRelationalTableClause
    : (LP_ relationalProperties RP_)? collationClause? commitClause? physicalProperties? tableProperties?
    ;
    
createMemOptimizeClause
    : (MEMOPTIMIZE FOR READ)? (MEMOPTIMIZE FOR WRITE)? 
    ;    

createParentClause
    : (PARENT tableName)?
    ;

createObjectTableClause
    : OF objectName objectTableSubstitution? 
    (LP_ objectProperties RP_)? (ON COMMIT (DELETE | PRESERVE) ROWS)?
    oidClause? oidIndexClause? physicalProperties? tableProperties?
    ;

relationalProperties
    : relationalProperty (COMMA_ relationalProperty)*
    ;

relationalProperty
    : columnDefinition | virtualColumnDefinition | outOfLineConstraint | outOfLineRefConstraint
    ;

columnDefinition
    : columnName dataType SORT? visibleClause (defaultNullClause expr | identityClause)? (ENCRYPT encryptionSpecification)? (inlineConstraint+ | inlineRefConstraint)?
    ;

visibleClause
    : (VISIBLE | INVISIBLE)?
    ;

defaultNullClause
    : DEFAULT (ON NULL)?
    ;

identityClause
    : GENERATED (ALWAYS | BY DEFAULT (ON NULL)?) AS IDENTITY identifyOptions
    ;

identifyOptions
    : LP_? (identityOption+)? RP_?
    ;

identityOption
    : START WITH (INTEGER_ | LIMIT VALUE)
    | INCREMENT BY INTEGER_
    | MAXVALUE INTEGER_
    | NOMAXVALUE
    | MINVALUE INTEGER_
    | NOMINVALUE
    | CYCLE
    | NOCYCLE
    | CACHE INTEGER_
    | NOCACHE
    | ORDER
    | NOORDER
    ;

encryptionSpecification
    : (USING STRING_)? (IDENTIFIED BY STRING_)? STRING_? (NO? SALT)?
    ;

inlineConstraint
    : (CONSTRAINT ignoredIdentifier)? (NOT? NULL | UNIQUE | primaryKey | referencesClause | CHECK LP_ expr RP_) constraintState?
    ;

referencesClause
    : REFERENCES tableName columnNames? (ON DELETE (CASCADE | SET NULL))?
    ;

constraintState
    : notDeferrable 
    | initiallyClause 
    | RELY | NORELY 
    | usingIndexClause 
    | ENABLE | DISABLE 
    | VALIDATE | NOVALIDATE 
    | exceptionsClause
    ;

notDeferrable
    : NOT? DEFERRABLE
    ;

initiallyClause
    : INITIALLY (IMMEDIATE | DEFERRED)
    ;

exceptionsClause
    : EXCEPTIONS INTO tableName
    ;

usingIndexClause
    : USING INDEX (indexName | createIndexClause)?
    ;

createIndexClause
    :  LP_ createIndex RP_
    ;

inlineRefConstraint
    : SCOPE IS tableName | WITH ROWID | (CONSTRAINT ignoredIdentifier)? referencesClause constraintState?
    ;

virtualColumnDefinition
    : columnName dataType? (GENERATED ALWAYS)? AS LP_ expr RP_ VIRTUAL? inlineConstraint*
    ;

outOfLineConstraint
    : (CONSTRAINT constraintName)?
    (UNIQUE columnNames
    | primaryKey columnNames 
    | FOREIGN KEY columnNames referencesClause
    | CHECK LP_ expr RP_
    ) constraintState?
    ;

outOfLineRefConstraint
    : SCOPE FOR LP_ lobItem RP_ IS tableName
    | REF LP_ lobItem RP_ WITH ROWID
    | (CONSTRAINT constraintName)? FOREIGN KEY lobItemList referencesClause constraintState?
    ;

createIndexSpecification
    : (UNIQUE | BITMAP)?
    ;

clusterIndexClause
    : CLUSTER clusterName indexAttributes?
    ;

indexAttributes
    : (ONLINE | (SORT|NOSORT) | REVERSE | (VISIBLE | INVISIBLE))
    ;

tableIndexClause
    : tableName alias? indexExpressions
    ;

indexExpressions
    : LP_? indexExpression (COMMA_ indexExpression)* RP_?
    ;

indexExpression
    : (columnName | expr) (ASC | DESC)?
    ;

bitmapJoinIndexClause
    : tableName columnSortsClause_ FROM tableAlias WHERE expr
    ;

columnSortsClause_
    : LP_? columnSortClause_ (COMMA_ columnSortClause_)* RP_?
    ;
    
columnSortClause_
    : (tableName | alias)? columnName (ASC | DESC)?
    ;

createIndexDefinitionClause
    : clusterIndexClause | tableIndexClause | bitmapJoinIndexClause
    ;

tableAlias
    : tableName alias? (COMMA_ tableName alias?)*
    ;

alterDefinitionClause
    : (alterTableProperties
    | columnClauses
    | constraintClauses
    | alterTablePartitioning ((DEFERRED| IMMEDIATE) INVALIDATION)?
    | alterExternalTable)?
    ;

alterTableProperties
    : renameTableSpecification | REKEY encryptionSpecification
    ;

renameTableSpecification
    : RENAME TO identifier
    ;

dropSynonym
    : DROP PUBLIC? SYNONYM (schemaName DOT_)? synonymName FORCE?
    ;

columnClauses
    : operateColumnClause+ | renameColumnClause
    ;

operateColumnClause
    : addColumnSpecification | modifyColumnSpecification | dropColumnClause
    ;

addColumnSpecification
    : ADD LP_ columnOrVirtualDefinitions RP_ columnProperties?
    ;

columnOrVirtualDefinitions
    : columnOrVirtualDefinition (COMMA_ columnOrVirtualDefinition)* 
    ;

columnOrVirtualDefinition
    : columnDefinition | virtualColumnDefinition
    ;

columnProperties
    : columnProperty+
    ;

columnProperty
    : objectTypeColProperties
    ;

objectTypeColProperties
    : COLUMN columnName substitutableColumnClause
    ;

substitutableColumnClause
    : ELEMENT? IS OF TYPE? LP_ ONLY? dataTypeName RP_ | NOT? SUBSTITUTABLE AT ALL LEVELS
    ;

modifyColumnSpecification
    : MODIFY (LP_? modifyColProperties (COMMA_ modifyColProperties)* RP_? | modifyColSubstitutable)
    ;

modifyColProperties
    : columnName dataType? (DEFAULT expr)? (ENCRYPT encryptionSpecification | DECRYPT)? inlineConstraint*
    ;

modifyColSubstitutable
    : COLUMN columnName NOT? SUBSTITUTABLE AT ALL LEVELS FORCE?
    ;

dropColumnClause
    : SET UNUSED columnOrColumnList cascadeOrInvalidate* | dropColumnSpecification
    ;

dropColumnSpecification
    : DROP columnOrColumnList cascadeOrInvalidate* checkpointNumber?
    ;

columnOrColumnList
    : (COLUMN columnName) | columnNames
    ;

cascadeOrInvalidate
    : CASCADE CONSTRAINTS | INVALIDATE
    ;

checkpointNumber
    : CHECKPOINT NUMBER_
    ;

renameColumnClause
    : RENAME COLUMN columnName TO columnName
    ;

constraintClauses
    : addConstraintSpecification | modifyConstraintClause | renameConstraintClause | dropConstraintClause+
    ;

addConstraintSpecification
    : ADD (outOfLineConstraint+ | outOfLineRefConstraint)
    ;

modifyConstraintClause
    : MODIFY constraintOption constraintState+ CASCADE?
    ;

constraintWithName
    : CONSTRAINT constraintName
    ;

constraintOption
    : constraintWithName | constraintPrimaryOrUnique
    ;

constraintPrimaryOrUnique
    : primaryKey | UNIQUE columnNames
    ;

renameConstraintClause
    : RENAME constraintWithName TO ignoredIdentifier
    ;

dropConstraintClause
    : DROP
    (
    constraintPrimaryOrUnique CASCADE? ((KEEP | DROP) INDEX)? | (CONSTRAINT constraintName CASCADE?)
    ) 
    ;

alterExternalTable
    : (addColumnSpecification | modifyColumnSpecification | dropColumnSpecification)+
    ;

objectProperties
    : ((columnName | attributeName) (DEFAULT expr)? (inlineConstraint* | inlineRefConstraint)?)
    | outOfLineConstraint
    | outOfLineRefConstraint
    | supplementalLoggingProps
    ;

alterIndexInformationClause
    : (deallocateUnusedClause
    | allocateExtentClause
    | shrinkClause
    | parallelClause
    | physicalAttributesClause
    | loggingClause
    | partialIndexClause)+
    | rebuildClause ((DEFERRED | IMMEDIATE) | INVALIDATION)?
    | parallelClause
    | PARAMETERS LP_ odciParameters RP_
    | COMPILE
    | (ENABLE | DISABLE)
    | UNUSABLE ONLINE? ((DEFERRED | IMMEDIATE) | INVALIDATION)?
    | (VISIBLE | INVISIBLE)
    | renameIndexClause
    | COALESCE CLEANUP? ONLY? parallelClause?
    | ((MONITORING | NOMONITORING) USAGE)
    | UPDATE BLOCK REFERENCES
    | alterIndexPartitioning
    ;

renameIndexClause
    : (RENAME TO indexName)?
    ;

alterIndexPartitioning
    : modifyIndexDefaultAttrs
    | addHashIndexPartition
    | modifyIndexPartition
    | renameIndexPartition
    | dropIndexPartition
    | splitIndexPartition
    | coalesceIndexPartition
    | modifyIndexsubPartition
    ;

modifyIndexDefaultAttrs
    : MODIFY DEFAULT ATTRIBUTES (FOR PARTITION partitionName)? (physicalAttributesClause | TABLESPACE (tablespaceName | DEFAULT) | loggingClause)+
    ;

addHashIndexPartition
    : ADD PARTITION partitionName? (TABLESPACE tablespaceName)? indexCompression? parallelClause?
    ;

modifyIndexPartition
    : MODIFY PARTITION partitionName
    ( (deallocateUnusedClause | allocateExtentClause | physicalAttributesClause | loggingClause | indexCompression)+
    | PARAMETERS LP_ odciParameters RP_
    | COALESCE (CLEANUP | ONLY | parallelClause)?
    | UPDATE BLOCK REFERENCES
    | UNUSABLE
    )
    ;

renameIndexPartition
    : RENAME (PARTITION partitionName | SUBPARTITION subpartitionName) TO newName
    ;

dropIndexPartition
    : DROP PARTITION partitionName
    ;

splitIndexPartition
    : SPLIT PARTITION partitionName AT LP_ literals (COMMA_ literals)* RP_ (INTO LP_ indexPartitionDescription COMMA_ indexPartitionDescription RP_)? (parallelClause)?
    ;

indexPartitionDescription
    : PARTITION (partitionName ((segmentAttributesClause | indexCompression)+ | PARAMETERS LP_ odciParameters RP_)? (USABLE | UNUSABLE)?)?
    ;

coalesceIndexPartition
    : COALESCE PARTITION parallelClause?
    ;

modifyIndexsubPartition
    : MODIFY SUBPARTITION subpartitionName (UNUSABLE | allocateExtentClause | deallocateUnusedClause)
    ;

objectTableSubstitution
    : NOT? SUBSTITUTABLE AT ALL LEVELS
    ;

memOptimizeClause
    : memOptimizeReadClause? memOptimizeWriteClause?
    ;

memOptimizeReadClause
    : (MEMOPTIMIZE FOR READ | NO MEMOPTIMIZE FOR READ)
    ;

memOptimizeWriteClause
    : (MEMOPTIMIZE FOR WRITE | NO MEMOPTIMIZE FOR WRITE)
    ;

enableDisableClauses
    : (enableDisableClause | enableDisableOthers)?
    ;

enableDisableClause
    : (ENABLE | DISABLE) (VALIDATE |NO VALIDATE)? ((UNIQUE columnName (COMMA_ columnName)*) | PRIMARY KEY | constraintWithName) usingIndexClause? exceptionsClause? CASCADE? ((KEEP | DROP) INDEX)?
    ;

enableDisableOthers
    : (ENABLE | DISABLE) (TABLE LOCK | ALL TRIGGERS | CONTAINER_MAP | CONTAINERS_DEFAULT)
    ;

rebuildClause
    : REBUILD (PARTITION partitionName | SUBPARTITION subpartitionName | REVERSE | NOREVERSE)?
    ( parallelClause
    | TABLESPACE tablespaceName
    | PARAMETERS LP_ odciParameters RP_
    | ONLINE
    | physicalAttributesClause
    | indexCompression
    | loggingClause
    | partialIndexClause)*
    ;

parallelClause
    : NOPARALLEL | PARALLEL NUMBER_?
    ;

usableSpecification
    : (USABLE | UNUSABLE)
    ;

invalidationSpecification
    : (DEFERRED | IMMEDIATE) INVALIDATION
    ;

materializedViewLogClause
    : (PRESERVE | PURGE) MATERIALIZED VIEW LOG
    ;

dropReuseClause
    : (DROP (ALL)? | REUSE) STORAGE
    ;

collationClause
    : DEFAULT COLLATION collationName
    ;

createSynonym
    : CREATE (OR REPLACE)? (EDITIONABLE | NONEDITIONABLE)? (PUBLIC)? SYNONYM (schemaName DOT_)? synonymName (SHARING EQ_ (METADATA | NONE))? FOR objectName (AT_ dbLink)?
    ;

commitClause
    : (ON COMMIT (DROP | PRESERVE) ROWS)? (ON COMMIT (DELETE | PRESERVE) ROWS)?
    ;

physicalProperties
    : deferredSegmentCreation? segmentAttributesClause? tableCompression? inmemoryTableClause? ilmClause?
    | deferredSegmentCreation? (organizationClause?|externalPartitionClause?)
    | clusterClause
    ;

deferredSegmentCreation
    : SEGMENT CREATION (IMMEDIATE|DEFERRED)
    ;

segmentAttributesClause
    : ( physicalAttributesClause
    | (TABLESPACE tablespaceName | TABLESPACE SET tablespaceSetName)
    | loggingClause)+
    ;

physicalAttributesClause
    : (PCTFREE INTEGER_ | PCTUSED INTEGER_ | INITRANS INTEGER_ | storageClause)+
    ;

loggingClause
    : LOGGING | NOLOGGING |  FILESYSTEM_LIKE_LOGGING
    ;

partialIndexClause
    : INDEXING (PARTIAL | FULL)
    ;

storageClause
    : STORAGE LP_
    (INITIAL sizeClause
    | NEXT sizeClause
    | MINEXTENTS INTEGER_
    | MAXEXTENTS (INTEGER_ | UNLIMITED)
    | maxsizeClause
    | PCTINCREASE INTEGER_
    | FREELISTS INTEGER_
    | FREELIST GROUPS INTEGER_
    | OPTIMAL (sizeClause | NULL)?
    | BUFFER_POOL (KEEP | RECYCLE | DEFAULT)
    | FLASH_CACHE (KEEP | NONE | DEFAULT)
    | CELL_FLASH_CACHE (KEEP | NONE | DEFAULT)
    | ENCRYPT
    )+ RP_
    ;

sizeClause
    : INTEGER_ capacityUnit?
    ;

maxsizeClause
    : MAXSIZE (UNLIMITED | sizeClause)
    ;

tableCompression
    : COMPRESS
    | ROW STORE COMPRESS (BASIC | ADVANCED)?
    | COLUMN STORE COMPRESS (FOR (QUERY | ARCHIVE) (LOW | HIGH)?)? (NO? ROW LEVEL LOCKING)?
    | NOCOMPRESS
    ;

inmemoryTableClause
    : ((INMEMORY inmemoryAttributes?) | NO INMEMORY)? (inmemoryColumnClause)?
    ;

inmemoryAttributes
    : inmemoryMemcompress? inmemoryPriority? inmemoryDistribute? inmemoryDuplicate?
    ;

inmemoryColumnClause
    : (INMEMORY inmemoryMemcompress? | NO INMEMORY) columnNames
    ;

inmemoryMemcompress
    : MEMCOMPRESS FOR ( DML | (QUERY | CAPACITY) (LOW | HIGH)? ) | NO MEMCOMPRESS
    ;

inmemoryPriority
    : PRIORITY (NONE | LOW | MEDIUM | HIGH | CRITICAL)
    ;

inmemoryDistribute
    : DISTRIBUTE (AUTO | BY (ROWID RANGE | PARTITION | SUBPARTITION))? (FOR SERVICE (DEFAULT | ALL | serviceName | NONE))?
    ;

inmemoryDuplicate
    : DUPLICATE | DUPLICATE ALL | NO DUPLICATE
    ;

ilmClause
    : ILM (ADD POLICY ilmPolicyClause
    | (DELETE | ENABLE | DISABLE) POLICY ilmPolicyName
    | (DELETE_ALL | ENABLE_ALL | DISABLE_ALL))
    ;

ilmPolicyClause
    : ilmCompressionPolicy | ilmTieringPolicy | ilmInmemoryPolicy
    ;

ilmCompressionPolicy
    : tableCompression (SEGMENT | GROUP) ( AFTER ilmTimePeriod OF ( NO ACCESS | NO MODIFICATION | CREATION ) | ON functionName)
    | (ROW STORE COMPRESS ADVANCED | COLUMN STORE COMPRESS FOR QUERY) ROW AFTER ilmTimePeriod OF NO MODIFICATION
    ;

ilmTimePeriod
    : NUMBER_ ((DAY | DAYS) | (MONTH | MONTHS) | (YEAR | YEARS))
    ;

ilmTieringPolicy
    : TIER TO tablespaceName (SEGMENT | GROUP)? (ON functionName)?
    | TIER TO tablespaceName READ ONLY (SEGMENT | GROUP)? (AFTER ilmTimePeriod OF (NO ACCESS | NO MODIFICATION | CREATION) | ON functionName)
    ;

ilmInmemoryPolicy
    : (SET INMEMORY inmemoryAttributes | MODIFY INMEMORY inmemoryMemcompress | NO INMEMORY) SEGMENT (AFTER ilmTimePeriod OF (NO ACCESS | NO MODIFICATION | CREATION) | ON functionName)
    ;

organizationClause
    : ORGANIZATION 
    ( HEAP segmentAttributesClause? heapOrgTableClause 
    | INDEX segmentAttributesClause? indexOrgTableClause 
    | EXTERNAL externalTableClause)
    ;

heapOrgTableClause
    : tableCompression? inmemoryTableClause? ilmClause?
    ;

indexOrgTableClause
    : (mappingTableClause | PCTTHRESHOLD NUMBER_ | prefixCompression)* indexOrgOverflowClause?
    ;

externalTableClause
    : LP_ (TYPE accessDriverType)? (externalTableDataProps)? RP_ (REJECT LIMIT (NUMBER_ | UNLIMITED))? inmemoryTableClause?
    ;

externalTableDataProps
    : (DEFAULT DIRECTORY directoryName)? (ACCESS PARAMETERS ((opaqueFormatSpec) | USING CLOB subquery))? (LOCATION LP_ (directoryName COLON_)? locationSpecifier (COMMA_ (directoryName COLON_)? locationSpecifier)+ RP_)?
    ;

mappingTableClause
    : MAPPING TABLE | NOMAPPING
    ;

prefixCompression
    : COMPRESS NUMBER_? | NOCOMPRESS
    ;

indexOrgOverflowClause
    :  (INCLUDING columnName)? OVERFLOW segmentAttributesClause?
    ;

externalPartitionClause
    : EXTERNAL PARTITION ATTRIBUTES externalTableClause (REJECT LIMIT)?
    ;

clusterRelatedClause
    : CLUSTER clusterName columnNames
    ;

tableProperties
    :columnProperties?
     readOnlyClause?
     indexingClause?
     tablePartitioningClauses?
     attributeClusteringClause?
     (CACHE | NOCACHE)?
     ( RESULT_CACHE ( MODE (DEFAULT | FORCE) ) )?
     parallelClause?
     (ROWDEPENDENCIES | NOROWDEPENDENCIES)?
     enableDisableClause*
     rowMovementClause?
     flashbackArchiveClause?
     (ROW ARCHIVAL)?
     (AS subquery | FOR EXCHANGE WITH TABLE tableName)?
    ;

readOnlyClause
    : READ ONLY | READ WRITE 
    ;

indexingClause
    : INDEXING (ON | OFF)
    ;

tablePartitioningClauses
    : rangePartitions
    | listPartitions
    | hashPartitions
    | compositeRangePartitions
    | compositeListPartitions
    | compositeHashPartitions
    | referencePartitioning
    | systemPartitioning
    | consistentHashPartitions
    | consistentHashWithSubpartitions
    | partitionsetClauses
    ;

rangePartitions
    : PARTITION BY RANGE columnNames
      (INTERVAL LP_ expr RP_ (STORE IN LP_ tablespaceName (COMMA_ tablespaceName)* RP_)?)?
      LP_ PARTITION partitionName? rangeValuesClause tablePartitionDescription (COMMA_ PARTITION partitionName? rangeValuesClause tablePartitionDescription externalPartSubpartDataProps?)* RP_
    ;

rangeValuesClause
    : VALUES LESS THAN LP_? (numberLiterals | MAXVALUE) (COMMA_ (numberLiterals | MAXVALUE))* RP_?
    ;

tablePartitionDescription
    : (INTERNAL | EXTERNAL)?
      deferredSegmentCreation?
      readOnlyClause?
      indexingClause?
      segmentAttributesClause?
      (tableCompression | prefixCompression)?
      inmemoryClause?
      ilmClause?
      (OVERFLOW segmentAttributesClause?)?
      (lobStorageClause | varrayColProperties | nestedTableColProperties)*
    ;

inmemoryClause
    : INMEMORY inmemoryAttributes? | NO INMEMORY
    ;

varrayColProperties
    : VARRAY varrayItem (substitutableColumnClause? varrayStorageClause | substitutableColumnClause)
    ;

nestedTableColProperties
    : NESTED TABLE 
    (nestedItem | COLUMN_VALUE) substitutableColumnClause? (LOCAL | GLOBAL)? STORE AS storageTable 
    LP_ (LP_ objectProperties RP_ | physicalProperties | columnProperties) RP_ 
    (RETURN AS? (LOCATOR | VALUE))?
    ;

lobStorageClause
    : LOB
    ( LP_ lobItem (COMMA_ lobItem)* RP_ STORE AS ((SECUREFILE | BASICFILE) | LP_ lobStorageParameters RP_)+
    | LP_ lobItem RP_ STORE AS ((SECUREFILE | BASICFILE) | lobSegname | LP_ lobStorageParameters RP_)+
    )
    ;

varrayStorageClause
    : STORE AS (SECUREFILE | BASICFILE)? LOB (lobSegname? LP_ lobStorageParameters RP_ | lobSegname)
    ;

lobStorageParameters
    : ((TABLESPACE tablespaceName | TABLESPACE SET tablespaceSetName) | lobParameters storageClause?)+ | storageClause
    ;

lobParameters
    : ( (ENABLE | DISABLE) STORAGE IN ROW
        | CHUNK NUMBER_
        | PCTVERSION NUMBER_
        | FREEPOOLS NUMBER_
        | lobRetentionClause
        | lobDeduplicateClause
        | lobCompressionClause
        | (ENCRYPT encryptionSpecification | DECRYPT)
        | (CACHE | NOCACHE | CACHE READS) loggingClause? 
      )+
    ;

lobRetentionClause
    : RETENTION (MAX | MIN NUMBER_ | AUTO | NONE)?
    ;

lobDeduplicateClause
    : DEDUPLICATE | KEEP_DUPLICATES
    ;

lobCompressionClause
    : (COMPRESS (HIGH | MEDIUM | LOW)? | NOCOMPRESS)
    ;

externalPartSubpartDataProps
    : (DEFAULT DIRECTORY directoryName) (LOCATION LP_ (directoryName COLON_)? locationSpecifier (COMMA_ (directoryName COLON_)? locationSpecifier)* RP_)?
    ;

listPartitions
    : PARTITION BY LIST columnNames
      (AUTOMATIC (STORE IN LP_? tablespaceName (COMMA_ tablespaceName)* RP_?))?
      LP_ PARTITION partitionName? listValuesClause tablePartitionDescription (COMMA_ PARTITION partitionName? listValuesClause tablePartitionDescription externalPartSubpartDataProps?)* RP_
    ;

listValuesClause
    : VALUES ( listValues | DEFAULT )
    ;

listValues
    : (literals | NULL) (COMMA_ (literals | NULL))*
    | (LP_? ( (literals | NULL) (COMMA_ (literals | NULL))* ) RP_?) (COMMA_ LP_? ( (literals | NULL) (COMMA_ (literals | NULL))* ) RP_?)*
    ;

hashPartitions
    : PARTITION BY HASH columnNames (individualHashPartitions | hashPartitionsByQuantity)
    ;

hashPartitionsByQuantity
    : PARTITIONS INTEGER_ (STORE IN (tablespaceName (COMMA_ tablespaceName)*))? (tableCompression | indexCompression)? (OVERFLOW STORE IN (tablespaceName (COMMA_ tablespaceName)*))?
    ;

indexCompression
    : prefixCompression | advancedIndexCompression
    ;

advancedIndexCompression
    : COMPRESS ADVANCED (LOW | HIGH)? | NOCOMPRESS
    ;

individualHashPartitions
    : LP_? (PARTITION partitionName? readOnlyClause? indexingClause? partitioningStorageClause?) (COMMA_ PARTITION partitionName? readOnlyClause? indexingClause? partitioningStorageClause?)* RP_?
    ;

partitioningStorageClause
    : ((TABLESPACE tablespaceName | TABLESPACE SET tablespaceSetName)
    | OVERFLOW (TABLESPACE tablespaceName | TABLESPACE SET tablespaceSetName)?
    | tableCompression
    | indexCompression
    | inmemoryClause
    | ilmClause
    | lobPartitioningStorage
    | VARRAY varrayItem STORE AS (SECUREFILE | BASICFILE)? LOB lobSegname
    )*
    ;

lobPartitioningStorage
    :LOB LP_ lobItem RP_ STORE AS (BASICFILE | SECUREFILE)?
    (lobSegname (LP_ TABLESPACE tablespaceName | TABLESPACE SET tablespaceSetName RP_)?
    | LP_ TABLESPACE tablespaceName | TABLESPACE SET tablespaceSetName RP_
    )?
    ;

compositeRangePartitions
    : PARTITION BY RANGE columnNames 
      (INTERVAL LP_ expr RP_ (STORE IN LP_? tablespaceName (COMMA_ tablespaceName)* RP_?)?)?
      (subpartitionByRange | subpartitionByList | subpartitionByHash) 
      LP_? rangePartitionDesc (COMMA_ rangePartitionDesc)* RP_?
    ;

subpartitionByRange
    : SUBPARTITION BY RANGE columnNames subpartitionTemplate?
    ;

subpartitionByList
    : SUBPARTITION BY LIST columnNames subpartitionTemplate?
    ;

subpartitionByHash
    : SUBPARTITION BY HASH columnNames (SUBPARTITIONS NUMBER_ (STORE IN LP_ tablespaceName (COMMA_ tablespaceName)? RP_)? | subpartitionTemplate)?
    ;

subpartitionTemplate
    : SUBPARTITION TEMPLATE
    (LP_? rangeSubpartitionDesc (COMMA_ rangeSubpartitionDesc)* | listSubpartitionDesc (COMMA_ listSubpartitionDesc)* | individualHashSubparts (COMMA_ individualHashSubparts)* RP_?)
    | hashSubpartitionQuantity
    ;

rangeSubpartitionDesc
    : SUBPARTITION subpartitionName? rangeValuesClause readOnlyClause? indexingClause? partitioningStorageClause? externalPartSubpartDataProps?
    ;

listSubpartitionDesc
    : SUBPARTITION subpartitionName? listValuesClause readOnlyClause? indexingClause? partitioningStorageClause? externalPartSubpartDataProps?
    ;

individualHashSubparts
    : SUBPARTITION subpartitionName? readOnlyClause? indexingClause? partitioningStorageClause?
    ;

rangePartitionDesc
    : PARTITION partitionName? rangeValuesClause tablePartitionDescription
    ((LP_? rangeSubpartitionDesc (COMMA_ rangeSubpartitionDesc)* | listSubpartitionDesc (COMMA_ listSubpartitionDesc)* | individualHashSubparts (COMMA_ individualHashSubparts)* RP_?)
    | hashSubpartitionQuantity)?
    ;

compositeListPartitions
    : PARTITION BY LIST columnNames 
      (AUTOMATIC (STORE IN LP_? tablespaceName (COMMA_ tablespaceName)* RP_?)?)?
      (subpartitionByRange | subpartitionByList | subpartitionByHash) 
      LP_? listPartitionDesc (COMMA_ listPartitionDesc)* RP_?
    ;

listPartitionDesc
    : PARTITIONSET partitionSetName listValuesClause (TABLESPACE SET tablespaceSetName)? lobStorageClause? (SUBPARTITIONS STORE IN LP_? tablespaceSetName (COMMA_ tablespaceSetName)* RP_?)?
    ;

compositeHashPartitions
    : PARTITION BY HASH columnNames (subpartitionByRange | subpartitionByList | subpartitionByHash) (individualHashPartitions | hashPartitionsByQuantity)
    ;

referencePartitioning
    :PARTITION BY REFERENCE LP_ constraint RP_ (LP_? referencePartitionDesc (COMMA_ referencePartitionDesc)* RP_?)?
    ;

referencePartitionDesc
    : PARTITION partitionName? tablePartitionDescription?
    ;

constraint
    : inlineConstraint | outOfLineConstraint | inlineRefConstraint | outOfLineRefConstraint
    ;

systemPartitioning
    : PARTITION BY SYSTEM (PARTITIONS NUMBER_ | referencePartitionDesc (COMMA_ referencePartitionDesc)*)?
    ;

consistentHashPartitions
    : PARTITION BY CONSISTENT HASH columnNames (PARTITIONS AUTO)? TABLESPACE SET tablespaceSetName
    ;

consistentHashWithSubpartitions
    : PARTITION BY CONSISTENT HASH columnNames (subpartitionByRange | subpartitionByList | subpartitionByHash)  (PARTITIONS AUTO)?
    ;

partitionsetClauses
    : rangePartitionsetClause | listPartitionsetClause
    ;

rangePartitionsetClause
    : PARTITIONSET BY RANGE columnNames PARTITION BY CONSISTENT HASH columnNames
      (SUBPARTITION BY ((RANGE | HASH) columnNames | LIST LP_ columnName LP_) subpartitionTemplate?)?
      PARTITIONS AUTO LP_ rangePartitionsetDesc (COMMA_ rangePartitionsetDesc)* RP_
    ;

rangePartitionsetDesc
    : PARTITIONSET partitionSetName rangeValuesClause (TABLESPACE SET tablespaceSetName)? (lobStorageClause)? (SUBPARTITIONS STORE IN tablespaceSetName?)?
    ;

listPartitionsetClause
    : PARTITIONSET BY RANGE LP_ columnName RP_ PARTITION BY CONSISTENT HASH columnNames
      (SUBPARTITION BY ((RANGE | HASH) columnNames | LIST LP_ columnName LP_) subpartitionTemplate?)?
      PARTITIONS AUTO LP_ rangePartitionsetDesc (COMMA_ rangePartitionsetDesc)* RP_
    ;

attributeClusteringClause
    : CLUSTERING clusteringJoin? clusterClause clusteringWhen? zonemapClause?
    ;

clusteringJoin
    : tableName (JOIN tableName ON LP_ expr RP_)+
    ;

clusterClause
    : BY (LINEAR | INTERLEAVED)? ORDER clusteringColumns
    ;

createDirectory
    : CREATE (OR REPLACE)? DIRECTORY directoryName (SHARING EQ_ (METADATA | NONE))? AS pathString
    ;

clusteringColumns
    : LP_? clusteringColumnGroup (COMMA_ clusteringColumnGroup)* RP_?
    ;

clusteringColumnGroup
    : columnNames
    ;

clusteringWhen
    : ((YES | NO) ON LOAD)? ((YES | NO) ON DATA MOVEMENT)?
    ;

zonemapClause
    : (WITH MATERIALIZED ZONEMAP (LP_ zonemapName RP_)?) | (WITHOUT MATERIALIZED ZONEMAP)
    ;

rowMovementClause
    : (ENABLE | DISABLE) ROW MOVEMENT
    ;

flashbackArchiveClause
    : FLASHBACK ARCHIVE flashbackArchiveName? | NO FLASHBACK ARCHIVE
    ;

alterPackage
    : ALTER PACKAGE packageName (
    | packageCompileClause
    | (EDITIONABLE | NONEDITIONABLE)
    )
    ;

packageCompileClause
    : COMPILE DEBUG? (PACKAGE | SPECIFICATION | BODY)? (compilerParametersClause*)? (REUSE SETTINGS)?
    ;

alterSynonym
    : ALTER PUBLIC? SYNONYM (schemaName DOT_)? synonymName (COMPILE | EDITIONABLE | NONEDITIONABLE)
    ;

alterTablePartitioning
    : modifyTablePartition
    | moveTablePartition
    | addTablePartition
    | coalesceTablePartition
    | dropTablePartition
    ;

modifyTablePartition
    : modifyRangePartition
    | modifyHashPartition
    | modifyListPartition
    ;

modifyRangePartition
    : MODIFY partitionExtendedName (partitionAttributes
    | (addRangeSubpartition | addHashSubpartition | addListSubpartition)
    | coalesceTableSubpartition | alterMappingTableClauses | REBUILD? UNUSABLE LOCAL INDEXES
    | readOnlyClause | indexingClause)
    ;

modifyHashPartition
    : MODIFY partitionExtendedName (partitionAttributes | coalesceTableSubpartition
    | alterMappingTableClauses | REBUILD? UNUSABLE LOCAL INDEXES | readOnlyClause | indexingClause)
    ;

modifyListPartition
    : MODIFY partitionExtendedName (partitionAttributes
    | (ADD | DROP) VALUES LP_ listValues RP_
    | (addRangeSubpartition | addHashSubpartition | addListSubpartition)
    | coalesceTableSubpartition | REBUILD? UNUSABLE LOCAL INDEXES | readOnlyClause | indexingClause)
    ;

partitionExtendedName
    : PARTITION partitionName
    | PARTITION FOR LP_ partitionKeyValue (COMMA_ partitionKeyValue)* RP_
    ;

addRangeSubpartition
    : ADD rangeSubpartitionDesc (COMMA_ rangeSubpartitionDesc)* dependentTablesClause? updateIndexClauses?
    ;

dependentTablesClause
    : DEPENDENT TABLES LP_ tableName LP_ partitionSpec (COMMA_ partitionSpec)* RP_
    (COMMA_ tableName LP_ partitionSpec (COMMA_ partitionSpec)* RP_)* RP_
    ;

addHashSubpartition
    : ADD individualHashSubparts dependentTablesClause? updateIndexClauses? parallelClause?
    ;

addListSubpartition
    : ADD listSubpartitionDesc (COMMA_ listSubpartitionDesc)* dependentTablesClause? updateIndexClauses?
    ;

coalesceTableSubpartition
    : COALESCE SUBPARTITION subpartitionName updateIndexClauses? parallelClause? allowDisallowClustering?
    ;

allowDisallowClustering
    : (ALLOW | DISALLOW) CLUSTERING
    ;

alterMappingTableClauses
    : MAPPING TABLE (allocateExtentClause | deallocateUnusedClause)
    ;

alterView
    : ALTER VIEW viewName (
    | ADD outOfLineConstraint
    | MODIFY CONSTRAINT constraintName (RELY | NORELY) 
    | DROP (CONSTRAINT constraintName | PRIMARY KEY | UNIQUE columnNames) 
    | COMPILE 
    | READ (ONLY | WRITE) 
    | (EDITIONABLE | NONEDITIONABLE)
    )
    ;

deallocateUnusedClause
    : DEALLOCATE UNUSED (KEEP sizeClause)?
    ;

allocateExtentClause
    : ALLOCATE EXTENT (LP_ (SIZE sizeClause | DATAFILE SQ_ fileName SQ_ | INSTANCE NUMBER_)* RP_)?
    ;

partitionSpec
    : PARTITION partitionName? tablePartitionDescription?
    ;

partitionAttributes
    : (physicalAttributesClause | loggingClause | allocateExtentClause | deallocateUnusedClause | shrinkClause)*
      (OVERFLOW (physicalAttributesClause | loggingClause | allocateExtentClause | deallocateUnusedClause)*)?
      tableCompression? inmemoryClause?
    ;

shrinkClause
    : SHRINK SPACE COMPACT? CASCADE?
    ;

moveTablePartition
    : MOVE partitionExtendedName (MAPPING TABLE)? tablePartitionDescription? filterCondition? updateAllIndexesClause? parallelClause? allowDisallowClustering? ONLINE?
    ;

filterCondition
    : INCLUDING ROWS whereClause
    ;

whereClause
    : WHERE expr
    ;

coalesceTablePartition
    : COALESCE PARTITION updateIndexClauses? parallelClause? allowDisallowClustering?
    ;

addTablePartition
    : ADD ((PARTITION partitionName? addRangePartitionClause (COMMA_ PARTITION partitionName? addRangePartitionClause)*)
        |  (PARTITION partitionName? addListPartitionClause (COMMA_ PARTITION partitionName? addListPartitionClause)*)
        |  (PARTITION partitionName? addSystemPartitionClause (COMMA_ PARTITION partitionName? addSystemPartitionClause)*)
        (BEFORE (partitionName | NUMBER_))?
        |  (PARTITION partitionName? addHashPartitionClause)
        ) dependentTablesClause?
    ;

addRangePartitionClause
    : rangeValuesClause tablePartitionDescription? externalPartSubpartDataProps?
    ((LP_? (rangeSubpartitionDesc (COMMA_ rangeSubpartitionDesc)* | listSubpartitionDesc (COMMA_ listSubpartitionDesc)* | individualHashSubparts (COMMA_ individualHashSubparts)*) RP_?)
    | hashSubpartsByQuantity)? updateIndexClauses?
    ;

addListPartitionClause
    : listValuesClause tablePartitionDescription? externalPartSubpartDataProps?
    ((LP_? (rangeSubpartitionDesc (COMMA_ rangeSubpartitionDesc)* | listSubpartitionDesc (COMMA_ listSubpartitionDesc)* | individualHashSubparts (COMMA_ individualHashSubparts)*) RP_?)
    | hashSubpartsByQuantity)? updateIndexClauses?
    ;

hashSubpartsByQuantity
    : SUBPARTITIONS NUMBER_ (STORE IN LP_ tablespaceName (COMMA_ tablespaceName)* RP_)?
    ;

addSystemPartitionClause
    : tablePartitionDescription? updateIndexClauses?
    ;

addHashPartitionClause
    : partitioningStorageClause updateIndexClauses? parallelClause? readOnlyClause? indexingClause?
    ;

dropTablePartition
    : DROP partitionExtendedNames (updateIndexClauses parallelClause?)?
    ;

partitionExtendedNames
    : (PARTITION | PARTITIONS) (partitionName | partitionForClauses) (COMMA_ (partitionName | partitionForClauses))*
    ;

partitionForClauses
    : FOR LP_ partitionKeyValue (COMMA_ partitionKeyValue)* RP_
    ;

updateIndexClauses
    : updateGlobalIndexClause | updateAllIndexesClause
    ;

updateGlobalIndexClause
    : (UPDATE | INVALIDATE) GLOBAL INDEXES
    ;

updateAllIndexesClause
    : UPDATE INDEXES
    (LP_ indexName LP_ (updateIndexPartition | updateIndexSubpartition) RP_
    (COMMA_ indexName LP_ (updateIndexPartition | updateIndexSubpartition) RP_)* RP_)?
    ;

updateIndexPartition
    : indexPartitionDesc indexSubpartitionClause?
    (COMMA_ indexPartitionDesc indexSubpartitionClause?)*
    ;

indexPartitionDesc
    : PARTITION
    (partitionName
    ((segmentAttributesClause | indexCompression)+ | PARAMETERS LP_ SQ_ odciParameters SQ_ RP_ )?
    usableSpecification?
    )?
    ;

indexSubpartitionClause
    : STORE IN LP_ tablespaceName (COMMA_ tablespaceName)* RP_
    | LP_ SUBPARTITION subpartitionName? (TABLESPACE tablespaceName)? indexCompression? usableSpecification?
    (COMMA_ SUBPARTITION subpartitionName? (TABLESPACE tablespaceName)? indexCompression? usableSpecification?)* RP_
    ;

updateIndexSubpartition
    : SUBPARTITION subpartitionName? (TABLESPACE tablespaceName)?
    (COMMA_ SUBPARTITION subpartitionName? (TABLESPACE tablespaceName)?)*
    ;

supplementalLoggingProps
    : SUPPLEMENTAL LOG supplementalLogGrpClause|supplementalIdKeyClause
    ;

supplementalLogGrpClause
    : GROUP logGroupName LP_ columnName (NO LOG)? (COMMA_ columnName (NO LOG)?)* RP_ ALWAYS?
    ;

supplementalIdKeyClause
    : DATA LP_ (ALL | PRIMARY KEY | UNIQUE INDEX? | FOREIGN KEY) (COMMA_ (ALL | PRIMARY KEY | UNIQUE INDEX? | FOREIGN KEY))* RP_ COLUMNS
    ;

alterSession
    : ALTER SESSION alterSessionOption
    ;

alterSessionOption
    : adviseClause
    | closeDatabaseLinkClause
    | commitInProcedureClause
    | securiyClause
    | parallelExecutionClause
    | resumableClause
    | shardDdlClause
    | syncWithPrimaryClause
    | alterSessionSetClause
    ;

adviseClause
    : ADVISE (COMMIT | ROLLBACK | NOTHING)
    ;

closeDatabaseLinkClause
    : CLOSE DATABASE LINK dbLink
    ;

commitInProcedureClause
    : (ENABLE | DISABLE) COMMIT IN PROCEDURE
    ;

securiyClause
    : (ENABLE | DISABLE) GUARD
    ;

parallelExecutionClause
    : (ENABLE | DISABLE | FORCE) PARALLEL (DML | DDL | QUERY) (PARALLEL numberLiterals)?
    ;

resumableClause
    : enableResumableClause | disableResumableClause
    ;

enableResumableClause
    : ENABLE RESUMABLE (TIMEOUT numberLiterals)? (NAME stringLiterals)?
    ;

disableResumableClause
    : DISABLE RESUMABLE
    ;

shardDdlClause
    : (ENABLE | DISABLE) SHARD DDL
    ;

syncWithPrimaryClause
    : SYNC WITH PRIMARY
    ;

alterSessionSetClause
    : SET alterSessionSetClauseOption
    ;

alterSessionSetClauseOption
    : parameterClause
    | editionClause
    | containerClause
    | rowArchivalVisibilityClause
    | defaultCollationClause
    ;

parameterClause
    : (parameterName EQ_ parameterValue)+
    ;

editionClause
    : EDITION EQ_ editionName
    ;

containerClause
    : CONTAINER EQ_ containerName (SERVICE EQ_ serviceName)?
    ;

rowArchivalVisibilityClause
    : ROW ARCHIVAL VISIBILITY EQ_ (ACTIVE | ALL)
    ;

defaultCollationClause
    : DEFAULT_COLLATION EQ_ (collationName | NONE)
    ;

alterDatabaseDictionary
    : ALTER DATABASE DICTIONARY (
    | ENCRYPT CREDENTIALS
    | REKEY CREDENTIALS
    | DELETE CREDENTIALS KEY
    )
    ;
    
alterDatabase
    : ALTER databaseClauses
    ( startupClauses
    | recoveryClauses
    | databaseFileClauses
    | logfileClauses
    | controlfileClauses
    | standbyDatabaseClauses
    | defaultSettingsClauses
    | instanceClauses
    | securityClause
    | prepareClause
    | dropMirrorCopy
    | lostWriteProtection
    | cdbFleetClauses
    | propertyClause )
    ;

databaseClauses
    : DATABASE databaseName? | PLUGGABLE DATABASE pdbName?
    ;

startupClauses
    : MOUNT ((STANDBY | CLONE) DATABASE)?
    | OPEN ((READ WRITE)? (RESETLOGS | NORESETLOGS)? (UPGRADE | DOWNGRADE)? | READ ONLY)
    ;

recoveryClauses
    : generalRecovery | managedStandbyRecovery | BEGIN BACKUP | END BACKUP
    ;

generalRecovery
    : RECOVER (AUTOMATIC)? (FROM locationName)? (
      (fullDatabaseRecovery | partialDatabaseRecovery | LOGFILE fileName)
      ((TEST | ALLOW NUMBER_ CORRUPTION | parallelClause)+)?
    | CONTINUE DEFAULT?
    | CANCEL
    )
    ;

fullDatabaseRecovery
    : STANDBY? DATABASE?
    ((UNTIL (CANCEL | TIME dateValue | CHANGE NUMBER_ | CONSISTENT)
    | USING BACKUP CONTROLFILE
    | SNAPSHOT TIME dateValue
    )+)?
    ;

partialDatabaseRecovery
    : TABLESPACE tablespaceName (COMMA_ tablespaceName)*
    | DATAFILE (fileName | fileNumber) (COMMA_ (fileName | fileNumber))*
    ;

managedStandbyRecovery
    : RECOVER (MANAGED STANDBY DATABASE
    ((USING (ARCHIVED | CURRENT) LOGFILE | DISCONNECT (FROM SESSION)?
    | NODELAY
    | UNTIL CHANGE NUMBER_
    | UNTIL CONSISTENT | USING INSTANCES (ALL | NUMBER_) | parallelClause)+
    | FINISH | CANCEL)?
    | TO LOGICAL STANDBY (databaseName | KEEP IDENTITY))
    ;

databaseFileClauses
    : RENAME FILE fileName (COMMA_ fileName)* TO fileName
    | createDatafileClause
    | alterDatafileClause
    | alterTempfileClause
    | moveDatafileClause
    ;

createDatafileClause
    : CREATE DATAFILE (fileName | fileNumber) (COMMA_ (fileName | fileNumber))*
    ( AS (fileSpecifications | NEW))?
    ;

fileSpecifications
    : fileSpecification (COMMA_ fileSpecification)*
    ;

fileSpecification
    : datafileTempfileSpec | redoLogFileSpec
    ;

datafileTempfileSpec
    : (fileName | asmFileName )? (SIZE sizeClause)? REUSE? autoextendClause?
    ;

autoextendClause
    : AUTOEXTEND (OFF | ON (NEXT sizeClause)? maxsizeClause?)
    ;

redoLogFileSpec
    : ((fileName | asmFileName)
    | LP_ (fileName | asmFileName) (COMMA_ (fileName | asmFileName))* RP_)?
    (SIZE sizeClause)? (BLOCKSIZE sizeClause)? REUSE?
    ;

alterDatafileClause
    : DATAFILE (fileName | NUMBER_) (COMMA_ (fileName | NUMBER_))*
    (ONLINE | OFFLINE (FOR DROP)? | RESIZE sizeClause | autoextendClause | END BACKUP | ENCRYPT | DECRYPT)
    ;

alterTempfileClause
    : TEMPFILE (fileName | NUMBER_) (COMMA_ (fileName | NUMBER_))*
    (RESIZE sizeClause | autoextendClause | DROP (INCLUDING DATAFILES)? | ONLINE | OFFLINE)
    ;

logfileClauses
    : ((ARCHIVELOG MANUAL? | NOARCHIVELOG )
    | NO? FORCE LOGGING
    | SET STANDBY NOLOGGING FOR (DATA AVAILABILITY | LOAD PERFORMANCE)
    | RENAME FILE fileName (COMMA_ fileName)* TO fileName
    | CLEAR UNARCHIVED? LOGFILE logfileDescriptor (COMMA_ logfileDescriptor)* (UNRECOVERABLE DATAFILE)?
    | addLogfileClauses
    | dropLogfileClauses
    | switchLogfileClause
    | supplementalDbLogging)
    ;

logfileDescriptor
    : GROUP INTEGER_ | LP_ fileName (COMMA_ fileName)* RP_ | fileName
    ;

addLogfileClauses
    : ADD STANDBY? LOGFILE
    (((INSTANCE SQ_ instanceName SQ_)? | (THREAD INTEGER_)?)
    (GROUP INTEGER_)? redoLogFileSpec (COMMA_ (GROUP INTEGER_)? redoLogFileSpec)*
    | MEMBER fileName REUSE? (COMMA_ fileName REUSE?)* TO logfileDescriptor (COMMA_ logfileDescriptor)*)
    ;

controlfileClauses
    : CREATE ((LOGICAL | PHYSICAL)? STANDBY | FAR SYNC INSTANCE) CONTROLFILE AS fileName REUSE?
    | BACKUP CONTROLFILE TO (fileName REUSE? | traceFileClause)
    ;

traceFileClause
    : TRACE (AS fileName REUSE?)? (RESETLOGS | NORESETLOGS)?
    ;

dropLogfileClauses
    : DROP STANDBY? LOGFILE
    (logfileDescriptor (COMMA_ logfileDescriptor)*
    | MEMBER fileName (COMMA_ fileName)*)
    ;

switchLogfileClause
    : SWITCH ALL LOGFILES TO BLOCKSIZE NUMBER_
    ;

supplementalDbLogging
    : (ADD | DROP) SUPPLEMENTAL LOG
    ( DATA
    | supplementalIdKeyClause
    | supplementalPlsqlClause
    | supplementalSubsetReplicationClause)
    ;

supplementalPlsqlClause
    : DATA FOR PROCEDURAL REPLICATION
    ;

supplementalSubsetReplicationClause
    : DATA SUBSET DATABASE REPLICATION
    ;

standbyDatabaseClauses
    : ((activateStandbyDbClause
    | maximizeStandbyDbClause
    | registerLogfileClause
    | commitSwitchoverClause
    | startStandbyClause
    | stopStandbyClause
    | convertDatabaseClause) parallelClause?)
    | (switchoverClause | failoverClause)
    ;

activateStandbyDbClause
    : ACTIVATE (PHYSICAL | LOGICAL)? STANDBY DATABASE (FINISH APPLY)?
    ;

maximizeStandbyDbClause
    : SET STANDBY DATABASE TO MAXIMIZE (PROTECTION | AVAILABILITY | PERFORMANCE)
    ;

registerLogfileClause
    : REGISTER (OR REPLACE)? (PHYSICAL | LOGICAL)? LOGFILE fileSpecifications (FOR logminerSessionName)?
    ;

commitSwitchoverClause
    : (PREPARE | COMMIT) TO SWITCHOVER
    ( TO (((PHYSICAL | LOGICAL)? PRIMARY | PHYSICAL? STANDBY) ((WITH | WITHOUT) SESSION SHUTDOWN (WAIT | NOWAIT)?)?
    | LOGICAL STANDBY)
    | CANCEL
    )?
    ;

startStandbyClause
    : START LOGICAL STANDBY APPLY IMMEDIATE? NODELAY? (NEW PRIMARY dbLink | INITIAL scnValue? | (SKIP_SYMBOL FAILED TRANSACTION | FINISH))?
    ;

stopStandbyClause
    : (STOP | ABORT) LOGICAL STANDBY APPLY
    ;

switchoverClause
    : SWITCHOVER TO databaseName (VERIFY | FORCE)?
    ;

convertDatabaseClause
    : CONVERT TO (PHYSICAL | SNAPSHOT) STANDBY
    ;

failoverClause
    : FAILOVER TO databaseName FORCE?
    ;

defaultSettingsClauses
    : DEFAULT EDITION EQ_ editionName
    | SET DEFAULT bigOrSmallFiles TABLESPACE
    | DEFAULT TABLESPACE tablespaceName
    | DEFAULT LOCAL? TEMPORARY TABLESPACE (tablespaceName | tablespaceGroupName)
    | RENAME GLOBAL_NAME TO databaseName DOT_ domain (DOT_ domain)*
    | ENABLE BLOCK CHANGE TRACKING (USING FILE fileName REUSE?)?
    | DISABLE BLOCK CHANGE TRACKING
    | NO? FORCE FULL DATABASE CACHING
    | CONTAINERS DEFAULT TARGET EQ_ (LP_ containerName RP_ | NONE)
    | flashbackModeClause
    | undoModeClause
    | setTimeZoneClause
    ;

setTimeZoneClause
    : SET TIME_ZONE EQ_ ((PLUS_ | MINUS_) dateValue | timeZoneRegion) 
    ;

timeZoneRegion
    : STRING_
    ;

flashbackModeClause
    : FLASHBACK (ON | OFF)
    ;

undoModeClause
    : LOCAL UNDO (ON | OFF)
    ;

moveDatafileClause
    : MOVE DATAFILE LP_ (fileName | asmFileName | fileNumber) RP_
    (TO LP_ (fileName | asmFileName) RP_ )? REUSE? KEEP?
    ;

instanceClauses
    : (ENABLE | DISABLE) INSTANCE instanceName
    ;

securityClause
    : GUARD (ALL | STANDBY | NONE)
    ;

prepareClause
    : PREPARE MIRROR COPY copyName (WITH (UNPROTECTED | MIRROR | HIGH) REDUNDANCY)?
    ;

dropMirrorCopy
    : DROP MIRROR COPY mirrorName
    ;

lostWriteProtection
    : (ENABLE | DISABLE | REMOVE | SUSPEND)? LOST WRITE PROTECTION
    ;

cdbFleetClauses
    : leadCdbClause | leadCdbUriClause
    ;

leadCdbClause
    : SET LEAD_CDB EQ_  (TRUE | FALSE)
    ;

leadCdbUriClause
    : SET LEAD_CDB_URI EQ_ uriString
    ;

propertyClause
    : PROPERTY (SET | REMOVE) DEFAULT_CREDENTIAL EQ_ qualifiedCredentialName
    ;

alterSystem
    : ALTER SYSTEM alterSystemOption
    ;

alterSystemOption
    : archiveLogClause
    | checkpointClause
    | checkDatafilesClause
    | distributedRecovClauses
    | flushClause
    | endSessionClauses
    | alterSystemSwitchLogfileClause
    | suspendResumeClause
    | quiesceClauses
    | rollingMigrationClauses
    | rollingPatchClauses
    | alterSystemSecurityClauses
    | affinityClauses
    | shutdownDispatcherClause
    | registerClause
    | setClause
    | resetClause
    | relocateClientClause
    | cancelSqlClause
    | flushPasswordfileMetadataCacheClause
    ;

archiveLogClause
    : ARCHIVE LOG instanceClause? (sequenceClause | changeClause | currentClause | groupClause | logfileClause | nextClause | allClause) toLocationClause?
    ;

checkpointClause
    : CHECKPOINT (GLOBAL | LOCAL)?
    ;

checkDatafilesClause
    : CHECK DATAFILES (GLOBAL | LOCAL)?
    ;

distributedRecovClauses
    : (ENABLE | DISABLE) DISTRIBUTED RECOVERY
    ;

flushClause
    : FLUSH flushClauseOption
    ;

endSessionClauses
    : (disconnectSessionClause | killSessionClause) (IMMEDIATE | NOREPLY)?
    ;

alterSystemSwitchLogfileClause
    : SWITCH LOGFILE
    ;

suspendResumeClause
    : SUSPEND | RESUME
    ;

quiesceClauses
    : QUIESCE RESTRICTED | UNQUIESCE
    ;

rollingMigrationClauses
    : startRollingMigrationClause | stopRollingMigrationClause
    ;

rollingPatchClauses
    : startRollingPatchClause | stopRollingPatchClause
    ;

alterSystemSecurityClauses
    : restrictedSessionClause | setEncryptionWalletOpenClause | setEncryptionWalletCloseClause | setEncryptionKeyClause
    ;

affinityClauses
    : enableAffinityClause | disableAffinityClause
    ;

shutdownDispatcherClause
    : SHUTDOWN IMMEDIATE? dispatcherName
    ;

registerClause
    : REGISTER
    ;

setClause
    : SET alterSystemSetClause+
    ;

resetClause
    : RESET alterSystemResetClause+
    ;

relocateClientClause
    : RELOCATE CLIENT clientId
    ;

cancelSqlClause
    : CANCEL SQL SQ_ sessionId serialNumber (AT_ instanceId)? sqlId? SQ_
    ;

flushPasswordfileMetadataCacheClause
    : FLUSH PASSWORDFILE_METADATA_CACHE
    ;

instanceClause
    : INSTANCE instanceName
    ;

sequenceClause
    : SEQUENCE INTEGER_
    ;

changeClause
    : CHANGE INTEGER_
    ;

currentClause
    : CURRENT NOSWITCH?
    ;

groupClause
    : GROUP INTEGER_
    ;

logfileClause
    : LOGFILE logFileName (USING BACKUP CONTROLFILE)?
    ;

nextClause
    : NEXT
    ;

allClause
    : ALL
    ;

toLocationClause
    : TO logFileGroupsArchivedLocationName
    ;

flushClauseOption
    : sharedPoolClause | globalContextClause | bufferCacheClause | flashCacheClause | redoToClause
    ;

disconnectSessionClause
    : DISCONNECT SESSION SQ_ INTEGER_ COMMA_ INTEGER_ SQ_ POST_TRANSACTION?
    ;

killSessionClause
    : KILL SESSION SQ_ INTEGER_ COMMA_ INTEGER_ (COMMA_ AT_ INTEGER_)? SQ_
    ;

startRollingMigrationClause
    : START ROLLING MIGRATION TO asmVersion
    ;

stopRollingMigrationClause
    : STOP ROLLING MIGRATION
    ;

startRollingPatchClause
    : START ROLLING PATCH
    ;

stopRollingPatchClause
    : STOP ROLLING PATCH
    ;

restrictedSessionClause
    : (ENABLE | DISABLE) RESTRICTED SESSION
    ;

setEncryptionWalletOpenClause
    : SET ENCRYPTION WALLET OPEN IDENTIFIED BY (walletPassword | hsmAuthString)
    ;

setEncryptionWalletCloseClause
    : SET ENCRYPTION WALLET CLOSE (IDENTIFIED BY (walletPassword | hsmAuthString))?
    ;

setEncryptionKeyClause
    : SET ENCRYPTION KEY (identifiedByWalletPassword | identifiedByHsmAuthString)
    ;

enableAffinityClause
    : ENABLE AFFINITY tableName (SERVICE serviceName)?
    ;

disableAffinityClause
    : DISABLE AFFINITY tableName
    ;

alterSystemSetClause
    : setParameterClause | useStoredOutlinesClause | globalTopicEnabledClause
    ;

alterSystemResetClause
    : parameterName scopeClause*
    ;

sharedPoolClause
    : SHARED_POOL
    ;

globalContextClause
    : GLOBAL CONTEXT
    ;

bufferCacheClause
    : BUFFER_CACHE
    ;

flashCacheClause
    : FLASH_CACHE
    ;

redoToClause
    : REDO TO targetDbName (NO? CONFIRM APPLY)?
    ;

identifiedByWalletPassword
    : certificateId? IDENTIFIED BY walletPassword
    ;

identifiedByHsmAuthString
    : IDENTIFIED BY hsmAuthString (MIGRATE USING walletPassword)?
    ;

setParameterClause
    : parameterName EQ_ parameterValue (COMMA_ parameterValue)* alterSystemCommentClause? DEFERRED? containerCurrentAllClause? scopeClause*
    ;

useStoredOutlinesClause
    : USE_STORED_OUTLINES EQ_ (TRUE | FALSE | categoryName)
    ;

globalTopicEnabledClause
    : GLOBAL_TOPIC_ENABLED EQ_ (TRUE | FALSE)
    ;

alterSystemCommentClause
    : COMMENT EQ_ stringLiterals
    ;

containerCurrentAllClause
    : CONTAINER EQ_ (CURRENT | ALL)
    ;

scopeClause
    : SCOPE EQ_ (MEMORY | SPFILE | BOTH) | SID EQ_ (SQ_ sessionId SQ_ | SQ_ ASTERISK_ SQ_)
    ;

analyze
    : (ANALYZE ((TABLE tableName| INDEX indexName) partitionExtensionClause? | CLUSTER clusterName))
    (validationClauses | LIST CHAINED ROWS intoClause? | DELETE SYSTEM? STATISTICS)
    ;

partitionExtensionClause
    : PARTITION (LP_ partitionName RP_ | FOR LP_ partitionKeyValue (COMMA_ partitionKeyValue) RP_)
    | SUBPARTITION (LP_ subpartitionName RP_ | FOR LP_ subpartitionKeyValue (COMMA_ subpartitionKeyValue) RP_)
    ;

validationClauses
    : VALIDATE REF UPDATE (SET DANGLING TO NULL)?
    | VALIDATE STRUCTURE (CASCADE (FAST | COMPLETE (OFFLINE | ONLINE) intoClause?))?
    ;

intoClause
    : INTO tableName
    ;

associateStatistics
    : ASSOCIATE STATISTICS WITH (columnAssociation | functionAssociation) storageTableClause?
    ;

columnAssociation
    : COLUMNS tableName DOT_ columnName (COMMA_ tableName DOT_ columnName)* usingStatisticsType
    ;

functionAssociation
    : (FUNCTIONS function (COMMA_ function)*
    | PACKAGES packageName (COMMA_ packageName)*
    | TYPES typeName (COMMA_ typeName)*
    | INDEXES indexName (COMMA_ indexName)*
    | INDEXTYPES indexTypeName (COMMA_ indexTypeName)*)
    (usingStatisticsType | defaultCostClause (COMMA_ defaultSelectivityClause)? | defaultSelectivityClause (COMMA_ defaultCostClause)?)
    ;

storageTableClause
    : WITH (SYSTEM | USER) MANAGED STORAGE TABLES
    ;

usingStatisticsType
    : USING (statisticsTypeName | NULL)
    ;

defaultCostClause
    : DEFAULT COST LP_ cpuCost COMMA_ ioCost COMMA_ networkCost RP_
    ;

defaultSelectivityClause
    : DEFAULT SELECTIVITY defaultSelectivity
    ;

disassociateStatistics
    : DISASSOCIATE STATISTICS FROM 
    (COLUMNS tableName DOT_ columnName (COMMA_ tableName DOT_ columnName)*
    | FUNCTIONS function (COMMA_ function)*
    | PACKAGES packageName (COMMA_ packageName)*
    | TYPES typeName (COMMA_ typeName)*
    | INDEXES indexName (COMMA_ indexName)*
    | INDEXTYPES indexTypeName (COMMA_ indexTypeName)*) FORCE?
    ;

audit
    : AUDIT (auditPolicyClause | contextClause)
    ;

noAudit
    : NOAUDIT (noAuditPolicyClause | contextClause)
    ;

auditPolicyClause
    : POLICY policyName (byUsersWithRoles | (BY | EXCEPT) username (COMMA_ username)*)? (WHENEVER NOT? SUCCESSFUL)?
    ;

noAuditPolicyClause
    : POLICY policyName (byUsersWithRoles | BY username (COMMA_ username)*)? (WHENEVER NOT? SUCCESSFUL)?
    ;

byUsersWithRoles
    : BY USERS WITH GRANTED ROLES roleName (COMMA_ roleName)*
    ;

contextClause
    : contextNamespaceAttributesClause (COMMA_ contextNamespaceAttributesClause)* (BY username (COMMA_ username)*)?
    ;

contextNamespaceAttributesClause
    : CONTEXT NAMESPACE namespace ATTRIBUTES attributeName (COMMA_ attributeName)*
    ;

comment
    : COMMENT ON (
    | AUDIT POLICY policyName
    | COLUMN (tableName | viewName | materializedViewName) DOT_ columnName
    | EDITION editionName
    | INDEXTYPE indexTypeName
    | MATERIALIZED VIEW materializedViewName
    | MINING MODEL modelName
    | OPERATOR operatorName
    | TABLE (tableName | viewName)
    ) IS STRING_
    ;

flashbackDatabase
    : FLASHBACK STANDBY? PLUGGABLE? DATABASE databaseName?
    ( TO (scnTimestampClause | restorePointClause) 
    | TO BEFORE (scnTimestampClause | RESETLOGS))
    ;

scnTimestampClause
    : (SCN | TIMESTAMP) scnTimestampExpr
    ;

restorePointClause
    : RESTORE POINT restorePoint
    ;

flashbackTable
    : FLASHBACK TABLE tableName TO (
    (scnTimestampClause | restorePointClause) ((ENABLE | DISABLE) TRIGGERS)?
    | BEFORE DROP renameToTable? )
    ;

renameToTable
    : RENAME TO tableName
    ;

purge
    : PURGE (TABLE tableName
    | INDEX indexName
    | TABLESPACE tablespaceName (USER username)?
    | TABLESPACE SET tablespaceSetName (USER username)?
    | RECYCLEBIN
    | DBA_RECYCLEBIN)
    ;

rename
    : RENAME name TO name
    ;

createDatabase
    : CREATE DATABASE databaseName? createDatabaseClauses+
    ;

createDatabaseClauses
    : USER SYS IDENTIFIED BY password
    | USER SYSTEM IDENTIFIED BY password
    | CONTROLFILE REUSE
    | MAXDATAFILES INTEGER_
    | MAXINSTANCES INTEGER_
    | CHARACTER SET databaseCharset
    | NATIONAL CHARACTER SET nationalCharset
    | SET DEFAULT bigOrSmallFiles TABLESPACE
    | databaseLoggingClauses
    | tablespaceClauses
    | setTimeZoneClause
    | bigOrSmallFiles? USER_DATA TABLESPACE tablespaceName DATAFILE datafileTempfileSpec (COMMA_ datafileTempfileSpec)*
    | enablePluggableDatabase
    | databaseName USING MIRROR COPY mirrorName
    ;

databaseLoggingClauses
    : LOGFILE (GROUP INTEGER_)? fileSpecification (COMMA_ (GROUP INTEGER_)? fileSpecification)*
    | MAXLOGFILES INTEGER_
    | MAXLOGMEMBERS INTEGER_
    | MAXLOGHISTORY INTEGER_
    | (ARCHIVELOG | NOARCHIVELOG)
    | FORCE LOGGING
    | SET STANDBY NOLOGGING FOR (DATA AVAILABILITY | LOAD PERFORMANCE)
    ;

tablespaceClauses
    : EXTENT MANAGEMENT LOCAL
    | DATAFILE fileSpecifications
    | SYSAUX DATAFILE fileSpecifications
    | defaultTablespace
    | defaultTempTablespace
    | undoTablespace
    ;

defaultTablespace
    : DEFAULT TABLESPACE tablespaceName (DATAFILE datafileTempfileSpec)? extentManagementClause?
    ;

defaultTempTablespace
    : bigOrSmallFiles? DEFAULT 
    (TEMPORARY TABLESPACE | LOCAL TEMPORARY TABLESPACE FOR (ALL | LEAF)) tablespaceName
    (TEMPFILE fileSpecifications)? extentManagementClause?
    ;

undoTablespace
    : bigOrSmallFiles? UNDO TABLESPACE tablespaceName (DATAFILE fileSpecifications)?
    ;

bigOrSmallFiles
    : BIGFILE | SMALLFILE
    ;

extentManagementClause
    : EXTENT MANAGEMENT LOCAL (AUTOALLOCATE | UNIFORM (SIZE sizeClause)?)?
    ;

enablePluggableDatabase
    : ENABLE PLUGGABLE DATABASE 
    (SEED fileNameConvert? (SYSTEM tablespaceDatafileClauses)? (SYSAUX tablespaceDatafileClauses)?)? undoModeClause?
    ;

fileNameConvert
    : FILE_NAME_CONVERT EQ_ (LP_ replaceFileNamePattern (COMMA_ replaceFileNamePattern)* RP_| NONE)
    ;

replaceFileNamePattern
    : filenamePattern COMMA_ filenamePattern 
    ;

tablespaceDatafileClauses
    : DATAFILES (SIZE sizeClause | autoextendClause)+
    ;

createDatabaseLink
    : CREATE SHARED? PUBLIC? DATABASE LINK dbLink 
    (connectToClause | dbLinkAuthentication)* (USING connectString)?
    ;
    
alterDatabaseLink
    : ALTER SHARED? PUBLIC? DATABASE LINK dbLink (
    | CONNECT TO username IDENTIFIED BY password dbLinkAuthentication?
    | dbLinkAuthentication
    )
    ;

dropDatabaseLink
    : DROP PUBLIC? DATABASE LINK dbLink 
    ;

connectToClause
    : CONNECT TO (CURRENT_USER | username IDENTIFIED BY password dbLinkAuthentication?)
    ;

dbLinkAuthentication
    : AUTHENTICATED BY username IDENTIFIED BY password
    ;

createDimension
    : CREATE DIMENSION dimensionName levelClause+ (hierarchyClause | attributeClause+ | extendedAttrbuteClause)+
    ;

levelClause
    : LEVEL level IS (columnName | LP_ columnName (COMMA_ columnName)* RP_) (SKIP_SYMBOL WHEN NULL)?
    ;

hierarchyClause
    : HIERARCHY hierarchyName LP_ level (CHILD OF level)+ dimensionJoinClause* RP_
    ;

dimensionJoinClause
    : JOIN KEY (columnName | LP_ columnName (COMMA_ columnName)* RP_) REFERENCES level
    ;

attributeClause
    : ATTRIBUTE level DETERMINES (columnName | LP_ columnName (COMMA_ columnName)* RP_)
    ;

extendedAttrbuteClause
    : ATTRIBUTE attributeName (LEVEL level DETERMINES (columnName | LP_ columnName (COMMA_ columnName)* RP_))+
    ;

alterDimension
    : ALTER DIMENSION dimensionName (alterDimensionAddClause* | alterDimensionDropClause* | COMPILE)
    ;

alterDimensionAddClause
    : ADD (levelClause | hierarchyClause | attributeClause | extendedAttrbuteClause)
    ;

alterDimensionDropClause
    : DROP (LEVEL level (RESTRICT | CASCADE)? 
    | HIERARCHY hierarchyName 
    | ATTRIBUTE attributeName (LEVEL level (COLUMN columnName (COMMA_ COLUMN columnName)*)?)?)
    ;

dropDimension
    : DROP DIMENSION dimensionName
    ;

dropDirectory
    : DROP DIRECTORY directoryName
    ;

dropType
    : DROP TYPE typeName (FORCE|VALIDATE)?
    ;

createFunction
    : CREATE (OR REPLACE)? (EDITIONABLE | NONEDITIONABLE)? FUNCTION plsqlFunctionSource
    ;

plsqlFunctionSource
    : function (LP_ parameterDeclaration (COMMA_ parameterDeclaration)* RP_)? RETURN dataType
    sharingClause? (invokerRightsClause
    | accessibleByClause 
    | defaultCollationoOptionClause
    | deterministicClause
    | parallelEnableClause
    | resultCacheClause
    | aggregateClause
    | pipelinedClause
    | sqlMacroClause)* 
    (IS | AS) callSpec
    ;

parameterDeclaration
    : parameterName (IN? dataType ((ASSIGNMENT_OPERATOR_ | DEFAULT) expr)? | IN? OUT NOCOPY? dataType)?
    ;

sharingClause
    : SHARING EQ_ (METADATA | NONE)
    ;

invokerRightsClause
    : AUTHID (CURRENT_USER | DEFINER)
    ;

accessibleByClause
    : ACCESSIBLE BY LP_ accessor (COMMA_ accessor)* RP_
    ;

accessor
    : unitKind unitName
    ;

unitKind
    : FUNCTION | PROCEDURE | PACKAGE | TRIGGER | TYPE
    ;

defaultCollationoOptionClause
    : DEFAULT COLLATION collationOption
    ;

collationOption
    : USING_NLS_COMP
    ;

deterministicClause
    : DETERMINISTIC
    ;

parallelEnableClause
    : PARALLEL_ENABLE (LP_ PARTITION argument BY (ANY 
    | (HASH | RANGE) LP_ columnName (COMMA_ columnName)* RP_ streamingCluase?
    | VALUE LP_ columnName RP_) RP_)?
    ;

streamingCluase
    : (ORDER | CLUSTER) expr BY LP_ columnName (COMMA_ columnName)* RP_
    ;

resultCacheClause
    : RESULT_CACHE (RELIES_ON LP_ (dataSource (COMMA_ dataSource)*)? RP_)?
    ;

aggregateClause
    : AGGREGATE USING implementationType
    ;

pipelinedClause
    : PIPELINED ((USING implementationType)? 
    | (ROW | TABLE) POLYMORPHIC (USING implementationPackage)?)
    ;

sqlMacroClause
    : SQL_MARCO
    ;

callSpec
    : javaDeclaration | cDeclaration
    ;

javaDeclaration
    : LANGUAGE JAVA NAME STRING_
    ;

cDeclaration
    : (LANGUAGE SINGLE_C | EXTERNAL) 
    ((NAME name)? LIBRARY libName| LIBRARY libName (NAME name)?) 
    (AGENT IN RP_ argument (COMMA_ argument)* LP_)?
    (WITH CONTEXT)?
    (PARAMETERS LP_ externalParameter (COMMA_ externalParameter)* RP_)?
    ;

externalParameter
    : (CONTEXT 
    | SELF (TDO | property)?
    | (parameterName | RETURN) property? (BY REFERENCE)? externalDatatype)
    ;

property
    : (INDICATOR (STRUCT | TDO)? | LENGTH | DURATION | MAXLEN | CHARSETID | CHARSETFORM)
    ;

alterAnalyticView
    : ALTER ANALYTIC VIEW analyticViewName (RENAME TO analyticViewName | COMPILE)
    ;

alterAttributeDimension
    : ALTER ATTRIBUTE DIMENSION (schemaName DOT_)? attributeDimensionName (RENAME TO attributeDimensionName | COMPILE)
    ;

createSequence
    : CREATE SEQUENCE (schemaName DOT_)? sequenceName (SHARING EQ_ (METADATA | DATA | NONE))? createSequenceClause+
    ;

createSequenceClause
    : (INCREMENT BY | START WITH) INTEGER_
    | MAXVALUE INTEGER_
    | NOMAXVALUE
    | MINVALUE INTEGER_
    | NOMINVALUE
    | CYCLE
    | NOCYCLE
    | CACHE INTEGER_
    | NOCACHE
    | ORDER
    | NOORDER
    | KEEP
    | NOKEEP
    | SCALE (EXTEND | NOEXTEND)
    | NOSCALE
    | SHARD (EXTEND | NOEXTEND)
    | NOSHARD
    | SESSION
    | GLOBAL
    ;

alterSequence
    : ALTER SEQUENCE (schemaName DOT_)? sequenceName alterSequenceClause+
    ;

alterSequenceClause
   : (INCREMENT BY | START WITH) INTEGER_
   | MAXVALUE INTEGER_
   | NOMAXVALUE
   | MINVALUE INTEGER_
   | NOMINVALUE
   | RESTART
   | CYCLE
   | NOCYCLE
   | CACHE INTEGER_
   | NOCACHE
   | ORDER
   | NOORDER
   | KEEP
   | NOKEEP
   | SCALE (EXTEND | NOEXTEND)
   | NOSCALE
   | SHARD (EXTEND | NOEXTEND)
   | NOSHARD
   | SESSION
   | GLOBAL
   ;

createContext
    : CREATE (OR REPLACE)? CONTEXT namespace USING (schemaName DOT_)? packageName sharingClause? (initializedClause | accessedClause)?
    ;

initializedClause
    : INITIALIZED (EXTERNALLY | GLOBALLY)
    ;

accessedClause
    : ACCESSED GLOBALLY
    ;

createSPFile
    : CREATE SPFILE (EQ_ spfileName)? FROM (PFILE (EQ_ pfileName)? (AS COPY)? | MEMORY)
    ;

createPFile
    : CREATE PFILE (EQ_ pfileName)? FROM (SPFILE (EQ_ spfileName)? (AS COPY)? | MEMORY)
    ;

createControlFile
    : CREATE CONTROLFILE REUSE? SET? DATABASE databaseName logfileForControlClause? resetLogsOrNot
    ( MAXLOGFILES INTEGER_
    | MAXLOGMEMBERS INTEGER_
    | MAXLOGHISTORY INTEGER_
    | MAXDATAFILES INTEGER_
    | MAXINSTANCES INTEGER_
    | ARCHIVELOG
    | NOARCHIVELOG
    | FORCE LOGGING
    | SET STANDBY NOLOGGING FOR (DATA AVAILABILITY | LOAD PERFORMANCE)
    )*
    characterSetClause?
    ;

resetLogsOrNot
   :  ( RESETLOGS | NORESETLOGS) (DATAFILE fileSpecifications)?
   ;

logfileForControlClause
    : LOGFILE (GROUP INTEGER_)? fileSpecification (COMMA_ (GROUP INTEGER_)? fileSpecification)+
    ;

characterSetClause
    : CHARACTER SET characterSetName
    ;

createFlashbackArchive
   : CREATE FLASHBACK ARCHIVE DEFAULT? flashbackArchiveName tablespaceClause
     flashbackArchiveQuota? (NO? OPTIMIZE DATA)? flashbackArchiveRetention
   ;

flashbackArchiveQuota
    : QUOTA INTEGER_ quotaUnit
    ;

flashbackArchiveRetention
    : RETENTION INTEGER_ (YEAR | MONTH | DAY)
    ;

alterFlashbackArchive
    : ALTER FLASHBACK ARCHIVE flashbackArchiveName
    ( SET DEFAULT
    | (ADD | MODIFY) TABLESPACE tablespaceName flashbackArchiveQuota?
    | REMOVE TABLESPACE tablespaceName
    | MODIFY RETENTION? flashbackArchiveRetention
    | PURGE purgeClause
    | NO? OPTIMIZE DATA)
    ;

purgeClause
    : ALL
    | BEFORE (SCN expr | TIMESTAMP expr)
    ;

dropFlashbackArchive
    : DROP FLASHBACK ARCHIVE flashbackArchiveName
    ;

createDiskgroup
    : CREATE DISKGROUP diskgroupName ((HIGH | NORMAL | FLEX | EXTENDED (SITE siteName)? | EXTERNAL) REDUNDANCY)? diskClause+ attribute?
    ;

diskClause
    : (QUORUM | REGULAR)? (FAILGROUP diskgroupName)? DISK qualifieDiskClause (COMMA_ qualifieDiskClause)*
    ;

qualifieDiskClause
    : searchString (NAME diskName)? (SIZE sizeClause)? (FORCE | NOFORCE)?
    ;

attribute
    : ATTRIBUTE attributeNameAndValue (COMMA_ attributeNameAndValue)*
    ;

attributeNameAndValue
    : attributeName EQ_ attributeValue
    ;

dropDiskgroup
    : DROP DISKGROUP diskgroupName contentsClause?
    ;

contentsClause
    : ((FORCE? INCLUDING) | EXCLUDING) CONTENTS
    ;

createRollbackSegment
    : CREATE PUBLIC? ROLLBACK SEGMENT rollbackSegment ((TABLESPACE tablespaceName) | storageClause)*
    ;

dropRollbackSegment
    : DROP ROLLBACK SEGMENT rollbackSegment
    ;

createLockdownProfile
    : CREATE LOCKDOWN PROFILE profileName (staticBaseProfile | dynamicBaseProfile)?
    ;

staticBaseProfile
    : FROM profileName
    ;

dynamicBaseProfile
    : INCLUDING profileName
    ;

dropLockdownProfile
    : DROP LOCKDOWN PROFILE profileName
    ;

createInmemoryJoinGroup
    : CREATE INMEMORY JOIN GROUP (schemaName DOT_)? joinGroupName
     LP_ tableColumnClause COMMA_ tableColumnClause (COMMA_ tableColumnClause)* RP_
    ;

tableColumnClause
    : (schemaName DOT_)? tableName LP_ columnName RP_
    ;

alterInmemoryJoinGroup
    : ALTER INMEMORY JOIN GROUP (schemaName DOT_)? joinGroupName (ADD | REMOVE) LP_ tableName LP_ columnName RP_ RP_
    ;

dropInmemoryJoinGroup
    : DROP INMEMORY JOIN GROUP (schemaName DOT_)? joinGroupName
    ;

createRestorePoint
    : CREATE CLEAN? RESTORE POINT restorePointName (FOR PLUGGABLE DATABASE pdbName)?
      (AS OF (TIMESTAMP | SCN) expr)?
      (PRESERVE | GUARANTEE FLASHBACK DATABASE)?
    ;

dropRestorePoint
    : DROP RESTORE POINT restorePointName (FOR PLUGGABLE DATABASE pdbName)?
    ;
    
dropOperator
    : DROP OPERATOR (schemaName DOT_)? operatorName FORCE?
    ;

alterLibrary
    : ALTER LIBRARY (schemaName DOT_)? libraryName (libraryCompileClause | EDITIONABLE | NONEDITIONABLE)
    ;

libraryCompileClause
    : COMPILE DEBUG? compilerParametersClause* (REUSE SETTINGS)?
    ;

alterMaterializedZonemap
    : ALTER MATERIALIZED ZONEMAP (schemaName DOT_)? zonemapName
    ( alterZonemapAttributes
    | zonemapRefreshClause
    | (ENABLE | DISABLE) PRUNING
    | COMPILE
    | REBUILD
    | UNUSABLE)
    ;

alterZonemapAttributes
    : (PCTFREE INTEGER_ | PCTUSED INTEGER_ | CACHE | NOCACHE)+
    ;

zonemapRefreshClause
    : REFRESH (FAST | COMPLETE | FORCE)?
      (ON (DEMAND | COMMIT | LOAD | DATA MOVEMENT | LOAD DATA MOVEMENT) )?
    ;

alterJava
   : ALTER JAVA (SOURCE | CLASS) objectName resolveClauses? (COMPILE | RESOLVE | invokerRightsClause)
   ;

resolveClauses
    : RESOLVER LP_ resolveClause+ RP_
    ;

resolveClause
    : LP_ matchString DOT_? (schemaName | MINUS_) RP_
    ;

alterAuditPolicy
    : ALTER AUDIT POLICY policyName
      ((ADD | DROP) subAuditClause)?
      (CONDITION (DROP | SQ_ condition SQ_ EVALUATE PER (STATEMENT | SESSION | INSTANCE)))?
    ;

subAuditClause
    : (privilegeAuditClause)? (actionAuditClause)? (roleAuditClause)? (ONLY TOPLEVEL)?
    ;

privilegeAuditClause
    : PRIVILEGES systemPrivilegeClause (COMMA_ systemPrivilegeClause)*
    ;

actionAuditClause
    : (standardActions | componentActions)*
    ;

standardActions
    : ACTIONS standardActionsClause standardActionsClause*
    ;

standardActionsClause
    : (objectAction ON (DIRECTORY directoryName | MINING MODEL objectName | objectName) | systemAction)
    ;

objectAction
    : ALL
    | ALTER
    | AUDIT
    | COMMENT
    | CREATE
    | DELETE
    | EXECUTE
    | FLASHBACK
    | GRANT
    | INDEX
    | INSERT
    | LOCK
    | READ
    | RENAME
    | SELECT
    | UPDATE
    | USE
    | WRITE
    ;

systemAction
    : ALL
    | ALTER EDITION
    | ALTER REWRITE EQUIVALENCE
    | ALTER SUMMARY
    | ALTER TRACING
    | CREATE BITMAPFILE
    | CREATE CONTROL FILE
    | CREATE DATABASE
    | CREATE SUMMARY
    | DECLARE REWRITE EQUIVALENCE
    | DROP BITMAPFILE
    | DROP DATABASE
    | DROP REWRITE EQUIVALENCE
    | DROP SUMMARY
    | FLASHBACK DATABASE
    | MERGE
    | SAVEPOINT
    | SET CONSTRAINTS
    | UNDROP OBJECT
    | UPDATE INDEXES
    | UPDATE JOIN INDEX
    | VALIDATE INDEX
    ;

componentActions
    : ACTIONS COMPONENT EQ_ (DATAPUMP | DIRECT_LOAD | OLS | XS) componentAction (COMMA_ componentAction)*
    | DV componentAction ON objectName (COMMA_ componentAction ON objectName)*
    ;

componentAction
    : ALL
    | dataDumpAction
    | directLoadAction
    | labelSecurityAction
    | securityAction
    | databaseVaultAction
    ;

dataDumpAction
    : EXPORT
    | IMPORT
    ;

directLoadAction
    : LOAD
    ;

labelSecurityAction
    : CREATE POLICY
    | ALTER POLICY
    | DROP POLICY
    | APPLY POLICY
    | REMOVE POLICY
    | SET AUTHORIZATION
    | PRIVILEGED ACTION
    | ENABLE POLICY
    | DISABLE POLICY
    | SUBSCRIBE OID
    | UNSUBSCRIBE OID
    | CREATE DATA LABEL
    | ALTER DATA LABEL
    | DROP DATA LABEL
    | CREATE LABEL COMPONENT
    | ALTER LABEL COMPONENTS
    | DROP LABEL COMPONENTS
    ;

securityAction
    : CREATE USER
    | UPDATE USER
    | DELETE USER
    | CREATE ROLE
    | UPDATE ROLE
    | DELETE ROLE
    | GRANT ROLE
    | REVOKE ROLE
    | ADD PROXY
    | REMOVE PROXY
    | SET USER PASSWORD
    | SET USER VERIFIER
    | CREATE ROLESET
    | UPDATE ROLESET
    | DELETE ROLESET
    | CREATE SECURITY CLASS
    | UPDATE SECURITY CLASS
    | DELETE SECURITY CLASS
    | CREATE NAMESPACE TEMPLATE
    | UPDATE NAMESPACE TEMPLATE
    | DELETE NAMESPACE TEMPLATE
    | CREATE ACL
    | UPDATE ACL
    | DELETE ACL
    | CREATE DATA SECURITY
    | UPDATE DATA SECURITY
    | DELETE DATA SECURITY
    | ENABLE DATA SECURITY
    | DISABLE DATA SECURITY
    | ADD GLOBAL CALLBACK
    | DELETE GLOBAL CALLBACK
    | ENABLE GLOBAL CALLBACK
    | ENABLE ROLE
    | DISABLE ROLE
    | SET COOKIE
    | SET INACTIVE TIMEOUT
    | CREATE SESSION
    | DESTROY SESSION
    | SWITCH USER
    | ASSIGN USER
    | CREATE SESSION NAMESPACE
    | DELETE SESSION NAMESPACE
    | CREATE NAMESPACE ATTRIBUTE
    | GET NAMESPACE ATTRIBUTE
    | SET NAMESPACE ATTRIBUTE
    | DELETE NAMESPACE ATTRIBUTE
    | SET USER PROFILE
    | GRANT SYSTEM PRIVILEGE
    | REVOKE SYSTEM PRIVILEGE
    ;

databaseVaultAction
    : REALM VIOLATION
    | REALM SUCCESS
    | REALM ACCESS
    | RULE SET FAILURE
    | RULE SET SUCCESS
    | RULE SET EVAL
    | FACTOR ERROR
    | FACTOR NULL
    | FACTOR VALIDATE ERROR
    | FACTOR VALIDATE FALSE
    | FACTOR TRUST LEVEL NULL
    | FACTOR TRUST LEVEL NEG
    | FACTOR ALL
    ;

roleAuditClause
    : ROLES roleName (COMMA_ roleName)*
    ;

alterCluster
    : ALTER CLUSTER clusterName
    (physicalAttributesClause
    | SIZE sizeClause
    | (MODIFY PARTITION partitionName)? allocateExtentClause
    | deallocateUnusedClause
    | (CACHE | NOCACHE))+ (parallelClause)?
    ;

alterOperator
    : ALTER OPERATOR operatorName (addBindingClause | dropBindingClause | COMPILE)
    ;

addBindingClause
    : ADD BINDING LP_ parameterType (COMMA_ parameterType)* RP_
      RETURN LP_ returnType RP_ implementationClause? usingFunctionClause
    ;

implementationClause
    : (ANCILLARY TO primaryOperatorClause (COMMA_ primaryOperatorClause)*) | contextClauseWithOpeartor
    ;

primaryOperatorClause
    : operatorName LP_ parameterType (COMMA_ parameterType)* RP_
    ;

contextClauseWithOpeartor
    : withIndexClause? withColumnClause?
    ;

withIndexClause
    : WITH INDEX CONTEXT COMMA_ SCAN CONTEXT implementationType (COMPUTE ANCILLARY DATA)?
    ;

withColumnClause
    : WITH COLUMN CONTEXT
    ;

usingFunctionClause
    : USING (packageName DOT_ | typeName DOT_)? functionName
    ;

dropBindingClause
    : DROP BINDING LP_ parameterType (COMMA_ parameterType)* RP_ FORCE?
    ;

alterDiskgroup
    : ALTER DISKGROUP ((diskgroupName ((((addDiskClause | dropDiskClause) (COMMA_ (addDiskClause | dropDiskClause))* | resizeDiskClause) (rebalanceDiskgroupClause)?)
    | replaceDiskClause
    | renameDiskClause
    | diskOnlineClause
    | diskOfflineClause
    | rebalanceDiskgroupClause
    | checkDiskgroupClause
    | diskgroupTemplateClauses
    | diskgroupDirectoryClauses
    | diskgroupAliasClauses
    | diskgroupVolumeClauses
    | diskgroupAttributes
    | modifyDiskgroupFile
    | dropDiskgroupFileClause
    | convertRedundancyClause
    | usergroupClauses
    | userClauses
    | filePermissionsClause
    | fileOwnerClause
    | scrubClause
    | quotagroupClauses
    | filegroupClauses))
    | (((diskgroupName (COMMA_ diskgroupName)*) | ALL) (undropDiskClause | diskgroupAvailability | enableDisableVolume)))
    ;

addDiskClause
    : ADD ((SITE siteName)? (QUORUM | REGULAR)? (FAILGROUP failgroupName)? DISK qualifiedDiskClause (COMMA_ qualifiedDiskClause)*)+
    ;

qualifiedDiskClause
    : searchString (NAME diskName)? (SIZE sizeClause)? (FORCE | NOFORCE)?
    ;

dropDiskClause
    : DROP ((QUORUM | REGULAR)? DISK diskName (FORCE | NOFORCE)? (COMMA diskName (FORCE | NOFORCE)?)*
    | DISKS IN (QUORUM | REGULAR)? FAILGROUP failgroupName (FORCE | NOFORCE)? (COMMA_ failgroupName (FORCE | NOFORCE)?)*)
    ;

resizeDiskClause
    : RESIZE (ALL | DISKS IN FAILGROUP failgroupName) (SIZE sizeClause)?
    ;

rebalanceDiskgroupClause
    : REBALANCE ((((WITH withPhases) | (WITHOUT withoutPhases))? (POWER INTEGER_)? (WAIT | NOWAIT)?)
    | (MODIFY POWER (INTEGER_)?))?
    ;

withPhases
    : withPhase (COMMA_ withPhase)*
    ;

withPhase
    : RESTORE | BALANCE | PREPARE | COMPACT
    ;

withoutPhases
    : withoutPhase (COMMA_ withoutPhase)*
    ;

withoutPhase
    : BALANCE | PREPARE | COMPACT
    ;

replaceDiskClause
    : REPLACE DISK diskName WITH pathString (FORCE | NOFORCE)?
    (COMMA_ diskName WITH pathString (FORCE | NOFORCE)?)*
    (POWER INTEGER_)? (WAIT | NOWAIT)?
    ;

renameDiskClause
    : RENAME (DISK diskName TO diskName (COMMA_ diskName TO diskName)* | DISKS ALL)
    ;

diskOnlineClause
    : ONLINE (((QUORUM | REGULAR)? DISK diskName (COMMA_ diskName)*
    | DISKS IN (QUORUM | REGULAR)? FAILGROUP failgroupName (COMMA_ failgroupName)*)+
    | ALL) (POWER INTEGER_)? (WAIT | NOWAIT)?
    ;

diskOfflineClause
    : OFFLINE ((QUORUM | REGULAR)? DISK diskName (COMMA_ diskName)*
    | DISKS IN (QUORUM | REGULAR)? FAILGROUP failgroupName (COMMA_ failgroupName)*)+ (timeoutClause)?
    ;

timeoutClause
    : DROP AFTER INTEGER_ TIME_UNIT
    ;

checkDiskgroupClause
    : CHECK (REPAIR | NOREPAIR)?
    ;

diskgroupTemplateClauses
    : (((ADD | MODIFY) TEMPLATE templateName qualifiedTemplateClause (COMMA_ templateName qualifiedTemplateClause)*)
    | (DROP TEMPLATE templateName (COMMA_ templateName)*))
    ;

qualifiedTemplateClause
    : (ATTRIBUTE | ATTRIBUTES) LP_ redundancyClause stripingClause diskRegionClause RP_
    ;

redundancyClause
    : (MIRROR | HIGH | UNPROTECTED | PARITY)?
    ;

stripingClause
    : (FINE | COARSE)?
    ;

diskRegionClause
    : (HOT | COLD)? (MIRRORHOT | MIRRORCOLD)?
    ;

diskgroupDirectoryClauses
    : (ADD DIRECTORY fileName (COMMA_ fileName)*
    | DROP DIRECTORY fileName (FORCE | NOFORCE)? (COMMA_ fileName (FORCE | NOFORCE)?)*
    | RENAME DIRECTORY directoryName TO directoryName (COMMA_ directoryName TO directoryName)*)
    ;

diskgroupAliasClauses
    : ((ADD ALIAS aliasName FOR fileName (COMMA_ aliasName FOR fileName)*)
    | (DROP ALIAS aliasName (COMMA_ aliasName)*)
    | (RENAME ALIAS aliasName TO aliasName (COMMA_ aliasName TO aliasName)*))
    ;

diskgroupVolumeClauses
    : (addVolumeClause
    | modifyVolumeClause
    | RESIZE VOLUME asmVolumeName SIZE sizeClause
    | DROP VOLUME asmVolumeName)
    ;

addVolumeClause
    : ADD VOLUME asmVolumeName SIZE sizeClause (redundancyClause)? (STRIPE_WIDTH INTEGER_ (K | M))? (STRIPE_COLUMNS INTEGER_)? (ATTRIBUTE (diskRegionClause))?
    ;

modifyVolumeClause
    : MODIFY VOLUME asmVolumeName (ATTRIBUTE (diskRegionClause))? (MOUNTPATH mountpathName)? (USAGE usageName)?
    ;

diskgroupAttributes
    : SET ATTRIBUTE attributeNameAndValue
    ;

modifyDiskgroupFile
    : MODIFY FILE fileName ATTRIBUTE LP_ diskRegionClause RP_ (COMMA_ fileName ATTRIBUTE ( diskRegionClause ))*
    ;

dropDiskgroupFileClause
    : DROP FILE fileName (COMMA_ fileName)*
    ;

convertRedundancyClause
    : CONVERT REDUNDANCY TO FLEX
    ;

usergroupClauses
    : (ADD USERGROUP SQ_ usergroupName SQ_ WITH MEMBER SQ_ username SQ_ (COMMA_ SQ_ username SQ_)*
    | MODIFY USERGROUP usergroupName (ADD | DROP) MEMBER username (COMMA_ username)*
    | DROP USERGROUP SQ_ usergroupName SQ_)
    ;

userClauses
    : (ADD USER SQ_ username SQ_ (COMMA_ SQ_ username SQ_)*
    | DROP USER SQ_ username SQ_ (COMMA_ SQ_ username SQ_)* (CASCADE)?
    | REPLACE USER SQ_ username SQ_ WITH SQ_ username SQ_ (COMMA_ SQ_ username SQ_ WITH SQ_ username SQ_)*)
    ;

filePermissionsClause
    : SET PERMISSION (OWNER | GROUP | OTHER) EQ_ (NONE | READ ONLY | READ WRITE) (COMMA_ (OWNER | GROUP | OTHER | ALL)
    EQ_ (NONE | READ ONLY | READ WRITE))* FOR FILE fileName (COMMA_ fileName)*
    ;

fileOwnerClause
    : SET OWNERSHIP (setOwnerClause (COMMA_ setOwnerClause)*) FOR FILE fileName (COMMA_ fileName)*
    ;

setOwnerClause
    : OWNER EQ_ username | GROUP EQ_ usergroupName
    ;

scrubClause
    : SCRUB (FILE asmFileName | DISK diskName)? (REPAIR | NOREPAIR)?
    (POWER (AUTO | LOW | HIGH | MAX))? (WAIT | NOWAIT)? (FORCE | NOFORCE)? (STOP)?
    ;

quotagroupClauses
    : (ADD QUOTAGROUP quotagroupName (setPropertyClause)?
    | MODIFY QUOTAGROUP quotagroupName setPropertyClause
    | MOVE FILEGROUP filegroupName TO quotagroupName
    | DROP QUOTAGROUP quotagroupName)
    ;

setPropertyClause
    : SET propertyName EQ_ propertyValue
    ;

quotagroupName
    : identifier
    ;

propertyName
    : QUOTA
    ;

propertyValue
    : sizeClause | UNLIMITED
    ;

filegroupName
    : identifier
    ;

filegroupClauses
    : (addFilegroupClause
    | modifyFilegroupClause
    | moveToFilegroupClause
    | dropFilegroupClause)
    ;

addFilegroupClause
    : ADD FILEGROUP filegroupName (DATABASE databaseName
    | CLUSTER clusterName
    | VOLUME asmVolumeName) (setFileTypePropertyclause)?
    ;

setFileTypePropertyclause
    :SET SQ_ (fileType DOT_)? propertyName SQ_ EQ_ SQ_ propertyValue SQ_
    ;

modifyFilegroupClause
    : MODIFY FILEGROUP filegroupName setFileTypePropertyclause
    ;

moveToFilegroupClause
    : MOVE FILE asmFileName TO FILEGROUP filegroupName
    ;

dropFilegroupClause
    : DROP FILEGROUP filegroupName (CASCADE)?
    ;

undropDiskClause
    : UNDROP DISKS
    ;

diskgroupAvailability
    : ((MOUNT (RESTRICTED | NORMAL)? (FORCE | NOFORCE)?) | (DISMOUNT (FORCE | NOFORCE)?))
    ;

enableDisableVolume
    : (ENABLE | DISABLE) VOLUME (asmVolumeName (COMMA_ asmVolumeName)* | ALL)
    ;

alterIndexType
    : ALTER INDEXTYPE indexTypeName ((addOrDropClause (COMMA_ addOrDropClause)* usingTypeClause?) | COMPILE) withLocalClause
    ;

addOrDropClause
    : (ADD | DROP) operatorName LP_ parameterType RP_
    ;

usingTypeClause
    : USING implementationType arrayDMLClause?
    ;

withLocalClause
    : (WITH LOCAL RANGE? PARTITION)? storageTableClause?
    ;

arrayDMLClause
    : (WITH | WITHOUT)? ARRAY DML arryDMLSubClause (COMMA_ arryDMLSubClause)*
    ;

arryDMLSubClause
    : LP_ typeName (COMMA_ varrayType)? RP_
    ;

alterMaterializedView
    : ALTER MATERIALIZED VIEW materializedViewName materializedViewAttribute? alterIotClauses? (USING INDEX physicalAttributesClause)?
    ((MODIFY scopedTableRefConstraint) | alterMvRefresh)? evaluationEditionClause?
    ((ENABLE | DISABLE) ON QUERY COMPUTATION)? (alterQueryRewriteClause | COMPILE | CONSIDER FRESH)?
    ;

materializedViewAttribute
    : physicalAttributesClause
    | modifyMvColumnClause
    | tableCompression
    | inmemoryTableClause
    | lobStorageClause (COMMA_ lobStorageClause)*
    | modifylobStorageClause (COMMA_ modifylobStorageClause)*
    | alterTablePartitioning
    | parallelClause
    | loggingClause
    | allocateExtentClause
    | deallocateUnusedClause
    | shrinkClause
    | CACHE
    | NOCACHE
    ;

modifyMvColumnClause
    : MODIFY LP_ columnName ((ENCRYPT encryptionSpecification) | DECRYPT)? RP_
    ;

modifylobStorageClause
    : MODIFY LOB LP_ lobItem RP_ LP_ modifylobParameters+ RP_
    ;

modifylobParameters
    : storageClause
    | PCTVERSION INTEGER_
    | FREEPOOLS INTEGER_
    | REBUILD FREEPOOLS
    | lobRetentionClause
    | lobDeduplicateClause
    | lobCompressionClause
    | ENCRYPT encryptionSpecification
    | DECRYPT
    | CACHE
    | (NOCACHE | (CACHE READS)) loggingClause?
    | allocateExtentClause
    | shrinkClause
    | deallocateUnusedClause
    ;

 alterIotClauses
    : indexOrgTableClause
    | alterOverflowClause
    | COALESCE
    ;

alterOverflowClause
    : addOverflowClause | overflowClause
    ;

overflowClause
    : OVERFLOW (segmentAttributesClause | allocateExtentClause | shrinkClause | deallocateUnusedClause)+
    ;

addOverflowClause
    : ADD OVERFLOW segmentAttributesClause? LP_ PARTITION segmentAttributesClause? (COMMA_ PARTITION segmentAttributesClause?)* RP_
    ;

scopedTableRefConstraint
    : SCOPE FOR LP_ (columnName | attributeName) RP_ IS (schemaName DOT_)? (tableName | alias)
    ;

alterMvRefresh
    : REFRESH (FAST
    | COMPLETE
    | FORCE
    | ON DEMAND
    | ON COMMIT
    | START WITH dateValue
    | NEXT dateValue
    | WITH PRIMARY KEY
    | USING DEFAULT MASTER ROLLBACK SEGMENT
    | USING MASTER ROLLBACK SEGMENT rollbackSegment
    | USING ENFORCED CONSTRAINTS
    | USING TRUSTED CONSTRAINTS)
    ;

evaluationEditionClause
    : EVALUATE USING (CURRENT EDITION | EDITION editionName | NULL EDITION)
    ;

alterQueryRewriteClause
    : (ENABLE | DISABLE)? QUERY REWRITE unusableEditionsClause
    ;

unusableEditionsClause
    : unusableBefore? unusableBeginning?
    ;

unusableBefore
    : UNUSABLE BEFORE (CURRENT EDITION | EDITION editionName)
    ;

unusableBeginning
    : UNUSABLE BEGINNING WITH (CURRENT EDITION | EDITION editionName | NULL EDITION)
    ;

alterMaterializedViewLog
    : ALTER MATERIALIZED VIEW LOG FORCE? ON tableName
    ( physicalAttributesClause
    | addMvLogColumnClause
    | alterTablePartitioning
    | parallelClause
    | loggingClause
    | allocateExtentClause
    | shrinkClause
    | moveMvLogClause
    | CACHE
    | NOCACHE)? mvLogAugmentation? mvLogPurgeClause? forRefreshClause?
    ;

addMvLogColumnClause
    : ADD LP_ columnName RP_
    ;

moveMvLogClause
    : MOVE segmentAttributesClause parallelClause?
    ;

mvLogAugmentation
    : ADD addClause (COMMA_ addClause)* newValuesClause?
    ;

addClause
    : OBJECT ID columns?
    | PRIMARY KEY columns?
    | ROWID columns?
    | SEQUENCE columns?
    | columns
    ;

columns
    : LP_ columnName (COMMA_ columnName)* RP_
    ;

newValuesClause
    : (INCLUDING | EXCLUDING) NEW VALUES
    ;

mvLogPurgeClause
    : PURGE IMMEDIATE (SYNCHRONOUS | ASYNCHRONOUS)?
    | START WITH dateValue nextOrRepeatClause?
    | (START WITH dateValue)? nextOrRepeatClause
    ;

nextOrRepeatClause
    : NEXT dateValue | REPEAT INTERVAL intervalExpression
    ;

forRefreshClause
    : FOR ((SYNCHRONOUS REFRESH USING stagingLogName) | (FAST REFRESH))
    ;

alterFunction
    : ALTER FUNCTION function (functionCompileClause | (EDITIONABLE | NONEDITIONABLE))
    ;

functionCompileClause
    : COMPILE DEBUG? compilerParametersClause* (REUSE SETTINGS)?
    ;

alterHierarchy
    : ALTER HIERARCHY hierarchyName (RENAME TO hierarchyName | COMPILE)
    ;

alterLockdownProfile
    : ALTER LOCKDOWN PROFILE profileName (lockdownFeatures | lockdownOptions | lockdownStatements)
    ;

lockdownFeatures
    : (DISABLE | ENABLE) FEATURE featureClauses
    ;

featureClauses
    : EQ_ LP_ featureName (COMMA_ featureName)* RP_
    | ALL (EXCEPT (EQ_ LP_ featureName (COMMA_ featureName)* RP_))?
    ;

lockdownOptions
    : (DISABLE | ENABLE) OPTION lockDownOptionClauses
    ;

lockDownOptionClauses
    : EQ_ LP_ optionName (COMMA_ optionName)* RP_
    | ALL (EXCEPT (EQ_ LP_ optionName (COMMA_ optionName)* RP_))?
    ;

lockdownStatements
    : (DISABLE | ENABLE) STATEMENT lockdownStatementsClauses
    ;

lockdownStatementsClauses
    : EQ_ LP_ sqlStatement (COMMA_ sqlStatement )* RP_
    | EQ_ LP_ sqlStatement RP_ statementClauses
    | ALL (EXCEPT (EQ_ LP_ sqlStatement (COMMA_ sqlStatement)* RP_))?
    ;

statementClauses
    : CLAUSE statementsSubClauses
    ;

statementsSubClauses
    : EQ_ LP_ clause (COMMA_ clause)* RP_
    | EQ_ LP_ clause RP_ clauseOptions
    | ALL (EXCEPT (EQ_ LP_ clause (COMMA_ clause)* RP_))?
    ;

clauseOptions
    : OPTION optionClauses
    ;

optionClauses
    : EQ_ LP_ clauseOptionOrPattern (COMMA_ clauseOptionOrPattern)* RP_
    | EQ_ LP_ clauseOption RP_ optionValues+
    | ALL (EXCEPT EQ_ LP_ clauseOptionOrPattern (COMMA_ clauseOptionOrPattern)* RP_)?
    ;

clauseOptionOrPattern
    : clauseOption | clauseOptionPattern
    ;

optionValues
    : VALUE EQ_ LP_ optionValue (COMMA_ optionValue)* RP_
    | MINVALUE EQ_ optionValue
    | MAXVALUE EQ_ optionValue
    ;

alterPluggableDatabase
    : ALTER databaseClause (pdbUnplugClause
    | pdbSettingsClauses
    | pdbDatafileClause
    | pdbRecoveryClauses
    | pdbChangeState
    | pdbChangeStateFromRoot
    | applicationClauses
    | snapshotClauses
    | prepareClause
    | dropMirrorCopy
    | lostWriteProtection)
    ;

databaseClause
    : DATABASE dbName?
    | PLUGGABLE DATABASE pdbName?
    ;

pdbUnplugClause
    : pdbName UNPLUG INTO fileName pdbUnplugEncrypt?
    ;

pdbUnplugEncrypt
    : ENCRYPT USING transportSecret
    ;

pdbSettingsClauses
    : pdbName? pdbSettingClause
    | CONTAINERS containersClause
    ;

pdbSettingClause
    : DEFAULT EDITION EQ_ editionName
    | SET DEFAULT (BIGFILE | SMALLFILE) TABLESPACE
    | DEFAULT TABLESPACE tablespaceName
    | DEFAULT TEMPORARY TABLESPACE (tablespaceName | tablespaceGroupName)
    | RENAME GLOBAL_NAME TO databaseName (DOT_ domain)+
    | setTimeZoneClause
    | databaseFileClauses
    | supplementalDbLogging
    | pdbStorageClause
    | pdbLoggingClauses
    | pdbRefreshModeClause
    | REFRESH pdbRefreshSwitchoverClause?
    | SET CONTAINER_MAP EQ_ mapObject
    ;

containersClause
    : DEFAULT TARGET EQ_ ((LP_ containerName RP_) | NONE)
    | HOST EQ_ hostName
    | PORT EQ_ NUMBER_
    ;

pdbStorageClause
    : STORAGE ((LP_ storageMaxSizeClauses+ RP_) | UNLIMITED)
    ;

storageMaxSizeClauses
    : (MAXSIZE | MAX_AUDIT_SIZE | MAX_DIAG_SIZE) (UNLIMITED | sizeClause)
    ;

pdbLoggingClauses
    : loggingClause | pdbForceLoggingClause
    ;

pdbForceLoggingClause
    : (ENABLE | DISABLE) FORCE (LOGGING | NOLOGGING)
    | SET STANDBY NOLOGGING FOR ((DATA AVAILABILITY) | (LOAD PERFORMANCE))
    ;

pdbRefreshModeClause
    : REFRESH MODE (MANUAL | (EVERY refreshInterval (MINUTES | HOURS)) | NONE )
    ;

pdbRefreshSwitchoverClause
    : FROM sourcePdbName AT_ dbLink SWITCHOVER
    ;

pdbDatafileClause
    : pdbName? DATAFILE (fileNameAndNumber | ALL)  (ONLINE | OFFLINE)
    ;

fileNameAndNumber
    : (fileName | fileNumber) (COMMA_ (fileName | fileNumber))*
    ;

pdbRecoveryClauses
    : pdbName? (pdbGeneralRecovery
    | BEGIN BACKUP
    | END BACKUP
    | ENABLE RECOVERY
    | DISABLE RECOVERY)
    ;

pdbGeneralRecovery
    : RECOVER AUTOMATIC? (FROM locationName)? (DATABASE
    | TABLESPACE tablespaceName (COMMA_ tablespaceName)*
    | DATAFILE fileNameAndNumber
    | LOGFILE fileName
    | CONTINUE DEFAULT?)?
    ;

pdbChangeState
    : pdbName? (pdbOpen | pdbClose | pdbSaveOrDiscardState)
    ;

pdbOpen
    : OPEN (((READ WRITE) | (READ ONLY))? RESTRICTED? FORCE?
    | (READ WRITE)? UPGRADE RESTRICTED?
    | RESETLOGS) instancesClause?
    ;

instancesClause
    : INSTANCES EQ_ (instanceNameClause | (ALL (EXCEPT instanceName)?))
    ;

instanceNameClause
    : LP_ instanceName (COMMA_ instanceName )* RP_
    ;

pdbClose
    : CLOSE ((IMMEDIATE? (instancesClause | relocateClause)?) | (ABORT? instancesClause?))
    ;

relocateClause
    : RELOCATE (TO instanceName)?
    | NORELOCATE
    ;

pdbSaveOrDiscardState
    : (SAVE | DISCARD) STATE instancesClause?
    ;

pdbChangeStateFromRoot
    : (pdbNameClause | (ALL (EXCEPT pdbNameClause)?)) (pdbOpen | pdbClose | pdbSaveOrDiscardState)
    ;

pdbNameClause
    : pdbName (COMMA_ pdbName)*
    ;

applicationClauses
    : APPLICATION ((appName appClause) | (ALL SYNC))
    ;

appClause
    : BEGIN INSTALL SQ_ appVersion SQ_ (COMMENT SQ_ commentValue SQ_)?
    | END INSTALL (SQ_ appVersion SQ_)?
    | BEGIN PATCH NUMBER_ (MINIMUM VERSION SQ_ appVersion SQ_)? (COMMENT SQ_ commentValue SQ_)?
    | END PATCH NUMBER_?
    | BEGIN UPGRADE (SQ_ startAppVersion SQ_)? TO SQ_ endAppVersion SQ_ (COMMENT SQ_ commentValue SQ_)?
    | END UPGRADE (TO SQ_ endAppVersion SQ_)?
    | BEGIN UNINSTALL
    | END UNINSTALL
    | SET PATCH NUMBER_
    | SET VERSION SQ_ appVersion SQ_
    | SET COMPATIBILITY VERSION ((SQ_ appVersion SQ_) | CURRENT)
    | SYNC TO ((SQ_ appVersion SQ_) | (PATCH patchNumber))
    | SYNC
    ;

snapshotClauses
    : pdbSnapshotClause
    | materializeClause
    | createSnapshotClause
    | dropSnapshotClause
    | setMaxPdbSnapshotsClause
    ;

pdbSnapshotClause
    : SNAPSHOT (MANUAL | (EVERY snapshotInterval (HOURS | MINUTES)) | NONE)
    ;

materializeClause
    : MATERIALIZE
    ;

createSnapshotClause
    : SNAPSHOT snapshotName
    ;

dropSnapshotClause
    : DROP SNAPSHOT snapshotName
    ;

setMaxPdbSnapshotsClause
    : SET maxPdbSnapshots EQ_ maxNumberOfSnapshots
    ;

dropIndexType
    : DROP INDEXTYPE indexTypeName FORCE?
    ;

dropProfile
    : DROP PROFILE profileName CASCADE?
    ;

dropPluggableDatabase
    : DROP PLUGGABLE DATABASE pdbName ((KEEP | INCLUDING) DATAFILES)?
    ;

dropSequence
    : DROP SEQUENCE (schemaName DOT_)? sequenceName
    ;

dropJava
     : DROP JAVA (SOURCE | CLASS | RESOURCE) objectName
     ;

dropLibrary
    : DROP LIBRARY libraryName
    ;

dropMaterializedView
    : DROP MATERIALIZED VIEW materializedViewName (PRESERVE TABLE)?
    ;

dropMaterializedViewLog
    : DROP MATERIALIZED VIEW LOG ON tableName
    ;

dropMaterializedZonemap
    : DROP MATERIALIZED ZONEMAP zonemapName
    ;

tablespaceEncryptionSpec
    : USING encryptAlgorithmName
    ;

tableCompressionTableSpace
    : COMPRESS
    | COMPRESS BASIC
    | COMPRESS (FOR (OLTP | ((QUERY | ARCHIVE) (LOW | HIGH)?)))
    | NOCOMPRESS
    ;

segmentManagementClause
    : SEGMENT SPACE MANAGEMENT (AUTO|MANUAL)
    ;

tablespaceGroupClause
    : ON TABLESPACE GROUP tablespaceGroupName
    ;

temporaryTablespaceClause
    : TEMPORARY TABLESPACE tablespaceName (TEMPFILE fileSpecification (COMMA_ fileSpecification)* )? tablespaceGroupClause? extentManagementClause?
    ;

tablespaceRetentionClause
    : RETENTION (GUARANTEE | NOGUARANTEE)
    ;

undoTablespaceClause
    : UNDO TABLESPACE tablespaceName (DATAFILE fileSpecification (COMMA_ fileSpecification)*)? extentManagementClause? tablespaceRetentionClause?
    ;

createTablespace
    : CREATE (BIGFILE|SMALLFILE)? (DATAFILE fileSpecifications)? (permanentTablespaceClause | temporaryTablespaceClause | undoTablespaceClause)
    ;

permanentTablespaceClause
    : TABLESPACE tablespaceName (
    (MINIMUM EXTEND sizeClause)
    | (BLOCKSIZE INTEGER_ K?)
    | loggingClause
    | (FORCE LOGGING)
    | ENCRYPTION tablespaceEncryptionSpec
    | DEFAULT tableCompressionTableSpace? storageClause?
    | (ONLINE|OFFLINE)
    | extentManagementClause
    | segmentManagementClause
    | flashbackModeClause
    )
    ;

dropFunction
    : DROP FUNCTION (schemaName DOT_)? function
    ;

compileTypeClause
    : COMPILE DEBUG? (SPECIFICATION|BODY)? compilerParametersClause? REUSE SETTINGS
    ;

inheritanceClauses
    : (NOT? (OVERRIDING | FINAL | INSTANTIABLE))+
    ;

procedureSpec
    : PROCEDURE procedureName LP_ (parameterValue typeName (COMMA_ parameterValue typeName)*) RP_ ((IS | AS) callSpec)?
    ;

returnClause
    : RETURN dataType ((IS | AS) callSpec)?
    ;

functionSpec
    : FUNCTION name LP_ (parameterValue dataType (COMMA_ parameterValue dataType)*) RP_ returnClause
    ;

subprogramSpec
    : (MEMBER | STATIC) (procedureSpec | functionSpec)
    ;

constructorSpec
    : FINAL? INSTANTIABLE? CONSTRUCTOR FUNCTION typeName
    (LP_ (SELF IN OUT dataType COMMA_)? parameterValue dataType (COMMA_ parameterValue dataType)* RP_)?
    RETURN SELF AS RESULT ((AS | IS) callSpec)?
    ;

mapOrderFunctionSpec
    : (MAP | ORDER) MEMBER functionSpec
    ;

restrictReferencesPragma
    : PRAGMA RESTRICT_REFERENCES
    LP_ (subprogramName | methodName | DEFAULT) COMMA_
    (RNDS | WNDS | RNPS | WNPS | TRUST)
    (COMMA_ (RNDS | WNDS | RNPS | WNPS | TRUST))* RP_
    ;

elementSpecification
    : inheritanceClauses? (subprogramSpec | constructorSpec | mapOrderFunctionSpec)+ (COMMA_ restrictReferencesPragma)?
    ;

replaceTypeClause
    : REPLACE invokerRightsClause? AS OBJECT LP_ (attributeName dataType (COMMA_ (elementSpecification | attributeName dataType))*) RP_
    ;

alterMethodSpec
    : (ADD | DROP) (mapOrderFunctionSpec | subprogramSpec) ((ADD | DROP) (mapOrderFunctionSpec | subprogramSpec))*
    ;

alterAttributeDefinition
    : (ADD | MODIFY) ATTRIBUTE ( attributeName dataType? | LP_ attributeName dataType (COMMA_ attributeName dataType)* RP_)
      | DROP ATTRIBUTE ( attributeName | LP_ attributeName (COMMA_ attributeName)* RP_)
    ;

<<<<<<< HEAD
alterCollectionClauses
    : MODIFY (LIMIT INTEGER_ | ELEMENT TYPE dataType)
    ;

alterType
    : ALTER TYPE typeName (compileTypeClause | replaceTypeClause | RESET
    | (alterMethodSpec | alterAttributeDefinition | alterCollectionClauses | NOT (INSTANTIABLE | FINAL)))?
=======
alterType
    : ALTER TYPE typeName (compileTypeClause|replaceTypeClause|RESET|(alterMethodSpec|alterAttributeDefinition))?
    ;

createCluster
    : CREATE CLUSTER (schemaName DOT_)? clusterName
    LP_ (columnName dataType SORT? (COMMA_ columnName dataType SORT?)*) RP_
    ;

createCluster
    : CREATE CLUSTER (schemaName DOT_)? clusterName
    LP_ (columnName dataType SORT? (COMMA_ columnName dataType SORT?)*) RP_
    parallelClause? (NOROWDEPENDENCIES | ROWDEPENDENCIES)? (CACHE | NOCACHE)?
    ;

createCluster
    : CREATE CLUSTER (schemaName DOT_)? clusterName
    LP_ (columnName dataType SORT? (COMMA_ columnName dataType SORT?)*) RP_
    (physicalAttributesClause | SET sizeClause)?
    parallelClause? (NOROWDEPENDENCIES | ROWDEPENDENCIES)? (CACHE | NOCACHE)?
>>>>>>> cbef6757
    ;<|MERGE_RESOLUTION|>--- conflicted
+++ resolved
@@ -3763,7 +3763,6 @@
       | DROP ATTRIBUTE ( attributeName | LP_ attributeName (COMMA_ attributeName)* RP_)
     ;
 
-<<<<<<< HEAD
 alterCollectionClauses
     : MODIFY (LIMIT INTEGER_ | ELEMENT TYPE dataType)
     ;
@@ -3771,9 +3770,6 @@
 alterType
     : ALTER TYPE typeName (compileTypeClause | replaceTypeClause | RESET
     | (alterMethodSpec | alterAttributeDefinition | alterCollectionClauses | NOT (INSTANTIABLE | FINAL)))?
-=======
-alterType
-    : ALTER TYPE typeName (compileTypeClause|replaceTypeClause|RESET|(alterMethodSpec|alterAttributeDefinition))?
     ;
 
 createCluster
@@ -3792,5 +3788,4 @@
     LP_ (columnName dataType SORT? (COMMA_ columnName dataType SORT?)*) RP_
     (physicalAttributesClause | SET sizeClause)?
     parallelClause? (NOROWDEPENDENCIES | ROWDEPENDENCIES)? (CACHE | NOCACHE)?
->>>>>>> cbef6757
     ;