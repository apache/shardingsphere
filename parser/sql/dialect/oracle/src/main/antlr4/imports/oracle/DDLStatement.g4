/*
 * Licensed to the Apache Software Foundation (ASF) under one or more
 * contributor license agreements.  See the NOTICE file distributed with
 * this work for additional information regarding copyright ownership.
 * The ASF licenses this file to You under the Apache License, Version 2.0
 * (the "License"); you may not use this file except in compliance with
 * the License.  You may obtain a copy of the License at
 *
 *     http://www.apache.org/licenses/LICENSE-2.0
 *
 * Unless required by applicable law or agreed to in writing, software
 * distributed under the License is distributed on an "AS IS" BASIS,
 * WITHOUT WARRANTIES OR CONDITIONS OF ANY KIND, either express or implied.
 * See the License for the specific language governing permissions and
 * limitations under the License.
 */

grammar DDLStatement;

import BaseRule, DCLStatement;

createTable
    : CREATE createTableSpecification TABLE tableName createSharingClause createDefinitionClause createMemOptimizeClause createParentClause
    ;

createEdition
    : CREATE EDITION editionName (AS CHILD OF editionName)?
    ;

createIndex
    : CREATE createIndexSpecification INDEX indexName ON createIndexDefinitionClause usableSpecification? invalidationSpecification?
    ;

alterTable
    : ALTER TABLE tableName memOptimizeClause alterDefinitionClause enableDisableClauses
    ;

alterIndex
    : ALTER INDEX indexName alterIndexInformationClause
    ;

alterTrigger
    : ALTER TRIGGER triggerName (
    | triggerCompileClause
    | ( ENABLE | DISABLE)
    | RENAME TO name
    | (EDITIONABLE | NONEDITIONABLE)
    )
    ;    

triggerCompileClause
    : COMPILE DEBUG? (compilerParametersClause*)? (REUSE SETTINGS)?
    ;

compilerParametersClause
    : parameterName EQ_ parameterValue
    ;

dropContext
    : DROP CONTEXT contextName;

dropTable
    : DROP TABLE tableName (CASCADE CONSTRAINTS)? (PURGE)?
    ;

dropPackage
    : DROP PACKAGE BODY? packageName
    ;

dropTrigger
    : DROP TRIGGER triggerName
    ;
 
dropIndex
    : DROP INDEX indexName ONLINE? FORCE? ((DEFERRED|IMMEDIATE) INVALIDATION)?
    ;

dropView
    : DROP VIEW viewName (CASCADE CONSTRAINTS)?
    ;

dropEdition
    : DROP EDITION editionName CASCADE?
    ;

dropOutline
    : DROP OUTLINE outlineName
    ;

dropCluster
    : DROP CLUSTER (schemaName DOT_)? clusterName (INCLUDING TABLES (CASCADE CONSTRAINTS)?)?
    ;

alterOutline
    : ALTER OUTLINE (PUBLIC | PRIVATE)? outlineName
    ( REBUILD
    | RENAME TO outlineName
    | CHANGE CATEGORY TO categoryName
    | (ENABLE | DISABLE)
    )+
    ;

truncateTable
    : TRUNCATE TABLE tableName materializedViewLogClause? dropReuseClause? CASCADE?
    ;

createTableSpecification
    : ((GLOBAL | PRIVATE) TEMPORARY | SHARDED | DUPLICATED)?
    ;

tablespaceClauseWithParen
    : LP_ tablespaceClause RP_
    ;

tablespaceClause
    : TABLESPACE ignoredIdentifier
    ;

createSharingClause
    : (SHARING EQ_ (METADATA | DATA | EXTENDED DATA | NONE))?
    ;

createDefinitionClause
    : createRelationalTableClause | createObjectTableClause | createXMLTypeTableClause
    ;

createXMLTypeTableClause
    : OF? XMLTYPE
      (LP_ (objectProperties) RP_)?
      (XMLTYPE xmlTypeStorageClause)?
      (xmlSchemaSpecClause)?
      (xmlTypeVirtualColumnsClause)?
      (ON COMMIT (DELETE | PRESERVE) ROWS)?
      (oidClause)?
      (oidIndexClause)?
      (physicalProperties)?
      (tableProperties)?
    ;

xmlTypeStorageClause
    : STORE
      (AS ( OBJECT RELATIONAL | ((SECUREFILE | BASICFILE)? (CLOB | BINARY XML) (lobSegname (LP_ lobParameters RP_)? | (LP_ lobParameters RP_))?)))
      | (ALL VARRAYS AS (LOBS | TABLES ))
    ;

xmlSchemaSpecClause
    : (XMLSCHEMA xmlSchemaURLName)? ELEMENT (elementName | xmlSchemaURLName POUND_ elementName)? 
      (STORE ALL VARRAYS AS (LOBS | TABLES))? 
      ((ALLOW | DISALLOW) NONSCHEMA)?
      ((ALLOW | DISALLOW) ANYSCHEMA)?
    ;

xmlTypeVirtualColumnsClause
    : VIRTUAL COLUMNS LP_ (columnName AS LP_ expr RP_ (COMMA_ columnName AS LP_ expr RP_)+) RP_
    ;

oidClause
    : OBJECT IDENTIFIER IS (SYSTEM GENERATED | PRIMARY KEY)
    ;

oidIndexClause
    : OIDINDEX indexName? LP_ (physicalAttributesClause | TABLESPACE tablespaceName)* RP_
    ;

createRelationalTableClause
    : (LP_ relationalProperties RP_)? collationClause? commitClause? physicalProperties? tableProperties?
    ;
    
createMemOptimizeClause
    : (MEMOPTIMIZE FOR READ)? (MEMOPTIMIZE FOR WRITE)? 
    ;    

createParentClause
    : (PARENT tableName)?
    ;

createObjectTableClause
    : OF objectName objectTableSubstitution? 
    (LP_ objectProperties RP_)? (ON COMMIT (DELETE | PRESERVE) ROWS)?
    oidClause? oidIndexClause? physicalProperties? tableProperties?
    ;

relationalProperties
    : relationalProperty (COMMA_ relationalProperty)*
    ;

relationalProperty
    : columnDefinition | virtualColumnDefinition | outOfLineConstraint | outOfLineRefConstraint
    ;

columnDefinition
    : columnName dataType SORT? visibleClause (defaultNullClause expr | identityClause)? (ENCRYPT encryptionSpecification)? (inlineConstraint+ | inlineRefConstraint)?
    ;

visibleClause
    : (VISIBLE | INVISIBLE)?
    ;

defaultNullClause
    : DEFAULT (ON NULL)?
    ;

identityClause
    : GENERATED (ALWAYS | BY DEFAULT (ON NULL)?) AS IDENTITY identifyOptions
    ;

identifyOptions
    : LP_? (identityOption+)? RP_?
    ;

identityOption
    : START WITH (INTEGER_ | LIMIT VALUE)
    | INCREMENT BY INTEGER_
    | MAXVALUE INTEGER_
    | NOMAXVALUE
    | MINVALUE INTEGER_
    | NOMINVALUE
    | CYCLE
    | NOCYCLE
    | CACHE INTEGER_
    | NOCACHE
    | ORDER
    | NOORDER
    ;

encryptionSpecification
    : (USING STRING_)? (IDENTIFIED BY STRING_)? STRING_? (NO? SALT)?
    ;

inlineConstraint
    : (CONSTRAINT ignoredIdentifier)? (NOT? NULL | UNIQUE | primaryKey | referencesClause | CHECK LP_ expr RP_) constraintState?
    ;

referencesClause
    : REFERENCES tableName columnNames? (ON DELETE (CASCADE | SET NULL))?
    ;

constraintState
    : notDeferrable 
    | initiallyClause 
    | RELY | NORELY 
    | usingIndexClause 
    | ENABLE | DISABLE 
    | VALIDATE | NOVALIDATE 
    | exceptionsClause
    ;

notDeferrable
    : NOT? DEFERRABLE
    ;

initiallyClause
    : INITIALLY (IMMEDIATE | DEFERRED)
    ;

exceptionsClause
    : EXCEPTIONS INTO tableName
    ;

usingIndexClause
    : USING INDEX (indexName | createIndexClause)?
    ;

createIndexClause
    :  LP_ createIndex RP_
    ;

inlineRefConstraint
    : SCOPE IS tableName | WITH ROWID | (CONSTRAINT ignoredIdentifier)? referencesClause constraintState?
    ;

virtualColumnDefinition
    : columnName dataType? (GENERATED ALWAYS)? AS LP_ expr RP_ VIRTUAL? inlineConstraint*
    ;

outOfLineConstraint
    : (CONSTRAINT constraintName)?
    (UNIQUE columnNames
    | primaryKey columnNames 
    | FOREIGN KEY columnNames referencesClause
    | CHECK LP_ expr RP_
    ) constraintState?
    ;

outOfLineRefConstraint
    : SCOPE FOR LP_ lobItem RP_ IS tableName
    | REF LP_ lobItem RP_ WITH ROWID
    | (CONSTRAINT constraintName)? FOREIGN KEY lobItemList referencesClause constraintState?
    ;

createIndexSpecification
    : (UNIQUE | BITMAP)?
    ;

clusterIndexClause
    : CLUSTER clusterName indexAttributes?
    ;

indexAttributes
    : (ONLINE | (SORT|NOSORT) | REVERSE | (VISIBLE | INVISIBLE))
    ;

tableIndexClause
    : tableName alias? indexExpressions
    ;

indexExpressions
    : LP_? indexExpression (COMMA_ indexExpression)* RP_?
    ;

indexExpression
    : (columnName | expr) (ASC | DESC)?
    ;

bitmapJoinIndexClause
    : tableName columnSortsClause_ FROM tableAlias WHERE expr
    ;

columnSortsClause_
    : LP_? columnSortClause_ (COMMA_ columnSortClause_)* RP_?
    ;
    
columnSortClause_
    : (tableName | alias)? columnName (ASC | DESC)?
    ;

createIndexDefinitionClause
    : clusterIndexClause | tableIndexClause | bitmapJoinIndexClause
    ;

tableAlias
    : tableName alias? (COMMA_ tableName alias?)*
    ;

alterDefinitionClause
    : (alterTableProperties
    | columnClauses
    | constraintClauses
    | alterTablePartitioning ((DEFERRED| IMMEDIATE) INVALIDATION)?
    | alterExternalTable)?
    ;

alterTableProperties
    : renameTableSpecification | REKEY encryptionSpecification
    ;

renameTableSpecification
    : RENAME TO identifier
    ;

dropSynonym
    : DROP PUBLIC? SYNONYM (schemaName DOT_)? synonymName FORCE?
    ;

columnClauses
    : operateColumnClause+ | renameColumnClause
    ;

operateColumnClause
    : addColumnSpecification | modifyColumnSpecification | dropColumnClause
    ;

addColumnSpecification
    : ADD LP_ columnOrVirtualDefinitions RP_ columnProperties?
    ;

columnOrVirtualDefinitions
    : columnOrVirtualDefinition (COMMA_ columnOrVirtualDefinition)* 
    ;

columnOrVirtualDefinition
    : columnDefinition | virtualColumnDefinition
    ;

columnProperties
    : columnProperty+
    ;

columnProperty
    : objectTypeColProperties
    ;

objectTypeColProperties
    : COLUMN columnName substitutableColumnClause
    ;

substitutableColumnClause
    : ELEMENT? IS OF TYPE? LP_ ONLY? dataTypeName RP_ | NOT? SUBSTITUTABLE AT ALL LEVELS
    ;

modifyColumnSpecification
    : MODIFY (LP_? modifyColProperties (COMMA_ modifyColProperties)* RP_? | modifyColSubstitutable)
    ;

modifyColProperties
    : columnName dataType? (DEFAULT expr)? (ENCRYPT encryptionSpecification | DECRYPT)? inlineConstraint*
    ;

modifyColSubstitutable
    : COLUMN columnName NOT? SUBSTITUTABLE AT ALL LEVELS FORCE?
    ;

dropColumnClause
    : SET UNUSED columnOrColumnList cascadeOrInvalidate* | dropColumnSpecification
    ;

dropColumnSpecification
    : DROP columnOrColumnList cascadeOrInvalidate* checkpointNumber?
    ;

columnOrColumnList
    : (COLUMN columnName) | columnNames
    ;

cascadeOrInvalidate
    : CASCADE CONSTRAINTS | INVALIDATE
    ;

checkpointNumber
    : CHECKPOINT NUMBER_
    ;

renameColumnClause
    : RENAME COLUMN columnName TO columnName
    ;

constraintClauses
    : addConstraintSpecification | modifyConstraintClause | renameConstraintClause | dropConstraintClause+
    ;

addConstraintSpecification
    : ADD (outOfLineConstraint+ | outOfLineRefConstraint)
    ;

modifyConstraintClause
    : MODIFY constraintOption constraintState+ CASCADE?
    ;

constraintWithName
    : CONSTRAINT constraintName
    ;

constraintOption
    : constraintWithName | constraintPrimaryOrUnique
    ;

constraintPrimaryOrUnique
    : primaryKey | UNIQUE columnNames
    ;

renameConstraintClause
    : RENAME constraintWithName TO ignoredIdentifier
    ;

dropConstraintClause
    : DROP
    (
    constraintPrimaryOrUnique CASCADE? ((KEEP | DROP) INDEX)? | (CONSTRAINT constraintName CASCADE?)
    ) 
    ;

alterExternalTable
    : (addColumnSpecification | modifyColumnSpecification | dropColumnSpecification)+
    ;

objectProperties
    : ((columnName | attributeName) (DEFAULT expr)? (inlineConstraint* | inlineRefConstraint)?)
    | outOfLineConstraint
    | outOfLineRefConstraint
    | supplementalLoggingProps
    ;

alterIndexInformationClause
    : rebuildClause ((DEFERRED|IMMEDIATE) | INVALIDATION)?
    | parallelClause
    | COMPILE
    | (ENABLE | DISABLE)
    | UNUSABLE ONLINE? ((DEFERRED|IMMEDIATE)|INVALIDATION)?
    | (VISIBLE | INVISIBLE)
    | renameIndexClause
    | COALESCE CLEANUP? ONLY? parallelClause?
    | ((MONITORING | NOMONITORING) USAGE)
    | UPDATE BLOCK REFERENCES
    ;

renameIndexClause
    : (RENAME TO indexName)?
    ;
    
objectTableSubstitution
    : NOT? SUBSTITUTABLE AT ALL LEVELS
    ;

memOptimizeClause
    : memOptimizeReadClause? memOptimizeWriteClause?
    ;

memOptimizeReadClause
    : (MEMOPTIMIZE FOR READ | NO MEMOPTIMIZE FOR READ)
    ;

memOptimizeWriteClause
    : (MEMOPTIMIZE FOR WRITE | NO MEMOPTIMIZE FOR WRITE)
    ;

enableDisableClauses
    : (enableDisableClause | enableDisableOthers)?
    ;

enableDisableClause
    : (ENABLE | DISABLE) (VALIDATE |NO VALIDATE)? ((UNIQUE columnName (COMMA_ columnName)*) | PRIMARY KEY | constraintWithName) usingIndexClause? exceptionsClause? CASCADE? ((KEEP | DROP) INDEX)?
    ;

enableDisableOthers
    : (ENABLE | DISABLE) (TABLE LOCK | ALL TRIGGERS | CONTAINER_MAP | CONTAINERS_DEFAULT)
    ;

rebuildClause
    : REBUILD parallelClause?
    ;

parallelClause
    : NOPARALLEL | PARALLEL NUMBER_?
    ;

usableSpecification
    : (USABLE | UNUSABLE)
    ;

invalidationSpecification
    : (DEFERRED | IMMEDIATE) INVALIDATION
    ;

materializedViewLogClause
    : (PRESERVE | PURGE) MATERIALIZED VIEW LOG
    ;

dropReuseClause
    : (DROP (ALL)? | REUSE) STORAGE
    ;

collationClause
    : DEFAULT COLLATION collationName
    ;

createSynonym
    : CREATE (OR REPLACE)? (EDITIONABLE | NONEDITIONABLE)? (PUBLIC)? SYNONYM (schemaName DOT_)? synonymName (SHARING EQ_ (METADATA | NONE))? FOR objectName (AT_ dbLink)?
    ;

commitClause
    : (ON COMMIT (DROP | PRESERVE) ROWS)? (ON COMMIT (DELETE | PRESERVE) ROWS)?
    ;

physicalProperties
    : deferredSegmentCreation? segmentAttributesClause? tableCompression? inmemoryTableClause? ilmClause?
    | deferredSegmentCreation? (organizationClause?|externalPartitionClause?)
    | clusterClause
    ;

deferredSegmentCreation
    : SEGMENT CREATION (IMMEDIATE|DEFERRED)
    ;

segmentAttributesClause
    : ( physicalAttributesClause
    | (TABLESPACE tablespaceName | TABLESPACE SET tablespaceSetName)
    | loggingClause)+
    ;

physicalAttributesClause
    : (PCTFREE INTEGER_ | PCTUSED INTEGER_ | INITRANS INTEGER_ | storageClause)+
    ;

loggingClause
    : LOGGING | NOLOGGING |  FILESYSTEM_LIKE_LOGGING
    ;

storageClause
    : STORAGE LP_
    (INITIAL sizeClause
    | NEXT sizeClause
    | MINEXTENTS NUMBER_
    | MAXEXTENTS (NUMBER_ | UNLIMITED)
    | maxsizeClause
    | PCTINCREASE NUMBER_
    | FREELISTS NUMBER_
    | FREELIST GROUPS NUMBER_
    | OPTIMAL (sizeClause | NULL)?
    | BUFFER_POOL (KEEP | RECYCLE | DEFAULT)
    | FLASH_CACHE (KEEP | NONE | DEFAULT)
    | CELL_FLASH_CACHE (KEEP | NONE | DEFAULT)
    | ENCRYPT
    )+ RP_
    ;

sizeClause
    : INTEGER_ capacityUnit?
    ;

maxsizeClause
    : MAXSIZE (UNLIMITED | sizeClause)
    ;

tableCompression
    : COMPRESS
    | ROW STORE COMPRESS (BASIC | ADVANCED)?
    | COLUMN STORE COMPRESS (FOR (QUERY | ARCHIVE) (LOW | HIGH)?)? (NO? ROW LEVEL LOCKING)?
    | NOCOMPRESS
    ;

inmemoryTableClause
    : ((INMEMORY inmemoryAttributes?) | NO INMEMORY)? (inmemoryColumnClause)?
    ;

inmemoryAttributes
    : inmemoryMemcompress? inmemoryPriority? inmemoryDistribute? inmemoryDuplicate?
    ;

inmemoryColumnClause
    : (INMEMORY inmemoryMemcompress? | NO INMEMORY) columnNames
    ;

inmemoryMemcompress
    : MEMCOMPRESS FOR ( DML | (QUERY | CAPACITY) (LOW | HIGH)? ) | NO MEMCOMPRESS
    ;

inmemoryPriority
    : PRIORITY (NONE | LOW | MEDIUM | HIGH | CRITICAL)
    ;

inmemoryDistribute
    : DISTRIBUTE (AUTO | BY (ROWID RANGE | PARTITION | SUBPARTITION))? (FOR SERVICE (DEFAULT | ALL | serviceName | NONE))?
    ;

inmemoryDuplicate
    : DUPLICATE | DUPLICATE ALL | NO DUPLICATE
    ;

ilmClause
    : ILM (ADD POLICY ilmPolicyClause
    | (DELETE | ENABLE | DISABLE) POLICY ilmPolicyName
    | (DELETE_ALL | ENABLE_ALL | DISABLE_ALL))
    ;

ilmPolicyClause
    : ilmCompressionPolicy | ilmTieringPolicy | ilmInmemoryPolicy
    ;

ilmCompressionPolicy
    : tableCompression (SEGMENT | GROUP) ( AFTER ilmTimePeriod OF ( NO ACCESS | NO MODIFICATION | CREATION ) | ON functionName)
    | (ROW STORE COMPRESS ADVANCED | COLUMN STORE COMPRESS FOR QUERY) ROW AFTER ilmTimePeriod OF NO MODIFICATION
    ;

ilmTimePeriod
    : NUMBER_ ((DAY | DAYS) | (MONTH | MONTHS) | (YEAR | YEARS))
    ;

ilmTieringPolicy
    : TIER TO tablespaceName (SEGMENT | GROUP)? (ON functionName)?
    | TIER TO tablespaceName READ ONLY (SEGMENT | GROUP)? (AFTER ilmTimePeriod OF (NO ACCESS | NO MODIFICATION | CREATION) | ON functionName)
    ;

ilmInmemoryPolicy
    : (SET INMEMORY inmemoryAttributes | MODIFY INMEMORY inmemoryMemcompress | NO INMEMORY) SEGMENT (AFTER ilmTimePeriod OF (NO ACCESS | NO MODIFICATION | CREATION) | ON functionName)
    ;

organizationClause
    : ORGANIZATION 
    ( HEAP segmentAttributesClause? heapOrgTableClause 
    | INDEX segmentAttributesClause? indexOrgTableClause 
    | EXTERNAL externalTableClause)
    ;

heapOrgTableClause
    : tableCompression? inmemoryTableClause? ilmClause?
    ;

indexOrgTableClause
    : (mappingTableClause | PCTTHRESHOLD NUMBER_ | prefixCompression)* indexOrgOverflowClause?
    ;

externalTableClause
    : LP_ (TYPE accessDriverType)? (externalTableDataProps)? RP_ (REJECT LIMIT (NUMBER_ | UNLIMITED))? inmemoryTableClause?
    ;

externalTableDataProps
    : (DEFAULT DIRECTORY directoryName)? (ACCESS PARAMETERS ((opaqueFormatSpec) | USING CLOB subquery))? (LOCATION LP_ (directoryName COLON_)? locationSpecifier (COMMA_ (directoryName COLON_)? locationSpecifier)+ RP_)?
    ;

mappingTableClause
    : MAPPING TABLE | NOMAPPING
    ;

prefixCompression
    : COMPRESS NUMBER_? | NOCOMPRESS
    ;

indexOrgOverflowClause
    :  (INCLUDING columnName)? OVERFLOW segmentAttributesClause?
    ;

externalPartitionClause
    : EXTERNAL PARTITION ATTRIBUTES externalTableClause (REJECT LIMIT)?
    ;

clusterRelatedClause
    : CLUSTER clusterName columnNames
    ;

tableProperties
    :columnProperties?
     readOnlyClause?
     indexingClause?
     tablePartitioningClauses?
     attributeClusteringClause?
     (CACHE | NOCACHE)?
     ( RESULT_CACHE ( MODE (DEFAULT | FORCE) ) )?
     parallelClause?
     (ROWDEPENDENCIES | NOROWDEPENDENCIES)?
     enableDisableClause*
     rowMovementClause?
     flashbackArchiveClause?
     (ROW ARCHIVAL)?
     (AS subquery | FOR EXCHANGE WITH TABLE tableName)?
    ;

readOnlyClause
    : READ ONLY | READ WRITE 
    ;

indexingClause
    : INDEXING (ON | OFF)
    ;

tablePartitioningClauses
    : rangePartitions
    | listPartitions
    | hashPartitions
    | compositeRangePartitions
    | compositeListPartitions
    | compositeHashPartitions
    | referencePartitioning
    | systemPartitioning
    | consistentHashPartitions
    | consistentHashWithSubpartitions
    | partitionsetClauses
    ;

rangePartitions
    : PARTITION BY RANGE columnNames
      (INTERVAL LP_ expr RP_ (STORE IN LP_ tablespaceName (COMMA_ tablespaceName)* RP_)?)?
      LP_ PARTITION partitionName? rangeValuesClause tablePartitionDescription (COMMA_ PARTITION partitionName? rangeValuesClause tablePartitionDescription externalPartSubpartDataProps?)* RP_
    ;

rangeValuesClause
    : VALUES LESS THAN LP_? (numberLiterals | MAXVALUE) (COMMA_ (numberLiterals | MAXVALUE))* RP_?
    ;

tablePartitionDescription
    : (INTERNAL | EXTERNAL)?
      deferredSegmentCreation?
      readOnlyClause?
      indexingClause?
      segmentAttributesClause?
      (tableCompression | prefixCompression)?
      inmemoryClause?
      ilmClause?
      (OVERFLOW segmentAttributesClause?)?
      (lobStorageClause | varrayColProperties | nestedTableColProperties)*
    ;

inmemoryClause
    : INMEMORY inmemoryAttributes? | NO INMEMORY
    ;

varrayColProperties
    : VARRAY varrayItem (substitutableColumnClause? varrayStorageClause | substitutableColumnClause)
    ;

nestedTableColProperties
    : NESTED TABLE 
    (nestedItem | COLUMN_VALUE) substitutableColumnClause? (LOCAL | GLOBAL)? STORE AS storageTable 
    LP_ (LP_ objectProperties RP_ | physicalProperties | columnProperties) RP_ 
    (RETURN AS? (LOCATOR | VALUE))?
    ;

lobStorageClause
    : LOB
    ( LP_ lobItem (COMMA_ lobItem)* RP_ STORE AS ((SECUREFILE | BASICFILE) | LP_ lobStorageParameters RP_)+
    | LP_ lobItem RP_ STORE AS ((SECUREFILE | BASICFILE) | lobSegname | LP_ lobStorageParameters RP_)+
    )
    ;

varrayStorageClause
    : STORE AS (SECUREFILE | BASICFILE)? LOB (lobSegname? LP_ lobStorageParameters RP_ | lobSegname)
    ;

lobStorageParameters
    : ((TABLESPACE tablespaceName | TABLESPACE SET tablespaceSetName) | lobParameters storageClause?)+ | storageClause
    ;

lobParameters
    : ( (ENABLE | DISABLE) STORAGE IN ROW
        | CHUNK NUMBER_
        | PCTVERSION NUMBER_
        | FREEPOOLS NUMBER_
        | lobRetentionClause
        | lobDeduplicateClause
        | lobCompressionClause
        | (ENCRYPT encryptionSpecification | DECRYPT)
        | (CACHE | NOCACHE | CACHE READS) loggingClause? 
      )+
    ;

lobRetentionClause
    : RETENTION (MAX | MIN NUMBER_ | AUTO | NONE)?
    ;

lobDeduplicateClause
    : DEDUPLICATE | KEEP_DUPLICATES
    ;

lobCompressionClause
    : (COMPRESS (HIGH | MEDIUM | LOW)? | NOCOMPRESS)
    ;

externalPartSubpartDataProps
    : (DEFAULT DIRECTORY directoryName) (LOCATION LP_ (directoryName COLON_)? locationSpecifier (COMMA_ (directoryName COLON_)? locationSpecifier)* RP_)?
    ;

listPartitions
    : PARTITION BY LIST columnNames
      (AUTOMATIC (STORE IN LP_? tablespaceName (COMMA_ tablespaceName)* RP_?))?
      LP_ PARTITION partitionName? listValuesClause tablePartitionDescription (COMMA_ PARTITION partitionName? listValuesClause tablePartitionDescription externalPartSubpartDataProps?)* RP_
    ;

listValuesClause
    : VALUES ( listValues | DEFAULT )
    ;

listValues
    : (literals | NULL) (COMMA_ (literals | NULL))*
    | (LP_? ( (literals | NULL) (COMMA_ (literals | NULL))* ) RP_?) (COMMA_ LP_? ( (literals | NULL) (COMMA_ (literals | NULL))* ) RP_?)*
    ;

hashPartitions
    : PARTITION BY HASH columnNames (individualHashPartitions | hashPartitionsByQuantity)
    ;

hashPartitionsByQuantity
    : PARTITIONS INTEGER_ (STORE IN (tablespaceName (COMMA_ tablespaceName)*))? (tableCompression | indexCompression)? (OVERFLOW STORE IN (tablespaceName (COMMA_ tablespaceName)*))?
    ;

indexCompression
    : prefixCompression | advancedIndexCompression
    ;

advancedIndexCompression
    : COMPRESS ADVANCED (LOW | HIGH)? | NOCOMPRESS
    ;

individualHashPartitions
    : LP_? (PARTITION partitionName? readOnlyClause? indexingClause? partitioningStorageClause?) (COMMA_ PARTITION partitionName? readOnlyClause? indexingClause? partitioningStorageClause?)* RP_?
    ;

partitioningStorageClause
    : ((TABLESPACE tablespaceName | TABLESPACE SET tablespaceSetName)
    | OVERFLOW (TABLESPACE tablespaceName | TABLESPACE SET tablespaceSetName)?
    | tableCompression
    | indexCompression
    | inmemoryClause
    | ilmClause
    | lobPartitioningStorage
    | VARRAY varrayItem STORE AS (SECUREFILE | BASICFILE)? LOB lobSegname
    )*
    ;

lobPartitioningStorage
    :LOB LP_ lobItem RP_ STORE AS (BASICFILE | SECUREFILE)?
    (lobSegname (LP_ TABLESPACE tablespaceName | TABLESPACE SET tablespaceSetName RP_)?
    | LP_ TABLESPACE tablespaceName | TABLESPACE SET tablespaceSetName RP_
    )?
    ;

compositeRangePartitions
    : PARTITION BY RANGE columnNames 
      (INTERVAL LP_ expr RP_ (STORE IN LP_? tablespaceName (COMMA_ tablespaceName)* RP_?)?)?
      (subpartitionByRange | subpartitionByList | subpartitionByHash) 
      LP_? rangePartitionDesc (COMMA_ rangePartitionDesc)* RP_?
    ;

subpartitionByRange
    : SUBPARTITION BY RANGE columnNames subpartitionTemplate?
    ;

subpartitionByList
    : SUBPARTITION BY LIST columnNames subpartitionTemplate?
    ;

subpartitionByHash
    : SUBPARTITION BY HASH columnNames (SUBPARTITIONS NUMBER_ (STORE IN LP_ tablespaceName (COMMA_ tablespaceName)? RP_)? | subpartitionTemplate)?
    ;

subpartitionTemplate
    : SUBPARTITION TEMPLATE
    (LP_? rangeSubpartitionDesc (COMMA_ rangeSubpartitionDesc)* | listSubpartitionDesc (COMMA_ listSubpartitionDesc)* | individualHashSubparts (COMMA_ individualHashSubparts)* RP_?)
    | hashSubpartitionQuantity
    ;

rangeSubpartitionDesc
    : SUBPARTITION subpartitionName? rangeValuesClause readOnlyClause? indexingClause? partitioningStorageClause? externalPartSubpartDataProps?
    ;

listSubpartitionDesc
    : SUBPARTITION subpartitionName? listValuesClause readOnlyClause? indexingClause? partitioningStorageClause? externalPartSubpartDataProps?
    ;

individualHashSubparts
    : SUBPARTITION subpartitionName? readOnlyClause? indexingClause? partitioningStorageClause?
    ;

rangePartitionDesc
    : PARTITION partitionName? rangeValuesClause tablePartitionDescription
    ((LP_? rangeSubpartitionDesc (COMMA_ rangeSubpartitionDesc)* | listSubpartitionDesc (COMMA_ listSubpartitionDesc)* | individualHashSubparts (COMMA_ individualHashSubparts)* RP_?)
    | hashSubpartitionQuantity)?
    ;

compositeListPartitions
    : PARTITION BY LIST columnNames 
      (AUTOMATIC (STORE IN LP_? tablespaceName (COMMA_ tablespaceName)* RP_?)?)?
      (subpartitionByRange | subpartitionByList | subpartitionByHash) 
      LP_? listPartitionDesc (COMMA_ listPartitionDesc)* RP_?
    ;

listPartitionDesc
    : PARTITIONSET partitionSetName listValuesClause (TABLESPACE SET tablespaceSetName)? lobStorageClause? (SUBPARTITIONS STORE IN LP_? tablespaceSetName (COMMA_ tablespaceSetName)* RP_?)?
    ;

compositeHashPartitions
    : PARTITION BY HASH columnNames (subpartitionByRange | subpartitionByList | subpartitionByHash) (individualHashPartitions | hashPartitionsByQuantity)
    ;

referencePartitioning
    :PARTITION BY REFERENCE LP_ constraint RP_ (LP_? referencePartitionDesc (COMMA_ referencePartitionDesc)* RP_?)?
    ;

referencePartitionDesc
    : PARTITION partitionName? tablePartitionDescription?
    ;

constraint
    : inlineConstraint | outOfLineConstraint | inlineRefConstraint | outOfLineRefConstraint
    ;

systemPartitioning
    : PARTITION BY SYSTEM (PARTITIONS NUMBER_ | referencePartitionDesc (COMMA_ referencePartitionDesc)*)?
    ;

consistentHashPartitions
    : PARTITION BY CONSISTENT HASH columnNames (PARTITIONS AUTO)? TABLESPACE SET tablespaceSetName
    ;

consistentHashWithSubpartitions
    : PARTITION BY CONSISTENT HASH columnNames (subpartitionByRange | subpartitionByList | subpartitionByHash)  (PARTITIONS AUTO)?
    ;

partitionsetClauses
    : rangePartitionsetClause | listPartitionsetClause
    ;

rangePartitionsetClause
    : PARTITIONSET BY RANGE columnNames PARTITION BY CONSISTENT HASH columnNames
      (SUBPARTITION BY ((RANGE | HASH) columnNames | LIST LP_ columnName LP_) subpartitionTemplate?)?
      PARTITIONS AUTO LP_ rangePartitionsetDesc (COMMA_ rangePartitionsetDesc)* RP_
    ;

rangePartitionsetDesc
    : PARTITIONSET partitionSetName rangeValuesClause (TABLESPACE SET tablespaceSetName)? (lobStorageClause)? (SUBPARTITIONS STORE IN tablespaceSetName?)?
    ;

listPartitionsetClause
    : PARTITIONSET BY RANGE LP_ columnName RP_ PARTITION BY CONSISTENT HASH columnNames
      (SUBPARTITION BY ((RANGE | HASH) columnNames | LIST LP_ columnName LP_) subpartitionTemplate?)?
      PARTITIONS AUTO LP_ rangePartitionsetDesc (COMMA_ rangePartitionsetDesc)* RP_
    ;

attributeClusteringClause
    : CLUSTERING clusteringJoin? clusterClause clusteringWhen? zonemapClause?
    ;

clusteringJoin
    : tableName (JOIN tableName ON LP_ expr RP_)+
    ;

clusterClause
    : BY (LINEAR | INTERLEAVED)? ORDER clusteringColumns
    ;

createDirectory
    : CREATE (OR REPLACE)? DIRECTORY directoryName (SHARING EQ_ (METADATA | NONE))? AS pathString
    ;

clusteringColumns
    : LP_? clusteringColumnGroup (COMMA_ clusteringColumnGroup)* RP_?
    ;

clusteringColumnGroup
    : columnNames
    ;

clusteringWhen
    : ((YES | NO) ON LOAD)? ((YES | NO) ON DATA MOVEMENT)?
    ;

zonemapClause
    : (WITH MATERIALIZED ZONEMAP (LP_ zonemapName RP_)?) | (WITHOUT MATERIALIZED ZONEMAP)
    ;

rowMovementClause
    : (ENABLE | DISABLE) ROW MOVEMENT
    ;

flashbackArchiveClause
    : FLASHBACK ARCHIVE flashbackArchiveName? | NO FLASHBACK ARCHIVE
    ;

alterPackage
    : ALTER PACKAGE packageName (
    | packageCompileClause
    | (EDITIONABLE | NONEDITIONABLE)
    )
    ;

packageCompileClause
    : COMPILE DEBUG? (PACKAGE | SPECIFICATION | BODY)? (compilerParametersClause*)? (REUSE SETTINGS)?
    ;

alterSynonym
    : ALTER PUBLIC? SYNONYM (schemaName DOT_)? synonymName (COMPILE | EDITIONABLE | NONEDITIONABLE)
    ;

alterTablePartitioning
    : modifyTablePartition
    | moveTablePartition
    | addTablePartition
    | coalesceTablePartition
    | dropTablePartition
    ;

modifyTablePartition
    : modifyRangePartition
    | modifyHashPartition
    | modifyListPartition
    ;

modifyRangePartition
    : MODIFY partitionExtendedName (partitionAttributes
    | (addRangeSubpartition | addHashSubpartition | addListSubpartition)
    | coalesceTableSubpartition | alterMappingTableClauses | REBUILD? UNUSABLE LOCAL INDEXES
    | readOnlyClause | indexingClause)
    ;

modifyHashPartition
    : MODIFY partitionExtendedName (partitionAttributes | coalesceTableSubpartition
    | alterMappingTableClauses | REBUILD? UNUSABLE LOCAL INDEXES | readOnlyClause | indexingClause)
    ;

modifyListPartition
    : MODIFY partitionExtendedName (partitionAttributes
    | (ADD | DROP) VALUES LP_ listValues RP_
    | (addRangeSubpartition | addHashSubpartition | addListSubpartition)
    | coalesceTableSubpartition | REBUILD? UNUSABLE LOCAL INDEXES | readOnlyClause | indexingClause)
    ;

partitionExtendedName
    : PARTITION partitionName
    | PARTITION FOR LP_ partitionKeyValue (COMMA_ partitionKeyValue)* RP_
    ;

addRangeSubpartition
    : ADD rangeSubpartitionDesc (COMMA_ rangeSubpartitionDesc)* dependentTablesClause? updateIndexClauses?
    ;

dependentTablesClause
    : DEPENDENT TABLES LP_ tableName LP_ partitionSpec (COMMA_ partitionSpec)* RP_
    (COMMA_ tableName LP_ partitionSpec (COMMA_ partitionSpec)* RP_)* RP_
    ;

addHashSubpartition
    : ADD individualHashSubparts dependentTablesClause? updateIndexClauses? parallelClause?
    ;

addListSubpartition
    : ADD listSubpartitionDesc (COMMA_ listSubpartitionDesc)* dependentTablesClause? updateIndexClauses?
    ;

coalesceTableSubpartition
    : COALESCE SUBPARTITION subpartitionName updateIndexClauses? parallelClause? allowDisallowClustering?
    ;

allowDisallowClustering
    : (ALLOW | DISALLOW) CLUSTERING
    ;

alterMappingTableClauses
    : MAPPING TABLE (allocateExtentClause | deallocateUnusedClause)
    ;

alterView
    : ALTER VIEW viewName (
    | ADD outOfLineConstraint
    | MODIFY CONSTRAINT constraintName (RELY | NORELY) 
    | DROP (CONSTRAINT constraintName | PRIMARY KEY | UNIQUE columnNames) 
    | COMPILE 
    | READ (ONLY | WRITE) 
    | (EDITIONABLE | NONEDITIONABLE)
    )
    ;

deallocateUnusedClause
    : DEALLOCATE UNUSED (KEEP sizeClause)?
    ;

allocateExtentClause
    : ALLOCATE EXTENT (LP_ (SIZE sizeClause | DATAFILE SQ_ fileName SQ_ | INSTANCE NUMBER_)* RP_)?
    ;

partitionSpec
    : PARTITION partitionName? tablePartitionDescription?
    ;

partitionAttributes
    : (physicalAttributesClause | loggingClause | allocateExtentClause | deallocateUnusedClause | shrinkClause)*
      (OVERFLOW (physicalAttributesClause | loggingClause | allocateExtentClause | deallocateUnusedClause)*)?
      tableCompression? inmemoryClause?
    ;

shrinkClause
    : SHRINK SPACE COMPACT? CASCADE?
    ;

moveTablePartition
    : MOVE partitionExtendedName (MAPPING TABLE)? tablePartitionDescription? filterCondition? updateAllIndexesClause? parallelClause? allowDisallowClustering? ONLINE?
    ;

filterCondition
    : INCLUDING ROWS whereClause
    ;

whereClause
    : WHERE expr
    ;

coalesceTablePartition
    : COALESCE PARTITION updateIndexClauses? parallelClause? allowDisallowClustering?
    ;

addTablePartition
    : ADD ((PARTITION partitionName? addRangePartitionClause (COMMA_ PARTITION partitionName? addRangePartitionClause)*)
        |  (PARTITION partitionName? addListPartitionClause (COMMA_ PARTITION partitionName? addListPartitionClause)*)
        |  (PARTITION partitionName? addSystemPartitionClause (COMMA_ PARTITION partitionName? addSystemPartitionClause)*)
        (BEFORE (partitionName | NUMBER_))?
        |  (PARTITION partitionName? addHashPartitionClause)
        ) dependentTablesClause?
    ;

addRangePartitionClause
    : rangeValuesClause tablePartitionDescription? externalPartSubpartDataProps?
    ((LP_? (rangeSubpartitionDesc (COMMA_ rangeSubpartitionDesc)* | listSubpartitionDesc (COMMA_ listSubpartitionDesc)* | individualHashSubparts (COMMA_ individualHashSubparts)*) RP_?)
    | hashSubpartsByQuantity)? updateIndexClauses?
    ;

addListPartitionClause
    : listValuesClause tablePartitionDescription? externalPartSubpartDataProps?
    ((LP_? (rangeSubpartitionDesc (COMMA_ rangeSubpartitionDesc)* | listSubpartitionDesc (COMMA_ listSubpartitionDesc)* | individualHashSubparts (COMMA_ individualHashSubparts)*) RP_?)
    | hashSubpartsByQuantity)? updateIndexClauses?
    ;

hashSubpartsByQuantity
    : SUBPARTITIONS NUMBER_ (STORE IN LP_ tablespaceName (COMMA_ tablespaceName)* RP_)?
    ;

addSystemPartitionClause
    : tablePartitionDescription? updateIndexClauses?
    ;

addHashPartitionClause
    : partitioningStorageClause updateIndexClauses? parallelClause? readOnlyClause? indexingClause?
    ;

dropTablePartition
    : DROP partitionExtendedNames (updateIndexClauses parallelClause?)?
    ;

partitionExtendedNames
    : (PARTITION | PARTITIONS) (partitionName | partitionForClauses) (COMMA_ (partitionName | partitionForClauses))*
    ;

partitionForClauses
    : FOR LP_ partitionKeyValue (COMMA_ partitionKeyValue)* RP_
    ;

updateIndexClauses
    : updateGlobalIndexClause | updateAllIndexesClause
    ;

updateGlobalIndexClause
    : (UPDATE | INVALIDATE) GLOBAL INDEXES
    ;

updateAllIndexesClause
    : UPDATE INDEXES
    (LP_ indexName LP_ (updateIndexPartition | updateIndexSubpartition) RP_
    (COMMA_ indexName LP_ (updateIndexPartition | updateIndexSubpartition) RP_)* RP_)?
    ;

updateIndexPartition
    : indexPartitionDesc indexSubpartitionClause?
    (COMMA_ indexPartitionDesc indexSubpartitionClause?)*
    ;

indexPartitionDesc
    : PARTITION
    (partitionName
    ((segmentAttributesClause | indexCompression)+ | PARAMETERS LP_ SQ_ odciParameters SQ_ RP_ )?
    usableSpecification?
    )?
    ;

indexSubpartitionClause
    : STORE IN LP_ tablespaceName (COMMA_ tablespaceName)* RP_
    | LP_ SUBPARTITION subpartitionName? (TABLESPACE tablespaceName)? indexCompression? usableSpecification?
    (COMMA_ SUBPARTITION subpartitionName? (TABLESPACE tablespaceName)? indexCompression? usableSpecification?)* RP_
    ;

updateIndexSubpartition
    : SUBPARTITION subpartitionName? (TABLESPACE tablespaceName)?
    (COMMA_ SUBPARTITION subpartitionName? (TABLESPACE tablespaceName)?)*
    ;

supplementalLoggingProps
    : SUPPLEMENTAL LOG supplementalLogGrpClause|supplementalIdKeyClause
    ;

supplementalLogGrpClause
    : GROUP logGroupName LP_ columnName (NO LOG)? (COMMA_ columnName (NO LOG)?)* RP_ ALWAYS?
    ;

supplementalIdKeyClause
    : DATA LP_ (ALL | PRIMARY KEY | UNIQUE | FOREIGN KEY) (COMMA_ (ALL | PRIMARY KEY | UNIQUE | FOREIGN KEY))* RP_ COLUMNS
    ;

alterSession
    : ALTER SESSION alterSessionOption
    ;

alterSessionOption
    : adviseClause
    | closeDatabaseLinkClause
    | commitInProcedureClause
    | securiyClause
    | parallelExecutionClause
    | resumableClause
    | shardDdlClause
    | syncWithPrimaryClause
    | alterSessionSetClause
    ;

adviseClause
    : ADVISE (COMMIT | ROLLBACK | NOTHING)
    ;

closeDatabaseLinkClause
    : CLOSE DATABASE LINK dbLink
    ;

commitInProcedureClause
    : (ENABLE | DISABLE) COMMIT IN PROCEDURE
    ;

securiyClause
    : (ENABLE | DISABLE) GUARD
    ;

parallelExecutionClause
    : (ENABLE | DISABLE | FORCE) PARALLEL (DML | DDL | QUERY) (PARALLEL numberLiterals)?
    ;

resumableClause
    : enableResumableClause | disableResumableClause
    ;

enableResumableClause
    : ENABLE RESUMABLE (TIMEOUT numberLiterals)? (NAME stringLiterals)?
    ;

disableResumableClause
    : DISABLE RESUMABLE
    ;

shardDdlClause
    : (ENABLE | DISABLE) SHARD DDL
    ;

syncWithPrimaryClause
    : SYNC WITH PRIMARY
    ;

alterSessionSetClause
    : SET alterSessionSetClauseOption
    ;

alterSessionSetClauseOption
    : parameterClause
    | editionClause
    | containerClause
    | rowArchivalVisibilityClause
    | defaultCollationClause
    ;

parameterClause
    : (parameterName EQ_ parameterValue)+
    ;

editionClause
    : EDITION EQ_ editionName
    ;

containerClause
    : CONTAINER EQ_ containerName (SERVICE EQ_ serviceName)?
    ;

rowArchivalVisibilityClause
    : ROW ARCHIVAL VISIBILITY EQ_ (ACTIVE | ALL)
    ;

defaultCollationClause
    : DEFAULT_COLLATION EQ_ (collationName | NONE)
    ;

alterDatabaseDictionary
    : ALTER DATABASE DICTIONARY (
    | ENCRYPT CREDENTIALS
    | REKEY CREDENTIALS
    | DELETE CREDENTIALS KEY
    )
    ;
    
alterDatabase
    : ALTER databaseClauses
    ( startupClauses
    | recoveryClauses
    | databaseFileClauses
    | logfileClauses
    | controlfileClauses
    | standbyDatabaseClauses
    | defaultSettingsClauses
    | instanceClauses
    | securityClause
    | prepareClause
    | dropMirrorCopy
    | lostWriteProtection
    | cdbFleetClauses
    | propertyClause )
    ;

databaseClauses
    : DATABASE databaseName? | PLUGGABLE DATABASE pdbName?
    ;

startupClauses
    : MOUNT ((STANDBY | CLONE) DATABASE)?
    | OPEN ((READ WRITE)? (RESETLOGS | NORESETLOGS)? (UPGRADE | DOWNGRADE)? | READ ONLY)
    ;

recoveryClauses
    : generalRecovery | managedStandbyRecovery | BEGIN BACKUP | END BACKUP
    ;

generalRecovery
    : RECOVER (AUTOMATIC)? (FROM locationName)? (
      (fullDatabaseRecovery | partialDatabaseRecovery | LOGFILE fileName)
      ((TEST | ALLOW NUMBER_ CORRUPTION | parallelClause)+)?
    | CONTINUE DEFAULT?
    | CANCEL
    )
    ;

fullDatabaseRecovery
    : STANDBY? DATABASE
    ((UNTIL (CANCEL | TIME dateValue | CHANGE NUMBER_ | CONSISTENT)
    | USING BACKUP CONTROLFILE
    | SNAPSHOT TIME dateValue
    )+)?
    ;

partialDatabaseRecovery
    : TABLESPACE tablespaceName (COMMA_ tablespaceName)*
    | DATAFILE (fileName | fileNumber) (COMMA_ (fileName | fileNumber))*
    ;

managedStandbyRecovery
    : RECOVER (MANAGED STANDBY DATABASE
    ((USING ARCHIVED LOGFILE | DISCONNECT (FROM SESSION)?
    | NODELAY
    | UNTIL CHANGE NUMBER_
    | UNTIL CONSISTENT | USING INSTANCES (ALL | NUMBER_) | parallelClause)+
    | FINISH | CANCEL)?
    | TO LOGICAL STANDBY (databaseName | KEEP IDENTITY))
    ;

databaseFileClauses
    : RENAME FILE fileName (COMMA_ fileName)* TO fileName
    | createDatafileClause
    | alterDatafileClause
    | alterTempfileClause
    | moveDatafileClause
    ;

createDatafileClause
    : CREATE DATAFILE (fileName | fileNumber) (COMMA_ (fileName | fileNumber))*
    ( AS (fileSpecifications | NEW))?
    ;

fileSpecifications
    : fileSpecification (COMMA_ fileSpecification)*
    ;

fileSpecification
    : datafileTempfileSpec | redoLogFileSpec
    ;

datafileTempfileSpec
    : (fileName | asmFileName )? (SIZE sizeClause)? REUSE? autoextendClause?
    ;

autoextendClause
    : AUTOEXTEND (OFF | ON (NEXT sizeClause)? maxsizeClause?)
    ;

redoLogFileSpec
    : ((fileName | asmFileName)
    | LP_ (fileName | asmFileName) (COMMA_ (fileName | asmFileName))* RP_)?
    (SIZE sizeClause)? (BLOCKSIZE sizeClause)? REUSE?
    ;

alterDatafileClause
    : DATAFILE (fileName | NUMBER_) (COMMA_ (fileName | NUMBER_))*
    (ONLINE | OFFLINE (FOR DROP)? | RESIZE sizeClause | autoextendClause | END BACKUP | ENCRYPT | DECRYPT)
    ;

alterTempfileClause
    : TEMPFILE (fileName | NUMBER_) (COMMA_ (fileName | NUMBER_))*
    (RESIZE sizeClause | autoextendClause | DROP (INCLUDING DATAFILES)? | ONLINE | OFFLINE)
    ;

logfileClauses
    : ((ARCHIVELOG MANUAL? | NOARCHIVELOG )
    | NO? FORCE LOGGING
    | SET STANDBY NOLOGGING FOR (DATA AVAILABILITY | LOAD PERFORMANCE)
    | RENAME FILE fileName (COMMA_ fileName)* TO fileName
    | CLEAR UNARCHIVED? LOGFILE logfileDescriptor (COMMA_ logfileDescriptor)* (UNRECOVERABLE DATAFILE)?
    | addLogfileClauses
    | dropLogfileClauses
    | switchLogfileClause
    | supplementalDbLogging)
    ;

logfileDescriptor
    : GROUP INTEGER_ | LP_ fileName (COMMA_ fileName)* RP_ | fileName
    ;

addLogfileClauses
    : ADD STANDBY? LOGFILE
    (((INSTANCE SQ_ instanceName SQ_)? | (THREAD INTEGER_)?)
    (GROUP INTEGER_)? redoLogFileSpec (COMMA_ (GROUP INTEGER_)? redoLogFileSpec)*
    | MEMBER fileName REUSE? (COMMA_ fileName REUSE?)* TO logfileDescriptor (COMMA_ logfileDescriptor)*)
    ;

controlfileClauses
    : CREATE ((LOGICAL | PHYSICAL)? STANDBY | FAR SYNC INSTANCE) CONTROLFILE AS fileName REUSE?
    | BACKUP CONTROLFILE TO (fileName REUSE? | traceFileClause)
    ;

traceFileClause
    : TRACE (AS fileName REUSE?)? (RESETLOGS | NORESETLOGS)?
    ;

dropLogfileClauses
    : DROP STANDBY? LOGFILE
    (logfileDescriptor (COMMA_ logfileDescriptor)*
    | MEMBER fileName (COMMA_ fileName)*)
    ;

switchLogfileClause
    : SWITCH ALL LOGFILES TO BLOCKSIZE NUMBER_
    ;

supplementalDbLogging
    : (ADD | DROP) SUPPLEMENTAL LOG
    ( DATA
    | supplementalIdKeyClause
    | supplementalPlsqlClause
    | supplementalSubsetReplicationClause)
    ;

supplementalPlsqlClause
    : DATA FOR PROCEDURAL REPLICATION
    ;

supplementalSubsetReplicationClause
    : DATA SUBSET DATABASE REPLICATION
    ;

standbyDatabaseClauses
    : ((activateStandbyDbClause
    | maximizeStandbyDbClause
    | registerLogfileClause
    | commitSwitchoverClause
    | startStandbyClause
    | stopStandbyClause
    | convertDatabaseClause) parallelClause?)
    | (switchoverClause | failoverClause)
    ;

activateStandbyDbClause
    : ACTIVATE (PHYSICAL | LOGICAL)? STANDBY DATABASE (FINISH APPLY)?
    ;

maximizeStandbyDbClause
    : SET STANDBY DATABASE TO MAXIMIZE (PROTECTION | AVAILABILITY | PERFORMANCE)
    ;

registerLogfileClause
    : REGISTER (OR REPLACE)? (PHYSICAL | LOGICAL)? LOGFILE fileSpecifications (FOR logminerSessionName)?
    ;

commitSwitchoverClause
    : (PREPARE | COMMIT) TO SWITCHOVER
    ( TO (((PHYSICAL | LOGICAL)? PRIMARY | PHYSICAL? STANDBY) ((WITH | WITHOUT) SESSION SHUTDOWN (WAIT | NOWAIT))?
    | LOGICAL STANDBY)
    | CANCEL
    )?
    ;

startStandbyClause
    : START LOGICAL STANDBY APPLY IMMEDIATE? NODELAY? (NEW PRIMARY dbLink | INITIAL scnValue? | (SKIP_SYMBOL FAILED TRANSACTION | FINISH))?
    ;

stopStandbyClause
    : (STOP | ABORT) LOGICAL STANDBY APPLY
    ;

switchoverClause
    : SWITCHOVER TO databaseName (VERIFY | FORCE)?
    ;

convertDatabaseClause
    : CONVERT TO (PHYSICAL | SNAPSHOT) STANDBY
    ;

failoverClause
    : FAILOVER TO databaseName FORCE?
    ;

defaultSettingsClauses
    : DEFAULT EDITION EQ_ editionName
    | SET DEFAULT bigOrSmallFiles TABLESPACE
    | DEFAULT TABLESPACE tablespaceName
    | DEFAULT LOCAL? TEMPORARY TABLESPACE (tablespaceName | tablespaceGroupName)
    | RENAME GLOBAL_NAME TO databaseName DOT_ domain (DOT_ domain)*
    | ENABLE BLOCK CHANGE TRACKING (USING FILE fileName REUSE?)?
    | DISABLE BLOCK CHANGE TRACKING
    | NO? FORCE FULL DATABASE CACHING
    | CONTAINERS DEFAULT TARGET EQ_ (LP_ containerName RP_ | NONE)
    | flashbackModeClause
    | undoModeClause
    | setTimeZoneClause
    ;

setTimeZoneClause
    : SET TIME_ZONE EQ_ ((PLUS_ | MINUS_) dateValue | timeZoneRegion) 
    ;

timeZoneRegion
    : STRING_
    ;

flashbackModeClause
    : FLASHBACK (ON | OFF)
    ;

undoModeClause
    : LOCAL UNDO (ON | OFF)
    ;

moveDatafileClause
    : MOVE DATAFILE LP_ (fileName | asmFileName | fileNumber) RP_
    (TO LP_ (fileName | asmFileName) RP_ )? REUSE? KEEP?
    ;

instanceClauses
    : (ENABLE | DISABLE) INSTANCE instanceName
    ;

securityClause
    : GUARD (ALL | STANDBY | NONE)
    ;

prepareClause
    : PREPARE MIRROR COPY copyName (WITH (UNPROTECTED | MIRROR | HIGH) REDUNDANCY)?
    ;

dropMirrorCopy
    : DROP MIRROR COPY mirrorName
    ;

lostWriteProtection
    : (ENABLE | DISABLE | REMOVE | SUSPEND)? LOST WRITE PROTECTION
    ;

cdbFleetClauses
    : leadCdbClause | leadCdbUriClause
    ;

leadCdbClause
    : SET LEAD_CDB EQ_  (TRUE | FALSE)
    ;

leadCdbUriClause
    : SET LEAD_CDB_URI EQ_ uriString
    ;

propertyClause
    : PROPERTY (SET | REMOVE) DEFAULT_CREDENTIAL EQ_ qualifiedCredentialName
    ;

alterSystem
    : ALTER SYSTEM alterSystemOption
    ;

alterSystemOption
    : archiveLogClause
    | checkpointClause
    | checkDatafilesClause
    | distributedRecovClauses
    | flushClause
    | endSessionClauses
    | alterSystemSwitchLogfileClause
    | suspendResumeClause
    | quiesceClauses
    | rollingMigrationClauses
    | rollingPatchClauses
    | alterSystemSecurityClauses
    | affinityClauses
    | shutdownDispatcherClause
    | registerClause
    | setClause
    | resetClause
    | relocateClientClause
    | cancelSqlClause
    | flushPasswordfileMetadataCacheClause
    ;

archiveLogClause
    : ARCHIVE LOG instanceClause? (sequenceClause | changeClause | currentClause | groupClause | logfileClause | nextClause | allClause) toLocationClause?
    ;

checkpointClause
    : CHECKPOINT (GLOBAL | LOCAL)?
    ;

checkDatafilesClause
    : CHECK DATAFILES (GLOBAL | LOCAL)?
    ;

distributedRecovClauses
    : (ENABLE | DISABLE) DISTRIBUTED RECOVERY
    ;

flushClause
    : FLUSH flushClauseOption
    ;

endSessionClauses
    : (disconnectSessionClause | killSessionClause) (IMMEDIATE | NOREPLY)?
    ;

alterSystemSwitchLogfileClause
    : SWITCH LOGFILE
    ;

suspendResumeClause
    : SUSPEND | RESUME
    ;

quiesceClauses
    : QUIESCE RESTRICTED | UNQUIESCE
    ;

rollingMigrationClauses
    : startRollingMigrationClause | stopRollingMigrationClause
    ;

rollingPatchClauses
    : startRollingPatchClause | stopRollingPatchClause
    ;

alterSystemSecurityClauses
    : restrictedSessionClause | setEncryptionWalletOpenClause | setEncryptionWalletCloseClause | setEncryptionKeyClause
    ;

affinityClauses
    : enableAffinityClause | disableAffinityClause
    ;

shutdownDispatcherClause
    : SHUTDOWN IMMEDIATE? dispatcherName
    ;

registerClause
    : REGISTER
    ;

setClause
    : SET alterSystemSetClause+
    ;

resetClause
    : RESET alterSystemResetClause+
    ;

relocateClientClause
    : RELOCATE CLIENT clientId
    ;

cancelSqlClause
    : CANCEL SQL SQ_ sessionId serialNumber (AT_ instanceId)? sqlId? SQ_
    ;

flushPasswordfileMetadataCacheClause
    : FLUSH PASSWORDFILE_METADATA_CACHE
    ;

instanceClause
    : INSTANCE instanceName
    ;

sequenceClause
    : SEQUENCE INTEGER_
    ;

changeClause
    : CHANGE INTEGER_
    ;

currentClause
    : CURRENT NOSWITCH?
    ;

groupClause
    : GROUP INTEGER_
    ;

logfileClause
    : LOGFILE logFileName (USING BACKUP CONTROLFILE)?
    ;

nextClause
    : NEXT
    ;

allClause
    : ALL
    ;

toLocationClause
    : TO logFileGroupsArchivedLocationName
    ;

flushClauseOption
    : sharedPoolClause | globalContextClause | bufferCacheClause | flashCacheClause | redoToClause
    ;

disconnectSessionClause
    : DISCONNECT SESSION SQ_ INTEGER_ COMMA_ INTEGER_ SQ_ POST_TRANSACTION?
    ;

killSessionClause
    : KILL SESSION SQ_ INTEGER_ COMMA_ INTEGER_ (COMMA_ AT_ INTEGER_)? SQ_
    ;

startRollingMigrationClause
    : START ROLLING MIGRATION TO asmVersion
    ;

stopRollingMigrationClause
    : STOP ROLLING MIGRATION
    ;

startRollingPatchClause
    : START ROLLING PATCH
    ;

stopRollingPatchClause
    : STOP ROLLING PATCH
    ;

restrictedSessionClause
    : (ENABLE | DISABLE) RESTRICTED SESSION
    ;

setEncryptionWalletOpenClause
    : SET ENCRYPTION WALLET OPEN IDENTIFIED BY (walletPassword | hsmAuthString)
    ;

setEncryptionWalletCloseClause
    : SET ENCRYPTION WALLET CLOSE (IDENTIFIED BY (walletPassword | hsmAuthString))?
    ;

setEncryptionKeyClause
    : SET ENCRYPTION KEY (identifiedByWalletPassword | identifiedByHsmAuthString)
    ;

enableAffinityClause
    : ENABLE AFFINITY tableName (SERVICE serviceName)?
    ;

disableAffinityClause
    : DISABLE AFFINITY tableName
    ;

alterSystemSetClause
    : setParameterClause | useStoredOutlinesClause | globalTopicEnabledClause
    ;

alterSystemResetClause
    : parameterName scopeClause*
    ;

sharedPoolClause
    : SHARED_POOL
    ;

globalContextClause
    : GLOBAL CONTEXT
    ;

bufferCacheClause
    : BUFFER_CACHE
    ;

flashCacheClause
    : FLASH_CACHE
    ;

redoToClause
    : REDO TO targetDbName (NO? CONFIRM APPLY)?
    ;

identifiedByWalletPassword
    : certificateId? IDENTIFIED BY walletPassword
    ;

identifiedByHsmAuthString
    : IDENTIFIED BY hsmAuthString (MIGRATE USING walletPassword)?
    ;

setParameterClause
    : parameterName EQ_ parameterValue (COMMA_ parameterValue)* alterSystemCommentClause? DEFERRED? containerCurrentAllClause? scopeClause*
    ;

useStoredOutlinesClause
    : USE_STORED_OUTLINES EQ_ (TRUE | FALSE | categoryName)
    ;

globalTopicEnabledClause
    : GLOBAL_TOPIC_ENABLED EQ_ (TRUE | FALSE)
    ;

alterSystemCommentClause
    : COMMENT EQ_ stringLiterals
    ;

containerCurrentAllClause
    : CONTAINER EQ_ (CURRENT | ALL)
    ;

scopeClause
    : SCOPE EQ_ (MEMORY | SPFILE | BOTH) | SID EQ_ (SQ_ sessionId SQ_ | SQ_ ASTERISK_ SQ_)
    ;

analyze
    : (ANALYZE ((TABLE tableName| INDEX indexName) partitionExtensionClause? | CLUSTER clusterName))
    (validationClauses | LIST CHAINED ROWS intoClause? | DELETE SYSTEM? STATISTICS)
    ;

partitionExtensionClause
    : PARTITION (LP_ partitionName RP_ | FOR LP_ partitionKeyValue (COMMA_ partitionKeyValue) RP_)
    | SUBPARTITION (LP_ subpartitionName RP_ | FOR LP_ subpartitionKeyValue (COMMA_ subpartitionKeyValue) RP_)
    ;

validationClauses
    : VALIDATE REF UPDATE (SET DANGLING TO NULL)?
    | VALIDATE STRUCTURE (CASCADE (FAST | COMPLETE (OFFLINE | ONLINE) intoClause?))?
    ;

intoClause
    : INTO tableName
    ;

associateStatistics
    : ASSOCIATE STATISTICS WITH (columnAssociation | functionAssociation) storageTableClause?
    ;

columnAssociation
    : COLUMNS tableName DOT_ columnName (COMMA_ tableName DOT_ columnName)* usingStatisticsType
    ;

functionAssociation
    : (FUNCTIONS function (COMMA_ function)*
    | PACKAGES packageName (COMMA_ packageName)*
    | TYPES typeName (COMMA_ typeName)*
    | INDEXES indexName (COMMA_ indexName)*
    | INDEXTYPES indexTypeName (COMMA_ indexTypeName)*)
    (usingStatisticsType | defaultCostClause (COMMA_ defaultSelectivityClause)? | defaultSelectivityClause (COMMA_ defaultCostClause)?)
    ;

storageTableClause
    : WITH (SYSTEM | USER) MANAGED STORAGE TABLES
    ;

usingStatisticsType
    : USING (statisticsTypeName | NULL)
    ;

defaultCostClause
    : DEFAULT COST LP_ cpuCost COMMA_ ioCost COMMA_ networkCost RP_
    ;

defaultSelectivityClause
    : DEFAULT SELECTIVITY defaultSelectivity
    ;

disassociateStatistics
    : DISASSOCIATE STATISTICS FROM 
    (COLUMNS tableName DOT_ columnName (COMMA_ tableName DOT_ columnName)*
    | FUNCTIONS function (COMMA_ function)*
    | PACKAGES packageName (COMMA_ packageName)*
    | TYPES typeName (COMMA_ typeName)*
    | INDEXES indexName (COMMA_ indexName)*
    | INDEXTYPES indexTypeName (COMMA_ indexTypeName)*) FORCE?
    ;

audit
    : AUDIT (auditPolicyClause | contextClause)
    ;

noAudit
    : NOAUDIT (noAuditPolicyClause | contextClause)
    ;

auditPolicyClause
    : POLICY policyName (byUsersWithRoles | (BY | EXCEPT) username (COMMA_ username)*)? (WHENEVER NOT? SUCCESSFUL)?
    ;

noAuditPolicyClause
    : POLICY policyName (byUsersWithRoles | BY username (COMMA_ username)*)? (WHENEVER NOT? SUCCESSFUL)?
    ;

byUsersWithRoles
    : BY USERS WITH GRANTED ROLES roleName (COMMA_ roleName)*
    ;

contextClause
    : contextNamespaceAttributesClause (COMMA_ contextNamespaceAttributesClause)* (BY username (COMMA_ username)*)?
    ;

contextNamespaceAttributesClause
    : CONTEXT NAMESPACE namespace ATTRIBUTES attributeName (COMMA_ attributeName)*
    ;

comment
    : COMMENT ON (
    | AUDIT POLICY policyName
    | COLUMN (tableName | viewName | materializedViewName) DOT_ columnName
    | EDITION editionName
    | INDEXTYPE indexTypeName
    | MATERIALIZED VIEW materializedViewName
    | MINING MODEL modelName
    | OPERATOR operatorName
    | TABLE (tableName | viewName)
    ) IS STRING_
    ;

flashbackDatabase
    : FLASHBACK STANDBY? PLUGGABLE? DATABASE databaseName?
    ( TO (scnTimestampClause | restorePointClause) 
    | TO BEFORE (scnTimestampClause | RESETLOGS))
    ;

scnTimestampClause
    : (SCN | TIMESTAMP) scnTimestampExpr
    ;

restorePointClause
    : RESTORE POINT restorePoint
    ;

flashbackTable
    : FLASHBACK TABLE tableName TO (
    (scnTimestampClause | restorePointClause) ((ENABLE | DISABLE) TRIGGERS)?
    | BEFORE DROP renameToTable? )
    ;

renameToTable
    : RENAME TO tableName
    ;

purge
    : PURGE (TABLE tableName
    | INDEX indexName
    | TABLESPACE tablespaceName (USER username)?
    | TABLESPACE SET tablespaceSetName (USER username)?
    | RECYCLEBIN
    | DBA_RECYCLEBIN)
    ;

rename
    : RENAME name TO name
    ;

createDatabase
    : CREATE DATABASE databaseName? createDatabaseClauses+
    ;

createDatabaseClauses
    : USER SYS IDENTIFIED BY password
    | USER SYSTEM IDENTIFIED BY password
    | CONTROLFILE REUSE
    | MAXDATAFILES INTEGER_
    | MAXINSTANCES INTEGER_
    | CHARACTER SET databaseCharset
    | NATIONAL CHARACTER SET nationalCharset
    | SET DEFAULT bigOrSmallFiles TABLESPACE
    | databaseLoggingClauses
    | tablespaceClauses
    | setTimeZoneClause
    | bigOrSmallFiles? USER_DATA TABLESPACE tablespaceName DATAFILE datafileTempfileSpec (COMMA_ datafileTempfileSpec)*
    | enablePluggableDatabase
    | databaseName USING MIRROR COPY mirrorName
    ;

databaseLoggingClauses
    : LOGFILE (GROUP INTEGER_)? fileSpecification (COMMA_ (GROUP INTEGER_)? fileSpecification)*
    | MAXLOGFILES INTEGER_
    | MAXLOGMEMBERS INTEGER_
    | MAXLOGHISTORY INTEGER_
    | (ARCHIVELOG | NOARCHIVELOG)
    | FORCE LOGGING
    | SET STANDBY NOLOGGING FOR (DATA AVAILABILITY | LOAD PERFORMANCE)
    ;

tablespaceClauses
    : EXTENT MANAGEMENT LOCAL
    | DATAFILE fileSpecifications
    | SYSAUX DATAFILE fileSpecifications
    | defaultTablespace
    | defaultTempTablespace
    | undoTablespace
    ;

defaultTablespace
    : DEFAULT TABLESPACE tablespaceName (DATAFILE datafileTempfileSpec)? extentManagementClause?
    ;

defaultTempTablespace
    : bigOrSmallFiles? DEFAULT 
    (TEMPORARY TABLESPACE | LOCAL TEMPORARY TABLESPACE FOR (ALL | LEAF)) tablespaceName
    (TEMPFILE fileSpecifications)? extentManagementClause?
    ;

undoTablespace
    : bigOrSmallFiles? UNDO TABLESPACE tablespaceName (DATAFILE fileSpecifications)?
    ;

bigOrSmallFiles
    : BIGFILE | SMALLFILE
    ;

extentManagementClause
    : EXTENT MANAGEMENT LOCAL (AUTOALLOCATE | UNIFORM (SIZE sizeClause)?)?
    ;

enablePluggableDatabase
    : ENABLE PLUGGABLE DATABASE 
    (SEED fileNameConvert? (SYSTEM tablespaceDatafileClauses)? (SYSAUX tablespaceDatafileClauses)?)? undoModeClause?
    ;

fileNameConvert
    : FILE_NAME_CONVERT EQ_ (LP_ replaceFileNamePattern (COMMA_ replaceFileNamePattern)* RP_| NONE)
    ;

replaceFileNamePattern
    : filenamePattern COMMA_ filenamePattern 
    ;

tablespaceDatafileClauses
    : DATAFILES (SIZE sizeClause | autoextendClause)+
    ;

createDatabaseLink
    : CREATE SHARED? PUBLIC? DATABASE LINK dbLink 
    (connectToClause | dbLinkAuthentication)* (USING connectString)?
    ;
    
alterDatabaseLink
    : ALTER SHARED? PUBLIC? DATABASE LINK dbLink (
    | CONNECT TO username IDENTIFIED BY password dbLinkAuthentication?
    | dbLinkAuthentication
    )
    ;

dropDatabaseLink
    : DROP PUBLIC? DATABASE LINK dbLink 
    ;

connectToClause
    : CONNECT TO (CURRENT_USER | username IDENTIFIED BY password dbLinkAuthentication?)
    ;

dbLinkAuthentication
    : AUTHENTICATED BY username IDENTIFIED BY password
    ;

createDimension
    : CREATE DIMENSION dimensionName levelClause+ (hierarchyClause | attributeClause+ | extendedAttrbuteClause)+
    ;

levelClause
    : LEVEL level IS (columnName | LP_ columnName (COMMA_ columnName)* RP_) (SKIP_SYMBOL WHEN NULL)?
    ;

hierarchyClause
    : HIERARCHY hierarchyName LP_ level (CHILD OF level)+ dimensionJoinClause* RP_
    ;

dimensionJoinClause
    : JOIN KEY (columnName | LP_ columnName (COMMA_ columnName)* RP_) REFERENCES level
    ;

attributeClause
    : ATTRIBUTE level DETERMINES (columnName | LP_ columnName (COMMA_ columnName)* RP_)
    ;

extendedAttrbuteClause
    : ATTRIBUTE attributeName (LEVEL level DETERMINES (columnName | LP_ columnName (COMMA_ columnName)* RP_))+
    ;

alterDimension
    : ALTER DIMENSION dimensionName (alterDimensionAddClause* | alterDimensionDropClause* | COMPILE)
    ;

alterDimensionAddClause
    : ADD (levelClause | hierarchyClause | attributeClause | extendedAttrbuteClause)
    ;

alterDimensionDropClause
    : DROP (LEVEL level (RESTRICT | CASCADE)? 
    | HIERARCHY hierarchyName 
    | ATTRIBUTE attributeName (LEVEL level (COLUMN columnName (COMMA_ COLUMN columnName)*)?)?)
    ;

dropDimension
    : DROP DIMENSION dimensionName
    ;

dropDirectory
    : DROP DIRECTORY directoryName
    ;

dropType
    : DROP TYPE typeName (FORCE|VALIDATE)?
    ;

createFunction
    : CREATE (OR REPLACE)? (EDITIONABLE | NONEDITIONABLE)? FUNCTION plsqlFunctionSource
    ;

plsqlFunctionSource
    : function (LP_ parameterDeclaration (COMMA_ parameterDeclaration)* RP_)? RETURN dataType
    sharingClause? (invokerRightsClause
    | accessibleByClause 
    | defaultCollationoOptionClause
    | deterministicClause
    | parallelEnableClause
    | resultCacheClause
    | aggregateClause
    | pipelinedClause
    | sqlMacroClause)* 
    (IS | AS) callSpec
    ;

parameterDeclaration
    : parameterName (IN? dataType ((ASSIGNMENT_OPERATOR_ | DEFAULT) expr)? | IN? OUT NOCOPY? dataType)?
    ;

sharingClause
    : SHARING EQ_ (METADATA | NONE)
    ;

invokerRightsClause
    : AUTHID (CURRENT_USER | DEFINER)
    ;

accessibleByClause
    : ACCESSIBLE BY LP_ accessor (COMMA_ accessor)* RP_
    ;

accessor
    : unitKind unitName
    ;

unitKind
    : FUNCTION | PROCEDURE | PACKAGE | TRIGGER | TYPE
    ;

defaultCollationoOptionClause
    : DEFAULT COLLATION collationOption
    ;

collationOption
    : USING_NLS_COMP
    ;

deterministicClause
    : DETERMINISTIC
    ;

parallelEnableClause
    : PARALLEL_ENABLE (LP_ PARTITION argument BY (ANY 
    | (HASH | RANGE) LP_ columnName (COMMA_ columnName)* RP_ streamingCluase?
    | VALUE LP_ columnName RP_) RP_)?
    ;

streamingCluase
    : (ORDER | CLUSTER) expr BY LP_ columnName (COMMA_ columnName)* RP_
    ;

resultCacheClause
    : RESULT_CACHE (RELIES_ON LP_ (dataSource (COMMA_ dataSource)*)? RP_)?
    ;

aggregateClause
    : AGGREGATE USING implementationType
    ;

pipelinedClause
    : PIPELINED ((USING implementationType)? 
    | (ROW | TABLE) POLYMORPHIC (USING implementationPackage)?)
    ;

sqlMacroClause
    : SQL_MARCO
    ;

callSpec
    : javaDeclaration | cDeclaration
    ;

javaDeclaration
    : LANGUAGE JAVA NAME STRING_
    ;

cDeclaration
    : (LANGUAGE SINGLE_C | EXTERNAL) 
    ((NAME name)? LIBRARY libName| LIBRARY libName (NAME name)?) 
    (AGENT IN RP_ argument (COMMA_ argument)* LP_)?
    (WITH CONTEXT)?
    (PARAMETERS LP_ externalParameter (COMMA_ externalParameter)* RP_)?
    ;

externalParameter
    : (CONTEXT 
    | SELF (TDO | property)?
    | (parameterName | RETURN) property? (BY REFERENCE)? externalDatatype)
    ;

property
    : (INDICATOR (STRUCT | TDO)? | LENGTH | DURATION | MAXLEN | CHARSETID | CHARSETFORM)
    ;

alterAnalyticView
    : ALTER ANALYTIC VIEW analyticViewName (RENAME TO analyticViewName | COMPILE)
    ;

alterAttributeDimension
    : ALTER ATTRIBUTE DIMENSION (schemaName DOT_)? attributeDimensionName (RENAME TO attributeDimensionName | COMPILE)
    ;

createSequence
    : CREATE SEQUENCE (schemaName DOT_)? sequenceName (SHARING EQ_ (METADATA | DATA | NONE))? createSequenceClause+
    ;

createSequenceClause
    : (INCREMENT BY | START WITH) INTEGER_
    | MAXVALUE INTEGER_
    | NOMAXVALUE
    | MINVALUE INTEGER_
    | NOMINVALUE
    | CYCLE
    | NOCYCLE
    | CACHE INTEGER_
    | NOCACHE
    | ORDER
    | NOORDER
    | KEEP
    | NOKEEP
    | SCALE (EXTEND | NOEXTEND)
    | NOSCALE
    | SHARD (EXTEND | NOEXTEND)
    | NOSHARD
    | SESSION
    | GLOBAL
    ;

alterSequence
    : ALTER SEQUENCE (schemaName DOT_)? sequenceName alterSequenceClause+
    ;

alterSequenceClause
   : (INCREMENT BY | START WITH) INTEGER_
   | MAXVALUE INTEGER_
   | NOMAXVALUE
   | MINVALUE INTEGER_
   | NOMINVALUE
   | RESTART
   | CYCLE
   | NOCYCLE
   | CACHE INTEGER_
   | NOCACHE
   | ORDER
   | NOORDER
   | KEEP
   | NOKEEP
   | SCALE (EXTEND | NOEXTEND)
   | NOSCALE
   | SHARD (EXTEND | NOEXTEND)
   | NOSHARD
   | SESSION
   | GLOBAL
   ;

createContext
    : CREATE (OR REPLACE)? CONTEXT namespace USING (schemaName DOT_)? packageName sharingClause? (initializedClause | accessedClause)?
    ;

initializedClause
    : INITIALIZED (EXTERNALLY | GLOBALLY)
    ;

accessedClause
    : ACCESSED GLOBALLY
    ;

createSPFile
    : CREATE SPFILE (EQ_ spfileName)? FROM (PFILE (EQ_ pfileName)? (AS COPY)? | MEMORY)
    ;

createPFile
    : CREATE PFILE (EQ_ pfileName)? FROM (SPFILE (EQ_ spfileName)? (AS COPY)? | MEMORY)
    ;

createControlFile
    : CREATE CONTROLFILE REUSE? SET? DATABASE databaseName logfileForControlClause? resetLogsOrNot
    ( MAXLOGFILES INTEGER_
    | MAXLOGMEMBERS INTEGER_
    | MAXLOGHISTORY INTEGER_
    | MAXDATAFILES INTEGER_
    | MAXINSTANCES INTEGER_
    | ARCHIVELOG
    | NOARCHIVELOG
    | FORCE LOGGING
    | SET STANDBY NOLOGGING FOR (DATA AVAILABILITY | LOAD PERFORMANCE)
    )*
    characterSetClause?
    ;

resetLogsOrNot
   :  ( RESETLOGS | NORESETLOGS) (DATAFILE fileSpecifications)?
   ;

logfileForControlClause
    : LOGFILE (GROUP INTEGER_)? fileSpecification (COMMA_ (GROUP INTEGER_)? fileSpecification)+
    ;

characterSetClause
    : CHARACTER SET characterSetName
    ;

createFlashbackArchive
   : CREATE FLASHBACK ARCHIVE DEFAULT? flashbackArchiveName tablespaceClause
     flashbackArchiveQuota? (NO? OPTIMIZE DATA)? flashbackArchiveRetention
   ;

flashbackArchiveQuota
    : QUOTA INTEGER_ quotaUnit
    ;

flashbackArchiveRetention
    : RETENTION INTEGER_ (YEAR | MONTH | DAY)
    ;

alterFlashbackArchive
    : ALTER FLASHBACK ARCHIVE flashbackArchiveName
    ( SET DEFAULT
    | (ADD | MODIFY) TABLESPACE tablespaceName flashbackArchiveQuota?
    | REMOVE TABLESPACE tablespaceName
    | MODIFY RETENTION flashbackArchiveRetention
    | PURGE purgeClause
    | NO? OPTIMIZE DATA)
    ;

purgeClause
    : ALL
    | BEFORE (SCN expr | TIMESTAMP expr)
    ;

dropFlashbackArchive
    : DROP FLASHBACK ARCHIVE flashbackArchiveName
    ;

createDiskgroup
    : CREATE DISKGROUP diskgroupName ((HIGH | NORMAL | FLEX | EXTENDED (SITE siteName)? | EXTERNAL) REDUNDANCY)? diskClause+ attribute?
    ;

diskClause
    : (QUORUM | REGULAR)? (FAILGROUP diskgroupName)? DISK qualifieDiskClause (COMMA_ qualifieDiskClause)*
    ;

qualifieDiskClause
    : searchString (NAME diskName)? (SIZE sizeClause)? (FORCE | NOFORCE)?
    ;

attribute
    : ATTRIBUTE attributeNameAndValue (COMMA_ attributeNameAndValue)*
    ;

attributeNameAndValue
    : SQ_ attributeName SQ_ EQ_ SQ_ attributeValue SQ_
    ;

dropDiskgroup
    : DROP DISKGROUP diskgroupName contentsClause?
    ;

contentsClause
    : ((FORCE? INCLUDING) | EXCLUDING) CONTENTS
    ;

createRollbackSegment
    : CREATE PUBLIC? ROLLBACK SEGMENT rollbackSegment ((TABLESPACE tablespaceName) | storageClause)*
    ;

dropRollbackSegment
    : DROP ROLLBACK SEGMENT rollbackSegment
    ;

createLockdownProfile
    : CREATE LOCKDOWN PROFILE profileName (staticBaseProfile | dynamicBaseProfile)?
    ;

staticBaseProfile
    : FROM profileName
    ;

dynamicBaseProfile
    : INCLUDING profileName
    ;

dropLockdownProfile
    : DROP LOCKDOWN PROFILE profileName
    ;

createInmemoryJoinGroup
    : CREATE INMEMORY JOIN GROUP (schemaName DOT_)? joinGroupName
     LP_ tableColumnClause COMMA_ tableColumnClause (COMMA_ tableColumnClause)* RP_
    ;

tableColumnClause
    : (schemaName DOT_)? tableName LP_ columnName RP_
    ;

alterInmemoryJoinGroup
    : ALTER INMEMORY JOIN GROUP (schemaName DOT_)? joinGroupName (ADD | REMOVE) LP_ tableName LP_ columnName RP_ RP_
    ;

dropInmemoryJoinGroup
    : DROP INMEMORY JOIN GROUP (schemaName DOT_)? joinGroupName
    ;

createRestorePoint
    : CREATE CLEAN? RESTORE POINT restorePointName (FOR PLUGGABLE DATABASE pdbName)?
      (AS OF (TIMESTAMP | SCN) expr)?
      (PRESERVE | GUARANTEE FLASHBACK DATABASE)?
    ;

dropRestorePoint
    : DROP RESTORE POINT restorePointName (FOR PLUGGABLE DATABASE pdbName)?
    ;
    
dropOperator
    : DROP OPERATOR (schemaName DOT_)? operatorName FORCE?
    ;

alterLibrary
    : ALTER LIBRARY (schemaName DOT_)? libraryName (libraryCompileClause | EDITIONABLE | NONEDITIONABLE)
    ;

libraryCompileClause
    : COMPILE DEBUG? compilerParametersClause* (REUSE SETTINGS)?
    ;

alterMaterializedZonemap
    : ALTER MATERIALIZED ZONEMAP (schemaName DOT_)? zonemapName
    ( alterZonemapAttributes
    | zonemapRefreshClause
    | (ENABLE | DISABLE) PRUNING
    | COMPILE
    | REBUILD
    | UNUSABLE)
    ;

alterZonemapAttributes
    : (PCTFREE INTEGER_ | PCTUSED INTEGER_ | CACHE | NOCACHE)+
    ;

zonemapRefreshClause
    : REFRESH (FAST | COMPLETE | FORCE)?
      (ON (DEMAND | COMMIT | LOAD | DATA MOVEMENT | LOAD DATA MOVEMENT) )?
    ;

alterJava
   : ALTER JAVA (SOURCE | CLASS) objectName resolveClauses (COMPILE | RESOLVE | invokerRightsClause)
   ;

resolveClauses
    : RESOLVER LP_ resolveClause+ RP_
    ;

resolveClause
    : LP_ matchString DOT_? (schemaName | MINUS_) RP_
    ;

alterAuditPolicy
    : ALTER AUDIT POLICY policyName
      ((ADD | DROP) subAuditClause)?
      (CONDITION (DROP | SQ_ condition SQ_ EVALUATE PER (STATEMENT | SESSION | INSTANCE)))?
    ;

subAuditClause
    : (privilegeAuditClause)? (actionAuditClause)? (roleAuditClause)? (ONLY TOPLEVEL)?
    ;

privilegeAuditClause
    : PRIVILEGES systemPrivilegeClause (COMMA_ systemPrivilegeClause)*
    ;

actionAuditClause
    : (standardActions | componentActions)*
    ;

standardActions
    : ACTIONS standardActionsClause standardActionsClause*
    ;

standardActionsClause
    : (objectAction ON (DIRECTORY directoryName | MINING MODEL objectName | objectName) | systemAction)
    ;

objectAction
    : ALL
    | ALTER
    | AUDIT
    | COMMENT
    | CREATE
    | DELETE
    | EXECUTE
    | FLASHBACK
    | GRANT
    | INDEX
    | INSERT
    | LOCK
    | READ
    | RENAME
    | SELECT
    | UPDATE
    | USE
    | WRITE
    ;

systemAction
    : ALL
    | ALTER EDITION
    | ALTER REWRITE EQUIVALENCE
    | ALTER SUMMARY
    | ALTER TRACING
    | CREATE BITMAPFILE
    | CREATE CONTROL FILE
    | CREATE DATABASE
    | CREATE SUMMARY
    | DECLARE REWRITE EQUIVALENCE
    | DROP BITMAPFILE
    | DROP DATABASE
    | DROP REWRITE EQUIVALENCE
    | DROP SUMMARY
    | FLASHBACK DATABASE
    | MERGE
    | SAVEPOINT
    | SET CONSTRAINTS
    | UNDROP OBJECT
    | UPDATE INDEXES
    | UPDATE JOIN INDEX
    | VALIDATE INDEX
    ;

componentActions
    : ACTIONS COMPONENT EQ_ (DATAPUMP | DIRECT_LOAD | OLS | XS) componentAction (COMMA_ componentAction)*
    | DV componentAction ON objectName (COMMA_ componentAction ON objectName)*
    ;

componentAction
    : ALL
    | dataDumpAction
    | directLoadAction
    | labelSecurityAction
    | securityAction
    | databaseVaultAction
    ;

dataDumpAction
    : EXPORT
    | IMPORT
    ;

directLoadAction
    : LOAD
    ;

labelSecurityAction
    : CREATE POLICY
    | ALTER POLICY
    | DROP POLICY
    | APPLY POLICY
    | REMOVE POLICY
    | SET AUTHORIZATION
    | PRIVILEGED ACTION
    | ENABLE POLICY
    | DISABLE POLICY
    | SUBSCRIBE OID
    | UNSUBSCRIBE OID
    | CREATE DATA LABEL
    | ALTER DATA LABEL
    | DROP DATA LABEL
    | CREATE LABEL COMPONENT
    | ALTER LABEL COMPONENTS
    | DROP LABEL COMPONENTS
    ;

securityAction
    : CREATE USER
    | UPDATE USER
    | DELETE USER
    | CREATE ROLE
    | UPDATE ROLE
    | DELETE ROLE
    | GRANT ROLE
    | REVOKE ROLE
    | ADD PROXY
    | REMOVE PROXY
    | SET USER PASSWORD
    | SET USER VERIFIER
    | CREATE ROLESET
    | UPDATE ROLESET
    | DELETE ROLESET
    | CREATE SECURITY CLASS
    | UPDATE SECURITY CLASS
    | DELETE SECURITY CLASS
    | CREATE NAMESPACE TEMPLATE
    | UPDATE NAMESPACE TEMPLATE
    | DELETE NAMESPACE TEMPLATE
    | CREATE ACL
    | UPDATE ACL
    | DELETE ACL
    | CREATE DATA SECURITY
    | UPDATE DATA SECURITY
    | DELETE DATA SECURITY
    | ENABLE DATA SECURITY
    | DISABLE DATA SECURITY
    | ADD GLOBAL CALLBACK
    | DELETE GLOBAL CALLBACK
    | ENABLE GLOBAL CALLBACK
    | ENABLE ROLE
    | DISABLE ROLE
    | SET COOKIE
    | SET INACTIVE TIMEOUT
    | CREATE SESSION
    | DESTROY SESSION
    | SWITCH USER
    | ASSIGN USER
    | CREATE SESSION NAMESPACE
    | DELETE SESSION NAMESPACE
    | CREATE NAMESPACE ATTRIBUTE
    | GET NAMESPACE ATTRIBUTE
    | SET NAMESPACE ATTRIBUTE
    | DELETE NAMESPACE ATTRIBUTE
    | SET USER PROFILE
    | GRANT SYSTEM PRIVILEGE
    | REVOKE SYSTEM PRIVILEGE
    ;

databaseVaultAction
    : REALM VIOLATION
    | REALM SUCCESS
    | REALM ACCESS
    | RULE SET FAILURE
    | RULE SET SUCCESS
    | RULE SET EVAL
    | FACTOR ERROR
    | FACTOR NULL
    | FACTOR VALIDATE ERROR
    | FACTOR VALIDATE FALSE
    | FACTOR TRUST LEVEL NULL
    | FACTOR TRUST LEVEL NEG
    | FACTOR ALL
    ;

roleAuditClause
    : ROLES roleName (COMMA_ roleName)*
    ;

alterCluster
    : ALTER CLUSTER clusterName
    (physicalAttributesClause
    | SIZE sizeClause
    | (MODIFY PARTITION partitionName)? allocateExtentClause
    | deallocateUnusedClause
    | (CACHE | NOCACHE))+ (parallelClause)?
    ;

alterOperator
    : ALTER OPERATOR operatorName (addBindingClause | dropBindingClause | COMPILE)
    ;

addBindingClause
    : ADD BINDING LP_ parameterType (COMMA_ parameterType)* RP_
      RETURN LP_ returnType RP_ implementationClause? usingFunctionClause
    ;

implementationClause
    : (ANCILLARY TO primaryOperatorClause (COMMA_ primaryOperatorClause)*) | contextClauseWithOpeartor
    ;

primaryOperatorClause
    : operatorName LP_ parameterType (COMMA_ parameterType)* RP_
    ;

contextClauseWithOpeartor
    : withIndexClause? withColumnClause?
    ;

withIndexClause
    : WITH INDEX CONTEXT COMMA_ SCAN CONTEXT implementationType (COMPUTE ANCILLARY DATA)?
    ;

withColumnClause
    : WITH COLUMN CONTEXT
    ;

usingFunctionClause
    : USING (packageName DOT_ | typeName DOT_)? functionName
    ;

dropBindingClause
    : DROP BINDING LP_ parameterType (COMMA_ parameterType)* RP_ FORCE?
    ;

alterDiskgroup
    : ALTER DISKGROUP ((diskgroupName ((((addDiskClause | dropDiskClause) (COMMA_ (addDiskClause | dropDiskClause))* | resizeDiskClause) (rebalanceDiskgroupClause)?)
    | replaceDiskClause
    | renameDiskClause
    | diskOnlineClause
    | diskOfflineClause
    | rebalanceDiskgroupClause
    | checkDiskgroupClause
    | diskgroupTemplateClauses
    | diskgroupDirectoryClauses
    | diskgroupAliasClauses
    | diskgroupVolumeClauses
    | diskgroupAttributes
    | modifyDiskgroupFile
    | dropDiskgroupFileClause
    | convertRedundancyClause
    | usergroupClauses
    | userClauses
    | filePermissionsClause
    | fileOwnerClause
    | scrubClause
    | quotagroupClauses
    | filegroupClauses))
    | (((diskgroupName (COMMA_ diskgroupName)*) | ALL) (undropDiskClause | diskgroupAvailability | enableDisableVolume)))
    ;

addDiskClause
    : ADD ((SITE siteName)? (QUORUM | REGULAR)? (FAILGROUP failgroupName)? DISK qualifiedDiskClause (COMMA_ qualifiedDiskClause)*)+
    ;

qualifiedDiskClause
    : searchString (NAME diskName)? (SIZE sizeClause)? (FORCE | NOFORCE)?
    ;

dropDiskClause
    : DROP ((QUORUM | REGULAR)? DISK diskName (FORCE | NOFORCE)? (COMMA diskName (FORCE | NOFORCE)?)*
    | DISKS IN (QUORUM | REGULAR)? FAILGROUP failgroupName (FORCE | NOFORCE)? (COMMA_ failgroupName (FORCE | NOFORCE)?)*)
    ;

resizeDiskClause
    : RESIZE ALL (SIZE sizeClause)?
    ;

rebalanceDiskgroupClause
    : REBALANCE ((((WITH withPhases) | (WITHOUT withoutPhases))? (POWER INTEGER_)? (WAIT | NOWAIT)?)
    | (MODIFY POWER (INTEGER_)?))?
    ;

withPhases
    : withPhase (COMMA_ withPhase)*
    ;

withPhase
    : RESTORE | BALANCE | PREPARE | COMPACT
    ;

withoutPhases
    : withoutPhase (COMMA_ withoutPhase)*
    ;

withoutPhase
    : BALANCE | PREPARE | COMPACT
    ;

replaceDiskClause
    : REPLACE DISK diskName WITH pathString (FORCE | NOFORCE)?
    (COMMA_ diskName WITH pathString (FORCE | NOFORCE)?)*
    (POWER INTEGER_)? (WAIT | NOWAIT)?
    ;

renameDiskClause
    : RENAME (DISK diskName TO diskName (COMMA_ diskName TO diskName)* | DISKS ALL)
    ;

diskOnlineClause
    : ONLINE (((QUORUM | REGULAR)? DISK diskName (COMMA_ diskName)*
    | DISKS IN (QUORUM | REGULAR)? FAILGROUP failgroupName (COMMA_ failgroupName)*)+
    | ALL) (POWER INTEGER_)? (WAIT | NOWAIT)?
    ;

diskOfflineClause
    : OFFLINE ((QUORUM | REGULAR)? DISK diskName (COMMA_ diskName)*
    | DISKS IN (QUORUM | REGULAR)? FAILGROUP failgroupName (COMMA_ failgroupName)*)+ (timeoutClause)?
    ;

timeoutClause
    : DROP AFTER INTEGER_ (M | H)
    ;

checkDiskgroupClause
    : CHECK (REPAIR | NOREPAIR)?
    ;

diskgroupTemplateClauses
    : (((ADD | MODIFY) TEMPLATE templateName qualifiedTemplateClause (COMMA_ templateName qualifiedTemplateClause)*)
    | (DROP TEMPLATE templateName (COMMA_ templateName)*))
    ;

qualifiedTemplateClause
    : ATTRIBUTE LP_ redundancyClause stripingClause diskRegionClause RP_
    ;

redundancyClause
    : (MIRROR | HIGH | UNPROTECTED | PARITY)?
    ;

stripingClause
    : (FINE | COARSE)?
    ;

diskRegionClause
    : (HOT | COLD)? (MIRRORHOT | MIRRORCOLD)?
    ;

diskgroupDirectoryClauses
    : (ADD DIRECTORY fileName (COMMA_ fileName)*
    | DROP DIRECTORY fileName (FORCE | NOFORCE)? (COMMA_ fileName (FORCE | NOFORCE)?)*
    | RENAME DIRECTORY directoryName TO directoryName (COMMA_ directoryName TO directoryName)*)
    ;

diskgroupAliasClauses
    : ((ADD ALIAS aliasName FOR fileName (COMMA_ aliasName FOR fileName)*)
    | (DROP ALIAS aliasName (COMMA_ aliasName)*)
    | (RENAME ALIAS aliasName TO aliasName (COMMA_ aliasName TO aliasName)*))
    ;

diskgroupVolumeClauses
    : (addVolumeClause
    | modifyVolumeClause
    | RESIZE VOLUME asmVolumeName SIZE sizeClause
    | DROP VOLUME asmVolumeName)
    ;

addVolumeClause
    : ADD VOLUME asmVolumeName SIZE sizeClause (redundancyClause)? (STRIPE_WIDTH INTEGER_ (K | M))? (STRIPE_COLUMNS INTEGER_)? (ATTRIBUTE (diskRegionClause))?
    ;

modifyVolumeClause
    : MODIFY VOLUME asmVolumeName (ATTRIBUTE (diskRegionClause))? (MOUNTPATH mountpathName)? (USAGE usageName)?
    ;

diskgroupAttributes
    : SET ATTRIBUTE attributeNameAndValue
    ;

modifyDiskgroupFile
    : MODIFY FILE fileName ATTRIBUTE LP_ diskRegionClause RP_ (COMMA_ fileName ATTRIBUTE ( diskRegionClause ))*
    ;

dropDiskgroupFileClause
    : DROP FILE fileName (COMMA_ fileName)*
    ;

convertRedundancyClause
    : CONVERT REDUNDANCY TO FLEX
    ;

usergroupClauses
    : (ADD USERGROUP SQ_ usergroupName SQ_ WITH MEMBER SQ_ username SQ_ (COMMA_ SQ_ username SQ_)*
    | MODIFY USERGROUP SQ_ usergroupName SQ_ (ADD | DROP) MEMBER SQ_ username SQ_ (COMMA_ SQ_ username SQ_)*
    | DROP USERGROUP SQ_ usergroupName SQ_)
    ;

userClauses
    : (ADD USER SQ_ username SQ_ (COMMA_ SQ_ username SQ_)*
    | DROP USER SQ_ username SQ_ (COMMA_ SQ_ username SQ_)* (CASCADE)?
    | REPLACE USER SQ_ username SQ_ WITH SQ_ username SQ_ (COMMA_ SQ_ username SQ_ WITH SQ_ username SQ_)*)
    ;

filePermissionsClause
    : SET PERMISSION (OWNER | GROUP | OTHER) EQ_ (NONE | READ ONLY | READ WRITE) (COMMA_ (OWNER | GROUP | OTHER | ALL)
    EQ_ (NONE | READ ONLY | READ WRITE))* FOR FILE fileName (COMMA_ fileName)*
    ;

fileOwnerClause
    : SET OWNERSHIP (setOwnerClause (COMMA_ setOwnerClause)*) FOR FILE fileName (COMMA_ fileName)*
    ;

setOwnerClause
    :OWNER EQ_ SQ_ username SQ_ | GROUP EQ_ SQ_ usergroupName SQ_
    ;

scrubClause
    : SCRUB (FILE asmFileName | DISK diskName)? (REPAIR | NOREPAIR)?
    (POWER (AUTO | LOW | HIGH | MAX))? (WAIT | NOWAIT)? (FORCE | NOFORCE)? (STOP)?
    ;

quotagroupClauses
    : (ADD QUOTAGROUP quotagroupName (setPropertyClause)?
    | MODIFY QUOTAGROUP quotagroupName setPropertyClause
    | MOVE FILEGROUP filegroupName TO quotagroupName
    | DROP QUOTAGROUP quotagroupName)
    ;

setPropertyClause
    : SET propertyName EQ_ propertyValue
    ;

quotagroupName
    : identifier
    ;

propertyName
    : QUOTA
    ;

propertyValue
    : sizeClause | UNLIMITED
    ;

filegroupName
    : identifier
    ;

filegroupClauses
    : (addFilegroupClause
    | modifyFilegroupClause
    | moveToFilegroupClause
    | dropFilegroupClause)
    ;

addFilegroupClause
    : ADD FILEGROUP filegroupName (DATABASE databaseName
    | CLUSTER clusterName
    | VOLUME asmVolumeName) (setFileTypePropertyclause)?
    ;

setFileTypePropertyclause
    :SET SQ_ (fileType DOT_)? propertyName SQ_ EQ_ SQ_ propertyValue SQ_
    ;

modifyFilegroupClause
    : MODIFY FILEGROUP filegroupName setFileTypePropertyclause
    ;

moveToFilegroupClause
    : MOVE FILE asmFileName TO FILEGROUP filegroupName
    ;

dropFilegroupClause
    : DROP FILEGROUP filegroupName (CASCADE)?
    ;

undropDiskClause
    : UNDROP DISKS
    ;

diskgroupAvailability
    : ((MOUNT (RESTRICTED | NORMAL)? (FORCE | NOFORCE)?) | (DISMOUNT (FORCE | NOFORCE)?))
    ;

enableDisableVolume
    : (ENABLE | DISABLE) VOLUME (asmVolumeName (COMMA_ asmVolumeName)* | ALL)
    ;

alterIndexType
    : ALTER INDEXTYPE indexTypeName ((addOrDropClause (COMMA_ addOrDropClause)* usingTypeClause?) | COMPILE) withLocalClause
    ;

addOrDropClause
    : (ADD | DROP) operatorName LP_ parameterType RP_
    ;

usingTypeClause
    : USING implementationType arrayDMLClause?
    ;

withLocalClause
    : (WITH LOCAL RANGE? PARTITION)? storageTableClause?
    ;

arrayDMLClause
    : (WITH | WITHOUT)? ARRAY DML arryDMLSubClause (COMMA_ arryDMLSubClause)*
    ;

arryDMLSubClause
    : LP_ typeName (COMMA_ varrayType)? RP_
    ;

alterMaterializedView
    : ALTER MATERIALIZED VIEW materializedViewName materializedViewAttribute? alterIotClauses? (USING INDEX physicalAttributesClause)?
    ((MODIFY scopedTableRefConstraint) | alterMvRefresh)? evaluationEditionClause?
    ((ENABLE | DISABLE) ON QUERY COMPUTATION)? (alterQueryRewriteClause | COMPILE | CONSIDER FRESH)?
    ;

materializedViewAttribute
    : physicalAttributesClause
    | modifyMvColumnClause
    | tableCompression
    | inmemoryTableClause
    | lobStorageClause (COMMA_ lobStorageClause)*
    | modifylobStorageClause (COMMA_ modifylobStorageClause)*
    | alterTablePartitioning
    | parallelClause
    | loggingClause
    | allocateExtentClause
    | deallocateUnusedClause
    | shrinkClause
    | CACHE
    | NOCACHE
    ;

modifyMvColumnClause
    : MODIFY LP_ columnName ((ENCRYPT encryptionSpecification) | DECRYPT)? RP_
    ;

modifylobStorageClause
    : MODIFY LOB LP_ lobItem RP_ LP_ modifylobParameters+ RP_
    ;

modifylobParameters
    : storageClause
    | PCTVERSION INTEGER_
    | FREEPOOLS INTEGER_
    | REBUILD FREEPOOLS
    | lobRetentionClause
    | lobDeduplicateClause
    | lobCompressionClause
    | ENCRYPT encryptionSpecification
    | DECRYPT
    | CACHE
    | (NOCACHE | (CACHE READS)) loggingClause?
    | allocateExtentClause
    | shrinkClause
    | deallocateUnusedClause
    ;

 alterIotClauses
    : indexOrgTableClause
    | alterOverflowClause
    | COALESCE
    ;

alterOverflowClause
    : addOverflowClause | overflowClause
    ;

overflowClause
    : OVERFLOW (segmentAttributesClause | allocateExtentClause | shrinkClause | deallocateUnusedClause)+
    ;

addOverflowClause
    : ADD OVERFLOW segmentAttributesClause? LP_ PARTITION segmentAttributesClause? (COMMA_ PARTITION segmentAttributesClause?)* RP_
    ;

scopedTableRefConstraint
    : SCOPE FOR LP_ (columnName | attributeName) RP_ IS (schemaName DOT_)? (tableName | alias)
    ;

alterMvRefresh
    : REFRESH (FAST
    | COMPLETE
    | FORCE
    | ON DEMAND
    | ON COMMIT
    | START WITH dateValue
    | NEXT dateValue
    | WITH PRIMARY KEY
    | USING DEFAULT MASTER ROLLBACK SEGMENT
    | USING MASTER ROLLBACK SEGMENT rollbackSegment
    | USING ENFORCED CONSTRAINTS
    | USING TRUSTED CONSTRAINTS)
    ;

evaluationEditionClause
    : EVALUATE USING (CURRENT EDITION | EDITION editionName | NULL EDITION)
    ;

alterQueryRewriteClause
    : (ENABLE | DISABLE)? QUERY REWRITE unusableEditionsClause
    ;

unusableEditionsClause
    : unusableBefore? unusableBeginning?
    ;

unusableBefore
    : UNUSABLE BEFORE (CURRENT EDITION | EDITION editionName)
    ;

unusableBeginning
    : UNUSABLE BEGINNING WITH (CURRENT EDITION | EDITION editionName | NULL EDITION)
    ;

alterMaterializedViewLog
    : ALTER MATERIALIZED VIEW LOG FORCE? ON tableName
    ( physicalAttributesClause
    | addMvLogColumnClause
    | alterTablePartitioning
    | parallelClause
    | loggingClause
    | allocateExtentClause
    | shrinkClause
    | moveMvLogClause
    | CACHE
    | NOCACHE)? mvLogAugmentation? mvLogPurgeClause? forRefreshClause?
    ;

addMvLogColumnClause
    : ADD LP_ columnName RP_
    ;

moveMvLogClause
    : MOVE segmentAttributesClause parallelClause?
    ;

mvLogAugmentation
    : ADD addClause (COMMA_ addClause)* newValuesClause?
    ;

addClause
    : OBJECT ID columns?
    | PRIMARY KEY columns?
    | ROWID columns?
    | SEQUENCE columns?
    | columns
    ;

columns
    : LP_ columnName (COMMA_ columnName)* RP_
    ;

newValuesClause
    : (INCLUDING | EXCLUDING) NEW VALUES
    ;

mvLogPurgeClause
    : PURGE IMMEDIATE (SYNCHRONOUS | ASYNCHRONOUS)?
    | START WITH dateValue nextOrRepeatClause?
    | (START WITH dateValue)? nextOrRepeatClause
    ;

nextOrRepeatClause
    : NEXT dateValue | REPEAT INTERVAL intervalExpression
    ;

forRefreshClause
    : FOR ((SYNCHRONOUS REFRESH USING stagingLogName) | (FAST REFRESH))
    ;

alterFunction
    : ALTER FUNCTION function (functionCompileClause | (EDITIONABLE | NONEDITIONABLE))
    ;

functionCompileClause
    : COMPILE DEBUG? compilerParametersClause* (REUSE SETTINGS)?
    ;

alterHierarchy
    : ALTER HIERARCHY hierarchyName (RENAME TO hierarchyName | COMPILE)
    ;

alterLockdownProfile
    : ALTER LOCKDOWN PROFILE profileName (lockdownFeatures | lockdownOptions | lockdownStatements)
    ;

lockdownFeatures
    : (DISABLE | ENABLE) FEATURE featureClauses
    ;

featureClauses
    : EQ_ LP_ featureName (COMMA_ featureName)* RP_
    | ALL (EXCEPT (EQ_ LP_ featureName (COMMA_ featureName)* RP_))?
    ;

lockdownOptions
    : (DISABLE | ENABLE) OPTION lockDownOptionClauses
    ;

lockDownOptionClauses
    : EQ_ LP_ optionName (COMMA_ optionName)* RP_
    | ALL (EXCEPT (EQ_ LP_ optionName (COMMA_ optionName)* RP_))?
    ;

lockdownStatements
    : (DISABLE | ENABLE) STATEMENT lockdownStatementsClauses
    ;

lockdownStatementsClauses
    : EQ_ LP_ sqlStatement (COMMA_ sqlStatement )* RP_
    | EQ_ LP_ sqlStatement RP_ statementClauses
    | ALL (EXCEPT (EQ_ LP_ sqlStatement (COMMA_ sqlStatement)* RP_))?
    ;

statementClauses
    : CLAUSE statementsSubClauses
    ;

statementsSubClauses
    : EQ_ LP_ clause (COMMA_ clause)* RP_
    | EQ_ LP_ clause RP_ clauseOptions
    | ALL (EXCEPT (EQ_ LP_ clause (COMMA_ clause)* RP_))?
    ;

clauseOptions
    : OPTION optionClauses
    ;

optionClauses
    : EQ_ LP_ clauseOptionOrPattern (COMMA_ clauseOptionOrPattern)* RP_
    | EQ_ LP_ clauseOption RP_ optionValues+
    | ALL (EXCEPT EQ_ LP_ clauseOptionOrPattern (COMMA_ clauseOptionOrPattern)* RP_)?
    ;

clauseOptionOrPattern
    : clauseOption | clauseOptionPattern
    ;

optionValues
    : VALUE EQ_ LP_ optionValue (COMMA_ optionValue)* RP_
    | MINVALUE EQ_ optionValue
    | MAXVALUE EQ_ optionValue
    ;

alterPluggableDatabase
    : ALTER databaseClause (pdbUnplugClause
    | pdbSettingsClauses
    | pdbDatafileClause
    | pdbRecoveryClauses
    | pdbChangeState
    | pdbChangeStateFromRoot
    | applicationClauses
    | snapshotClauses
    | prepareClause
    | dropMirrorCopy
    | lostWriteProtection)
    ;

databaseClause
    : DATABASE dbName?
    | PLUGGABLE DATABASE pdbName?
    ;

pdbUnplugClause
    : pdbName UNPLUG INTO fileName pdbUnplugEncrypt?
    ;

pdbUnplugEncrypt
    : ENCRYPT USING transportSecret
    ;

pdbSettingsClauses
    : pdbName? pdbSettingClause
    | CONTAINERS containersClause
    ;

pdbSettingClause
    : DEFAULT EDITION EQ_ editionName
    | SET DEFAULT (BIGFILE | SMALLFILE) TABLESPACE
    | DEFAULT TABLESPACE tablespaceName
    | DEFAULT TEMPORARY TABLESPACE (tablespaceName | tablespaceGroupName)
    | RENAME GLOBAL_NAME TO databaseName (DOT_ domain)+
    | setTimeZoneClause
    | databaseFileClauses
    | supplementalDbLogging
    | pdbStorageClause
    | pdbLoggingClauses
    | pdbRefreshModeClause
    | REFRESH pdbRefreshSwitchoverClause?
    | SET CONTAINER_MAP EQ_ mapObject
    ;

containersClause
    : DEFAULT TARGET EQ_ ((LP_ containerName RP_) | NONE)
    | HOST EQ_ hostName
    | PORT EQ_ NUMBER_
    ;

pdbStorageClause
    : STORAGE ((LP_ storageMaxSizeClauses+ RP_) | UNLIMITED)
    ;

storageMaxSizeClauses
    : (MAXSIZE | MAX_AUDIT_SIZE | MAX_DIAG_SIZE) (UNLIMITED | sizeClause)
    ;

pdbLoggingClauses
    : loggingClause | pdbForceLoggingClause
    ;

pdbForceLoggingClause
    : (ENABLE | DISABLE) FORCE (LOGGING | NOLOGGING)
    | SET STANDBY NOLOGGING FOR ((DATA AVAILABILITY) | (LOAD PERFORMANCE))
    ;

pdbRefreshModeClause
    : REFRESH MODE (MANUAL | (EVERY refreshInterval (MINUTES | HOURS)) | NONE )
    ;

pdbRefreshSwitchoverClause
    : FROM sourcePdbName AT_ dbLink SWITCHOVER
    ;

pdbDatafileClause
    : pdbName? DATAFILE (fileNameAndNumber | ALL)  (ONLINE | OFFLINE)
    ;

fileNameAndNumber
    : (fileName | fileNumber) (COMMA_ (fileName | fileNumber))*
    ;

pdbRecoveryClauses
    : pdbName? (pdbGeneralRecovery
    | BEGIN BACKUP
    | END BACKUP
    | ENABLE RECOVERY
    | DISABLE RECOVERY)
    ;

pdbGeneralRecovery
    : RECOVER AUTOMATIC? (FROM locationName)? (DATABASE
    | TABLESPACE tablespaceName (COMMA_ tablespaceName)*
    | DATAFILE fileNameAndNumber
    | LOGFILE fileName
    | CONTINUE DEFAULT?)?
    ;

pdbChangeState
    : pdbName? (pdbOpen | pdbClose | pdbSaveOrDiscardState)
    ;

pdbOpen
    : OPEN (((READ WRITE) | (READ ONLY))? RESTRICTED? FORCE?
    | (READ WRITE)? UPGRADE RESTRICTED?
    | RESETLOGS) instancesClause?
    ;

instancesClause
    : INSTANCES EQ_ (instanceNameClause | (ALL (EXCEPT instanceName)?))
    ;

instanceNameClause
    : LP_ instanceName (COMMA_ instanceName )* RP_
    ;

pdbClose
    : CLOSE ((IMMEDIATE? (instancesClause | relocateClause)?) | (ABORT? instancesClause?))
    ;

relocateClause
    : RELOCATE (TO instanceName)?
    | NORELOCATE
    ;

pdbSaveOrDiscardState
    : (SAVE | DISCARD) STATE instancesClause?
    ;

pdbChangeStateFromRoot
    : (pdbNameClause | (ALL (EXCEPT pdbNameClause)?)) (pdbOpen | pdbClose | pdbSaveOrDiscardState)
    ;

pdbNameClause
    : pdbName (COMMA_ pdbName)*
    ;

applicationClauses
    : APPLICATION ((appName appClause) | (ALL SYNC))
    ;

appClause
    : BEGIN INSTALL SQ_ appVersion SQ_ (COMMENT SQ_ commentValue SQ_)?
    | END INSTALL (SQ_ appVersion SQ_)?
    | BEGIN PATCH NUMBER_ (MINIMUM VERSION SQ_ appVersion SQ_)? (COMMENT SQ_ commentValue SQ_)?
    | END PATCH NUMBER_?
    | BEGIN UPGRADE (SQ_ startAppVersion SQ_)? TO SQ_ endAppVersion SQ_ (COMMENT SQ_ commentValue SQ_)?
    | END UPGRADE (TO SQ_ endAppVersion SQ_)?
    | BEGIN UNINSTALL
    | END UNINSTALL
    | SET PATCH NUMBER_
    | SET VERSION SQ_ appVersion SQ_
    | SET COMPATIBILITY VERSION ((SQ_ appVersion SQ_) | CURRENT)
    | SYNC TO ((SQ_ appVersion SQ_) | (PATCH patchNumber))
    | SYNC
    ;

snapshotClauses
    : pdbSnapshotClause
    | materializeClause
    | createSnapshotClause
    | dropSnapshotClause
    | setMaxPdbSnapshotsClause
    ;

pdbSnapshotClause
    : SNAPSHOT (MANUAL | (EVERY snapshotInterval (HOURS | MINUTES)) | NONE)
    ;

materializeClause
    : MATERIALIZE
    ;

createSnapshotClause
    : SNAPSHOT snapshotName
    ;

dropSnapshotClause
    : DROP SNAPSHOT snapshotName
    ;

setMaxPdbSnapshotsClause
    : SET maxPdbSnapshots EQ_ maxNumberOfSnapshots
    ;

dropIndexType
    : DROP INDEXTYPE indexTypeName FORCE?
    ;

dropProfile
    : DROP PROFILE profileName CASCADE?
    ;

dropPluggableDatabase
    : DROP PLUGGABLE DATABASE pdbName ((KEEP | INCLUDING) DATAFILES)?
    ;

dropSequence
    : DROP SEQUENCE (schemaName DOT_)? sequenceName
    ;

dropJava
     : DROP JAVA (SOURCE | CLASS | RESOURCE) objectName
     ;

dropLibrary
    : DROP LIBRARY libraryName
    ;

dropMaterializedView
    : DROP MATERIALIZED VIEW materializedViewName (PRESERVE TABLE)?
    ;

dropMaterializedViewLog
    : DROP MATERIALIZED VIEW LOG ON tableName
    ;

dropMaterializedZonemap
    : DROP MATERIALIZED ZONEMAP zonemapName
<<<<<<< HEAD
=======
    ;

dropFunction
    : DROP FUNCTION (schemaName DOT_)? function
>>>>>>> e0233a7f
    ;<|MERGE_RESOLUTION|>--- conflicted
+++ resolved
@@ -3523,11 +3523,8 @@
 
 dropMaterializedZonemap
     : DROP MATERIALIZED ZONEMAP zonemapName
-<<<<<<< HEAD
-=======
     ;
 
 dropFunction
     : DROP FUNCTION (schemaName DOT_)? function
->>>>>>> e0233a7f
     ;