--- conflicted
+++ resolved
@@ -3767,7 +3767,6 @@
     : MODIFY (LIMIT INTEGER_ | ELEMENT TYPE dataType)
     ;
 
-<<<<<<< HEAD
 exceptionsClause
     : EXCEPTIONS INTO (schemaName DOT_)? tableName
     ;
@@ -3779,10 +3778,6 @@
 alterType
     : ALTER TYPE typeName (compileTypeClause | replaceTypeClause | RESET
     | (alterMethodSpec | alterAttributeDefinition | alterCollectionClauses | NOT? (INSTANTIABLE | FINAL)) dependentHandlingClause?)
-=======
-alterType
-    : ALTER TYPE typeName (compileTypeClause | replaceTypeClause | RESET
-    | (alterMethodSpec | alterAttributeDefinition | alterCollectionClauses | NOT (INSTANTIABLE | FINAL)))?
     ;
 
 createCluster
@@ -3809,5 +3804,4 @@
     (physicalAttributesClause | SET sizeClause | TABLESPACE tablespaceName | INDEX |
     (SINGLE TABLE)? HASHKEYS INTEGER_ (HASH IS functionName LP_ (argument (COMMA_ argument)*) RP_)?)?
     parallelClause? (NOROWDEPENDENCIES | ROWDEPENDENCIES)? (CACHE | NOCACHE)?
->>>>>>> 18d6fdbb
     ;