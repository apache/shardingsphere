--- conflicted
+++ resolved
@@ -3702,7 +3702,6 @@
     : (ADD | DROP) (mapOrderFunctionSpec | subprogramSpec) ((ADD | DROP) (mapOrderFunctionSpec | subprogramSpec))*
     ;
 
-<<<<<<< HEAD
 alterAttributeDefinition
     : (ADD | MODIFY) ATTRIBUTE ( attributeName dataType? | LP_ attributeName dataType (COMMA_ attributeName dataType)* RP_)
       | DROP ATTRIBUTE ( attributeName | LP_ attributeName (COMMA_ attributeName)* RP_)
@@ -3710,9 +3709,6 @@
 
 alterType
     : ALTER TYPE typeName (compileTypeClause|replaceTypeClause|RESET|(alterMethodSpec|alterAttributeDefinition))?
-=======
-alterType
-    : ALTER TYPE typeName (compileTypeClause|replaceTypeClause|RESET|(alterMethodSpec))?
     ;
 
 createCluster
@@ -3724,5 +3720,4 @@
     : CREATE CLUSTER (schemaName DOT_)? clusterName
     LP_ (columnName dataType SORT? (COMMA_ columnName dataType SORT?)*) RP_
     parallelClause? (NOROWDEPENDENCIES | ROWDEPENDENCIES)? (CACHE | NOCACHE)?
->>>>>>> b1dec832
     ;