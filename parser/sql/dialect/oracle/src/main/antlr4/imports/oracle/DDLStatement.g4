--- conflicted
+++ resolved
@@ -3606,12 +3606,8 @@
     ;
 
 segmentManagementClause
-<<<<<<< HEAD
-    : SEGMENT SPACE MANAGEMENT (AUTO|MANUAL);
-=======
     : SEGMENT SPACE MANAGEMENT (AUTO|MANUAL)
     ;
->>>>>>> e3d28669
 
 createTablespace
     : CREATE (BIGFILE|SMALLFILE)? (DATAFILE fileSpecifications)? permanentTablespaceClause
