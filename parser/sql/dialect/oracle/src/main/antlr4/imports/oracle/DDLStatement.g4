--- conflicted
+++ resolved
@@ -2944,14 +2944,10 @@
     ;
 
 addBindingClause
-<<<<<<< HEAD
-    : ADD BINDING LP_ parameterType (COMMA_ parameterType)* RP_ RETURN (LP_ returnType RP_ | NUMBER) implementationClause? usingFunctionClause
-=======
     : ADD BINDING LP_ parameterType (COMMA_ parameterType)* RP_
       RETURN LP_ returnType RP_ implementationClause usingFunctionClause
     | ADD BINDING LP_ parameterType (COMMA_ parameterType)* RP_
       RETURN LP_ returnType RP_ usingFunctionClause
->>>>>>> 8efcc18e
     ;
 
 implementationClause
