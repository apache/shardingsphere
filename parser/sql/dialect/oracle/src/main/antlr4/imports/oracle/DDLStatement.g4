--- conflicted
+++ resolved
@@ -3659,7 +3659,6 @@
     : (MAP | ORDER) MEMBER functionSpec
     ;
 
-<<<<<<< HEAD
 restrictReferencesPragma
     : PRAGMA RESTRICT_REFERENCES
     LP_ (subprogramName | methodName | DEFAULT) COMMA_
@@ -3669,10 +3668,6 @@
 
 elementSpecification
     : inheritanceClauses? (subprogramSpec | constructorSpec | mapOrderFunctionSpec)+ (COMMA_ restrictReferencesPragma)?
-=======
-elementSpecification
-    : inheritanceClauses? (subprogramSpec | constructorSpec | mapOrderFunctionSpec)+
->>>>>>> 6deaf930
     ;
 
 replaceTypeClause
