/*
 * Licensed to the Apache Software Foundation (ASF) under one or more
 * contributor license agreements.  See the NOTICE file distributed with
 * this work for additional information regarding copyright ownership.
 * The ASF licenses this file to You under the Apache License, Version 2.0
 * (the "License"); you may not use this file except in compliance with
 * the License.  You may obtain a copy of the License at
 *
 *     http://www.apache.org/licenses/LICENSE-2.0
 *
 * Unless required by applicable law or agreed to in writing, software
 * distributed under the License is distributed on an "AS IS" BASIS,
 * WITHOUT WARRANTIES OR CONDITIONS OF ANY KIND, either express or implied.
 * See the License for the specific language governing permissions and
 * limitations under the License.
 */

package org.apache.shardingsphere.sql.parser.oracle.visitor.statement.type;

import org.apache.shardingsphere.sql.parser.api.ASTNode;
import org.apache.shardingsphere.sql.parser.api.visitor.statement.type.DDLStatementVisitor;
import org.apache.shardingsphere.sql.parser.autogen.OracleStatementParser.AddColumnSpecificationContext;
import org.apache.shardingsphere.sql.parser.autogen.OracleStatementParser.AddConstraintSpecificationContext;
import org.apache.shardingsphere.sql.parser.autogen.OracleStatementParser.AlterAnalyticViewContext;
import org.apache.shardingsphere.sql.parser.autogen.OracleStatementParser.AlterAttributeDimensionContext;
import org.apache.shardingsphere.sql.parser.autogen.OracleStatementParser.AlterAuditPolicyContext;
import org.apache.shardingsphere.sql.parser.autogen.OracleStatementParser.AlterClusterContext;
import org.apache.shardingsphere.sql.parser.autogen.OracleStatementParser.AlterDatabaseContext;
import org.apache.shardingsphere.sql.parser.autogen.OracleStatementParser.AlterDatabaseDictionaryContext;
import org.apache.shardingsphere.sql.parser.autogen.OracleStatementParser.AlterDatabaseLinkContext;
import org.apache.shardingsphere.sql.parser.autogen.OracleStatementParser.AlterDefinitionClauseContext;
import org.apache.shardingsphere.sql.parser.autogen.OracleStatementParser.AlterDimensionContext;
import org.apache.shardingsphere.sql.parser.autogen.OracleStatementParser.AlterDiskgroupContext;
import org.apache.shardingsphere.sql.parser.autogen.OracleStatementParser.AlterFlashbackArchiveContext;
import org.apache.shardingsphere.sql.parser.autogen.OracleStatementParser.AlterFunctionContext;
import org.apache.shardingsphere.sql.parser.autogen.OracleStatementParser.AlterHierarchyContext;
import org.apache.shardingsphere.sql.parser.autogen.OracleStatementParser.AlterIndexContext;
import org.apache.shardingsphere.sql.parser.autogen.OracleStatementParser.AlterIndexTypeContext;
import org.apache.shardingsphere.sql.parser.autogen.OracleStatementParser.AlterInmemoryJoinGroupContext;
import org.apache.shardingsphere.sql.parser.autogen.OracleStatementParser.AlterJavaContext;
import org.apache.shardingsphere.sql.parser.autogen.OracleStatementParser.AlterLibraryContext;
import org.apache.shardingsphere.sql.parser.autogen.OracleStatementParser.AlterLockdownProfileContext;
import org.apache.shardingsphere.sql.parser.autogen.OracleStatementParser.AlterMaterializedViewContext;
import org.apache.shardingsphere.sql.parser.autogen.OracleStatementParser.AlterMaterializedViewLogContext;
import org.apache.shardingsphere.sql.parser.autogen.OracleStatementParser.AlterMaterializedZonemapContext;
import org.apache.shardingsphere.sql.parser.autogen.OracleStatementParser.AlterOperatorContext;
import org.apache.shardingsphere.sql.parser.autogen.OracleStatementParser.AlterOutlineContext;
import org.apache.shardingsphere.sql.parser.autogen.OracleStatementParser.AlterPackageContext;
import org.apache.shardingsphere.sql.parser.autogen.OracleStatementParser.AlterPluggableDatabaseContext;
import org.apache.shardingsphere.sql.parser.autogen.OracleStatementParser.AlterProcedureContext;
import org.apache.shardingsphere.sql.parser.autogen.OracleStatementParser.AlterProfileContext;
import org.apache.shardingsphere.sql.parser.autogen.OracleStatementParser.AlterRollbackSegmentContext;
import org.apache.shardingsphere.sql.parser.autogen.OracleStatementParser.AlterSequenceContext;
import org.apache.shardingsphere.sql.parser.autogen.OracleStatementParser.AlterSessionContext;
import org.apache.shardingsphere.sql.parser.autogen.OracleStatementParser.AlterSynonymContext;
import org.apache.shardingsphere.sql.parser.autogen.OracleStatementParser.AlterSystemContext;
import org.apache.shardingsphere.sql.parser.autogen.OracleStatementParser.AlterTableContext;
import org.apache.shardingsphere.sql.parser.autogen.OracleStatementParser.AlterTablespaceContext;
import org.apache.shardingsphere.sql.parser.autogen.OracleStatementParser.AlterTriggerContext;
import org.apache.shardingsphere.sql.parser.autogen.OracleStatementParser.AlterTypeContext;
import org.apache.shardingsphere.sql.parser.autogen.OracleStatementParser.AlterViewContext;
import org.apache.shardingsphere.sql.parser.autogen.OracleStatementParser.AnalyzeContext;
import org.apache.shardingsphere.sql.parser.autogen.OracleStatementParser.AssociateStatisticsContext;
import org.apache.shardingsphere.sql.parser.autogen.OracleStatementParser.AuditContext;
import org.apache.shardingsphere.sql.parser.autogen.OracleStatementParser.AuditTraditionalContext;
import org.apache.shardingsphere.sql.parser.autogen.OracleStatementParser.AuditUnifiedContext;
import org.apache.shardingsphere.sql.parser.autogen.OracleStatementParser.ColumnClausesContext;
import org.apache.shardingsphere.sql.parser.autogen.OracleStatementParser.ColumnDefinitionContext;
import org.apache.shardingsphere.sql.parser.autogen.OracleStatementParser.ColumnNameContext;
import org.apache.shardingsphere.sql.parser.autogen.OracleStatementParser.ColumnOrVirtualDefinitionContext;
import org.apache.shardingsphere.sql.parser.autogen.OracleStatementParser.CommentContext;
import org.apache.shardingsphere.sql.parser.autogen.OracleStatementParser.ConstraintClausesContext;
import org.apache.shardingsphere.sql.parser.autogen.OracleStatementParser.CreateClusterContext;
import org.apache.shardingsphere.sql.parser.autogen.OracleStatementParser.CreateContextContext;
import org.apache.shardingsphere.sql.parser.autogen.OracleStatementParser.CreateControlFileContext;
import org.apache.shardingsphere.sql.parser.autogen.OracleStatementParser.CreateDatabaseContext;
import org.apache.shardingsphere.sql.parser.autogen.OracleStatementParser.CreateDatabaseLinkContext;
import org.apache.shardingsphere.sql.parser.autogen.OracleStatementParser.CreateDefinitionClauseContext;
import org.apache.shardingsphere.sql.parser.autogen.OracleStatementParser.CreateDimensionContext;
import org.apache.shardingsphere.sql.parser.autogen.OracleStatementParser.CreateDirectoryContext;
import org.apache.shardingsphere.sql.parser.autogen.OracleStatementParser.CreateDiskgroupContext;
import org.apache.shardingsphere.sql.parser.autogen.OracleStatementParser.CreateEditionContext;
import org.apache.shardingsphere.sql.parser.autogen.OracleStatementParser.CreateFlashbackArchiveContext;
import org.apache.shardingsphere.sql.parser.autogen.OracleStatementParser.CreateFunctionContext;
import org.apache.shardingsphere.sql.parser.autogen.OracleStatementParser.CreateIndexContext;
import org.apache.shardingsphere.sql.parser.autogen.OracleStatementParser.CreateInmemoryJoinGroupContext;
import org.apache.shardingsphere.sql.parser.autogen.OracleStatementParser.CreateJavaContext;
import org.apache.shardingsphere.sql.parser.autogen.OracleStatementParser.CreateLibraryContext;
import org.apache.shardingsphere.sql.parser.autogen.OracleStatementParser.CreateLockdownProfileContext;
import org.apache.shardingsphere.sql.parser.autogen.OracleStatementParser.CreateMaterializedViewContext;
import org.apache.shardingsphere.sql.parser.autogen.OracleStatementParser.CreateMaterializedViewLogContext;
import org.apache.shardingsphere.sql.parser.autogen.OracleStatementParser.CreatePFileContext;
import org.apache.shardingsphere.sql.parser.autogen.OracleStatementParser.CreateProcedureContext;
import org.apache.shardingsphere.sql.parser.autogen.OracleStatementParser.CreateRestorePointContext;
import org.apache.shardingsphere.sql.parser.autogen.OracleStatementParser.CreateRollbackSegmentContext;
import org.apache.shardingsphere.sql.parser.autogen.OracleStatementParser.CreateSPFileContext;
import org.apache.shardingsphere.sql.parser.autogen.OracleStatementParser.CreateSequenceContext;
import org.apache.shardingsphere.sql.parser.autogen.OracleStatementParser.CreateSynonymContext;
import org.apache.shardingsphere.sql.parser.autogen.OracleStatementParser.CreateTableContext;
import org.apache.shardingsphere.sql.parser.autogen.OracleStatementParser.CreateTablespaceContext;
import org.apache.shardingsphere.sql.parser.autogen.OracleStatementParser.CreateTypeContext;
import org.apache.shardingsphere.sql.parser.autogen.OracleStatementParser.CreateViewContext;
import org.apache.shardingsphere.sql.parser.autogen.OracleStatementParser.DataTypeDefinitionContext;
import org.apache.shardingsphere.sql.parser.autogen.OracleStatementParser.DisassociateStatisticsContext;
import org.apache.shardingsphere.sql.parser.autogen.OracleStatementParser.DropClusterContext;
import org.apache.shardingsphere.sql.parser.autogen.OracleStatementParser.DropColumnClauseContext;
import org.apache.shardingsphere.sql.parser.autogen.OracleStatementParser.DropColumnSpecificationContext;
import org.apache.shardingsphere.sql.parser.autogen.OracleStatementParser.DropConstraintClauseContext;
import org.apache.shardingsphere.sql.parser.autogen.OracleStatementParser.DropContextContext;
import org.apache.shardingsphere.sql.parser.autogen.OracleStatementParser.DropDatabaseLinkContext;
import org.apache.shardingsphere.sql.parser.autogen.OracleStatementParser.DropDimensionContext;
import org.apache.shardingsphere.sql.parser.autogen.OracleStatementParser.DropDirectoryContext;
import org.apache.shardingsphere.sql.parser.autogen.OracleStatementParser.DropDiskgroupContext;
import org.apache.shardingsphere.sql.parser.autogen.OracleStatementParser.DropEditionContext;
import org.apache.shardingsphere.sql.parser.autogen.OracleStatementParser.DropFlashbackArchiveContext;
import org.apache.shardingsphere.sql.parser.autogen.OracleStatementParser.DropFunctionContext;
import org.apache.shardingsphere.sql.parser.autogen.OracleStatementParser.DropIndexContext;
import org.apache.shardingsphere.sql.parser.autogen.OracleStatementParser.DropIndexTypeContext;
import org.apache.shardingsphere.sql.parser.autogen.OracleStatementParser.DropInmemoryJoinGroupContext;
import org.apache.shardingsphere.sql.parser.autogen.OracleStatementParser.DropJavaContext;
import org.apache.shardingsphere.sql.parser.autogen.OracleStatementParser.DropLibraryContext;
import org.apache.shardingsphere.sql.parser.autogen.OracleStatementParser.DropLockdownProfileContext;
import org.apache.shardingsphere.sql.parser.autogen.OracleStatementParser.DropMaterializedViewContext;
import org.apache.shardingsphere.sql.parser.autogen.OracleStatementParser.DropMaterializedViewLogContext;
import org.apache.shardingsphere.sql.parser.autogen.OracleStatementParser.DropMaterializedZonemapContext;
import org.apache.shardingsphere.sql.parser.autogen.OracleStatementParser.DropOperatorContext;
import org.apache.shardingsphere.sql.parser.autogen.OracleStatementParser.DropOutlineContext;
import org.apache.shardingsphere.sql.parser.autogen.OracleStatementParser.DropPackageContext;
import org.apache.shardingsphere.sql.parser.autogen.OracleStatementParser.DropPluggableDatabaseContext;
import org.apache.shardingsphere.sql.parser.autogen.OracleStatementParser.DropProcedureContext;
import org.apache.shardingsphere.sql.parser.autogen.OracleStatementParser.DropProfileContext;
import org.apache.shardingsphere.sql.parser.autogen.OracleStatementParser.DropRestorePointContext;
import org.apache.shardingsphere.sql.parser.autogen.OracleStatementParser.DropRollbackSegmentContext;
import org.apache.shardingsphere.sql.parser.autogen.OracleStatementParser.DropSequenceContext;
import org.apache.shardingsphere.sql.parser.autogen.OracleStatementParser.DropSynonymContext;
import org.apache.shardingsphere.sql.parser.autogen.OracleStatementParser.DropTableContext;
import org.apache.shardingsphere.sql.parser.autogen.OracleStatementParser.DropTableSpaceContext;
import org.apache.shardingsphere.sql.parser.autogen.OracleStatementParser.DropTriggerContext;
import org.apache.shardingsphere.sql.parser.autogen.OracleStatementParser.DropTypeContext;
import org.apache.shardingsphere.sql.parser.autogen.OracleStatementParser.DropViewContext;
import org.apache.shardingsphere.sql.parser.autogen.OracleStatementParser.FlashbackDatabaseContext;
import org.apache.shardingsphere.sql.parser.autogen.OracleStatementParser.FlashbackTableContext;
import org.apache.shardingsphere.sql.parser.autogen.OracleStatementParser.FunctionContext;
import org.apache.shardingsphere.sql.parser.autogen.OracleStatementParser.SwitchContext;
import org.apache.shardingsphere.sql.parser.autogen.OracleStatementParser.IndexExpressionContext;
import org.apache.shardingsphere.sql.parser.autogen.OracleStatementParser.IndexExpressionsContext;
import org.apache.shardingsphere.sql.parser.autogen.OracleStatementParser.IndexNameContext;
import org.apache.shardingsphere.sql.parser.autogen.OracleStatementParser.IndexTypeNameContext;
import org.apache.shardingsphere.sql.parser.autogen.OracleStatementParser.InlineConstraintContext;
import org.apache.shardingsphere.sql.parser.autogen.OracleStatementParser.ModifyColPropertiesContext;
import org.apache.shardingsphere.sql.parser.autogen.OracleStatementParser.ModifyCollectionRetrievalContext;
import org.apache.shardingsphere.sql.parser.autogen.OracleStatementParser.ModifyColumnSpecificationContext;
import org.apache.shardingsphere.sql.parser.autogen.OracleStatementParser.ModifyConstraintClauseContext;
import org.apache.shardingsphere.sql.parser.autogen.OracleStatementParser.NestedTableTypeSpecContext;
import org.apache.shardingsphere.sql.parser.autogen.OracleStatementParser.NoAuditContext;
import org.apache.shardingsphere.sql.parser.autogen.OracleStatementParser.ObjectBaseTypeDefContext;
import org.apache.shardingsphere.sql.parser.autogen.OracleStatementParser.ObjectSubTypeDefContext;
import org.apache.shardingsphere.sql.parser.autogen.OracleStatementParser.ObjectTypeDefContext;
import org.apache.shardingsphere.sql.parser.autogen.OracleStatementParser.OperateColumnClauseContext;
import org.apache.shardingsphere.sql.parser.autogen.OracleStatementParser.OutOfLineConstraintContext;
import org.apache.shardingsphere.sql.parser.autogen.OracleStatementParser.OutOfLineRefConstraintContext;
import org.apache.shardingsphere.sql.parser.autogen.OracleStatementParser.PackageNameContext;
import org.apache.shardingsphere.sql.parser.autogen.OracleStatementParser.PlsqlBlockContext;
import org.apache.shardingsphere.sql.parser.autogen.OracleStatementParser.PurgeContext;
import org.apache.shardingsphere.sql.parser.autogen.OracleStatementParser.RelationalPropertyContext;
import org.apache.shardingsphere.sql.parser.autogen.OracleStatementParser.RenameContext;
import org.apache.shardingsphere.sql.parser.autogen.OracleStatementParser.SystemActionContext;
import org.apache.shardingsphere.sql.parser.autogen.OracleStatementParser.TableNameContext;
import org.apache.shardingsphere.sql.parser.autogen.OracleStatementParser.TruncateTableContext;
import org.apache.shardingsphere.sql.parser.autogen.OracleStatementParser.TypeNameContext;
import org.apache.shardingsphere.sql.parser.autogen.OracleStatementParser.VarrayTypeSpecContext;
import org.apache.shardingsphere.sql.parser.oracle.visitor.statement.OracleStatementVisitor;
import org.apache.shardingsphere.sql.parser.sql.common.segment.ddl.AlterDefinitionSegment;
import org.apache.shardingsphere.sql.parser.sql.common.segment.ddl.CreateDefinitionSegment;
import org.apache.shardingsphere.sql.parser.sql.common.segment.ddl.column.ColumnDefinitionSegment;
import org.apache.shardingsphere.sql.parser.sql.common.segment.ddl.column.alter.AddColumnDefinitionSegment;
import org.apache.shardingsphere.sql.parser.sql.common.segment.ddl.column.alter.DropColumnDefinitionSegment;
import org.apache.shardingsphere.sql.parser.sql.common.segment.ddl.column.alter.ModifyCollectionRetrievalSegment;
import org.apache.shardingsphere.sql.parser.sql.common.segment.ddl.column.alter.ModifyColumnDefinitionSegment;
import org.apache.shardingsphere.sql.parser.sql.common.segment.ddl.constraint.ConstraintDefinitionSegment;
import org.apache.shardingsphere.sql.parser.sql.common.segment.ddl.constraint.ConstraintSegment;
import org.apache.shardingsphere.sql.parser.sql.common.segment.ddl.constraint.alter.AddConstraintDefinitionSegment;
import org.apache.shardingsphere.sql.parser.sql.common.segment.ddl.constraint.alter.DropConstraintDefinitionSegment;
import org.apache.shardingsphere.sql.parser.sql.common.segment.ddl.constraint.alter.ModifyConstraintDefinitionSegment;
import org.apache.shardingsphere.sql.parser.sql.common.segment.ddl.index.IndexSegment;
import org.apache.shardingsphere.sql.parser.sql.common.segment.ddl.index.IndexTypeSegment;
import org.apache.shardingsphere.sql.parser.sql.common.segment.ddl.packages.PackageSegment;
import org.apache.shardingsphere.sql.parser.sql.common.segment.ddl.tablespace.TablespaceSegment;
import org.apache.shardingsphere.sql.parser.sql.common.segment.ddl.type.TypeDefinitionSegment;
import org.apache.shardingsphere.sql.parser.sql.common.segment.ddl.type.TypeSegment;
import org.apache.shardingsphere.sql.parser.sql.common.segment.dml.column.ColumnSegment;
import org.apache.shardingsphere.sql.parser.sql.common.segment.dml.expr.FunctionSegment;
import org.apache.shardingsphere.sql.parser.sql.common.segment.generic.DataTypeSegment;
import org.apache.shardingsphere.sql.parser.sql.common.segment.generic.table.SimpleTableSegment;
import org.apache.shardingsphere.sql.parser.sql.common.statement.dml.SelectStatement;
import org.apache.shardingsphere.sql.parser.sql.common.value.collection.CollectionValue;
import org.apache.shardingsphere.sql.parser.sql.common.value.identifier.IdentifierValue;
import org.apache.shardingsphere.sql.parser.sql.dialect.statement.oracle.ddl.OracleAlterAnalyticViewStatement;
import org.apache.shardingsphere.sql.parser.sql.dialect.statement.oracle.ddl.OracleAlterAttributeDimensionStatement;
import org.apache.shardingsphere.sql.parser.sql.dialect.statement.oracle.ddl.OracleAlterAuditPolicyStatement;
import org.apache.shardingsphere.sql.parser.sql.dialect.statement.oracle.ddl.OracleAlterClusterStatement;
import org.apache.shardingsphere.sql.parser.sql.dialect.statement.oracle.ddl.OracleAlterDatabaseDictionaryStatement;
import org.apache.shardingsphere.sql.parser.sql.dialect.statement.oracle.ddl.OracleAlterDatabaseLinkStatement;
import org.apache.shardingsphere.sql.parser.sql.dialect.statement.oracle.ddl.OracleAlterDatabaseStatement;
import org.apache.shardingsphere.sql.parser.sql.dialect.statement.oracle.ddl.OracleAlterDimensionStatement;
import org.apache.shardingsphere.sql.parser.sql.dialect.statement.oracle.ddl.OracleAlterDiskgroupStatement;
import org.apache.shardingsphere.sql.parser.sql.dialect.statement.oracle.ddl.OracleAlterFlashbackArchiveStatement;
import org.apache.shardingsphere.sql.parser.sql.dialect.statement.oracle.ddl.OracleAlterFunctionStatement;
import org.apache.shardingsphere.sql.parser.sql.dialect.statement.oracle.ddl.OracleAlterHierarchyStatement;
import org.apache.shardingsphere.sql.parser.sql.dialect.statement.oracle.ddl.OracleAlterIndexStatement;
import org.apache.shardingsphere.sql.parser.sql.dialect.statement.oracle.ddl.OracleAlterIndexTypeStatement;
import org.apache.shardingsphere.sql.parser.sql.dialect.statement.oracle.ddl.OracleAlterInmemoryJoinGroupStatement;
import org.apache.shardingsphere.sql.parser.sql.dialect.statement.oracle.ddl.OracleAlterJavaStatement;
import org.apache.shardingsphere.sql.parser.sql.dialect.statement.oracle.ddl.OracleAlterLibraryStatement;
import org.apache.shardingsphere.sql.parser.sql.dialect.statement.oracle.ddl.OracleAlterLockdownProfileStatement;
import org.apache.shardingsphere.sql.parser.sql.dialect.statement.oracle.ddl.OracleAlterMaterializedViewLogStatement;
import org.apache.shardingsphere.sql.parser.sql.dialect.statement.oracle.ddl.OracleAlterMaterializedViewStatement;
import org.apache.shardingsphere.sql.parser.sql.dialect.statement.oracle.ddl.OracleAlterMaterializedZonemapStatement;
import org.apache.shardingsphere.sql.parser.sql.dialect.statement.oracle.ddl.OracleAlterOperatorStatement;
import org.apache.shardingsphere.sql.parser.sql.dialect.statement.oracle.ddl.OracleAlterOutlineStatement;
import org.apache.shardingsphere.sql.parser.sql.dialect.statement.oracle.ddl.OracleAlterPackageStatement;
import org.apache.shardingsphere.sql.parser.sql.dialect.statement.oracle.ddl.OracleAlterPluggableDatabaseStatement;
import org.apache.shardingsphere.sql.parser.sql.dialect.statement.oracle.ddl.OracleAlterProcedureStatement;
import org.apache.shardingsphere.sql.parser.sql.dialect.statement.oracle.ddl.OracleAlterProfileStatement;
import org.apache.shardingsphere.sql.parser.sql.dialect.statement.oracle.ddl.OracleAlterRollbackSegmentStatement;
import org.apache.shardingsphere.sql.parser.sql.dialect.statement.oracle.ddl.OracleAlterSequenceStatement;
import org.apache.shardingsphere.sql.parser.sql.dialect.statement.oracle.ddl.OracleAlterSessionStatement;
import org.apache.shardingsphere.sql.parser.sql.dialect.statement.oracle.ddl.OracleAlterSynonymStatement;
import org.apache.shardingsphere.sql.parser.sql.dialect.statement.oracle.ddl.OracleAlterSystemStatement;
import org.apache.shardingsphere.sql.parser.sql.dialect.statement.oracle.ddl.OracleAlterTableStatement;
import org.apache.shardingsphere.sql.parser.sql.dialect.statement.oracle.ddl.OracleAlterTablespaceStatement;
import org.apache.shardingsphere.sql.parser.sql.dialect.statement.oracle.ddl.OracleAlterTriggerStatement;
import org.apache.shardingsphere.sql.parser.sql.dialect.statement.oracle.ddl.OracleAlterTypeStatement;
import org.apache.shardingsphere.sql.parser.sql.dialect.statement.oracle.ddl.OracleAlterViewStatement;
import org.apache.shardingsphere.sql.parser.sql.dialect.statement.oracle.ddl.OracleAnalyzeStatement;
import org.apache.shardingsphere.sql.parser.sql.dialect.statement.oracle.ddl.OracleAssociateStatisticsStatement;
import org.apache.shardingsphere.sql.parser.sql.dialect.statement.oracle.ddl.OracleAuditStatement;
import org.apache.shardingsphere.sql.parser.sql.dialect.statement.oracle.ddl.OracleCommentStatement;
import org.apache.shardingsphere.sql.parser.sql.dialect.statement.oracle.ddl.OracleCreateClusterStatement;
import org.apache.shardingsphere.sql.parser.sql.dialect.statement.oracle.ddl.OracleCreateContextStatement;
import org.apache.shardingsphere.sql.parser.sql.dialect.statement.oracle.ddl.OracleCreateControlFileStatement;
import org.apache.shardingsphere.sql.parser.sql.dialect.statement.oracle.ddl.OracleCreateDatabaseLinkStatement;
import org.apache.shardingsphere.sql.parser.sql.dialect.statement.oracle.ddl.OracleCreateDatabaseStatement;
import org.apache.shardingsphere.sql.parser.sql.dialect.statement.oracle.ddl.OracleCreateDimensionStatement;
import org.apache.shardingsphere.sql.parser.sql.dialect.statement.oracle.ddl.OracleCreateDirectoryStatement;
import org.apache.shardingsphere.sql.parser.sql.dialect.statement.oracle.ddl.OracleCreateDiskgroupStatement;
import org.apache.shardingsphere.sql.parser.sql.dialect.statement.oracle.ddl.OracleCreateEditionStatement;
import org.apache.shardingsphere.sql.parser.sql.dialect.statement.oracle.ddl.OracleCreateFlashbackArchiveStatement;
import org.apache.shardingsphere.sql.parser.sql.dialect.statement.oracle.ddl.OracleCreateFunctionStatement;
import org.apache.shardingsphere.sql.parser.sql.dialect.statement.oracle.ddl.OracleCreateIndexStatement;
import org.apache.shardingsphere.sql.parser.sql.dialect.statement.oracle.ddl.OracleCreateInmemoryJoinGroupStatement;
import org.apache.shardingsphere.sql.parser.sql.dialect.statement.oracle.ddl.OracleCreateJavaStatement;
import org.apache.shardingsphere.sql.parser.sql.dialect.statement.oracle.ddl.OracleCreateLibraryStatement;
import org.apache.shardingsphere.sql.parser.sql.dialect.statement.oracle.ddl.OracleCreateLockdownProfileStatement;
import org.apache.shardingsphere.sql.parser.sql.dialect.statement.oracle.ddl.OracleCreateMaterializedViewLogStatement;
import org.apache.shardingsphere.sql.parser.sql.dialect.statement.oracle.ddl.OracleCreateMaterializedViewStatement;
import org.apache.shardingsphere.sql.parser.sql.dialect.statement.oracle.ddl.OracleCreateNestedTableTypeStatement;
import org.apache.shardingsphere.sql.parser.sql.dialect.statement.oracle.ddl.OracleCreateObjectTypeStatement;
import org.apache.shardingsphere.sql.parser.sql.dialect.statement.oracle.ddl.OracleCreatePFileStatement;
import org.apache.shardingsphere.sql.parser.sql.dialect.statement.oracle.ddl.OracleCreateProcedureStatement;
import org.apache.shardingsphere.sql.parser.sql.dialect.statement.oracle.ddl.OracleCreateRestorePointStatement;
import org.apache.shardingsphere.sql.parser.sql.dialect.statement.oracle.ddl.OracleCreateRollbackSegmentStatement;
import org.apache.shardingsphere.sql.parser.sql.dialect.statement.oracle.ddl.OracleCreateSPFileStatement;
import org.apache.shardingsphere.sql.parser.sql.dialect.statement.oracle.ddl.OracleCreateSequenceStatement;
import org.apache.shardingsphere.sql.parser.sql.dialect.statement.oracle.ddl.OracleCreateSubTypeStatement;
import org.apache.shardingsphere.sql.parser.sql.dialect.statement.oracle.ddl.OracleCreateSynonymStatement;
import org.apache.shardingsphere.sql.parser.sql.dialect.statement.oracle.ddl.OracleCreateTableStatement;
import org.apache.shardingsphere.sql.parser.sql.dialect.statement.oracle.ddl.OracleCreateTablespaceStatement;
import org.apache.shardingsphere.sql.parser.sql.dialect.statement.oracle.ddl.OracleCreateVarrayTypeStatement;
import org.apache.shardingsphere.sql.parser.sql.dialect.statement.oracle.ddl.OracleCreateViewStatement;
import org.apache.shardingsphere.sql.parser.sql.dialect.statement.oracle.ddl.OracleDisassociateStatisticsStatement;
import org.apache.shardingsphere.sql.parser.sql.dialect.statement.oracle.ddl.OracleDropClusterStatement;
import org.apache.shardingsphere.sql.parser.sql.dialect.statement.oracle.ddl.OracleDropContextStatement;
import org.apache.shardingsphere.sql.parser.sql.dialect.statement.oracle.ddl.OracleDropDatabaseLinkStatement;
import org.apache.shardingsphere.sql.parser.sql.dialect.statement.oracle.ddl.OracleDropDimensionStatement;
import org.apache.shardingsphere.sql.parser.sql.dialect.statement.oracle.ddl.OracleDropDirectoryStatement;
import org.apache.shardingsphere.sql.parser.sql.dialect.statement.oracle.ddl.OracleDropDiskgroupStatement;
import org.apache.shardingsphere.sql.parser.sql.dialect.statement.oracle.ddl.OracleDropEditionStatement;
import org.apache.shardingsphere.sql.parser.sql.dialect.statement.oracle.ddl.OracleDropFlashbackArchiveStatement;
import org.apache.shardingsphere.sql.parser.sql.dialect.statement.oracle.ddl.OracleDropFunctionStatement;
import org.apache.shardingsphere.sql.parser.sql.dialect.statement.oracle.ddl.OracleDropIndexStatement;
import org.apache.shardingsphere.sql.parser.sql.dialect.statement.oracle.ddl.OracleDropIndexTypeStatement;
import org.apache.shardingsphere.sql.parser.sql.dialect.statement.oracle.ddl.OracleDropInmemoryJoinGroupStatement;
import org.apache.shardingsphere.sql.parser.sql.dialect.statement.oracle.ddl.OracleDropJavaStatement;
import org.apache.shardingsphere.sql.parser.sql.dialect.statement.oracle.ddl.OracleDropLibraryStatement;
import org.apache.shardingsphere.sql.parser.sql.dialect.statement.oracle.ddl.OracleDropLockdownProfileStatement;
import org.apache.shardingsphere.sql.parser.sql.dialect.statement.oracle.ddl.OracleDropMaterializedViewLogStatement;
import org.apache.shardingsphere.sql.parser.sql.dialect.statement.oracle.ddl.OracleDropMaterializedViewStatement;
import org.apache.shardingsphere.sql.parser.sql.dialect.statement.oracle.ddl.OracleDropMaterializedZonemapStatement;
import org.apache.shardingsphere.sql.parser.sql.dialect.statement.oracle.ddl.OracleDropOperatorStatement;
import org.apache.shardingsphere.sql.parser.sql.dialect.statement.oracle.ddl.OracleDropOutlineStatement;
import org.apache.shardingsphere.sql.parser.sql.dialect.statement.oracle.ddl.OracleDropPackageStatement;
import org.apache.shardingsphere.sql.parser.sql.dialect.statement.oracle.ddl.OracleDropPluggableDatabaseStatement;
import org.apache.shardingsphere.sql.parser.sql.dialect.statement.oracle.ddl.OracleDropProcedureStatement;
import org.apache.shardingsphere.sql.parser.sql.dialect.statement.oracle.ddl.OracleDropProfileStatement;
import org.apache.shardingsphere.sql.parser.sql.dialect.statement.oracle.ddl.OracleDropRestorePointStatement;
import org.apache.shardingsphere.sql.parser.sql.dialect.statement.oracle.ddl.OracleDropRollbackSegmentStatement;
import org.apache.shardingsphere.sql.parser.sql.dialect.statement.oracle.ddl.OracleDropSequenceStatement;
import org.apache.shardingsphere.sql.parser.sql.dialect.statement.oracle.ddl.OracleDropSynonymStatement;
import org.apache.shardingsphere.sql.parser.sql.dialect.statement.oracle.ddl.OracleDropTableSpaceStatement;
import org.apache.shardingsphere.sql.parser.sql.dialect.statement.oracle.ddl.OracleDropTableStatement;
import org.apache.shardingsphere.sql.parser.sql.dialect.statement.oracle.ddl.OracleDropTriggerStatement;
import org.apache.shardingsphere.sql.parser.sql.dialect.statement.oracle.ddl.OracleDropTypeStatement;
import org.apache.shardingsphere.sql.parser.sql.dialect.statement.oracle.ddl.OracleDropViewStatement;
import org.apache.shardingsphere.sql.parser.sql.dialect.statement.oracle.ddl.OracleFlashbackDatabaseStatement;
import org.apache.shardingsphere.sql.parser.sql.dialect.statement.oracle.ddl.OracleFlashbackTableStatement;
import org.apache.shardingsphere.sql.parser.sql.dialect.statement.oracle.ddl.OracleNoAuditStatement;
import org.apache.shardingsphere.sql.parser.sql.dialect.statement.oracle.ddl.OraclePLSQLBlockStatement;
import org.apache.shardingsphere.sql.parser.sql.dialect.statement.oracle.ddl.OraclePurgeStatement;
import org.apache.shardingsphere.sql.parser.sql.dialect.statement.oracle.ddl.OracleRenameStatement;
import org.apache.shardingsphere.sql.parser.sql.dialect.statement.oracle.ddl.OracleSwitchStatement;
import org.apache.shardingsphere.sql.parser.sql.dialect.statement.oracle.ddl.OracleSystemActionStatement;
import org.apache.shardingsphere.sql.parser.sql.dialect.statement.oracle.ddl.OracleTruncateStatement;

import java.util.Collection;
import java.util.Collections;
import java.util.LinkedList;
import java.util.stream.Collectors;

/**
 * DDL statement visitor for Oracle.
 */
public final class OracleDDLStatementVisitor extends OracleStatementVisitor implements DDLStatementVisitor {
    
    @Override
    public ASTNode visitCreateView(final CreateViewContext ctx) {
        OracleCreateViewStatement result = new OracleCreateViewStatement();
        OracleDMLStatementVisitor visitor = new OracleDMLStatementVisitor();
        getGlobalParameterMarkerSegments().addAll(visitor.getGlobalParameterMarkerSegments());
        getStatementParameterMarkerSegments().addAll(visitor.getStatementParameterMarkerSegments());
        result.setView((SimpleTableSegment) visit(ctx.viewName()));
        result.setSelect((SelectStatement) visitor.visit(ctx.select()));
        result.setViewDefinition(getOriginalText(ctx.select()));
        result.addParameterMarkerSegments(getGlobalParameterMarkerSegments());
        return result;
    }
    
    @SuppressWarnings("unchecked")
    @Override
    public ASTNode visitCreateTable(final CreateTableContext ctx) {
        OracleCreateTableStatement result = new OracleCreateTableStatement();
        result.setTable((SimpleTableSegment) visit(ctx.tableName()));
        if (null != ctx.createDefinitionClause()) {
            CollectionValue<CreateDefinitionSegment> createDefinitions = (CollectionValue<CreateDefinitionSegment>) visit(ctx.createDefinitionClause());
            for (CreateDefinitionSegment each : createDefinitions.getValue()) {
                if (each instanceof ColumnDefinitionSegment) {
                    result.getColumnDefinitions().add((ColumnDefinitionSegment) each);
                } else if (each instanceof ConstraintDefinitionSegment) {
                    result.getConstraintDefinitions().add((ConstraintDefinitionSegment) each);
                }
            }
        }
        return result;
    }
    
    @Override
    public ASTNode visitCreateType(final CreateTypeContext ctx) {
        boolean isReplace = null != ctx.REPLACE();
        boolean isEditionable = null == ctx.NONEDITIONABLE();
        TypeSegment typeSegment = (TypeSegment) visit(ctx.plsqlTypeSource().typeName());
        if (null != ctx.plsqlTypeSource().objectSubTypeDef()) {
            ObjectSubTypeDefContext objectSubTypeDefContext = ctx.plsqlTypeSource().objectSubTypeDef();
            return new OracleCreateSubTypeStatement(isReplace, isEditionable,
                    null == objectSubTypeDefContext.finalClause() || null == objectSubTypeDefContext.finalClause().NOT(),
                    null == objectSubTypeDefContext.instantiableClause() || null == objectSubTypeDefContext.instantiableClause().NOT(),
                    typeSegment,
                    objectSubTypeDefContext.dataTypeDefinition().stream().map(definition -> (TypeDefinitionSegment) visit(definition)).collect(Collectors.toList()));
        } else {
            return visitCreateTypeObjectBaseTypeDef(ctx.plsqlTypeSource().objectBaseTypeDef(), isReplace, isEditionable, typeSegment);
        }
    }
    
    private ASTNode visitCreateTypeObjectBaseTypeDef(final ObjectBaseTypeDefContext ctx, final boolean isReplace, final boolean isEditionable, final TypeSegment typeSegment) {
        if (null != ctx.objectTypeDef()) {
            ObjectTypeDefContext objectTypeDefContext = ctx.objectTypeDef();
            return new OracleCreateObjectTypeStatement(isReplace, isEditionable, null == objectTypeDefContext.finalClause() || null == objectTypeDefContext.finalClause().NOT(),
                    null == objectTypeDefContext.instantiableClause() || null == objectTypeDefContext.instantiableClause().NOT(),
                    null == objectTypeDefContext.persistableClause() || null == objectTypeDefContext.persistableClause().NOT(),
                    typeSegment, objectTypeDefContext.dataTypeDefinition().stream().map(definition -> (TypeDefinitionSegment) visit(definition)).collect(Collectors.toList()));
        } else if (null != ctx.varrayTypeSpec()) {
            VarrayTypeSpecContext varrayTypeSpecContext = ctx.varrayTypeSpec();
            return new OracleCreateVarrayTypeStatement(isReplace, isEditionable,
                    null == varrayTypeSpecContext.INTEGER_() ? -1 : Integer.parseInt(varrayTypeSpecContext.INTEGER_().getText()),
                    null != varrayTypeSpecContext.typeSpec().NULL(),
                    null == varrayTypeSpecContext.typeSpec().persistableClause() || null == varrayTypeSpecContext.typeSpec().persistableClause().NOT(),
                    typeSegment,
                    (DataTypeSegment) visit(varrayTypeSpecContext.typeSpec().dataType()));
        } else {
            NestedTableTypeSpecContext nestedTableTypeSpecContext = ctx.nestedTableTypeSpec();
            return new OracleCreateNestedTableTypeStatement(isReplace, isEditionable,
                    null != nestedTableTypeSpecContext.typeSpec().NULL(),
                    null == nestedTableTypeSpecContext.typeSpec().persistableClause() || null == nestedTableTypeSpecContext.typeSpec().persistableClause().NOT(),
                    typeSegment,
                    (DataTypeSegment) visit(nestedTableTypeSpecContext.typeSpec().dataType()));
        }
    }
    
    @Override
    public ASTNode visitDataTypeDefinition(final DataTypeDefinitionContext ctx) {
        return new TypeDefinitionSegment(ctx.getStart().getStartIndex(), ctx.getStop().getStopIndex(), ctx.name().getText(), (DataTypeSegment) visit(ctx.dataType()));
    }
    
    @Override
    public ASTNode visitCreateDefinitionClause(final CreateDefinitionClauseContext ctx) {
        CollectionValue<CreateDefinitionSegment> result = new CollectionValue<>();
        if (null == ctx.createRelationalTableClause()) {
            return result;
        }
        for (RelationalPropertyContext each : ctx.createRelationalTableClause().relationalProperties().relationalProperty()) {
            if (null != each.columnDefinition()) {
                result.getValue().add((ColumnDefinitionSegment) visit(each.columnDefinition()));
            }
            if (null != each.outOfLineConstraint()) {
                result.getValue().add((ConstraintDefinitionSegment) visit(each.outOfLineConstraint()));
            }
            if (null != each.outOfLineRefConstraint()) {
                result.getValue().add((ConstraintDefinitionSegment) visit(each.outOfLineRefConstraint()));
            }
        }
        return result;
    }
    
    @Override
    public ASTNode visitColumnDefinition(final ColumnDefinitionContext ctx) {
        ColumnSegment column = (ColumnSegment) visit(ctx.columnName());
        DataTypeSegment dataType = null == ctx.dataType() ? null : (DataTypeSegment) visit(ctx.dataType());
        boolean isPrimaryKey = ctx.inlineConstraint().stream().anyMatch(each -> null != each.primaryKey());
        boolean isNotNull = ctx.inlineConstraint().stream().anyMatch(each -> null != each.NOT() && null != each.NULL());
        ColumnDefinitionSegment result = new ColumnDefinitionSegment(ctx.getStart().getStartIndex(), ctx.getStop().getStopIndex(), column, dataType, isPrimaryKey, isNotNull);
        if (null != ctx.REF() && null != ctx.dataType()) {
            result.setRef(true);
        }
        for (InlineConstraintContext each : ctx.inlineConstraint()) {
            if (null != each.referencesClause()) {
                result.getReferencedTables().add((SimpleTableSegment) visit(each.referencesClause().tableName()));
            }
        }
        if (null != ctx.inlineRefConstraint()) {
            result.getReferencedTables().add((SimpleTableSegment) visit(ctx.inlineRefConstraint().tableName()));
        }
        return result;
    }
    
    @SuppressWarnings("unchecked")
    @Override
    public ASTNode visitOutOfLineConstraint(final OutOfLineConstraintContext ctx) {
        ConstraintDefinitionSegment result = new ConstraintDefinitionSegment(ctx.getStart().getStartIndex(), ctx.getStop().getStopIndex());
        if (null != ctx.constraintName()) {
            result.setConstraintName((ConstraintSegment) visit(ctx.constraintName()));
        }
        if (null != ctx.primaryKey()) {
            result.getPrimaryKeyColumns().addAll(((CollectionValue<ColumnSegment>) visit(ctx.columnNames())).getValue());
        }
        if (null != ctx.UNIQUE()) {
            result.getIndexColumns().addAll(((CollectionValue<ColumnSegment>) visit(ctx.columnNames())).getValue());
        }
        if (null != ctx.referencesClause()) {
            result.setReferencedTable((SimpleTableSegment) visit(ctx.referencesClause().tableName()));
        }
        return result;
    }
    
    @Override
    public ASTNode visitOutOfLineRefConstraint(final OutOfLineRefConstraintContext ctx) {
        ConstraintDefinitionSegment result = new ConstraintDefinitionSegment(ctx.getStart().getStartIndex(), ctx.getStop().getStopIndex());
        if (null != ctx.constraintName()) {
            result.setConstraintName((ConstraintSegment) visit(ctx.constraintName()));
        }
        if (null != ctx.referencesClause()) {
            result.setReferencedTable((SimpleTableSegment) visit(ctx.referencesClause().tableName()));
        }
        return result;
    }
    
    @SuppressWarnings("unchecked")
    @Override
    public ASTNode visitAlterTable(final AlterTableContext ctx) {
        OracleAlterTableStatement result = new OracleAlterTableStatement();
        result.setTable((SimpleTableSegment) visit(ctx.tableName()));
        if (null != ctx.alterDefinitionClause()) {
            for (AlterDefinitionSegment each : ((CollectionValue<AlterDefinitionSegment>) visit(ctx.alterDefinitionClause())).getValue()) {
                if (each instanceof AddColumnDefinitionSegment) {
                    result.getAddColumnDefinitions().add((AddColumnDefinitionSegment) each);
                } else if (each instanceof ModifyColumnDefinitionSegment) {
                    result.getModifyColumnDefinitions().add((ModifyColumnDefinitionSegment) each);
                } else if (each instanceof DropColumnDefinitionSegment) {
                    result.getDropColumnDefinitions().add((DropColumnDefinitionSegment) each);
                } else if (each instanceof AddConstraintDefinitionSegment) {
                    result.getAddConstraintDefinitions().add((AddConstraintDefinitionSegment) each);
                } else if (each instanceof ModifyConstraintDefinitionSegment) {
                    result.getModifyConstraintDefinitions().add((ModifyConstraintDefinitionSegment) each);
                } else if (each instanceof DropConstraintDefinitionSegment) {
                    result.getDropConstraintDefinitions().add((DropConstraintDefinitionSegment) each);
                } else if (each instanceof ModifyCollectionRetrievalSegment) {
                    result.setModifyCollectionRetrieval((ModifyCollectionRetrievalSegment) each);
                }
            }
        }
        return result;
    }
    
    @Override
    public ASTNode visitAlterTablespace(final AlterTablespaceContext ctx) {
        OracleAlterTablespaceStatement result = new OracleAlterTablespaceStatement();
        if (null != ctx.tablespaceName()) {
            result.setTablespaceSegment(
                    new TablespaceSegment(ctx.tablespaceName().getStart().getStartIndex(), ctx.tablespaceName().getStop().getStopIndex(), (IdentifierValue) visit(ctx.tablespaceName())));
        }
        if (null != ctx.newTablespaceName()) {
            result.setRenameTablespaceSegment(
                    new TablespaceSegment(ctx.newTablespaceName().getStart().getStartIndex(), ctx.newTablespaceName().getStop().getStopIndex(), (IdentifierValue) visit(ctx.newTablespaceName())));
        }
        return result;
    }
    
    @SuppressWarnings("unchecked")
    @Override
    public ASTNode visitAlterDefinitionClause(final AlterDefinitionClauseContext ctx) {
        CollectionValue<AlterDefinitionSegment> result = new CollectionValue<>();
        if (null != ctx.columnClauses()) {
            result.getValue().addAll(((CollectionValue<AddColumnDefinitionSegment>) visit(ctx.columnClauses())).getValue());
        }
        if (null != ctx.constraintClauses()) {
            result.getValue().addAll(((CollectionValue<AddColumnDefinitionSegment>) visit(ctx.constraintClauses())).getValue());
        }
        // TODO More alter definition parse
        return result;
    }
    
    @SuppressWarnings("unchecked")
    @Override
    public ASTNode visitColumnClauses(final ColumnClausesContext ctx) {
        CollectionValue<AlterDefinitionSegment> result = new CollectionValue<>();
        for (OperateColumnClauseContext each : ctx.operateColumnClause()) {
            if (null != each.addColumnSpecification()) {
                result.getValue().addAll(((CollectionValue<AddColumnDefinitionSegment>) visit(each.addColumnSpecification())).getValue());
            }
            if (null != each.modifyColumnSpecification()) {
                result.getValue().add((ModifyColumnDefinitionSegment) visit(each.modifyColumnSpecification()));
            }
            if (null != each.dropColumnClause()) {
                result.getValue().add((DropColumnDefinitionSegment) visit(each.dropColumnClause()));
            }
        }
        if (null != ctx.modifyCollectionRetrieval()) {
            result.getValue().add((ModifyCollectionRetrievalSegment) visit(ctx.modifyCollectionRetrieval()));
        }
        return result;
    }
    
    @SuppressWarnings("unchecked")
    @Override
    public ASTNode visitConstraintClauses(final ConstraintClausesContext ctx) {
        // TODO Support rename constraint
        CollectionValue<AlterDefinitionSegment> result = new CollectionValue<>();
        if (null != ctx.addConstraintSpecification()) {
            result.combine((CollectionValue<AlterDefinitionSegment>) visit(ctx.addConstraintSpecification()));
        }
        if (null != ctx.modifyConstraintClause()) {
            result.getValue().add((AlterDefinitionSegment) visit(ctx.modifyConstraintClause()));
        }
        for (DropConstraintClauseContext each : ctx.dropConstraintClause()) {
            if (null != each.constraintName()) {
                result.getValue().add((AlterDefinitionSegment) visit(each));
            }
        }
        return result;
    }
    
    @Override
    public ASTNode visitModifyCollectionRetrieval(final ModifyCollectionRetrievalContext ctx) {
        return new ModifyCollectionRetrievalSegment(ctx.getStart().getStartIndex(), ctx.getStop().getStopIndex(), (SimpleTableSegment) visit(ctx.tableName()));
    }
    
    @Override
    public ASTNode visitAddColumnSpecification(final AddColumnSpecificationContext ctx) {
        CollectionValue<AddColumnDefinitionSegment> result = new CollectionValue<>();
        for (ColumnOrVirtualDefinitionContext each : ctx.columnOrVirtualDefinitions().columnOrVirtualDefinition()) {
            if (null != each.columnDefinition()) {
                AddColumnDefinitionSegment addColumnDefinition = new AddColumnDefinitionSegment(
                        each.columnDefinition().getStart().getStartIndex(), each.columnDefinition().getStop().getStopIndex(),
                        Collections.singletonList((ColumnDefinitionSegment) visit(each.columnDefinition())));
                result.getValue().add(addColumnDefinition);
            }
        }
        return result;
    }
    
    @Override
    public ASTNode visitModifyColumnSpecification(final ModifyColumnSpecificationContext ctx) {
        // TODO handle no columnDefinition and multiple columnDefinitions
        ColumnDefinitionSegment columnDefinition = null;
        for (ModifyColPropertiesContext each : ctx.modifyColProperties()) {
            columnDefinition = (ColumnDefinitionSegment) visit(each);
        }
        return new ModifyColumnDefinitionSegment(ctx.getStart().getStartIndex(), ctx.getStop().getStopIndex(), columnDefinition);
    }
    
    @Override
    public ASTNode visitDropColumnClause(final DropColumnClauseContext ctx) {
        if (null != ctx.dropColumnSpecification()) {
            return visit(ctx.dropColumnSpecification());
        }
        Collection<ColumnSegment> columns = new LinkedList<>();
        if (null != ctx.columnOrColumnList().columnName()) {
            columns.add((ColumnSegment) visit(ctx.columnOrColumnList().columnName()));
        } else {
            for (ColumnNameContext each : ctx.columnOrColumnList().columnNames().columnName()) {
                columns.add((ColumnSegment) visit(each));
            }
        }
        return new DropColumnDefinitionSegment(ctx.getStart().getStartIndex(), ctx.getStop().getStopIndex(), columns);
    }
    
    @Override
    public ASTNode visitModifyColProperties(final ModifyColPropertiesContext ctx) {
        ColumnSegment column = (ColumnSegment) visit(ctx.columnName());
        DataTypeSegment dataType = null == ctx.dataType() ? null : (DataTypeSegment) visit(ctx.dataType());
        // TODO visit pk and reference table
        return new ColumnDefinitionSegment(ctx.getStart().getStartIndex(), ctx.getStop().getStopIndex(), column, dataType, false, false);
    }
    
    @Override
    public ASTNode visitDropColumnSpecification(final DropColumnSpecificationContext ctx) {
        Collection<ColumnSegment> columns = new LinkedList<>();
        if (null != ctx.columnOrColumnList().columnName()) {
            columns.add((ColumnSegment) visit(ctx.columnOrColumnList().columnName()));
        } else {
            for (ColumnNameContext each : ctx.columnOrColumnList().columnNames().columnName()) {
                columns.add((ColumnSegment) visit(each));
            }
        }
        return new DropColumnDefinitionSegment(ctx.getStart().getStartIndex(), ctx.getStop().getStopIndex(), columns);
    }
    
    @Override
    public ASTNode visitAddConstraintSpecification(final AddConstraintSpecificationContext ctx) {
        CollectionValue<AddConstraintDefinitionSegment> result = new CollectionValue<>();
        for (OutOfLineConstraintContext each : ctx.outOfLineConstraint()) {
            result.getValue().add(new AddConstraintDefinitionSegment(each.getStart().getStartIndex(), each.getStop().getStopIndex(), (ConstraintDefinitionSegment) visit(each)));
        }
        if (null != ctx.outOfLineRefConstraint()) {
            result.getValue().add(new AddConstraintDefinitionSegment(ctx.outOfLineRefConstraint().getStart().getStartIndex(), ctx.outOfLineRefConstraint().getStop().getStopIndex(),
                    (ConstraintDefinitionSegment) visit(ctx.outOfLineRefConstraint())));
        }
        return result;
    }
    
    @Override
    public ASTNode visitModifyConstraintClause(final ModifyConstraintClauseContext ctx) {
        if (null != ctx.constraintOption().constraintWithName()) {
            return new ModifyConstraintDefinitionSegment(ctx.getStart().getStartIndex(), ctx.getStop().getStopIndex(),
                    (ConstraintSegment) visit(ctx.constraintOption().constraintWithName().constraintName()));
        } else {
            return new ModifyConstraintDefinitionSegment(ctx.getStart().getStartIndex(), ctx.getStop().getStopIndex(), null);
        }
    }
    
    @Override
    public ASTNode visitDropConstraintClause(final DropConstraintClauseContext ctx) {
        return new DropConstraintDefinitionSegment(ctx.getStart().getStartIndex(), ctx.getStop().getStopIndex(), (ConstraintSegment) visit(ctx.constraintName()));
    }
    
    @Override
    public ASTNode visitDropContext(final DropContextContext ctx) {
        return new OracleDropContextStatement();
    }
    
    @Override
    public ASTNode visitDropTable(final DropTableContext ctx) {
        OracleDropTableStatement result = new OracleDropTableStatement();
        result.getTables().add((SimpleTableSegment) visit(ctx.tableName()));
        return result;
    }
    
    @Override
    public ASTNode visitDropDatabaseLink(final DropDatabaseLinkContext ctx) {
        return new OracleDropDatabaseLinkStatement();
    }
    
    @Override
    public ASTNode visitAlterDatabaseLink(final AlterDatabaseLinkContext ctx) {
        return new OracleAlterDatabaseLinkStatement();
    }
    
    @Override
    public ASTNode visitAlterDatabaseDictionary(final AlterDatabaseDictionaryContext ctx) {
        return new OracleAlterDatabaseDictionaryStatement();
    }
    
    @Override
    public ASTNode visitAlterView(final AlterViewContext ctx) {
        OracleAlterViewStatement result = new OracleAlterViewStatement();
        result.setView((SimpleTableSegment) visit(ctx.viewName()));
        result.setConstraintDefinitionSegment((ConstraintDefinitionSegment) getAlterViewConstraintDefinition(ctx));
        return result;
    }
    
    private ASTNode getAlterViewConstraintDefinition(final AlterViewContext ctx) {
        ConstraintDefinitionSegment result = null;
        if (null != ctx.outOfLineConstraint()) {
            result = (ConstraintDefinitionSegment) visit(ctx.outOfLineConstraint());
        } else if (null != ctx.constraintName()) {
            result = new ConstraintDefinitionSegment(ctx.getStart().getStartIndex(), ctx.getStop().getStopIndex());
            result.setConstraintName((ConstraintSegment) visit(ctx.constraintName()));
        }
        return result;
    }
    
    @Override
    public ASTNode visitDropPackage(final DropPackageContext ctx) {
        return new OracleDropPackageStatement();
    }
    
    @Override
    public ASTNode visitAlterPackage(final AlterPackageContext ctx) {
        return new OracleAlterPackageStatement();
    }
    
    @Override
    public ASTNode visitCreateSynonym(final CreateSynonymContext ctx) {
        return new OracleCreateSynonymStatement();
    }
    
    @Override
    public ASTNode visitDropSynonym(final DropSynonymContext ctx) {
        return new OracleDropSynonymStatement();
    }
    
    @Override
    public ASTNode visitCreateDirectory(final CreateDirectoryContext ctx) {
        return new OracleCreateDirectoryStatement();
    }
    
    @Override
    public ASTNode visitDropView(final DropViewContext ctx) {
        OracleDropViewStatement result = new OracleDropViewStatement();
        result.getViews().add((SimpleTableSegment) visit(ctx.viewName()));
        return result;
    }
    
    @Override
    public ASTNode visitCreateEdition(final CreateEditionContext ctx) {
        return new OracleCreateEditionStatement();
    }
    
    @Override
    public ASTNode visitDropTrigger(final DropTriggerContext ctx) {
        return new OracleDropTriggerStatement();
    }
    
    @Override
    public ASTNode visitAlterTrigger(final AlterTriggerContext ctx) {
        return new OracleAlterTriggerStatement();
    }
    
    @Override
    public ASTNode visitTruncateTable(final TruncateTableContext ctx) {
        OracleTruncateStatement result = new OracleTruncateStatement();
        result.getTables().add((SimpleTableSegment) visit(ctx.tableName()));
        return result;
    }
    
    @Override
    public ASTNode visitCreateIndex(final CreateIndexContext ctx) {
        OracleCreateIndexStatement result = new OracleCreateIndexStatement();
        if (null != ctx.createIndexDefinitionClause().tableIndexClause()) {
            result.setTable((SimpleTableSegment) visit(ctx.createIndexDefinitionClause().tableIndexClause().tableName()));
            result.getColumns().addAll(((CollectionValue) visit(ctx.createIndexDefinitionClause().tableIndexClause().indexExpressions())).getValue());
        }
        result.setIndex((IndexSegment) visit(ctx.indexName()));
        return result;
    }
    
    @Override
    public ASTNode visitIndexExpressions(final IndexExpressionsContext ctx) {
        CollectionValue<ColumnSegment> result = new CollectionValue<>();
        for (IndexExpressionContext each : ctx.indexExpression()) {
            ASTNode astNode = visit(each);
            if (astNode instanceof ColumnSegment) {
                result.getValue().add((ColumnSegment) astNode);
            }
            if (astNode instanceof FunctionSegment) {
                ((FunctionSegment) astNode).getParameters().forEach(parameter -> {
                    if (parameter instanceof ColumnSegment) {
                        result.getValue().add((ColumnSegment) parameter);
                    }
                });
            }
        }
        return result;
    }
    
    @Override
    public ASTNode visitIndexExpression(final IndexExpressionContext ctx) {
        return null == ctx.expr() ? visit(ctx.columnName()) : visit(ctx.expr());
    }
    
    @Override
    public ASTNode visitAlterIndex(final AlterIndexContext ctx) {
        OracleAlterIndexStatement result = new OracleAlterIndexStatement();
        result.setIndex((IndexSegment) visit(ctx.indexName()));
        return result;
    }
    
    @Override
    public ASTNode visitDropIndex(final DropIndexContext ctx) {
        OracleDropIndexStatement result = new OracleDropIndexStatement();
        result.getIndexes().add((IndexSegment) visit(ctx.indexName()));
        return result;
    }
    
    @Override
    public ASTNode visitAlterSynonym(final AlterSynonymContext ctx) {
        return new OracleAlterSynonymStatement();
    }
    
    @Override
    public ASTNode visitAlterSession(final AlterSessionContext ctx) {
        return new OracleAlterSessionStatement();
    }
    
    @Override
    public ASTNode visitAlterDatabase(final AlterDatabaseContext ctx) {
        return new OracleAlterDatabaseStatement();
    }
    
    @Override
    public ASTNode visitAlterSystem(final AlterSystemContext ctx) {
        return new OracleAlterSystemStatement();
    }
    
    @Override
    public ASTNode visitAnalyze(final AnalyzeContext ctx) {
        OracleAnalyzeStatement result = new OracleAnalyzeStatement();
        if (null != ctx.tableName()) {
            result.setTable((SimpleTableSegment) visit(ctx.tableName()));
        }
        if (null != ctx.indexName()) {
            result.setIndex((IndexSegment) visit(ctx.indexName()));
        }
        return result;
    }
    
    @Override
    public ASTNode visitAssociateStatistics(final AssociateStatisticsContext ctx) {
        OracleAssociateStatisticsStatement result = new OracleAssociateStatisticsStatement();
        if (null != ctx.columnAssociation()) {
            for (TableNameContext each : ctx.columnAssociation().tableName()) {
                result.getTables().add((SimpleTableSegment) visit(each));
            }
            for (ColumnNameContext each : ctx.columnAssociation().columnName()) {
                result.getColumns().add((ColumnSegment) visit(each));
            }
        }
        if (null != ctx.functionAssociation()) {
            for (IndexNameContext each : ctx.functionAssociation().indexName()) {
                result.getIndexes().add((IndexSegment) visit(each));
            }
            for (FunctionContext each : ctx.functionAssociation().function()) {
                result.getFunctions().add((FunctionSegment) visit(each));
            }
            for (PackageNameContext each : ctx.functionAssociation().packageName()) {
                result.getPackages().add((PackageSegment) visit(each));
            }
            for (TypeNameContext each : ctx.functionAssociation().typeName()) {
                result.getTypes().add((TypeSegment) visit(each));
            }
            for (IndexTypeNameContext each : ctx.functionAssociation().indexTypeName()) {
                result.getIndexTypes().add((IndexTypeSegment) visit(each));
            }
        }
        return result;
    }
    
    @Override
    public ASTNode visitDisassociateStatistics(final DisassociateStatisticsContext ctx) {
        OracleDisassociateStatisticsStatement result = new OracleDisassociateStatisticsStatement();
        if (null != ctx.tableName()) {
            for (TableNameContext each : ctx.tableName()) {
                result.getTables().add((SimpleTableSegment) visit(each));
            }
            for (ColumnNameContext each : ctx.columnName()) {
                result.getColumns().add((ColumnSegment) visit(each));
            }
        }
        if (null != ctx.indexName()) {
            for (IndexNameContext each : ctx.indexName()) {
                result.getIndexes().add((IndexSegment) visit(each));
            }
        }
        if (null != ctx.function()) {
            for (FunctionContext each : ctx.function()) {
                result.getFunctions().add((FunctionSegment) visit(each));
            }
        }
        if (null != ctx.packageName()) {
            for (PackageNameContext each : ctx.packageName()) {
                result.getPackages().add((PackageSegment) visit(each));
            }
        }
        if (null != ctx.typeName()) {
            for (TypeNameContext each : ctx.typeName()) {
                result.getTypes().add((TypeSegment) visit(each));
            }
        }
        if (null != ctx.indexTypeName()) {
            for (IndexTypeNameContext each : ctx.indexTypeName()) {
                result.getIndexTypes().add((IndexTypeSegment) visit(each));
            }
        }
        return result;
    }
    
    @Override
    public ASTNode visitAudit(final AuditContext ctx) {
        return null == ctx.auditTraditional() ? visit(ctx.auditUnified()) : visit(ctx.auditTraditional());
    }
    
    @Override
    public ASTNode visitAuditTraditional(final AuditTraditionalContext ctx) {
        return new OracleAuditStatement();
    }
    
    @Override
    public ASTNode visitAuditUnified(final AuditUnifiedContext ctx) {
        return new OracleAuditStatement();
    }
    
    @Override
    public ASTNode visitNoAudit(final NoAuditContext ctx) {
        return new OracleNoAuditStatement();
    }
    
    @Override
    public ASTNode visitComment(final CommentContext ctx) {
        OracleCommentStatement result = new OracleCommentStatement();
        if (null != ctx.tableName()) {
            result.setTable((SimpleTableSegment) visit(ctx.tableName()));
        }
        if (null != ctx.columnName()) {
            result.setColumn((ColumnSegment) visit(ctx.columnName()));
        }
        if (null != ctx.indexTypeName()) {
            result.setIndexType((IndexTypeSegment) visit(ctx.indexTypeName()));
        }
        return result;
    }
    
    @Override
    public ASTNode visitFlashbackDatabase(final FlashbackDatabaseContext ctx) {
        return new OracleFlashbackDatabaseStatement();
    }
    
    @Override
    public ASTNode visitFlashbackTable(final FlashbackTableContext ctx) {
        OracleFlashbackTableStatement result = new OracleFlashbackTableStatement();
        result.setTable((SimpleTableSegment) visit(ctx.tableName()));
        
        if (null != ctx.renameToTable()) {
            result.setRenameTable((SimpleTableSegment) visit(ctx.renameToTable().tableName()));
        }
        return result;
    }
    
    @Override
    public ASTNode visitPurge(final PurgeContext ctx) {
        OraclePurgeStatement result = new OraclePurgeStatement();
        if (null != ctx.tableName()) {
            result.setTable((SimpleTableSegment) visit(ctx.tableName()));
        }
        if (null != ctx.indexName()) {
            result.setIndex((IndexSegment) visit(ctx.indexName()));
        }
        return result;
    }
    
    @Override
    public ASTNode visitRename(final RenameContext ctx) {
        return new OracleRenameStatement();
    }
    
    @Override
    public ASTNode visitCreateDatabase(final CreateDatabaseContext ctx) {
        return new OracleCreateDatabaseStatement();
    }
    
    @Override
    public ASTNode visitCreateDatabaseLink(final CreateDatabaseLinkContext ctx) {
        return new OracleCreateDatabaseLinkStatement();
    }
    
    @Override
    public ASTNode visitCreateDimension(final CreateDimensionContext ctx) {
        return new OracleCreateDimensionStatement();
    }
    
    @Override
    public ASTNode visitAlterDimension(final AlterDimensionContext ctx) {
        return new OracleAlterDimensionStatement();
    }
    
    @Override
    public ASTNode visitDropDimension(final DropDimensionContext ctx) {
        return new OracleDropDimensionStatement();
    }
    
    @Override
    public ASTNode visitDropDirectory(final DropDirectoryContext ctx) {
        return new OracleDropDirectoryStatement();
    }
    
    @Override
    public ASTNode visitCreateFunction(final CreateFunctionContext ctx) {
        return new OracleCreateFunctionStatement();
    }
    
    @Override
    public ASTNode visitDropEdition(final DropEditionContext ctx) {
        return new OracleDropEditionStatement();
    }
    
    @Override
    public ASTNode visitDropOutline(final DropOutlineContext ctx) {
        return new OracleDropOutlineStatement();
    }
    
    @Override
    public ASTNode visitAlterOutline(final AlterOutlineContext ctx) {
        return new OracleAlterOutlineStatement();
    }
    
    @Override
    public ASTNode visitAlterAnalyticView(final AlterAnalyticViewContext ctx) {
        return new OracleAlterAnalyticViewStatement();
    }
    
    @Override
    public ASTNode visitAlterAttributeDimension(final AlterAttributeDimensionContext ctx) {
        return new OracleAlterAttributeDimensionStatement();
    }
    
    @Override
    public ASTNode visitCreateSequence(final CreateSequenceContext ctx) {
        OracleCreateSequenceStatement result = new OracleCreateSequenceStatement();
        result.setSequenceName(ctx.sequenceName().getText());
        return result;
    }
    
    @Override
    public ASTNode visitAlterSequence(final AlterSequenceContext ctx) {
        return new OracleAlterSequenceStatement();
    }
    
    @Override
    public ASTNode visitCreateContext(final CreateContextContext ctx) {
        return new OracleCreateContextStatement();
    }
    
    @Override
    public ASTNode visitCreateSPFile(final CreateSPFileContext ctx) {
        return new OracleCreateSPFileStatement();
    }
    
    @Override
    public ASTNode visitCreatePFile(final CreatePFileContext ctx) {
        return new OracleCreatePFileStatement();
    }
    
    @Override
    public ASTNode visitCreateControlFile(final CreateControlFileContext ctx) {
        return new OracleCreateControlFileStatement();
    }
    
    @Override
    public ASTNode visitCreateFlashbackArchive(final CreateFlashbackArchiveContext ctx) {
        return new OracleCreateFlashbackArchiveStatement();
    }
    
    @Override
    public ASTNode visitAlterFlashbackArchive(final AlterFlashbackArchiveContext ctx) {
        return new OracleAlterFlashbackArchiveStatement();
    }
    
    @Override
    public ASTNode visitDropFlashbackArchive(final DropFlashbackArchiveContext ctx) {
        return new OracleDropFlashbackArchiveStatement();
    }
    
    @Override
    public ASTNode visitCreateDiskgroup(final CreateDiskgroupContext ctx) {
        return new OracleCreateDiskgroupStatement();
    }
    
    @Override
    public ASTNode visitDropDiskgroup(final DropDiskgroupContext ctx) {
        return new OracleDropDiskgroupStatement();
    }
    
    @Override
    public ASTNode visitCreateRollbackSegment(final CreateRollbackSegmentContext ctx) {
        return new OracleCreateRollbackSegmentStatement();
    }
    
    @Override
    public ASTNode visitDropRollbackSegment(final DropRollbackSegmentContext ctx) {
        return new OracleDropRollbackSegmentStatement();
    }
    
    @Override
    public ASTNode visitDropTableSpace(final DropTableSpaceContext ctx) {
        return new OracleDropTableSpaceStatement();
    }
    
    @Override
    public ASTNode visitCreateLockdownProfile(final CreateLockdownProfileContext ctx) {
        return new OracleCreateLockdownProfileStatement();
    }
    
    @Override
    public ASTNode visitDropLockdownProfile(final DropLockdownProfileContext ctx) {
        return new OracleDropLockdownProfileStatement();
    }
    
    @Override
    public ASTNode visitCreateInmemoryJoinGroup(final CreateInmemoryJoinGroupContext ctx) {
        return new OracleCreateInmemoryJoinGroupStatement();
    }
    
    @Override
    public ASTNode visitAlterInmemoryJoinGroup(final AlterInmemoryJoinGroupContext ctx) {
        return new OracleAlterInmemoryJoinGroupStatement();
    }
    
    @Override
    public ASTNode visitDropInmemoryJoinGroup(final DropInmemoryJoinGroupContext ctx) {
        return new OracleDropInmemoryJoinGroupStatement();
    }
    
    @Override
    public ASTNode visitCreateRestorePoint(final CreateRestorePointContext ctx) {
        return new OracleCreateRestorePointStatement();
    }
    
    @Override
    public ASTNode visitDropRestorePoint(final DropRestorePointContext ctx) {
        return new OracleDropRestorePointStatement();
    }
    
    @Override
    public ASTNode visitAlterOperator(final AlterOperatorContext ctx) {
        return new OracleAlterOperatorStatement();
    }
    
    @Override
    public ASTNode visitAlterProfile(final AlterProfileContext ctx) {
        return new OracleAlterProfileStatement();
    }
    
    @Override
    public ASTNode visitAlterRollbackSegment(final AlterRollbackSegmentContext ctx) {
        return new OracleAlterRollbackSegmentStatement();
    }
    
    @Override
    public ASTNode visitDropOperator(final DropOperatorContext ctx) {
        return new OracleDropOperatorStatement();
    }
    
    @Override
    public ASTNode visitDropSequence(final DropSequenceContext ctx) {
        return new OracleDropSequenceStatement();
    }
    
    @Override
    public ASTNode visitAlterLibrary(final AlterLibraryContext ctx) {
        return new OracleAlterLibraryStatement();
    }
    
    @Override
    public ASTNode visitDropType(final DropTypeContext ctx) {
        return new OracleDropTypeStatement();
    }
    
    @Override
    public ASTNode visitAlterMaterializedZonemap(final AlterMaterializedZonemapContext ctx) {
        return new OracleAlterMaterializedZonemapStatement();
    }
    
    @Override
    public ASTNode visitAlterJava(final AlterJavaContext ctx) {
        return new OracleAlterJavaStatement();
    }
    
    @Override
    public ASTNode visitAlterAuditPolicy(final AlterAuditPolicyContext ctx) {
        return new OracleAlterAuditPolicyStatement();
    }
    
    @Override
    public ASTNode visitAlterCluster(final AlterClusterContext ctx) {
        return new OracleAlterClusterStatement();
    }
    
    @Override
    public ASTNode visitAlterDiskgroup(final AlterDiskgroupContext ctx) {
        return new OracleAlterDiskgroupStatement();
    }
    
    @Override
    public ASTNode visitAlterIndexType(final AlterIndexTypeContext ctx) {
        return new OracleAlterIndexTypeStatement();
    }
    
    @Override
    public ASTNode visitAlterMaterializedView(final AlterMaterializedViewContext ctx) {
        return new OracleAlterMaterializedViewStatement();
    }
    
    @Override
    public ASTNode visitAlterMaterializedViewLog(final AlterMaterializedViewLogContext ctx) {
        return new OracleAlterMaterializedViewLogStatement();
    }
    
    @Override
    public ASTNode visitAlterFunction(final AlterFunctionContext ctx) {
        return new OracleAlterFunctionStatement();
    }
    
    @Override
    public ASTNode visitAlterHierarchy(final AlterHierarchyContext ctx) {
        return new OracleAlterHierarchyStatement();
    }
    
    @Override
    public ASTNode visitAlterLockdownProfile(final AlterLockdownProfileContext ctx) {
        return new OracleAlterLockdownProfileStatement();
    }
    
    @Override
    public ASTNode visitAlterPluggableDatabase(final AlterPluggableDatabaseContext ctx) {
        return new OracleAlterPluggableDatabaseStatement();
    }
    
    @Override
    public ASTNode visitCreateProcedure(final CreateProcedureContext ctx) {
        return new OracleCreateProcedureStatement();
    }
    
    @Override
    public ASTNode visitPlsqlBlock(final PlsqlBlockContext ctx) {
        return new OraclePLSQLBlockStatement();
    }
    
    @Override
    public ASTNode visitAlterProcedure(final AlterProcedureContext ctx) {
        return new OracleAlterProcedureStatement();
    }
    
    @Override
    public ASTNode visitDropProcedure(final DropProcedureContext ctx) {
        return new OracleDropProcedureStatement();
    }
    
    @Override
    public ASTNode visitDropIndexType(final DropIndexTypeContext ctx) {
        return new OracleDropIndexTypeStatement();
    }
    
    @Override
    public ASTNode visitDropProfile(final DropProfileContext ctx) {
        return new OracleDropProfileStatement();
    }
    
    @Override
    public ASTNode visitDropPluggableDatabase(final DropPluggableDatabaseContext ctx) {
        return new OracleDropPluggableDatabaseStatement();
    }
    
    @Override
    public ASTNode visitDropJava(final DropJavaContext ctx) {
        return new OracleDropJavaStatement();
    }
    
    @Override
    public ASTNode visitDropFunction(final DropFunctionContext ctx) {
        return new OracleDropFunctionStatement();
    }
    
    @Override
    public ASTNode visitDropLibrary(final DropLibraryContext ctx) {
        return new OracleDropLibraryStatement();
    }
    
    @Override
    public ASTNode visitDropCluster(final DropClusterContext ctx) {
        return new OracleDropClusterStatement();
    }
    
    @Override
    public ASTNode visitDropMaterializedView(final DropMaterializedViewContext ctx) {
        return new OracleDropMaterializedViewStatement();
    }
    
    @Override
    public ASTNode visitDropMaterializedViewLog(final DropMaterializedViewLogContext ctx) {
        return new OracleDropMaterializedViewLogStatement();
    }
    
    @Override
    public ASTNode visitDropMaterializedZonemap(final DropMaterializedZonemapContext ctx) {
        return new OracleDropMaterializedZonemapStatement();
    }
    
    @Override
    public ASTNode visitCreateTablespace(final CreateTablespaceContext ctx) {
        return new OracleCreateTablespaceStatement();
    }
    
    @Override
    public ASTNode visitCreateMaterializedView(final CreateMaterializedViewContext ctx) {
        return new OracleCreateMaterializedViewStatement();
    }
    
    @Override
    public ASTNode visitCreateMaterializedViewLog(final CreateMaterializedViewLogContext ctx) {
        return new OracleCreateMaterializedViewLogStatement();
    }
    
    @Override
    public ASTNode visitCreateCluster(final CreateClusterContext ctx) {
        return new OracleCreateClusterStatement();
    }
    
    @Override
    public ASTNode visitSystemAction(final SystemActionContext ctx) {
        return new OracleSystemActionStatement();
    }
    
    @Override
    public ASTNode visitAlterType(final AlterTypeContext ctx) {
        return new OracleAlterTypeStatement();
    }
    
    @Override
    public ASTNode visitCreateJava(final CreateJavaContext ctx) {
        return new OracleCreateJavaStatement();
    }
    
    @Override
<<<<<<< HEAD
    public ASTNode visitSwitch(final SwitchContext ctx) {
        return new OracleSwitchStatement();
    }
    
=======
    public ASTNode visitCreateLibrary(final CreateLibraryContext ctx) {
        return new OracleCreateLibraryStatement();
    }
>>>>>>> 0d9880a2
}<|MERGE_RESOLUTION|>--- conflicted
+++ resolved
@@ -1346,16 +1346,15 @@
     public ASTNode visitCreateJava(final CreateJavaContext ctx) {
         return new OracleCreateJavaStatement();
     }
-    
-    @Override
-<<<<<<< HEAD
+
+    @Override
+    public ASTNode visitCreateLibrary(final CreateLibraryContext ctx) {
+        return new OracleCreateLibraryStatement();
+    }
+
+    @Override
     public ASTNode visitSwitch(final SwitchContext ctx) {
         return new OracleSwitchStatement();
     }
-    
-=======
-    public ASTNode visitCreateLibrary(final CreateLibraryContext ctx) {
-        return new OracleCreateLibraryStatement();
-    }
->>>>>>> 0d9880a2
+
 }