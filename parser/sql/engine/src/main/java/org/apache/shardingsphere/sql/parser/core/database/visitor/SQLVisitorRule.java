--- conflicted
+++ resolved
@@ -700,12 +700,10 @@
     PLSQL_BLOCK("PlsqlBlock", SQLStatementType.DDL),
     
     CREATE_LIBRARY("CreateLibrary", SQLStatementType.DDL),
-    
-<<<<<<< HEAD
+
+    SWITCH("Switch", SQLStatementType.DDL),
+
     CREATE_PROFILE("CreateProfile", SQLStatementType.DDL);
-=======
-    SWITCH("Switch", SQLStatementType.DDL);
->>>>>>> 85c20ce2
     
     private final String name;
     
