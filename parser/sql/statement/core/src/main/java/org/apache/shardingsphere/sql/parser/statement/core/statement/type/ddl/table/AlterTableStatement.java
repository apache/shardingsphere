--- conflicted
+++ resolved
@@ -151,7 +151,6 @@
     @Override
     public SQLStatementAttributes getAttributes() {
         return new SQLStatementAttributes(new TableSQLStatementAttribute(getTables()), new AlterTableConstraintSQLStatementAttribute(), new AlterTableIndexSQLStatementAttribute());
-<<<<<<< HEAD
     }
     
     private Collection<SimpleTableSegment> getTables() {
@@ -174,30 +173,6 @@
         return result;
     }
     
-=======
-    }
-    
-    private Collection<SimpleTableSegment> getTables() {
-        Collection<SimpleTableSegment> result = new LinkedList<>();
-        result.add(table);
-        if (getRenameTable().isPresent()) {
-            result.add(getRenameTable().get());
-        }
-        for (AddColumnDefinitionSegment each : addColumnDefinitions) {
-            for (ColumnDefinitionSegment columnDefinition : each.getColumnDefinitions()) {
-                result.addAll(columnDefinition.getReferencedTables());
-            }
-        }
-        for (ModifyColumnDefinitionSegment each : modifyColumnDefinitions) {
-            result.addAll(each.getColumnDefinition().getReferencedTables());
-        }
-        for (AddConstraintDefinitionSegment each : addConstraintDefinitions) {
-            each.getConstraintDefinition().getReferencedTable().ifPresent(result::add);
-        }
-        return result;
-    }
-    
->>>>>>> 64195612
     private class AlterTableConstraintSQLStatementAttribute implements ConstraintSQLStatementAttribute {
         
         @Override
