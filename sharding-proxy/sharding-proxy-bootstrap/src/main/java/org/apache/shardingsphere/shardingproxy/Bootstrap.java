--- conflicted
+++ resolved
@@ -115,14 +115,11 @@
                                                    final YamlMetricsConfiguration metricsConfiguration, final Properties properties, final int port) throws SQLException {
         Authentication authentication = new AuthenticationYamlSwapper().swap(yamlAuthenticationConfig);
         logAndInitContext(authentication, properties);
-<<<<<<< HEAD
-        Map<String, Map<String, YamlDataSourceParameter>> schemaDataSources = getDataSourceParameterMap(ruleConfigs);
-        startProxy(schemaDataSources.keySet(), port, schemaDataSources, getRuleConfigurations(ruleConfigs), false);
-=======
         initMetrics(metricsConfiguration);
         Map<String, Map<String, YamlDataSourceParameter>> schemaRules = getDataSourceParameterMap(ruleConfigs);
         startProxy(schemaRules.keySet(), port, schemaRules, getRuleConfigurations(ruleConfigs), false);
->>>>>>> 8da86834
+        Map<String, Map<String, YamlDataSourceParameter>> schemaDataSources = getDataSourceParameterMap(ruleConfigs);
+        startProxy(schemaDataSources.keySet(), port, schemaDataSources, getRuleConfigurations(ruleConfigs), false);
     }
     
     private static void startWithRegistryCenter(final YamlProxyServerConfiguration serverConfig, final Collection<String> shardingSchemaNames,
