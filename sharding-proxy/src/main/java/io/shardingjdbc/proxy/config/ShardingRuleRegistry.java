--- conflicted
+++ resolved
@@ -19,19 +19,13 @@
 
 import com.zaxxer.hikari.HikariConfig;
 import com.zaxxer.hikari.HikariDataSource;
-import io.shardingjdbc.core.constant.DatabaseType;
 import io.shardingjdbc.core.exception.ShardingJdbcException;
-import io.shardingjdbc.core.jdbc.metadata.JDBCShardingMetaData;
 import io.shardingjdbc.core.metadata.ShardingMetaData;
 import io.shardingjdbc.core.rule.MasterSlaveRule;
 import io.shardingjdbc.core.rule.ShardingRule;
 import io.shardingjdbc.core.yaml.proxy.YamlProxyConfiguration;
 import io.shardingjdbc.core.yaml.sharding.DataSourceParameter;
-<<<<<<< HEAD
-import io.shardingjdbc.core.yaml.sharding.YamlShardingConfigurationForProxy;
-=======
 import io.shardingjdbc.proxy.metadata.ProxyShardingMetaData;
->>>>>>> c437eb0d
 import lombok.Getter;
 
 import javax.sql.DataSource;
@@ -81,16 +75,10 @@
         masterSlaveRule = yamlProxyConfiguration.obtainMasterSlaveRule();
         isOnlyMasterSlave = shardingRule.getTableRules().isEmpty() && !masterSlaveRule.getMasterDataSourceName().isEmpty();
         try {
-<<<<<<< HEAD
-            // TODO currently only support MySQL datasource
-            shardingMetaData = new JDBCShardingMetaData(dataSourceMap, shardingRule, DatabaseType.MySQL);
-            shardingMetaData.init(shardingRule);
-=======
             shardingMetaData = new ProxyShardingMetaData(dataSourceMap);
             if (!isOnlyMasterSlave) {
                 shardingMetaData.init(shardingRule);
             }
->>>>>>> c437eb0d
         } catch (final SQLException ex) {
             throw new ShardingJdbcException(ex);
         }
