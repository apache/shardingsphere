--- conflicted
+++ resolved
@@ -18,15 +18,8 @@
 package io.shardingsphere.shardingproxy.backend.jdbc.connection;
 
 import com.google.common.base.Preconditions;
-
 import io.shardingsphere.transaction.api.TransactionType;
 import io.shardingsphere.transaction.core.TransactionOperationType;
-<<<<<<< HEAD
-import io.shardingsphere.transaction.core.context.SagaTransactionContext;
-import io.shardingsphere.transaction.core.context.ShardingTransactionContext;
-import io.shardingsphere.transaction.core.context.XATransactionContext;
-=======
->>>>>>> 43173430
 import io.shardingsphere.transaction.core.loader.ShardingTransactionHandlerRegistry;
 import io.shardingsphere.transaction.spi.ShardingTransactionHandler;
 import lombok.RequiredArgsConstructor;
@@ -61,11 +54,6 @@
             if (TransactionOperationType.BEGIN != operationType) {
                 connection.getStateHandler().getAndSetStatus(ConnectionStatus.TERMINATED);
             }
-        } else if (TransactionType.BASE == transactionType) {
-            shardingTransactionHandler.doInTransaction(new SagaTransactionContext(operationType, connection.getLogicSchema().getBackendDataSource().getDataSources()));
-            if (TransactionOperationType.BEGIN != operationType) {
-                connection.getStateHandler().getAndSetStatus(ConnectionStatus.TERMINATED);
-            }
         }
     }
 }