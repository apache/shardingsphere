/*
 * Copyright 2016-2018 shardingsphere.io.
 * <p>
 * Licensed under the Apache License, Version 2.0 (the "License");
 * you may not use this file except in compliance with the License.
 * You may obtain a copy of the License at
 *
 *     http://www.apache.org/licenses/LICENSE-2.0
 *
 * Unless required by applicable law or agreed to in writing, software
 * distributed under the License is distributed on an "AS IS" BASIS,
 * WITHOUT WARRANTIES OR CONDITIONS OF ANY KIND, either express or implied.
 * See the License for the specific language governing permissions and
 * limitations under the License.
 * </p>
 */

package io.shardingsphere.shardingproxy.backend.jdbc;

import io.shardingsphere.api.config.rule.ShardingRuleConfiguration;
import io.shardingsphere.core.constant.DatabaseType;
import io.shardingsphere.core.constant.SQLType;
import io.shardingsphere.core.merger.MergeEngineFactory;
import io.shardingsphere.core.merger.MergedResult;
import io.shardingsphere.core.merger.dal.show.ShowTablesMergedResult;
import io.shardingsphere.core.parsing.parser.constant.DerivedColumn;
import io.shardingsphere.core.parsing.parser.sql.SQLStatement;
import io.shardingsphere.core.routing.SQLRouteResult;
import io.shardingsphere.core.rule.ShardingRule;
import io.shardingsphere.shardingproxy.backend.AbstractBackendHandler;
import io.shardingsphere.shardingproxy.backend.ResultPacket;
import io.shardingsphere.shardingproxy.backend.jdbc.connection.BackendConnection;
import io.shardingsphere.shardingproxy.backend.jdbc.connection.ConnectionStatus;
import io.shardingsphere.shardingproxy.backend.jdbc.execute.JDBCExecuteEngine;
import io.shardingsphere.shardingproxy.backend.jdbc.execute.response.ExecuteQueryResponse;
import io.shardingsphere.shardingproxy.backend.jdbc.execute.response.ExecuteResponse;
import io.shardingsphere.shardingproxy.backend.jdbc.execute.response.ExecuteUpdateResponse;
import io.shardingsphere.shardingproxy.runtime.schema.LogicSchema;
import io.shardingsphere.shardingproxy.runtime.schema.ShardingSchema;
import io.shardingsphere.shardingproxy.transport.mysql.constant.ServerErrorCode;
import io.shardingsphere.shardingproxy.transport.mysql.packet.command.CommandResponsePackets;
import io.shardingsphere.shardingproxy.transport.mysql.packet.command.query.ColumnDefinition41Packet;
import io.shardingsphere.shardingproxy.transport.mysql.packet.command.query.FieldCountPacket;
import io.shardingsphere.shardingproxy.transport.mysql.packet.command.query.QueryResponsePackets;
import io.shardingsphere.shardingproxy.transport.mysql.packet.generic.EofPacket;
import io.shardingsphere.shardingproxy.transport.mysql.packet.generic.ErrPacket;
import io.shardingsphere.shardingproxy.transport.mysql.packet.generic.OKPacket;
import io.shardingsphere.transaction.api.TransactionType;
import lombok.RequiredArgsConstructor;

import java.sql.SQLException;
import java.util.ArrayList;
import java.util.Collection;
import java.util.List;

/**
 * Backend handler via JDBC to connect databases.
 *
 * @author zhaojun
 * @author zhangliang
 * @author panjuan
 */
@RequiredArgsConstructor
public final class JDBCBackendHandler extends AbstractBackendHandler {
    
    private final LogicSchema logicSchema;
    
    private final String sql;
    
    private final JDBCExecuteEngine executeEngine;
    
    private ExecuteResponse executeResponse;
    
    private MergedResult mergedResult;
    
    private int currentSequenceId;
    
    @Override
    protected CommandResponsePackets execute0() throws SQLException {
        return logicSchema == null
                ? new CommandResponsePackets(new ErrPacket(1, ServerErrorCode.ER_NO_DB_ERROR))
                : execute(executeEngine.getJdbcExecutorWrapper().route(sql, DatabaseType.MySQL));
    }
    
    private CommandResponsePackets execute(final SQLRouteResult routeResult) throws SQLException {
        if (routeResult.getRouteUnits().isEmpty()) {
            return new CommandResponsePackets(new OKPacket(1));
        }
        SQLStatement sqlStatement = routeResult.getSqlStatement();
        if (isUnsupportedXA(sqlStatement.getType()) || isUnsupportedBASE(sqlStatement.getType())) {
            return new CommandResponsePackets(new ErrPacket(1,
                    ServerErrorCode.ER_ERROR_ON_MODIFYING_GTID_EXECUTED_TABLE, sqlStatement.getTables().isSingleTable() ? sqlStatement.getTables().getSingleTableName() : "unknown_table"));
        }
        executeResponse = executeEngine.execute(routeResult);
<<<<<<< HEAD
        if (logicSchema instanceof ShardingSchema && SQLType.DDL == sqlStatement.getType() && !sqlStatement.getTables().isEmpty()) {
            String logicTableName = sqlStatement.getTables().getSingleTableName();
            // TODO refresh table meta data by SQL parse result
            TableMetaDataLoader tableMetaDataLoader = new TableMetaDataLoader(logicSchema.getMetaData().getDataSource(), BackendExecutorContext.getInstance().getExecuteEngine(),
                    new ProxyTableMetaDataConnectionManager(logicSchema.getBackendDataSource()),
                    GLOBAL_REGISTRY.getShardingProperties().<Integer>getValue(ShardingPropertiesConstant.MAX_CONNECTIONS_SIZE_PER_QUERY));
            logicSchema.getMetaData().getTable().put(logicTableName, tableMetaDataLoader.load(logicTableName, ((ShardingSchema) logicSchema).getShardingRule()));
=======
        if (logicSchema instanceof ShardingSchema) {
            refreshTableMetaData(logicSchema, routeResult.getSqlStatement());
>>>>>>> 1502a1e9
        }
        return merge(sqlStatement);
    }
    
    private boolean isUnsupportedXA(final SQLType sqlType) {
        BackendConnection connection = executeEngine.getBackendConnection();
        return TransactionType.XA == connection.getTransactionType() && SQLType.DDL == sqlType && ConnectionStatus.TRANSACTION == connection.getStateHandler().getStatus();
    }
    
    private boolean isUnsupportedBASE(final SQLType sqlType) throws SQLException {
        BackendConnection connection = executeEngine.getBackendConnection();
        return TransactionType.BASE == connection.getTransactionType() && SQLType.DDL == sqlType && ConnectionStatus.TRANSACTION == connection.getStateHandler().getStatus();
    }
    
    private CommandResponsePackets merge(final SQLStatement sqlStatement) throws SQLException {
        if (executeResponse instanceof ExecuteUpdateResponse) {
            return ((ExecuteUpdateResponse) executeResponse).merge();
        }
        mergedResult = MergeEngineFactory.newInstance(
                getShardingRule(), ((ExecuteQueryResponse) executeResponse).getQueryResults(), sqlStatement, logicSchema.getMetaData().getTable()).merge();
        if (mergedResult instanceof ShowTablesMergedResult) {
            ((ShowTablesMergedResult) mergedResult).resetColumnLabel(logicSchema.getName());
            setResponseColumnLabelForShowTablesMergedResult(((ExecuteQueryResponse) executeResponse).getQueryResponsePackets());
        }
        QueryResponsePackets result = getQueryResponsePacketsWithoutDerivedColumns(((ExecuteQueryResponse) executeResponse).getQueryResponsePackets());
        currentSequenceId = result.getPackets().size();
        return result;
    }
    
    private ShardingRule getShardingRule() {
        return logicSchema instanceof ShardingSchema ? ((ShardingSchema) logicSchema).getShardingRule() : new ShardingRule(new ShardingRuleConfiguration(), logicSchema.getDataSources().keySet());
    }
    
    private QueryResponsePackets getQueryResponsePacketsWithoutDerivedColumns(final QueryResponsePackets queryResponsePackets) {
        Collection<ColumnDefinition41Packet> columnDefinition41Packets = new ArrayList<>(queryResponsePackets.getColumnCount());
        int columnCount = 0;
        for (ColumnDefinition41Packet each : queryResponsePackets.getColumnDefinition41Packets()) {
            if (!DerivedColumn.isDerivedColumn(each.getName())) {
                columnDefinition41Packets.add(each);
                columnCount++;
            }
        }
        FieldCountPacket fieldCountPacket = new FieldCountPacket(1, columnCount);
        return new QueryResponsePackets(fieldCountPacket, columnDefinition41Packets, new EofPacket(columnCount + 2));
    }
    
    private void setResponseColumnLabelForShowTablesMergedResult(final QueryResponsePackets queryResponsePackets) {
        for (ColumnDefinition41Packet each : queryResponsePackets.getColumnDefinition41Packets()) {
            if (each.getName().startsWith("Tables_in_")) {
                each.setName("Tables_in_" + logicSchema.getName());
                break;
            }
        }
    }
    
    @Override
    public boolean next() throws SQLException {
        return null != mergedResult && mergedResult.next();
    }
    
    @Override
    public ResultPacket getResultValue() throws SQLException {
        QueryResponsePackets queryResponsePackets = ((ExecuteQueryResponse) executeResponse).getQueryResponsePackets();
        int columnCount = queryResponsePackets.getColumnCount();
        List<Object> data = new ArrayList<>(columnCount);
        for (int columnIndex = 1; columnIndex <= columnCount; columnIndex++) {
            data.add(mergedResult.getValue(columnIndex, Object.class));
        }
        return new ResultPacket(++currentSequenceId, data, columnCount, queryResponsePackets.getColumnTypes());
    }
}<|MERGE_RESOLUTION|>--- conflicted
+++ resolved
@@ -87,23 +87,13 @@
             return new CommandResponsePackets(new OKPacket(1));
         }
         SQLStatement sqlStatement = routeResult.getSqlStatement();
-        if (isUnsupportedXA(sqlStatement.getType()) || isUnsupportedBASE(sqlStatement.getType())) {
+        if (isUnsupportedXA(sqlStatement.getType())) {
             return new CommandResponsePackets(new ErrPacket(1,
                     ServerErrorCode.ER_ERROR_ON_MODIFYING_GTID_EXECUTED_TABLE, sqlStatement.getTables().isSingleTable() ? sqlStatement.getTables().getSingleTableName() : "unknown_table"));
         }
         executeResponse = executeEngine.execute(routeResult);
-<<<<<<< HEAD
-        if (logicSchema instanceof ShardingSchema && SQLType.DDL == sqlStatement.getType() && !sqlStatement.getTables().isEmpty()) {
-            String logicTableName = sqlStatement.getTables().getSingleTableName();
-            // TODO refresh table meta data by SQL parse result
-            TableMetaDataLoader tableMetaDataLoader = new TableMetaDataLoader(logicSchema.getMetaData().getDataSource(), BackendExecutorContext.getInstance().getExecuteEngine(),
-                    new ProxyTableMetaDataConnectionManager(logicSchema.getBackendDataSource()),
-                    GLOBAL_REGISTRY.getShardingProperties().<Integer>getValue(ShardingPropertiesConstant.MAX_CONNECTIONS_SIZE_PER_QUERY));
-            logicSchema.getMetaData().getTable().put(logicTableName, tableMetaDataLoader.load(logicTableName, ((ShardingSchema) logicSchema).getShardingRule()));
-=======
         if (logicSchema instanceof ShardingSchema) {
             refreshTableMetaData(logicSchema, routeResult.getSqlStatement());
->>>>>>> 1502a1e9
         }
         return merge(sqlStatement);
     }
