/*
 * Copyright 2016-2018 shardingsphere.io.
 * <p>
 * Licensed under the Apache License, Version 2.0 (the "License");
 * you may not use this file except in compliance with the License.
 * You may obtain a copy of the License at
 *
 *     http://www.apache.org/licenses/LICENSE-2.0
 *
 * Unless required by applicable law or agreed to in writing, software
 * distributed under the License is distributed on an "AS IS" BASIS,
 * WITHOUT WARRANTIES OR CONDITIONS OF ANY KIND, either express or implied.
 * See the License for the specific language governing permissions and
 * limitations under the License.
 * </p>
 */

package io.shardingsphere.shardingproxy.backend.jdbc;

import java.sql.SQLException;
import java.util.ArrayList;
import java.util.Collection;
import java.util.List;

import com.google.common.base.Function;
import com.google.common.collect.Lists;

import io.shardingsphere.api.config.rule.ShardingRuleConfiguration;
import io.shardingsphere.core.constant.DatabaseType;
import io.shardingsphere.core.constant.SQLType;
import io.shardingsphere.core.constant.properties.ShardingPropertiesConstant;
import io.shardingsphere.core.merger.MergeEngineFactory;
import io.shardingsphere.core.merger.MergedResult;
import io.shardingsphere.core.merger.dal.show.ShowTablesMergedResult;
import io.shardingsphere.core.metadata.table.ColumnMetaData;
import io.shardingsphere.core.metadata.table.TableMetaData;
import io.shardingsphere.core.metadata.table.executor.TableMetaDataLoader;
import io.shardingsphere.core.parsing.antlr.sql.segment.definition.column.ColumnDefinitionSegment;
import io.shardingsphere.core.parsing.antlr.sql.statement.ddl.CreateTableStatement;
import io.shardingsphere.core.parsing.parser.constant.DerivedColumn;
import io.shardingsphere.core.parsing.parser.sql.SQLStatement;
import io.shardingsphere.core.routing.SQLRouteResult;
import io.shardingsphere.core.rule.ShardingRule;
import io.shardingsphere.shardingproxy.backend.AbstractBackendHandler;
import io.shardingsphere.shardingproxy.backend.BackendExecutorContext;
import io.shardingsphere.shardingproxy.backend.ResultPacket;
import io.shardingsphere.shardingproxy.backend.jdbc.connection.BackendConnection;
import io.shardingsphere.shardingproxy.backend.jdbc.connection.ConnectionStatus;
import io.shardingsphere.shardingproxy.backend.jdbc.execute.JDBCExecuteEngine;
import io.shardingsphere.shardingproxy.backend.jdbc.execute.response.ExecuteQueryResponse;
import io.shardingsphere.shardingproxy.backend.jdbc.execute.response.ExecuteResponse;
import io.shardingsphere.shardingproxy.backend.jdbc.execute.response.ExecuteUpdateResponse;
import io.shardingsphere.shardingproxy.runtime.GlobalRegistry;
import io.shardingsphere.shardingproxy.runtime.metadata.ProxyTableMetaDataConnectionManager;
import io.shardingsphere.shardingproxy.runtime.schema.LogicSchema;
import io.shardingsphere.shardingproxy.runtime.schema.ShardingSchema;
import io.shardingsphere.shardingproxy.transport.mysql.constant.ServerErrorCode;
import io.shardingsphere.shardingproxy.transport.mysql.packet.command.CommandResponsePackets;
import io.shardingsphere.shardingproxy.transport.mysql.packet.command.query.ColumnDefinition41Packet;
import io.shardingsphere.shardingproxy.transport.mysql.packet.command.query.FieldCountPacket;
import io.shardingsphere.shardingproxy.transport.mysql.packet.command.query.QueryResponsePackets;
import io.shardingsphere.shardingproxy.transport.mysql.packet.generic.EofPacket;
import io.shardingsphere.shardingproxy.transport.mysql.packet.generic.ErrPacket;
import io.shardingsphere.shardingproxy.transport.mysql.packet.generic.OKPacket;
import io.shardingsphere.transaction.api.TransactionType;
import lombok.RequiredArgsConstructor;

/**
 * Backend handler via JDBC to connect databases.
 *
 * @author zhaojun
 * @author zhangliang
 * @author panjuan
 */
@RequiredArgsConstructor
public final class JDBCBackendHandler extends AbstractBackendHandler {
    
    private static final GlobalRegistry GLOBAL_REGISTRY = GlobalRegistry.getInstance();
    
    private final LogicSchema logicSchema;
    
    private final String sql;
    
    private final JDBCExecuteEngine executeEngine;
    
    private ExecuteResponse executeResponse;
    
    private MergedResult mergedResult;
    
    private int currentSequenceId;
    
    @Override
    protected CommandResponsePackets execute0() throws SQLException {
        return logicSchema == null
                ? new CommandResponsePackets(new ErrPacket(1, ServerErrorCode.ER_NO_DB_ERROR))
                : execute(executeEngine.getJdbcExecutorWrapper().route(sql, DatabaseType.MySQL));
    }
    
    private CommandResponsePackets execute(final SQLRouteResult routeResult) throws SQLException {
        if (routeResult.getRouteUnits().isEmpty()) {
            return new CommandResponsePackets(new OKPacket(1));
        }
        SQLStatement sqlStatement = routeResult.getSqlStatement();
        if (isUnsupportedXA(sqlStatement.getType())) {
            return new CommandResponsePackets(new ErrPacket(1,
                    ServerErrorCode.ER_ERROR_ON_MODIFYING_GTID_EXECUTED_TABLE, sqlStatement.getTables().isSingleTable() ? sqlStatement.getTables().getSingleTableName() : "unknown_table"));
        }
        executeResponse = executeEngine.execute(routeResult);
        if (logicSchema instanceof ShardingSchema && SQLType.DDL == sqlStatement.getType() && !sqlStatement.getTables().isEmpty()) {
            String logicTableName = sqlStatement.getTables().getSingleTableName();
<<<<<<< HEAD
            // TODO refresh table meta data by SQL parse result
            TableMetaDataLoader tableMetaDataLoader = new TableMetaDataLoader(logicSchema.getMetaData().getDataSource(), BackendExecutorContext.getInstance().getExecuteEngine(),
                    new ProxyTableMetaDataConnectionManager(logicSchema.getBackendDataSource()), 
                    GLOBAL_REGISTRY.getShardingProperties().<Integer>getValue(ShardingPropertiesConstant.MAX_CONNECTIONS_SIZE_PER_QUERY), 
                    GLOBAL_REGISTRY.getShardingProperties().<Boolean>getValue(ShardingPropertiesConstant.CHECK_TABLE_METADATA_ENABLED));
            logicSchema.getMetaData().getTable().put(logicTableName, tableMetaDataLoader.load(logicTableName, ((ShardingSchema) logicSchema).getShardingRule()));
=======
            if (routeResult.getSqlStatement() instanceof CreateTableStatement) {
                createTable(logicTableName, logicSchema, (CreateTableStatement) routeResult.getSqlStatement());
            }else {
                // TODO refresh table meta data by SQL parse result
                TableMetaDataLoader tableMetaDataLoader = new TableMetaDataLoader(logicSchema.getMetaData().getDataSource(), BackendExecutorContext.getInstance().getExecuteEngine(),
                        new ProxyTableMetaDataConnectionManager(logicSchema.getBackendDataSource()), 
                        GLOBAL_REGISTRY.getShardingProperties().<Integer>getValue(ShardingPropertiesConstant.MAX_CONNECTIONS_SIZE_PER_QUERY));
                logicSchema.getMetaData().getTable().put(logicTableName, tableMetaDataLoader.load(logicTableName, ((ShardingSchema) logicSchema).getShardingRule()));
            }
>>>>>>> fadb1343
        }
        return merge(sqlStatement);
    }
    
    private void createTable(final String logicTableName, final LogicSchema logicSchema, final CreateTableStatement createTableStatement) {
        TableMetaData tableMetaData = new TableMetaData(Lists.transform(createTableStatement.getColumnDefinitions(), new Function<ColumnDefinitionSegment, ColumnMetaData>() {
            
            @Override
            public ColumnMetaData apply(final ColumnDefinitionSegment input) {
                return new ColumnMetaData(input.getColumnName(), input.getDataType(), input.isPrimaryKey());
            }
        }));
        logicSchema.getMetaData().getTable().put(logicTableName, tableMetaData);
    }
    
    private boolean isUnsupportedXA(final SQLType sqlType) {
        BackendConnection connection = executeEngine.getBackendConnection();
        return TransactionType.XA == connection.getTransactionType() && SQLType.DDL == sqlType && ConnectionStatus.TRANSACTION == connection.getStateHandler().getStatus();
    }
    
    private CommandResponsePackets merge(final SQLStatement sqlStatement) throws SQLException {
        if (executeResponse instanceof ExecuteUpdateResponse) {
            return ((ExecuteUpdateResponse) executeResponse).merge();
        }
        mergedResult = MergeEngineFactory.newInstance(
                getShardingRule(), ((ExecuteQueryResponse) executeResponse).getQueryResults(), sqlStatement, logicSchema.getMetaData().getTable()).merge();
        if (mergedResult instanceof ShowTablesMergedResult) {
            ((ShowTablesMergedResult) mergedResult).resetColumnLabel(logicSchema.getName());
            setResponseColumnLabelForShowTablesMergedResult(((ExecuteQueryResponse) executeResponse).getQueryResponsePackets());
        }
        QueryResponsePackets result = getQueryResponsePacketsWithoutDerivedColumns(((ExecuteQueryResponse) executeResponse).getQueryResponsePackets());
        currentSequenceId = result.getPackets().size();
        return result;
    }
    
    private ShardingRule getShardingRule() {
        return logicSchema instanceof ShardingSchema ? ((ShardingSchema) logicSchema).getShardingRule() : new ShardingRule(new ShardingRuleConfiguration(), logicSchema.getDataSources().keySet());
    }
    
    private QueryResponsePackets getQueryResponsePacketsWithoutDerivedColumns(final QueryResponsePackets queryResponsePackets) {
        Collection<ColumnDefinition41Packet> columnDefinition41Packets = new ArrayList<>(queryResponsePackets.getColumnCount());
        int columnCount = 0;
        for (ColumnDefinition41Packet each : queryResponsePackets.getColumnDefinition41Packets()) {
            if (!DerivedColumn.isDerivedColumn(each.getName())) {
                columnDefinition41Packets.add(each);
                columnCount++;
            }
        }
        FieldCountPacket fieldCountPacket = new FieldCountPacket(1, columnCount);
        return new QueryResponsePackets(fieldCountPacket, columnDefinition41Packets, new EofPacket(columnCount + 2));
    }
    
    private void setResponseColumnLabelForShowTablesMergedResult(final QueryResponsePackets queryResponsePackets) {
        for (ColumnDefinition41Packet each : queryResponsePackets.getColumnDefinition41Packets()) {
            if (each.getName().startsWith("Tables_in_")) {
                each.setName("Tables_in_" + logicSchema.getName());
                break;
            }
        }
    }
    
    @Override
    public boolean next() throws SQLException {
        return null != mergedResult && mergedResult.next();
    }
    
    @Override
    public ResultPacket getResultValue() throws SQLException {
        QueryResponsePackets queryResponsePackets = ((ExecuteQueryResponse) executeResponse).getQueryResponsePackets();
        int columnCount = queryResponsePackets.getColumnCount();
        List<Object> data = new ArrayList<>(columnCount);
        for (int columnIndex = 1; columnIndex <= columnCount; columnIndex++) {
            data.add(mergedResult.getValue(columnIndex, Object.class));
        }
        return new ResultPacket(++currentSequenceId, data, columnCount, queryResponsePackets.getColumnTypes());
    }
}<|MERGE_RESOLUTION|>--- conflicted
+++ resolved
@@ -108,14 +108,6 @@
         executeResponse = executeEngine.execute(routeResult);
         if (logicSchema instanceof ShardingSchema && SQLType.DDL == sqlStatement.getType() && !sqlStatement.getTables().isEmpty()) {
             String logicTableName = sqlStatement.getTables().getSingleTableName();
-<<<<<<< HEAD
-            // TODO refresh table meta data by SQL parse result
-            TableMetaDataLoader tableMetaDataLoader = new TableMetaDataLoader(logicSchema.getMetaData().getDataSource(), BackendExecutorContext.getInstance().getExecuteEngine(),
-                    new ProxyTableMetaDataConnectionManager(logicSchema.getBackendDataSource()), 
-                    GLOBAL_REGISTRY.getShardingProperties().<Integer>getValue(ShardingPropertiesConstant.MAX_CONNECTIONS_SIZE_PER_QUERY), 
-                    GLOBAL_REGISTRY.getShardingProperties().<Boolean>getValue(ShardingPropertiesConstant.CHECK_TABLE_METADATA_ENABLED));
-            logicSchema.getMetaData().getTable().put(logicTableName, tableMetaDataLoader.load(logicTableName, ((ShardingSchema) logicSchema).getShardingRule()));
-=======
             if (routeResult.getSqlStatement() instanceof CreateTableStatement) {
                 createTable(logicTableName, logicSchema, (CreateTableStatement) routeResult.getSqlStatement());
             }else {
@@ -125,7 +117,6 @@
                         GLOBAL_REGISTRY.getShardingProperties().<Integer>getValue(ShardingPropertiesConstant.MAX_CONNECTIONS_SIZE_PER_QUERY));
                 logicSchema.getMetaData().getTable().put(logicTableName, tableMetaDataLoader.load(logicTableName, ((ShardingSchema) logicSchema).getShardingRule()));
             }
->>>>>>> fadb1343
         }
         return merge(sqlStatement);
     }
