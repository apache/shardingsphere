--- conflicted
+++ resolved
@@ -51,17 +51,14 @@
 import io.shardingsphere.shardingproxy.transport.mysql.packet.generic.EofPacket;
 import io.shardingsphere.shardingproxy.transport.mysql.packet.generic.ErrPacket;
 import io.shardingsphere.shardingproxy.transport.mysql.packet.generic.OKPacket;
-<<<<<<< HEAD
 import io.shardingsphere.transaction.base.manager.SagaTransactionManager;
-import io.shardingsphere.transaction.xa.manager.XATransactionManagerSPILoader;
-=======
->>>>>>> 26fc4a4a
 import lombok.RequiredArgsConstructor;
 
 import java.sql.SQLException;
 import java.util.ArrayList;
 import java.util.Collection;
 import java.util.List;
+import javax.transaction.Status;
 
 /**
  * Backend handler via JDBC to connect databases.
@@ -108,7 +105,7 @@
             String logicTableName = sqlStatement.getTables().getSingleTableName();
             // TODO refresh table meta data by SQL parse result
             TableMetaDataLoader tableMetaDataLoader = new TableMetaDataLoader(logicSchema.getMetaData().getDataSource(), BackendExecutorContext.getInstance().getExecuteEngine(),
-                    new ProxyTableMetaDataConnectionManager(logicSchema.getBackendDataSource()), 
+                    new ProxyTableMetaDataConnectionManager(logicSchema.getBackendDataSource()),
                     GLOBAL_REGISTRY.getShardingProperties().<Integer>getValue(ShardingPropertiesConstant.MAX_CONNECTIONS_SIZE_PER_QUERY));
             logicSchema.getMetaData().getTable().put(logicTableName, tableMetaDataLoader.load(logicTableName, ((ShardingSchema) logicSchema).getShardingRule()));
         }
