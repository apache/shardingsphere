--- conflicted
+++ resolved
@@ -113,7 +113,6 @@
         boolean isExceptionThrown = ExecutorExceptionHandler.isExceptionThrown();
         Collection<ShardingExecuteGroup<StatementExecuteUnit>> sqlExecuteGroups =
                 sqlExecutePrepareTemplate.getExecuteUnitGroups(routeResult.getRouteUnits(), new ProxyJDBCExecutePrepareCallback(isReturnGeneratedKeys));
-<<<<<<< HEAD
         boolean isBASETransaction = TransactionType.BASE == GlobalRegistry.getInstance().getTransactionType()
                 && sqlType == SQLType.DML
                 && Status.STATUS_NO_TRANSACTION != SagaTransactionManager.getInstance().getStatus();
@@ -121,10 +120,6 @@
                 : new FirstProxyJDBCExecuteCallback(sqlType, isExceptionThrown, isReturnGeneratedKeys);
         SQLExecuteCallback<ExecuteResponseUnit> proxySQLExecuteCallback = isBASETransaction ? firstProxySQLExecuteCallback
                 : new ProxyJDBCExecuteCallback(sqlType, isExceptionThrown, isReturnGeneratedKeys);
-=======
-        SQLExecuteCallback<ExecuteResponseUnit> firstProxySQLExecuteCallback = new FirstProxyJDBCExecuteCallback(isExceptionThrown, isReturnGeneratedKeys);
-        SQLExecuteCallback<ExecuteResponseUnit> proxySQLExecuteCallback = new ProxyJDBCExecuteCallback(isExceptionThrown, isReturnGeneratedKeys);
->>>>>>> 26fc4a4a
         Collection<ExecuteResponseUnit> executeResponseUnits = sqlExecuteTemplate.executeGroup((Collection) sqlExecuteGroups,
                 firstProxySQLExecuteCallback, proxySQLExecuteCallback);
         ExecuteResponseUnit firstExecuteResponseUnit = executeResponseUnits.iterator().next();
