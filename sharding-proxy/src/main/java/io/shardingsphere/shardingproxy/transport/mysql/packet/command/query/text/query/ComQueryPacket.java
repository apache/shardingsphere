/*
 * Copyright 2016-2018 shardingsphere.io.
 * <p>
 * Licensed under the Apache License, Version 2.0 (the "License");
 * you may not use this file except in compliance with the License.
 * You may obtain a copy of the License at
 *
 *     http://www.apache.org/licenses/LICENSE-2.0
 *
 * Unless required by applicable law or agreed to in writing, software
 * distributed under the License is distributed on an "AS IS" BASIS,
 * WITHOUT WARRANTIES OR CONDITIONS OF ANY KIND, either express or implied.
 * See the License for the specific language governing permissions and
 * limitations under the License.
 * </p>
 */

package io.shardingsphere.shardingproxy.transport.mysql.packet.command.query.text.query;

import com.google.common.base.Optional;
<<<<<<< HEAD
import com.google.common.base.Preconditions;
import io.shardingsphere.api.config.SagaConfiguration;
import io.shardingsphere.core.constant.DatabaseType;
import io.shardingsphere.core.constant.transaction.TransactionOperationType;
import io.shardingsphere.core.constant.transaction.TransactionType;
import io.shardingsphere.core.event.transaction.ShardingTransactionEvent;
import io.shardingsphere.core.event.transaction.base.SagaTransactionEvent;
import io.shardingsphere.core.event.transaction.xa.XATransactionEvent;
=======
import io.shardingsphere.core.constant.DatabaseType;
import io.shardingsphere.core.constant.transaction.TransactionOperationType;
>>>>>>> 26fc4a4a
import io.shardingsphere.shardingproxy.backend.BackendHandler;
import io.shardingsphere.shardingproxy.backend.BackendHandlerFactory;
import io.shardingsphere.shardingproxy.backend.ResultPacket;
import io.shardingsphere.shardingproxy.backend.jdbc.connection.BackendConnection;
import io.shardingsphere.shardingproxy.backend.jdbc.connection.BackendTransactionManager;
import io.shardingsphere.shardingproxy.frontend.common.FrontendHandler;
import io.shardingsphere.shardingproxy.runtime.GlobalRegistry;
import io.shardingsphere.shardingproxy.transport.common.packet.DatabasePacket;
import io.shardingsphere.shardingproxy.transport.mysql.constant.ServerErrorCode;
import io.shardingsphere.shardingproxy.transport.mysql.packet.MySQLPacketPayload;
import io.shardingsphere.shardingproxy.transport.mysql.packet.command.CommandPacketType;
import io.shardingsphere.shardingproxy.transport.mysql.packet.command.CommandResponsePackets;
import io.shardingsphere.shardingproxy.transport.mysql.packet.command.query.QueryCommandPacket;
import io.shardingsphere.shardingproxy.transport.mysql.packet.command.query.text.TextResultSetRowPacket;
import io.shardingsphere.shardingproxy.transport.mysql.packet.generic.ErrPacket;
import io.shardingsphere.shardingproxy.transport.mysql.packet.generic.OKPacket;
import lombok.Getter;
import lombok.SneakyThrows;
import lombok.extern.slf4j.Slf4j;

import java.sql.SQLException;

/**
 * COM_QUERY command packet.
 *
 * @author zhangliang
 * @author linjiaqi
 * @author zhaojun
 * @see <a href="https://dev.mysql.com/doc/internals/en/com-query.html">COM_QUERY</a>
 */
@Slf4j
public final class ComQueryPacket implements QueryCommandPacket {
    
    @Getter
    private final int sequenceId;
    
    private final String sql;
    
    private final BackendHandler backendHandler;
    
    private final BackendTransactionManager backendTransactionManager;
    
    private final String currentSchema;
    
    public ComQueryPacket(final int sequenceId, final int connectionId, final MySQLPacketPayload payload, final BackendConnection backendConnection, final FrontendHandler frontendHandler) {
        this.sequenceId = sequenceId;
        sql = payload.readStringEOF();
        backendHandler = BackendHandlerFactory.createBackendHandler(connectionId, sequenceId, sql, backendConnection, DatabaseType.MySQL, frontendHandler);
<<<<<<< HEAD
        transactionType = GlobalRegistry.getInstance().getTransactionType();
        shardingTransactionHandler = ShardingTransactionHandlerRegistry.getInstance().getHandler(transactionType);
        if (null != transactionType && transactionType != TransactionType.LOCAL) {
            Preconditions.checkNotNull(shardingTransactionHandler, String.format("Cannot find transaction manager of [%s]", transactionType));
        }
        currentSchema = frontendHandler.getCurrentSchema();
=======
        backendTransactionManager = new BackendTransactionManager(backendConnection);
>>>>>>> 26fc4a4a
    }
    
    public ComQueryPacket(final int sequenceId, final String sql) {
        this.sequenceId = sequenceId;
        this.sql = sql;
        backendHandler = null;
<<<<<<< HEAD
        shardingTransactionHandler = null;
        currentSchema = null;
=======
        this.backendTransactionManager = null;
>>>>>>> 26fc4a4a
    }
    
    @Override
    public void write(final MySQLPacketPayload payload) {
        payload.writeInt1(CommandPacketType.COM_QUERY.getValue());
        payload.writeStringEOF(sql);
    }
    
    @Override
    @SneakyThrows
    public Optional<CommandResponsePackets> execute() {
        log.debug("COM_QUERY received for Sharding-Proxy: {}", sql);
        if (GlobalRegistry.getInstance().isCircuitBreak()) {
            return Optional.of(new CommandResponsePackets(new ErrPacket(1, ServerErrorCode.ER_CIRCUIT_BREAK_MODE)));
        }
        Optional<TransactionOperationType> operationType = TransactionOperationType.getOperationType(sql);
        if (!operationType.isPresent()) {
            return Optional.of(backendHandler.execute());
        }
<<<<<<< HEAD
        if (TransactionType.XA == transactionType) {
            shardingTransactionHandler.doInTransaction(new XATransactionEvent(operationType.get()));
        }
        if (TransactionType.BASE == transactionType) {
            SagaConfiguration config = GlobalRegistry.getInstance().getSagaConfiguration();
            shardingTransactionHandler.doInTransaction(new SagaTransactionEvent(operationType.get(), currentSchema,
                    GlobalRegistry.getInstance().getLogicSchema(currentSchema).getBackendDataSource().getDataSources(), config));
        }
        // TODO :zhaojun do not send TCL to backend, send when local transaction ready
=======
        backendTransactionManager.doInTransaction(operationType.get());
>>>>>>> 26fc4a4a
        return Optional.of(new CommandResponsePackets(new OKPacket(1)));
    }
    
    @Override
    public boolean next() throws SQLException {
        return backendHandler.next();
    }
    
    @Override
    public DatabasePacket getResultValue() throws SQLException {
        ResultPacket resultPacket = backendHandler.getResultValue();
        return new TextResultSetRowPacket(resultPacket.getSequenceId(), resultPacket.getData());
    }
}<|MERGE_RESOLUTION|>--- conflicted
+++ resolved
@@ -18,7 +18,6 @@
 package io.shardingsphere.shardingproxy.transport.mysql.packet.command.query.text.query;
 
 import com.google.common.base.Optional;
-<<<<<<< HEAD
 import com.google.common.base.Preconditions;
 import io.shardingsphere.api.config.SagaConfiguration;
 import io.shardingsphere.core.constant.DatabaseType;
@@ -27,10 +26,6 @@
 import io.shardingsphere.core.event.transaction.ShardingTransactionEvent;
 import io.shardingsphere.core.event.transaction.base.SagaTransactionEvent;
 import io.shardingsphere.core.event.transaction.xa.XATransactionEvent;
-=======
-import io.shardingsphere.core.constant.DatabaseType;
-import io.shardingsphere.core.constant.transaction.TransactionOperationType;
->>>>>>> 26fc4a4a
 import io.shardingsphere.shardingproxy.backend.BackendHandler;
 import io.shardingsphere.shardingproxy.backend.BackendHandlerFactory;
 import io.shardingsphere.shardingproxy.backend.ResultPacket;
@@ -73,34 +68,18 @@
     
     private final BackendTransactionManager backendTransactionManager;
     
-    private final String currentSchema;
-    
     public ComQueryPacket(final int sequenceId, final int connectionId, final MySQLPacketPayload payload, final BackendConnection backendConnection, final FrontendHandler frontendHandler) {
         this.sequenceId = sequenceId;
         sql = payload.readStringEOF();
         backendHandler = BackendHandlerFactory.createBackendHandler(connectionId, sequenceId, sql, backendConnection, DatabaseType.MySQL, frontendHandler);
-<<<<<<< HEAD
-        transactionType = GlobalRegistry.getInstance().getTransactionType();
-        shardingTransactionHandler = ShardingTransactionHandlerRegistry.getInstance().getHandler(transactionType);
-        if (null != transactionType && transactionType != TransactionType.LOCAL) {
-            Preconditions.checkNotNull(shardingTransactionHandler, String.format("Cannot find transaction manager of [%s]", transactionType));
-        }
-        currentSchema = frontendHandler.getCurrentSchema();
-=======
         backendTransactionManager = new BackendTransactionManager(backendConnection);
->>>>>>> 26fc4a4a
     }
     
     public ComQueryPacket(final int sequenceId, final String sql) {
         this.sequenceId = sequenceId;
         this.sql = sql;
         backendHandler = null;
-<<<<<<< HEAD
-        shardingTransactionHandler = null;
-        currentSchema = null;
-=======
         this.backendTransactionManager = null;
->>>>>>> 26fc4a4a
     }
     
     @Override
@@ -120,19 +99,7 @@
         if (!operationType.isPresent()) {
             return Optional.of(backendHandler.execute());
         }
-<<<<<<< HEAD
-        if (TransactionType.XA == transactionType) {
-            shardingTransactionHandler.doInTransaction(new XATransactionEvent(operationType.get()));
-        }
-        if (TransactionType.BASE == transactionType) {
-            SagaConfiguration config = GlobalRegistry.getInstance().getSagaConfiguration();
-            shardingTransactionHandler.doInTransaction(new SagaTransactionEvent(operationType.get(), currentSchema,
-                    GlobalRegistry.getInstance().getLogicSchema(currentSchema).getBackendDataSource().getDataSources(), config));
-        }
-        // TODO :zhaojun do not send TCL to backend, send when local transaction ready
-=======
         backendTransactionManager.doInTransaction(operationType.get());
->>>>>>> 26fc4a4a
         return Optional.of(new CommandResponsePackets(new OKPacket(1)));
     }
     
