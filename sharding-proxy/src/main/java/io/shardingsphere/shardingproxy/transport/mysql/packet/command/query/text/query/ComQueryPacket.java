--- conflicted
+++ resolved
@@ -40,12 +40,8 @@
 import io.shardingsphere.shardingproxy.transport.mysql.packet.command.query.text.TextResultSetRowPacket;
 import io.shardingsphere.shardingproxy.transport.mysql.packet.generic.ErrPacket;
 import io.shardingsphere.shardingproxy.transport.mysql.packet.generic.OKPacket;
-<<<<<<< HEAD
-import io.shardingsphere.transaction.manager.ShardingTransactionManagerRegistry;
-=======
 import io.shardingsphere.transaction.manager.base.SagaTransactionManager;
 import io.shardingsphere.transaction.manager.xa.XATransactionManagerSPILoader;
->>>>>>> f5a69541
 import io.shardingsphere.transaction.revert.RevertEngineHolder;
 import lombok.Getter;
 import lombok.extern.slf4j.Slf4j;
@@ -114,11 +110,7 @@
                 RevertEngineHolder.getInstance().remove();
             }
         }
-<<<<<<< HEAD
-        // TODO :zhaojun do not send TCL to backend, send when local transaction ready
-=======
         // TODO :zhaojun do not send TCL to backend, send when local transaction ready 
->>>>>>> f5a69541
         return Optional.of(new CommandResponsePackets(new OKPacket(1)));
     }
     
@@ -133,11 +125,6 @@
             || Status.STATUS_NO_TRANSACTION != SagaTransactionManager.getInstance().getStatus();
     }
     
-    private boolean isInBASETransaction(final TransactionOperationType operationType) throws SQLException {
-        return TransactionOperationType.BEGIN == operationType
-                || Status.STATUS_NO_TRANSACTION != ShardingTransactionManagerRegistry.getInstance().getShardingTransactionManager(TransactionType.BASE).getStatus();
-    }
-    
     @Override
     public boolean next() throws SQLException {
         return backendHandler.next();
