/*
 * Copyright 2016-2018 shardingsphere.io.
 * <p>
 * Licensed under the Apache License, Version 2.0 (the "License");
 * you may not use this file except in compliance with the License.
 * You may obtain a copy of the License at
 *
 *     http://www.apache.org/licenses/LICENSE-2.0
 *
 * Unless required by applicable law or agreed to in writing, software
 * distributed under the License is distributed on an "AS IS" BASIS,
 * WITHOUT WARRANTIES OR CONDITIONS OF ANY KIND, either express or implied.
 * See the License for the specific language governing permissions and
 * limitations under the License.
 * </p>
 */

package io.shardingsphere.shardingproxy.transport.mysql.packet.command.query.text.query;

import com.google.common.base.Optional;
import io.shardingsphere.core.constant.ShardingConstant;
import io.shardingsphere.core.constant.properties.ShardingProperties;
import io.shardingsphere.core.constant.transaction.TransactionType;
import io.shardingsphere.core.event.transaction.ShardingTransactionEvent;
import io.shardingsphere.core.rule.DataSourceParameter;
import io.shardingsphere.shardingproxy.backend.BackendDataSource;
import io.shardingsphere.shardingproxy.backend.BackendHandler;
import io.shardingsphere.shardingproxy.backend.ResultPacket;
import io.shardingsphere.shardingproxy.backend.jdbc.connection.BackendConnection;
<<<<<<< HEAD
import io.shardingsphere.shardingproxy.backend.jdbc.datasource.JDBCBackendDataSource;
=======
import io.shardingsphere.shardingproxy.backend.jdbc.connection.ConnectionStatus;
>>>>>>> 26fc4a4a
import io.shardingsphere.shardingproxy.frontend.common.FrontendHandler;
import io.shardingsphere.shardingproxy.runtime.GlobalRegistry;
import io.shardingsphere.shardingproxy.runtime.schema.ShardingSchema;
import io.shardingsphere.shardingproxy.transport.common.packet.DatabasePacket;
import io.shardingsphere.shardingproxy.transport.mysql.constant.ColumnType;
import io.shardingsphere.shardingproxy.transport.mysql.packet.MySQLPacketPayload;
import io.shardingsphere.shardingproxy.transport.mysql.packet.command.CommandPacketType;
import io.shardingsphere.shardingproxy.transport.mysql.packet.command.CommandResponsePackets;
import io.shardingsphere.shardingproxy.transport.mysql.packet.command.query.FieldCountPacket;
import io.shardingsphere.shardingproxy.transport.mysql.packet.command.query.text.TextResultSetRowPacket;
import io.shardingsphere.shardingproxy.transport.mysql.packet.generic.OKPacket;
import io.shardingsphere.spi.transaction.ShardingTransactionHandlerRegistry;
import lombok.SneakyThrows;
import org.hamcrest.CoreMatchers;
import org.junit.After;
import org.junit.Before;
import org.junit.BeforeClass;
import org.junit.Test;
import org.junit.runner.RunWith;
import org.mockito.Mock;
import org.mockito.junit.MockitoJUnitRunner;

import java.lang.reflect.Field;
import java.sql.SQLException;
import java.util.Collections;
import java.util.HashMap;
import java.util.Map;
import java.util.Properties;

import static org.hamcrest.CoreMatchers.instanceOf;
import static org.hamcrest.CoreMatchers.is;
import static org.junit.Assert.assertFalse;
import static org.junit.Assert.assertThat;
import static org.junit.Assert.assertTrue;
import static org.mockito.Mockito.mock;
import static org.mockito.Mockito.verify;
import static org.mockito.Mockito.when;

@RunWith(MockitoJUnitRunner.class)
public final class ComQueryPacketTest {
    
    @Mock
    private MySQLPacketPayload payload;
    
    private BackendConnection backendConnection = new BackendConnection(TransactionType.LOCAL);
    
    @Mock
    private FrontendHandler frontendHandler;
    
    @BeforeClass
    public static void init() {
        setGlobalRegistry();
        ShardingTransactionHandlerRegistry.load();
    }
    
    @Before
    public void setUp() {
        setShardingSchemas();
        backendConnection.setCurrentSchema(ShardingConstant.LOGIC_SCHEMA_NAME);
    }
    
    @After
    public void tearDown() {
<<<<<<< HEAD
        setTransactionType(TransactionType.LOCAL);
=======
>>>>>>> 26fc4a4a
        FixedXAShardingTransactionHandler.getInvokes().clear();
    }
    
    @SneakyThrows
    private void setShardingSchemas() {
        ShardingSchema shardingSchema = mock(ShardingSchema.class);
        Map<String, ShardingSchema> shardingSchemas = new HashMap<>();
        shardingSchemas.put(ShardingConstant.LOGIC_SCHEMA_NAME, shardingSchema);
        Field field = GlobalRegistry.class.getDeclaredField("logicSchemas");
        field.setAccessible(true);
        field.set(GlobalRegistry.getInstance(), shardingSchemas);
        when(shardingSchema.getBackendDataSource()).thenReturn(new JDBCBackendDataSource(new HashMap<String, DataSourceParameter>()));
    }
    
//    private void setFrontendHandlerSchema() {
//        when(frontendHandler.getCurrentSchema()).thenReturn(ShardingConstant.LOGIC_SCHEMA_NAME);
//    }
    
    @SneakyThrows
    private static void setGlobalRegistry() {
        Field field = GlobalRegistry.getInstance().getClass().getDeclaredField("shardingProperties");
        field.setAccessible(true);
<<<<<<< HEAD
        field.set(GlobalRegistry.getInstance(), getShardingProperties(transactionType));
    }
    
    private ShardingProperties getShardingProperties(final TransactionType transactionType) {
        Properties props = new Properties();
        props.setProperty(ShardingPropertiesConstant.PROXY_TRANSACTION_ENABLED.getKey(), String.valueOf(transactionType != TransactionType.LOCAL));
        props.setProperty(ShardingPropertiesConstant.PROXY_TRANSACTION_TYPE.getKey(), String.valueOf(transactionType));
        return new ShardingProperties(props);
=======
        field.set(GlobalRegistry.getInstance(), new ShardingProperties(new Properties()));
>>>>>>> 26fc4a4a
    }
    
    @Test
    public void assertWrite() {
        ComQueryPacket actual = new ComQueryPacket(1, "SELECT id FROM tbl");
        assertThat(actual.getSequenceId(), is(1));
        actual.write(payload);
        verify(payload).writeInt1(CommandPacketType.COM_QUERY.getValue());
        verify(payload).writeStringEOF("SELECT id FROM tbl");
    }
    
    @Test
    public void assertExecuteWithoutTransaction() throws SQLException {
        when(payload.readStringEOF()).thenReturn("SELECT id FROM tbl");
        BackendHandler backendHandler = mock(BackendHandler.class);
        when(backendHandler.next()).thenReturn(true, false);
        when(backendHandler.getResultValue()).thenReturn(new ResultPacket(1, Collections.<Object>singletonList("id"), 1, Collections.singletonList(ColumnType.MYSQL_TYPE_VARCHAR)));
        FieldCountPacket expectedFieldCountPacket = new FieldCountPacket(1, 1);
        when(backendHandler.execute()).thenReturn(new CommandResponsePackets(expectedFieldCountPacket));
        when(backendHandler.next()).thenReturn(true, false);
        when(backendHandler.getResultValue()).thenReturn(new ResultPacket(2, Collections.<Object>singletonList(99999L), 1, Collections.singletonList(ColumnType.MYSQL_TYPE_LONG)));
        ComQueryPacket packet = new ComQueryPacket(1, 1000, payload, backendConnection, frontendHandler);
        setBackendHandler(packet, backendHandler);
        Optional<CommandResponsePackets> actual = packet.execute();
        assertTrue(actual.isPresent());
        assertThat(actual.get().getPackets().size(), is(1));
        assertThat(actual.get().getPackets().iterator().next(), is((DatabasePacket) expectedFieldCountPacket));
        assertTrue(packet.next());
        assertThat(packet.getResultValue().getSequenceId(), is(2));
        assertThat(((TextResultSetRowPacket) packet.getResultValue()).getData(), is(Collections.<Object>singletonList(99999L)));
        assertFalse(packet.next());
    }
    
    @SneakyThrows
    private void setBackendHandler(final ComQueryPacket packet, final BackendHandler backendHandler) {
        Field field = ComQueryPacket.class.getDeclaredField("backendHandler");
        field.setAccessible(true);
        field.set(packet, backendHandler);
    }
    
    @Test
    public void assertExecuteTCLWithLocalTransaction() {
        when(payload.readStringEOF()).thenReturn("COMMIT");
        ComQueryPacket packet = new ComQueryPacket(1, 1000, payload, backendConnection, frontendHandler);
        backendConnection.getStateHandler().getAndSetStatus(ConnectionStatus.TRANSACTION);
        Optional<CommandResponsePackets> actual = packet.execute();
        assertTrue(actual.isPresent());
        assertOKPacket(actual.get());
    }
    
    @Test
    public void assertExecuteTCLWithXATransaction() {
        backendConnection.setTransactionType(TransactionType.XA);
        when(payload.readStringEOF()).thenReturn("ROLLBACK");
        ComQueryPacket packet = new ComQueryPacket(1, 1000, payload, backendConnection, frontendHandler);
        backendConnection.getStateHandler().getAndSetStatus(ConnectionStatus.TRANSACTION);
        Optional<CommandResponsePackets> actual = packet.execute();
        assertTrue(actual.isPresent());
        assertOKPacket(actual.get());
        assertThat(FixedXAShardingTransactionHandler.getInvokes().get("rollback"), instanceOf(ShardingTransactionEvent.class));
    }
    
    @Test
<<<<<<< HEAD
    public void assertExecuteRollbackWithXATransaction() throws SQLException {
        setTransactionType(TransactionType.XA);
        when(payload.readStringEOF()).thenReturn("ROLLBACK");
        ComQueryPacket packet = new ComQueryPacket(1, 1000, payload, backendConnection, frontendHandler);
        Optional<CommandResponsePackets> actual = packet.execute();
        assertTrue(actual.isPresent());
        assertOKPacket(actual.get());
        assertThat(FixedXAShardingTransactionHandler.getInvokes().get("rollback"), instanceOf(ShardingTransactionEvent.class));
    }
    
    @Test
    public void assertExecuteTCLWithBaseTransaction() {
        setTransactionType(TransactionType.BASE);
        when(payload.readStringEOF()).thenReturn("BEGIN");
        ComQueryPacket packet = new ComQueryPacket(1, 1000, payload, backendConnection, frontendHandler);
        Optional<CommandResponsePackets> actual = packet.execute();
        assertTrue(actual.isPresent());
        assertOKPacket(actual.get());
        assertThat(FixedBaseShardingTransactionHandler.getInvokes().get("begin"), instanceOf(ShardingTransactionEvent.class));
    }
    
    @Test
    public void assertExecuteCommitWithBaseTransaction() {
        setTransactionType(TransactionType.BASE);
=======
    public void assertExecuteRollbackWithXATransaction() {
        backendConnection.setTransactionType(TransactionType.XA);
>>>>>>> 26fc4a4a
        when(payload.readStringEOF()).thenReturn("COMMIT");
        ComQueryPacket packet = new ComQueryPacket(1, 1000, payload, backendConnection, frontendHandler);
        backendConnection.getStateHandler().getAndSetStatus(ConnectionStatus.TRANSACTION);
        Optional<CommandResponsePackets> actual = packet.execute();
        assertTrue(actual.isPresent());
        assertOKPacket(actual.get());
        assertThat(FixedBaseShardingTransactionHandler.getInvokes().get("commit"), instanceOf(ShardingTransactionEvent.class));
    }
    
    private void assertOKPacket(final CommandResponsePackets actual) {
        assertThat(actual.getPackets().size(), is(1));
        assertThat((actual.getPackets().iterator().next()).getSequenceId(), is(1));
        assertThat(actual.getPackets().iterator().next(), CoreMatchers.<DatabasePacket>instanceOf(OKPacket.class));
    }
}<|MERGE_RESOLUTION|>--- conflicted
+++ resolved
@@ -22,16 +22,10 @@
 import io.shardingsphere.core.constant.properties.ShardingProperties;
 import io.shardingsphere.core.constant.transaction.TransactionType;
 import io.shardingsphere.core.event.transaction.ShardingTransactionEvent;
-import io.shardingsphere.core.rule.DataSourceParameter;
-import io.shardingsphere.shardingproxy.backend.BackendDataSource;
 import io.shardingsphere.shardingproxy.backend.BackendHandler;
 import io.shardingsphere.shardingproxy.backend.ResultPacket;
 import io.shardingsphere.shardingproxy.backend.jdbc.connection.BackendConnection;
-<<<<<<< HEAD
-import io.shardingsphere.shardingproxy.backend.jdbc.datasource.JDBCBackendDataSource;
-=======
 import io.shardingsphere.shardingproxy.backend.jdbc.connection.ConnectionStatus;
->>>>>>> 26fc4a4a
 import io.shardingsphere.shardingproxy.frontend.common.FrontendHandler;
 import io.shardingsphere.shardingproxy.runtime.GlobalRegistry;
 import io.shardingsphere.shardingproxy.runtime.schema.ShardingSchema;
@@ -95,10 +89,6 @@
     
     @After
     public void tearDown() {
-<<<<<<< HEAD
-        setTransactionType(TransactionType.LOCAL);
-=======
->>>>>>> 26fc4a4a
         FixedXAShardingTransactionHandler.getInvokes().clear();
     }
     
@@ -110,7 +100,6 @@
         Field field = GlobalRegistry.class.getDeclaredField("logicSchemas");
         field.setAccessible(true);
         field.set(GlobalRegistry.getInstance(), shardingSchemas);
-        when(shardingSchema.getBackendDataSource()).thenReturn(new JDBCBackendDataSource(new HashMap<String, DataSourceParameter>()));
     }
     
 //    private void setFrontendHandlerSchema() {
@@ -121,18 +110,7 @@
     private static void setGlobalRegistry() {
         Field field = GlobalRegistry.getInstance().getClass().getDeclaredField("shardingProperties");
         field.setAccessible(true);
-<<<<<<< HEAD
-        field.set(GlobalRegistry.getInstance(), getShardingProperties(transactionType));
-    }
-    
-    private ShardingProperties getShardingProperties(final TransactionType transactionType) {
-        Properties props = new Properties();
-        props.setProperty(ShardingPropertiesConstant.PROXY_TRANSACTION_ENABLED.getKey(), String.valueOf(transactionType != TransactionType.LOCAL));
-        props.setProperty(ShardingPropertiesConstant.PROXY_TRANSACTION_TYPE.getKey(), String.valueOf(transactionType));
-        return new ShardingProperties(props);
-=======
         field.set(GlobalRegistry.getInstance(), new ShardingProperties(new Properties()));
->>>>>>> 26fc4a4a
     }
     
     @Test
@@ -196,38 +174,33 @@
     }
     
     @Test
-<<<<<<< HEAD
-    public void assertExecuteRollbackWithXATransaction() throws SQLException {
-        setTransactionType(TransactionType.XA);
-        when(payload.readStringEOF()).thenReturn("ROLLBACK");
-        ComQueryPacket packet = new ComQueryPacket(1, 1000, payload, backendConnection, frontendHandler);
-        Optional<CommandResponsePackets> actual = packet.execute();
-        assertTrue(actual.isPresent());
-        assertOKPacket(actual.get());
-        assertThat(FixedXAShardingTransactionHandler.getInvokes().get("rollback"), instanceOf(ShardingTransactionEvent.class));
-    }
-    
-    @Test
-    public void assertExecuteTCLWithBaseTransaction() {
-        setTransactionType(TransactionType.BASE);
-        when(payload.readStringEOF()).thenReturn("BEGIN");
-        ComQueryPacket packet = new ComQueryPacket(1, 1000, payload, backendConnection, frontendHandler);
-        Optional<CommandResponsePackets> actual = packet.execute();
-        assertTrue(actual.isPresent());
-        assertOKPacket(actual.get());
-        assertThat(FixedBaseShardingTransactionHandler.getInvokes().get("begin"), instanceOf(ShardingTransactionEvent.class));
-    }
-    
-    @Test
-    public void assertExecuteCommitWithBaseTransaction() {
-        setTransactionType(TransactionType.BASE);
-=======
     public void assertExecuteRollbackWithXATransaction() {
         backendConnection.setTransactionType(TransactionType.XA);
->>>>>>> 26fc4a4a
         when(payload.readStringEOF()).thenReturn("COMMIT");
         ComQueryPacket packet = new ComQueryPacket(1, 1000, payload, backendConnection, frontendHandler);
         backendConnection.getStateHandler().getAndSetStatus(ConnectionStatus.TRANSACTION);
+        Optional<CommandResponsePackets> actual = packet.execute();
+        assertTrue(actual.isPresent());
+        assertOKPacket(actual.get());
+        assertThat(FixedXAShardingTransactionHandler.getInvokes().get("commit"), instanceOf(ShardingTransactionEvent.class));
+    }
+    
+    @Test
+    public void assertExecuteTCLWithBaseTransaction() {
+        backendConnection.setTransactionType(TransactionType.BASE);
+        when(payload.readStringEOF()).thenReturn("BEGIN");
+        ComQueryPacket packet = new ComQueryPacket(1, 1000, payload, backendConnection, frontendHandler);
+        Optional<CommandResponsePackets> actual = packet.execute();
+        assertTrue(actual.isPresent());
+        assertOKPacket(actual.get());
+        assertThat(FixedBaseShardingTransactionHandler.getInvokes().get("begin"), instanceOf(ShardingTransactionEvent.class));
+    }
+    
+    @Test
+    public void assertExecuteCommitWithBaseTransaction() {
+        backendConnection.setTransactionType(TransactionType.BASE);
+        when(payload.readStringEOF()).thenReturn("COMMIT");
+        ComQueryPacket packet = new ComQueryPacket(1, 1000, payload, backendConnection, frontendHandler);
         Optional<CommandResponsePackets> actual = packet.execute();
         assertTrue(actual.isPresent());
         assertOKPacket(actual.get());
