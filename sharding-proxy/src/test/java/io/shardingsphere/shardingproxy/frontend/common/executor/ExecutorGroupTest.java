--- conflicted
+++ resolved
@@ -39,35 +39,6 @@
     public void assertGetExecutorServiceWithXA() {
         ChannelId channelId = mock(ChannelId.class);
         ChannelThreadExecutorGroup.getInstance().register(channelId);
-<<<<<<< HEAD
-        assertThat(new ExecutorGroup(eventLoopGroup, channelId).getExecutorService(), Matchers.<ExecutorService>not(eventLoopGroup));
-        assertNotNull(new ExecutorGroup(eventLoopGroup, channelId).getExecutorService());
-        ChannelThreadExecutorGroup.getInstance().unregister(channelId);
-    }
-    
-    @Test
-    public void assertGetExecutorServiceWithBASE() throws ReflectiveOperationException {
-        setTransactionType(TransactionType.BASE);
-        EventLoopGroup eventLoopGroup = mock(EventLoopGroup.class);
-        ChannelId channelId = mock(ChannelId.class);
-        ChannelThreadExecutorGroup.getInstance().register(channelId);
-        assertThat(new ExecutorGroup(eventLoopGroup, channelId).getExecutorService(), Matchers.<ExecutorService>not(eventLoopGroup));
-        assertNotNull(new ExecutorGroup(eventLoopGroup, channelId).getExecutorService());
-        ChannelThreadExecutorGroup.getInstance().unregister(channelId);
-    }
-    
-    private void setTransactionType(final TransactionType transactionType) throws ReflectiveOperationException {
-        Field field = GlobalRegistry.getInstance().getClass().getDeclaredField("shardingProperties");
-        field.setAccessible(true);
-        field.set(GlobalRegistry.getInstance(), getShardingProperties(transactionType));
-    }
-    
-    private ShardingProperties getShardingProperties(final TransactionType transactionType) {
-        Properties props = new Properties();
-        props.setProperty(ShardingPropertiesConstant.PROXY_TRANSACTION_TYPE.getKey(), transactionType.name());
-        return new ShardingProperties(props);
-=======
         assertThat(CommandExecutorSelector.getExecutor(TransactionType.XA, channelId), instanceOf(ExecutorService.class));
->>>>>>> 2da4913f
     }
 }