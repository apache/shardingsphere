--- conflicted
+++ resolved
@@ -135,12 +135,6 @@
         }
         MergedResult mergedResult = MergeEngineFactory.newInstance(LogicSchemas.getInstance().getDatabaseType(),
                 logicSchema.getShardingRule(), routeResult, logicSchema.getMetaData().getTables(), ((QueryResponse) response).getQueryResults()).merge();
-<<<<<<< HEAD
-        EncryptRule encryptRule = getEncryptRule();
-        EncryptMergeEngine mergeEngine = new EncryptMergeEngine(
-                new QueryHeaderMergedResultMetaData(encryptRule, ((QueryResponse) response).getQueryHeaders()), mergedResult, encryptRule, routeResult.getSqlStatementContext(), queryWithCipherColumn);
-        this.mergedResult = mergeEngine.merge();
-=======
         if (null == encryptRule) {
             return mergedResult;
         }
@@ -148,7 +142,6 @@
         DQLEncryptMergeEngine mergeEngine = new DQLEncryptMergeEngine(
                 new QueryHeaderEncryptorMetaData(getEncryptRule(), ((QueryResponse) response).getQueryHeaders()), mergedResult, queryWithCipherColumn);
         return mergeEngine.merge();
->>>>>>> 44069f50
     }
     
     private void handleColumnsForQueryHeader(final SQLRouteResult routeResult) {
@@ -198,7 +191,7 @@
         EncryptRule encryptRule = getEncryptRule();
         for (QueryHeader each : queryHeaders) {
             if (encryptRule.isCipherColumn(each.getTable(), each.getColumnName())) {
-                each.setColumnLabelAndName(encryptRule.getLogicColumnOfCipher(each.getTable(), each.getColumnName()));
+                each.setColumnLabelAndName(encryptRule.getLogicColumn(each.getTable(), each.getColumnName()));
             }
         }
     }
