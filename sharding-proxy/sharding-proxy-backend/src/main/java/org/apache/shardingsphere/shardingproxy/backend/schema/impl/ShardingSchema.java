--- conflicted
+++ resolved
@@ -1,4 +1,3 @@
-<<<<<<< HEAD
 /*
  * Licensed to the Apache Software Foundation (ASF) under one or more
  * contributor license agreements.  See the NOTICE file distributed with
@@ -26,191 +25,6 @@
 import org.apache.shardingsphere.core.metadata.datasource.DataSourceMetas;
 import org.apache.shardingsphere.core.metadata.table.TableMetas;
 import org.apache.shardingsphere.sql.parser.relation.statement.SQLStatementContext;
-import org.apache.shardingsphere.sql.parser.sql.segment.ddl.index.IndexSegment;
-import org.apache.shardingsphere.sql.parser.sql.statement.ddl.AlterTableStatement;
-import org.apache.shardingsphere.sql.parser.sql.statement.ddl.CreateIndexStatement;
-import org.apache.shardingsphere.sql.parser.sql.statement.ddl.CreateTableStatement;
-import org.apache.shardingsphere.sql.parser.sql.statement.ddl.DropIndexStatement;
-import org.apache.shardingsphere.sql.parser.sql.statement.ddl.DropTableStatement;
-import org.apache.shardingsphere.core.rule.MasterSlaveRule;
-import org.apache.shardingsphere.core.rule.ShardingRule;
-import org.apache.shardingsphere.core.util.ConfigurationLogger;
-import org.apache.shardingsphere.orchestration.internal.registry.config.event.ShardingRuleChangedEvent;
-import org.apache.shardingsphere.orchestration.internal.registry.state.event.DisabledStateChangedEvent;
-import org.apache.shardingsphere.orchestration.internal.registry.state.schema.OrchestrationShardingSchema;
-import org.apache.shardingsphere.orchestration.internal.rule.OrchestrationMasterSlaveRule;
-import org.apache.shardingsphere.orchestration.internal.rule.OrchestrationShardingRule;
-import org.apache.shardingsphere.shardingproxy.backend.schema.LogicSchema;
-import org.apache.shardingsphere.shardingproxy.backend.schema.LogicSchemas;
-import org.apache.shardingsphere.shardingproxy.config.yaml.YamlDataSourceParameter;
-
-import java.sql.SQLException;
-import java.util.Collection;
-import java.util.LinkedList;
-import java.util.Map;
-
-/**
- * Sharding schema.
- *
- * @author zhangliang
- * @author zhangyonglun
- * @author panjuan
- * @author zhaojun
- * @author wangkai
- * @author sunbufu
- */
-@Getter
-public final class ShardingSchema extends LogicSchema {
-    
-    private ShardingRule shardingRule;
-    
-    private final ShardingSphereMetaData metaData;
-    
-    public ShardingSchema(
-            final String name, final Map<String, YamlDataSourceParameter> dataSources, final ShardingRuleConfiguration shardingRuleConfig, final boolean isUsingRegistry) throws SQLException {
-        super(name, dataSources);
-        shardingRule = createShardingRule(shardingRuleConfig, dataSources.keySet(), isUsingRegistry);
-        metaData = createMetaData();
-    }
-    
-    private ShardingRule createShardingRule(final ShardingRuleConfiguration shardingRuleConfig, final Collection<String> dataSourceNames, final boolean isUsingRegistry) {
-        return isUsingRegistry ? new OrchestrationShardingRule(shardingRuleConfig, dataSourceNames) : new ShardingRule(shardingRuleConfig, dataSourceNames);
-    }
-    
-    private ShardingSphereMetaData createMetaData() throws SQLException {
-        DataSourceMetas dataSourceMetas = new DataSourceMetas(getDataSourceURLs(getDataSources()), LogicSchemas.getInstance().getDatabaseType());
-        TableMetas tableMetas = new TableMetas(getTableMetaDataInitializer(dataSourceMetas).load(shardingRule));
-        return new ShardingSphereMetaData(dataSourceMetas, tableMetas);
-    }
-    
-    /**
-     * Renew sharding rule.
-     *
-     * @param shardingRuleChangedEvent sharding rule changed event.
-     */
-    @Subscribe
-    public synchronized void renew(final ShardingRuleChangedEvent shardingRuleChangedEvent) {
-        if (getName().equals(shardingRuleChangedEvent.getShardingSchemaName())) {
-            ConfigurationLogger.log(shardingRuleChangedEvent.getShardingRuleConfiguration());
-            shardingRule = new OrchestrationShardingRule(shardingRuleChangedEvent.getShardingRuleConfiguration(), getDataSources().keySet());
-        }
-    }
-    
-    /**
-     * Renew disabled data source names.
-     *
-     * @param disabledStateChangedEvent disabled state changed event
-     */
-    @Subscribe
-    public synchronized void renew(final DisabledStateChangedEvent disabledStateChangedEvent) {
-        OrchestrationShardingSchema shardingSchema = disabledStateChangedEvent.getShardingSchema();
-        if (getName().equals(shardingSchema.getSchemaName())) {
-            for (MasterSlaveRule each : shardingRule.getMasterSlaveRules()) {
-                ((OrchestrationMasterSlaveRule) each).updateDisabledDataSourceNames(shardingSchema.getDataSourceName(), disabledStateChangedEvent.isDisabled());
-            }
-        }
-    }
-    
-    @Override
-    public void refreshTableMetaData(final SQLStatementContext sqlStatementContext) throws SQLException {
-        if (null == sqlStatementContext) {
-            return;
-        }
-        if (sqlStatementContext.getSqlStatement() instanceof CreateTableStatement) {
-            refreshTableMetaDataForCreateTable(sqlStatementContext);
-        } else if (sqlStatementContext.getSqlStatement() instanceof AlterTableStatement) {
-            refreshTableMetaDataForAlterTable(sqlStatementContext);
-        } else if (sqlStatementContext.getSqlStatement() instanceof DropTableStatement) {
-            refreshTableMetaDataForDropTable(sqlStatementContext);
-        } else if (sqlStatementContext.getSqlStatement() instanceof CreateIndexStatement) {
-            refreshTableMetaDataForCreateIndex(sqlStatementContext);
-        } else if (sqlStatementContext.getSqlStatement() instanceof DropIndexStatement) {
-            refreshTableMetaDataForDropIndex(sqlStatementContext);
-        }
-    }
-    
-    private void refreshTableMetaDataForCreateTable(final SQLStatementContext sqlStatementContext) throws SQLException {
-        String tableName = sqlStatementContext.getTablesContext().getSingleTableName();
-        getMetaData().getTables().put(tableName, getTableMetaDataInitializer(metaData.getDataSources()).load(tableName, shardingRule));
-    }
-    
-    private void refreshTableMetaDataForAlterTable(final SQLStatementContext sqlStatementContext) throws SQLException {
-        String tableName = sqlStatementContext.getTablesContext().getSingleTableName();
-        getMetaData().getTables().put(tableName, getTableMetaDataInitializer(metaData.getDataSources()).load(tableName, shardingRule));
-    }
-    
-    private void refreshTableMetaDataForDropTable(final SQLStatementContext sqlStatementContext) {
-        for (String each : sqlStatementContext.getTablesContext().getTableNames()) {
-            getMetaData().getTables().remove(each);
-        }
-    }
-    
-    private void refreshTableMetaDataForCreateIndex(final SQLStatementContext sqlStatementContext) {
-        CreateIndexStatement createIndexStatement = (CreateIndexStatement) sqlStatementContext.getSqlStatement();
-        if (null != createIndexStatement.getIndex()) {
-            getMetaData().getTables().get(sqlStatementContext.getTablesContext().getSingleTableName()).getIndexes().add(createIndexStatement.getIndex().getName());
-        }
-    }
-    
-    private void refreshTableMetaDataForDropIndex(final SQLStatementContext sqlStatementContext) {
-        DropIndexStatement dropIndexStatement = (DropIndexStatement) sqlStatementContext.getSqlStatement();
-        Collection<String> indexNames = getIndexNames(dropIndexStatement);
-        if (!sqlStatementContext.getTablesContext().isEmpty()) {
-            getMetaData().getTables().get(sqlStatementContext.getTablesContext().getSingleTableName()).getIndexes().removeAll(indexNames);
-        }
-        for (String each : indexNames) {
-            Optional<String> logicTableName = findLogicTableName(getMetaData().getTables(), each);
-            if (logicTableName.isPresent()) {
-                getMetaData().getTables().get(sqlStatementContext.getTablesContext().getSingleTableName()).getIndexes().remove(each);
-            }
-        }
-    }
-    
-    private Collection<String> getIndexNames(final DropIndexStatement dropIndexStatement) {
-        Collection<String> result = new LinkedList<>();
-        for (IndexSegment each : dropIndexStatement.getIndexes()) {
-            result.add(each.getName());
-        }
-        return result;
-    }
-    
-    private Optional<String> findLogicTableName(final TableMetas tableMetas, final String logicIndexName) {
-        for (String each : tableMetas.getAllTableNames()) {
-            if (tableMetas.get(each).containsIndex(logicIndexName)) {
-                return Optional.of(each);
-            }
-        }
-        return Optional.absent();
-    }
-}
-=======
-/*
- * Licensed to the Apache Software Foundation (ASF) under one or more
- * contributor license agreements.  See the NOTICE file distributed with
- * this work for additional information regarding copyright ownership.
- * The ASF licenses this file to You under the Apache License, Version 2.0
- * (the "License"); you may not use this file except in compliance with
- * the License.  You may obtain a copy of the License at
- *
- *     http://www.apache.org/licenses/LICENSE-2.0
- *
- * Unless required by applicable law or agreed to in writing, software
- * distributed under the License is distributed on an "AS IS" BASIS,
- * WITHOUT WARRANTIES OR CONDITIONS OF ANY KIND, either express or implied.
- * See the License for the specific language governing permissions and
- * limitations under the License.
- */
-
-package org.apache.shardingsphere.shardingproxy.backend.schema.impl;
-
-import com.google.common.base.Optional;
-import com.google.common.eventbus.Subscribe;
-import lombok.Getter;
-import org.apache.shardingsphere.api.config.sharding.ShardingRuleConfiguration;
-import org.apache.shardingsphere.core.metadata.ShardingSphereMetaData;
-import org.apache.shardingsphere.core.metadata.datasource.DataSourceMetas;
-import org.apache.shardingsphere.core.metadata.table.TableMetas;
-import org.apache.shardingsphere.core.preprocessor.statement.SQLStatementContext;
 import org.apache.shardingsphere.sql.parser.sql.segment.ddl.index.IndexSegment;
 import org.apache.shardingsphere.sql.parser.sql.statement.ddl.AlterTableStatement;
 import org.apache.shardingsphere.sql.parser.sql.statement.ddl.CreateIndexStatement;
@@ -367,5 +181,4 @@
         }
         return Optional.absent();
     }
-}
->>>>>>> b9a818e6
+}