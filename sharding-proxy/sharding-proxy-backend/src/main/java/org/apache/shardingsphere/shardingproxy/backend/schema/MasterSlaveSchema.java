/*
 * Licensed to the Apache Software Foundation (ASF) under one or more
 * contributor license agreements.  See the NOTICE file distributed with
 * this work for additional information regarding copyright ownership.
 * The ASF licenses this file to You under the Apache License, Version 2.0
 * (the "License"); you may not use this file except in compliance with
 * the License.  You may obtain a copy of the License at
 *
 *     http://www.apache.org/licenses/LICENSE-2.0
 *
 * Unless required by applicable law or agreed to in writing, software
 * distributed under the License is distributed on an "AS IS" BASIS,
 * WITHOUT WARRANTIES OR CONDITIONS OF ANY KIND, either express or implied.
 * See the License for the specific language governing permissions and
 * limitations under the License.
 */

package org.apache.shardingsphere.shardingproxy.backend.schema;

import com.google.common.eventbus.Subscribe;
import lombok.Getter;
import org.apache.shardingsphere.api.config.masterslave.MasterSlaveRuleConfiguration;
import org.apache.shardingsphere.api.config.sharding.ShardingRuleConfiguration;
import org.apache.shardingsphere.core.metadata.ShardingMetaData;
import org.apache.shardingsphere.core.metadata.datasource.ShardingDataSourceMetaData;
import org.apache.shardingsphere.core.metadata.table.ShardingTableMetaData;
import org.apache.shardingsphere.core.parse.entry.MasterSlaveSQLParseEntry;
import org.apache.shardingsphere.core.rule.MasterSlaveRule;
import org.apache.shardingsphere.core.rule.ShardingRule;
import org.apache.shardingsphere.orchestration.internal.registry.config.event.MasterSlaveRuleChangedEvent;
import org.apache.shardingsphere.orchestration.internal.registry.state.event.DisabledStateChangedEvent;
import org.apache.shardingsphere.orchestration.internal.registry.state.schema.OrchestrationShardingSchema;
import org.apache.shardingsphere.orchestration.internal.rule.OrchestrationMasterSlaveRule;
import org.apache.shardingsphere.shardingproxy.config.yaml.YamlDataSourceParameter;

import java.util.Map;

/**
 * Master-slave schema.
 *
 * @author panjuan
 */
@Getter
public final class MasterSlaveSchema extends LogicSchema {
    
    private MasterSlaveRule masterSlaveRule;
    
    private final ShardingMetaData metaData;
    
    private final ShardingRule shardingRule;
    
    private final MasterSlaveSQLParseEntry parseEngine;
    
    public MasterSlaveSchema(final String name, final Map<String, YamlDataSourceParameter> dataSources, final MasterSlaveRuleConfiguration masterSlaveRuleConfig, final boolean isUsingRegistry) {
        super(name, dataSources);
        masterSlaveRule = createMasterSlaveRule(masterSlaveRuleConfig, isUsingRegistry);
        // TODO we should remove it after none-sharding parsingEngine completed.
        shardingRule = new ShardingRule(new ShardingRuleConfiguration(), getDataSources().keySet());
        metaData = createShardingMetaData();
<<<<<<< HEAD
        parseEngine = new MasterSlaveSQLParseEntry(LogicSchemas.getInstance().getDatabaseType());
=======
        parseEngine = new MasterSlaveSQLParseEntry(LogicSchemas.getInstance().getDatabaseType().name());
>>>>>>> cb489bd3
    }
    
    private MasterSlaveRule createMasterSlaveRule(final MasterSlaveRuleConfiguration masterSlaveRuleConfig, final boolean isUsingRegistry) {
        return isUsingRegistry ? new OrchestrationMasterSlaveRule(masterSlaveRuleConfig) : new MasterSlaveRule(masterSlaveRuleConfig);
    }
    
    private ShardingMetaData createShardingMetaData() {
        ShardingDataSourceMetaData shardingDataSourceMetaData = new ShardingDataSourceMetaData(getDataSourceURLs(getDataSources()), shardingRule, LogicSchemas.getInstance().getDatabaseType());
        ShardingTableMetaData shardingTableMetaData = new ShardingTableMetaData(getTableMetaDataInitializer(shardingDataSourceMetaData).load(shardingRule));
        return new ShardingMetaData(shardingDataSourceMetaData, shardingTableMetaData);
    }
    
    /**
     * Renew master-slave rule.
     *
     * @param masterSlaveRuleChangedEvent master-slave rule changed event.
     */
    @Subscribe
    public synchronized void renew(final MasterSlaveRuleChangedEvent masterSlaveRuleChangedEvent) {
        if (getName().equals(masterSlaveRuleChangedEvent.getShardingSchemaName())) {
            masterSlaveRule = new OrchestrationMasterSlaveRule(masterSlaveRuleChangedEvent.getMasterSlaveRuleConfiguration());
        }
    }
    
    /**
     * Renew disabled data source names.
     *
     * @param disabledStateChangedEvent disabled state changed event
     */
    @Subscribe
    public synchronized void renew(final DisabledStateChangedEvent disabledStateChangedEvent) {
        OrchestrationShardingSchema shardingSchema = disabledStateChangedEvent.getShardingSchema();
        if (getName().equals(shardingSchema.getSchemaName())) {
            ((OrchestrationMasterSlaveRule) masterSlaveRule).updateDisabledDataSourceNames(shardingSchema.getDataSourceName(), disabledStateChangedEvent.isDisabled());
        }
    }
}<|MERGE_RESOLUTION|>--- conflicted
+++ resolved
@@ -57,11 +57,7 @@
         // TODO we should remove it after none-sharding parsingEngine completed.
         shardingRule = new ShardingRule(new ShardingRuleConfiguration(), getDataSources().keySet());
         metaData = createShardingMetaData();
-<<<<<<< HEAD
-        parseEngine = new MasterSlaveSQLParseEntry(LogicSchemas.getInstance().getDatabaseType());
-=======
         parseEngine = new MasterSlaveSQLParseEntry(LogicSchemas.getInstance().getDatabaseType().name());
->>>>>>> cb489bd3
     }
     
     private MasterSlaveRule createMasterSlaveRule(final MasterSlaveRuleConfiguration masterSlaveRuleConfig, final boolean isUsingRegistry) {
