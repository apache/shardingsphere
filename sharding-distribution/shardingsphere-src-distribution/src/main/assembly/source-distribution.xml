--- conflicted
+++ resolved
@@ -52,18 +52,11 @@
                 <exclude>*.gpg</exclude>
                 
                 <!-- node ignore -->
-<<<<<<< HEAD
-                <exclude>**/sharding-ui-front/dist/**</exclude>
-                <exclude>**/sharding-ui-front/test/coverage/**</exclude>
-                <exclude>**/sharding-ui-front/node/**</exclude>
-                <exclude>**/sharding-ui-front/node_modules/**</exclude>
-                <exclude>**/sharding-ui-front/etc/**</exclude>
-=======
+                <exclude>**/sharding-ui-frontend/test/coverage/**</exclude>
                 <exclude>**/sharding-ui-frontend/dist/**</exclude>
                 <exclude>**/sharding-ui-frontend/node/**</exclude>
                 <exclude>**/sharding-ui-frontend/node_modules/**</exclude>
                 <exclude>**/sharding-ui-frontend/etc/**</exclude>
->>>>>>> f12e2e9f
                 
                 <!-- eclipse ignore -->
                 <exclude>**/.settings/**</exclude>
