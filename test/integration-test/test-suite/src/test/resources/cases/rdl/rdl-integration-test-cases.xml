<!--
  ~ Licensed to the Apache Software Foundation (ASF) under one or more
  ~ contributor license agreements.  See the NOTICE file distributed with
  ~ this work for additional information regarding copyright ownership.
  ~ The ASF licenses this file to You under the Apache License, Version 2.0
  ~ (the "License"); you may not use this file except in compliance with
  ~ the License.  You may obtain a copy of the License at
  ~
  ~     http://www.apache.org/licenses/LICENSE-2.0
  ~
  ~ Unless required by applicable law or agreed to in writing, software
  ~ distributed under the License is distributed on an "AS IS" BASIS,
  ~ WITHOUT WARRANTIES OR CONDITIONS OF ANY KIND, either express or implied.
  ~ See the License for the specific language governing permissions and
  ~ limitations under the License.
  -->
<integration-test-cases>
    <!-- TODO FIX HOST CANNOT CONNECT -->
<!--    <test-case sql="ADD RESOURCE ds_0 (URL='jdbc:mysql://mysql.rdl.empty_rules.host:3306/rdl_ds_0?serverTimezone=UTC&amp;useSSL=false', USER='test_user',PASSWORD='Test@123');" db-types="MySQL">-->
<!--        <assertion expected-data-file="add_resource.xml">-->
<!--            <assertion-sql sql="SHOW DATABASE RESOURCES" />-->
<!--        </assertion>-->
<!--    </test-case>-->
<!--    <test-case sql="ALTER RESOURCE ds_2 (URL='jdbc:mysql://mysql.rdl.empty_rules.host:3306/rdl_ds_2?serverTimezone=UTC&amp;useSSL=false', USER='test_user',PASSWORD='Test@123',PROPERTIES('idleTimeout'='30000'));" db-types="MySQL">-->
<!--        <assertion expected-data-file="alter_resource.xml">-->
<!--            <assertion-sql sql="SHOW DATABASE RESOURCES" />-->
<!--        </assertion>-->
<!--    </test-case>-->
<!--    <test-case sql="DROP RESOURCE ds_2;" db-types="MySQL, PostgreSQL">-->
<!--        <assertion expected-data-file="drop_resource.xml">-->
<!--            <assertion-sql sql="SHOW DATABASE RESOURCES" />-->
<!--        </assertion>-->
<!--    </test-case>-->
<<<<<<< HEAD
    <test-case sql="CREATE SHARDING BINDING TABLE RULES (t_user,t_user_item);" db-types="MySQL">
        <assertion expected-data-file="create_binding_rules.xml">
            <initial-sql sql="CREATE SHARDING TABLE RULE t_user (DATANODES('ds_0.t_user_${0..1}'),TABLE_STRATEGY(TYPE='standard',SHARDING_COLUMN=user_id,SHARDING_ALGORITHM(TYPE(NAME='inline',PROPERTIES('algorithm-expression'='t_user_${user_id % 2}')))));
            CREATE SHARDING TABLE RULE t_user_item (DATANODES('ds_0.t_user_item_${0..1}'),TABLE_STRATEGY(TYPE='standard',SHARDING_COLUMN=item_id,SHARDING_ALGORITHM(TYPE(NAME='inline',PROPERTIES('algorithm-expression'='t_user_item_${item_id % 2}')))));"></initial-sql>
            <assertion-sql sql="SHOW SHARDING BINDING TABLE RULES;" />
            <destroy-sql sql="DROP SHARDING BINDING TABLE RULES;DROP SHARDING TABLE RULE t_user;DROP SHARDING TABLE RULE t_user_item;"/>
        </assertion>
    </test-case>
    <test-case sql="ALTER SHARDING BINDING TABLE RULES (t_user,t_user_item),(t_product,t_product_item);" db-types="MySQL">
        <assertion expected-data-file="alter_binding_rules.xml">
            <initial-sql sql="CREATE SHARDING TABLE RULE t_user (DATANODES('ds_0.t_user_${0..1}'),TABLE_STRATEGY(TYPE='standard',SHARDING_COLUMN=user_id,SHARDING_ALGORITHM(TYPE(NAME='inline',PROPERTIES('algorithm-expression'='t_user_${user_id % 2}')))));
            CREATE SHARDING TABLE RULE t_user_item (DATANODES('ds_0.t_user_item_${0..1}'),TABLE_STRATEGY(TYPE='standard',SHARDING_COLUMN=item_id,SHARDING_ALGORITHM(TYPE(NAME='inline',PROPERTIES('algorithm-expression'='t_user_item_${item_id % 2}')))));
            CREATE SHARDING TABLE RULE t_product (DATANODES('ds_2.t_product_${0..1}'),TABLE_STRATEGY(TYPE='standard',SHARDING_COLUMN=product_id,SHARDING_ALGORITHM(TYPE(NAME='inline',PROPERTIES('algorithm-expression'='t_product_${product_id % 2}')))));
            CREATE SHARDING TABLE RULE t_product_item (DATANODES('ds_2.t_product_item_${0..1}'),TABLE_STRATEGY(TYPE='standard',SHARDING_COLUMN=item_id,SHARDING_ALGORITHM(TYPE(NAME='inline',PROPERTIES('algorithm-expression'='t_product_item_${item_id % 2}')))));
            CREATE SHARDING BINDING TABLE RULES (t_user,t_user_item);"></initial-sql>
            <assertion-sql sql="SHOW SHARDING BINDING TABLE RULES;" />
            <destroy-sql sql="DROP SHARDING BINDING TABLE RULES;DROP SHARDING TABLE RULE t_user;DROP SHARDING TABLE RULE t_user_item;
            DROP SHARDING TABLE RULE t_product;DROP SHARDING TABLE RULE t_product_item;"/>
        </assertion>
    </test-case>
    <test-case sql="DROP SHARDING BINDING TABLE RULES;" db-types="MySQL">
        <assertion expected-data-file="drop_binding_rules.xml">
            <initial-sql sql="CREATE SHARDING TABLE RULE t_user (DATANODES('ds_0.t_user_${0..1}'),TABLE_STRATEGY(TYPE='standard',SHARDING_COLUMN=user_id,SHARDING_ALGORITHM(TYPE(NAME='inline',PROPERTIES('algorithm-expression'='t_user_${user_id % 2}')))));
            CREATE SHARDING TABLE RULE t_user_item (DATANODES('ds_0.t_user_item_${0..1}'),TABLE_STRATEGY(TYPE='standard',SHARDING_COLUMN=item_id,SHARDING_ALGORITHM(TYPE(NAME='inline',PROPERTIES('algorithm-expression'='t_user_item_${item_id % 2}')))));
            CREATE SHARDING BINDING TABLE RULES (t_user,t_user_item);"></initial-sql>
            <assertion-sql sql="SHOW SHARDING BINDING TABLE RULES;" />
            <destroy-sql sql="DROP SHARDING TABLE RULE t_user;DROP SHARDING TABLE RULE t_user_item;"/>
        </assertion>
    </test-case>
    <test-case sql="CREATE SHARDING BROADCAST TABLE RULES (t_user);" db-types="MySQL, PostgreSQL">
        <assertion expected-data-file="create_broadcast_rules.xml">
            <assertion-sql sql="SHOW SHARDING BROADCAST TABLE RULES;" />
            <destroy-sql sql="DROP SHARDING BROADCAST TABLE RULES (t_user); "/>
        </assertion>
    </test-case>
    <test-case sql="ALTER SHARDING BROADCAST TABLE RULES (t_user,t_broad);" db-types="MySQL, PostgreSQL">
        <assertion expected-data-file="alter_broadcast_rules.xml">
            <initial-sql sql="CREATE SHARDING BROADCAST TABLE RULES (t_user);" />
            <assertion-sql sql="SHOW SHARDING BROADCAST TABLE RULES;" />
            <destroy-sql sql="DROP SHARDING BROADCAST TABLE RULES (t_user,t_broad); "/>
        </assertion>
    </test-case>
    <test-case sql="DROP SHARDING BROADCAST TABLE RULES (t_user);" db-types="MySQL, PostgreSQL">
        <assertion expected-data-file="drop_broadcast_rules.xml">
            <initial-sql sql="CREATE SHARDING BROADCAST TABLE RULES (t_user);" />
            <assertion-sql sql="SHOW SHARDING BROADCAST TABLE RULES;" />
        </assertion>
    </test-case>
    <test-case sql="CREATE ENCRYPT RULE t_user (COLUMNS((NAME=pwd,PLAIN=pwd_plain,CIPHER=pwd_cipher,TYPE(NAME='AES',PROPERTIES('aes-key-value'='123456abc')))),QUERY_WITH_CIPHER_COLUMN=true);" db-types="MySQL, PostgreSQL">
        <assertion expected-data-file="create_encrypt_rule.xml">
            <assertion-sql sql="SHOW ENCRYPT TABLE RULE t_user;" />
            <destroy-sql sql="DROP ENCRYPT RULE t_user "/>
        </assertion>
    </test-case>
    <test-case sql="ALTER ENCRYPT RULE t_user (COLUMNS((NAME=pwd,PLAIN=pwd_plain,CIPHER=pwd_cipher,TYPE(NAME='AES',PROPERTIES('aes-key-value'='123456abcd')))),QUERY_WITH_CIPHER_COLUMN=true);" db-types="MySQL, PostgreSQL">
        <assertion expected-data-file="alter_encrypt_rule.xml">
            <initial-sql sql="CREATE ENCRYPT RULE t_user (COLUMNS((NAME=pwd,PLAIN=pwd_plain,CIPHER=pwd_cipher,TYPE(NAME='AES',PROPERTIES('aes-key-value'='123456abc')))),QUERY_WITH_CIPHER_COLUMN=true);" />
            <assertion-sql sql="SHOW ENCRYPT TABLE RULE t_user;" />
            <destroy-sql sql="DROP ENCRYPT RULE t_user "/>
        </assertion>
    </test-case>
    <test-case sql="DROP ENCRYPT RULE t_user;" db-types="MySQL, PostgreSQL">
        <assertion expected-data-file="drop_encrypt_rule.xml">
            <initial-sql sql="CREATE ENCRYPT RULE t_user (COLUMNS((NAME=pwd,PLAIN=pwd_plain,CIPHER=pwd_cipher,TYPE(NAME='AES',PROPERTIES('aes-key-value'='123456abc')))),QUERY_WITH_CIPHER_COLUMN=true);" />
            <assertion-sql sql="SHOW ENCRYPT TABLE RULE t_user;" />
        </assertion>
    </test-case>
=======
>>>>>>> 6eca1171
    <test-case sql="CREATE DEFAULT SINGLE TABLE RULE RESOURCE = ds_0;" db-types="MySQL">
        <assertion expected-data-file="create_single_table_rules.xml">
            <assertion-sql sql="SHOW SINGLE TABLES;" />
            <destroy-sql sql="DROP DEFAULT SINGLE TABLE RULE"/>
        </assertion>
    </test-case>
    <test-case sql="ALTER DEFAULT SINGLE TABLE RULE RESOURCE = ds_0;" db-types="MySQL">
        <assertion expected-data-file="create_single_table_rules.xml">
            <initial-sql sql="CREATE DEFAULT SINGLE TABLE RULE RESOURCE = ds_1;" />
            <assertion-sql sql="SHOW SINGLE TABLES;" />
            <destroy-sql sql="DROP DEFAULT SINGLE TABLE RULE"/>
        </assertion>
    </test-case>
    <test-case sql="DROP DEFAULT SINGLE TABLE RULE" db-types="MySQL">
        <assertion expected-data-file="create_single_table_rules.xml">
            <initial-sql sql="CREATE DEFAULT SINGLE TABLE RULE RESOURCE = ds_0;" />
            <assertion-sql sql="SHOW SINGLE TABLES;" />
        </assertion>
    </test-case>
    <test-case sql="CREATE SHARDING TABLE RULE t_user (DATANODES('ds_0.t_user_${0..1}'),TABLE_STRATEGY(TYPE='standard',SHARDING_COLUMN=user_id,SHARDING_ALGORITHM(TYPE(NAME='inline',PROPERTIES('algorithm-expression'='t_user_${user_id % 2}')))))" db-types="MySQL">
        <assertion expected-data-file="create_sharding_rules.xml">
            <assertion-sql sql="SHOW SHARDING TABLE RULES;" />
            <destroy-sql sql="DROP SHARDING TABLE RULE t_user"/>
        </assertion>
        <assertion expected-data-file="create_sharding_rules_show_tables.xml">
            <assertion-sql sql="SHOW TABLES;" />
        </assertion>
    </test-case>
    <test-case sql="ALTER SHARDING TABLE RULE t_user (DATANODES('ds_0.t_user_${0..3}'),TABLE_STRATEGY(TYPE='standard',SHARDING_COLUMN=user_id,SHARDING_ALGORITHM(TYPE(NAME='inline',PROPERTIES('algorithm-expression'='t_user_${user_id % 4}')))))" db-types="MySQL">
        <assertion expected-data-file="alter_sharding_rules.xml">
            <assertion-sql sql="SHOW SHARDING TABLE RULES;" />
            <destroy-sql sql="DROP SHARDING TABLE RULE t_user"/>
        </assertion>
        <assertion expected-data-file="alter_sharding_rules_show_tables.xml">
            <initial-sql sql="CREATE SHARDING TABLE RULE t_user (DATANODES('ds_0.t_user_${0..1}'),TABLE_STRATEGY(TYPE='standard',SHARDING_COLUMN=user_id,SHARDING_ALGORITHM(TYPE(NAME='inline',PROPERTIES('algorithm-expression'='t_user_${user_id % 2}')))))" />
            <assertion-sql sql="SHOW TABLES;" />
        </assertion>
    </test-case>
    <test-case sql="DROP SHARDING TABLE RULE t_user" db-types="MySQL">
        <assertion expected-data-file="drop_sharding_rules.xml">
            <assertion-sql sql="SHOW SHARDING TABLE RULES;" />
        </assertion>
        <assertion expected-data-file="drop_sharding_rules_show_tables.xml">
            <initial-sql sql="CREATE SHARDING TABLE RULE t_user (DATANODES('ds_0.t_user_${0..1}'),TABLE_STRATEGY(TYPE='standard',SHARDING_COLUMN=user_id,SHARDING_ALGORITHM(TYPE(NAME='inline',PROPERTIES('algorithm-expression'='t_user_${user_id % 2}')))))" />
            <assertion-sql sql="SHOW TABLES;" />
        </assertion>
    </test-case>
    <test-case sql="CREATE READWRITE_SPLITTING RULE readwrite_ds (WRITE_RESOURCE=ds_0,READ_RESOURCES(ds_1),TYPE(NAME='RANDOM'));" db-types="MySQL, PostgreSQL">
        <assertion expected-data-file="create_readwrite_splitting_rules.xml">
            <assertion-sql sql="SHOW READWRITE_SPLITTING RULES;" />
        </assertion>
    </test-case>
    <test-case sql="ALTER READWRITE_SPLITTING RULE readwrite_ds (WRITE_RESOURCE=ds_0,READ_RESOURCES(ds_0),TYPE(NAME='RANDOM'));" db-types="MySQL, PostgreSQL">
        <assertion expected-data-file="alter_readwrite_splitting_rules.xml">
            <assertion-sql sql="SHOW READWRITE_SPLITTING RULES;" />
        </assertion>
    </test-case>
</integration-test-cases><|MERGE_RESOLUTION|>--- conflicted
+++ resolved
@@ -31,7 +31,6 @@
 <!--            <assertion-sql sql="SHOW DATABASE RESOURCES" />-->
 <!--        </assertion>-->
 <!--    </test-case>-->
-<<<<<<< HEAD
     <test-case sql="CREATE SHARDING BINDING TABLE RULES (t_user,t_user_item);" db-types="MySQL">
         <assertion expected-data-file="create_binding_rules.xml">
             <initial-sql sql="CREATE SHARDING TABLE RULE t_user (DATANODES('ds_0.t_user_${0..1}'),TABLE_STRATEGY(TYPE='standard',SHARDING_COLUMN=user_id,SHARDING_ALGORITHM(TYPE(NAME='inline',PROPERTIES('algorithm-expression'='t_user_${user_id % 2}')))));
@@ -99,8 +98,6 @@
             <assertion-sql sql="SHOW ENCRYPT TABLE RULE t_user;" />
         </assertion>
     </test-case>
-=======
->>>>>>> 6eca1171
     <test-case sql="CREATE DEFAULT SINGLE TABLE RULE RESOURCE = ds_0;" db-types="MySQL">
         <assertion expected-data-file="create_single_table_rules.xml">
             <assertion-sql sql="SHOW SINGLE TABLES;" />
@@ -158,4 +155,4 @@
             <assertion-sql sql="SHOW READWRITE_SPLITTING RULES;" />
         </assertion>
     </test-case>
-</integration-test-cases>+</integration-test-cases>
