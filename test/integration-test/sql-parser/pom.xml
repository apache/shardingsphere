<?xml version="1.0" encoding="UTF-8"?>
<!--
  ~ Licensed to the Apache Software Foundation (ASF) under one or more
  ~ contributor license agreements.  See the NOTICE file distributed with
  ~ this work for additional information regarding copyright ownership.
  ~ The ASF licenses this file to You under the Apache License, Version 2.0
  ~ (the "License"); you may not use this file except in compliance with
  ~ the License.  You may obtain a copy of the License at
  ~
  ~     http://www.apache.org/licenses/LICENSE-2.0
  ~
  ~ Unless required by applicable law or agreed to in writing, software
  ~ distributed under the License is distributed on an "AS IS" BASIS,
  ~ WITHOUT WARRANTIES OR CONDITIONS OF ANY KIND, either express or implied.
  ~ See the License for the specific language governing permissions and
  ~ limitations under the License.
  -->

<project xmlns="http://maven.apache.org/POM/4.0.0" xmlns:xsi="http://www.w3.org/2001/XMLSchema-instance"
         xsi:schemaLocation="http://maven.apache.org/POM/4.0.0 http://maven.apache.org/xsd/maven-4.0.0.xsd">
    <modelVersion>4.0.0</modelVersion>
    <parent>
        <groupId>org.apache.shardingsphere</groupId>
        <artifactId>shardingsphere-integration-test</artifactId>
        <version>5.2.2-SNAPSHOT</version>
    </parent>
    <artifactId>shardingsphere-integration-test-sql-parser</artifactId>
    <name>${project.artifactId}</name>
    
    <properties>
        <commons-csv.version>1.9.0</commons-csv.version>
    </properties>
    
    <dependencies>
        <dependency>
            <groupId>org.apache.shardingsphere</groupId>
            <artifactId>shardingsphere-parser-test</artifactId>
            <version>${project.version}</version>
        </dependency>
        <dependency>
            <groupId>org.apache.shardingsphere</groupId>
            <artifactId>shardingsphere-sql-parser-mysql</artifactId>
            <version>${project.version}</version>
        </dependency>
        <dependency>
            <groupId>org.apache.shardingsphere</groupId>
            <artifactId>shardingsphere-sql-parser-postgresql</artifactId>
            <version>${project.version}</version>
        </dependency>
        <dependency>
            <groupId>junit</groupId>
            <artifactId>junit</artifactId>
        </dependency>
        <dependency>
<<<<<<< HEAD
            <groupId>org.apache.shardingsphere</groupId>
            <artifactId>shardingsphere-sql-parser-mysql</artifactId>
            <version>${project.version}</version>
            <scope>test</scope>
        </dependency>
        <dependency>
            <groupId>org.apache.shardingsphere</groupId>
            <artifactId>shardingsphere-sql-parser-postgresql</artifactId>
            <version>${project.version}</version>
            <scope>test</scope>
=======
            <groupId>org.apache.commons</groupId>
            <artifactId>commons-csv</artifactId>
            <version>${commons-csv.version}</version>
>>>>>>> 7452eb0a
        </dependency>
    </dependencies>
    
    <build>
        <plugins>
            <plugin>
                <artifactId>maven-resources-plugin</artifactId>
                <executions>
                    <execution>
                        <id>copy-resources</id>
                        <goals>
                            <goal>copy-resources</goal>
                        </goals>
                        <phase>validate</phase>
                        <configuration>
                            <outputDirectory>target/test-classes</outputDirectory>
                            <resources>
                                <resource>
                                    <directory>src/test/resources</directory>
                                    <filtering>true</filtering>
                                </resource>
                            </resources>
                        </configuration>
                    </execution>
                </executions>
            </plugin>
        </plugins>
    </build>
</project><|MERGE_RESOLUTION|>--- conflicted
+++ resolved
@@ -52,22 +52,9 @@
             <artifactId>junit</artifactId>
         </dependency>
         <dependency>
-<<<<<<< HEAD
-            <groupId>org.apache.shardingsphere</groupId>
-            <artifactId>shardingsphere-sql-parser-mysql</artifactId>
-            <version>${project.version}</version>
-            <scope>test</scope>
-        </dependency>
-        <dependency>
-            <groupId>org.apache.shardingsphere</groupId>
-            <artifactId>shardingsphere-sql-parser-postgresql</artifactId>
-            <version>${project.version}</version>
-            <scope>test</scope>
-=======
             <groupId>org.apache.commons</groupId>
             <artifactId>commons-csv</artifactId>
             <version>${commons-csv.version}</version>
->>>>>>> 7452eb0a
         </dependency>
     </dependencies>
     
