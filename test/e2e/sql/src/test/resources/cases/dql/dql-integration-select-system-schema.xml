<?xml version="1.0" encoding="UTF-8"?>
<!--
  ~ Licensed to the Apache Software Foundation (ASF) under one or more
  ~ contributor license agreements.  See the NOTICE file distributed with
  ~ this work for additional information regarding copyright ownership.
  ~ The ASF licenses this file to You under the Apache License, Version 2.0
  ~ (the "License"); you may not use this file except in compliance with
  ~ the License.  You may obtain a copy of the License at
  ~
  ~     http://www.apache.org/licenses/LICENSE-2.0
  ~
  ~ Unless required by applicable law or agreed to in writing, software
  ~ distributed under the License is distributed on an "AS IS" BASIS,
  ~ WITHOUT WARRANTIES OR CONDITIONS OF ANY KIND, either express or implied.
  ~ See the License for the specific language governing permissions and
  ~ limitations under the License.
  -->

<integration-test-cases>
    <test-case sql="SELECT * FROM information_schema.innodb_buffer_page" db-types="MySQL" scenario-types="db">
        <assertion expected-data-file="select_mysql_information_schema_innodb_buffer_page.xml" />
    </test-case>
    
    <test-case sql="SELECT * FROM information_schema.innodb_buffer_page_lru" db-types="MySQL" scenario-types="db">
        <assertion expected-data-file="select_mysql_information_schema_innodb_buffer_page_lru.xml" />
    </test-case>
    
    <test-case sql="SELECT * FROM information_schema.innodb_buffer_pool_stats" db-types="MySQL" scenario-types="db">
        <assertion expected-data-file="select_mysql_information_schema_innodb_buffer_pool_stats.xml" />
    </test-case>
    
    <test-case sql="SELECT * FROM information_schema.innodb_cmp" db-types="MySQL" scenario-types="db">
        <assertion expected-data-file="select_mysql_information_schema_innodb_cmp.xml" />
    </test-case>
    
    <test-case sql="SELECT * FROM information_schema.innodb_cmp_per_index" db-types="MySQL" scenario-types="db">
        <assertion expected-data-file="select_mysql_information_schema_innodb_cmp_per_index.xml" />
    </test-case>
    
    <test-case sql="SELECT * FROM information_schema.innodb_cmp_per_index_reset" db-types="MySQL" scenario-types="db">
        <assertion expected-data-file="select_mysql_information_schema_innodb_cmp_per_index_reset.xml" />
    </test-case>
    
    <test-case sql="SELECT * FROM information_schema.innodb_cmp_reset" db-types="MySQL" scenario-types="db">
        <assertion expected-data-file="select_mysql_information_schema_innodb_cmp_reset.xml" />
    </test-case>
    
    <test-case sql="SELECT * FROM information_schema.innodb_buffer_page" db-types="MySQL" scenario-types="db">
        <assertion expected-data-file="select_mysql_information_schema_innodb_buffer_page.xml" />
    </test-case>
    
    <test-case sql="SELECT * FROM information_schema.innodb_buffer_page_lru" db-types="MySQL" scenario-types="db">
        <assertion expected-data-file="select_mysql_information_schema_innodb_buffer_page_lru.xml" />
    </test-case>
    
    <test-case sql="SELECT * FROM information_schema.innodb_buffer_pool_stats" db-types="MySQL" scenario-types="db">
        <assertion expected-data-file="select_mysql_information_schema_innodb_buffer_pool_stats.xml" />
    </test-case>
    
    <test-case sql="SELECT * FROM information_schema.innodb_cmp" db-types="MySQL" scenario-types="db">
        <assertion expected-data-file="select_mysql_information_schema_innodb_cmp.xml" />
    </test-case>
    
    <test-case sql="SELECT * FROM information_schema.innodb_cmp_per_index" db-types="MySQL" scenario-types="db">
        <assertion expected-data-file="select_mysql_information_schema_innodb_cmp_per_index.xml" />
    </test-case>
    
    <test-case sql="SELECT * FROM information_schema.innodb_cmp_per_index_reset" db-types="MySQL" scenario-types="db">
        <assertion expected-data-file="select_mysql_information_schema_innodb_cmp_per_index_reset.xml" />
    </test-case>
    
    <test-case sql="SELECT * FROM information_schema.innodb_cmp_reset" db-types="MySQL" scenario-types="db">
        <assertion expected-data-file="select_mysql_information_schema_innodb_cmp_reset.xml" />
    </test-case>
    
    <test-case sql="SELECT * FROM information_schema.innodb_cmpmem" db-types="MySQL" scenario-types="db">
        <assertion expected-data-file="select_mysql_information_schema_innodb_cmpmem.xml" />
    </test-case>
    
    <test-case sql="SELECT * FROM information_schema.innodb_cmpmem_reset" db-types="MySQL" scenario-types="db">
        <assertion expected-data-file="select_mysql_information_schema_innodb_cmpmem_reset.xml" />
    </test-case>
    
    <test-case sql="SELECT * FROM information_schema.innodb_ft_being_deleted" db-types="MySQL" scenario-types="db">
        <assertion expected-data-file="select_mysql_information_schema_innodb_ft_being_deleted.xml" />
    </test-case>
    
    <test-case sql="SELECT * FROM information_schema.innodb_ft_config" db-types="MySQL" scenario-types="db">
        <assertion expected-data-file="select_mysql_information_schema_innodb_ft_config.xml" />
    </test-case>
    
    <test-case sql="SELECT * FROM information_schema.innodb_ft_default_stopword" db-types="MySQL" scenario-types="db">
        <assertion expected-data-file="select_mysql_information_schema_innodb_ft_default_stopword.xml" />
    </test-case>
    
    <test-case sql="SELECT * FROM information_schema.innodb_ft_deleted" db-types="MySQL" scenario-types="db">
        <assertion expected-data-file="select_mysql_information_schema_innodb_ft_deleted.xml" />
    </test-case>
    
    <test-case sql="SELECT * FROM information_schema.innodb_ft_index_cache" db-types="MySQL" scenario-types="db">
        <assertion expected-data-file="select_mysql_information_schema_innodb_ft_index_cache.xml" />
    </test-case>
    
    <test-case sql="SELECT * FROM information_schema.innodb_ft_index_table" db-types="MySQL" scenario-types="db">
        <assertion expected-data-file="select_mysql_information_schema_innodb_ft_index_table.xml" />
    </test-case>
    
    <test-case sql="SELECT * FROM information_schema.innodb_lock_waits" db-types="MySQL" scenario-types="db">
        <assertion expected-data-file="select_mysql_information_schema_innodb_lock_waits.xml" />
    </test-case>
    
    <test-case sql="SELECT * FROM information_schema.innodb_locks" db-types="MySQL" scenario-types="db">
        <assertion expected-data-file="select_mysql_information_schema_innodb_locks.xml" />
    </test-case>
    
    <test-case sql="SELECT * FROM information_schema.innodb_metrics" db-types="MySQL" scenario-types="db">
        <assertion expected-data-file="select_mysql_information_schema_innodb_metrics.xml" />
    </test-case>
    
    <test-case sql="SELECT * FROM information_schema.innodb_sys_columns" db-types="MySQL" scenario-types="db">
        <assertion expected-data-file="select_mysql_information_schema_innodb_sys_columns.xml" />
    </test-case>
    
    <test-case sql="SELECT * FROM information_schema.innodb_sys_datafiles" db-types="MySQL" scenario-types="db">
        <assertion expected-data-file="select_mysql_information_schema_innodb_sys_datafiles.xml" />
    </test-case>
    
    <test-case sql="SELECT * FROM information_schema.innodb_sys_fields" db-types="MySQL" scenario-types="db">
        <assertion expected-data-file="select_mysql_information_schema_innodb_sys_fields.xml" />
    </test-case>
    
    <test-case sql="SELECT * FROM information_schema.innodb_sys_foreign" db-types="MySQL" scenario-types="db">
        <assertion expected-data-file="select_mysql_information_schema_innodb_sys_foreign.xml" />
    </test-case>
    
    <test-case sql="SELECT * FROM information_schema.innodb_sys_foreign_cols" db-types="MySQL" scenario-types="db">
        <assertion expected-data-file="select_mysql_information_schema_innodb_sys_foreign_cols.xml" />
    </test-case>
    
    <test-case sql="SELECT * FROM information_schema.innodb_sys_indexes" db-types="MySQL" scenario-types="db">
        <assertion expected-data-file="select_mysql_information_schema_innodb_sys_indexes.xml" />
    </test-case>
    
    <test-case sql="SELECT * FROM information_schema.innodb_sys_tables" db-types="MySQL" scenario-types="db">
        <assertion expected-data-file="select_mysql_information_schema_innodb_sys_tables.xml" />
    </test-case>
    
    <test-case sql="SELECT * FROM information_schema.innodb_sys_tablespaces" db-types="MySQL" scenario-types="db">
        <assertion expected-data-file="select_mysql_information_schema_innodb_sys_tablespaces.xml" />
    </test-case>
    
    <test-case sql="SELECT * FROM information_schema.innodb_sys_tablestats" db-types="MySQL" scenario-types="db">
        <assertion expected-data-file="select_mysql_information_schema_innodb_sys_tablestats.xml" />
    </test-case>
    
    <test-case sql="SELECT * FROM information_schema.innodb_sys_virtual" db-types="MySQL" scenario-types="db">
        <assertion expected-data-file="select_mysql_information_schema_innodb_sys_virtual.xml" />
    </test-case>
    
    <test-case sql="SELECT * FROM information_schema.innodb_temp_table_info" db-types="MySQL" scenario-types="db">
        <assertion expected-data-file="select_mysql_information_schema_innodb_temp_table_info.xml" />
    </test-case>
    
    <test-case sql="SELECT * FROM information_schema.innodb_trx" db-types="MySQL" scenario-types="db">
        <assertion expected-data-file="select_mysql_information_schema_innodb_trx.xml" />
    </test-case>
    
    <test-case sql="SELECT * FROM information_schema.key_column_usage" db-types="MySQL" scenario-types="db">
        <assertion expected-data-file="select_mysql_information_schema_key_column_usage.xml" />
    </test-case>
    
    <test-case sql="SELECT * FROM information_schema.optimizer_trace" db-types="MySQL" scenario-types="db">
        <assertion expected-data-file="select_mysql_information_schema_optimizer_trace.xml" />
    </test-case>
    
    <test-case sql="SELECT * FROM information_schema.parameters" db-types="MySQL" scenario-types="db">
        <assertion expected-data-file="select_mysql_information_schema_parameters.xml" />
    </test-case>
    
    <test-case sql="SELECT * FROM information_schema.partitions limit 10" db-types="MySQL" scenario-types="db">
        <assertion expected-data-source-name="read_dataset" />
    </test-case>
    
    <test-case sql="SELECT * FROM information_schema.plugins" db-types="MySQL" scenario-types="db">
        <assertion expected-data-file="select_mysql_information_schema_plugins.xml" />
    </test-case>
    
    <test-case sql="SELECT * FROM information_schema.processlist" db-types="MySQL" scenario-types="db">
        <assertion expected-data-file="select_mysql_information_schema_processlist.xml" />
    </test-case>
    
    <test-case sql="SELECT * FROM information_schema.profiling" db-types="MySQL" scenario-types="db">
        <assertion expected-data-file="select_mysql_information_schema_profiling.xml" />
    </test-case>
    
    <test-case sql="SELECT * FROM information_schema.referential_constraints" db-types="MySQL" scenario-types="db">
        <assertion expected-data-file="select_mysql_information_schema_referential_constraints.xml" />
    </test-case>
    
    <test-case sql="SELECT * FROM information_schema.routines" db-types="MySQL" scenario-types="db">
        <assertion expected-data-file="select_mysql_information_schema_routines.xml" />
    </test-case>
    
    <test-case sql="SELECT * FROM information_schema.schema_privileges" db-types="MySQL" scenario-types="db">
        <assertion expected-data-file="select_mysql_information_schema_schema_privileges.xml" />
    </test-case>

    <!-- FIXME issue #25899 -->
<!--    <test-case sql="SELECT * FROM information_schema.schemata" db-types="MySQL" scenario-types="db">-->
<!--        <assertion expected-data-file="select_mysql_information_schema_schemata.xml" />-->
<!--    </test-case>-->
    
    <test-case sql="SELECT * FROM information_schema.session_status" db-types="MySQL" scenario-types="db">
        <assertion expected-data-file="select_mysql_information_schema_session_status.xml" />
    </test-case>
    
    <test-case sql="SELECT * FROM information_schema.session_variables" db-types="MySQL" scenario-types="db">
        <assertion expected-data-file="select_mysql_information_schema_session_variables.xml" />
    </test-case>
    
    <test-case sql="SELECT * FROM information_schema.statistics" db-types="MySQL" scenario-types="db">
        <assertion expected-data-file="select_mysql_information_schema_statistics.xml" />
    </test-case>
    
    <test-case sql="SELECT * FROM information_schema.table_constraints" db-types="MySQL" scenario-types="db">
        <assertion expected-data-file="select_mysql_information_schema_table_constraints.xml" />
    </test-case>
    
    <test-case sql="SELECT * FROM information_schema.table_privileges" db-types="MySQL" scenario-types="db">
        <assertion expected-data-file="select_mysql_information_schema_table_privileges.xml" />
    </test-case>
    
    <test-case sql="SELECT * FROM information_schema.tables" db-types="MySQL" scenario-types="db">
        <assertion expected-data-file="select_mysql_information_schema_tables.xml" />
    </test-case>
    
    <test-case sql="SELECT * FROM information_schema.tablespaces" db-types="MySQL" scenario-types="db">
        <assertion expected-data-file="select_mysql_information_schema_tablespaces.xml" />
    </test-case>
    
    <test-case sql="SELECT * FROM information_schema.triggers" db-types="MySQL" scenario-types="db">
        <assertion expected-data-source-name="read_dataset" />
    </test-case>
    
    <test-case sql="SELECT * FROM information_schema.user_privileges" db-types="MySQL" scenario-types="db">
        <assertion expected-data-file="select_mysql_information_schema_user_privileges.xml" />
    </test-case>

    <test-case sql="SELECT * FROM mysql.columns_priv" db-types="MySQL" scenario-types="db">
        <assertion expected-data-file="select_mysql_mysql_columns_priv.xml" />
    </test-case>
    
    <test-case sql="SELECT * FROM mysql.db" db-types="MySQL" scenario-types="db">
        <assertion expected-data-file="select_mysql_mysql_db.xml" />
    </test-case>
    
    <test-case sql="SELECT * FROM mysql.engine_cost" db-types="MySQL" scenario-types="db">
        <assertion expected-data-file="select_mysql_mysql_engine_cost.xml" />
    </test-case>
    
    <test-case sql="SELECT * FROM mysql.event" db-types="MySQL" scenario-types="db">
        <assertion expected-data-file="select_mysql_mysql_event.xml" />
    </test-case>
    
    <test-case sql="SELECT * FROM mysql.func" db-types="MySQL" scenario-types="db">
        <assertion expected-data-file="select_mysql_mysql_func.xml" />
    </test-case>
    
    <test-case sql="SELECT * FROM mysql.general_log" db-types="MySQL" scenario-types="db">
        <assertion expected-data-file="select_mysql_mysql_general_log.xml" />
    </test-case>
    
    <test-case sql="SELECT * FROM mysql.gtid_executed" db-types="MySQL" scenario-types="db">
        <assertion expected-data-file="select_mysql_mysql_gtid_executed.xml" />
    </test-case>
    
    <test-case sql="SELECT * FROM mysql.help_category" db-types="MySQL" scenario-types="db">
        <assertion expected-data-file="select_mysql_mysql_help_category.xml" />
    </test-case>
    
    <test-case sql="SELECT * FROM mysql.help_keyword" db-types="MySQL" scenario-types="db">
        <assertion expected-data-file="select_mysql_mysql_help_keyword.xml" />
    </test-case>
    
    <test-case sql="SELECT * FROM mysql.help_relation" db-types="MySQL" scenario-types="db">
        <assertion expected-data-file="select_mysql_mysql_help_relation.xml" />
    </test-case>

    <test-case sql="SELECT * FROM mysql.help_topic" db-types="MySQL" scenario-types="db">
        <assertion expected-data-file="select_mysql_mysql_help_topic.xml" />
    </test-case>
    
    <test-case sql="SELECT * FROM mysql.innodb_index_stats" db-types="MySQL" scenario-types="db">
        <assertion expected-data-file="select_mysql_mysql_innodb_index_stats.xml" />
    </test-case>
    
    <test-case sql="SELECT * FROM mysql.innodb_table_stats" db-types="MySQL" scenario-types="db">
        <assertion expected-data-file="select_mysql_mysql_innodb_table_stats.xml" />
    </test-case>
    
    <test-case sql="SELECT * FROM mysql.ndb_binlog_index" db-types="MySQL" scenario-types="db">
        <assertion expected-data-file="select_mysql_mysql_ndb_binlog_index.xml" />
    </test-case>
    
    <test-case sql="SELECT * FROM mysql.plugin" db-types="MySQL" scenario-types="db">
        <assertion expected-data-file="select_mysql_mysql_plugin.xml" />
    </test-case>
    
    <test-case sql="SELECT * FROM mysql.proc" db-types="MySQL" scenario-types="db">
        <assertion expected-data-file="select_mysql_mysql_proc.xml" />
    </test-case>
    
    <test-case sql="SELECT * FROM mysql.procs_priv" db-types="MySQL" scenario-types="db">
        <assertion expected-data-file="select_mysql_mysql_procs_priv.xml" />
    </test-case>
    
    <test-case sql="SELECT * FROM mysql.proxies_priv" db-types="MySQL" scenario-types="db">
        <assertion expected-data-file="select_mysql_mysql_proxies_priv.xml" />
    </test-case>
    
    <test-case sql="SELECT * FROM mysql.server_cost" db-types="MySQL" scenario-types="db">
        <assertion expected-data-file="select_mysql_mysql_server_cost.xml" />
    </test-case>
    
    <test-case sql="SELECT * FROM mysql.servers" db-types="MySQL" scenario-types="db">
        <assertion expected-data-file="select_mysql_mysql_servers.xml" />
    </test-case>

    <test-case sql="SELECT * FROM mysql.slave_master_info" db-types="MySQL" scenario-types="db">
        <assertion expected-data-file="select_mysql_mysql_slave_master_info.xml" />
    </test-case>
    
    <test-case sql="SELECT * FROM mysql.slave_relay_log_info" db-types="MySQL" scenario-types="db">
        <assertion expected-data-file="select_mysql_mysql_slave_relay_log_info.xml" />
    </test-case>
    
    <test-case sql="SELECT * FROM mysql.slave_worker_info" db-types="MySQL" scenario-types="db">
        <assertion expected-data-file="select_mysql_mysql_slave_worker_info.xml" />
    </test-case>
    
    <test-case sql="SELECT * FROM mysql.slow_log" db-types="MySQL" scenario-types="db">
        <assertion expected-data-file="select_mysql_mysql_slow_log.xml" />
    </test-case>
    
    <test-case sql="SELECT * FROM mysql.tables_priv" db-types="MySQL" scenario-types="db">
        <assertion expected-data-file="select_mysql_mysql_tables_priv.xml" />
    </test-case>
    
    <test-case sql="SELECT * FROM mysql.time_zone" db-types="MySQL" scenario-types="db">
        <assertion expected-data-file="select_mysql_mysql_time_zone.xml" />
    </test-case>
    
    <test-case sql="SELECT * FROM mysql.time_zone_leap_second" db-types="MySQL" scenario-types="db">
        <assertion expected-data-file="select_mysql_mysql_time_zone_leap_second.xml" />
    </test-case>
    
    <test-case sql="SELECT * FROM mysql.time_zone_name" db-types="MySQL" scenario-types="db">
        <assertion expected-data-file="select_mysql_mysql_time_zone_name.xml" />
    </test-case>
    
    <test-case sql="SELECT * FROM mysql.time_zone_transition" db-types="MySQL" scenario-types="db">
        <assertion expected-data-file="select_mysql_mysql_time_zone_transition.xml" />
    </test-case>
    
    <test-case sql="SELECT * FROM mysql.time_zone_transition_type" db-types="MySQL" scenario-types="db">
        <assertion expected-data-file="select_mysql_mysql_time_zone_transition_type.xml" />
    </test-case>
    
    <test-case sql="SELECT * FROM mysql.user" db-types="MySQL" scenario-types="db">
        <assertion expected-data-file="select_mysql_mysql_user.xml" />
    </test-case>

    <test-case sql="SELECT * FROM performance_schema.accounts" db-types="MySQL" scenario-types="db">
        <assertion expected-data-file="select_mysql_performance_schema_accounts.xml" />
    </test-case>
    
    <test-case sql="SELECT * FROM performance_schema.cond_instances" db-types="MySQL" scenario-types="db">
        <assertion expected-data-file="select_mysql_performance_schema_cond_instances.xml" />
    </test-case>
    
    <test-case sql="SELECT * FROM performance_schema.events_stages_current" db-types="MySQL" scenario-types="db">
        <assertion expected-data-file="select_mysql_performance_schema_events_stages_current.xml" />
    </test-case>
    
    <test-case sql="SELECT * FROM performance_schema.events_stages_history" db-types="MySQL" scenario-types="db">
        <assertion expected-data-file="select_mysql_performance_schema_events_stages_history.xml" />
    </test-case>
    
    <test-case sql="SELECT * FROM performance_schema.events_stages_history_long" db-types="MySQL" scenario-types="db">
        <assertion expected-data-file="select_mysql_performance_schema_events_stages_history_long.xml" />
    </test-case>
    
    <test-case sql="SELECT * FROM performance_schema.events_stages_summary_by_account_by_event_name" db-types="MySQL" scenario-types="db">
        <assertion expected-data-file="select_mysql_performance_schema_events_stages_summary_by_account_by_event_name.xml" />
    </test-case>
    
    <test-case sql="SELECT * FROM performance_schema.events_stages_summary_by_host_by_event_name" db-types="MySQL" scenario-types="db">
        <assertion expected-data-file="select_mysql_performance_schema_events_stages_summary_by_host_by_event_name.xml" />
    </test-case>
    
    <test-case sql="SELECT * FROM performance_schema.events_stages_summary_by_thread_by_event_name" db-types="MySQL" scenario-types="db">
        <assertion expected-data-file="select_mysql_performance_schema_events_stages_summary_by_thread_by_event_name.xml" />
    </test-case>
    
    <test-case sql="SELECT * FROM performance_schema.events_stages_summary_by_user_by_event_name" db-types="MySQL" scenario-types="db">
        <assertion expected-data-file="select_mysql_performance_schema_events_stages_summary_by_user_by_event_name.xml" />
    </test-case>
    
    <test-case sql="SELECT * FROM performance_schema.events_stages_summary_global_by_event_name" db-types="MySQL" scenario-types="db">
        <assertion expected-data-file="select_mysql_performance_schema_events_stages_summary_global_by_event_name.xml" />
    </test-case>

    <test-case sql="SELECT * FROM performance_schema.events_statements_current" db-types="MySQL" scenario-types="db">
        <assertion expected-data-file="select_mysql_performance_schema_events_statements_current.xml" />
    </test-case>
    
    <test-case sql="SELECT * FROM performance_schema.events_statements_history" db-types="MySQL" scenario-types="db">
        <assertion expected-data-file="select_mysql_performance_schema_events_statements_history.xml" />
    </test-case>
    
    <test-case sql="SELECT * FROM performance_schema.events_statements_history_long" db-types="MySQL" scenario-types="db">
        <assertion expected-data-file="select_mysql_performance_schema_events_statements_history_long.xml" />
    </test-case>
    
    <test-case sql="SELECT * FROM performance_schema.events_statements_summary_by_account_by_event_name" db-types="MySQL" scenario-types="db">
        <assertion expected-data-file="select_mysql_performance_schema_events_statements_summary_by_account_by_event_name.xml" />
    </test-case>
    
    <test-case sql="SELECT * FROM performance_schema.events_statements_summary_by_digest" db-types="MySQL" scenario-types="db">
        <assertion expected-data-file="select_mysql_performance_schema_events_statements_summary_by_digest.xml" />
    </test-case>
    
    <test-case sql="SELECT * FROM performance_schema.events_statements_summary_by_host_by_event_name" db-types="MySQL" scenario-types="db">
        <assertion expected-data-file="select_mysql_performance_schema_events_statements_summary_by_host_by_event_name.xml" />
    </test-case>
    
    <test-case sql="SELECT * FROM performance_schema.events_statements_summary_by_program" db-types="MySQL" scenario-types="db">
        <assertion expected-data-file="select_mysql_performance_schema_events_statements_summary_by_program.xml" />
    </test-case>
    
    <test-case sql="SELECT * FROM performance_schema.events_statements_summary_by_thread_by_event_name" db-types="MySQL" scenario-types="db">
        <assertion expected-data-file="select_mysql_performance_schema_events_statements_summary_by_thread_by_event_name.xml" />
    </test-case>
    
    <test-case sql="SELECT * FROM performance_schema.events_statements_summary_by_user_by_event_name" db-types="MySQL" scenario-types="db">
        <assertion expected-data-file="select_mysql_performance_schema_events_statements_summary_by_user_by_event_name.xml" />
    </test-case>
    
    <test-case sql="SELECT * FROM performance_schema.events_statements_summary_global_by_event_name" db-types="MySQL" scenario-types="db">
        <assertion expected-data-file="select_mysql_performance_schema_events_statements_summary_global_by_event_name.xml" />
    </test-case>

    <test-case sql="SELECT * FROM performance_schema.events_transactions_current" db-types="MySQL" scenario-types="db">
        <assertion expected-data-file="select_mysql_performance_schema_events_transactions_current.xml" />
    </test-case>
    
    <test-case sql="SELECT * FROM performance_schema.events_transactions_history" db-types="MySQL" scenario-types="db">
        <assertion expected-data-file="select_mysql_performance_schema_events_transactions_history.xml" />
    </test-case>
    
    <test-case sql="SELECT * FROM performance_schema.events_transactions_history_long" db-types="MySQL" scenario-types="db">
        <assertion expected-data-file="select_mysql_performance_schema_events_transactions_history_long.xml" />
    </test-case>
    
    <test-case sql="SELECT * FROM performance_schema.events_transactions_summary_by_account_by_event_name" db-types="MySQL" scenario-types="db">
        <assertion expected-data-file="select_mysql_performance_schema_events_transactions_summary_by_account_by_event_name.xml" />
    </test-case>
    
    <test-case sql="SELECT * FROM performance_schema.events_transactions_summary_by_host_by_event_name" db-types="MySQL" scenario-types="db">
        <assertion expected-data-file="select_mysql_performance_schema_events_transactions_summary_by_host_by_event_name.xml" />
    </test-case>
    
    <test-case sql="SELECT * FROM performance_schema.events_transactions_summary_by_thread_by_event_name" db-types="MySQL" scenario-types="db">
        <assertion expected-data-file="select_mysql_performance_schema_events_transactions_summary_by_thread_by_event_name.xml" />
    </test-case>
    
    <test-case sql="SELECT * FROM performance_schema.events_transactions_summary_by_user_by_event_name" db-types="MySQL" scenario-types="db">
        <assertion expected-data-file="select_mysql_performance_schema_events_transactions_summary_by_user_by_event_name.xml" />
    </test-case>
    
    <test-case sql="SELECT * FROM performance_schema.events_transactions_summary_global_by_event_name" db-types="MySQL" scenario-types="db">
        <assertion expected-data-file="select_mysql_performance_schema_events_transactions_summary_global_by_event_name.xml" />
    </test-case>
    
    <test-case sql="SELECT * FROM performance_schema.events_waits_current" db-types="MySQL" scenario-types="db">
        <assertion expected-data-file="select_mysql_performance_schema_events_waits_current.xml" />
    </test-case>
    
    <test-case sql="SELECT * FROM performance_schema.events_waits_history" db-types="MySQL" scenario-types="db">
        <assertion expected-data-file="select_mysql_performance_schema_events_waits_history.xml" />
    </test-case>

    <test-case sql="SELECT * FROM performance_schema.events_waits_history_long" db-types="MySQL" scenario-types="db">
        <assertion expected-data-file="select_mysql_performance_schema_events_waits_history_long.xml" />
    </test-case>
    
    <test-case sql="SELECT * FROM performance_schema.events_waits_summary_by_account_by_event_name" db-types="MySQL" scenario-types="db">
        <assertion expected-data-file="select_mysql_performance_schema_events_waits_summary_by_account_by_event_name.xml" />
    </test-case>
    
    <test-case sql="SELECT * FROM performance_schema.events_waits_summary_by_host_by_event_name" db-types="MySQL" scenario-types="db">
        <assertion expected-data-file="select_mysql_performance_schema_events_waits_summary_by_host_by_event_name.xml" />
    </test-case>
    
    <test-case sql="SELECT * FROM performance_schema.events_waits_summary_by_instance" db-types="MySQL" scenario-types="db">
        <assertion expected-data-file="select_mysql_performance_schema_events_waits_summary_by_instance.xml" />
    </test-case>
    
    <test-case sql="SELECT * FROM performance_schema.events_waits_summary_by_thread_by_event_name" db-types="MySQL" scenario-types="db">
        <assertion expected-data-file="select_mysql_performance_schema_events_waits_summary_by_thread_by_event_name.xml" />
    </test-case>
    
    <test-case sql="SELECT * FROM performance_schema.events_waits_summary_by_user_by_event_name" db-types="MySQL" scenario-types="db">
        <assertion expected-data-file="select_mysql_performance_schema_events_waits_summary_by_user_by_event_name.xml" />
    </test-case>
    
    <test-case sql="SELECT * FROM performance_schema.events_waits_summary_global_by_event_name" db-types="MySQL" scenario-types="db">
        <assertion expected-data-file="select_mysql_performance_schema_events_waits_summary_global_by_event_name.xml" />
    </test-case>
    
    <test-case sql="SELECT * FROM performance_schema.file_instances" db-types="MySQL" scenario-types="db">
        <assertion expected-data-file="select_mysql_performance_schema_file_instances.xml" />
    </test-case>
    
    <test-case sql="SELECT * FROM performance_schema.file_summary_by_event_name" db-types="MySQL" scenario-types="db">
        <assertion expected-data-file="select_mysql_performance_schema_file_summary_by_event_name.xml" />
    </test-case>
    
    <test-case sql="SELECT * FROM performance_schema.file_summary_by_instance" db-types="MySQL" scenario-types="db">
        <assertion expected-data-file="select_mysql_performance_schema_file_summary_by_instance.xml" />
    </test-case>

    <test-case sql="SELECT * FROM performance_schema.global_status" db-types="MySQL" scenario-types="db">
        <assertion expected-data-file="select_mysql_performance_schema_global_status.xml" />
    </test-case>
    
    <test-case sql="SELECT * FROM performance_schema.global_variables" db-types="MySQL" scenario-types="db">
        <assertion expected-data-file="select_mysql_performance_schema_global_variables.xml" />
    </test-case>
    
    <test-case sql="SELECT * FROM performance_schema.host_cache" db-types="MySQL" scenario-types="db">
        <assertion expected-data-file="select_mysql_performance_schema_host_cache.xml" />
    </test-case>
    
    <test-case sql="SELECT * FROM performance_schema.hosts" db-types="MySQL" scenario-types="db">
        <assertion expected-data-file="select_mysql_performance_schema_hosts.xml" />
    </test-case>
    
    <test-case sql="SELECT * FROM performance_schema.memory_summary_by_account_by_event_name" db-types="MySQL" scenario-types="db">
        <assertion expected-data-file="select_mysql_performance_schema_memory_summary_by_account_by_event_name.xml" />
    </test-case>
    
    <test-case sql="SELECT * FROM performance_schema.memory_summary_by_host_by_event_name" db-types="MySQL" scenario-types="db">
        <assertion expected-data-file="select_mysql_performance_schema_memory_summary_by_host_by_event_name.xml" />
    </test-case>
    
    <test-case sql="SELECT * FROM performance_schema.memory_summary_by_thread_by_event_name" db-types="MySQL" scenario-types="db">
        <assertion expected-data-file="select_mysql_performance_schema_memory_summary_by_thread_by_event_name.xml" />
    </test-case>
    
    <test-case sql="SELECT * FROM performance_schema.memory_summary_by_user_by_event_name" db-types="MySQL" scenario-types="db">
        <assertion expected-data-file="select_mysql_performance_schema_memory_summary_by_user_by_event_name.xml" />
    </test-case>
    
    <test-case sql="SELECT * FROM performance_schema.memory_summary_global_by_event_name" db-types="MySQL" scenario-types="db">
        <assertion expected-data-file="select_mysql_performance_schema_memory_summary_global_by_event_name.xml" />
    </test-case>
    
    <test-case sql="SELECT * FROM performance_schema.metadata_locks" db-types="MySQL" scenario-types="db">
        <assertion expected-data-file="select_mysql_performance_schema_metadata_locks.xml" />
    </test-case>
    
    <test-case sql="SELECT * FROM performance_schema.mutex_instances" db-types="MySQL" scenario-types="db">
        <assertion expected-data-file="select_mysql_performance_schema_mutex_instances.xml" />
    </test-case>
    
    <test-case sql="SELECT * FROM performance_schema.objects_summary_global_by_type" db-types="MySQL" scenario-types="db">
        <assertion expected-data-file="select_mysql_performance_schema_objects_summary_global_by_type.xml" />
    </test-case>
    
    <test-case sql="SELECT * FROM performance_schema.performance_timers" db-types="MySQL" scenario-types="db">
        <assertion expected-data-file="select_mysql_performance_schema_performance_timers.xml" />
    </test-case>
    
    <test-case sql="SELECT * FROM performance_schema.prepared_statements_instances" db-types="MySQL" scenario-types="db">
        <assertion expected-data-file="select_mysql_performance_schema_prepared_statements_instances.xml" />
    </test-case>
    
    <test-case sql="SELECT * FROM performance_schema.replication_applier_configuration" db-types="MySQL" scenario-types="db">
        <assertion expected-data-file="select_mysql_performance_schema_replication_applier_configuration.xml" />
    </test-case>
    
    <test-case sql="SELECT * FROM performance_schema.replication_applier_status" db-types="MySQL" scenario-types="db">
        <assertion expected-data-file="select_mysql_performance_schema_replication_applier_status.xml" />
    </test-case>
    
    <test-case sql="SELECT * FROM performance_schema.replication_applier_status_by_coordinator" db-types="MySQL" scenario-types="db">
        <assertion expected-data-file="select_mysql_performance_schema_replication_applier_status_by_coordinator.xml" />
    </test-case>
    
    <test-case sql="SELECT * FROM performance_schema.replication_applier_status_by_worker" db-types="MySQL" scenario-types="db">
        <assertion expected-data-file="select_mysql_performance_schema_replication_applier_status_by_worker.xml" />
    </test-case>
    
    <test-case sql="SELECT * FROM performance_schema.replication_connection_configuration" db-types="MySQL" scenario-types="db">
        <assertion expected-data-file="select_mysql_performance_schema_replication_connection_configuration.xml" />
    </test-case>
    
    <test-case sql="SELECT * FROM performance_schema.replication_connection_status" db-types="MySQL" scenario-types="db">
        <assertion expected-data-file="select_mysql_performance_schema_replication_connection_status.xml" />
    </test-case>
    
    <test-case sql="SELECT * FROM performance_schema.replication_group_member_stats" db-types="MySQL" scenario-types="db">
        <assertion expected-data-file="select_mysql_performance_schema_replication_group_member_stats.xml" />
    </test-case>
    
    <test-case sql="SELECT * FROM performance_schema.replication_group_members" db-types="MySQL" scenario-types="db">
        <assertion expected-data-file="select_mysql_performance_schema_replication_group_members.xml" />
    </test-case>
    
    <test-case sql="SELECT * FROM performance_schema.rwlock_instances" db-types="MySQL" scenario-types="db">
        <assertion expected-data-file="select_mysql_performance_schema_rwlock_instances.xml" />
    </test-case>
    
    <test-case sql="SELECT * FROM performance_schema.session_account_connect_attrs" db-types="MySQL" scenario-types="db">
        <assertion expected-data-file="select_mysql_performance_schema_session_account_connect_attrs.xml" />
    </test-case>
    
    <test-case sql="SELECT * FROM performance_schema.session_connect_attrs" db-types="MySQL" scenario-types="db">
        <assertion expected-data-file="select_mysql_performance_schema_session_connect_attrs.xml" />
    </test-case>
    
    <test-case sql="SELECT * FROM performance_schema.session_status" db-types="MySQL" scenario-types="db">
        <assertion expected-data-file="select_mysql_performance_schema_session_status.xml" />
    </test-case>
    
    <test-case sql="SELECT * FROM performance_schema.session_variables" db-types="MySQL" scenario-types="db">
        <assertion expected-data-file="select_mysql_performance_schema_session_variables.xml" />
    </test-case>
    
    <test-case sql="SELECT * FROM performance_schema.setup_actors" db-types="MySQL" scenario-types="db">
        <assertion expected-data-file="select_mysql_performance_schema_setup_actors.xml" />
    </test-case>
    
    <test-case sql="SELECT * FROM performance_schema.setup_consumers" db-types="MySQL" scenario-types="db">
        <assertion expected-data-file="select_mysql_performance_schema_setup_consumers.xml" />
    </test-case>
    
    <test-case sql="SELECT * FROM performance_schema.setup_instruments" db-types="MySQL" scenario-types="db">
        <assertion expected-data-file="select_mysql_performance_schema_setup_instruments.xml" />
    </test-case>
    
    <test-case sql="SELECT * FROM performance_schema.setup_objects" db-types="MySQL" scenario-types="db">
        <assertion expected-data-file="select_mysql_performance_schema_setup_objects.xml" />
    </test-case>
    
    <test-case sql="SELECT * FROM performance_schema.setup_timers" db-types="MySQL" scenario-types="db">
        <assertion expected-data-file="select_mysql_performance_schema_setup_timers.xml" />
    </test-case>
    
    <test-case sql="SELECT * FROM performance_schema.socket_instances" db-types="MySQL" scenario-types="db">
        <assertion expected-data-file="select_mysql_performance_schema_socket_instances.xml" />
    </test-case>
    
    <test-case sql="SELECT * FROM performance_schema.socket_summary_by_event_name" db-types="MySQL" scenario-types="db">
        <assertion expected-data-file="select_mysql_performance_schema_socket_summary_by_event_name.xml" />
    </test-case>
    
    <test-case sql="SELECT * FROM performance_schema.socket_summary_by_instance" db-types="MySQL" scenario-types="db">
        <assertion expected-data-file="select_mysql_performance_schema_socket_summary_by_instance.xml" />
    </test-case>
    
    <test-case sql="SELECT * FROM performance_schema.status_by_account" db-types="MySQL" scenario-types="db">
        <assertion expected-data-file="select_mysql_performance_schema_status_by_account.xml" />
    </test-case>
    
    <test-case sql="SELECT * FROM performance_schema.status_by_host" db-types="MySQL" scenario-types="db">
        <assertion expected-data-file="select_mysql_performance_schema_status_by_host.xml" />
    </test-case>
    
    <test-case sql="SELECT * FROM performance_schema.status_by_thread" db-types="MySQL" scenario-types="db">
        <assertion expected-data-file="select_mysql_performance_schema_status_by_thread.xml" />
    </test-case>
    
    <test-case sql="SELECT * FROM performance_schema.status_by_user" db-types="MySQL" scenario-types="db">
        <assertion expected-data-file="select_mysql_performance_schema_status_by_user.xml" />
    </test-case>
    
    <test-case sql="SELECT * FROM performance_schema.table_handles" db-types="MySQL" scenario-types="db">
        <assertion expected-data-file="select_mysql_performance_schema_table_handles.xml" />
    </test-case>
    
    <test-case sql="SELECT * FROM performance_schema.table_io_waits_summary_by_index_usage" db-types="MySQL" scenario-types="db">
        <assertion expected-data-file="select_mysql_performance_schema_table_io_waits_summary_by_index_usage.xml" />
    </test-case>
    
    <test-case sql="SELECT * FROM performance_schema.table_io_waits_summary_by_table" db-types="MySQL" scenario-types="db">
        <assertion expected-data-file="select_mysql_performance_schema_table_io_waits_summary_by_table.xml" />
    </test-case>
    
    <test-case sql="SELECT * FROM performance_schema.table_lock_waits_summary_by_table" db-types="MySQL" scenario-types="db">
        <assertion expected-data-file="select_mysql_performance_schema_table_lock_waits_summary_by_table.xml" />
    </test-case>
    
    <test-case sql="SELECT * FROM performance_schema.threads" db-types="MySQL" scenario-types="db">
        <assertion expected-data-file="select_mysql_performance_schema_threads.xml" />
    </test-case>
    
    <test-case sql="SELECT * FROM performance_schema.user_variables_by_thread" db-types="MySQL" scenario-types="db">
        <assertion expected-data-file="select_mysql_performance_schema_user_variables_by_thread.xml" />
    </test-case>
    
    <test-case sql="SELECT * FROM performance_schema.users" db-types="MySQL" scenario-types="db">
        <assertion expected-data-file="select_mysql_performance_schema_users.xml" />
    </test-case>
    
    <test-case sql="SELECT * FROM performance_schema.variables_by_thread" db-types="MySQL" scenario-types="db">
        <assertion expected-data-file="select_mysql_performance_schema_variables_by_thread.xml" />
    </test-case>

    <test-case sql="SELECT * FROM pg_catalog.pg_aggregate" db-types="PostgreSQL" scenario-types="db">
        <assertion expected-data-file="select_postgresql_pg_catalog_pg_aggregate.xml" />
    </test-case>

    <test-case sql="SELECT * FROM pg_catalog.pg_am" db-types="PostgreSQL" scenario-types="db">
        <assertion expected-data-file="select_postgresql_pg_catalog_pg_am.xml" />
    </test-case>

    <test-case sql="SELECT * FROM pg_catalog.pg_amop" db-types="PostgreSQL" scenario-types="db">
        <assertion expected-data-file="select_postgresql_pg_catalog_pg_amop.xml" />
    </test-case>

    <test-case sql="SELECT * FROM pg_catalog.pg_amproc" db-types="PostgreSQL" scenario-types="db">
        <assertion expected-data-file="select_postgresql_pg_catalog_pg_amproc.xml" />
    </test-case>

    <test-case sql="SELECT * FROM pg_catalog.pg_attrdef" db-types="PostgreSQL" scenario-types="db">
        <assertion expected-data-file="select_postgresql_pg_catalog_pg_attrdef.xml" />
    </test-case>
<<<<<<< HEAD

    <test-case sql="select * FROM sys.sys_config" db-types="MySQL" scenario-types="db">
        <assertion expected-data-file="select_mysql_sys_sys_config.xml" />
    </test-case>

    <test-case sql="select * FROM sys.host_summary_by_statement_type" db-types="MySQL" scenario-types="db">
        <assertion expected-data-file="select_mysql_sys_host_summary_by_statement_type.xml" />
    </test-case>

    <test-case sql="select * FROM sys.innodb_buffer_stats_by_schema" db-types="MySQL" scenario-types="db">
        <assertion expected-data-file="select_mysql_sys_innodb_buffer_stats_by_schema.xml" />
    </test-case>

    <test-case sql="select * FROM sys.innodb_buffer_stats_by_table" db-types="MySQL" scenario-types="db">
        <assertion expected-data-file="select_mysql_sys_innodb_buffer_stats_by_table.xml" />
    </test-case>

    <test-case sql="select * FROM sys.innodb_lock_waits" db-types="MySQL" scenario-types="db">
        <assertion expected-data-file="select_mysql_sys_innodb_lock_waits.xml" />
    </test-case>

    <test-case sql="select * FROM sys.io_by_thread_by_latency" db-types="MySQL" scenario-types="db">
        <assertion expected-data-file="select_mysql_sys_io_by_thread_by_latency.xml" />
=======
  
    <test-case sql="SELECT * FROM pg_catalog.pg_user_mapping" db-types="PostgreSQL" scenario-types="db">
        <assertion expected-data-file="select_postgresql_pg_catalog_pg_user_mapping.xml" />
>>>>>>> 698db2c1
    </test-case>
</integration-test-cases><|MERGE_RESOLUTION|>--- conflicted
+++ resolved
@@ -737,7 +737,10 @@
     <test-case sql="SELECT * FROM pg_catalog.pg_attrdef" db-types="PostgreSQL" scenario-types="db">
         <assertion expected-data-file="select_postgresql_pg_catalog_pg_attrdef.xml" />
     </test-case>
-<<<<<<< HEAD
+
+    <test-case sql="SELECT * FROM pg_catalog.pg_user_mapping" db-types="PostgreSQL" scenario-types="db">
+        <assertion expected-data-file="select_postgresql_pg_catalog_pg_user_mapping.xml" />
+    </test-case>
 
     <test-case sql="select * FROM sys.sys_config" db-types="MySQL" scenario-types="db">
         <assertion expected-data-file="select_mysql_sys_sys_config.xml" />
@@ -761,10 +764,5 @@
 
     <test-case sql="select * FROM sys.io_by_thread_by_latency" db-types="MySQL" scenario-types="db">
         <assertion expected-data-file="select_mysql_sys_io_by_thread_by_latency.xml" />
-=======
-  
-    <test-case sql="SELECT * FROM pg_catalog.pg_user_mapping" db-types="PostgreSQL" scenario-types="db">
-        <assertion expected-data-file="select_postgresql_pg_catalog_pg_user_mapping.xml" />
->>>>>>> 698db2c1
     </test-case>
 </integration-test-cases>