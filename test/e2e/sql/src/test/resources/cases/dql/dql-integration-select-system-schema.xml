<?xml version="1.0" encoding="UTF-8"?>
<!--
  ~ Licensed to the Apache Software Foundation (ASF) under one or more
  ~ contributor license agreements.  See the NOTICE file distributed with
  ~ this work for additional information regarding copyright ownership.
  ~ The ASF licenses this file to You under the Apache License, Version 2.0
  ~ (the "License"); you may not use this file except in compliance with
  ~ the License.  You may obtain a copy of the License at
  ~
  ~     http://www.apache.org/licenses/LICENSE-2.0
  ~
  ~ Unless required by applicable law or agreed to in writing, software
  ~ distributed under the License is distributed on an "AS IS" BASIS,
  ~ WITHOUT WARRANTIES OR CONDITIONS OF ANY KIND, either express or implied.
  ~ See the License for the specific language governing permissions and
  ~ limitations under the License.
  -->

<integration-test-cases>
    <test-case sql="SELECT * FROM information_schema.innodb_buffer_page" db-types="MySQL" scenario-types="db">
        <assertion expected-data-file="select_mysql_information_schema_innodb_buffer_page.xml" />
    </test-case>
    
    <test-case sql="SELECT * FROM information_schema.innodb_buffer_page_lru" db-types="MySQL" scenario-types="db">
        <assertion expected-data-file="select_mysql_information_schema_innodb_buffer_page_lru.xml" />
    </test-case>
    
    <test-case sql="SELECT * FROM information_schema.innodb_buffer_pool_stats" db-types="MySQL" scenario-types="db">
        <assertion expected-data-file="select_mysql_information_schema_innodb_buffer_pool_stats.xml" />
    </test-case>
    
    <test-case sql="SELECT * FROM information_schema.innodb_cmp" db-types="MySQL" scenario-types="db">
        <assertion expected-data-file="select_mysql_information_schema_innodb_cmp.xml" />
    </test-case>
    
    <test-case sql="SELECT * FROM information_schema.innodb_cmp_per_index" db-types="MySQL" scenario-types="db">
        <assertion expected-data-file="select_mysql_information_schema_innodb_cmp_per_index.xml" />
    </test-case>
    
    <test-case sql="SELECT * FROM information_schema.innodb_cmp_per_index_reset" db-types="MySQL" scenario-types="db">
        <assertion expected-data-file="select_mysql_information_schema_innodb_cmp_per_index_reset.xml" />
    </test-case>
    
    <test-case sql="SELECT * FROM information_schema.innodb_cmp_reset" db-types="MySQL" scenario-types="db">
        <assertion expected-data-file="select_mysql_information_schema_innodb_cmp_reset.xml" />
    </test-case>
    
    <test-case sql="SELECT * FROM information_schema.innodb_buffer_page" db-types="MySQL" scenario-types="db">
        <assertion expected-data-file="select_mysql_information_schema_innodb_buffer_page.xml" />
    </test-case>
    
    <test-case sql="SELECT * FROM information_schema.innodb_buffer_page_lru" db-types="MySQL" scenario-types="db">
        <assertion expected-data-file="select_mysql_information_schema_innodb_buffer_page_lru.xml" />
    </test-case>
    
    <test-case sql="SELECT * FROM information_schema.innodb_buffer_pool_stats" db-types="MySQL" scenario-types="db">
        <assertion expected-data-file="select_mysql_information_schema_innodb_buffer_pool_stats.xml" />
    </test-case>
    
    <test-case sql="SELECT * FROM information_schema.innodb_cmp" db-types="MySQL" scenario-types="db">
        <assertion expected-data-file="select_mysql_information_schema_innodb_cmp.xml" />
    </test-case>
    
    <test-case sql="SELECT * FROM information_schema.innodb_cmp_per_index" db-types="MySQL" scenario-types="db">
        <assertion expected-data-file="select_mysql_information_schema_innodb_cmp_per_index.xml" />
    </test-case>
    
    <test-case sql="SELECT * FROM information_schema.innodb_cmp_per_index_reset" db-types="MySQL" scenario-types="db">
        <assertion expected-data-file="select_mysql_information_schema_innodb_cmp_per_index_reset.xml" />
    </test-case>
    
    <test-case sql="SELECT * FROM information_schema.innodb_cmp_reset" db-types="MySQL" scenario-types="db">
        <assertion expected-data-file="select_mysql_information_schema_innodb_cmp_reset.xml" />
    </test-case>
    
    <test-case sql="SELECT * FROM information_schema.innodb_cmpmem" db-types="MySQL" scenario-types="db">
        <assertion expected-data-file="select_mysql_information_schema_innodb_cmpmem.xml" />
    </test-case>
    
    <test-case sql="SELECT * FROM information_schema.innodb_cmpmem_reset" db-types="MySQL" scenario-types="db">
        <assertion expected-data-file="select_mysql_information_schema_innodb_cmpmem_reset.xml" />
    </test-case>
    
    <test-case sql="SELECT * FROM information_schema.innodb_ft_being_deleted" db-types="MySQL" scenario-types="db">
        <assertion expected-data-file="select_mysql_information_schema_innodb_ft_being_deleted.xml" />
    </test-case>
    
    <test-case sql="SELECT * FROM information_schema.innodb_ft_config" db-types="MySQL" scenario-types="db">
        <assertion expected-data-file="select_mysql_information_schema_innodb_ft_config.xml" />
    </test-case>
    
    <test-case sql="SELECT * FROM information_schema.innodb_ft_default_stopword" db-types="MySQL" scenario-types="db">
        <assertion expected-data-file="select_mysql_information_schema_innodb_ft_default_stopword.xml" />
    </test-case>
    
    <test-case sql="SELECT * FROM information_schema.innodb_ft_deleted" db-types="MySQL" scenario-types="db">
        <assertion expected-data-file="select_mysql_information_schema_innodb_ft_deleted.xml" />
    </test-case>
    
    <test-case sql="SELECT * FROM information_schema.innodb_ft_index_cache" db-types="MySQL" scenario-types="db">
        <assertion expected-data-file="select_mysql_information_schema_innodb_ft_index_cache.xml" />
    </test-case>
    
    <test-case sql="SELECT * FROM information_schema.innodb_ft_index_table" db-types="MySQL" scenario-types="db">
        <assertion expected-data-file="select_mysql_information_schema_innodb_ft_index_table.xml" />
    </test-case>
    
    <test-case sql="SELECT * FROM information_schema.innodb_lock_waits" db-types="MySQL" scenario-types="db">
        <assertion expected-data-file="select_mysql_information_schema_innodb_lock_waits.xml" />
    </test-case>
    
    <test-case sql="SELECT * FROM information_schema.innodb_locks" db-types="MySQL" scenario-types="db">
        <assertion expected-data-file="select_mysql_information_schema_innodb_locks.xml" />
    </test-case>
    
    <test-case sql="SELECT * FROM information_schema.innodb_metrics" db-types="MySQL" scenario-types="db">
        <assertion expected-data-file="select_mysql_information_schema_innodb_metrics.xml" />
    </test-case>
    
    <test-case sql="SELECT * FROM information_schema.innodb_sys_columns" db-types="MySQL" scenario-types="db">
        <assertion expected-data-file="select_mysql_information_schema_innodb_sys_columns.xml" />
    </test-case>
    
    <test-case sql="SELECT * FROM information_schema.innodb_sys_datafiles" db-types="MySQL" scenario-types="db">
        <assertion expected-data-file="select_mysql_information_schema_innodb_sys_datafiles.xml" />
    </test-case>
    
    <test-case sql="SELECT * FROM information_schema.innodb_sys_fields" db-types="MySQL" scenario-types="db">
        <assertion expected-data-file="select_mysql_information_schema_innodb_sys_fields.xml" />
    </test-case>
    
    <test-case sql="SELECT * FROM information_schema.innodb_sys_foreign" db-types="MySQL" scenario-types="db">
        <assertion expected-data-file="select_mysql_information_schema_innodb_sys_foreign.xml" />
    </test-case>
    
    <test-case sql="SELECT * FROM information_schema.innodb_sys_foreign_cols" db-types="MySQL" scenario-types="db">
        <assertion expected-data-file="select_mysql_information_schema_innodb_sys_foreign_cols.xml" />
    </test-case>
    
    <test-case sql="SELECT * FROM information_schema.innodb_sys_indexes" db-types="MySQL" scenario-types="db">
        <assertion expected-data-file="select_mysql_information_schema_innodb_sys_indexes.xml" />
    </test-case>
    
    <test-case sql="SELECT * FROM information_schema.innodb_sys_tables" db-types="MySQL" scenario-types="db">
        <assertion expected-data-file="select_mysql_information_schema_innodb_sys_tables.xml" />
    </test-case>
    
    <test-case sql="SELECT * FROM information_schema.innodb_sys_tablespaces" db-types="MySQL" scenario-types="db">
        <assertion expected-data-file="select_mysql_information_schema_innodb_sys_tablespaces.xml" />
    </test-case>
    
    <test-case sql="SELECT * FROM information_schema.innodb_sys_tablestats" db-types="MySQL" scenario-types="db">
        <assertion expected-data-file="select_mysql_information_schema_innodb_sys_tablestats.xml" />
    </test-case>
    
    <test-case sql="SELECT * FROM information_schema.innodb_sys_virtual" db-types="MySQL" scenario-types="db">
        <assertion expected-data-file="select_mysql_information_schema_innodb_sys_virtual.xml" />
    </test-case>
    
    <test-case sql="SELECT * FROM information_schema.innodb_temp_table_info" db-types="MySQL" scenario-types="db">
        <assertion expected-data-file="select_mysql_information_schema_innodb_temp_table_info.xml" />
    </test-case>
    
    <test-case sql="SELECT * FROM information_schema.innodb_trx" db-types="MySQL" scenario-types="db">
        <assertion expected-data-file="select_mysql_information_schema_innodb_trx.xml" />
    </test-case>
    
    <test-case sql="SELECT * FROM information_schema.key_column_usage" db-types="MySQL" scenario-types="db">
        <assertion expected-data-file="select_mysql_information_schema_key_column_usage.xml" />
    </test-case>
    
    <test-case sql="SELECT * FROM information_schema.optimizer_trace" db-types="MySQL" scenario-types="db">
        <assertion expected-data-file="select_mysql_information_schema_optimizer_trace.xml" />
    </test-case>
    
    <test-case sql="SELECT * FROM information_schema.parameters" db-types="MySQL" scenario-types="db">
        <assertion expected-data-file="select_mysql_information_schema_parameters.xml" />
    </test-case>
    
    <test-case sql="SELECT * FROM information_schema.partitions limit 10" db-types="MySQL" scenario-types="db">
        <assertion expected-data-source-name="read_dataset" />
    </test-case>
    
    <test-case sql="SELECT * FROM information_schema.plugins" db-types="MySQL" scenario-types="db">
        <assertion expected-data-file="select_mysql_information_schema_plugins.xml" />
    </test-case>
    
    <test-case sql="SELECT * FROM information_schema.processlist" db-types="MySQL" scenario-types="db">
        <assertion expected-data-file="select_mysql_information_schema_processlist.xml" />
    </test-case>
    
    <test-case sql="SELECT * FROM information_schema.profiling" db-types="MySQL" scenario-types="db">
        <assertion expected-data-file="select_mysql_information_schema_profiling.xml" />
    </test-case>
    
    <test-case sql="SELECT * FROM information_schema.referential_constraints" db-types="MySQL" scenario-types="db">
        <assertion expected-data-file="select_mysql_information_schema_referential_constraints.xml" />
    </test-case>
    
    <test-case sql="SELECT * FROM information_schema.routines" db-types="MySQL" scenario-types="db">
        <assertion expected-data-file="select_mysql_information_schema_routines.xml" />
    </test-case>
    
    <test-case sql="SELECT * FROM information_schema.schema_privileges" db-types="MySQL" scenario-types="db">
        <assertion expected-data-file="select_mysql_information_schema_schema_privileges.xml" />
    </test-case>

    <!-- FIXME issue #25899 -->
<!--    <test-case sql="SELECT * FROM information_schema.schemata" db-types="MySQL" scenario-types="db">-->
<!--        <assertion expected-data-file="select_mysql_information_schema_schemata.xml" />-->
<!--    </test-case>-->
    
    <test-case sql="SELECT * FROM information_schema.session_status" db-types="MySQL" scenario-types="db">
        <assertion expected-data-file="select_mysql_information_schema_session_status.xml" />
    </test-case>
    
    <test-case sql="SELECT * FROM information_schema.session_variables" db-types="MySQL" scenario-types="db">
        <assertion expected-data-file="select_mysql_information_schema_session_variables.xml" />
    </test-case>
    
    <test-case sql="SELECT * FROM information_schema.statistics" db-types="MySQL" scenario-types="db">
        <assertion expected-data-file="select_mysql_information_schema_statistics.xml" />
    </test-case>
    
    <test-case sql="SELECT * FROM information_schema.table_constraints" db-types="MySQL" scenario-types="db">
        <assertion expected-data-file="select_mysql_information_schema_table_constraints.xml" />
    </test-case>
    
    <test-case sql="SELECT * FROM information_schema.table_privileges" db-types="MySQL" scenario-types="db">
        <assertion expected-data-file="select_mysql_information_schema_table_privileges.xml" />
    </test-case>
    
    <test-case sql="SELECT * FROM information_schema.tables" db-types="MySQL" scenario-types="db">
        <assertion expected-data-file="select_mysql_information_schema_tables.xml" />
    </test-case>
    
    <test-case sql="SELECT * FROM information_schema.tablespaces" db-types="MySQL" scenario-types="db">
        <assertion expected-data-file="select_mysql_information_schema_tablespaces.xml" />
    </test-case>
    
    <test-case sql="SELECT * FROM information_schema.triggers" db-types="MySQL" scenario-types="db">
        <assertion expected-data-source-name="read_dataset" />
    </test-case>
    
    <test-case sql="SELECT * FROM information_schema.user_privileges" db-types="MySQL" scenario-types="db">
        <assertion expected-data-file="select_mysql_information_schema_user_privileges.xml" />
    </test-case>

    <test-case sql="SELECT * FROM mysql.columns_priv" db-types="MySQL" scenario-types="db">
        <assertion expected-data-file="select_mysql_mysql_columns_priv.xml" />
    </test-case>
    
    <test-case sql="SELECT * FROM mysql.db" db-types="MySQL" scenario-types="db">
        <assertion expected-data-file="select_mysql_mysql_db.xml" />
    </test-case>
    
    <test-case sql="SELECT * FROM mysql.engine_cost" db-types="MySQL" scenario-types="db">
        <assertion expected-data-file="select_mysql_mysql_engine_cost.xml" />
    </test-case>
    
    <test-case sql="SELECT * FROM mysql.event" db-types="MySQL" scenario-types="db">
        <assertion expected-data-file="select_mysql_mysql_event.xml" />
    </test-case>
    
    <test-case sql="SELECT * FROM mysql.func" db-types="MySQL" scenario-types="db">
        <assertion expected-data-file="select_mysql_mysql_func.xml" />
    </test-case>
    
    <test-case sql="SELECT * FROM mysql.general_log" db-types="MySQL" scenario-types="db">
        <assertion expected-data-file="select_mysql_mysql_general_log.xml" />
    </test-case>
    
    <test-case sql="SELECT * FROM mysql.gtid_executed" db-types="MySQL" scenario-types="db">
        <assertion expected-data-file="select_mysql_mysql_gtid_executed.xml" />
    </test-case>
    
    <test-case sql="SELECT * FROM mysql.help_category" db-types="MySQL" scenario-types="db">
        <assertion expected-data-file="select_mysql_mysql_help_category.xml" />
    </test-case>
    
    <test-case sql="SELECT * FROM mysql.help_keyword" db-types="MySQL" scenario-types="db">
        <assertion expected-data-file="select_mysql_mysql_help_keyword.xml" />
    </test-case>
    
    <test-case sql="SELECT * FROM mysql.help_relation" db-types="MySQL" scenario-types="db">
        <assertion expected-data-file="select_mysql_mysql_help_relation.xml" />
    </test-case>

    <test-case sql="SELECT * FROM mysql.help_topic" db-types="MySQL" scenario-types="db">
        <assertion expected-data-file="select_mysql_mysql_help_topic.xml" />
    </test-case>
    
    <test-case sql="SELECT * FROM mysql.innodb_index_stats" db-types="MySQL" scenario-types="db">
        <assertion expected-data-file="select_mysql_mysql_innodb_index_stats.xml" />
    </test-case>
    
    <test-case sql="SELECT * FROM mysql.innodb_table_stats" db-types="MySQL" scenario-types="db">
        <assertion expected-data-file="select_mysql_mysql_innodb_table_stats.xml" />
    </test-case>
    
    <test-case sql="SELECT * FROM mysql.ndb_binlog_index" db-types="MySQL" scenario-types="db">
        <assertion expected-data-file="select_mysql_mysql_ndb_binlog_index.xml" />
    </test-case>
    
    <test-case sql="SELECT * FROM mysql.plugin" db-types="MySQL" scenario-types="db">
        <assertion expected-data-file="select_mysql_mysql_plugin.xml" />
    </test-case>
    
    <test-case sql="SELECT * FROM mysql.proc" db-types="MySQL" scenario-types="db">
        <assertion expected-data-file="select_mysql_mysql_proc.xml" />
    </test-case>
    
    <test-case sql="SELECT * FROM mysql.procs_priv" db-types="MySQL" scenario-types="db">
        <assertion expected-data-file="select_mysql_mysql_procs_priv.xml" />
    </test-case>
    
    <test-case sql="SELECT * FROM mysql.proxies_priv" db-types="MySQL" scenario-types="db">
        <assertion expected-data-file="select_mysql_mysql_proxies_priv.xml" />
    </test-case>
    
    <test-case sql="SELECT * FROM mysql.server_cost" db-types="MySQL" scenario-types="db">
        <assertion expected-data-file="select_mysql_mysql_server_cost.xml" />
    </test-case>
    
    <test-case sql="SELECT * FROM mysql.servers" db-types="MySQL" scenario-types="db">
        <assertion expected-data-file="select_mysql_mysql_servers.xml" />
    </test-case>

    <test-case sql="SELECT * FROM mysql.slave_master_info" db-types="MySQL" scenario-types="db">
        <assertion expected-data-file="select_mysql_mysql_slave_master_info.xml" />
    </test-case>
    
    <test-case sql="SELECT * FROM mysql.slave_relay_log_info" db-types="MySQL" scenario-types="db">
        <assertion expected-data-file="select_mysql_mysql_slave_relay_log_info.xml" />
    </test-case>
    
    <test-case sql="SELECT * FROM mysql.slave_worker_info" db-types="MySQL" scenario-types="db">
        <assertion expected-data-file="select_mysql_mysql_slave_worker_info.xml" />
    </test-case>
    
    <test-case sql="SELECT * FROM mysql.slow_log" db-types="MySQL" scenario-types="db">
        <assertion expected-data-file="select_mysql_mysql_slow_log.xml" />
    </test-case>
    
    <test-case sql="SELECT * FROM mysql.tables_priv" db-types="MySQL" scenario-types="db">
        <assertion expected-data-file="select_mysql_mysql_tables_priv.xml" />
    </test-case>
    
    <test-case sql="SELECT * FROM mysql.time_zone" db-types="MySQL" scenario-types="db">
        <assertion expected-data-file="select_mysql_mysql_time_zone.xml" />
    </test-case>
    
    <test-case sql="SELECT * FROM mysql.time_zone_leap_second" db-types="MySQL" scenario-types="db">
        <assertion expected-data-file="select_mysql_mysql_time_zone_leap_second.xml" />
    </test-case>
    
    <test-case sql="SELECT * FROM mysql.time_zone_name" db-types="MySQL" scenario-types="db">
        <assertion expected-data-file="select_mysql_mysql_time_zone_name.xml" />
    </test-case>
    
    <test-case sql="SELECT * FROM mysql.time_zone_transition" db-types="MySQL" scenario-types="db">
        <assertion expected-data-file="select_mysql_mysql_time_zone_transition.xml" />
    </test-case>
    
    <test-case sql="SELECT * FROM mysql.time_zone_transition_type" db-types="MySQL" scenario-types="db">
        <assertion expected-data-file="select_mysql_mysql_time_zone_transition_type.xml" />
    </test-case>
    
    <test-case sql="SELECT * FROM mysql.user" db-types="MySQL" scenario-types="db">
        <assertion expected-data-file="select_mysql_mysql_user.xml" />
    </test-case>

    <test-case sql="SELECT * FROM performance_schema.accounts" db-types="MySQL" scenario-types="db">
        <assertion expected-data-file="select_mysql_performance_schema_accounts.xml" />
    </test-case>
    
    <test-case sql="SELECT * FROM performance_schema.cond_instances" db-types="MySQL" scenario-types="db">
        <assertion expected-data-file="select_mysql_performance_schema_cond_instances.xml" />
    </test-case>
    
    <test-case sql="SELECT * FROM performance_schema.events_stages_current" db-types="MySQL" scenario-types="db">
        <assertion expected-data-file="select_mysql_performance_schema_events_stages_current.xml" />
    </test-case>
    
    <test-case sql="SELECT * FROM performance_schema.events_stages_history" db-types="MySQL" scenario-types="db">
        <assertion expected-data-file="select_mysql_performance_schema_events_stages_history.xml" />
    </test-case>
    
    <test-case sql="SELECT * FROM performance_schema.events_stages_history_long" db-types="MySQL" scenario-types="db">
        <assertion expected-data-file="select_mysql_performance_schema_events_stages_history_long.xml" />
    </test-case>
    
    <test-case sql="SELECT * FROM performance_schema.events_stages_summary_by_account_by_event_name" db-types="MySQL" scenario-types="db">
        <assertion expected-data-file="select_mysql_performance_schema_events_stages_summary_by_account_by_event_name.xml" />
    </test-case>
    
    <test-case sql="SELECT * FROM performance_schema.events_stages_summary_by_host_by_event_name" db-types="MySQL" scenario-types="db">
        <assertion expected-data-file="select_mysql_performance_schema_events_stages_summary_by_host_by_event_name.xml" />
    </test-case>
    
    <test-case sql="SELECT * FROM performance_schema.events_stages_summary_by_thread_by_event_name" db-types="MySQL" scenario-types="db">
        <assertion expected-data-file="select_mysql_performance_schema_events_stages_summary_by_thread_by_event_name.xml" />
    </test-case>
    
    <test-case sql="SELECT * FROM performance_schema.events_stages_summary_by_user_by_event_name" db-types="MySQL" scenario-types="db">
        <assertion expected-data-file="select_mysql_performance_schema_events_stages_summary_by_user_by_event_name.xml" />
    </test-case>
    
    <test-case sql="SELECT * FROM performance_schema.events_stages_summary_global_by_event_name" db-types="MySQL" scenario-types="db">
        <assertion expected-data-file="select_mysql_performance_schema_events_stages_summary_global_by_event_name.xml" />
    </test-case>

    <test-case sql="SELECT * FROM performance_schema.events_statements_current" db-types="MySQL" scenario-types="db">
        <assertion expected-data-file="select_mysql_performance_schema_events_statements_current.xml" />
    </test-case>
    
    <test-case sql="SELECT * FROM performance_schema.events_statements_history" db-types="MySQL" scenario-types="db">
        <assertion expected-data-file="select_mysql_performance_schema_events_statements_history.xml" />
    </test-case>
    
    <test-case sql="SELECT * FROM performance_schema.events_statements_history_long" db-types="MySQL" scenario-types="db">
        <assertion expected-data-file="select_mysql_performance_schema_events_statements_history_long.xml" />
    </test-case>
    
    <test-case sql="SELECT * FROM performance_schema.events_statements_summary_by_account_by_event_name" db-types="MySQL" scenario-types="db">
        <assertion expected-data-file="select_mysql_performance_schema_events_statements_summary_by_account_by_event_name.xml" />
    </test-case>
    
    <test-case sql="SELECT * FROM performance_schema.events_statements_summary_by_digest" db-types="MySQL" scenario-types="db">
        <assertion expected-data-file="select_mysql_performance_schema_events_statements_summary_by_digest.xml" />
    </test-case>
    
    <test-case sql="SELECT * FROM performance_schema.events_statements_summary_by_host_by_event_name" db-types="MySQL" scenario-types="db">
        <assertion expected-data-file="select_mysql_performance_schema_events_statements_summary_by_host_by_event_name.xml" />
    </test-case>
    
    <test-case sql="SELECT * FROM performance_schema.events_statements_summary_by_program" db-types="MySQL" scenario-types="db">
        <assertion expected-data-file="select_mysql_performance_schema_events_statements_summary_by_program.xml" />
    </test-case>
    
    <test-case sql="SELECT * FROM performance_schema.events_statements_summary_by_thread_by_event_name" db-types="MySQL" scenario-types="db">
        <assertion expected-data-file="select_mysql_performance_schema_events_statements_summary_by_thread_by_event_name.xml" />
    </test-case>
    
    <test-case sql="SELECT * FROM performance_schema.events_statements_summary_by_user_by_event_name" db-types="MySQL" scenario-types="db">
        <assertion expected-data-file="select_mysql_performance_schema_events_statements_summary_by_user_by_event_name.xml" />
    </test-case>
    
    <test-case sql="SELECT * FROM performance_schema.events_statements_summary_global_by_event_name" db-types="MySQL" scenario-types="db">
        <assertion expected-data-file="select_mysql_performance_schema_events_statements_summary_global_by_event_name.xml" />
    </test-case>

    <test-case sql="SELECT * FROM performance_schema.events_transactions_current" db-types="MySQL" scenario-types="db">
        <assertion expected-data-file="select_mysql_performance_schema_events_transactions_current.xml" />
    </test-case>
    
    <test-case sql="SELECT * FROM performance_schema.events_transactions_history" db-types="MySQL" scenario-types="db">
        <assertion expected-data-file="select_mysql_performance_schema_events_transactions_history.xml" />
    </test-case>
    
    <test-case sql="SELECT * FROM performance_schema.events_transactions_history_long" db-types="MySQL" scenario-types="db">
        <assertion expected-data-file="select_mysql_performance_schema_events_transactions_history_long.xml" />
    </test-case>
    
    <test-case sql="SELECT * FROM performance_schema.events_transactions_summary_by_account_by_event_name" db-types="MySQL" scenario-types="db">
        <assertion expected-data-file="select_mysql_performance_schema_events_transactions_summary_by_account_by_event_name.xml" />
    </test-case>
    
    <test-case sql="SELECT * FROM performance_schema.events_transactions_summary_by_host_by_event_name" db-types="MySQL" scenario-types="db">
        <assertion expected-data-file="select_mysql_performance_schema_events_transactions_summary_by_host_by_event_name.xml" />
    </test-case>
    
    <test-case sql="SELECT * FROM performance_schema.events_transactions_summary_by_thread_by_event_name" db-types="MySQL" scenario-types="db">
        <assertion expected-data-file="select_mysql_performance_schema_events_transactions_summary_by_thread_by_event_name.xml" />
    </test-case>
    
    <test-case sql="SELECT * FROM performance_schema.events_transactions_summary_by_user_by_event_name" db-types="MySQL" scenario-types="db">
        <assertion expected-data-file="select_mysql_performance_schema_events_transactions_summary_by_user_by_event_name.xml" />
    </test-case>
    
    <test-case sql="SELECT * FROM performance_schema.events_transactions_summary_global_by_event_name" db-types="MySQL" scenario-types="db">
        <assertion expected-data-file="select_mysql_performance_schema_events_transactions_summary_global_by_event_name.xml" />
    </test-case>
    
    <test-case sql="SELECT * FROM performance_schema.events_waits_current" db-types="MySQL" scenario-types="db">
        <assertion expected-data-file="select_mysql_performance_schema_events_waits_current.xml" />
    </test-case>
    
    <test-case sql="SELECT * FROM performance_schema.events_waits_history" db-types="MySQL" scenario-types="db">
        <assertion expected-data-file="select_mysql_performance_schema_events_waits_history.xml" />
    </test-case>

    <test-case sql="SELECT * FROM performance_schema.events_waits_history_long" db-types="MySQL" scenario-types="db">
        <assertion expected-data-file="select_mysql_performance_schema_events_waits_history_long.xml" />
    </test-case>
    
    <test-case sql="SELECT * FROM performance_schema.events_waits_summary_by_account_by_event_name" db-types="MySQL" scenario-types="db">
        <assertion expected-data-file="select_mysql_performance_schema_events_waits_summary_by_account_by_event_name.xml" />
    </test-case>
    
    <test-case sql="SELECT * FROM performance_schema.events_waits_summary_by_host_by_event_name" db-types="MySQL" scenario-types="db">
        <assertion expected-data-file="select_mysql_performance_schema_events_waits_summary_by_host_by_event_name.xml" />
    </test-case>
    
    <test-case sql="SELECT * FROM performance_schema.events_waits_summary_by_instance" db-types="MySQL" scenario-types="db">
        <assertion expected-data-file="select_mysql_performance_schema_events_waits_summary_by_instance.xml" />
    </test-case>
    
    <test-case sql="SELECT * FROM performance_schema.events_waits_summary_by_thread_by_event_name" db-types="MySQL" scenario-types="db">
        <assertion expected-data-file="select_mysql_performance_schema_events_waits_summary_by_thread_by_event_name.xml" />
    </test-case>
    
    <test-case sql="SELECT * FROM performance_schema.events_waits_summary_by_user_by_event_name" db-types="MySQL" scenario-types="db">
        <assertion expected-data-file="select_mysql_performance_schema_events_waits_summary_by_user_by_event_name.xml" />
    </test-case>
    
    <test-case sql="SELECT * FROM performance_schema.events_waits_summary_global_by_event_name" db-types="MySQL" scenario-types="db">
        <assertion expected-data-file="select_mysql_performance_schema_events_waits_summary_global_by_event_name.xml" />
    </test-case>
    
    <test-case sql="SELECT * FROM performance_schema.file_instances" db-types="MySQL" scenario-types="db">
        <assertion expected-data-file="select_mysql_performance_schema_file_instances.xml" />
    </test-case>
    
    <test-case sql="SELECT * FROM performance_schema.file_summary_by_event_name" db-types="MySQL" scenario-types="db">
        <assertion expected-data-file="select_mysql_performance_schema_file_summary_by_event_name.xml" />
    </test-case>
    
    <test-case sql="SELECT * FROM performance_schema.file_summary_by_instance" db-types="MySQL" scenario-types="db">
        <assertion expected-data-file="select_mysql_performance_schema_file_summary_by_instance.xml" />
    </test-case>

    <test-case sql="SELECT * FROM performance_schema.global_status" db-types="MySQL" scenario-types="db">
        <assertion expected-data-file="select_mysql_performance_schema_global_status.xml" />
    </test-case>
    
    <test-case sql="SELECT * FROM performance_schema.global_variables" db-types="MySQL" scenario-types="db">
        <assertion expected-data-file="select_mysql_performance_schema_global_variables.xml" />
    </test-case>
    
    <test-case sql="SELECT * FROM performance_schema.host_cache" db-types="MySQL" scenario-types="db">
        <assertion expected-data-file="select_mysql_performance_schema_host_cache.xml" />
    </test-case>
    
    <test-case sql="SELECT * FROM performance_schema.hosts" db-types="MySQL" scenario-types="db">
        <assertion expected-data-file="select_mysql_performance_schema_hosts.xml" />
    </test-case>
    
    <test-case sql="SELECT * FROM performance_schema.memory_summary_by_account_by_event_name" db-types="MySQL" scenario-types="db">
        <assertion expected-data-file="select_mysql_performance_schema_memory_summary_by_account_by_event_name.xml" />
    </test-case>
    
    <test-case sql="SELECT * FROM performance_schema.memory_summary_by_host_by_event_name" db-types="MySQL" scenario-types="db">
        <assertion expected-data-file="select_mysql_performance_schema_memory_summary_by_host_by_event_name.xml" />
    </test-case>
    
    <test-case sql="SELECT * FROM performance_schema.memory_summary_by_thread_by_event_name" db-types="MySQL" scenario-types="db">
        <assertion expected-data-file="select_mysql_performance_schema_memory_summary_by_thread_by_event_name.xml" />
    </test-case>
    
    <test-case sql="SELECT * FROM performance_schema.memory_summary_by_user_by_event_name" db-types="MySQL" scenario-types="db">
        <assertion expected-data-file="select_mysql_performance_schema_memory_summary_by_user_by_event_name.xml" />
    </test-case>
    
    <test-case sql="SELECT * FROM performance_schema.memory_summary_global_by_event_name" db-types="MySQL" scenario-types="db">
        <assertion expected-data-file="select_mysql_performance_schema_memory_summary_global_by_event_name.xml" />
    </test-case>
    
    <test-case sql="SELECT * FROM performance_schema.metadata_locks" db-types="MySQL" scenario-types="db">
        <assertion expected-data-file="select_mysql_performance_schema_metadata_locks.xml" />
    </test-case>
    
    <test-case sql="SELECT * FROM performance_schema.mutex_instances" db-types="MySQL" scenario-types="db">
        <assertion expected-data-file="select_mysql_performance_schema_mutex_instances.xml" />
    </test-case>
    
    <test-case sql="SELECT * FROM performance_schema.objects_summary_global_by_type" db-types="MySQL" scenario-types="db">
        <assertion expected-data-file="select_mysql_performance_schema_objects_summary_global_by_type.xml" />
    </test-case>
    
    <test-case sql="SELECT * FROM performance_schema.performance_timers" db-types="MySQL" scenario-types="db">
        <assertion expected-data-file="select_mysql_performance_schema_performance_timers.xml" />
    </test-case>
    
    <test-case sql="SELECT * FROM performance_schema.prepared_statements_instances" db-types="MySQL" scenario-types="db">
        <assertion expected-data-file="select_mysql_performance_schema_prepared_statements_instances.xml" />
    </test-case>
    
    <test-case sql="SELECT * FROM performance_schema.replication_applier_configuration" db-types="MySQL" scenario-types="db">
        <assertion expected-data-file="select_mysql_performance_schema_replication_applier_configuration.xml" />
    </test-case>
    
    <test-case sql="SELECT * FROM performance_schema.replication_applier_status" db-types="MySQL" scenario-types="db">
        <assertion expected-data-file="select_mysql_performance_schema_replication_applier_status.xml" />
    </test-case>
    
    <test-case sql="SELECT * FROM performance_schema.replication_applier_status_by_coordinator" db-types="MySQL" scenario-types="db">
        <assertion expected-data-file="select_mysql_performance_schema_replication_applier_status_by_coordinator.xml" />
    </test-case>
    
    <test-case sql="SELECT * FROM performance_schema.replication_applier_status_by_worker" db-types="MySQL" scenario-types="db">
        <assertion expected-data-file="select_mysql_performance_schema_replication_applier_status_by_worker.xml" />
    </test-case>
    
    <test-case sql="SELECT * FROM performance_schema.replication_connection_configuration" db-types="MySQL" scenario-types="db">
        <assertion expected-data-file="select_mysql_performance_schema_replication_connection_configuration.xml" />
    </test-case>
    
    <test-case sql="SELECT * FROM performance_schema.replication_connection_status" db-types="MySQL" scenario-types="db">
        <assertion expected-data-file="select_mysql_performance_schema_replication_connection_status.xml" />
    </test-case>
    
    <test-case sql="SELECT * FROM performance_schema.replication_group_member_stats" db-types="MySQL" scenario-types="db">
        <assertion expected-data-file="select_mysql_performance_schema_replication_group_member_stats.xml" />
    </test-case>
    
    <test-case sql="SELECT * FROM performance_schema.replication_group_members" db-types="MySQL" scenario-types="db">
        <assertion expected-data-file="select_mysql_performance_schema_replication_group_members.xml" />
    </test-case>
    
    <test-case sql="SELECT * FROM performance_schema.rwlock_instances" db-types="MySQL" scenario-types="db">
        <assertion expected-data-file="select_mysql_performance_schema_rwlock_instances.xml" />
    </test-case>
    
    <test-case sql="SELECT * FROM performance_schema.session_account_connect_attrs" db-types="MySQL" scenario-types="db">
        <assertion expected-data-file="select_mysql_performance_schema_session_account_connect_attrs.xml" />
    </test-case>
    
    <test-case sql="SELECT * FROM performance_schema.session_connect_attrs" db-types="MySQL" scenario-types="db">
        <assertion expected-data-file="select_mysql_performance_schema_session_connect_attrs.xml" />
    </test-case>
    
    <test-case sql="SELECT * FROM performance_schema.session_status" db-types="MySQL" scenario-types="db">
        <assertion expected-data-file="select_mysql_performance_schema_session_status.xml" />
    </test-case>
    
    <test-case sql="SELECT * FROM performance_schema.session_variables" db-types="MySQL" scenario-types="db">
        <assertion expected-data-file="select_mysql_performance_schema_session_variables.xml" />
    </test-case>
    
    <test-case sql="SELECT * FROM performance_schema.setup_actors" db-types="MySQL" scenario-types="db">
        <assertion expected-data-file="select_mysql_performance_schema_setup_actors.xml" />
    </test-case>
    
    <test-case sql="SELECT * FROM performance_schema.setup_consumers" db-types="MySQL" scenario-types="db">
        <assertion expected-data-file="select_mysql_performance_schema_setup_consumers.xml" />
    </test-case>
    
    <test-case sql="SELECT * FROM performance_schema.setup_instruments" db-types="MySQL" scenario-types="db">
        <assertion expected-data-file="select_mysql_performance_schema_setup_instruments.xml" />
    </test-case>
    
    <test-case sql="SELECT * FROM performance_schema.setup_objects" db-types="MySQL" scenario-types="db">
        <assertion expected-data-file="select_mysql_performance_schema_setup_objects.xml" />
    </test-case>
    
    <test-case sql="SELECT * FROM performance_schema.setup_timers" db-types="MySQL" scenario-types="db">
        <assertion expected-data-file="select_mysql_performance_schema_setup_timers.xml" />
    </test-case>
    
    <test-case sql="SELECT * FROM performance_schema.socket_instances" db-types="MySQL" scenario-types="db">
        <assertion expected-data-file="select_mysql_performance_schema_socket_instances.xml" />
    </test-case>
    
    <test-case sql="SELECT * FROM performance_schema.socket_summary_by_event_name" db-types="MySQL" scenario-types="db">
        <assertion expected-data-file="select_mysql_performance_schema_socket_summary_by_event_name.xml" />
    </test-case>
    
    <test-case sql="SELECT * FROM performance_schema.socket_summary_by_instance" db-types="MySQL" scenario-types="db">
        <assertion expected-data-file="select_mysql_performance_schema_socket_summary_by_instance.xml" />
    </test-case>
    
    <test-case sql="SELECT * FROM performance_schema.status_by_account" db-types="MySQL" scenario-types="db">
        <assertion expected-data-file="select_mysql_performance_schema_status_by_account.xml" />
    </test-case>
    
    <test-case sql="SELECT * FROM performance_schema.status_by_host" db-types="MySQL" scenario-types="db">
        <assertion expected-data-file="select_mysql_performance_schema_status_by_host.xml" />
    </test-case>
    
    <test-case sql="SELECT * FROM performance_schema.status_by_thread" db-types="MySQL" scenario-types="db">
        <assertion expected-data-file="select_mysql_performance_schema_status_by_thread.xml" />
    </test-case>
    
    <test-case sql="SELECT * FROM performance_schema.status_by_user" db-types="MySQL" scenario-types="db">
        <assertion expected-data-file="select_mysql_performance_schema_status_by_user.xml" />
    </test-case>
    
    <test-case sql="SELECT * FROM performance_schema.table_handles" db-types="MySQL" scenario-types="db">
        <assertion expected-data-file="select_mysql_performance_schema_table_handles.xml" />
    </test-case>
    
    <test-case sql="SELECT * FROM performance_schema.table_io_waits_summary_by_index_usage" db-types="MySQL" scenario-types="db">
        <assertion expected-data-file="select_mysql_performance_schema_table_io_waits_summary_by_index_usage.xml" />
    </test-case>
    
    <test-case sql="SELECT * FROM performance_schema.table_io_waits_summary_by_table" db-types="MySQL" scenario-types="db">
        <assertion expected-data-file="select_mysql_performance_schema_table_io_waits_summary_by_table.xml" />
    </test-case>
    
    <test-case sql="SELECT * FROM performance_schema.table_lock_waits_summary_by_table" db-types="MySQL" scenario-types="db">
        <assertion expected-data-file="select_mysql_performance_schema_table_lock_waits_summary_by_table.xml" />
    </test-case>
    
    <test-case sql="SELECT * FROM performance_schema.threads" db-types="MySQL" scenario-types="db">
        <assertion expected-data-file="select_mysql_performance_schema_threads.xml" />
    </test-case>
    
    <test-case sql="SELECT * FROM performance_schema.user_variables_by_thread" db-types="MySQL" scenario-types="db">
        <assertion expected-data-file="select_mysql_performance_schema_user_variables_by_thread.xml" />
    </test-case>
    
    <test-case sql="SELECT * FROM performance_schema.users" db-types="MySQL" scenario-types="db">
        <assertion expected-data-file="select_mysql_performance_schema_users.xml" />
    </test-case>
    
    <test-case sql="SELECT * FROM performance_schema.variables_by_thread" db-types="MySQL" scenario-types="db">
        <assertion expected-data-file="select_mysql_performance_schema_variables_by_thread.xml" />
    </test-case>

    <test-case sql="SELECT * FROM pg_catalog.pg_aggregate" db-types="PostgreSQL" scenario-types="db">
        <assertion expected-data-file="select_postgresql_pg_catalog_pg_aggregate.xml" />
    </test-case>

<<<<<<< HEAD
    <test-case sql="select * FROM sys.sys_config" db-types="MySQL" scenario-types="db">
        <assertion expected-data-file="select_mysql_sys_sys_config.xml" />
    </test-case>

    <test-case sql="select * FROM sys.host_summary_by_statement_type" db-types="MySQL" scenario-types="db">
        <assertion expected-data-file="select_mysql_sys_host_summary_by_statement_type.xml" />
    </test-case>

    <test-case sql="select * FROM sys.innodb_buffer_stats_by_schema" db-types="MySQL" scenario-types="db">
        <assertion expected-data-file="select_mysql_sys_innodb_buffer_stats_by_schema.xml" />
=======
    <test-case sql="SELECT * FROM pg_catalog.pg_am" db-types="PostgreSQL" scenario-types="db">
        <assertion expected-data-file="select_postgresql_pg_catalog_pg_am.xml" />
    </test-case>

    <test-case sql="SELECT * FROM pg_catalog.pg_amop" db-types="PostgreSQL" scenario-types="db">
        <assertion expected-data-file="select_postgresql_pg_catalog_pg_amop.xml" />
    </test-case>

    <test-case sql="SELECT * FROM pg_catalog.pg_amproc" db-types="PostgreSQL" scenario-types="db">
        <assertion expected-data-file="select_postgresql_pg_catalog_pg_amproc.xml" />
    </test-case>

    <test-case sql="SELECT * FROM pg_catalog.pg_attrdef" db-types="PostgreSQL" scenario-types="db">
        <assertion expected-data-file="select_postgresql_pg_catalog_pg_attrdef.xml" />
>>>>>>> 67aff453
    </test-case>
</integration-test-cases><|MERGE_RESOLUTION|>--- conflicted
+++ resolved
@@ -722,7 +722,22 @@
         <assertion expected-data-file="select_postgresql_pg_catalog_pg_aggregate.xml" />
     </test-case>
 
-<<<<<<< HEAD
+    <test-case sql="SELECT * FROM pg_catalog.pg_am" db-types="PostgreSQL" scenario-types="db">
+        <assertion expected-data-file="select_postgresql_pg_catalog_pg_am.xml" />
+    </test-case>
+
+    <test-case sql="SELECT * FROM pg_catalog.pg_amop" db-types="PostgreSQL" scenario-types="db">
+        <assertion expected-data-file="select_postgresql_pg_catalog_pg_amop.xml" />
+    </test-case>
+
+    <test-case sql="SELECT * FROM pg_catalog.pg_amproc" db-types="PostgreSQL" scenario-types="db">
+        <assertion expected-data-file="select_postgresql_pg_catalog_pg_amproc.xml" />
+    </test-case>
+
+    <test-case sql="SELECT * FROM pg_catalog.pg_attrdef" db-types="PostgreSQL" scenario-types="db">
+        <assertion expected-data-file="select_postgresql_pg_catalog_pg_attrdef.xml" />
+    </test-case>
+
     <test-case sql="select * FROM sys.sys_config" db-types="MySQL" scenario-types="db">
         <assertion expected-data-file="select_mysql_sys_sys_config.xml" />
     </test-case>
@@ -733,21 +748,5 @@
 
     <test-case sql="select * FROM sys.innodb_buffer_stats_by_schema" db-types="MySQL" scenario-types="db">
         <assertion expected-data-file="select_mysql_sys_innodb_buffer_stats_by_schema.xml" />
-=======
-    <test-case sql="SELECT * FROM pg_catalog.pg_am" db-types="PostgreSQL" scenario-types="db">
-        <assertion expected-data-file="select_postgresql_pg_catalog_pg_am.xml" />
-    </test-case>
-
-    <test-case sql="SELECT * FROM pg_catalog.pg_amop" db-types="PostgreSQL" scenario-types="db">
-        <assertion expected-data-file="select_postgresql_pg_catalog_pg_amop.xml" />
-    </test-case>
-
-    <test-case sql="SELECT * FROM pg_catalog.pg_amproc" db-types="PostgreSQL" scenario-types="db">
-        <assertion expected-data-file="select_postgresql_pg_catalog_pg_amproc.xml" />
-    </test-case>
-
-    <test-case sql="SELECT * FROM pg_catalog.pg_attrdef" db-types="PostgreSQL" scenario-types="db">
-        <assertion expected-data-file="select_postgresql_pg_catalog_pg_attrdef.xml" />
->>>>>>> 67aff453
     </test-case>
 </integration-test-cases>