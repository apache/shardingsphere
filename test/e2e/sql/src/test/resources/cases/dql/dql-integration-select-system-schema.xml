<?xml version="1.0" encoding="UTF-8"?>
<!--
  ~ Licensed to the Apache Software Foundation (ASF) under one or more
  ~ contributor license agreements.  See the NOTICE file distributed with
  ~ this work for additional information regarding copyright ownership.
  ~ The ASF licenses this file to You under the Apache License, Version 2.0
  ~ (the "License"); you may not use this file except in compliance with
  ~ the License.  You may obtain a copy of the License at
  ~
  ~     http://www.apache.org/licenses/LICENSE-2.0
  ~
  ~ Unless required by applicable law or agreed to in writing, software
  ~ distributed under the License is distributed on an "AS IS" BASIS,
  ~ WITHOUT WARRANTIES OR CONDITIONS OF ANY KIND, either express or implied.
  ~ See the License for the specific language governing permissions and
  ~ limitations under the License.
  -->

<integration-test-cases>
    <test-case sql="SELECT * FROM information_schema.innodb_buffer_page" db-types="MySQL" scenario-types="db">
        <assertion expected-data-file="select_mysql_information_schema_innodb_buffer_page.xml" />
    </test-case>
    
    <test-case sql="SELECT * FROM information_schema.innodb_buffer_page_lru" db-types="MySQL" scenario-types="db">
        <assertion expected-data-file="select_mysql_information_schema_innodb_buffer_page_lru.xml" />
    </test-case>
    
    <test-case sql="SELECT * FROM information_schema.innodb_buffer_pool_stats" db-types="MySQL" scenario-types="db">
        <assertion expected-data-file="select_mysql_information_schema_innodb_buffer_pool_stats.xml" />
    </test-case>
    
    <test-case sql="SELECT * FROM information_schema.innodb_cmp" db-types="MySQL" scenario-types="db">
        <assertion expected-data-file="select_mysql_information_schema_innodb_cmp.xml" />
    </test-case>
    
    <test-case sql="SELECT * FROM information_schema.innodb_cmp_per_index" db-types="MySQL" scenario-types="db">
        <assertion expected-data-file="select_mysql_information_schema_innodb_cmp_per_index.xml" />
    </test-case>
    
    <test-case sql="SELECT * FROM information_schema.innodb_cmp_per_index_reset" db-types="MySQL" scenario-types="db">
        <assertion expected-data-file="select_mysql_information_schema_innodb_cmp_per_index_reset.xml" />
    </test-case>
    
    <test-case sql="SELECT * FROM information_schema.innodb_cmp_reset" db-types="MySQL" scenario-types="db">
        <assertion expected-data-file="select_mysql_information_schema_innodb_cmp_reset.xml" />
    </test-case>
    
    <test-case sql="SELECT * FROM information_schema.innodb_buffer_page" db-types="MySQL" scenario-types="db">
        <assertion expected-data-file="select_mysql_information_schema_innodb_buffer_page.xml" />
    </test-case>
    
    <test-case sql="SELECT * FROM information_schema.innodb_buffer_page_lru" db-types="MySQL" scenario-types="db">
        <assertion expected-data-file="select_mysql_information_schema_innodb_buffer_page_lru.xml" />
    </test-case>
    
    <test-case sql="SELECT * FROM information_schema.innodb_buffer_pool_stats" db-types="MySQL" scenario-types="db">
        <assertion expected-data-file="select_mysql_information_schema_innodb_buffer_pool_stats.xml" />
    </test-case>
    
    <test-case sql="SELECT * FROM information_schema.innodb_cmp" db-types="MySQL" scenario-types="db">
        <assertion expected-data-file="select_mysql_information_schema_innodb_cmp.xml" />
    </test-case>
    
    <test-case sql="SELECT * FROM information_schema.innodb_cmp_per_index" db-types="MySQL" scenario-types="db">
        <assertion expected-data-file="select_mysql_information_schema_innodb_cmp_per_index.xml" />
    </test-case>
    
    <test-case sql="SELECT * FROM information_schema.innodb_cmp_per_index_reset" db-types="MySQL" scenario-types="db">
        <assertion expected-data-file="select_mysql_information_schema_innodb_cmp_per_index_reset.xml" />
    </test-case>
    
    <test-case sql="SELECT * FROM information_schema.innodb_cmp_reset" db-types="MySQL" scenario-types="db">
        <assertion expected-data-file="select_mysql_information_schema_innodb_cmp_reset.xml" />
    </test-case>
    
    <test-case sql="SELECT * FROM information_schema.innodb_cmpmem" db-types="MySQL" scenario-types="db">
        <assertion expected-data-file="select_mysql_information_schema_innodb_cmpmem.xml" />
    </test-case>
    
    <test-case sql="SELECT * FROM information_schema.innodb_cmpmem_reset" db-types="MySQL" scenario-types="db">
        <assertion expected-data-file="select_mysql_information_schema_innodb_cmpmem_reset.xml" />
    </test-case>
    
    <test-case sql="SELECT * FROM information_schema.innodb_ft_being_deleted" db-types="MySQL" scenario-types="db">
        <assertion expected-data-file="select_mysql_information_schema_innodb_ft_being_deleted.xml" />
    </test-case>
    
    <test-case sql="SELECT * FROM information_schema.innodb_ft_config" db-types="MySQL" scenario-types="db">
        <assertion expected-data-file="select_mysql_information_schema_innodb_ft_config.xml" />
    </test-case>
    
    <test-case sql="SELECT * FROM information_schema.innodb_ft_default_stopword" db-types="MySQL" scenario-types="db">
        <assertion expected-data-file="select_mysql_information_schema_innodb_ft_default_stopword.xml" />
    </test-case>
    
    <test-case sql="SELECT * FROM information_schema.innodb_ft_deleted" db-types="MySQL" scenario-types="db">
        <assertion expected-data-file="select_mysql_information_schema_innodb_ft_deleted.xml" />
    </test-case>
    
    <test-case sql="SELECT * FROM information_schema.innodb_ft_index_cache" db-types="MySQL" scenario-types="db">
        <assertion expected-data-file="select_mysql_information_schema_innodb_ft_index_cache.xml" />
    </test-case>
    
    <test-case sql="SELECT * FROM information_schema.innodb_ft_index_table" db-types="MySQL" scenario-types="db">
        <assertion expected-data-file="select_mysql_information_schema_innodb_ft_index_table.xml" />
    </test-case>
    
    <test-case sql="SELECT * FROM information_schema.innodb_lock_waits" db-types="MySQL" scenario-types="db">
        <assertion expected-data-file="select_mysql_information_schema_innodb_lock_waits.xml" />
    </test-case>
    
    <test-case sql="SELECT * FROM information_schema.innodb_locks" db-types="MySQL" scenario-types="db">
        <assertion expected-data-file="select_mysql_information_schema_innodb_locks.xml" />
    </test-case>
    
    <test-case sql="SELECT * FROM information_schema.innodb_metrics" db-types="MySQL" scenario-types="db">
        <assertion expected-data-file="select_mysql_information_schema_innodb_metrics.xml" />
    </test-case>
    
    <test-case sql="SELECT * FROM information_schema.innodb_sys_columns" db-types="MySQL" scenario-types="db">
        <assertion expected-data-file="select_mysql_information_schema_innodb_sys_columns.xml" />
    </test-case>
    
    <test-case sql="SELECT * FROM information_schema.innodb_sys_datafiles" db-types="MySQL" scenario-types="db">
        <assertion expected-data-file="select_mysql_information_schema_innodb_sys_datafiles.xml" />
    </test-case>
    
    <test-case sql="SELECT * FROM information_schema.innodb_sys_fields" db-types="MySQL" scenario-types="db">
        <assertion expected-data-file="select_mysql_information_schema_innodb_sys_fields.xml" />
    </test-case>
    
    <test-case sql="SELECT * FROM information_schema.innodb_sys_foreign" db-types="MySQL" scenario-types="db">
        <assertion expected-data-file="select_mysql_information_schema_innodb_sys_foreign.xml" />
    </test-case>
    
    <test-case sql="SELECT * FROM information_schema.innodb_sys_foreign_cols" db-types="MySQL" scenario-types="db">
        <assertion expected-data-file="select_mysql_information_schema_innodb_sys_foreign_cols.xml" />
    </test-case>
    
    <test-case sql="SELECT * FROM information_schema.innodb_sys_indexes" db-types="MySQL" scenario-types="db">
        <assertion expected-data-file="select_mysql_information_schema_innodb_sys_indexes.xml" />
    </test-case>
    
    <test-case sql="SELECT * FROM information_schema.innodb_sys_tables" db-types="MySQL" scenario-types="db">
        <assertion expected-data-file="select_mysql_information_schema_innodb_sys_tables.xml" />
    </test-case>
    
    <test-case sql="SELECT * FROM information_schema.innodb_sys_tablespaces" db-types="MySQL" scenario-types="db">
        <assertion expected-data-file="select_mysql_information_schema_innodb_sys_tablespaces.xml" />
    </test-case>
    
    <test-case sql="SELECT * FROM information_schema.innodb_sys_tablestats" db-types="MySQL" scenario-types="db">
        <assertion expected-data-file="select_mysql_information_schema_innodb_sys_tablestats.xml" />
    </test-case>
    
    <test-case sql="SELECT * FROM information_schema.innodb_sys_virtual" db-types="MySQL" scenario-types="db">
        <assertion expected-data-file="select_mysql_information_schema_innodb_sys_virtual.xml" />
    </test-case>
    
    <test-case sql="SELECT * FROM information_schema.innodb_temp_table_info" db-types="MySQL" scenario-types="db">
        <assertion expected-data-file="select_mysql_information_schema_innodb_temp_table_info.xml" />
    </test-case>
    
    <test-case sql="SELECT * FROM information_schema.innodb_trx" db-types="MySQL" scenario-types="db">
        <assertion expected-data-file="select_mysql_information_schema_innodb_trx.xml" />
    </test-case>
    
    <test-case sql="SELECT * FROM information_schema.key_column_usage" db-types="MySQL" scenario-types="db">
        <assertion expected-data-file="select_mysql_information_schema_key_column_usage.xml" />
    </test-case>
    
    <test-case sql="SELECT * FROM information_schema.optimizer_trace" db-types="MySQL" scenario-types="db">
        <assertion expected-data-file="select_mysql_information_schema_optimizer_trace.xml" />
    </test-case>
    
    <test-case sql="SELECT * FROM information_schema.parameters" db-types="MySQL" scenario-types="db">
        <assertion expected-data-file="select_mysql_information_schema_parameters.xml" />
    </test-case>
    
    <test-case sql="SELECT * FROM information_schema.partitions limit 10" db-types="MySQL" scenario-types="db">
        <assertion expected-data-source-name="read_dataset" />
    </test-case>
    
    <test-case sql="SELECT * FROM information_schema.plugins" db-types="MySQL" scenario-types="db">
        <assertion expected-data-file="select_mysql_information_schema_plugins.xml" />
    </test-case>
    
    <test-case sql="SELECT * FROM information_schema.processlist" db-types="MySQL" scenario-types="db">
        <assertion expected-data-file="select_mysql_information_schema_processlist.xml" />
    </test-case>
    
    <test-case sql="SELECT * FROM information_schema.profiling" db-types="MySQL" scenario-types="db">
        <assertion expected-data-file="select_mysql_information_schema_profiling.xml" />
    </test-case>
    
    <test-case sql="SELECT * FROM information_schema.referential_constraints" db-types="MySQL" scenario-types="db">
        <assertion expected-data-file="select_mysql_information_schema_referential_constraints.xml" />
    </test-case>
    
    <test-case sql="SELECT * FROM information_schema.routines" db-types="MySQL" scenario-types="db">
        <assertion expected-data-file="select_mysql_information_schema_routines.xml" />
    </test-case>
    
    <test-case sql="SELECT * FROM information_schema.schema_privileges" db-types="MySQL" scenario-types="db">
        <assertion expected-data-file="select_mysql_information_schema_schema_privileges.xml" />
    </test-case>

    <!-- FIXME issue #25899 -->
<!--    <test-case sql="SELECT * FROM information_schema.schemata" db-types="MySQL" scenario-types="db">-->
<!--        <assertion expected-data-file="select_mysql_information_schema_schemata.xml" />-->
<!--    </test-case>-->
    
    <test-case sql="SELECT * FROM information_schema.session_status" db-types="MySQL" scenario-types="db">
        <assertion expected-data-file="select_mysql_information_schema_session_status.xml" />
    </test-case>
    
    <test-case sql="SELECT * FROM information_schema.session_variables" db-types="MySQL" scenario-types="db">
        <assertion expected-data-file="select_mysql_information_schema_session_variables.xml" />
    </test-case>
    
    <test-case sql="SELECT * FROM information_schema.statistics" db-types="MySQL" scenario-types="db">
        <assertion expected-data-file="select_mysql_information_schema_statistics.xml" />
    </test-case>
    
    <test-case sql="SELECT * FROM information_schema.table_constraints" db-types="MySQL" scenario-types="db">
        <assertion expected-data-file="select_mysql_information_schema_table_constraints.xml" />
    </test-case>
    
    <test-case sql="SELECT * FROM information_schema.table_privileges" db-types="MySQL" scenario-types="db">
        <assertion expected-data-file="select_mysql_information_schema_table_privileges.xml" />
    </test-case>
    
    <test-case sql="SELECT * FROM information_schema.tables" db-types="MySQL" scenario-types="db">
        <assertion expected-data-file="select_mysql_information_schema_tables.xml" />
    </test-case>
    
    <test-case sql="SELECT * FROM information_schema.tablespaces" db-types="MySQL" scenario-types="db">
        <assertion expected-data-file="select_mysql_information_schema_tablespaces.xml" />
    </test-case>
    
    <test-case sql="SELECT * FROM information_schema.triggers" db-types="MySQL" scenario-types="db">
        <assertion expected-data-source-name="read_dataset" />
    </test-case>
    
    <test-case sql="SELECT * FROM information_schema.user_privileges" db-types="MySQL" scenario-types="db">
        <assertion expected-data-file="select_mysql_information_schema_user_privileges.xml" />
    </test-case>

    <test-case sql="SELECT * FROM mysql.columns_priv" db-types="MySQL" scenario-types="db">
        <assertion expected-data-file="select_mysql_mysql_columns_priv.xml" />
    </test-case>
    
    <test-case sql="SELECT * FROM mysql.db" db-types="MySQL" scenario-types="db">
        <assertion expected-data-file="select_mysql_mysql_db.xml" />
    </test-case>
    
    <test-case sql="SELECT * FROM mysql.engine_cost" db-types="MySQL" scenario-types="db">
        <assertion expected-data-file="select_mysql_mysql_engine_cost.xml" />
    </test-case>
    
    <test-case sql="SELECT * FROM mysql.event" db-types="MySQL" scenario-types="db">
        <assertion expected-data-file="select_mysql_mysql_event.xml" />
    </test-case>
    
    <test-case sql="SELECT * FROM mysql.func" db-types="MySQL" scenario-types="db">
        <assertion expected-data-file="select_mysql_mysql_func.xml" />
    </test-case>
    
    <test-case sql="SELECT * FROM mysql.general_log" db-types="MySQL" scenario-types="db">
        <assertion expected-data-file="select_mysql_mysql_general_log.xml" />
    </test-case>
    
    <test-case sql="SELECT * FROM mysql.gtid_executed" db-types="MySQL" scenario-types="db">
        <assertion expected-data-file="select_mysql_mysql_gtid_executed.xml" />
    </test-case>
    
    <test-case sql="SELECT * FROM mysql.help_category" db-types="MySQL" scenario-types="db">
        <assertion expected-data-file="select_mysql_mysql_help_category.xml" />
    </test-case>
    
    <test-case sql="SELECT * FROM mysql.help_keyword" db-types="MySQL" scenario-types="db">
        <assertion expected-data-file="select_mysql_mysql_help_keyword.xml" />
    </test-case>
    
    <test-case sql="SELECT * FROM mysql.help_relation" db-types="MySQL" scenario-types="db">
        <assertion expected-data-file="select_mysql_mysql_help_relation.xml" />
    </test-case>

    <test-case sql="SELECT * FROM mysql.help_topic" db-types="MySQL" scenario-types="db">
        <assertion expected-data-file="select_mysql_mysql_help_topic.xml" />
    </test-case>
    
    <test-case sql="SELECT * FROM mysql.innodb_index_stats" db-types="MySQL" scenario-types="db">
        <assertion expected-data-file="select_mysql_mysql_innodb_index_stats.xml" />
    </test-case>
    
    <test-case sql="SELECT * FROM mysql.innodb_table_stats" db-types="MySQL" scenario-types="db">
        <assertion expected-data-file="select_mysql_mysql_innodb_table_stats.xml" />
    </test-case>
    
    <test-case sql="SELECT * FROM mysql.ndb_binlog_index" db-types="MySQL" scenario-types="db">
        <assertion expected-data-file="select_mysql_mysql_ndb_binlog_index.xml" />
    </test-case>
    
    <test-case sql="SELECT * FROM mysql.plugin" db-types="MySQL" scenario-types="db">
        <assertion expected-data-file="select_mysql_mysql_plugin.xml" />
    </test-case>
    
    <test-case sql="SELECT * FROM mysql.proc" db-types="MySQL" scenario-types="db">
        <assertion expected-data-file="select_mysql_mysql_proc.xml" />
    </test-case>
    
    <test-case sql="SELECT * FROM mysql.procs_priv" db-types="MySQL" scenario-types="db">
        <assertion expected-data-file="select_mysql_mysql_procs_priv.xml" />
    </test-case>
    
    <test-case sql="SELECT * FROM mysql.proxies_priv" db-types="MySQL" scenario-types="db">
        <assertion expected-data-file="select_mysql_mysql_proxies_priv.xml" />
    </test-case>
    
    <test-case sql="SELECT * FROM mysql.server_cost" db-types="MySQL" scenario-types="db">
        <assertion expected-data-file="select_mysql_mysql_server_cost.xml" />
    </test-case>
    
    <test-case sql="SELECT * FROM mysql.servers" db-types="MySQL" scenario-types="db">
        <assertion expected-data-file="select_mysql_mysql_servers.xml" />
    </test-case>

    <test-case sql="SELECT * FROM mysql.slave_master_info" db-types="MySQL" scenario-types="db">
        <assertion expected-data-file="select_mysql_mysql_slave_master_info.xml" />
    </test-case>
    
    <test-case sql="SELECT * FROM mysql.slave_relay_log_info" db-types="MySQL" scenario-types="db">
        <assertion expected-data-file="select_mysql_mysql_slave_relay_log_info.xml" />
    </test-case>
    
    <test-case sql="SELECT * FROM mysql.slave_worker_info" db-types="MySQL" scenario-types="db">
        <assertion expected-data-file="select_mysql_mysql_slave_worker_info.xml" />
    </test-case>
    
    <test-case sql="SELECT * FROM mysql.slow_log" db-types="MySQL" scenario-types="db">
        <assertion expected-data-file="select_mysql_mysql_slow_log.xml" />
    </test-case>
    
    <test-case sql="SELECT * FROM mysql.tables_priv" db-types="MySQL" scenario-types="db">
        <assertion expected-data-file="select_mysql_mysql_tables_priv.xml" />
    </test-case>
    
    <test-case sql="SELECT * FROM mysql.time_zone" db-types="MySQL" scenario-types="db">
        <assertion expected-data-file="select_mysql_mysql_time_zone.xml" />
    </test-case>
    
    <test-case sql="SELECT * FROM mysql.time_zone_leap_second" db-types="MySQL" scenario-types="db">
        <assertion expected-data-file="select_mysql_mysql_time_zone_leap_second.xml" />
    </test-case>
    
    <test-case sql="SELECT * FROM mysql.time_zone_name" db-types="MySQL" scenario-types="db">
        <assertion expected-data-file="select_mysql_mysql_time_zone_name.xml" />
    </test-case>
    
    <test-case sql="SELECT * FROM mysql.time_zone_transition" db-types="MySQL" scenario-types="db">
        <assertion expected-data-file="select_mysql_mysql_time_zone_transition.xml" />
    </test-case>
    
    <test-case sql="SELECT * FROM mysql.time_zone_transition_type" db-types="MySQL" scenario-types="db">
        <assertion expected-data-file="select_mysql_mysql_time_zone_transition_type.xml" />
    </test-case>
    
    <test-case sql="SELECT * FROM mysql.user" db-types="MySQL" scenario-types="db">
        <assertion expected-data-file="select_mysql_mysql_user.xml" />
    </test-case>

    <test-case sql="SELECT * FROM performance_schema.accounts" db-types="MySQL" scenario-types="db">
        <assertion expected-data-file="select_mysql_performance_schema_accounts.xml" />
    </test-case>
    
    <test-case sql="SELECT * FROM performance_schema.cond_instances" db-types="MySQL" scenario-types="db">
        <assertion expected-data-file="select_mysql_performance_schema_cond_instances.xml" />
    </test-case>
    
    <test-case sql="SELECT * FROM performance_schema.events_stages_current" db-types="MySQL" scenario-types="db">
        <assertion expected-data-file="select_mysql_performance_schema_events_stages_current.xml" />
    </test-case>
    
    <test-case sql="SELECT * FROM performance_schema.events_stages_history" db-types="MySQL" scenario-types="db">
        <assertion expected-data-file="select_mysql_performance_schema_events_stages_history.xml" />
    </test-case>
    
    <test-case sql="SELECT * FROM performance_schema.events_stages_history_long" db-types="MySQL" scenario-types="db">
        <assertion expected-data-file="select_mysql_performance_schema_events_stages_history_long.xml" />
    </test-case>
    
    <test-case sql="SELECT * FROM performance_schema.events_stages_summary_by_account_by_event_name" db-types="MySQL" scenario-types="db">
        <assertion expected-data-file="select_mysql_performance_schema_events_stages_summary_by_account_by_event_name.xml" />
    </test-case>
    
    <test-case sql="SELECT * FROM performance_schema.events_stages_summary_by_host_by_event_name" db-types="MySQL" scenario-types="db">
        <assertion expected-data-file="select_mysql_performance_schema_events_stages_summary_by_host_by_event_name.xml" />
    </test-case>
    
    <test-case sql="SELECT * FROM performance_schema.events_stages_summary_by_thread_by_event_name" db-types="MySQL" scenario-types="db">
        <assertion expected-data-file="select_mysql_performance_schema_events_stages_summary_by_thread_by_event_name.xml" />
    </test-case>
    
    <test-case sql="SELECT * FROM performance_schema.events_stages_summary_by_user_by_event_name" db-types="MySQL" scenario-types="db">
        <assertion expected-data-file="select_mysql_performance_schema_events_stages_summary_by_user_by_event_name.xml" />
    </test-case>
    
    <test-case sql="SELECT * FROM performance_schema.events_stages_summary_global_by_event_name" db-types="MySQL" scenario-types="db">
        <assertion expected-data-file="select_mysql_performance_schema_events_stages_summary_global_by_event_name.xml" />
    </test-case>

    <test-case sql="SELECT * FROM performance_schema.events_statements_current" db-types="MySQL" scenario-types="db">
        <assertion expected-data-file="select_mysql_performance_schema_events_statements_current.xml" />
    </test-case>
    
    <test-case sql="SELECT * FROM performance_schema.events_statements_history" db-types="MySQL" scenario-types="db">
        <assertion expected-data-file="select_mysql_performance_schema_events_statements_history.xml" />
    </test-case>
    
    <test-case sql="SELECT * FROM performance_schema.events_statements_history_long" db-types="MySQL" scenario-types="db">
        <assertion expected-data-file="select_mysql_performance_schema_events_statements_history_long.xml" />
    </test-case>
    
    <test-case sql="SELECT * FROM performance_schema.events_statements_summary_by_account_by_event_name" db-types="MySQL" scenario-types="db">
        <assertion expected-data-file="select_mysql_performance_schema_events_statements_summary_by_account_by_event_name.xml" />
    </test-case>
    
    <test-case sql="SELECT * FROM performance_schema.events_statements_summary_by_digest" db-types="MySQL" scenario-types="db">
        <assertion expected-data-file="select_mysql_performance_schema_events_statements_summary_by_digest.xml" />
    </test-case>
    
    <test-case sql="SELECT * FROM performance_schema.events_statements_summary_by_host_by_event_name" db-types="MySQL" scenario-types="db">
        <assertion expected-data-file="select_mysql_performance_schema_events_statements_summary_by_host_by_event_name.xml" />
    </test-case>
    
    <test-case sql="SELECT * FROM performance_schema.events_statements_summary_by_program" db-types="MySQL" scenario-types="db">
        <assertion expected-data-file="select_mysql_performance_schema_events_statements_summary_by_program.xml" />
    </test-case>
    
    <test-case sql="SELECT * FROM performance_schema.events_statements_summary_by_thread_by_event_name" db-types="MySQL" scenario-types="db">
        <assertion expected-data-file="select_mysql_performance_schema_events_statements_summary_by_thread_by_event_name.xml" />
    </test-case>
    
    <test-case sql="SELECT * FROM performance_schema.events_statements_summary_by_user_by_event_name" db-types="MySQL" scenario-types="db">
        <assertion expected-data-file="select_mysql_performance_schema_events_statements_summary_by_user_by_event_name.xml" />
    </test-case>
    
    <test-case sql="SELECT * FROM performance_schema.events_statements_summary_global_by_event_name" db-types="MySQL" scenario-types="db">
        <assertion expected-data-file="select_mysql_performance_schema_events_statements_summary_global_by_event_name.xml" />
    </test-case>

    <test-case sql="SELECT * FROM performance_schema.events_transactions_current" db-types="MySQL" scenario-types="db">
        <assertion expected-data-file="select_mysql_performance_schema_events_transactions_current.xml" />
    </test-case>
    
    <test-case sql="SELECT * FROM performance_schema.events_transactions_history" db-types="MySQL" scenario-types="db">
        <assertion expected-data-file="select_mysql_performance_schema_events_transactions_history.xml" />
    </test-case>
    
    <test-case sql="SELECT * FROM performance_schema.events_transactions_history_long" db-types="MySQL" scenario-types="db">
        <assertion expected-data-file="select_mysql_performance_schema_events_transactions_history_long.xml" />
    </test-case>
    
    <test-case sql="SELECT * FROM performance_schema.events_transactions_summary_by_account_by_event_name" db-types="MySQL" scenario-types="db">
        <assertion expected-data-file="select_mysql_performance_schema_events_transactions_summary_by_account_by_event_name.xml" />
    </test-case>
    
    <test-case sql="SELECT * FROM performance_schema.events_transactions_summary_by_host_by_event_name" db-types="MySQL" scenario-types="db">
        <assertion expected-data-file="select_mysql_performance_schema_events_transactions_summary_by_host_by_event_name.xml" />
    </test-case>
    
    <test-case sql="SELECT * FROM performance_schema.events_transactions_summary_by_thread_by_event_name" db-types="MySQL" scenario-types="db">
        <assertion expected-data-file="select_mysql_performance_schema_events_transactions_summary_by_thread_by_event_name.xml" />
    </test-case>
    
    <test-case sql="SELECT * FROM performance_schema.events_transactions_summary_by_user_by_event_name" db-types="MySQL" scenario-types="db">
        <assertion expected-data-file="select_mysql_performance_schema_events_transactions_summary_by_user_by_event_name.xml" />
    </test-case>
    
    <test-case sql="SELECT * FROM performance_schema.events_transactions_summary_global_by_event_name" db-types="MySQL" scenario-types="db">
        <assertion expected-data-file="select_mysql_performance_schema_events_transactions_summary_global_by_event_name.xml" />
    </test-case>
    
    <test-case sql="SELECT * FROM performance_schema.events_waits_current" db-types="MySQL" scenario-types="db">
        <assertion expected-data-file="select_mysql_performance_schema_events_waits_current.xml" />
    </test-case>
    
    <test-case sql="SELECT * FROM performance_schema.events_waits_history" db-types="MySQL" scenario-types="db">
        <assertion expected-data-file="select_mysql_performance_schema_events_waits_history.xml" />
    </test-case>

    <test-case sql="SELECT * FROM performance_schema.events_waits_history_long" db-types="MySQL" scenario-types="db">
        <assertion expected-data-file="select_mysql_performance_schema_events_waits_history_long.xml" />
    </test-case>
    
    <test-case sql="SELECT * FROM performance_schema.events_waits_summary_by_account_by_event_name" db-types="MySQL" scenario-types="db">
        <assertion expected-data-file="select_mysql_performance_schema_events_waits_summary_by_account_by_event_name.xml" />
    </test-case>
    
    <test-case sql="SELECT * FROM performance_schema.events_waits_summary_by_host_by_event_name" db-types="MySQL" scenario-types="db">
        <assertion expected-data-file="select_mysql_performance_schema_events_waits_summary_by_host_by_event_name.xml" />
    </test-case>
    
    <test-case sql="SELECT * FROM performance_schema.events_waits_summary_by_instance" db-types="MySQL" scenario-types="db">
        <assertion expected-data-file="select_mysql_performance_schema_events_waits_summary_by_instance.xml" />
    </test-case>
    
    <test-case sql="SELECT * FROM performance_schema.events_waits_summary_by_thread_by_event_name" db-types="MySQL" scenario-types="db">
        <assertion expected-data-file="select_mysql_performance_schema_events_waits_summary_by_thread_by_event_name.xml" />
    </test-case>
    
    <test-case sql="SELECT * FROM performance_schema.events_waits_summary_by_user_by_event_name" db-types="MySQL" scenario-types="db">
        <assertion expected-data-file="select_mysql_performance_schema_events_waits_summary_by_user_by_event_name.xml" />
    </test-case>
    
    <test-case sql="SELECT * FROM performance_schema.events_waits_summary_global_by_event_name" db-types="MySQL" scenario-types="db">
        <assertion expected-data-file="select_mysql_performance_schema_events_waits_summary_global_by_event_name.xml" />
    </test-case>
    
    <test-case sql="SELECT * FROM performance_schema.file_instances" db-types="MySQL" scenario-types="db">
        <assertion expected-data-file="select_mysql_performance_schema_file_instances.xml" />
    </test-case>
    
    <test-case sql="SELECT * FROM performance_schema.file_summary_by_event_name" db-types="MySQL" scenario-types="db">
        <assertion expected-data-file="select_mysql_performance_schema_file_summary_by_event_name.xml" />
    </test-case>
    
    <test-case sql="SELECT * FROM performance_schema.file_summary_by_instance" db-types="MySQL" scenario-types="db">
        <assertion expected-data-file="select_mysql_performance_schema_file_summary_by_instance.xml" />
    </test-case>

    <test-case sql="SELECT * FROM performance_schema.global_status" db-types="MySQL" scenario-types="db">
        <assertion expected-data-file="select_mysql_performance_schema_global_status.xml" />
    </test-case>
    
    <test-case sql="SELECT * FROM performance_schema.global_variables" db-types="MySQL" scenario-types="db">
        <assertion expected-data-file="select_mysql_performance_schema_global_variables.xml" />
    </test-case>
    
    <test-case sql="SELECT * FROM performance_schema.host_cache" db-types="MySQL" scenario-types="db">
        <assertion expected-data-file="select_mysql_performance_schema_host_cache.xml" />
    </test-case>
    
    <test-case sql="SELECT * FROM performance_schema.hosts" db-types="MySQL" scenario-types="db">
        <assertion expected-data-file="select_mysql_performance_schema_hosts.xml" />
    </test-case>
    
    <test-case sql="SELECT * FROM performance_schema.memory_summary_by_account_by_event_name" db-types="MySQL" scenario-types="db">
        <assertion expected-data-file="select_mysql_performance_schema_memory_summary_by_account_by_event_name.xml" />
    </test-case>
    
    <test-case sql="SELECT * FROM performance_schema.memory_summary_by_host_by_event_name" db-types="MySQL" scenario-types="db">
        <assertion expected-data-file="select_mysql_performance_schema_memory_summary_by_host_by_event_name.xml" />
    </test-case>
    
    <test-case sql="SELECT * FROM performance_schema.memory_summary_by_thread_by_event_name" db-types="MySQL" scenario-types="db">
        <assertion expected-data-file="select_mysql_performance_schema_memory_summary_by_thread_by_event_name.xml" />
    </test-case>
    
    <test-case sql="SELECT * FROM performance_schema.memory_summary_by_user_by_event_name" db-types="MySQL" scenario-types="db">
        <assertion expected-data-file="select_mysql_performance_schema_memory_summary_by_user_by_event_name.xml" />
    </test-case>
    
    <test-case sql="SELECT * FROM performance_schema.memory_summary_global_by_event_name" db-types="MySQL" scenario-types="db">
        <assertion expected-data-file="select_mysql_performance_schema_memory_summary_global_by_event_name.xml" />
    </test-case>
    
    <test-case sql="SELECT * FROM performance_schema.metadata_locks" db-types="MySQL" scenario-types="db">
        <assertion expected-data-file="select_mysql_performance_schema_metadata_locks.xml" />
    </test-case>
    
    <test-case sql="SELECT * FROM performance_schema.mutex_instances" db-types="MySQL" scenario-types="db">
        <assertion expected-data-file="select_mysql_performance_schema_mutex_instances.xml" />
    </test-case>
    
    <test-case sql="SELECT * FROM performance_schema.objects_summary_global_by_type" db-types="MySQL" scenario-types="db">
        <assertion expected-data-file="select_mysql_performance_schema_objects_summary_global_by_type.xml" />
    </test-case>
    
    <test-case sql="SELECT * FROM performance_schema.performance_timers" db-types="MySQL" scenario-types="db">
        <assertion expected-data-file="select_mysql_performance_schema_performance_timers.xml" />
    </test-case>
    
    <test-case sql="SELECT * FROM performance_schema.prepared_statements_instances" db-types="MySQL" scenario-types="db">
        <assertion expected-data-file="select_mysql_performance_schema_prepared_statements_instances.xml" />
    </test-case>
    
    <test-case sql="SELECT * FROM performance_schema.replication_applier_configuration" db-types="MySQL" scenario-types="db">
        <assertion expected-data-file="select_mysql_performance_schema_replication_applier_configuration.xml" />
    </test-case>
    
    <test-case sql="SELECT * FROM performance_schema.replication_applier_status" db-types="MySQL" scenario-types="db">
        <assertion expected-data-file="select_mysql_performance_schema_replication_applier_status.xml" />
    </test-case>
    
    <test-case sql="SELECT * FROM performance_schema.replication_applier_status_by_coordinator" db-types="MySQL" scenario-types="db">
        <assertion expected-data-file="select_mysql_performance_schema_replication_applier_status_by_coordinator.xml" />
    </test-case>
    
    <test-case sql="SELECT * FROM performance_schema.replication_applier_status_by_worker" db-types="MySQL" scenario-types="db">
        <assertion expected-data-file="select_mysql_performance_schema_replication_applier_status_by_worker.xml" />
    </test-case>
    
    <test-case sql="SELECT * FROM performance_schema.replication_connection_configuration" db-types="MySQL" scenario-types="db">
        <assertion expected-data-file="select_mysql_performance_schema_replication_connection_configuration.xml" />
    </test-case>
    
    <test-case sql="SELECT * FROM performance_schema.replication_connection_status" db-types="MySQL" scenario-types="db">
        <assertion expected-data-file="select_mysql_performance_schema_replication_connection_status.xml" />
    </test-case>
    
    <test-case sql="SELECT * FROM performance_schema.replication_group_member_stats" db-types="MySQL" scenario-types="db">
        <assertion expected-data-file="select_mysql_performance_schema_replication_group_member_stats.xml" />
    </test-case>
    
    <test-case sql="SELECT * FROM performance_schema.replication_group_members" db-types="MySQL" scenario-types="db">
        <assertion expected-data-file="select_mysql_performance_schema_replication_group_members.xml" />
    </test-case>
    
    <test-case sql="SELECT * FROM performance_schema.rwlock_instances" db-types="MySQL" scenario-types="db">
        <assertion expected-data-file="select_mysql_performance_schema_rwlock_instances.xml" />
    </test-case>
    
    <test-case sql="SELECT * FROM performance_schema.session_account_connect_attrs" db-types="MySQL" scenario-types="db">
        <assertion expected-data-file="select_mysql_performance_schema_session_account_connect_attrs.xml" />
    </test-case>
    
    <test-case sql="SELECT * FROM performance_schema.session_connect_attrs" db-types="MySQL" scenario-types="db">
        <assertion expected-data-file="select_mysql_performance_schema_session_connect_attrs.xml" />
    </test-case>
    
    <test-case sql="SELECT * FROM performance_schema.session_status" db-types="MySQL" scenario-types="db">
        <assertion expected-data-file="select_mysql_performance_schema_session_status.xml" />
    </test-case>
    
    <test-case sql="SELECT * FROM performance_schema.session_variables" db-types="MySQL" scenario-types="db">
        <assertion expected-data-file="select_mysql_performance_schema_session_variables.xml" />
    </test-case>
    
    <test-case sql="SELECT * FROM performance_schema.setup_actors" db-types="MySQL" scenario-types="db">
        <assertion expected-data-file="select_mysql_performance_schema_setup_actors.xml" />
    </test-case>
    
    <test-case sql="SELECT * FROM performance_schema.setup_consumers" db-types="MySQL" scenario-types="db">
        <assertion expected-data-file="select_mysql_performance_schema_setup_consumers.xml" />
    </test-case>
    
    <test-case sql="SELECT * FROM performance_schema.setup_instruments" db-types="MySQL" scenario-types="db">
        <assertion expected-data-file="select_mysql_performance_schema_setup_instruments.xml" />
    </test-case>
    
    <test-case sql="SELECT * FROM performance_schema.setup_objects" db-types="MySQL" scenario-types="db">
        <assertion expected-data-file="select_mysql_performance_schema_setup_objects.xml" />
    </test-case>
    
    <test-case sql="SELECT * FROM performance_schema.setup_timers" db-types="MySQL" scenario-types="db">
        <assertion expected-data-file="select_mysql_performance_schema_setup_timers.xml" />
    </test-case>
    
    <test-case sql="SELECT * FROM performance_schema.socket_instances" db-types="MySQL" scenario-types="db">
        <assertion expected-data-file="select_mysql_performance_schema_socket_instances.xml" />
    </test-case>
    
    <test-case sql="SELECT * FROM performance_schema.socket_summary_by_event_name" db-types="MySQL" scenario-types="db">
        <assertion expected-data-file="select_mysql_performance_schema_socket_summary_by_event_name.xml" />
    </test-case>
    
    <test-case sql="SELECT * FROM performance_schema.socket_summary_by_instance" db-types="MySQL" scenario-types="db">
        <assertion expected-data-file="select_mysql_performance_schema_socket_summary_by_instance.xml" />
    </test-case>
    
    <test-case sql="SELECT * FROM performance_schema.status_by_account" db-types="MySQL" scenario-types="db">
        <assertion expected-data-file="select_mysql_performance_schema_status_by_account.xml" />
    </test-case>
    
    <test-case sql="SELECT * FROM performance_schema.status_by_host" db-types="MySQL" scenario-types="db">
        <assertion expected-data-file="select_mysql_performance_schema_status_by_host.xml" />
    </test-case>
    
    <test-case sql="SELECT * FROM performance_schema.status_by_thread" db-types="MySQL" scenario-types="db">
        <assertion expected-data-file="select_mysql_performance_schema_status_by_thread.xml" />
    </test-case>
    
    <test-case sql="SELECT * FROM performance_schema.status_by_user" db-types="MySQL" scenario-types="db">
        <assertion expected-data-file="select_mysql_performance_schema_status_by_user.xml" />
    </test-case>
    
    <test-case sql="SELECT * FROM performance_schema.table_handles" db-types="MySQL" scenario-types="db">
        <assertion expected-data-file="select_mysql_performance_schema_table_handles.xml" />
    </test-case>
    
    <test-case sql="SELECT * FROM performance_schema.table_io_waits_summary_by_index_usage" db-types="MySQL" scenario-types="db">
        <assertion expected-data-file="select_mysql_performance_schema_table_io_waits_summary_by_index_usage.xml" />
    </test-case>
    
    <test-case sql="SELECT * FROM performance_schema.table_io_waits_summary_by_table" db-types="MySQL" scenario-types="db">
        <assertion expected-data-file="select_mysql_performance_schema_table_io_waits_summary_by_table.xml" />
    </test-case>
    
    <test-case sql="SELECT * FROM performance_schema.table_lock_waits_summary_by_table" db-types="MySQL" scenario-types="db">
        <assertion expected-data-file="select_mysql_performance_schema_table_lock_waits_summary_by_table.xml" />
    </test-case>
    
    <test-case sql="SELECT * FROM performance_schema.threads" db-types="MySQL" scenario-types="db">
        <assertion expected-data-file="select_mysql_performance_schema_threads.xml" />
    </test-case>
    
    <test-case sql="SELECT * FROM performance_schema.user_variables_by_thread" db-types="MySQL" scenario-types="db">
        <assertion expected-data-file="select_mysql_performance_schema_user_variables_by_thread.xml" />
    </test-case>
    
    <test-case sql="SELECT * FROM performance_schema.users" db-types="MySQL" scenario-types="db">
        <assertion expected-data-file="select_mysql_performance_schema_users.xml" />
    </test-case>
    
    <test-case sql="SELECT * FROM performance_schema.variables_by_thread" db-types="MySQL" scenario-types="db">
        <assertion expected-data-file="select_mysql_performance_schema_variables_by_thread.xml" />
    </test-case>

    <test-case sql="SELECT * FROM pg_catalog.pg_aggregate" db-types="PostgreSQL" scenario-types="db">
        <assertion expected-data-file="select_postgresql_pg_catalog_pg_aggregate.xml" />
    </test-case>

    <test-case sql="SELECT * FROM pg_catalog.pg_am" db-types="PostgreSQL" scenario-types="db">
        <assertion expected-data-file="select_postgresql_pg_catalog_pg_am.xml" />
    </test-case>

    <test-case sql="SELECT * FROM pg_catalog.pg_amop" db-types="PostgreSQL" scenario-types="db">
        <assertion expected-data-file="select_postgresql_pg_catalog_pg_amop.xml" />
    </test-case>

    <test-case sql="SELECT * FROM pg_catalog.pg_amproc" db-types="PostgreSQL" scenario-types="db">
        <assertion expected-data-file="select_postgresql_pg_catalog_pg_amproc.xml" />
    </test-case>

    <test-case sql="SELECT * FROM pg_catalog.pg_attrdef" db-types="PostgreSQL" scenario-types="db">
        <assertion expected-data-file="select_postgresql_pg_catalog_pg_attrdef.xml" />
    </test-case>

    <test-case sql="SELECT * FROM pg_catalog.pg_range" db-types="PostgreSQL" scenario-types="db">
        <assertion expected-data-file="select_postgresql_pg_catalog_pg_range.xml" />
    </test-case>

    <test-case sql="SELECT * FROM pg_catalog.pg_replication_origin" db-types="PostgreSQL" scenario-types="db">
        <assertion expected-data-file="select_postgresql_pg_catalog_pg_replication_origin.xml" />
    </test-case>

    <test-case sql="SELECT * FROM pg_catalog.pg_rewrite" db-types="PostgreSQL" scenario-types="db">
        <assertion expected-data-file="select_postgresql_pg_catalog_pg_rewrite.xml" />
    </test-case>

    <test-case sql="SELECT * FROM pg_catalog.pg_seclabel" db-types="PostgreSQL" scenario-types="db">
        <assertion expected-data-file="select_postgresql_pg_catalog_pg_seclabel.xml" />
    </test-case>

    <test-case sql="SELECT * FROM pg_catalog.pg_sequence" db-types="PostgreSQL" scenario-types="db">
        <assertion expected-data-file="select_postgresql_pg_catalog_pg_sequence.xml" />
    </test-case>
  
    <test-case sql="SELECT * FROM pg_catalog.pg_user_mapping" db-types="PostgreSQL" scenario-types="db">
        <assertion expected-data-file="select_postgresql_pg_catalog_pg_user_mapping.xml" />
    </test-case>

    <test-case sql="SELECT * FROM pg_catalog.pg_stat_database_conflicts" db-types="PostgreSQL" scenario-types="db">
        <assertion expected-data-file="select_postgresql_pg_catalog_pg_stat_database_conflicts.xml" />
    </test-case>

    <test-case sql="SELECT * FROM pg_catalog.pg_stat_gssapi" db-types="PostgreSQL" scenario-types="db">
        <assertion expected-data-file="select_postgresql_pg_catalog_pg_stat_gssapi.xml" />
    </test-case>

    <test-case sql="SELECT * FROM pg_catalog.pg_stat_progress_analyze" db-types="PostgreSQL" scenario-types="db">
        <assertion expected-data-file="select_postgresql_pg_catalog_pg_stat_progress_analyze.xml" />
    </test-case>

    <test-case sql="SELECT * FROM pg_catalog.pg_stat_progress_basebackup" db-types="PostgreSQL" scenario-types="db">
        <assertion expected-data-file="select_postgresql_pg_catalog_pg_stat_progress_basebackup.xml" />
    </test-case>

    <test-case sql="SELECT * FROM pg_catalog.pg_stat_progress_cluster" db-types="PostgreSQL" scenario-types="db">
        <assertion expected-data-file="select_postgresql_pg_catalog_pg_stat_progress_cluster.xml" />
    </test-case>
    
    <test-case sql="SELECT * FROM sys.host_summary" db-types="MySQL" scenario-types="db">
        <assertion expected-data-file="select_mysql_sys_host_summary.xml" />
    </test-case>
    
    <test-case sql="SELECT * FROM sys.host_summary_by_file_io" db-types="MySQL" scenario-types="db">
        <assertion expected-data-file="select_mysql_sys_host_summary_by_file_io.xml" />
    </test-case>
    
    <test-case sql="SELECT * FROM sys.host_summary_by_file_io_type" db-types="MySQL" scenario-types="db">
        <assertion expected-data-file="select_mysql_sys_host_summary_by_file_io_type.xml" />
    </test-case>
    
    <test-case sql="SELECT * FROM sys.host_summary_by_stages" db-types="MySQL" scenario-types="db">
        <assertion expected-data-file="select_mysql_sys_host_summary_by_stages.xml" />
    </test-case>
    
    <test-case sql="SELECT * FROM sys.host_summary_by_statement_latency" db-types="MySQL" scenario-types="db">
        <assertion expected-data-file="select_mysql_sys_host_summary_by_statement_latency.xml" />
    </test-case>
    
    <test-case sql="SELECT * FROM sys.host_summary_by_statement_type" db-types="MySQL" scenario-types="db">
        <assertion expected-data-file="select_mysql_sys_host_summary_by_statement_type.xml" />
    </test-case>
    
    <test-case sql="SELECT * FROM sys.innodb_buffer_stats_by_schema" db-types="MySQL" scenario-types="db">
        <assertion expected-data-file="select_mysql_sys_innodb_buffer_stats_by_schema.xml" />
    </test-case>
    
    <test-case sql="SELECT * FROM sys.innodb_buffer_stats_by_table" db-types="MySQL" scenario-types="db">
        <assertion expected-data-file="select_mysql_sys_innodb_buffer_stats_by_table.xml" />
    </test-case>
    
    <test-case sql="SELECT * FROM sys.innodb_lock_waits" db-types="MySQL" scenario-types="db">
        <assertion expected-data-file="select_mysql_sys_innodb_lock_waits.xml" />
    </test-case>
    
    <test-case sql="SELECT * FROM sys.io_by_thread_by_latency" db-types="MySQL" scenario-types="db">
        <assertion expected-data-file="select_mysql_sys_io_by_thread_by_latency.xml" />
    </test-case>
    
    <test-case sql="SELECT * FROM sys.io_global_by_file_by_bytes" db-types="MySQL" scenario-types="db">
        <assertion expected-data-file="select_mysql_sys_io_global_by_file_by_bytes.xml" />
    </test-case>
    
    <test-case sql="SELECT * FROM sys.io_global_by_file_by_latency" db-types="MySQL" scenario-types="db">
        <assertion expected-data-file="select_mysql_sys_io_global_by_file_by_latency.xml" />
    </test-case>
    
    <test-case sql="SELECT * FROM sys.io_global_by_wait_by_bytes" db-types="MySQL" scenario-types="db">
        <assertion expected-data-file="select_mysql_sys_io_global_by_wait_by_bytes.xml" />
    </test-case>
    
    <test-case sql="SELECT * FROM sys.io_global_by_wait_by_latency" db-types="MySQL" scenario-types="db">
        <assertion expected-data-file="select_mysql_sys_io_global_by_wait_by_latency.xml" />
    </test-case>
    
    <test-case sql="SELECT * FROM sys.latest_file_io" db-types="MySQL" scenario-types="db">
        <assertion expected-data-file="select_mysql_sys_latest_file_io.xml" />
    </test-case>
    
    <test-case sql="SELECT * FROM sys.memory_by_host_by_current_bytes" db-types="MySQL" scenario-types="db">
        <assertion expected-data-file="select_mysql_sys_memory_by_host_by_current_bytes.xml" />
    </test-case>
    
    <test-case sql="SELECT * FROM sys.memory_by_thread_by_current_bytes" db-types="MySQL" scenario-types="db">
        <assertion expected-data-file="select_mysql_sys_memory_by_thread_by_current_bytes.xml" />
    </test-case>
    
    <test-case sql="SELECT * FROM sys.memory_by_user_by_current_bytes" db-types="MySQL" scenario-types="db">
        <assertion expected-data-file="select_mysql_sys_memory_by_user_by_current_bytes.xml" />
    </test-case>
    
    <test-case sql="SELECT * FROM sys.memory_global_by_current_bytes" db-types="MySQL" scenario-types="db">
        <assertion expected-data-file="select_mysql_sys_memory_global_by_current_bytes.xml" />
    </test-case>
    
    <test-case sql="SELECT * FROM sys.memory_global_total" db-types="MySQL" scenario-types="db">
        <assertion expected-data-file="select_mysql_sys_memory_global_total.xml" />
    </test-case>
    
    <test-case sql="SELECT * FROM sys.metrics" db-types="MySQL" scenario-types="db">
        <assertion expected-data-file="select_mysql_sys_metrics.xml" />
    </test-case>
    
    <test-case sql="SELECT * FROM sys.processlist" db-types="MySQL" scenario-types="db">
        <assertion expected-data-file="select_mysql_sys_processlist.xml" />
    </test-case>
    
    <test-case sql="SELECT * FROM sys.ps_check_lost_instrumentation" db-types="MySQL" scenario-types="db">
        <assertion expected-data-file="select_mysql_sys_ps_check_lost_instrumentation.xml" />
    </test-case>
    
    <test-case sql="SELECT * FROM sys.schema_auto_increment_columns" db-types="MySQL" scenario-types="db">
        <assertion expected-data-file="select_mysql_sys_schema_auto_increment_columns.xml" />
    </test-case>
    
    <test-case sql="SELECT * FROM sys.schema_index_statistics" db-types="MySQL" scenario-types="db">
        <assertion expected-data-file="select_mysql_sys_schema_index_statistics.xml" />
    </test-case>
    
    <test-case sql="SELECT * FROM sys.schema_object_overview" db-types="MySQL" scenario-types="db">
        <assertion expected-data-file="select_mysql_sys_schema_object_overview.xml" />
    </test-case>
    
    <test-case sql="SELECT * FROM sys.schema_redundant_indexes" db-types="MySQL" scenario-types="db">
        <assertion expected-data-file="select_mysql_sys_schema_redundant_indexes.xml" />
    </test-case>
    
    <test-case sql="SELECT * FROM sys.schema_table_lock_waits" db-types="MySQL" scenario-types="db">
        <assertion expected-data-file="select_mysql_sys_schema_table_lock_waits.xml" />
    </test-case>
    
    <test-case sql="SELECT * FROM sys.schema_table_statistics" db-types="MySQL" scenario-types="db">
        <assertion expected-data-file="select_mysql_sys_schema_table_statistics.xml" />
    </test-case>
    
    <test-case sql="SELECT * FROM sys.schema_table_statistics_with_buffer" db-types="MySQL" scenario-types="db">
        <assertion expected-data-file="select_mysql_sys_schema_table_statistics_with_buffer.xml" />
    </test-case>
    
    <test-case sql="SELECT * FROM sys.schema_tables_with_full_table_scans" db-types="MySQL" scenario-types="db">
        <assertion expected-data-file="select_mysql_sys_schema_tables_with_full_table_scans.xml" />
    </test-case>
    
    <test-case sql="SELECT * FROM sys.schema_unused_indexes" db-types="MySQL" scenario-types="db">
        <assertion expected-data-file="select_mysql_sys_schema_unused_indexes.xml" />
    </test-case>
    
    <test-case sql="SELECT * FROM sys.session" db-types="MySQL" scenario-types="db">
        <assertion expected-data-file="select_mysql_sys_session.xml" />
    </test-case>
    
    <test-case sql="SELECT * FROM sys.session_ssl_status" db-types="MySQL" scenario-types="db">
        <assertion expected-data-file="select_mysql_sys_session_ssl_status.xml" />
    </test-case>
    
    <test-case sql="SELECT * FROM sys.statement_analysis" db-types="MySQL" scenario-types="db">
        <assertion expected-data-file="select_mysql_sys_statement_analysis.xml" />
    </test-case>
    
    <test-case sql="SELECT * FROM sys.statements_with_errors_or_warnings" db-types="MySQL" scenario-types="db">
        <assertion expected-data-file="select_mysql_sys_statements_with_errors_or_warnings.xml" />
    </test-case>
    
    <test-case sql="SELECT * FROM sys.statements_with_full_table_scans" db-types="MySQL" scenario-types="db">
        <assertion expected-data-file="select_mysql_sys_statements_with_full_table_scans.xml" />
    </test-case>
    
    <test-case sql="SELECT * FROM sys.statements_with_runtimes_in_95th_percentile" db-types="MySQL" scenario-types="db">
        <assertion expected-data-file="select_mysql_sys_statements_with_runtimes_in_95th_percentile.xml" />
    </test-case>
    
    <test-case sql="SELECT * FROM sys.statements_with_sorting" db-types="MySQL" scenario-types="db">
        <assertion expected-data-file="select_mysql_sys_statements_with_sorting.xml" />
    </test-case>
    
    <test-case sql="SELECT * FROM sys.statements_with_temp_tables" db-types="MySQL" scenario-types="db">
        <assertion expected-data-file="select_mysql_sys_statements_with_temp_tables.xml" />
    </test-case>
    
    <test-case sql="SELECT * FROM sys.sys_config" db-types="MySQL" scenario-types="db">
        <assertion expected-data-file="select_mysql_sys_sys_config.xml" />
    </test-case>
    
    <test-case sql="SELECT * FROM sys.user_summary" db-types="MySQL" scenario-types="db">
        <assertion expected-data-file="select_mysql_sys_user_summary.xml" />
    </test-case>
    
    <test-case sql="SELECT * FROM sys.user_summary_by_file_io" db-types="MySQL" scenario-types="db">
        <assertion expected-data-file="select_mysql_sys_user_summary_by_file_io.xml" />
    </test-case>
    
    <test-case sql="SELECT * FROM sys.user_summary_by_file_io_type" db-types="MySQL" scenario-types="db">
        <assertion expected-data-file="select_mysql_sys_user_summary_by_file_io_type.xml" />
    </test-case>
    
    <test-case sql="SELECT * FROM sys.user_summary_by_stages" db-types="MySQL" scenario-types="db">
        <assertion expected-data-file="select_mysql_sys_user_summary_by_stages.xml" />
    </test-case>
    
    <test-case sql="SELECT * FROM sys.user_summary_by_statement_latency" db-types="MySQL" scenario-types="db">
        <assertion expected-data-file="select_mysql_sys_user_summary_by_statement_latency.xml" />
    </test-case>
    
    <test-case sql="SELECT * FROM sys.user_summary_by_statement_type" db-types="MySQL" scenario-types="db">
        <assertion expected-data-file="select_mysql_sys_user_summary_by_statement_type.xml" />
    </test-case>
    
    <test-case sql="SELECT * FROM sys.version" db-types="MySQL" scenario-types="db">
        <assertion expected-data-file="select_mysql_sys_version.xml" />
    </test-case>
    
    <test-case sql="SELECT * FROM sys.wait_classes_global_by_avg_latency" db-types="MySQL" scenario-types="db">
        <assertion expected-data-file="select_mysql_sys_wait_classes_global_by_avg_latency.xml" />
    </test-case>
    
    <test-case sql="SELECT * FROM sys.wait_classes_global_by_latency" db-types="MySQL" scenario-types="db">
        <assertion expected-data-file="select_mysql_sys_wait_classes_global_by_latency.xml" />
    </test-case>
    
    <test-case sql="SELECT * FROM sys.waits_by_host_by_latency" db-types="MySQL" scenario-types="db">
        <assertion expected-data-file="select_mysql_sys_waits_by_host_by_latency.xml" />
    </test-case>
    
    <test-case sql="SELECT * FROM sys.waits_by_user_by_latency" db-types="MySQL" scenario-types="db">
        <assertion expected-data-file="select_mysql_sys_waits_by_user_by_latency.xml" />
    </test-case>
    
    <test-case sql="SELECT * FROM sys.waits_global_by_latency" db-types="MySQL" scenario-types="db">
        <assertion expected-data-file="select_mysql_sys_waits_global_by_latency.xml" />
    </test-case>
    
<<<<<<< HEAD
    <test-case sql="SELECT * FROM pg_catalog.get_global_prepared_xacts" db-types="openGauss" scenario-types="db">
        <assertion expected-data-file="select_opengauss_pg_catalog_get_global_prepared_xacts.xml" />
    </test-case>
    
    <test-case sql="SELECT * FROM pg_catalog.gs_all_control_group_info" db-types="openGauss" scenario-types="db">
        <assertion expected-data-file="select_opengauss_pg_catalog_gs_all_control_group_info.xml" />
    </test-case>
    
    <test-case sql="SELECT * FROM pg_catalog.gs_asp" db-types="openGauss" scenario-types="db">
        <assertion expected-data-file="select_opengauss_pg_catalog_gs_asp.xml" />
    </test-case>
    
    <test-case sql="SELECT * FROM pg_catalog.gs_auditing" db-types="openGauss" scenario-types="db">
        <assertion expected-data-file="select_opengauss_pg_catalog_gs_auditing.xml" />
    </test-case>
    
    <test-case sql="SELECT * FROM pg_catalog.gs_auditing_access" db-types="openGauss" scenario-types="db">
        <assertion expected-data-file="select_opengauss_pg_catalog_gs_auditing_access.xml" />
    </test-case>
    
    <test-case sql="SELECT * FROM pg_catalog.gs_auditing_policy" db-types="openGauss" scenario-types="db">
        <assertion expected-data-file="select_opengauss_pg_catalog_gs_auditing_policy.xml" />
    </test-case>
    
    <test-case sql="SELECT * FROM pg_catalog.gs_auditing_policy_access" db-types="openGauss" scenario-types="db">
        <assertion expected-data-file="select_opengauss_pg_catalog_gs_auditing_policy_access.xml" />
    </test-case>
    
    <test-case sql="SELECT * FROM pg_catalog.gs_auditing_policy_filters" db-types="openGauss" scenario-types="db">
        <assertion expected-data-file="select_opengauss_pg_catalog_gs_auditing_policy_filters.xml" />
    </test-case>
    
    <test-case sql="SELECT * FROM pg_catalog.gs_auditing_policy_privileges" db-types="openGauss" scenario-types="db">
        <assertion expected-data-file="select_opengauss_pg_catalog_gs_auditing_policy_privileges.xml" />
    </test-case>
    
    <test-case sql="SELECT * FROM pg_catalog.gs_auditing_privilege" db-types="openGauss" scenario-types="db">
        <assertion expected-data-file="select_opengauss_pg_catalog_gs_auditing_privilege.xml" />
    </test-case>
    
    <test-case sql="SELECT * FROM pg_catalog.gs_client_global_keys" db-types="openGauss" scenario-types="db">
        <assertion expected-data-file="select_opengauss_pg_catalog_gs_client_global_keys.xml" />
    </test-case>
    
    <test-case sql="SELECT * FROM pg_catalog.gs_client_global_keys_args" db-types="openGauss" scenario-types="db">
        <assertion expected-data-file="select_opengauss_pg_catalog_gs_client_global_keys_args.xml" />
    </test-case>
    
    <test-case sql="SELECT * FROM pg_catalog.gs_cluster_resource_info" db-types="openGauss" scenario-types="db">
        <assertion expected-data-file="select_opengauss_pg_catalog_gs_cluster_resource_info.xml" />
    </test-case>
    
    <test-case sql="SELECT * FROM pg_catalog.gs_column_keys" db-types="openGauss" scenario-types="db">
        <assertion expected-data-file="select_opengauss_pg_catalog_gs_column_keys.xml" />
    </test-case>
    
    <test-case sql="SELECT * FROM pg_catalog.gs_column_keys_args" db-types="openGauss" scenario-types="db">
        <assertion expected-data-file="select_opengauss_pg_catalog_gs_column_keys_args.xml" />
    </test-case>
    
    <test-case sql="SELECT * FROM pg_catalog.gs_comm_proxy_thread_status" db-types="openGauss" scenario-types="db">
        <assertion expected-data-file="select_opengauss_pg_catalog_gs_comm_proxy_thread_status.xml" />
    </test-case>
    
    <test-case sql="SELECT * FROM pg_catalog.gs_db_privilege" db-types="openGauss" scenario-types="db">
        <assertion expected-data-file="select_opengauss_pg_catalog_gs_db_privilege.xml" />
    </test-case>
    
    <test-case sql="SELECT * FROM pg_catalog.gs_db_privileges" db-types="openGauss" scenario-types="db">
        <assertion expected-data-file="select_opengauss_pg_catalog_gs_db_privileges.xml" />
    </test-case>
    
    <test-case sql="SELECT * FROM pg_catalog.gs_encrypted_columns" db-types="openGauss" scenario-types="db">
        <assertion expected-data-file="select_opengauss_pg_catalog_gs_encrypted_columns.xml" />
    </test-case>
    
    <test-case sql="SELECT * FROM pg_catalog.gs_encrypted_proc" db-types="openGauss" scenario-types="db">
        <assertion expected-data-file="select_opengauss_pg_catalog_gs_encrypted_proc.xml" />
    </test-case>
    
    <test-case sql="SELECT * FROM pg_catalog.gs_file_stat" db-types="openGauss" scenario-types="db">
        <assertion expected-data-file="select_opengauss_pg_catalog_gs_file_stat.xml" />
    </test-case>
    
    <test-case sql="SELECT * FROM pg_catalog.gs_get_control_group_info" db-types="openGauss" scenario-types="db">
        <assertion expected-data-file="select_opengauss_pg_catalog_gs_get_control_group_info.xml" />
    </test-case>
    
    <test-case sql="SELECT * FROM pg_catalog.gs_global_chain" db-types="openGauss" scenario-types="db">
        <assertion expected-data-file="select_opengauss_pg_catalog_gs_global_chain.xml" />
    </test-case>
    
    <test-case sql="SELECT * FROM pg_catalog.gs_global_config" db-types="openGauss" scenario-types="db">
        <assertion expected-data-file="select_opengauss_pg_catalog_gs_global_config.xml" />
    </test-case>
    
    <test-case sql="SELECT * FROM pg_catalog.gs_gsc_memory_detail" db-types="openGauss" scenario-types="db">
        <assertion expected-data-file="select_opengauss_pg_catalog_gs_gsc_memory_detail.xml" />
    </test-case>
    
    <test-case sql="SELECT * FROM pg_catalog.gs_instance_time" db-types="openGauss" scenario-types="db">
        <assertion expected-data-file="select_opengauss_pg_catalog_gs_instance_time.xml" />
    </test-case>
    
    <test-case sql="SELECT * FROM pg_catalog.gs_job_argument" db-types="openGauss" scenario-types="db">
        <assertion expected-data-file="select_opengauss_pg_catalog_gs_job_argument.xml" />
    </test-case>
    
    <test-case sql="SELECT * FROM pg_catalog.gs_job_attribute" db-types="openGauss" scenario-types="db">
        <assertion expected-data-file="select_opengauss_pg_catalog_gs_job_attribute.xml" />
    </test-case>
    
    <test-case sql="SELECT * FROM pg_catalog.gs_labels" db-types="openGauss" scenario-types="db">
        <assertion expected-data-file="select_opengauss_pg_catalog_gs_labels.xml" />
    </test-case>
    
    <test-case sql="SELECT * FROM pg_catalog.gs_lsc_memory_detail" db-types="openGauss" scenario-types="db">
        <assertion expected-data-file="select_opengauss_pg_catalog_gs_lsc_memory_detail.xml" />
    </test-case>
    
    <test-case sql="SELECT * FROM pg_catalog.gs_masking" db-types="openGauss" scenario-types="db">
        <assertion expected-data-file="select_opengauss_pg_catalog_gs_masking.xml" />
    </test-case>
    
    <test-case sql="SELECT * FROM pg_catalog.gs_masking_policy" db-types="openGauss" scenario-types="db">
        <assertion expected-data-file="select_opengauss_pg_catalog_gs_masking_policy.xml" />
    </test-case>
    
    <test-case sql="SELECT * FROM pg_catalog.gs_masking_policy_actions" db-types="openGauss" scenario-types="db">
        <assertion expected-data-file="select_opengauss_pg_catalog_gs_masking_policy_actions.xml" />
    </test-case>
    
    <test-case sql="SELECT * FROM pg_catalog.gs_masking_policy_filters" db-types="openGauss" scenario-types="db">
        <assertion expected-data-file="select_opengauss_pg_catalog_gs_masking_policy_filters.xml" />
    </test-case>
    
    <test-case sql="SELECT * FROM pg_catalog.gs_matview" db-types="openGauss" scenario-types="db">
        <assertion expected-data-file="select_opengauss_pg_catalog_gs_matview.xml" />
    </test-case>
    
    <test-case sql="SELECT * FROM pg_catalog.gs_matview_dependency" db-types="openGauss" scenario-types="db">
        <assertion expected-data-file="select_opengauss_pg_catalog_gs_matview_dependency.xml" />
    </test-case>
    
    <test-case sql="SELECT * FROM pg_catalog.gs_matviews" db-types="openGauss" scenario-types="db">
        <assertion expected-data-file="select_opengauss_pg_catalog_gs_matviews.xml" />
    </test-case>
    
    <test-case sql="SELECT * FROM pg_catalog.gs_model_warehouse" db-types="openGauss" scenario-types="db">
        <assertion expected-data-file="select_opengauss_pg_catalog_gs_model_warehouse.xml" />
    </test-case>
    
    <test-case sql="SELECT * FROM pg_catalog.gs_obsscaninfo" db-types="openGauss" scenario-types="db">
        <assertion expected-data-file="select_opengauss_pg_catalog_gs_obsscaninfo.xml" />
    </test-case>
    
    <test-case sql="SELECT * FROM pg_catalog.gs_opt_model" db-types="openGauss" scenario-types="db">
        <assertion expected-data-file="select_opengauss_pg_catalog_gs_opt_model.xml" />
    </test-case>
    
    <test-case sql="SELECT * FROM pg_catalog.gs_os_run_info" db-types="openGauss" scenario-types="db">
        <assertion expected-data-file="select_opengauss_pg_catalog_gs_os_run_info.xml" />
    </test-case>
    
    <test-case sql="SELECT * FROM pg_catalog.gs_package" db-types="openGauss" scenario-types="db">
        <assertion expected-data-file="select_opengauss_pg_catalog_gs_package.xml" />
    </test-case>
    
    <test-case sql="SELECT * FROM pg_catalog.gs_policy_label" db-types="openGauss" scenario-types="db">
        <assertion expected-data-file="select_opengauss_pg_catalog_gs_policy_label.xml" />
    </test-case>
    
    <test-case sql="SELECT * FROM pg_catalog.gs_recyclebin" db-types="openGauss" scenario-types="db">
        <assertion expected-data-file="select_opengauss_pg_catalog_gs_recyclebin.xml" />
    </test-case>
    
    <test-case sql="SELECT * FROM pg_catalog.gs_redo_stat" db-types="openGauss" scenario-types="db">
        <assertion expected-data-file="select_opengauss_pg_catalog_gs_redo_stat.xml" />
    </test-case>
    
    <test-case sql="SELECT * FROM pg_catalog.gs_session_cpu_statistics" db-types="openGauss" scenario-types="db">
        <assertion expected-data-file="select_opengauss_pg_catalog_gs_session_cpu_statistics.xml" />
    </test-case>
    
    <test-case sql="SELECT * FROM pg_catalog.gs_session_memory" db-types="openGauss" scenario-types="db">
        <assertion expected-data-file="select_opengauss_pg_catalog_gs_session_memory.xml" />
    </test-case>
    
    <test-case sql="SELECT * FROM pg_catalog.gs_session_memory_context" db-types="openGauss" scenario-types="db">
        <assertion expected-data-file="select_opengauss_pg_catalog_gs_session_memory_context.xml" />
    </test-case>
    
    <test-case sql="SELECT * FROM pg_catalog.gs_session_memory_detail" db-types="openGauss" scenario-types="db">
        <assertion expected-data-file="select_opengauss_pg_catalog_gs_session_memory_detail.xml" />
    </test-case>
    
    <test-case sql="SELECT * FROM pg_catalog.gs_session_memory_statistics" db-types="openGauss" scenario-types="db">
        <assertion expected-data-file="select_opengauss_pg_catalog_gs_session_memory_statistics.xml" />
    </test-case>
    
    <test-case sql="SELECT * FROM pg_catalog.gs_session_stat" db-types="openGauss" scenario-types="db">
        <assertion expected-data-file="select_opengauss_pg_catalog_gs_session_stat.xml" />
    </test-case>
    
    <test-case sql="SELECT * FROM pg_catalog.gs_session_time" db-types="openGauss" scenario-types="db">
        <assertion expected-data-file="select_opengauss_pg_catalog_gs_session_time.xml" />
    </test-case>
    
    <test-case sql="SELECT * FROM pg_catalog.gs_shared_memory_detail" db-types="openGauss" scenario-types="db">
        <assertion expected-data-file="select_opengauss_pg_catalog_gs_shared_memory_detail.xml" />
    </test-case>
    
    <test-case sql="SELECT * FROM pg_catalog.gs_sql_count" db-types="openGauss" scenario-types="db">
        <assertion expected-data-file="select_opengauss_pg_catalog_gs_sql_count.xml" />
    </test-case>
    
    <test-case sql="SELECT * FROM pg_catalog.gs_stat_session_cu" db-types="openGauss" scenario-types="db">
        <assertion expected-data-file="select_opengauss_pg_catalog_gs_stat_session_cu.xml" />
    </test-case>
    
    <test-case sql="SELECT * FROM pg_catalog.gs_thread_memory_context" db-types="openGauss" scenario-types="db">
        <assertion expected-data-file="select_opengauss_pg_catalog_gs_thread_memory_context.xml" />
    </test-case>
    
    <test-case sql="SELECT * FROM pg_catalog.gs_total_memory_detail" db-types="openGauss" scenario-types="db">
        <assertion expected-data-file="select_opengauss_pg_catalog_gs_total_memory_detail.xml" />
    </test-case>
    
    <test-case sql="SELECT * FROM pg_catalog.gs_total_nodegroup_memory_detail" db-types="openGauss" scenario-types="db">
        <assertion expected-data-file="select_opengauss_pg_catalog_gs_total_nodegroup_memory_detail.xml" />
    </test-case>
    
    <test-case sql="SELECT * FROM pg_catalog.gs_txn_snapshot" db-types="openGauss" scenario-types="db">
        <assertion expected-data-file="select_opengauss_pg_catalog_gs_txn_snapshot.xml" />
    </test-case>
    
    <test-case sql="SELECT * FROM pg_catalog.gs_uid" db-types="openGauss" scenario-types="db">
        <assertion expected-data-file="select_opengauss_pg_catalog_gs_uid.xml" />
    </test-case>
    
    <test-case sql="SELECT * FROM pg_catalog.gs_wlm_cgroup_info" db-types="openGauss" scenario-types="db">
        <assertion expected-data-file="select_opengauss_pg_catalog_gs_wlm_cgroup_info.xml" />
    </test-case>
    
    <test-case sql="SELECT * FROM pg_catalog.gs_wlm_ec_operator_history" db-types="openGauss" scenario-types="db">
        <assertion expected-data-file="select_opengauss_pg_catalog_gs_wlm_ec_operator_history.xml" />
    </test-case>
    
    <test-case sql="SELECT * FROM pg_catalog.gs_wlm_ec_operator_info" db-types="openGauss" scenario-types="db">
        <assertion expected-data-file="select_opengauss_pg_catalog_gs_wlm_ec_operator_info.xml" />
    </test-case>
    
    <test-case sql="SELECT * FROM pg_catalog.gs_wlm_ec_operator_statistics" db-types="openGauss" scenario-types="db">
        <assertion expected-data-file="select_opengauss_pg_catalog_gs_wlm_ec_operator_statistics.xml" />
    </test-case>
    
    <test-case sql="SELECT * FROM pg_catalog.gs_wlm_instance_history" db-types="openGauss" scenario-types="db">
        <assertion expected-data-file="select_opengauss_pg_catalog_gs_wlm_instance_history.xml" />
    </test-case>
    
    <test-case sql="SELECT * FROM pg_catalog.gs_wlm_operator_history" db-types="openGauss" scenario-types="db">
        <assertion expected-data-file="select_opengauss_pg_catalog_gs_wlm_operator_history.xml" />
    </test-case>
    
    <test-case sql="SELECT * FROM pg_catalog.gs_wlm_operator_info" db-types="openGauss" scenario-types="db">
        <assertion expected-data-file="select_opengauss_pg_catalog_gs_wlm_operator_info.xml" />
    </test-case>
    
    <test-case sql="SELECT * FROM pg_catalog.gs_wlm_operator_statistics" db-types="openGauss" scenario-types="db">
        <assertion expected-data-file="select_opengauss_pg_catalog_gs_wlm_operator_statistics.xml" />
    </test-case>
    
    <test-case sql="SELECT * FROM pg_catalog.gs_wlm_plan_encoding_table" db-types="openGauss" scenario-types="db">
        <assertion expected-data-file="select_opengauss_pg_catalog_gs_wlm_plan_encoding_table.xml" />
    </test-case>
    
    <test-case sql="SELECT * FROM pg_catalog.gs_wlm_plan_operator_history" db-types="openGauss" scenario-types="db">
        <assertion expected-data-file="select_opengauss_pg_catalog_gs_wlm_plan_operator_history.xml" />
    </test-case>
    
    <test-case sql="SELECT * FROM pg_catalog.gs_wlm_plan_operator_info" db-types="openGauss" scenario-types="db">
        <assertion expected-data-file="select_opengauss_pg_catalog_gs_wlm_plan_operator_info.xml" />
    </test-case>
    
    <test-case sql="SELECT * FROM pg_catalog.gs_wlm_rebuild_user_resource_pool" db-types="openGauss" scenario-types="db">
        <assertion expected-data-file="select_opengauss_pg_catalog_gs_wlm_rebuild_user_resource_pool.xml" />
    </test-case>
    
    <test-case sql="SELECT * FROM pg_catalog.gs_wlm_resource_pool" db-types="openGauss" scenario-types="db">
        <assertion expected-data-file="select_opengauss_pg_catalog_gs_wlm_resource_pool.xml" />
    </test-case>
    
    <test-case sql="SELECT * FROM pg_catalog.gs_wlm_session_history" db-types="openGauss" scenario-types="db">
        <assertion expected-data-file="select_opengauss_pg_catalog_gs_wlm_session_history.xml" />
    </test-case>
    
    <test-case sql="SELECT * FROM pg_catalog.gs_wlm_session_info" db-types="openGauss" scenario-types="db">
        <assertion expected-data-file="select_opengauss_pg_catalog_gs_wlm_session_info.xml" />
    </test-case>
    
    <test-case sql="SELECT * FROM pg_catalog.gs_wlm_session_info_all" db-types="openGauss" scenario-types="db">
        <assertion expected-data-file="select_opengauss_pg_catalog_gs_wlm_session_info_all.xml" />
    </test-case>
    
    <test-case sql="SELECT * FROM pg_catalog.gs_wlm_session_query_info_all" db-types="openGauss" scenario-types="db">
        <assertion expected-data-file="select_opengauss_pg_catalog_gs_wlm_session_query_info_all.xml" />
    </test-case>
    
    <test-case sql="SELECT * FROM pg_catalog.gs_wlm_session_statistics" db-types="openGauss" scenario-types="db">
        <assertion expected-data-file="select_opengauss_pg_catalog_gs_wlm_session_statistics.xml" />
    </test-case>
    
    <test-case sql="SELECT * FROM pg_catalog.gs_wlm_user_info" db-types="openGauss" scenario-types="db">
        <assertion expected-data-file="select_opengauss_pg_catalog_gs_wlm_user_info.xml" />
    </test-case>
    
    <test-case sql="SELECT * FROM pg_catalog.gs_wlm_user_resource_history" db-types="openGauss" scenario-types="db">
        <assertion expected-data-file="select_opengauss_pg_catalog_gs_wlm_user_resource_history.xml" />
    </test-case>
    
    <test-case sql="SELECT * FROM pg_catalog.gs_wlm_workload_records" db-types="openGauss" scenario-types="db">
        <assertion expected-data-file="select_opengauss_pg_catalog_gs_wlm_workload_records.xml" />
    </test-case>
    
    <test-case sql="SELECT * FROM pg_catalog.mpp_tables" db-types="openGauss" scenario-types="db">
        <assertion expected-data-file="select_opengauss_pg_catalog_mpp_tables.xml" />
    </test-case>
    
    <test-case sql="SELECT * FROM pg_catalog.pg_aggregate" db-types="openGauss" scenario-types="db">
        <assertion expected-data-file="select_opengauss_pg_catalog_pg_aggregate.xml" />
    </test-case>
    
    <test-case sql="SELECT * FROM pg_catalog.pg_am" db-types="openGauss" scenario-types="db">
        <assertion expected-data-file="select_opengauss_pg_catalog_pg_am.xml" />
    </test-case>
    
    <test-case sql="SELECT * FROM pg_catalog.pg_amop" db-types="openGauss" scenario-types="db">
        <assertion expected-data-file="select_opengauss_pg_catalog_pg_amop.xml" />
    </test-case>
    
    <test-case sql="SELECT * FROM pg_catalog.pg_amproc" db-types="openGauss" scenario-types="db">
        <assertion expected-data-file="select_opengauss_pg_catalog_pg_amproc.xml" />
    </test-case>
    
    <test-case sql="SELECT * FROM pg_catalog.pg_app_workloadgroup_mapping" db-types="openGauss" scenario-types="db">
        <assertion expected-data-file="select_opengauss_pg_catalog_pg_app_workloadgroup_mapping.xml" />
    </test-case>
    
    <test-case sql="SELECT * FROM pg_catalog.pg_attrdef" db-types="openGauss" scenario-types="db">
        <assertion expected-data-file="select_opengauss_pg_catalog_pg_attrdef.xml" />
    </test-case>
    
    <test-case sql="SELECT * FROM pg_catalog.pg_attribute" db-types="openGauss" scenario-types="db">
        <assertion expected-data-file="select_opengauss_pg_catalog_pg_attribute.xml" />
    </test-case>
    
    <test-case sql="SELECT * FROM pg_catalog.pg_auth_history" db-types="openGauss" scenario-types="db">
        <assertion expected-data-file="select_opengauss_pg_catalog_pg_auth_history.xml" />
    </test-case>
    
    <test-case sql="SELECT * FROM pg_catalog.pg_auth_members" db-types="openGauss" scenario-types="db">
        <assertion expected-data-file="select_opengauss_pg_catalog_pg_auth_members.xml" />
    </test-case>
    
    <test-case sql="SELECT * FROM pg_catalog.pg_authid" db-types="openGauss" scenario-types="db">
        <assertion expected-data-file="select_opengauss_pg_catalog_pg_authid.xml" />
    </test-case>
    
    <test-case sql="SELECT * FROM pg_catalog.pg_available_extension_versions" db-types="openGauss" scenario-types="db">
        <assertion expected-data-file="select_opengauss_pg_catalog_pg_available_extension_versions.xml" />
    </test-case>
    
    <test-case sql="SELECT * FROM pg_catalog.pg_available_extensions" db-types="openGauss" scenario-types="db">
        <assertion expected-data-file="select_opengauss_pg_catalog_pg_available_extensions.xml" />
    </test-case>
    
    <test-case sql="SELECT * FROM pg_catalog.pg_cast" db-types="openGauss" scenario-types="db">
        <assertion expected-data-file="select_opengauss_pg_catalog_pg_cast.xml" />
    </test-case>
    
    <test-case sql="SELECT * FROM pg_catalog.pg_class" db-types="openGauss" scenario-types="db">
        <assertion expected-data-file="select_opengauss_pg_catalog_pg_class.xml" />
    </test-case>
    
    <test-case sql="SELECT * FROM pg_catalog.pg_collation" db-types="openGauss" scenario-types="db">
        <assertion expected-data-file="select_opengauss_pg_catalog_pg_collation.xml" />
    </test-case>
    
    <test-case sql="SELECT * FROM pg_catalog.pg_comm_delay" db-types="openGauss" scenario-types="db">
        <assertion expected-data-file="select_opengauss_pg_catalog_pg_comm_delay.xml" />
    </test-case>
    
    <test-case sql="SELECT * FROM pg_catalog.pg_comm_recv_stream" db-types="openGauss" scenario-types="db">
        <assertion expected-data-file="select_opengauss_pg_catalog_pg_comm_recv_stream.xml" />
    </test-case>
    
    <test-case sql="SELECT * FROM pg_catalog.pg_comm_send_stream" db-types="openGauss" scenario-types="db">
        <assertion expected-data-file="select_opengauss_pg_catalog_pg_comm_send_stream.xml" />
    </test-case>
    
    <test-case sql="SELECT * FROM pg_catalog.pg_comm_status" db-types="openGauss" scenario-types="db">
        <assertion expected-data-file="select_opengauss_pg_catalog_pg_comm_status.xml" />
    </test-case>
    
    <test-case sql="SELECT * FROM pg_catalog.pg_constraint" db-types="openGauss" scenario-types="db">
        <assertion expected-data-file="select_opengauss_pg_catalog_pg_constraint.xml" />
    </test-case>
    
    <test-case sql="SELECT * FROM pg_catalog.pg_control_group_config" db-types="openGauss" scenario-types="db">
        <assertion expected-data-file="select_opengauss_pg_catalog_pg_control_group_config.xml" />
    </test-case>
    
    <test-case sql="SELECT * FROM pg_catalog.pg_conversion" db-types="openGauss" scenario-types="db">
        <assertion expected-data-file="select_opengauss_pg_catalog_pg_conversion.xml" />
    </test-case>
    
    <test-case sql="SELECT * FROM pg_catalog.pg_cursors" db-types="openGauss" scenario-types="db">
        <assertion expected-data-file="select_opengauss_pg_catalog_pg_cursors.xml" />
    </test-case>
    
    <test-case sql="SELECT * FROM pg_catalog.pg_database" db-types="openGauss" scenario-types="db">
        <assertion expected-data-file="select_opengauss_pg_catalog_pg_database.xml" />
    </test-case>
    
    <test-case sql="SELECT * FROM pg_catalog.pg_db_role_setting" db-types="openGauss" scenario-types="db">
        <assertion expected-data-file="select_opengauss_pg_catalog_pg_db_role_setting.xml" />
    </test-case>
    
    <test-case sql="SELECT * FROM pg_catalog.pg_default_acl" db-types="openGauss" scenario-types="db">
        <assertion expected-data-file="select_opengauss_pg_catalog_pg_default_acl.xml" />
    </test-case>
    
    <test-case sql="SELECT * FROM pg_catalog.pg_depend" db-types="openGauss" scenario-types="db">
        <assertion expected-data-file="select_opengauss_pg_catalog_pg_depend.xml" />
    </test-case>
    
    <test-case sql="SELECT * FROM pg_catalog.pg_description" db-types="openGauss" scenario-types="db">
        <assertion expected-data-file="select_opengauss_pg_catalog_pg_description.xml" />
    </test-case>
    
    <test-case sql="SELECT * FROM pg_catalog.pg_directory" db-types="openGauss" scenario-types="db">
        <assertion expected-data-file="select_opengauss_pg_catalog_pg_directory.xml" />
    </test-case>
    
    <test-case sql="SELECT * FROM pg_catalog.pg_enum" db-types="openGauss" scenario-types="db">
        <assertion expected-data-file="select_opengauss_pg_catalog_pg_enum.xml" />
    </test-case>
    
    <test-case sql="SELECT * FROM pg_catalog.pg_ext_stats" db-types="openGauss" scenario-types="db">
        <assertion expected-data-file="select_opengauss_pg_catalog_pg_ext_stats.xml" />
    </test-case>
    
    <test-case sql="SELECT * FROM pg_catalog.pg_extension" db-types="openGauss" scenario-types="db">
        <assertion expected-data-file="select_opengauss_pg_catalog_pg_extension.xml" />
    </test-case>
    
    <test-case sql="SELECT * FROM pg_catalog.pg_extension_data_source" db-types="openGauss" scenario-types="db">
        <assertion expected-data-file="select_opengauss_pg_catalog_pg_extension_data_source.xml" />
    </test-case>
    
    <test-case sql="SELECT * FROM pg_catalog.pg_foreign_data_wrapper" db-types="openGauss" scenario-types="db">
        <assertion expected-data-file="select_opengauss_pg_catalog_pg_foreign_data_wrapper.xml" />
    </test-case>
    
    <test-case sql="SELECT * FROM pg_catalog.pg_foreign_server" db-types="openGauss" scenario-types="db">
        <assertion expected-data-file="select_opengauss_pg_catalog_pg_foreign_server.xml" />
    </test-case>
    
    <test-case sql="SELECT * FROM pg_catalog.pg_foreign_table" db-types="openGauss" scenario-types="db">
        <assertion expected-data-file="select_opengauss_pg_catalog_pg_foreign_table.xml" />
    </test-case>
    
    <test-case sql="SELECT * FROM pg_catalog.pg_get_invalid_backends" db-types="openGauss" scenario-types="db">
        <assertion expected-data-file="select_opengauss_pg_catalog_pg_get_invalid_backends.xml" />
    </test-case>
    
    <test-case sql="SELECT * FROM pg_catalog.pg_get_senders_catchup_time" db-types="openGauss" scenario-types="db">
        <assertion expected-data-file="select_opengauss_pg_catalog_pg_get_senders_catchup_time.xml" />
    </test-case>
    
    <test-case sql="SELECT * FROM pg_catalog.pg_group" db-types="openGauss" scenario-types="db">
        <assertion expected-data-file="select_opengauss_pg_catalog_pg_group.xml" />
    </test-case>
    
    <test-case sql="SELECT * FROM pg_catalog.pg_gtt_attached_pids" db-types="openGauss" scenario-types="db">
        <assertion expected-data-file="select_opengauss_pg_catalog_pg_gtt_attached_pids.xml" />
    </test-case>
    
    <test-case sql="SELECT * FROM pg_catalog.pg_gtt_relstats" db-types="openGauss" scenario-types="db">
        <assertion expected-data-file="select_opengauss_pg_catalog_pg_gtt_relstats.xml" />
    </test-case>
    
    <test-case sql="SELECT * FROM pg_catalog.pg_gtt_stats" db-types="openGauss" scenario-types="db">
        <assertion expected-data-file="select_opengauss_pg_catalog_pg_gtt_stats.xml" />
    </test-case>
    
    <test-case sql="SELECT * FROM pg_catalog.pg_hashbucket" db-types="openGauss" scenario-types="db">
        <assertion expected-data-file="select_opengauss_pg_catalog_pg_hashbucket.xml" />
    </test-case>
    
    <test-case sql="SELECT * FROM pg_catalog.pg_index" db-types="openGauss" scenario-types="db">
        <assertion expected-data-file="select_opengauss_pg_catalog_pg_index.xml" />
    </test-case>
    
    <test-case sql="SELECT * FROM pg_catalog.pg_indexes" db-types="openGauss" scenario-types="db">
        <assertion expected-data-file="select_opengauss_pg_catalog_pg_indexes.xml" />
    </test-case>
    
    <test-case sql="SELECT * FROM pg_catalog.pg_inherits" db-types="openGauss" scenario-types="db">
        <assertion expected-data-file="select_opengauss_pg_catalog_pg_inherits.xml" />
    </test-case>
    
    <test-case sql="SELECT * FROM pg_catalog.pg_job" db-types="openGauss" scenario-types="db">
        <assertion expected-data-file="select_opengauss_pg_catalog_pg_job.xml" />
    </test-case>
    
    <test-case sql="SELECT * FROM pg_catalog.pg_job_proc" db-types="openGauss" scenario-types="db">
        <assertion expected-data-file="select_opengauss_pg_catalog_pg_job_proc.xml" />
    </test-case>
    
    <test-case sql="SELECT * FROM pg_catalog.pg_language" db-types="openGauss" scenario-types="db">
        <assertion expected-data-file="select_opengauss_pg_catalog_pg_language.xml" />
    </test-case>
    
    <test-case sql="SELECT * FROM pg_catalog.pg_largeobject" db-types="openGauss" scenario-types="db">
        <assertion expected-data-file="select_opengauss_pg_catalog_pg_largeobject.xml" />
    </test-case>
    
    <test-case sql="SELECT * FROM pg_catalog.pg_largeobject_metadata" db-types="openGauss" scenario-types="db">
        <assertion expected-data-file="select_opengauss_pg_catalog_pg_largeobject_metadata.xml" />
    </test-case>
    
    <test-case sql="SELECT * FROM pg_catalog.pg_locks" db-types="openGauss" scenario-types="db">
        <assertion expected-data-file="select_opengauss_pg_catalog_pg_locks.xml" />
    </test-case>
    
    <test-case sql="SELECT * FROM pg_catalog.pg_namespace" db-types="openGauss" scenario-types="db">
        <assertion expected-data-file="select_opengauss_pg_catalog_pg_namespace.xml" />
    </test-case>
    
    <test-case sql="SELECT * FROM pg_catalog.pg_node_env" db-types="openGauss" scenario-types="db">
        <assertion expected-data-file="select_opengauss_pg_catalog_pg_node_env.xml" />
    </test-case>
    
    <test-case sql="SELECT * FROM pg_catalog.pg_object" db-types="openGauss" scenario-types="db">
        <assertion expected-data-file="select_opengauss_pg_catalog_pg_object.xml" />
    </test-case>
    
    <test-case sql="SELECT * FROM pg_catalog.pg_obsscaninfo" db-types="openGauss" scenario-types="db">
        <assertion expected-data-file="select_opengauss_pg_catalog_pg_obsscaninfo.xml" />
    </test-case>
    
    <test-case sql="SELECT * FROM pg_catalog.pg_opclass" db-types="openGauss" scenario-types="db">
        <assertion expected-data-file="select_opengauss_pg_catalog_pg_opclass.xml" />
    </test-case>
    
    <test-case sql="SELECT * FROM pg_catalog.pg_operator" db-types="openGauss" scenario-types="db">
        <assertion expected-data-file="select_opengauss_pg_catalog_pg_operator.xml" />
    </test-case>
    
    <test-case sql="SELECT * FROM pg_catalog.pg_opfamily" db-types="openGauss" scenario-types="db">
        <assertion expected-data-file="select_opengauss_pg_catalog_pg_opfamily.xml" />
    </test-case>
    
    <test-case sql="SELECT * FROM pg_catalog.pg_os_threads" db-types="openGauss" scenario-types="db">
        <assertion expected-data-file="select_opengauss_pg_catalog_pg_os_threads.xml" />
    </test-case>
    
    <test-case sql="SELECT * FROM pg_catalog.pg_partition" db-types="openGauss" scenario-types="db">
        <assertion expected-data-file="select_opengauss_pg_catalog_pg_partition.xml" />
    </test-case>
    
    <test-case sql="SELECT * FROM pg_catalog.pg_pltemplate" db-types="openGauss" scenario-types="db">
        <assertion expected-data-file="select_opengauss_pg_catalog_pg_pltemplate.xml" />
    </test-case>
    
    <test-case sql="SELECT * FROM pg_catalog.pg_prepared_statements" db-types="openGauss" scenario-types="db">
        <assertion expected-data-file="select_opengauss_pg_catalog_pg_prepared_statements.xml" />
    </test-case>
    
    <test-case sql="SELECT * FROM pg_catalog.pg_prepared_xacts" db-types="openGauss" scenario-types="db">
        <assertion expected-data-file="select_opengauss_pg_catalog_pg_prepared_xacts.xml" />
    </test-case>
    
    <test-case sql="SELECT * FROM pg_catalog.pg_proc" db-types="openGauss" scenario-types="db">
        <assertion expected-data-file="select_opengauss_pg_catalog_pg_proc.xml" />
    </test-case>
    
    <test-case sql="SELECT * FROM pg_catalog.pg_publication" db-types="openGauss" scenario-types="db">
        <assertion expected-data-file="select_opengauss_pg_catalog_pg_publication.xml" />
    </test-case>
    
    <test-case sql="SELECT * FROM pg_catalog.pg_publication_rel" db-types="openGauss" scenario-types="db">
        <assertion expected-data-file="select_opengauss_pg_catalog_pg_publication_rel.xml" />
    </test-case>
    
    <test-case sql="SELECT * FROM pg_catalog.pg_publication_tables" db-types="openGauss" scenario-types="db">
        <assertion expected-data-file="select_opengauss_pg_catalog_pg_publication_tables.xml" />
    </test-case>
    
    <test-case sql="SELECT * FROM pg_catalog.pg_range" db-types="openGauss" scenario-types="db">
        <assertion expected-data-file="select_opengauss_pg_catalog_pg_range.xml" />
    </test-case>
    
    <test-case sql="SELECT * FROM pg_catalog.pg_replication_origin" db-types="openGauss" scenario-types="db">
        <assertion expected-data-file="select_opengauss_pg_catalog_pg_replication_origin.xml" />
    </test-case>
    
    <test-case sql="SELECT * FROM pg_catalog.pg_replication_origin_status" db-types="openGauss" scenario-types="db">
        <assertion expected-data-file="select_opengauss_pg_catalog_pg_replication_origin_status.xml" />
    </test-case>
    
    <test-case sql="SELECT * FROM pg_catalog.pg_replication_slots" db-types="openGauss" scenario-types="db">
        <assertion expected-data-file="select_opengauss_pg_catalog_pg_replication_slots.xml" />
    </test-case>
    
    <test-case sql="SELECT * FROM pg_catalog.pg_resource_pool" db-types="openGauss" scenario-types="db">
        <assertion expected-data-file="select_opengauss_pg_catalog_pg_resource_pool.xml" />
    </test-case>
    
    <test-case sql="SELECT * FROM pg_catalog.pg_rewrite" db-types="openGauss" scenario-types="db">
        <assertion expected-data-file="select_opengauss_pg_catalog_pg_rewrite.xml" />
    </test-case>
    
    <test-case sql="SELECT * FROM pg_catalog.pg_rlspolicies" db-types="openGauss" scenario-types="db">
        <assertion expected-data-file="select_opengauss_pg_catalog_pg_rlspolicies.xml" />
    </test-case>
    
    <test-case sql="SELECT * FROM pg_catalog.pg_rlspolicy" db-types="openGauss" scenario-types="db">
        <assertion expected-data-file="select_opengauss_pg_catalog_pg_rlspolicy.xml" />
    </test-case>
    
    <test-case sql="SELECT * FROM pg_catalog.pg_roles" db-types="openGauss" scenario-types="db">
        <assertion expected-data-file="select_opengauss_pg_catalog_pg_roles.xml" />
    </test-case>
    
    <test-case sql="SELECT * FROM pg_catalog.pg_rules" db-types="openGauss" scenario-types="db">
        <assertion expected-data-file="select_opengauss_pg_catalog_pg_rules.xml" />
    </test-case>
    
    <test-case sql="SELECT * FROM pg_catalog.pg_running_xacts" db-types="openGauss" scenario-types="db">
        <assertion expected-data-file="select_opengauss_pg_catalog_pg_running_xacts.xml" />
    </test-case>
    
    <test-case sql="SELECT * FROM pg_catalog.pg_seclabel" db-types="openGauss" scenario-types="db">
        <assertion expected-data-file="select_opengauss_pg_catalog_pg_seclabel.xml" />
    </test-case>
    
    <test-case sql="SELECT * FROM pg_catalog.pg_seclabels" db-types="openGauss" scenario-types="db">
        <assertion expected-data-file="select_opengauss_pg_catalog_pg_seclabels.xml" />
    </test-case>
    
    <test-case sql="SELECT * FROM pg_catalog.pg_session_iostat" db-types="openGauss" scenario-types="db">
        <assertion expected-data-file="select_opengauss_pg_catalog_pg_session_iostat.xml" />
    </test-case>
    
    <test-case sql="SELECT * FROM pg_catalog.pg_session_wlmstat" db-types="openGauss" scenario-types="db">
        <assertion expected-data-file="select_opengauss_pg_catalog_pg_session_wlmstat.xml" />
    </test-case>
    
    <test-case sql="SELECT * FROM pg_catalog.pg_settings" db-types="openGauss" scenario-types="db">
        <assertion expected-data-file="select_opengauss_pg_catalog_pg_settings.xml" />
    </test-case>
    
    <test-case sql="SELECT * FROM pg_catalog.pg_shadow" db-types="openGauss" scenario-types="db">
        <assertion expected-data-file="select_opengauss_pg_catalog_pg_shadow.xml" />
    </test-case>
    
    <test-case sql="SELECT * FROM pg_catalog.pg_shdepend" db-types="openGauss" scenario-types="db">
        <assertion expected-data-file="select_opengauss_pg_catalog_pg_shdepend.xml" />
    </test-case>
    
    <test-case sql="SELECT * FROM pg_catalog.pg_shdescription" db-types="openGauss" scenario-types="db">
        <assertion expected-data-file="select_opengauss_pg_catalog_pg_shdescription.xml" />
    </test-case>
    
    <test-case sql="SELECT * FROM pg_catalog.pg_shseclabel" db-types="openGauss" scenario-types="db">
        <assertion expected-data-file="select_opengauss_pg_catalog_pg_shseclabel.xml" />
    </test-case>
    
    <test-case sql="SELECT * FROM pg_catalog.pg_stat_activity" db-types="openGauss" scenario-types="db">
        <assertion expected-data-file="select_opengauss_pg_catalog_pg_stat_activity.xml" />
    </test-case>
    
    <test-case sql="SELECT * FROM pg_catalog.pg_stat_activity_ng" db-types="openGauss" scenario-types="db">
        <assertion expected-data-file="select_opengauss_pg_catalog_pg_stat_activity_ng.xml" />
    </test-case>
    
    <test-case sql="SELECT * FROM pg_catalog.pg_stat_all_indexes" db-types="openGauss" scenario-types="db">
        <assertion expected-data-file="select_opengauss_pg_catalog_pg_stat_all_indexes.xml" />
    </test-case>
    
    <test-case sql="SELECT * FROM pg_catalog.pg_stat_all_tables" db-types="openGauss" scenario-types="db">
        <assertion expected-data-file="select_opengauss_pg_catalog_pg_stat_all_tables.xml" />
    </test-case>
    
    <test-case sql="SELECT * FROM pg_catalog.pg_stat_bad_block" db-types="openGauss" scenario-types="db">
        <assertion expected-data-file="select_opengauss_pg_catalog_pg_stat_bad_block.xml" />
    </test-case>
    
    <test-case sql="SELECT * FROM pg_catalog.pg_stat_bgwriter" db-types="openGauss" scenario-types="db">
        <assertion expected-data-file="select_opengauss_pg_catalog_pg_stat_bgwriter.xml" />
    </test-case>
    
    <test-case sql="SELECT * FROM pg_catalog.pg_stat_database" db-types="openGauss" scenario-types="db">
        <assertion expected-data-file="select_opengauss_pg_catalog_pg_stat_database.xml" />
    </test-case>
    
    <test-case sql="SELECT * FROM pg_catalog.pg_stat_database_conflicts" db-types="openGauss" scenario-types="db">
        <assertion expected-data-file="select_opengauss_pg_catalog_pg_stat_database_conflicts.xml" />
    </test-case>
    
    <test-case sql="SELECT * FROM pg_catalog.pg_stat_replication" db-types="openGauss" scenario-types="db">
        <assertion expected-data-file="select_opengauss_pg_catalog_pg_stat_replication.xml" />
    </test-case>
    
    <test-case sql="SELECT * FROM pg_catalog.pg_stat_subscription" db-types="openGauss" scenario-types="db">
        <assertion expected-data-file="select_opengauss_pg_catalog_pg_stat_subscription.xml" />
    </test-case>
    
    <test-case sql="SELECT * FROM pg_catalog.pg_stat_sys_indexes" db-types="openGauss" scenario-types="db">
        <assertion expected-data-file="select_opengauss_pg_catalog_pg_stat_sys_indexes.xml" />
    </test-case>
    
    <test-case sql="SELECT * FROM pg_catalog.pg_stat_sys_tables" db-types="openGauss" scenario-types="db">
        <assertion expected-data-file="select_opengauss_pg_catalog_pg_stat_sys_tables.xml" />
    </test-case>
    
    <test-case sql="SELECT * FROM pg_catalog.pg_stat_user_functions" db-types="openGauss" scenario-types="db">
        <assertion expected-data-file="select_opengauss_pg_catalog_pg_stat_user_functions.xml" />
    </test-case>
    
    <test-case sql="SELECT * FROM pg_catalog.pg_stat_user_indexes" db-types="openGauss" scenario-types="db">
        <assertion expected-data-file="select_opengauss_pg_catalog_pg_stat_user_indexes.xml" />
    </test-case>
    
    <test-case sql="SELECT * FROM pg_catalog.pg_stat_user_tables" db-types="openGauss" scenario-types="db">
        <assertion expected-data-file="select_opengauss_pg_catalog_pg_stat_user_tables.xml" />
    </test-case>
    
    <test-case sql="SELECT * FROM pg_catalog.pg_stat_xact_all_tables" db-types="openGauss" scenario-types="db">
        <assertion expected-data-file="select_opengauss_pg_catalog_pg_stat_xact_all_tables.xml" />
    </test-case>
    
    <test-case sql="SELECT * FROM pg_catalog.pg_stat_xact_sys_tables" db-types="openGauss" scenario-types="db">
        <assertion expected-data-file="select_opengauss_pg_catalog_pg_stat_xact_sys_tables.xml" />
    </test-case>
    
    <test-case sql="SELECT * FROM pg_catalog.pg_stat_xact_user_functions" db-types="openGauss" scenario-types="db">
        <assertion expected-data-file="select_opengauss_pg_catalog_pg_stat_xact_user_functions.xml" />
    </test-case>
    
    <test-case sql="SELECT * FROM pg_catalog.pg_stat_xact_user_tables" db-types="openGauss" scenario-types="db">
        <assertion expected-data-file="select_opengauss_pg_catalog_pg_stat_xact_user_tables.xml" />
    </test-case>
    
    <test-case sql="SELECT * FROM pg_catalog.pg_statio_all_indexes" db-types="openGauss" scenario-types="db">
        <assertion expected-data-file="select_opengauss_pg_catalog_pg_statio_all_indexes.xml" />
    </test-case>
    
    <test-case sql="SELECT * FROM pg_catalog.pg_statio_all_sequences" db-types="openGauss" scenario-types="db">
        <assertion expected-data-file="select_opengauss_pg_catalog_pg_statio_all_sequences.xml" />
    </test-case>
    
    <test-case sql="SELECT * FROM pg_catalog.pg_statio_all_tables" db-types="openGauss" scenario-types="db">
        <assertion expected-data-file="select_opengauss_pg_catalog_pg_statio_all_tables.xml" />
    </test-case>
    
    <test-case sql="SELECT * FROM pg_catalog.pg_statio_sys_indexes" db-types="openGauss" scenario-types="db">
        <assertion expected-data-file="select_opengauss_pg_catalog_pg_statio_sys_indexes.xml" />
    </test-case>
    
    <test-case sql="SELECT * FROM pg_catalog.pg_statio_sys_sequences" db-types="openGauss" scenario-types="db">
        <assertion expected-data-file="select_opengauss_pg_catalog_pg_statio_sys_sequences.xml" />
    </test-case>
    
    <test-case sql="SELECT * FROM pg_catalog.pg_statio_sys_tables" db-types="openGauss" scenario-types="db">
        <assertion expected-data-file="select_opengauss_pg_catalog_pg_statio_sys_tables.xml" />
    </test-case>
    
    <test-case sql="SELECT * FROM pg_catalog.pg_statio_user_indexes" db-types="openGauss" scenario-types="db">
        <assertion expected-data-file="select_opengauss_pg_catalog_pg_statio_user_indexes.xml" />
    </test-case>
    
    <test-case sql="SELECT * FROM pg_catalog.pg_statio_user_sequences" db-types="openGauss" scenario-types="db">
        <assertion expected-data-file="select_opengauss_pg_catalog_pg_statio_user_sequences.xml" />
    </test-case>
    
    <test-case sql="SELECT * FROM pg_catalog.pg_statio_user_tables" db-types="openGauss" scenario-types="db">
        <assertion expected-data-file="select_opengauss_pg_catalog_pg_statio_user_tables.xml" />
    </test-case>
    
    <test-case sql="SELECT * FROM pg_catalog.pg_statistic" db-types="openGauss" scenario-types="db">
        <assertion expected-data-file="select_opengauss_pg_catalog_pg_statistic.xml" />
    </test-case>
    
    <test-case sql="SELECT * FROM pg_catalog.pg_statistic_ext" db-types="openGauss" scenario-types="db">
        <assertion expected-data-file="select_opengauss_pg_catalog_pg_statistic_ext.xml" />
    </test-case>
    
    <test-case sql="SELECT * FROM pg_catalog.pg_stats" db-types="openGauss" scenario-types="db">
        <assertion expected-data-file="select_opengauss_pg_catalog_pg_stats.xml" />
    </test-case>
    
    <test-case sql="SELECT * FROM pg_catalog.pg_subscription" db-types="openGauss" scenario-types="db">
        <assertion expected-data-file="select_opengauss_pg_catalog_pg_subscription.xml" />
    </test-case>
    
    <test-case sql="SELECT * FROM pg_catalog.pg_synonym" db-types="openGauss" scenario-types="db">
        <assertion expected-data-file="select_opengauss_pg_catalog_pg_synonym.xml" />
    </test-case>
    
    <test-case sql="SELECT * FROM pg_catalog.pg_tables" db-types="openGauss" scenario-types="db">
        <assertion expected-data-file="select_opengauss_pg_catalog_pg_tables.xml" />
    </test-case>
    
    <test-case sql="SELECT * FROM pg_catalog.pg_tablespace" db-types="openGauss" scenario-types="db">
        <assertion expected-data-file="select_opengauss_pg_catalog_pg_tablespace.xml" />
    </test-case>
    
    <test-case sql="SELECT * FROM pg_catalog.pg_tde_info" db-types="openGauss" scenario-types="db">
        <assertion expected-data-file="select_opengauss_pg_catalog_pg_tde_info.xml" />
    </test-case>
    
    <test-case sql="SELECT * FROM pg_catalog.pg_thread_wait_status" db-types="openGauss" scenario-types="db">
        <assertion expected-data-file="select_opengauss_pg_catalog_pg_thread_wait_status.xml" />
    </test-case>
    
    <test-case sql="SELECT * FROM pg_catalog.pg_timezone_abbrevs" db-types="openGauss" scenario-types="db">
        <assertion expected-data-file="select_opengauss_pg_catalog_pg_timezone_abbrevs.xml" />
    </test-case>
    
    <test-case sql="SELECT * FROM pg_catalog.pg_timezone_names" db-types="openGauss" scenario-types="db">
        <assertion expected-data-file="select_opengauss_pg_catalog_pg_timezone_names.xml" />
    </test-case>
    
    <test-case sql="SELECT * FROM pg_catalog.pg_total_memory_detail" db-types="openGauss" scenario-types="db">
        <assertion expected-data-file="select_opengauss_pg_catalog_pg_total_memory_detail.xml" />
    </test-case>
    
    <test-case sql="SELECT * FROM pg_catalog.pg_total_user_resource_info" db-types="openGauss" scenario-types="db">
        <assertion expected-data-file="select_opengauss_pg_catalog_pg_total_user_resource_info.xml" />
    </test-case>
    
    <test-case sql="SELECT * FROM pg_catalog.pg_total_user_resource_info_oid" db-types="openGauss" scenario-types="db">
        <assertion expected-data-file="select_opengauss_pg_catalog_pg_total_user_resource_info_oid.xml" />
    </test-case>
    
    <test-case sql="SELECT * FROM pg_catalog.pg_trigger" db-types="openGauss" scenario-types="db">
        <assertion expected-data-file="select_opengauss_pg_catalog_pg_trigger.xml" />
    </test-case>
    
    <test-case sql="SELECT * FROM pg_catalog.pg_ts_config" db-types="openGauss" scenario-types="db">
        <assertion expected-data-file="select_opengauss_pg_catalog_pg_ts_config.xml" />
    </test-case>
    
    <test-case sql="SELECT * FROM pg_catalog.pg_ts_config_map" db-types="openGauss" scenario-types="db">
        <assertion expected-data-file="select_opengauss_pg_catalog_pg_ts_config_map.xml" />
    </test-case>
    
    <test-case sql="SELECT * FROM pg_catalog.pg_ts_dict" db-types="openGauss" scenario-types="db">
        <assertion expected-data-file="select_opengauss_pg_catalog_pg_ts_dict.xml" />
    </test-case>
    
    <test-case sql="SELECT * FROM pg_catalog.pg_ts_parser" db-types="openGauss" scenario-types="db">
        <assertion expected-data-file="select_opengauss_pg_catalog_pg_ts_parser.xml" />
    </test-case>
    
    <test-case sql="SELECT * FROM pg_catalog.pg_ts_template" db-types="openGauss" scenario-types="db">
        <assertion expected-data-file="select_opengauss_pg_catalog_pg_ts_template.xml" />
    </test-case>
    
    <test-case sql="SELECT * FROM pg_catalog.pg_type" db-types="openGauss" scenario-types="db">
        <assertion expected-data-file="select_opengauss_pg_catalog_pg_type.xml" />
    </test-case>
    
    <test-case sql="SELECT * FROM pg_catalog.pg_user" db-types="openGauss" scenario-types="db">
        <assertion expected-data-file="select_opengauss_pg_catalog_pg_user.xml" />
    </test-case>
    
    <test-case sql="SELECT * FROM pg_catalog.pg_user_mapping" db-types="openGauss" scenario-types="db">
        <assertion expected-data-file="select_opengauss_pg_catalog_pg_user_mapping.xml" />
    </test-case>
    
    <test-case sql="SELECT * FROM pg_catalog.pg_user_mappings" db-types="openGauss" scenario-types="db">
        <assertion expected-data-file="select_opengauss_pg_catalog_pg_user_mappings.xml" />
    </test-case>
    
    <test-case sql="SELECT * FROM pg_catalog.pg_user_status" db-types="openGauss" scenario-types="db">
        <assertion expected-data-file="select_opengauss_pg_catalog_pg_user_status.xml" />
    </test-case>
    
    <test-case sql="SELECT * FROM pg_catalog.pg_variable_info" db-types="openGauss" scenario-types="db">
        <assertion expected-data-file="select_opengauss_pg_catalog_pg_variable_info.xml" />
    </test-case>
    
    <test-case sql="SELECT * FROM pg_catalog.pg_views" db-types="openGauss" scenario-types="db">
        <assertion expected-data-file="select_opengauss_pg_catalog_pg_views.xml" />
    </test-case>
    
    <test-case sql="SELECT * FROM pg_catalog.pg_wlm_statistics" db-types="openGauss" scenario-types="db">
        <assertion expected-data-file="select_opengauss_pg_catalog_pg_wlm_statistics.xml" />
    </test-case>
    
    <test-case sql="SELECT * FROM pg_catalog.pg_workload_group" db-types="openGauss" scenario-types="db">
        <assertion expected-data-file="select_opengauss_pg_catalog_pg_workload_group.xml" />
    </test-case>
    
    <test-case sql="SELECT * FROM pg_catalog.pgxc_class" db-types="openGauss" scenario-types="db">
        <assertion expected-data-file="select_opengauss_pg_catalog_pgxc_class.xml" />
    </test-case>
    
    <test-case sql="SELECT * FROM pg_catalog.pgxc_group" db-types="openGauss" scenario-types="db">
        <assertion expected-data-file="select_opengauss_pg_catalog_pgxc_group.xml" />
    </test-case>
    
    <test-case sql="SELECT * FROM pg_catalog.pgxc_node" db-types="openGauss" scenario-types="db">
        <assertion expected-data-file="select_opengauss_pg_catalog_pgxc_node.xml" />
    </test-case>
    
    <test-case sql="SELECT * FROM pg_catalog.pgxc_prepared_xacts" db-types="openGauss" scenario-types="db">
        <assertion expected-data-file="select_opengauss_pg_catalog_pgxc_prepared_xacts.xml" />
    </test-case>
    
    <test-case sql="SELECT * FROM pg_catalog.pgxc_slice" db-types="openGauss" scenario-types="db">
        <assertion expected-data-file="select_opengauss_pg_catalog_pgxc_slice.xml" />
    </test-case>
    
    <test-case sql="SELECT * FROM pg_catalog.pgxc_thread_wait_status" db-types="openGauss" scenario-types="db">
        <assertion expected-data-file="select_opengauss_pg_catalog_pgxc_thread_wait_status.xml" />
    </test-case>
    
    <test-case sql="SELECT * FROM pg_catalog.plan_table" db-types="openGauss" scenario-types="db">
        <assertion expected-data-file="select_opengauss_pg_catalog_plan_table.xml" />
    </test-case>
    
    <test-case sql="SELECT * FROM pg_catalog.plan_table_data" db-types="openGauss" scenario-types="db">
        <assertion expected-data-file="select_opengauss_pg_catalog_plan_table_data.xml" />
    </test-case>
    
    <test-case sql="SELECT * FROM pg_catalog.statement_history" db-types="openGauss" scenario-types="db">
        <assertion expected-data-file="select_opengauss_pg_catalog_statement_history.xml" />
    </test-case>
    
    <test-case sql="SELECT * FROM pg_catalog.streaming_cont_query" db-types="openGauss" scenario-types="db">
        <assertion expected-data-file="select_opengauss_pg_catalog_streaming_cont_query.xml" />
    </test-case>
    
    <test-case sql="SELECT * FROM pg_catalog.streaming_reaper_status" db-types="openGauss" scenario-types="db">
        <assertion expected-data-file="select_opengauss_pg_catalog_streaming_reaper_status.xml" />
    </test-case>
    
    <test-case sql="SELECT * FROM pg_catalog.streaming_stream" db-types="openGauss" scenario-types="db">
        <assertion expected-data-file="select_opengauss_pg_catalog_streaming_stream.xml" />
    </test-case>
    
    <test-case sql="SELECT * FROM pg_catalog.sys_dummy" db-types="openGauss" scenario-types="db">
        <assertion expected-data-file="select_opengauss_pg_catalog_sys_dummy.xml" />
=======
    <test-case sql="SELECT * FROM information_schema._pg_foreign_data_wrappers" db-types="openGauss" scenario-types="db">
        <assertion expected-data-file="select_opengauss_information_schema__pg_foreign_data_wrappers.xml" />
    </test-case>
    
    <test-case sql="SELECT * FROM information_schema._pg_foreign_servers" db-types="openGauss" scenario-types="db">
        <assertion expected-data-file="select_opengauss_information_schema__pg_foreign_servers.xml" />
    </test-case>
    
    <test-case sql="SELECT * FROM information_schema._pg_foreign_table_columns" db-types="openGauss" scenario-types="db">
        <assertion expected-data-file="select_opengauss_information_schema__pg_foreign_table_columns.xml" />
    </test-case>
    
    <test-case sql="SELECT * FROM information_schema._pg_foreign_tables" db-types="openGauss" scenario-types="db">
        <assertion expected-data-file="select_opengauss_information_schema__pg_foreign_tables.xml" />
    </test-case>
    
    <test-case sql="SELECT * FROM information_schema._pg_user_mappings" db-types="openGauss" scenario-types="db">
        <assertion expected-data-file="select_opengauss_information_schema__pg_user_mappings.xml" />
    </test-case>
    
    <test-case sql="SELECT * FROM information_schema.administrable_role_authorizations" db-types="openGauss" scenario-types="db">
        <assertion expected-data-file="select_opengauss_information_schema_administrable_role_authorizations.xml" />
    </test-case>
    
    <test-case sql="SELECT * FROM information_schema.applicable_roles" db-types="openGauss" scenario-types="db">
        <assertion expected-data-file="select_opengauss_information_schema_applicable_roles.xml" />
    </test-case>
    
    <test-case sql="SELECT * FROM information_schema.attributes" db-types="openGauss" scenario-types="db">
        <assertion expected-data-file="select_opengauss_information_schema_attributes.xml" />
    </test-case>
    
    <test-case sql="SELECT * FROM information_schema.character_sets" db-types="openGauss" scenario-types="db">
        <assertion expected-data-file="select_opengauss_information_schema_character_sets.xml" />
    </test-case>
    
    <test-case sql="SELECT * FROM information_schema.check_constraint_routine_usage" db-types="openGauss" scenario-types="db">
        <assertion expected-data-file="select_opengauss_information_schema_check_constraint_routine_usage.xml" />
    </test-case>
    
    <test-case sql="SELECT * FROM information_schema.check_constraints" db-types="openGauss" scenario-types="db">
        <assertion expected-data-file="select_opengauss_information_schema_check_constraints.xml" />
    </test-case>
    
    <test-case sql="SELECT * FROM information_schema.collation_character_set_applicability" db-types="openGauss" scenario-types="db">
        <assertion expected-data-file="select_opengauss_information_schema_collation_character_set_applicability.xml" />
    </test-case>
    
    <test-case sql="SELECT * FROM information_schema.collations" db-types="openGauss" scenario-types="db">
        <assertion expected-data-file="select_opengauss_information_schema_collations.xml" />
    </test-case>
    
    <test-case sql="SELECT * FROM information_schema.column_domain_usage" db-types="openGauss" scenario-types="db">
        <assertion expected-data-file="select_opengauss_information_schema_column_domain_usage.xml" />
    </test-case>
    
    <test-case sql="SELECT * FROM information_schema.column_options" db-types="openGauss" scenario-types="db">
        <assertion expected-data-file="select_opengauss_information_schema_column_options.xml" />
    </test-case>
    
    <test-case sql="SELECT * FROM information_schema.column_privileges" db-types="openGauss" scenario-types="db">
        <assertion expected-data-file="select_opengauss_information_schema_column_privileges.xml" />
    </test-case>
    
    <test-case sql="SELECT * FROM information_schema.column_udt_usage" db-types="openGauss" scenario-types="db">
        <assertion expected-data-file="select_opengauss_information_schema_column_udt_usage.xml" />
    </test-case>
    
    <test-case sql="SELECT * FROM information_schema.columns" db-types="openGauss" scenario-types="db">
        <assertion expected-data-file="select_opengauss_information_schema_columns.xml" />
    </test-case>
    
    <test-case sql="SELECT * FROM information_schema.constraint_column_usage" db-types="openGauss" scenario-types="db">
        <assertion expected-data-file="select_opengauss_information_schema_constraint_column_usage.xml" />
    </test-case>
    
    <test-case sql="SELECT * FROM information_schema.constraint_table_usage" db-types="openGauss" scenario-types="db">
        <assertion expected-data-file="select_opengauss_information_schema_constraint_table_usage.xml" />
    </test-case>
    
    <test-case sql="SELECT * FROM information_schema.data_type_privileges" db-types="openGauss" scenario-types="db">
        <assertion expected-data-file="select_opengauss_information_schema_data_type_privileges.xml" />
    </test-case>
    
    <test-case sql="SELECT * FROM information_schema.domain_constraints" db-types="openGauss" scenario-types="db">
        <assertion expected-data-file="select_opengauss_information_schema_domain_constraints.xml" />
    </test-case>
    
    <test-case sql="SELECT * FROM information_schema.domain_udt_usage" db-types="openGauss" scenario-types="db">
        <assertion expected-data-file="select_opengauss_information_schema_domain_udt_usage.xml" />
    </test-case>
    
    <test-case sql="SELECT * FROM information_schema.domains" db-types="openGauss" scenario-types="db">
        <assertion expected-data-file="select_opengauss_information_schema_domains.xml" />
    </test-case>
    
    <test-case sql="SELECT * FROM information_schema.element_types" db-types="openGauss" scenario-types="db">
        <assertion expected-data-file="select_opengauss_information_schema_element_types.xml" />
    </test-case>
    
    <test-case sql="SELECT * FROM information_schema.enabled_roles" db-types="openGauss" scenario-types="db">
        <assertion expected-data-file="select_opengauss_information_schema_enabled_roles.xml" />
    </test-case>
    
    <test-case sql="SELECT * FROM information_schema.foreign_data_wrapper_options" db-types="openGauss" scenario-types="db">
        <assertion expected-data-file="select_opengauss_information_schema_foreign_data_wrapper_options.xml" />
    </test-case>
    
    <test-case sql="SELECT * FROM information_schema.foreign_data_wrappers" db-types="openGauss" scenario-types="db">
        <assertion expected-data-file="select_opengauss_information_schema_foreign_data_wrappers.xml" />
    </test-case>
    
    <test-case sql="SELECT * FROM information_schema.foreign_server_options" db-types="openGauss" scenario-types="db">
        <assertion expected-data-file="select_opengauss_information_schema_foreign_server_options.xml" />
    </test-case>
    
    <test-case sql="SELECT * FROM information_schema.foreign_servers" db-types="openGauss" scenario-types="db">
        <assertion expected-data-file="select_opengauss_information_schema_foreign_servers.xml" />
    </test-case>
    
    <test-case sql="SELECT * FROM information_schema.foreign_table_options" db-types="openGauss" scenario-types="db">
        <assertion expected-data-file="select_opengauss_information_schema_foreign_table_options.xml" />
    </test-case>
    
    <test-case sql="SELECT * FROM information_schema.foreign_tables" db-types="openGauss" scenario-types="db">
        <assertion expected-data-file="select_opengauss_information_schema_foreign_tables.xml" />
    </test-case>
    
    <test-case sql="SELECT * FROM information_schema.information_schema_catalog_name" db-types="openGauss" scenario-types="db">
        <assertion expected-data-file="select_opengauss_information_schema_information_schema_catalog_name.xml" />
    </test-case>
    
    <test-case sql="SELECT * FROM information_schema.key_column_usage" db-types="openGauss" scenario-types="db">
        <assertion expected-data-file="select_opengauss_information_schema_key_column_usage.xml" />
    </test-case>
    
    <test-case sql="SELECT * FROM information_schema.parameters" db-types="openGauss" scenario-types="db">
        <assertion expected-data-file="select_opengauss_information_schema_parameters.xml" />
    </test-case>
    
    <test-case sql="SELECT * FROM information_schema.referential_constraints" db-types="openGauss" scenario-types="db">
        <assertion expected-data-file="select_opengauss_information_schema_referential_constraints.xml" />
    </test-case>
    
    <test-case sql="SELECT * FROM information_schema.role_column_grants" db-types="openGauss" scenario-types="db">
        <assertion expected-data-file="select_opengauss_information_schema_role_column_grants.xml" />
    </test-case>
    
    <test-case sql="SELECT * FROM information_schema.role_routine_grants" db-types="openGauss" scenario-types="db">
        <assertion expected-data-file="select_opengauss_information_schema_role_routine_grants.xml" />
    </test-case>
    
    <test-case sql="SELECT * FROM information_schema.role_table_grants" db-types="openGauss" scenario-types="db">
        <assertion expected-data-file="select_opengauss_information_schema_role_table_grants.xml" />
    </test-case>
    
    <test-case sql="SELECT * FROM information_schema.role_udt_grants" db-types="openGauss" scenario-types="db">
        <assertion expected-data-file="select_opengauss_information_schema_role_udt_grants.xml" />
    </test-case>
    
    <test-case sql="SELECT * FROM information_schema.role_usage_grants" db-types="openGauss" scenario-types="db">
        <assertion expected-data-file="select_opengauss_information_schema_role_usage_grants.xml" />
    </test-case>
    
    <test-case sql="SELECT * FROM information_schema.routine_privileges" db-types="openGauss" scenario-types="db">
        <assertion expected-data-file="select_opengauss_information_schema_routine_privileges.xml" />
    </test-case>
    
    <test-case sql="SELECT * FROM information_schema.routines" db-types="openGauss" scenario-types="db">
        <assertion expected-data-file="select_opengauss_information_schema_routines.xml" />
    </test-case>
    
    <test-case sql="SELECT * FROM information_schema.schemata" db-types="openGauss" scenario-types="db">
        <assertion expected-data-file="select_opengauss_information_schema_schemata.xml" />
    </test-case>
    
    <test-case sql="SELECT * FROM information_schema.sequences" db-types="openGauss" scenario-types="db">
        <assertion expected-data-file="select_opengauss_information_schema_sequences.xml" />
    </test-case>
    
    <test-case sql="SELECT * FROM information_schema.sql_features" db-types="openGauss" scenario-types="db">
        <assertion expected-data-file="select_opengauss_information_schema_sql_features.xml" />
    </test-case>
    
    <test-case sql="SELECT * FROM information_schema.sql_implementation_info" db-types="openGauss" scenario-types="db">
        <assertion expected-data-file="select_opengauss_information_schema_sql_implementation_info.xml" />
    </test-case>
    
    <test-case sql="SELECT * FROM information_schema.sql_languages" db-types="openGauss" scenario-types="db">
        <assertion expected-data-file="select_opengauss_information_schema_sql_languages.xml" />
    </test-case>
    
    <test-case sql="SELECT * FROM information_schema.sql_packages" db-types="openGauss" scenario-types="db">
        <assertion expected-data-file="select_opengauss_information_schema_sql_packages.xml" />
    </test-case>
    
    <test-case sql="SELECT * FROM information_schema.sql_parts" db-types="openGauss" scenario-types="db">
        <assertion expected-data-file="select_opengauss_information_schema_sql_parts.xml" />
    </test-case>
    
    <test-case sql="SELECT * FROM information_schema.sql_sizing" db-types="openGauss" scenario-types="db">
        <assertion expected-data-file="select_opengauss_information_schema_sql_sizing.xml" />
    </test-case>
    
    <test-case sql="SELECT * FROM information_schema.sql_sizing_profiles" db-types="openGauss" scenario-types="db">
        <assertion expected-data-file="select_opengauss_information_schema_sql_sizing_profiles.xml" />
    </test-case>
    
    <test-case sql="SELECT * FROM information_schema.table_constraints" db-types="openGauss" scenario-types="db">
        <assertion expected-data-file="select_opengauss_information_schema_table_constraints.xml" />
    </test-case>
    
    <test-case sql="SELECT * FROM information_schema.table_privileges" db-types="openGauss" scenario-types="db">
        <assertion expected-data-file="select_opengauss_information_schema_table_privileges.xml" />
    </test-case>
    
    <test-case sql="SELECT * FROM information_schema.tables" db-types="openGauss" scenario-types="db">
        <assertion expected-data-file="select_opengauss_information_schema_tables.xml" />
    </test-case>
    
    <test-case sql="SELECT * FROM information_schema.triggered_update_columns" db-types="openGauss" scenario-types="db">
        <assertion expected-data-file="select_opengauss_information_schema_triggered_update_columns.xml" />
    </test-case>
    
    <test-case sql="SELECT * FROM information_schema.triggers" db-types="openGauss" scenario-types="db">
        <assertion expected-data-file="select_opengauss_information_schema_triggers.xml" />
    </test-case>
    
    <test-case sql="SELECT * FROM information_schema.udt_privileges" db-types="openGauss" scenario-types="db">
        <assertion expected-data-file="select_opengauss_information_schema_udt_privileges.xml" />
    </test-case>
    
    <test-case sql="SELECT * FROM information_schema.usage_privileges" db-types="openGauss" scenario-types="db">
        <assertion expected-data-file="select_opengauss_information_schema_usage_privileges.xml" />
    </test-case>
    
    <test-case sql="SELECT * FROM information_schema.user_defined_types" db-types="openGauss" scenario-types="db">
        <assertion expected-data-file="select_opengauss_information_schema_user_defined_types.xml" />
    </test-case>
    
    <test-case sql="SELECT * FROM information_schema.user_mapping_options" db-types="openGauss" scenario-types="db">
        <assertion expected-data-file="select_opengauss_information_schema_user_mapping_options.xml" />
    </test-case>
    
    <test-case sql="SELECT * FROM information_schema.user_mappings" db-types="openGauss" scenario-types="db">
        <assertion expected-data-file="select_opengauss_information_schema_user_mappings.xml" />
    </test-case>
    
    <test-case sql="SELECT * FROM information_schema.view_column_usage" db-types="openGauss" scenario-types="db">
        <assertion expected-data-file="select_opengauss_information_schema_view_column_usage.xml" />
    </test-case>
    
    <test-case sql="SELECT * FROM information_schema.view_routine_usage" db-types="openGauss" scenario-types="db">
        <assertion expected-data-file="select_opengauss_information_schema_view_routine_usage.xml" />
    </test-case>
    
    <test-case sql="SELECT * FROM information_schema.view_table_usage" db-types="openGauss" scenario-types="db">
        <assertion expected-data-file="select_opengauss_information_schema_view_table_usage.xml" />
    </test-case>
    
    <test-case sql="SELECT * FROM information_schema.views" db-types="openGauss" scenario-types="db">
        <assertion expected-data-file="select_opengauss_information_schema_views.xml" />
>>>>>>> 476ff279
    </test-case>
</integration-test-cases><|MERGE_RESOLUTION|>--- conflicted
+++ resolved
@@ -994,1228 +994,1226 @@
         <assertion expected-data-file="select_mysql_sys_waits_global_by_latency.xml" />
     </test-case>
     
-<<<<<<< HEAD
+    <test-case sql="SELECT * FROM information_schema._pg_foreign_data_wrappers" db-types="openGauss" scenario-types="db">
+        <assertion expected-data-file="select_opengauss_information_schema__pg_foreign_data_wrappers.xml" />
+    </test-case>
+    
+    <test-case sql="SELECT * FROM information_schema._pg_foreign_servers" db-types="openGauss" scenario-types="db">
+        <assertion expected-data-file="select_opengauss_information_schema__pg_foreign_servers.xml" />
+    </test-case>
+    
+    <test-case sql="SELECT * FROM information_schema._pg_foreign_table_columns" db-types="openGauss" scenario-types="db">
+        <assertion expected-data-file="select_opengauss_information_schema__pg_foreign_table_columns.xml" />
+    </test-case>
+    
+    <test-case sql="SELECT * FROM information_schema._pg_foreign_tables" db-types="openGauss" scenario-types="db">
+        <assertion expected-data-file="select_opengauss_information_schema__pg_foreign_tables.xml" />
+    </test-case>
+    
+    <test-case sql="SELECT * FROM information_schema._pg_user_mappings" db-types="openGauss" scenario-types="db">
+        <assertion expected-data-file="select_opengauss_information_schema__pg_user_mappings.xml" />
+    </test-case>
+    
+    <test-case sql="SELECT * FROM information_schema.administrable_role_authorizations" db-types="openGauss" scenario-types="db">
+        <assertion expected-data-file="select_opengauss_information_schema_administrable_role_authorizations.xml" />
+    </test-case>
+    
+    <test-case sql="SELECT * FROM information_schema.applicable_roles" db-types="openGauss" scenario-types="db">
+        <assertion expected-data-file="select_opengauss_information_schema_applicable_roles.xml" />
+    </test-case>
+    
+    <test-case sql="SELECT * FROM information_schema.attributes" db-types="openGauss" scenario-types="db">
+        <assertion expected-data-file="select_opengauss_information_schema_attributes.xml" />
+    </test-case>
+    
+    <test-case sql="SELECT * FROM information_schema.character_sets" db-types="openGauss" scenario-types="db">
+        <assertion expected-data-file="select_opengauss_information_schema_character_sets.xml" />
+    </test-case>
+    
+    <test-case sql="SELECT * FROM information_schema.check_constraint_routine_usage" db-types="openGauss" scenario-types="db">
+        <assertion expected-data-file="select_opengauss_information_schema_check_constraint_routine_usage.xml" />
+    </test-case>
+    
+    <test-case sql="SELECT * FROM information_schema.check_constraints" db-types="openGauss" scenario-types="db">
+        <assertion expected-data-file="select_opengauss_information_schema_check_constraints.xml" />
+    </test-case>
+    
+    <test-case sql="SELECT * FROM information_schema.collation_character_set_applicability" db-types="openGauss" scenario-types="db">
+        <assertion expected-data-file="select_opengauss_information_schema_collation_character_set_applicability.xml" />
+    </test-case>
+    
+    <test-case sql="SELECT * FROM information_schema.collations" db-types="openGauss" scenario-types="db">
+        <assertion expected-data-file="select_opengauss_information_schema_collations.xml" />
+    </test-case>
+    
+    <test-case sql="SELECT * FROM information_schema.column_domain_usage" db-types="openGauss" scenario-types="db">
+        <assertion expected-data-file="select_opengauss_information_schema_column_domain_usage.xml" />
+    </test-case>
+    
+    <test-case sql="SELECT * FROM information_schema.column_options" db-types="openGauss" scenario-types="db">
+        <assertion expected-data-file="select_opengauss_information_schema_column_options.xml" />
+    </test-case>
+    
+    <test-case sql="SELECT * FROM information_schema.column_privileges" db-types="openGauss" scenario-types="db">
+        <assertion expected-data-file="select_opengauss_information_schema_column_privileges.xml" />
+    </test-case>
+    
+    <test-case sql="SELECT * FROM information_schema.column_udt_usage" db-types="openGauss" scenario-types="db">
+        <assertion expected-data-file="select_opengauss_information_schema_column_udt_usage.xml" />
+    </test-case>
+    
+    <test-case sql="SELECT * FROM information_schema.columns" db-types="openGauss" scenario-types="db">
+        <assertion expected-data-file="select_opengauss_information_schema_columns.xml" />
+    </test-case>
+    
+    <test-case sql="SELECT * FROM information_schema.constraint_column_usage" db-types="openGauss" scenario-types="db">
+        <assertion expected-data-file="select_opengauss_information_schema_constraint_column_usage.xml" />
+    </test-case>
+    
+    <test-case sql="SELECT * FROM information_schema.constraint_table_usage" db-types="openGauss" scenario-types="db">
+        <assertion expected-data-file="select_opengauss_information_schema_constraint_table_usage.xml" />
+    </test-case>
+    
+    <test-case sql="SELECT * FROM information_schema.data_type_privileges" db-types="openGauss" scenario-types="db">
+        <assertion expected-data-file="select_opengauss_information_schema_data_type_privileges.xml" />
+    </test-case>
+    
+    <test-case sql="SELECT * FROM information_schema.domain_constraints" db-types="openGauss" scenario-types="db">
+        <assertion expected-data-file="select_opengauss_information_schema_domain_constraints.xml" />
+    </test-case>
+    
+    <test-case sql="SELECT * FROM information_schema.domain_udt_usage" db-types="openGauss" scenario-types="db">
+        <assertion expected-data-file="select_opengauss_information_schema_domain_udt_usage.xml" />
+    </test-case>
+    
+    <test-case sql="SELECT * FROM information_schema.domains" db-types="openGauss" scenario-types="db">
+        <assertion expected-data-file="select_opengauss_information_schema_domains.xml" />
+    </test-case>
+    
+    <test-case sql="SELECT * FROM information_schema.element_types" db-types="openGauss" scenario-types="db">
+        <assertion expected-data-file="select_opengauss_information_schema_element_types.xml" />
+    </test-case>
+    
+    <test-case sql="SELECT * FROM information_schema.enabled_roles" db-types="openGauss" scenario-types="db">
+        <assertion expected-data-file="select_opengauss_information_schema_enabled_roles.xml" />
+    </test-case>
+    
+    <test-case sql="SELECT * FROM information_schema.foreign_data_wrapper_options" db-types="openGauss" scenario-types="db">
+        <assertion expected-data-file="select_opengauss_information_schema_foreign_data_wrapper_options.xml" />
+    </test-case>
+    
+    <test-case sql="SELECT * FROM information_schema.foreign_data_wrappers" db-types="openGauss" scenario-types="db">
+        <assertion expected-data-file="select_opengauss_information_schema_foreign_data_wrappers.xml" />
+    </test-case>
+    
+    <test-case sql="SELECT * FROM information_schema.foreign_server_options" db-types="openGauss" scenario-types="db">
+        <assertion expected-data-file="select_opengauss_information_schema_foreign_server_options.xml" />
+    </test-case>
+    
+    <test-case sql="SELECT * FROM information_schema.foreign_servers" db-types="openGauss" scenario-types="db">
+        <assertion expected-data-file="select_opengauss_information_schema_foreign_servers.xml" />
+    </test-case>
+    
+    <test-case sql="SELECT * FROM information_schema.foreign_table_options" db-types="openGauss" scenario-types="db">
+        <assertion expected-data-file="select_opengauss_information_schema_foreign_table_options.xml" />
+    </test-case>
+    
+    <test-case sql="SELECT * FROM information_schema.foreign_tables" db-types="openGauss" scenario-types="db">
+        <assertion expected-data-file="select_opengauss_information_schema_foreign_tables.xml" />
+    </test-case>
+    
+    <test-case sql="SELECT * FROM information_schema.information_schema_catalog_name" db-types="openGauss" scenario-types="db">
+        <assertion expected-data-file="select_opengauss_information_schema_information_schema_catalog_name.xml" />
+    </test-case>
+    
+    <test-case sql="SELECT * FROM information_schema.key_column_usage" db-types="openGauss" scenario-types="db">
+        <assertion expected-data-file="select_opengauss_information_schema_key_column_usage.xml" />
+    </test-case>
+    
+    <test-case sql="SELECT * FROM information_schema.parameters" db-types="openGauss" scenario-types="db">
+        <assertion expected-data-file="select_opengauss_information_schema_parameters.xml" />
+    </test-case>
+    
+    <test-case sql="SELECT * FROM information_schema.referential_constraints" db-types="openGauss" scenario-types="db">
+        <assertion expected-data-file="select_opengauss_information_schema_referential_constraints.xml" />
+    </test-case>
+    
+    <test-case sql="SELECT * FROM information_schema.role_column_grants" db-types="openGauss" scenario-types="db">
+        <assertion expected-data-file="select_opengauss_information_schema_role_column_grants.xml" />
+    </test-case>
+    
+    <test-case sql="SELECT * FROM information_schema.role_routine_grants" db-types="openGauss" scenario-types="db">
+        <assertion expected-data-file="select_opengauss_information_schema_role_routine_grants.xml" />
+    </test-case>
+    
+    <test-case sql="SELECT * FROM information_schema.role_table_grants" db-types="openGauss" scenario-types="db">
+        <assertion expected-data-file="select_opengauss_information_schema_role_table_grants.xml" />
+    </test-case>
+    
+    <test-case sql="SELECT * FROM information_schema.role_udt_grants" db-types="openGauss" scenario-types="db">
+        <assertion expected-data-file="select_opengauss_information_schema_role_udt_grants.xml" />
+    </test-case>
+    
+    <test-case sql="SELECT * FROM information_schema.role_usage_grants" db-types="openGauss" scenario-types="db">
+        <assertion expected-data-file="select_opengauss_information_schema_role_usage_grants.xml" />
+    </test-case>
+    
+    <test-case sql="SELECT * FROM information_schema.routine_privileges" db-types="openGauss" scenario-types="db">
+        <assertion expected-data-file="select_opengauss_information_schema_routine_privileges.xml" />
+    </test-case>
+    
+    <test-case sql="SELECT * FROM information_schema.routines" db-types="openGauss" scenario-types="db">
+        <assertion expected-data-file="select_opengauss_information_schema_routines.xml" />
+    </test-case>
+    
+    <test-case sql="SELECT * FROM information_schema.schemata" db-types="openGauss" scenario-types="db">
+        <assertion expected-data-file="select_opengauss_information_schema_schemata.xml" />
+    </test-case>
+    
+    <test-case sql="SELECT * FROM information_schema.sequences" db-types="openGauss" scenario-types="db">
+        <assertion expected-data-file="select_opengauss_information_schema_sequences.xml" />
+    </test-case>
+    
+    <test-case sql="SELECT * FROM information_schema.sql_features" db-types="openGauss" scenario-types="db">
+        <assertion expected-data-file="select_opengauss_information_schema_sql_features.xml" />
+    </test-case>
+    
+    <test-case sql="SELECT * FROM information_schema.sql_implementation_info" db-types="openGauss" scenario-types="db">
+        <assertion expected-data-file="select_opengauss_information_schema_sql_implementation_info.xml" />
+    </test-case>
+    
+    <test-case sql="SELECT * FROM information_schema.sql_languages" db-types="openGauss" scenario-types="db">
+        <assertion expected-data-file="select_opengauss_information_schema_sql_languages.xml" />
+    </test-case>
+    
+    <test-case sql="SELECT * FROM information_schema.sql_packages" db-types="openGauss" scenario-types="db">
+        <assertion expected-data-file="select_opengauss_information_schema_sql_packages.xml" />
+    </test-case>
+    
+    <test-case sql="SELECT * FROM information_schema.sql_parts" db-types="openGauss" scenario-types="db">
+        <assertion expected-data-file="select_opengauss_information_schema_sql_parts.xml" />
+    </test-case>
+    
+    <test-case sql="SELECT * FROM information_schema.sql_sizing" db-types="openGauss" scenario-types="db">
+        <assertion expected-data-file="select_opengauss_information_schema_sql_sizing.xml" />
+    </test-case>
+    
+    <test-case sql="SELECT * FROM information_schema.sql_sizing_profiles" db-types="openGauss" scenario-types="db">
+        <assertion expected-data-file="select_opengauss_information_schema_sql_sizing_profiles.xml" />
+    </test-case>
+    
+    <test-case sql="SELECT * FROM information_schema.table_constraints" db-types="openGauss" scenario-types="db">
+        <assertion expected-data-file="select_opengauss_information_schema_table_constraints.xml" />
+    </test-case>
+    
+    <test-case sql="SELECT * FROM information_schema.table_privileges" db-types="openGauss" scenario-types="db">
+        <assertion expected-data-file="select_opengauss_information_schema_table_privileges.xml" />
+    </test-case>
+    
+    <test-case sql="SELECT * FROM information_schema.tables" db-types="openGauss" scenario-types="db">
+        <assertion expected-data-file="select_opengauss_information_schema_tables.xml" />
+    </test-case>
+    
+    <test-case sql="SELECT * FROM information_schema.triggered_update_columns" db-types="openGauss" scenario-types="db">
+        <assertion expected-data-file="select_opengauss_information_schema_triggered_update_columns.xml" />
+    </test-case>
+    
+    <test-case sql="SELECT * FROM information_schema.triggers" db-types="openGauss" scenario-types="db">
+        <assertion expected-data-file="select_opengauss_information_schema_triggers.xml" />
+    </test-case>
+    
+    <test-case sql="SELECT * FROM information_schema.udt_privileges" db-types="openGauss" scenario-types="db">
+        <assertion expected-data-file="select_opengauss_information_schema_udt_privileges.xml" />
+    </test-case>
+    
+    <test-case sql="SELECT * FROM information_schema.usage_privileges" db-types="openGauss" scenario-types="db">
+        <assertion expected-data-file="select_opengauss_information_schema_usage_privileges.xml" />
+    </test-case>
+    
+    <test-case sql="SELECT * FROM information_schema.user_defined_types" db-types="openGauss" scenario-types="db">
+        <assertion expected-data-file="select_opengauss_information_schema_user_defined_types.xml" />
+    </test-case>
+    
+    <test-case sql="SELECT * FROM information_schema.user_mapping_options" db-types="openGauss" scenario-types="db">
+        <assertion expected-data-file="select_opengauss_information_schema_user_mapping_options.xml" />
+    </test-case>
+    
+    <test-case sql="SELECT * FROM information_schema.user_mappings" db-types="openGauss" scenario-types="db">
+        <assertion expected-data-file="select_opengauss_information_schema_user_mappings.xml" />
+    </test-case>
+    
+    <test-case sql="SELECT * FROM information_schema.view_column_usage" db-types="openGauss" scenario-types="db">
+        <assertion expected-data-file="select_opengauss_information_schema_view_column_usage.xml" />
+    </test-case>
+    
+    <test-case sql="SELECT * FROM information_schema.view_routine_usage" db-types="openGauss" scenario-types="db">
+        <assertion expected-data-file="select_opengauss_information_schema_view_routine_usage.xml" />
+    </test-case>
+    
+    <test-case sql="SELECT * FROM information_schema.view_table_usage" db-types="openGauss" scenario-types="db">
+        <assertion expected-data-file="select_opengauss_information_schema_view_table_usage.xml" />
+    </test-case>
+    
+    <test-case sql="SELECT * FROM information_schema.views" db-types="openGauss" scenario-types="db">
+        <assertion expected-data-file="select_opengauss_information_schema_views.xml" />
+    </test-case>
     <test-case sql="SELECT * FROM pg_catalog.get_global_prepared_xacts" db-types="openGauss" scenario-types="db">
         <assertion expected-data-file="select_opengauss_pg_catalog_get_global_prepared_xacts.xml" />
     </test-case>
-    
+
     <test-case sql="SELECT * FROM pg_catalog.gs_all_control_group_info" db-types="openGauss" scenario-types="db">
         <assertion expected-data-file="select_opengauss_pg_catalog_gs_all_control_group_info.xml" />
     </test-case>
-    
+
     <test-case sql="SELECT * FROM pg_catalog.gs_asp" db-types="openGauss" scenario-types="db">
         <assertion expected-data-file="select_opengauss_pg_catalog_gs_asp.xml" />
     </test-case>
-    
+
     <test-case sql="SELECT * FROM pg_catalog.gs_auditing" db-types="openGauss" scenario-types="db">
         <assertion expected-data-file="select_opengauss_pg_catalog_gs_auditing.xml" />
     </test-case>
-    
+
     <test-case sql="SELECT * FROM pg_catalog.gs_auditing_access" db-types="openGauss" scenario-types="db">
         <assertion expected-data-file="select_opengauss_pg_catalog_gs_auditing_access.xml" />
     </test-case>
-    
+
     <test-case sql="SELECT * FROM pg_catalog.gs_auditing_policy" db-types="openGauss" scenario-types="db">
         <assertion expected-data-file="select_opengauss_pg_catalog_gs_auditing_policy.xml" />
     </test-case>
-    
+
     <test-case sql="SELECT * FROM pg_catalog.gs_auditing_policy_access" db-types="openGauss" scenario-types="db">
         <assertion expected-data-file="select_opengauss_pg_catalog_gs_auditing_policy_access.xml" />
     </test-case>
-    
+
     <test-case sql="SELECT * FROM pg_catalog.gs_auditing_policy_filters" db-types="openGauss" scenario-types="db">
         <assertion expected-data-file="select_opengauss_pg_catalog_gs_auditing_policy_filters.xml" />
     </test-case>
-    
+
     <test-case sql="SELECT * FROM pg_catalog.gs_auditing_policy_privileges" db-types="openGauss" scenario-types="db">
         <assertion expected-data-file="select_opengauss_pg_catalog_gs_auditing_policy_privileges.xml" />
     </test-case>
-    
+
     <test-case sql="SELECT * FROM pg_catalog.gs_auditing_privilege" db-types="openGauss" scenario-types="db">
         <assertion expected-data-file="select_opengauss_pg_catalog_gs_auditing_privilege.xml" />
     </test-case>
-    
+
     <test-case sql="SELECT * FROM pg_catalog.gs_client_global_keys" db-types="openGauss" scenario-types="db">
         <assertion expected-data-file="select_opengauss_pg_catalog_gs_client_global_keys.xml" />
     </test-case>
-    
+
     <test-case sql="SELECT * FROM pg_catalog.gs_client_global_keys_args" db-types="openGauss" scenario-types="db">
         <assertion expected-data-file="select_opengauss_pg_catalog_gs_client_global_keys_args.xml" />
     </test-case>
-    
+
     <test-case sql="SELECT * FROM pg_catalog.gs_cluster_resource_info" db-types="openGauss" scenario-types="db">
         <assertion expected-data-file="select_opengauss_pg_catalog_gs_cluster_resource_info.xml" />
     </test-case>
-    
+
     <test-case sql="SELECT * FROM pg_catalog.gs_column_keys" db-types="openGauss" scenario-types="db">
         <assertion expected-data-file="select_opengauss_pg_catalog_gs_column_keys.xml" />
     </test-case>
-    
+
     <test-case sql="SELECT * FROM pg_catalog.gs_column_keys_args" db-types="openGauss" scenario-types="db">
         <assertion expected-data-file="select_opengauss_pg_catalog_gs_column_keys_args.xml" />
     </test-case>
-    
+
     <test-case sql="SELECT * FROM pg_catalog.gs_comm_proxy_thread_status" db-types="openGauss" scenario-types="db">
         <assertion expected-data-file="select_opengauss_pg_catalog_gs_comm_proxy_thread_status.xml" />
     </test-case>
-    
+
     <test-case sql="SELECT * FROM pg_catalog.gs_db_privilege" db-types="openGauss" scenario-types="db">
         <assertion expected-data-file="select_opengauss_pg_catalog_gs_db_privilege.xml" />
     </test-case>
-    
+
     <test-case sql="SELECT * FROM pg_catalog.gs_db_privileges" db-types="openGauss" scenario-types="db">
         <assertion expected-data-file="select_opengauss_pg_catalog_gs_db_privileges.xml" />
     </test-case>
-    
+
     <test-case sql="SELECT * FROM pg_catalog.gs_encrypted_columns" db-types="openGauss" scenario-types="db">
         <assertion expected-data-file="select_opengauss_pg_catalog_gs_encrypted_columns.xml" />
     </test-case>
-    
+
     <test-case sql="SELECT * FROM pg_catalog.gs_encrypted_proc" db-types="openGauss" scenario-types="db">
         <assertion expected-data-file="select_opengauss_pg_catalog_gs_encrypted_proc.xml" />
     </test-case>
-    
+
     <test-case sql="SELECT * FROM pg_catalog.gs_file_stat" db-types="openGauss" scenario-types="db">
         <assertion expected-data-file="select_opengauss_pg_catalog_gs_file_stat.xml" />
     </test-case>
-    
+
     <test-case sql="SELECT * FROM pg_catalog.gs_get_control_group_info" db-types="openGauss" scenario-types="db">
         <assertion expected-data-file="select_opengauss_pg_catalog_gs_get_control_group_info.xml" />
     </test-case>
-    
+
     <test-case sql="SELECT * FROM pg_catalog.gs_global_chain" db-types="openGauss" scenario-types="db">
         <assertion expected-data-file="select_opengauss_pg_catalog_gs_global_chain.xml" />
     </test-case>
-    
+
     <test-case sql="SELECT * FROM pg_catalog.gs_global_config" db-types="openGauss" scenario-types="db">
         <assertion expected-data-file="select_opengauss_pg_catalog_gs_global_config.xml" />
     </test-case>
-    
+
     <test-case sql="SELECT * FROM pg_catalog.gs_gsc_memory_detail" db-types="openGauss" scenario-types="db">
         <assertion expected-data-file="select_opengauss_pg_catalog_gs_gsc_memory_detail.xml" />
     </test-case>
-    
+
     <test-case sql="SELECT * FROM pg_catalog.gs_instance_time" db-types="openGauss" scenario-types="db">
         <assertion expected-data-file="select_opengauss_pg_catalog_gs_instance_time.xml" />
     </test-case>
-    
+
     <test-case sql="SELECT * FROM pg_catalog.gs_job_argument" db-types="openGauss" scenario-types="db">
         <assertion expected-data-file="select_opengauss_pg_catalog_gs_job_argument.xml" />
     </test-case>
-    
+
     <test-case sql="SELECT * FROM pg_catalog.gs_job_attribute" db-types="openGauss" scenario-types="db">
         <assertion expected-data-file="select_opengauss_pg_catalog_gs_job_attribute.xml" />
     </test-case>
-    
+
     <test-case sql="SELECT * FROM pg_catalog.gs_labels" db-types="openGauss" scenario-types="db">
         <assertion expected-data-file="select_opengauss_pg_catalog_gs_labels.xml" />
     </test-case>
-    
+
     <test-case sql="SELECT * FROM pg_catalog.gs_lsc_memory_detail" db-types="openGauss" scenario-types="db">
         <assertion expected-data-file="select_opengauss_pg_catalog_gs_lsc_memory_detail.xml" />
     </test-case>
-    
+
     <test-case sql="SELECT * FROM pg_catalog.gs_masking" db-types="openGauss" scenario-types="db">
         <assertion expected-data-file="select_opengauss_pg_catalog_gs_masking.xml" />
     </test-case>
-    
+
     <test-case sql="SELECT * FROM pg_catalog.gs_masking_policy" db-types="openGauss" scenario-types="db">
         <assertion expected-data-file="select_opengauss_pg_catalog_gs_masking_policy.xml" />
     </test-case>
-    
+
     <test-case sql="SELECT * FROM pg_catalog.gs_masking_policy_actions" db-types="openGauss" scenario-types="db">
         <assertion expected-data-file="select_opengauss_pg_catalog_gs_masking_policy_actions.xml" />
     </test-case>
-    
+
     <test-case sql="SELECT * FROM pg_catalog.gs_masking_policy_filters" db-types="openGauss" scenario-types="db">
         <assertion expected-data-file="select_opengauss_pg_catalog_gs_masking_policy_filters.xml" />
     </test-case>
-    
+
     <test-case sql="SELECT * FROM pg_catalog.gs_matview" db-types="openGauss" scenario-types="db">
         <assertion expected-data-file="select_opengauss_pg_catalog_gs_matview.xml" />
     </test-case>
-    
+
     <test-case sql="SELECT * FROM pg_catalog.gs_matview_dependency" db-types="openGauss" scenario-types="db">
         <assertion expected-data-file="select_opengauss_pg_catalog_gs_matview_dependency.xml" />
     </test-case>
-    
+
     <test-case sql="SELECT * FROM pg_catalog.gs_matviews" db-types="openGauss" scenario-types="db">
         <assertion expected-data-file="select_opengauss_pg_catalog_gs_matviews.xml" />
     </test-case>
-    
+
     <test-case sql="SELECT * FROM pg_catalog.gs_model_warehouse" db-types="openGauss" scenario-types="db">
         <assertion expected-data-file="select_opengauss_pg_catalog_gs_model_warehouse.xml" />
     </test-case>
-    
+
     <test-case sql="SELECT * FROM pg_catalog.gs_obsscaninfo" db-types="openGauss" scenario-types="db">
         <assertion expected-data-file="select_opengauss_pg_catalog_gs_obsscaninfo.xml" />
     </test-case>
-    
+
     <test-case sql="SELECT * FROM pg_catalog.gs_opt_model" db-types="openGauss" scenario-types="db">
         <assertion expected-data-file="select_opengauss_pg_catalog_gs_opt_model.xml" />
     </test-case>
-    
+
     <test-case sql="SELECT * FROM pg_catalog.gs_os_run_info" db-types="openGauss" scenario-types="db">
         <assertion expected-data-file="select_opengauss_pg_catalog_gs_os_run_info.xml" />
     </test-case>
-    
+
     <test-case sql="SELECT * FROM pg_catalog.gs_package" db-types="openGauss" scenario-types="db">
         <assertion expected-data-file="select_opengauss_pg_catalog_gs_package.xml" />
     </test-case>
-    
+
     <test-case sql="SELECT * FROM pg_catalog.gs_policy_label" db-types="openGauss" scenario-types="db">
         <assertion expected-data-file="select_opengauss_pg_catalog_gs_policy_label.xml" />
     </test-case>
-    
+
     <test-case sql="SELECT * FROM pg_catalog.gs_recyclebin" db-types="openGauss" scenario-types="db">
         <assertion expected-data-file="select_opengauss_pg_catalog_gs_recyclebin.xml" />
     </test-case>
-    
+
     <test-case sql="SELECT * FROM pg_catalog.gs_redo_stat" db-types="openGauss" scenario-types="db">
         <assertion expected-data-file="select_opengauss_pg_catalog_gs_redo_stat.xml" />
     </test-case>
-    
+
     <test-case sql="SELECT * FROM pg_catalog.gs_session_cpu_statistics" db-types="openGauss" scenario-types="db">
         <assertion expected-data-file="select_opengauss_pg_catalog_gs_session_cpu_statistics.xml" />
     </test-case>
-    
+
     <test-case sql="SELECT * FROM pg_catalog.gs_session_memory" db-types="openGauss" scenario-types="db">
         <assertion expected-data-file="select_opengauss_pg_catalog_gs_session_memory.xml" />
     </test-case>
-    
+
     <test-case sql="SELECT * FROM pg_catalog.gs_session_memory_context" db-types="openGauss" scenario-types="db">
         <assertion expected-data-file="select_opengauss_pg_catalog_gs_session_memory_context.xml" />
     </test-case>
-    
+
     <test-case sql="SELECT * FROM pg_catalog.gs_session_memory_detail" db-types="openGauss" scenario-types="db">
         <assertion expected-data-file="select_opengauss_pg_catalog_gs_session_memory_detail.xml" />
     </test-case>
-    
+
     <test-case sql="SELECT * FROM pg_catalog.gs_session_memory_statistics" db-types="openGauss" scenario-types="db">
         <assertion expected-data-file="select_opengauss_pg_catalog_gs_session_memory_statistics.xml" />
     </test-case>
-    
+
     <test-case sql="SELECT * FROM pg_catalog.gs_session_stat" db-types="openGauss" scenario-types="db">
         <assertion expected-data-file="select_opengauss_pg_catalog_gs_session_stat.xml" />
     </test-case>
-    
+
     <test-case sql="SELECT * FROM pg_catalog.gs_session_time" db-types="openGauss" scenario-types="db">
         <assertion expected-data-file="select_opengauss_pg_catalog_gs_session_time.xml" />
     </test-case>
-    
+
     <test-case sql="SELECT * FROM pg_catalog.gs_shared_memory_detail" db-types="openGauss" scenario-types="db">
         <assertion expected-data-file="select_opengauss_pg_catalog_gs_shared_memory_detail.xml" />
     </test-case>
-    
+
     <test-case sql="SELECT * FROM pg_catalog.gs_sql_count" db-types="openGauss" scenario-types="db">
         <assertion expected-data-file="select_opengauss_pg_catalog_gs_sql_count.xml" />
     </test-case>
-    
+
     <test-case sql="SELECT * FROM pg_catalog.gs_stat_session_cu" db-types="openGauss" scenario-types="db">
         <assertion expected-data-file="select_opengauss_pg_catalog_gs_stat_session_cu.xml" />
     </test-case>
-    
+
     <test-case sql="SELECT * FROM pg_catalog.gs_thread_memory_context" db-types="openGauss" scenario-types="db">
         <assertion expected-data-file="select_opengauss_pg_catalog_gs_thread_memory_context.xml" />
     </test-case>
-    
+
     <test-case sql="SELECT * FROM pg_catalog.gs_total_memory_detail" db-types="openGauss" scenario-types="db">
         <assertion expected-data-file="select_opengauss_pg_catalog_gs_total_memory_detail.xml" />
     </test-case>
-    
+
     <test-case sql="SELECT * FROM pg_catalog.gs_total_nodegroup_memory_detail" db-types="openGauss" scenario-types="db">
         <assertion expected-data-file="select_opengauss_pg_catalog_gs_total_nodegroup_memory_detail.xml" />
     </test-case>
-    
+
     <test-case sql="SELECT * FROM pg_catalog.gs_txn_snapshot" db-types="openGauss" scenario-types="db">
         <assertion expected-data-file="select_opengauss_pg_catalog_gs_txn_snapshot.xml" />
     </test-case>
-    
+
     <test-case sql="SELECT * FROM pg_catalog.gs_uid" db-types="openGauss" scenario-types="db">
         <assertion expected-data-file="select_opengauss_pg_catalog_gs_uid.xml" />
     </test-case>
-    
+
     <test-case sql="SELECT * FROM pg_catalog.gs_wlm_cgroup_info" db-types="openGauss" scenario-types="db">
         <assertion expected-data-file="select_opengauss_pg_catalog_gs_wlm_cgroup_info.xml" />
     </test-case>
-    
+
     <test-case sql="SELECT * FROM pg_catalog.gs_wlm_ec_operator_history" db-types="openGauss" scenario-types="db">
         <assertion expected-data-file="select_opengauss_pg_catalog_gs_wlm_ec_operator_history.xml" />
     </test-case>
-    
+
     <test-case sql="SELECT * FROM pg_catalog.gs_wlm_ec_operator_info" db-types="openGauss" scenario-types="db">
         <assertion expected-data-file="select_opengauss_pg_catalog_gs_wlm_ec_operator_info.xml" />
     </test-case>
-    
+
     <test-case sql="SELECT * FROM pg_catalog.gs_wlm_ec_operator_statistics" db-types="openGauss" scenario-types="db">
         <assertion expected-data-file="select_opengauss_pg_catalog_gs_wlm_ec_operator_statistics.xml" />
     </test-case>
-    
+
     <test-case sql="SELECT * FROM pg_catalog.gs_wlm_instance_history" db-types="openGauss" scenario-types="db">
         <assertion expected-data-file="select_opengauss_pg_catalog_gs_wlm_instance_history.xml" />
     </test-case>
-    
+
     <test-case sql="SELECT * FROM pg_catalog.gs_wlm_operator_history" db-types="openGauss" scenario-types="db">
         <assertion expected-data-file="select_opengauss_pg_catalog_gs_wlm_operator_history.xml" />
     </test-case>
-    
+
     <test-case sql="SELECT * FROM pg_catalog.gs_wlm_operator_info" db-types="openGauss" scenario-types="db">
         <assertion expected-data-file="select_opengauss_pg_catalog_gs_wlm_operator_info.xml" />
     </test-case>
-    
+
     <test-case sql="SELECT * FROM pg_catalog.gs_wlm_operator_statistics" db-types="openGauss" scenario-types="db">
         <assertion expected-data-file="select_opengauss_pg_catalog_gs_wlm_operator_statistics.xml" />
     </test-case>
-    
+
     <test-case sql="SELECT * FROM pg_catalog.gs_wlm_plan_encoding_table" db-types="openGauss" scenario-types="db">
         <assertion expected-data-file="select_opengauss_pg_catalog_gs_wlm_plan_encoding_table.xml" />
     </test-case>
-    
+
     <test-case sql="SELECT * FROM pg_catalog.gs_wlm_plan_operator_history" db-types="openGauss" scenario-types="db">
         <assertion expected-data-file="select_opengauss_pg_catalog_gs_wlm_plan_operator_history.xml" />
     </test-case>
-    
+
     <test-case sql="SELECT * FROM pg_catalog.gs_wlm_plan_operator_info" db-types="openGauss" scenario-types="db">
         <assertion expected-data-file="select_opengauss_pg_catalog_gs_wlm_plan_operator_info.xml" />
     </test-case>
-    
+
     <test-case sql="SELECT * FROM pg_catalog.gs_wlm_rebuild_user_resource_pool" db-types="openGauss" scenario-types="db">
         <assertion expected-data-file="select_opengauss_pg_catalog_gs_wlm_rebuild_user_resource_pool.xml" />
     </test-case>
-    
+
     <test-case sql="SELECT * FROM pg_catalog.gs_wlm_resource_pool" db-types="openGauss" scenario-types="db">
         <assertion expected-data-file="select_opengauss_pg_catalog_gs_wlm_resource_pool.xml" />
     </test-case>
-    
+
     <test-case sql="SELECT * FROM pg_catalog.gs_wlm_session_history" db-types="openGauss" scenario-types="db">
         <assertion expected-data-file="select_opengauss_pg_catalog_gs_wlm_session_history.xml" />
     </test-case>
-    
+
     <test-case sql="SELECT * FROM pg_catalog.gs_wlm_session_info" db-types="openGauss" scenario-types="db">
         <assertion expected-data-file="select_opengauss_pg_catalog_gs_wlm_session_info.xml" />
     </test-case>
-    
+
     <test-case sql="SELECT * FROM pg_catalog.gs_wlm_session_info_all" db-types="openGauss" scenario-types="db">
         <assertion expected-data-file="select_opengauss_pg_catalog_gs_wlm_session_info_all.xml" />
     </test-case>
-    
+
     <test-case sql="SELECT * FROM pg_catalog.gs_wlm_session_query_info_all" db-types="openGauss" scenario-types="db">
         <assertion expected-data-file="select_opengauss_pg_catalog_gs_wlm_session_query_info_all.xml" />
     </test-case>
-    
+
     <test-case sql="SELECT * FROM pg_catalog.gs_wlm_session_statistics" db-types="openGauss" scenario-types="db">
         <assertion expected-data-file="select_opengauss_pg_catalog_gs_wlm_session_statistics.xml" />
     </test-case>
-    
+
     <test-case sql="SELECT * FROM pg_catalog.gs_wlm_user_info" db-types="openGauss" scenario-types="db">
         <assertion expected-data-file="select_opengauss_pg_catalog_gs_wlm_user_info.xml" />
     </test-case>
-    
+
     <test-case sql="SELECT * FROM pg_catalog.gs_wlm_user_resource_history" db-types="openGauss" scenario-types="db">
         <assertion expected-data-file="select_opengauss_pg_catalog_gs_wlm_user_resource_history.xml" />
     </test-case>
-    
+
     <test-case sql="SELECT * FROM pg_catalog.gs_wlm_workload_records" db-types="openGauss" scenario-types="db">
         <assertion expected-data-file="select_opengauss_pg_catalog_gs_wlm_workload_records.xml" />
     </test-case>
-    
+
     <test-case sql="SELECT * FROM pg_catalog.mpp_tables" db-types="openGauss" scenario-types="db">
         <assertion expected-data-file="select_opengauss_pg_catalog_mpp_tables.xml" />
     </test-case>
-    
+
     <test-case sql="SELECT * FROM pg_catalog.pg_aggregate" db-types="openGauss" scenario-types="db">
         <assertion expected-data-file="select_opengauss_pg_catalog_pg_aggregate.xml" />
     </test-case>
-    
+
     <test-case sql="SELECT * FROM pg_catalog.pg_am" db-types="openGauss" scenario-types="db">
         <assertion expected-data-file="select_opengauss_pg_catalog_pg_am.xml" />
     </test-case>
-    
+
     <test-case sql="SELECT * FROM pg_catalog.pg_amop" db-types="openGauss" scenario-types="db">
         <assertion expected-data-file="select_opengauss_pg_catalog_pg_amop.xml" />
     </test-case>
-    
+
     <test-case sql="SELECT * FROM pg_catalog.pg_amproc" db-types="openGauss" scenario-types="db">
         <assertion expected-data-file="select_opengauss_pg_catalog_pg_amproc.xml" />
     </test-case>
-    
+
     <test-case sql="SELECT * FROM pg_catalog.pg_app_workloadgroup_mapping" db-types="openGauss" scenario-types="db">
         <assertion expected-data-file="select_opengauss_pg_catalog_pg_app_workloadgroup_mapping.xml" />
     </test-case>
-    
+
     <test-case sql="SELECT * FROM pg_catalog.pg_attrdef" db-types="openGauss" scenario-types="db">
         <assertion expected-data-file="select_opengauss_pg_catalog_pg_attrdef.xml" />
     </test-case>
-    
+
     <test-case sql="SELECT * FROM pg_catalog.pg_attribute" db-types="openGauss" scenario-types="db">
         <assertion expected-data-file="select_opengauss_pg_catalog_pg_attribute.xml" />
     </test-case>
-    
+
     <test-case sql="SELECT * FROM pg_catalog.pg_auth_history" db-types="openGauss" scenario-types="db">
         <assertion expected-data-file="select_opengauss_pg_catalog_pg_auth_history.xml" />
     </test-case>
-    
+
     <test-case sql="SELECT * FROM pg_catalog.pg_auth_members" db-types="openGauss" scenario-types="db">
         <assertion expected-data-file="select_opengauss_pg_catalog_pg_auth_members.xml" />
     </test-case>
-    
+
     <test-case sql="SELECT * FROM pg_catalog.pg_authid" db-types="openGauss" scenario-types="db">
         <assertion expected-data-file="select_opengauss_pg_catalog_pg_authid.xml" />
     </test-case>
-    
+
     <test-case sql="SELECT * FROM pg_catalog.pg_available_extension_versions" db-types="openGauss" scenario-types="db">
         <assertion expected-data-file="select_opengauss_pg_catalog_pg_available_extension_versions.xml" />
     </test-case>
-    
+
     <test-case sql="SELECT * FROM pg_catalog.pg_available_extensions" db-types="openGauss" scenario-types="db">
         <assertion expected-data-file="select_opengauss_pg_catalog_pg_available_extensions.xml" />
     </test-case>
-    
+
     <test-case sql="SELECT * FROM pg_catalog.pg_cast" db-types="openGauss" scenario-types="db">
         <assertion expected-data-file="select_opengauss_pg_catalog_pg_cast.xml" />
     </test-case>
-    
+
     <test-case sql="SELECT * FROM pg_catalog.pg_class" db-types="openGauss" scenario-types="db">
         <assertion expected-data-file="select_opengauss_pg_catalog_pg_class.xml" />
     </test-case>
-    
+
     <test-case sql="SELECT * FROM pg_catalog.pg_collation" db-types="openGauss" scenario-types="db">
         <assertion expected-data-file="select_opengauss_pg_catalog_pg_collation.xml" />
     </test-case>
-    
+
     <test-case sql="SELECT * FROM pg_catalog.pg_comm_delay" db-types="openGauss" scenario-types="db">
         <assertion expected-data-file="select_opengauss_pg_catalog_pg_comm_delay.xml" />
     </test-case>
-    
+
     <test-case sql="SELECT * FROM pg_catalog.pg_comm_recv_stream" db-types="openGauss" scenario-types="db">
         <assertion expected-data-file="select_opengauss_pg_catalog_pg_comm_recv_stream.xml" />
     </test-case>
-    
+
     <test-case sql="SELECT * FROM pg_catalog.pg_comm_send_stream" db-types="openGauss" scenario-types="db">
         <assertion expected-data-file="select_opengauss_pg_catalog_pg_comm_send_stream.xml" />
     </test-case>
-    
+
     <test-case sql="SELECT * FROM pg_catalog.pg_comm_status" db-types="openGauss" scenario-types="db">
         <assertion expected-data-file="select_opengauss_pg_catalog_pg_comm_status.xml" />
     </test-case>
-    
+
     <test-case sql="SELECT * FROM pg_catalog.pg_constraint" db-types="openGauss" scenario-types="db">
         <assertion expected-data-file="select_opengauss_pg_catalog_pg_constraint.xml" />
     </test-case>
-    
+
     <test-case sql="SELECT * FROM pg_catalog.pg_control_group_config" db-types="openGauss" scenario-types="db">
         <assertion expected-data-file="select_opengauss_pg_catalog_pg_control_group_config.xml" />
     </test-case>
-    
+
     <test-case sql="SELECT * FROM pg_catalog.pg_conversion" db-types="openGauss" scenario-types="db">
         <assertion expected-data-file="select_opengauss_pg_catalog_pg_conversion.xml" />
     </test-case>
-    
+
     <test-case sql="SELECT * FROM pg_catalog.pg_cursors" db-types="openGauss" scenario-types="db">
         <assertion expected-data-file="select_opengauss_pg_catalog_pg_cursors.xml" />
     </test-case>
-    
+
     <test-case sql="SELECT * FROM pg_catalog.pg_database" db-types="openGauss" scenario-types="db">
         <assertion expected-data-file="select_opengauss_pg_catalog_pg_database.xml" />
     </test-case>
-    
+
     <test-case sql="SELECT * FROM pg_catalog.pg_db_role_setting" db-types="openGauss" scenario-types="db">
         <assertion expected-data-file="select_opengauss_pg_catalog_pg_db_role_setting.xml" />
     </test-case>
-    
+
     <test-case sql="SELECT * FROM pg_catalog.pg_default_acl" db-types="openGauss" scenario-types="db">
         <assertion expected-data-file="select_opengauss_pg_catalog_pg_default_acl.xml" />
     </test-case>
-    
+
     <test-case sql="SELECT * FROM pg_catalog.pg_depend" db-types="openGauss" scenario-types="db">
         <assertion expected-data-file="select_opengauss_pg_catalog_pg_depend.xml" />
     </test-case>
-    
+
     <test-case sql="SELECT * FROM pg_catalog.pg_description" db-types="openGauss" scenario-types="db">
         <assertion expected-data-file="select_opengauss_pg_catalog_pg_description.xml" />
     </test-case>
-    
+
     <test-case sql="SELECT * FROM pg_catalog.pg_directory" db-types="openGauss" scenario-types="db">
         <assertion expected-data-file="select_opengauss_pg_catalog_pg_directory.xml" />
     </test-case>
-    
+
     <test-case sql="SELECT * FROM pg_catalog.pg_enum" db-types="openGauss" scenario-types="db">
         <assertion expected-data-file="select_opengauss_pg_catalog_pg_enum.xml" />
     </test-case>
-    
+
     <test-case sql="SELECT * FROM pg_catalog.pg_ext_stats" db-types="openGauss" scenario-types="db">
         <assertion expected-data-file="select_opengauss_pg_catalog_pg_ext_stats.xml" />
     </test-case>
-    
+
     <test-case sql="SELECT * FROM pg_catalog.pg_extension" db-types="openGauss" scenario-types="db">
         <assertion expected-data-file="select_opengauss_pg_catalog_pg_extension.xml" />
     </test-case>
-    
+
     <test-case sql="SELECT * FROM pg_catalog.pg_extension_data_source" db-types="openGauss" scenario-types="db">
         <assertion expected-data-file="select_opengauss_pg_catalog_pg_extension_data_source.xml" />
     </test-case>
-    
+
     <test-case sql="SELECT * FROM pg_catalog.pg_foreign_data_wrapper" db-types="openGauss" scenario-types="db">
         <assertion expected-data-file="select_opengauss_pg_catalog_pg_foreign_data_wrapper.xml" />
     </test-case>
-    
+
     <test-case sql="SELECT * FROM pg_catalog.pg_foreign_server" db-types="openGauss" scenario-types="db">
         <assertion expected-data-file="select_opengauss_pg_catalog_pg_foreign_server.xml" />
     </test-case>
-    
+
     <test-case sql="SELECT * FROM pg_catalog.pg_foreign_table" db-types="openGauss" scenario-types="db">
         <assertion expected-data-file="select_opengauss_pg_catalog_pg_foreign_table.xml" />
     </test-case>
-    
+
     <test-case sql="SELECT * FROM pg_catalog.pg_get_invalid_backends" db-types="openGauss" scenario-types="db">
         <assertion expected-data-file="select_opengauss_pg_catalog_pg_get_invalid_backends.xml" />
     </test-case>
-    
+
     <test-case sql="SELECT * FROM pg_catalog.pg_get_senders_catchup_time" db-types="openGauss" scenario-types="db">
         <assertion expected-data-file="select_opengauss_pg_catalog_pg_get_senders_catchup_time.xml" />
     </test-case>
-    
+
     <test-case sql="SELECT * FROM pg_catalog.pg_group" db-types="openGauss" scenario-types="db">
         <assertion expected-data-file="select_opengauss_pg_catalog_pg_group.xml" />
     </test-case>
-    
+
     <test-case sql="SELECT * FROM pg_catalog.pg_gtt_attached_pids" db-types="openGauss" scenario-types="db">
         <assertion expected-data-file="select_opengauss_pg_catalog_pg_gtt_attached_pids.xml" />
     </test-case>
-    
+
     <test-case sql="SELECT * FROM pg_catalog.pg_gtt_relstats" db-types="openGauss" scenario-types="db">
         <assertion expected-data-file="select_opengauss_pg_catalog_pg_gtt_relstats.xml" />
     </test-case>
-    
+
     <test-case sql="SELECT * FROM pg_catalog.pg_gtt_stats" db-types="openGauss" scenario-types="db">
         <assertion expected-data-file="select_opengauss_pg_catalog_pg_gtt_stats.xml" />
     </test-case>
-    
+
     <test-case sql="SELECT * FROM pg_catalog.pg_hashbucket" db-types="openGauss" scenario-types="db">
         <assertion expected-data-file="select_opengauss_pg_catalog_pg_hashbucket.xml" />
     </test-case>
-    
+
     <test-case sql="SELECT * FROM pg_catalog.pg_index" db-types="openGauss" scenario-types="db">
         <assertion expected-data-file="select_opengauss_pg_catalog_pg_index.xml" />
     </test-case>
-    
+
     <test-case sql="SELECT * FROM pg_catalog.pg_indexes" db-types="openGauss" scenario-types="db">
         <assertion expected-data-file="select_opengauss_pg_catalog_pg_indexes.xml" />
     </test-case>
-    
+
     <test-case sql="SELECT * FROM pg_catalog.pg_inherits" db-types="openGauss" scenario-types="db">
         <assertion expected-data-file="select_opengauss_pg_catalog_pg_inherits.xml" />
     </test-case>
-    
+
     <test-case sql="SELECT * FROM pg_catalog.pg_job" db-types="openGauss" scenario-types="db">
         <assertion expected-data-file="select_opengauss_pg_catalog_pg_job.xml" />
     </test-case>
-    
+
     <test-case sql="SELECT * FROM pg_catalog.pg_job_proc" db-types="openGauss" scenario-types="db">
         <assertion expected-data-file="select_opengauss_pg_catalog_pg_job_proc.xml" />
     </test-case>
-    
+
     <test-case sql="SELECT * FROM pg_catalog.pg_language" db-types="openGauss" scenario-types="db">
         <assertion expected-data-file="select_opengauss_pg_catalog_pg_language.xml" />
     </test-case>
-    
+
     <test-case sql="SELECT * FROM pg_catalog.pg_largeobject" db-types="openGauss" scenario-types="db">
         <assertion expected-data-file="select_opengauss_pg_catalog_pg_largeobject.xml" />
     </test-case>
-    
+
     <test-case sql="SELECT * FROM pg_catalog.pg_largeobject_metadata" db-types="openGauss" scenario-types="db">
         <assertion expected-data-file="select_opengauss_pg_catalog_pg_largeobject_metadata.xml" />
     </test-case>
-    
+
     <test-case sql="SELECT * FROM pg_catalog.pg_locks" db-types="openGauss" scenario-types="db">
         <assertion expected-data-file="select_opengauss_pg_catalog_pg_locks.xml" />
     </test-case>
-    
+
     <test-case sql="SELECT * FROM pg_catalog.pg_namespace" db-types="openGauss" scenario-types="db">
         <assertion expected-data-file="select_opengauss_pg_catalog_pg_namespace.xml" />
     </test-case>
-    
+
     <test-case sql="SELECT * FROM pg_catalog.pg_node_env" db-types="openGauss" scenario-types="db">
         <assertion expected-data-file="select_opengauss_pg_catalog_pg_node_env.xml" />
     </test-case>
-    
+
     <test-case sql="SELECT * FROM pg_catalog.pg_object" db-types="openGauss" scenario-types="db">
         <assertion expected-data-file="select_opengauss_pg_catalog_pg_object.xml" />
     </test-case>
-    
+
     <test-case sql="SELECT * FROM pg_catalog.pg_obsscaninfo" db-types="openGauss" scenario-types="db">
         <assertion expected-data-file="select_opengauss_pg_catalog_pg_obsscaninfo.xml" />
     </test-case>
-    
+
     <test-case sql="SELECT * FROM pg_catalog.pg_opclass" db-types="openGauss" scenario-types="db">
         <assertion expected-data-file="select_opengauss_pg_catalog_pg_opclass.xml" />
     </test-case>
-    
+
     <test-case sql="SELECT * FROM pg_catalog.pg_operator" db-types="openGauss" scenario-types="db">
         <assertion expected-data-file="select_opengauss_pg_catalog_pg_operator.xml" />
     </test-case>
-    
+
     <test-case sql="SELECT * FROM pg_catalog.pg_opfamily" db-types="openGauss" scenario-types="db">
         <assertion expected-data-file="select_opengauss_pg_catalog_pg_opfamily.xml" />
     </test-case>
-    
+
     <test-case sql="SELECT * FROM pg_catalog.pg_os_threads" db-types="openGauss" scenario-types="db">
         <assertion expected-data-file="select_opengauss_pg_catalog_pg_os_threads.xml" />
     </test-case>
-    
+
     <test-case sql="SELECT * FROM pg_catalog.pg_partition" db-types="openGauss" scenario-types="db">
         <assertion expected-data-file="select_opengauss_pg_catalog_pg_partition.xml" />
     </test-case>
-    
+
     <test-case sql="SELECT * FROM pg_catalog.pg_pltemplate" db-types="openGauss" scenario-types="db">
         <assertion expected-data-file="select_opengauss_pg_catalog_pg_pltemplate.xml" />
     </test-case>
-    
+
     <test-case sql="SELECT * FROM pg_catalog.pg_prepared_statements" db-types="openGauss" scenario-types="db">
         <assertion expected-data-file="select_opengauss_pg_catalog_pg_prepared_statements.xml" />
     </test-case>
-    
+
     <test-case sql="SELECT * FROM pg_catalog.pg_prepared_xacts" db-types="openGauss" scenario-types="db">
         <assertion expected-data-file="select_opengauss_pg_catalog_pg_prepared_xacts.xml" />
     </test-case>
-    
+
     <test-case sql="SELECT * FROM pg_catalog.pg_proc" db-types="openGauss" scenario-types="db">
         <assertion expected-data-file="select_opengauss_pg_catalog_pg_proc.xml" />
     </test-case>
-    
+
     <test-case sql="SELECT * FROM pg_catalog.pg_publication" db-types="openGauss" scenario-types="db">
         <assertion expected-data-file="select_opengauss_pg_catalog_pg_publication.xml" />
     </test-case>
-    
+
     <test-case sql="SELECT * FROM pg_catalog.pg_publication_rel" db-types="openGauss" scenario-types="db">
         <assertion expected-data-file="select_opengauss_pg_catalog_pg_publication_rel.xml" />
     </test-case>
-    
+
     <test-case sql="SELECT * FROM pg_catalog.pg_publication_tables" db-types="openGauss" scenario-types="db">
         <assertion expected-data-file="select_opengauss_pg_catalog_pg_publication_tables.xml" />
     </test-case>
-    
+
     <test-case sql="SELECT * FROM pg_catalog.pg_range" db-types="openGauss" scenario-types="db">
         <assertion expected-data-file="select_opengauss_pg_catalog_pg_range.xml" />
     </test-case>
-    
+
     <test-case sql="SELECT * FROM pg_catalog.pg_replication_origin" db-types="openGauss" scenario-types="db">
         <assertion expected-data-file="select_opengauss_pg_catalog_pg_replication_origin.xml" />
     </test-case>
-    
+
     <test-case sql="SELECT * FROM pg_catalog.pg_replication_origin_status" db-types="openGauss" scenario-types="db">
         <assertion expected-data-file="select_opengauss_pg_catalog_pg_replication_origin_status.xml" />
     </test-case>
-    
+
     <test-case sql="SELECT * FROM pg_catalog.pg_replication_slots" db-types="openGauss" scenario-types="db">
         <assertion expected-data-file="select_opengauss_pg_catalog_pg_replication_slots.xml" />
     </test-case>
-    
+
     <test-case sql="SELECT * FROM pg_catalog.pg_resource_pool" db-types="openGauss" scenario-types="db">
         <assertion expected-data-file="select_opengauss_pg_catalog_pg_resource_pool.xml" />
     </test-case>
-    
+
     <test-case sql="SELECT * FROM pg_catalog.pg_rewrite" db-types="openGauss" scenario-types="db">
         <assertion expected-data-file="select_opengauss_pg_catalog_pg_rewrite.xml" />
     </test-case>
-    
+
     <test-case sql="SELECT * FROM pg_catalog.pg_rlspolicies" db-types="openGauss" scenario-types="db">
         <assertion expected-data-file="select_opengauss_pg_catalog_pg_rlspolicies.xml" />
     </test-case>
-    
+
     <test-case sql="SELECT * FROM pg_catalog.pg_rlspolicy" db-types="openGauss" scenario-types="db">
         <assertion expected-data-file="select_opengauss_pg_catalog_pg_rlspolicy.xml" />
     </test-case>
-    
+
     <test-case sql="SELECT * FROM pg_catalog.pg_roles" db-types="openGauss" scenario-types="db">
         <assertion expected-data-file="select_opengauss_pg_catalog_pg_roles.xml" />
     </test-case>
-    
+
     <test-case sql="SELECT * FROM pg_catalog.pg_rules" db-types="openGauss" scenario-types="db">
         <assertion expected-data-file="select_opengauss_pg_catalog_pg_rules.xml" />
     </test-case>
-    
+
     <test-case sql="SELECT * FROM pg_catalog.pg_running_xacts" db-types="openGauss" scenario-types="db">
         <assertion expected-data-file="select_opengauss_pg_catalog_pg_running_xacts.xml" />
     </test-case>
-    
+
     <test-case sql="SELECT * FROM pg_catalog.pg_seclabel" db-types="openGauss" scenario-types="db">
         <assertion expected-data-file="select_opengauss_pg_catalog_pg_seclabel.xml" />
     </test-case>
-    
+
     <test-case sql="SELECT * FROM pg_catalog.pg_seclabels" db-types="openGauss" scenario-types="db">
         <assertion expected-data-file="select_opengauss_pg_catalog_pg_seclabels.xml" />
     </test-case>
-    
+
     <test-case sql="SELECT * FROM pg_catalog.pg_session_iostat" db-types="openGauss" scenario-types="db">
         <assertion expected-data-file="select_opengauss_pg_catalog_pg_session_iostat.xml" />
     </test-case>
-    
+
     <test-case sql="SELECT * FROM pg_catalog.pg_session_wlmstat" db-types="openGauss" scenario-types="db">
         <assertion expected-data-file="select_opengauss_pg_catalog_pg_session_wlmstat.xml" />
     </test-case>
-    
+
     <test-case sql="SELECT * FROM pg_catalog.pg_settings" db-types="openGauss" scenario-types="db">
         <assertion expected-data-file="select_opengauss_pg_catalog_pg_settings.xml" />
     </test-case>
-    
+
     <test-case sql="SELECT * FROM pg_catalog.pg_shadow" db-types="openGauss" scenario-types="db">
         <assertion expected-data-file="select_opengauss_pg_catalog_pg_shadow.xml" />
     </test-case>
-    
+
     <test-case sql="SELECT * FROM pg_catalog.pg_shdepend" db-types="openGauss" scenario-types="db">
         <assertion expected-data-file="select_opengauss_pg_catalog_pg_shdepend.xml" />
     </test-case>
-    
+
     <test-case sql="SELECT * FROM pg_catalog.pg_shdescription" db-types="openGauss" scenario-types="db">
         <assertion expected-data-file="select_opengauss_pg_catalog_pg_shdescription.xml" />
     </test-case>
-    
+
     <test-case sql="SELECT * FROM pg_catalog.pg_shseclabel" db-types="openGauss" scenario-types="db">
         <assertion expected-data-file="select_opengauss_pg_catalog_pg_shseclabel.xml" />
     </test-case>
-    
+
     <test-case sql="SELECT * FROM pg_catalog.pg_stat_activity" db-types="openGauss" scenario-types="db">
         <assertion expected-data-file="select_opengauss_pg_catalog_pg_stat_activity.xml" />
     </test-case>
-    
+
     <test-case sql="SELECT * FROM pg_catalog.pg_stat_activity_ng" db-types="openGauss" scenario-types="db">
         <assertion expected-data-file="select_opengauss_pg_catalog_pg_stat_activity_ng.xml" />
     </test-case>
-    
+
     <test-case sql="SELECT * FROM pg_catalog.pg_stat_all_indexes" db-types="openGauss" scenario-types="db">
         <assertion expected-data-file="select_opengauss_pg_catalog_pg_stat_all_indexes.xml" />
     </test-case>
-    
+
     <test-case sql="SELECT * FROM pg_catalog.pg_stat_all_tables" db-types="openGauss" scenario-types="db">
         <assertion expected-data-file="select_opengauss_pg_catalog_pg_stat_all_tables.xml" />
     </test-case>
-    
+
     <test-case sql="SELECT * FROM pg_catalog.pg_stat_bad_block" db-types="openGauss" scenario-types="db">
         <assertion expected-data-file="select_opengauss_pg_catalog_pg_stat_bad_block.xml" />
     </test-case>
-    
+
     <test-case sql="SELECT * FROM pg_catalog.pg_stat_bgwriter" db-types="openGauss" scenario-types="db">
         <assertion expected-data-file="select_opengauss_pg_catalog_pg_stat_bgwriter.xml" />
     </test-case>
-    
+
     <test-case sql="SELECT * FROM pg_catalog.pg_stat_database" db-types="openGauss" scenario-types="db">
         <assertion expected-data-file="select_opengauss_pg_catalog_pg_stat_database.xml" />
     </test-case>
-    
+
     <test-case sql="SELECT * FROM pg_catalog.pg_stat_database_conflicts" db-types="openGauss" scenario-types="db">
         <assertion expected-data-file="select_opengauss_pg_catalog_pg_stat_database_conflicts.xml" />
     </test-case>
-    
+
     <test-case sql="SELECT * FROM pg_catalog.pg_stat_replication" db-types="openGauss" scenario-types="db">
         <assertion expected-data-file="select_opengauss_pg_catalog_pg_stat_replication.xml" />
     </test-case>
-    
+
     <test-case sql="SELECT * FROM pg_catalog.pg_stat_subscription" db-types="openGauss" scenario-types="db">
         <assertion expected-data-file="select_opengauss_pg_catalog_pg_stat_subscription.xml" />
     </test-case>
-    
+
     <test-case sql="SELECT * FROM pg_catalog.pg_stat_sys_indexes" db-types="openGauss" scenario-types="db">
         <assertion expected-data-file="select_opengauss_pg_catalog_pg_stat_sys_indexes.xml" />
     </test-case>
-    
+
     <test-case sql="SELECT * FROM pg_catalog.pg_stat_sys_tables" db-types="openGauss" scenario-types="db">
         <assertion expected-data-file="select_opengauss_pg_catalog_pg_stat_sys_tables.xml" />
     </test-case>
-    
+
     <test-case sql="SELECT * FROM pg_catalog.pg_stat_user_functions" db-types="openGauss" scenario-types="db">
         <assertion expected-data-file="select_opengauss_pg_catalog_pg_stat_user_functions.xml" />
     </test-case>
-    
+
     <test-case sql="SELECT * FROM pg_catalog.pg_stat_user_indexes" db-types="openGauss" scenario-types="db">
         <assertion expected-data-file="select_opengauss_pg_catalog_pg_stat_user_indexes.xml" />
     </test-case>
-    
+
     <test-case sql="SELECT * FROM pg_catalog.pg_stat_user_tables" db-types="openGauss" scenario-types="db">
         <assertion expected-data-file="select_opengauss_pg_catalog_pg_stat_user_tables.xml" />
     </test-case>
-    
+
     <test-case sql="SELECT * FROM pg_catalog.pg_stat_xact_all_tables" db-types="openGauss" scenario-types="db">
         <assertion expected-data-file="select_opengauss_pg_catalog_pg_stat_xact_all_tables.xml" />
     </test-case>
-    
+
     <test-case sql="SELECT * FROM pg_catalog.pg_stat_xact_sys_tables" db-types="openGauss" scenario-types="db">
         <assertion expected-data-file="select_opengauss_pg_catalog_pg_stat_xact_sys_tables.xml" />
     </test-case>
-    
+
     <test-case sql="SELECT * FROM pg_catalog.pg_stat_xact_user_functions" db-types="openGauss" scenario-types="db">
         <assertion expected-data-file="select_opengauss_pg_catalog_pg_stat_xact_user_functions.xml" />
     </test-case>
-    
+
     <test-case sql="SELECT * FROM pg_catalog.pg_stat_xact_user_tables" db-types="openGauss" scenario-types="db">
         <assertion expected-data-file="select_opengauss_pg_catalog_pg_stat_xact_user_tables.xml" />
     </test-case>
-    
+
     <test-case sql="SELECT * FROM pg_catalog.pg_statio_all_indexes" db-types="openGauss" scenario-types="db">
         <assertion expected-data-file="select_opengauss_pg_catalog_pg_statio_all_indexes.xml" />
     </test-case>
-    
+
     <test-case sql="SELECT * FROM pg_catalog.pg_statio_all_sequences" db-types="openGauss" scenario-types="db">
         <assertion expected-data-file="select_opengauss_pg_catalog_pg_statio_all_sequences.xml" />
     </test-case>
-    
+
     <test-case sql="SELECT * FROM pg_catalog.pg_statio_all_tables" db-types="openGauss" scenario-types="db">
         <assertion expected-data-file="select_opengauss_pg_catalog_pg_statio_all_tables.xml" />
     </test-case>
-    
+
     <test-case sql="SELECT * FROM pg_catalog.pg_statio_sys_indexes" db-types="openGauss" scenario-types="db">
         <assertion expected-data-file="select_opengauss_pg_catalog_pg_statio_sys_indexes.xml" />
     </test-case>
-    
+
     <test-case sql="SELECT * FROM pg_catalog.pg_statio_sys_sequences" db-types="openGauss" scenario-types="db">
         <assertion expected-data-file="select_opengauss_pg_catalog_pg_statio_sys_sequences.xml" />
     </test-case>
-    
+
     <test-case sql="SELECT * FROM pg_catalog.pg_statio_sys_tables" db-types="openGauss" scenario-types="db">
         <assertion expected-data-file="select_opengauss_pg_catalog_pg_statio_sys_tables.xml" />
     </test-case>
-    
+
     <test-case sql="SELECT * FROM pg_catalog.pg_statio_user_indexes" db-types="openGauss" scenario-types="db">
         <assertion expected-data-file="select_opengauss_pg_catalog_pg_statio_user_indexes.xml" />
     </test-case>
-    
+
     <test-case sql="SELECT * FROM pg_catalog.pg_statio_user_sequences" db-types="openGauss" scenario-types="db">
         <assertion expected-data-file="select_opengauss_pg_catalog_pg_statio_user_sequences.xml" />
     </test-case>
-    
+
     <test-case sql="SELECT * FROM pg_catalog.pg_statio_user_tables" db-types="openGauss" scenario-types="db">
         <assertion expected-data-file="select_opengauss_pg_catalog_pg_statio_user_tables.xml" />
     </test-case>
-    
+
     <test-case sql="SELECT * FROM pg_catalog.pg_statistic" db-types="openGauss" scenario-types="db">
         <assertion expected-data-file="select_opengauss_pg_catalog_pg_statistic.xml" />
     </test-case>
-    
+
     <test-case sql="SELECT * FROM pg_catalog.pg_statistic_ext" db-types="openGauss" scenario-types="db">
         <assertion expected-data-file="select_opengauss_pg_catalog_pg_statistic_ext.xml" />
     </test-case>
-    
+
     <test-case sql="SELECT * FROM pg_catalog.pg_stats" db-types="openGauss" scenario-types="db">
         <assertion expected-data-file="select_opengauss_pg_catalog_pg_stats.xml" />
     </test-case>
-    
+
     <test-case sql="SELECT * FROM pg_catalog.pg_subscription" db-types="openGauss" scenario-types="db">
         <assertion expected-data-file="select_opengauss_pg_catalog_pg_subscription.xml" />
     </test-case>
-    
+
     <test-case sql="SELECT * FROM pg_catalog.pg_synonym" db-types="openGauss" scenario-types="db">
         <assertion expected-data-file="select_opengauss_pg_catalog_pg_synonym.xml" />
     </test-case>
-    
+
     <test-case sql="SELECT * FROM pg_catalog.pg_tables" db-types="openGauss" scenario-types="db">
         <assertion expected-data-file="select_opengauss_pg_catalog_pg_tables.xml" />
     </test-case>
-    
+
     <test-case sql="SELECT * FROM pg_catalog.pg_tablespace" db-types="openGauss" scenario-types="db">
         <assertion expected-data-file="select_opengauss_pg_catalog_pg_tablespace.xml" />
     </test-case>
-    
+
     <test-case sql="SELECT * FROM pg_catalog.pg_tde_info" db-types="openGauss" scenario-types="db">
         <assertion expected-data-file="select_opengauss_pg_catalog_pg_tde_info.xml" />
     </test-case>
-    
+
     <test-case sql="SELECT * FROM pg_catalog.pg_thread_wait_status" db-types="openGauss" scenario-types="db">
         <assertion expected-data-file="select_opengauss_pg_catalog_pg_thread_wait_status.xml" />
     </test-case>
-    
+
     <test-case sql="SELECT * FROM pg_catalog.pg_timezone_abbrevs" db-types="openGauss" scenario-types="db">
         <assertion expected-data-file="select_opengauss_pg_catalog_pg_timezone_abbrevs.xml" />
     </test-case>
-    
+
     <test-case sql="SELECT * FROM pg_catalog.pg_timezone_names" db-types="openGauss" scenario-types="db">
         <assertion expected-data-file="select_opengauss_pg_catalog_pg_timezone_names.xml" />
     </test-case>
-    
+
     <test-case sql="SELECT * FROM pg_catalog.pg_total_memory_detail" db-types="openGauss" scenario-types="db">
         <assertion expected-data-file="select_opengauss_pg_catalog_pg_total_memory_detail.xml" />
     </test-case>
-    
+
     <test-case sql="SELECT * FROM pg_catalog.pg_total_user_resource_info" db-types="openGauss" scenario-types="db">
         <assertion expected-data-file="select_opengauss_pg_catalog_pg_total_user_resource_info.xml" />
     </test-case>
-    
+
     <test-case sql="SELECT * FROM pg_catalog.pg_total_user_resource_info_oid" db-types="openGauss" scenario-types="db">
         <assertion expected-data-file="select_opengauss_pg_catalog_pg_total_user_resource_info_oid.xml" />
     </test-case>
-    
+
     <test-case sql="SELECT * FROM pg_catalog.pg_trigger" db-types="openGauss" scenario-types="db">
         <assertion expected-data-file="select_opengauss_pg_catalog_pg_trigger.xml" />
     </test-case>
-    
+
     <test-case sql="SELECT * FROM pg_catalog.pg_ts_config" db-types="openGauss" scenario-types="db">
         <assertion expected-data-file="select_opengauss_pg_catalog_pg_ts_config.xml" />
     </test-case>
-    
+
     <test-case sql="SELECT * FROM pg_catalog.pg_ts_config_map" db-types="openGauss" scenario-types="db">
         <assertion expected-data-file="select_opengauss_pg_catalog_pg_ts_config_map.xml" />
     </test-case>
-    
+
     <test-case sql="SELECT * FROM pg_catalog.pg_ts_dict" db-types="openGauss" scenario-types="db">
         <assertion expected-data-file="select_opengauss_pg_catalog_pg_ts_dict.xml" />
     </test-case>
-    
+
     <test-case sql="SELECT * FROM pg_catalog.pg_ts_parser" db-types="openGauss" scenario-types="db">
         <assertion expected-data-file="select_opengauss_pg_catalog_pg_ts_parser.xml" />
     </test-case>
-    
+
     <test-case sql="SELECT * FROM pg_catalog.pg_ts_template" db-types="openGauss" scenario-types="db">
         <assertion expected-data-file="select_opengauss_pg_catalog_pg_ts_template.xml" />
     </test-case>
-    
+
     <test-case sql="SELECT * FROM pg_catalog.pg_type" db-types="openGauss" scenario-types="db">
         <assertion expected-data-file="select_opengauss_pg_catalog_pg_type.xml" />
     </test-case>
-    
+
     <test-case sql="SELECT * FROM pg_catalog.pg_user" db-types="openGauss" scenario-types="db">
         <assertion expected-data-file="select_opengauss_pg_catalog_pg_user.xml" />
     </test-case>
-    
+
     <test-case sql="SELECT * FROM pg_catalog.pg_user_mapping" db-types="openGauss" scenario-types="db">
         <assertion expected-data-file="select_opengauss_pg_catalog_pg_user_mapping.xml" />
     </test-case>
-    
+
     <test-case sql="SELECT * FROM pg_catalog.pg_user_mappings" db-types="openGauss" scenario-types="db">
         <assertion expected-data-file="select_opengauss_pg_catalog_pg_user_mappings.xml" />
     </test-case>
-    
+
     <test-case sql="SELECT * FROM pg_catalog.pg_user_status" db-types="openGauss" scenario-types="db">
         <assertion expected-data-file="select_opengauss_pg_catalog_pg_user_status.xml" />
     </test-case>
-    
+
     <test-case sql="SELECT * FROM pg_catalog.pg_variable_info" db-types="openGauss" scenario-types="db">
         <assertion expected-data-file="select_opengauss_pg_catalog_pg_variable_info.xml" />
     </test-case>
-    
+
     <test-case sql="SELECT * FROM pg_catalog.pg_views" db-types="openGauss" scenario-types="db">
         <assertion expected-data-file="select_opengauss_pg_catalog_pg_views.xml" />
     </test-case>
-    
+
     <test-case sql="SELECT * FROM pg_catalog.pg_wlm_statistics" db-types="openGauss" scenario-types="db">
         <assertion expected-data-file="select_opengauss_pg_catalog_pg_wlm_statistics.xml" />
     </test-case>
-    
+
     <test-case sql="SELECT * FROM pg_catalog.pg_workload_group" db-types="openGauss" scenario-types="db">
         <assertion expected-data-file="select_opengauss_pg_catalog_pg_workload_group.xml" />
     </test-case>
-    
+
     <test-case sql="SELECT * FROM pg_catalog.pgxc_class" db-types="openGauss" scenario-types="db">
         <assertion expected-data-file="select_opengauss_pg_catalog_pgxc_class.xml" />
     </test-case>
-    
+
     <test-case sql="SELECT * FROM pg_catalog.pgxc_group" db-types="openGauss" scenario-types="db">
         <assertion expected-data-file="select_opengauss_pg_catalog_pgxc_group.xml" />
     </test-case>
-    
+
     <test-case sql="SELECT * FROM pg_catalog.pgxc_node" db-types="openGauss" scenario-types="db">
         <assertion expected-data-file="select_opengauss_pg_catalog_pgxc_node.xml" />
     </test-case>
-    
+
     <test-case sql="SELECT * FROM pg_catalog.pgxc_prepared_xacts" db-types="openGauss" scenario-types="db">
         <assertion expected-data-file="select_opengauss_pg_catalog_pgxc_prepared_xacts.xml" />
     </test-case>
-    
+
     <test-case sql="SELECT * FROM pg_catalog.pgxc_slice" db-types="openGauss" scenario-types="db">
         <assertion expected-data-file="select_opengauss_pg_catalog_pgxc_slice.xml" />
     </test-case>
-    
+
     <test-case sql="SELECT * FROM pg_catalog.pgxc_thread_wait_status" db-types="openGauss" scenario-types="db">
         <assertion expected-data-file="select_opengauss_pg_catalog_pgxc_thread_wait_status.xml" />
     </test-case>
-    
+
     <test-case sql="SELECT * FROM pg_catalog.plan_table" db-types="openGauss" scenario-types="db">
         <assertion expected-data-file="select_opengauss_pg_catalog_plan_table.xml" />
     </test-case>
-    
+
     <test-case sql="SELECT * FROM pg_catalog.plan_table_data" db-types="openGauss" scenario-types="db">
         <assertion expected-data-file="select_opengauss_pg_catalog_plan_table_data.xml" />
     </test-case>
-    
+
     <test-case sql="SELECT * FROM pg_catalog.statement_history" db-types="openGauss" scenario-types="db">
         <assertion expected-data-file="select_opengauss_pg_catalog_statement_history.xml" />
     </test-case>
-    
+
     <test-case sql="SELECT * FROM pg_catalog.streaming_cont_query" db-types="openGauss" scenario-types="db">
         <assertion expected-data-file="select_opengauss_pg_catalog_streaming_cont_query.xml" />
     </test-case>
-    
+
     <test-case sql="SELECT * FROM pg_catalog.streaming_reaper_status" db-types="openGauss" scenario-types="db">
         <assertion expected-data-file="select_opengauss_pg_catalog_streaming_reaper_status.xml" />
     </test-case>
-    
+
     <test-case sql="SELECT * FROM pg_catalog.streaming_stream" db-types="openGauss" scenario-types="db">
         <assertion expected-data-file="select_opengauss_pg_catalog_streaming_stream.xml" />
     </test-case>
-    
+
     <test-case sql="SELECT * FROM pg_catalog.sys_dummy" db-types="openGauss" scenario-types="db">
         <assertion expected-data-file="select_opengauss_pg_catalog_sys_dummy.xml" />
-=======
-    <test-case sql="SELECT * FROM information_schema._pg_foreign_data_wrappers" db-types="openGauss" scenario-types="db">
-        <assertion expected-data-file="select_opengauss_information_schema__pg_foreign_data_wrappers.xml" />
-    </test-case>
-    
-    <test-case sql="SELECT * FROM information_schema._pg_foreign_servers" db-types="openGauss" scenario-types="db">
-        <assertion expected-data-file="select_opengauss_information_schema__pg_foreign_servers.xml" />
-    </test-case>
-    
-    <test-case sql="SELECT * FROM information_schema._pg_foreign_table_columns" db-types="openGauss" scenario-types="db">
-        <assertion expected-data-file="select_opengauss_information_schema__pg_foreign_table_columns.xml" />
-    </test-case>
-    
-    <test-case sql="SELECT * FROM information_schema._pg_foreign_tables" db-types="openGauss" scenario-types="db">
-        <assertion expected-data-file="select_opengauss_information_schema__pg_foreign_tables.xml" />
-    </test-case>
-    
-    <test-case sql="SELECT * FROM information_schema._pg_user_mappings" db-types="openGauss" scenario-types="db">
-        <assertion expected-data-file="select_opengauss_information_schema__pg_user_mappings.xml" />
-    </test-case>
-    
-    <test-case sql="SELECT * FROM information_schema.administrable_role_authorizations" db-types="openGauss" scenario-types="db">
-        <assertion expected-data-file="select_opengauss_information_schema_administrable_role_authorizations.xml" />
-    </test-case>
-    
-    <test-case sql="SELECT * FROM information_schema.applicable_roles" db-types="openGauss" scenario-types="db">
-        <assertion expected-data-file="select_opengauss_information_schema_applicable_roles.xml" />
-    </test-case>
-    
-    <test-case sql="SELECT * FROM information_schema.attributes" db-types="openGauss" scenario-types="db">
-        <assertion expected-data-file="select_opengauss_information_schema_attributes.xml" />
-    </test-case>
-    
-    <test-case sql="SELECT * FROM information_schema.character_sets" db-types="openGauss" scenario-types="db">
-        <assertion expected-data-file="select_opengauss_information_schema_character_sets.xml" />
-    </test-case>
-    
-    <test-case sql="SELECT * FROM information_schema.check_constraint_routine_usage" db-types="openGauss" scenario-types="db">
-        <assertion expected-data-file="select_opengauss_information_schema_check_constraint_routine_usage.xml" />
-    </test-case>
-    
-    <test-case sql="SELECT * FROM information_schema.check_constraints" db-types="openGauss" scenario-types="db">
-        <assertion expected-data-file="select_opengauss_information_schema_check_constraints.xml" />
-    </test-case>
-    
-    <test-case sql="SELECT * FROM information_schema.collation_character_set_applicability" db-types="openGauss" scenario-types="db">
-        <assertion expected-data-file="select_opengauss_information_schema_collation_character_set_applicability.xml" />
-    </test-case>
-    
-    <test-case sql="SELECT * FROM information_schema.collations" db-types="openGauss" scenario-types="db">
-        <assertion expected-data-file="select_opengauss_information_schema_collations.xml" />
-    </test-case>
-    
-    <test-case sql="SELECT * FROM information_schema.column_domain_usage" db-types="openGauss" scenario-types="db">
-        <assertion expected-data-file="select_opengauss_information_schema_column_domain_usage.xml" />
-    </test-case>
-    
-    <test-case sql="SELECT * FROM information_schema.column_options" db-types="openGauss" scenario-types="db">
-        <assertion expected-data-file="select_opengauss_information_schema_column_options.xml" />
-    </test-case>
-    
-    <test-case sql="SELECT * FROM information_schema.column_privileges" db-types="openGauss" scenario-types="db">
-        <assertion expected-data-file="select_opengauss_information_schema_column_privileges.xml" />
-    </test-case>
-    
-    <test-case sql="SELECT * FROM information_schema.column_udt_usage" db-types="openGauss" scenario-types="db">
-        <assertion expected-data-file="select_opengauss_information_schema_column_udt_usage.xml" />
-    </test-case>
-    
-    <test-case sql="SELECT * FROM information_schema.columns" db-types="openGauss" scenario-types="db">
-        <assertion expected-data-file="select_opengauss_information_schema_columns.xml" />
-    </test-case>
-    
-    <test-case sql="SELECT * FROM information_schema.constraint_column_usage" db-types="openGauss" scenario-types="db">
-        <assertion expected-data-file="select_opengauss_information_schema_constraint_column_usage.xml" />
-    </test-case>
-    
-    <test-case sql="SELECT * FROM information_schema.constraint_table_usage" db-types="openGauss" scenario-types="db">
-        <assertion expected-data-file="select_opengauss_information_schema_constraint_table_usage.xml" />
-    </test-case>
-    
-    <test-case sql="SELECT * FROM information_schema.data_type_privileges" db-types="openGauss" scenario-types="db">
-        <assertion expected-data-file="select_opengauss_information_schema_data_type_privileges.xml" />
-    </test-case>
-    
-    <test-case sql="SELECT * FROM information_schema.domain_constraints" db-types="openGauss" scenario-types="db">
-        <assertion expected-data-file="select_opengauss_information_schema_domain_constraints.xml" />
-    </test-case>
-    
-    <test-case sql="SELECT * FROM information_schema.domain_udt_usage" db-types="openGauss" scenario-types="db">
-        <assertion expected-data-file="select_opengauss_information_schema_domain_udt_usage.xml" />
-    </test-case>
-    
-    <test-case sql="SELECT * FROM information_schema.domains" db-types="openGauss" scenario-types="db">
-        <assertion expected-data-file="select_opengauss_information_schema_domains.xml" />
-    </test-case>
-    
-    <test-case sql="SELECT * FROM information_schema.element_types" db-types="openGauss" scenario-types="db">
-        <assertion expected-data-file="select_opengauss_information_schema_element_types.xml" />
-    </test-case>
-    
-    <test-case sql="SELECT * FROM information_schema.enabled_roles" db-types="openGauss" scenario-types="db">
-        <assertion expected-data-file="select_opengauss_information_schema_enabled_roles.xml" />
-    </test-case>
-    
-    <test-case sql="SELECT * FROM information_schema.foreign_data_wrapper_options" db-types="openGauss" scenario-types="db">
-        <assertion expected-data-file="select_opengauss_information_schema_foreign_data_wrapper_options.xml" />
-    </test-case>
-    
-    <test-case sql="SELECT * FROM information_schema.foreign_data_wrappers" db-types="openGauss" scenario-types="db">
-        <assertion expected-data-file="select_opengauss_information_schema_foreign_data_wrappers.xml" />
-    </test-case>
-    
-    <test-case sql="SELECT * FROM information_schema.foreign_server_options" db-types="openGauss" scenario-types="db">
-        <assertion expected-data-file="select_opengauss_information_schema_foreign_server_options.xml" />
-    </test-case>
-    
-    <test-case sql="SELECT * FROM information_schema.foreign_servers" db-types="openGauss" scenario-types="db">
-        <assertion expected-data-file="select_opengauss_information_schema_foreign_servers.xml" />
-    </test-case>
-    
-    <test-case sql="SELECT * FROM information_schema.foreign_table_options" db-types="openGauss" scenario-types="db">
-        <assertion expected-data-file="select_opengauss_information_schema_foreign_table_options.xml" />
-    </test-case>
-    
-    <test-case sql="SELECT * FROM information_schema.foreign_tables" db-types="openGauss" scenario-types="db">
-        <assertion expected-data-file="select_opengauss_information_schema_foreign_tables.xml" />
-    </test-case>
-    
-    <test-case sql="SELECT * FROM information_schema.information_schema_catalog_name" db-types="openGauss" scenario-types="db">
-        <assertion expected-data-file="select_opengauss_information_schema_information_schema_catalog_name.xml" />
-    </test-case>
-    
-    <test-case sql="SELECT * FROM information_schema.key_column_usage" db-types="openGauss" scenario-types="db">
-        <assertion expected-data-file="select_opengauss_information_schema_key_column_usage.xml" />
-    </test-case>
-    
-    <test-case sql="SELECT * FROM information_schema.parameters" db-types="openGauss" scenario-types="db">
-        <assertion expected-data-file="select_opengauss_information_schema_parameters.xml" />
-    </test-case>
-    
-    <test-case sql="SELECT * FROM information_schema.referential_constraints" db-types="openGauss" scenario-types="db">
-        <assertion expected-data-file="select_opengauss_information_schema_referential_constraints.xml" />
-    </test-case>
-    
-    <test-case sql="SELECT * FROM information_schema.role_column_grants" db-types="openGauss" scenario-types="db">
-        <assertion expected-data-file="select_opengauss_information_schema_role_column_grants.xml" />
-    </test-case>
-    
-    <test-case sql="SELECT * FROM information_schema.role_routine_grants" db-types="openGauss" scenario-types="db">
-        <assertion expected-data-file="select_opengauss_information_schema_role_routine_grants.xml" />
-    </test-case>
-    
-    <test-case sql="SELECT * FROM information_schema.role_table_grants" db-types="openGauss" scenario-types="db">
-        <assertion expected-data-file="select_opengauss_information_schema_role_table_grants.xml" />
-    </test-case>
-    
-    <test-case sql="SELECT * FROM information_schema.role_udt_grants" db-types="openGauss" scenario-types="db">
-        <assertion expected-data-file="select_opengauss_information_schema_role_udt_grants.xml" />
-    </test-case>
-    
-    <test-case sql="SELECT * FROM information_schema.role_usage_grants" db-types="openGauss" scenario-types="db">
-        <assertion expected-data-file="select_opengauss_information_schema_role_usage_grants.xml" />
-    </test-case>
-    
-    <test-case sql="SELECT * FROM information_schema.routine_privileges" db-types="openGauss" scenario-types="db">
-        <assertion expected-data-file="select_opengauss_information_schema_routine_privileges.xml" />
-    </test-case>
-    
-    <test-case sql="SELECT * FROM information_schema.routines" db-types="openGauss" scenario-types="db">
-        <assertion expected-data-file="select_opengauss_information_schema_routines.xml" />
-    </test-case>
-    
-    <test-case sql="SELECT * FROM information_schema.schemata" db-types="openGauss" scenario-types="db">
-        <assertion expected-data-file="select_opengauss_information_schema_schemata.xml" />
-    </test-case>
-    
-    <test-case sql="SELECT * FROM information_schema.sequences" db-types="openGauss" scenario-types="db">
-        <assertion expected-data-file="select_opengauss_information_schema_sequences.xml" />
-    </test-case>
-    
-    <test-case sql="SELECT * FROM information_schema.sql_features" db-types="openGauss" scenario-types="db">
-        <assertion expected-data-file="select_opengauss_information_schema_sql_features.xml" />
-    </test-case>
-    
-    <test-case sql="SELECT * FROM information_schema.sql_implementation_info" db-types="openGauss" scenario-types="db">
-        <assertion expected-data-file="select_opengauss_information_schema_sql_implementation_info.xml" />
-    </test-case>
-    
-    <test-case sql="SELECT * FROM information_schema.sql_languages" db-types="openGauss" scenario-types="db">
-        <assertion expected-data-file="select_opengauss_information_schema_sql_languages.xml" />
-    </test-case>
-    
-    <test-case sql="SELECT * FROM information_schema.sql_packages" db-types="openGauss" scenario-types="db">
-        <assertion expected-data-file="select_opengauss_information_schema_sql_packages.xml" />
-    </test-case>
-    
-    <test-case sql="SELECT * FROM information_schema.sql_parts" db-types="openGauss" scenario-types="db">
-        <assertion expected-data-file="select_opengauss_information_schema_sql_parts.xml" />
-    </test-case>
-    
-    <test-case sql="SELECT * FROM information_schema.sql_sizing" db-types="openGauss" scenario-types="db">
-        <assertion expected-data-file="select_opengauss_information_schema_sql_sizing.xml" />
-    </test-case>
-    
-    <test-case sql="SELECT * FROM information_schema.sql_sizing_profiles" db-types="openGauss" scenario-types="db">
-        <assertion expected-data-file="select_opengauss_information_schema_sql_sizing_profiles.xml" />
-    </test-case>
-    
-    <test-case sql="SELECT * FROM information_schema.table_constraints" db-types="openGauss" scenario-types="db">
-        <assertion expected-data-file="select_opengauss_information_schema_table_constraints.xml" />
-    </test-case>
-    
-    <test-case sql="SELECT * FROM information_schema.table_privileges" db-types="openGauss" scenario-types="db">
-        <assertion expected-data-file="select_opengauss_information_schema_table_privileges.xml" />
-    </test-case>
-    
-    <test-case sql="SELECT * FROM information_schema.tables" db-types="openGauss" scenario-types="db">
-        <assertion expected-data-file="select_opengauss_information_schema_tables.xml" />
-    </test-case>
-    
-    <test-case sql="SELECT * FROM information_schema.triggered_update_columns" db-types="openGauss" scenario-types="db">
-        <assertion expected-data-file="select_opengauss_information_schema_triggered_update_columns.xml" />
-    </test-case>
-    
-    <test-case sql="SELECT * FROM information_schema.triggers" db-types="openGauss" scenario-types="db">
-        <assertion expected-data-file="select_opengauss_information_schema_triggers.xml" />
-    </test-case>
-    
-    <test-case sql="SELECT * FROM information_schema.udt_privileges" db-types="openGauss" scenario-types="db">
-        <assertion expected-data-file="select_opengauss_information_schema_udt_privileges.xml" />
-    </test-case>
-    
-    <test-case sql="SELECT * FROM information_schema.usage_privileges" db-types="openGauss" scenario-types="db">
-        <assertion expected-data-file="select_opengauss_information_schema_usage_privileges.xml" />
-    </test-case>
-    
-    <test-case sql="SELECT * FROM information_schema.user_defined_types" db-types="openGauss" scenario-types="db">
-        <assertion expected-data-file="select_opengauss_information_schema_user_defined_types.xml" />
-    </test-case>
-    
-    <test-case sql="SELECT * FROM information_schema.user_mapping_options" db-types="openGauss" scenario-types="db">
-        <assertion expected-data-file="select_opengauss_information_schema_user_mapping_options.xml" />
-    </test-case>
-    
-    <test-case sql="SELECT * FROM information_schema.user_mappings" db-types="openGauss" scenario-types="db">
-        <assertion expected-data-file="select_opengauss_information_schema_user_mappings.xml" />
-    </test-case>
-    
-    <test-case sql="SELECT * FROM information_schema.view_column_usage" db-types="openGauss" scenario-types="db">
-        <assertion expected-data-file="select_opengauss_information_schema_view_column_usage.xml" />
-    </test-case>
-    
-    <test-case sql="SELECT * FROM information_schema.view_routine_usage" db-types="openGauss" scenario-types="db">
-        <assertion expected-data-file="select_opengauss_information_schema_view_routine_usage.xml" />
-    </test-case>
-    
-    <test-case sql="SELECT * FROM information_schema.view_table_usage" db-types="openGauss" scenario-types="db">
-        <assertion expected-data-file="select_opengauss_information_schema_view_table_usage.xml" />
-    </test-case>
-    
-    <test-case sql="SELECT * FROM information_schema.views" db-types="openGauss" scenario-types="db">
-        <assertion expected-data-file="select_opengauss_information_schema_views.xml" />
->>>>>>> 476ff279
     </test-case>
 </integration-test-cases>