<?xml version="1.0" encoding="UTF-8"?>
<!--
  ~ Licensed to the Apache Software Foundation (ASF) under one or more
  ~ contributor license agreements.  See the NOTICE file distributed with
  ~ this work for additional information regarding copyright ownership.
  ~ The ASF licenses this file to You under the Apache License, Version 2.0
  ~ (the "License"); you may not use this file except in compliance with
  ~ the License.  You may obtain a copy of the License at
  ~
  ~     http://www.apache.org/licenses/LICENSE-2.0
  ~
  ~ Unless required by applicable law or agreed to in writing, software
  ~ distributed under the License is distributed on an "AS IS" BASIS,
  ~ WITHOUT WARRANTIES OR CONDITIONS OF ANY KIND, either express or implied.
  ~ See the License for the specific language governing permissions and
  ~ limitations under the License.
  -->

<integration-test-cases>
    <test-case sql="SELECT * FROM information_schema.innodb_buffer_page" db-types="MySQL" scenario-types="db">
        <assertion expected-data-file="select_mysql_information_schema_innodb_buffer_page.xml" />
    </test-case>
    
    <test-case sql="SELECT * FROM information_schema.innodb_buffer_page_lru" db-types="MySQL" scenario-types="db">
        <assertion expected-data-file="select_mysql_information_schema_innodb_buffer_page_lru.xml" />
    </test-case>
    
    <test-case sql="SELECT * FROM information_schema.innodb_buffer_pool_stats" db-types="MySQL" scenario-types="db">
        <assertion expected-data-file="select_mysql_information_schema_innodb_buffer_pool_stats.xml" />
    </test-case>
    
    <test-case sql="SELECT * FROM information_schema.innodb_cmp" db-types="MySQL" scenario-types="db">
        <assertion expected-data-file="select_mysql_information_schema_innodb_cmp.xml" />
    </test-case>
    
    <test-case sql="SELECT * FROM information_schema.innodb_cmp_per_index" db-types="MySQL" scenario-types="db">
        <assertion expected-data-file="select_mysql_information_schema_innodb_cmp_per_index.xml" />
    </test-case>
    
    <test-case sql="SELECT * FROM information_schema.innodb_cmp_per_index_reset" db-types="MySQL" scenario-types="db">
        <assertion expected-data-file="select_mysql_information_schema_innodb_cmp_per_index_reset.xml" />
    </test-case>
    
    <test-case sql="SELECT * FROM information_schema.innodb_cmp_reset" db-types="MySQL" scenario-types="db">
        <assertion expected-data-file="select_mysql_information_schema_innodb_cmp_reset.xml" />
    </test-case>
    
    <test-case sql="SELECT * FROM information_schema.innodb_buffer_page" db-types="MySQL" scenario-types="db">
        <assertion expected-data-file="select_mysql_information_schema_innodb_buffer_page.xml" />
    </test-case>
    
    <test-case sql="SELECT * FROM information_schema.innodb_buffer_page_lru" db-types="MySQL" scenario-types="db">
        <assertion expected-data-file="select_mysql_information_schema_innodb_buffer_page_lru.xml" />
    </test-case>
    
    <test-case sql="SELECT * FROM information_schema.innodb_buffer_pool_stats" db-types="MySQL" scenario-types="db">
        <assertion expected-data-file="select_mysql_information_schema_innodb_buffer_pool_stats.xml" />
    </test-case>
    
    <test-case sql="SELECT * FROM information_schema.innodb_cmp" db-types="MySQL" scenario-types="db">
        <assertion expected-data-file="select_mysql_information_schema_innodb_cmp.xml" />
    </test-case>
    
    <test-case sql="SELECT * FROM information_schema.innodb_cmp_per_index" db-types="MySQL" scenario-types="db">
        <assertion expected-data-file="select_mysql_information_schema_innodb_cmp_per_index.xml" />
    </test-case>
    
    <test-case sql="SELECT * FROM information_schema.innodb_cmp_per_index_reset" db-types="MySQL" scenario-types="db">
        <assertion expected-data-file="select_mysql_information_schema_innodb_cmp_per_index_reset.xml" />
    </test-case>
    
    <test-case sql="SELECT * FROM information_schema.innodb_cmp_reset" db-types="MySQL" scenario-types="db">
        <assertion expected-data-file="select_mysql_information_schema_innodb_cmp_reset.xml" />
    </test-case>
    
    <test-case sql="SELECT * FROM information_schema.innodb_cmpmem" db-types="MySQL" scenario-types="db">
        <assertion expected-data-file="select_mysql_information_schema_innodb_cmpmem.xml" />
    </test-case>
    
    <test-case sql="SELECT * FROM information_schema.innodb_cmpmem_reset" db-types="MySQL" scenario-types="db">
        <assertion expected-data-file="select_mysql_information_schema_innodb_cmpmem_reset.xml" />
    </test-case>
    
    <test-case sql="SELECT * FROM information_schema.innodb_ft_being_deleted" db-types="MySQL" scenario-types="db">
        <assertion expected-data-file="select_mysql_information_schema_innodb_ft_being_deleted.xml" />
    </test-case>
    
    <test-case sql="SELECT * FROM information_schema.innodb_ft_config" db-types="MySQL" scenario-types="db">
        <assertion expected-data-file="select_mysql_information_schema_innodb_ft_config.xml" />
    </test-case>
    
    <test-case sql="SELECT * FROM information_schema.innodb_ft_default_stopword" db-types="MySQL" scenario-types="db">
        <assertion expected-data-file="select_mysql_information_schema_innodb_ft_default_stopword.xml" />
    </test-case>
    
    <test-case sql="SELECT * FROM information_schema.innodb_ft_deleted" db-types="MySQL" scenario-types="db">
        <assertion expected-data-file="select_mysql_information_schema_innodb_ft_deleted.xml" />
    </test-case>
    
    <test-case sql="SELECT * FROM information_schema.innodb_ft_index_cache" db-types="MySQL" scenario-types="db">
        <assertion expected-data-file="select_mysql_information_schema_innodb_ft_index_cache.xml" />
    </test-case>
    
    <test-case sql="SELECT * FROM information_schema.innodb_ft_index_table" db-types="MySQL" scenario-types="db">
        <assertion expected-data-file="select_mysql_information_schema_innodb_ft_index_table.xml" />
    </test-case>
    
    <test-case sql="SELECT * FROM information_schema.innodb_lock_waits" db-types="MySQL" scenario-types="db">
        <assertion expected-data-file="select_mysql_information_schema_innodb_lock_waits.xml" />
    </test-case>
    
    <test-case sql="SELECT * FROM information_schema.innodb_locks" db-types="MySQL" scenario-types="db">
        <assertion expected-data-file="select_mysql_information_schema_innodb_locks.xml" />
    </test-case>
    
    <test-case sql="SELECT * FROM information_schema.innodb_metrics" db-types="MySQL" scenario-types="db">
        <assertion expected-data-file="select_mysql_information_schema_innodb_metrics.xml" />
    </test-case>
    
    <test-case sql="SELECT * FROM information_schema.innodb_sys_columns" db-types="MySQL" scenario-types="db">
        <assertion expected-data-file="select_mysql_information_schema_innodb_sys_columns.xml" />
    </test-case>
    
    <test-case sql="SELECT * FROM information_schema.innodb_sys_datafiles" db-types="MySQL" scenario-types="db">
        <assertion expected-data-file="select_mysql_information_schema_innodb_sys_datafiles.xml" />
    </test-case>
    
    <test-case sql="SELECT * FROM information_schema.innodb_sys_fields" db-types="MySQL" scenario-types="db">
        <assertion expected-data-file="select_mysql_information_schema_innodb_sys_fields.xml" />
    </test-case>
    
    <test-case sql="SELECT * FROM information_schema.innodb_sys_foreign" db-types="MySQL" scenario-types="db">
        <assertion expected-data-file="select_mysql_information_schema_innodb_sys_foreign.xml" />
    </test-case>
    
    <test-case sql="SELECT * FROM information_schema.innodb_sys_foreign_cols" db-types="MySQL" scenario-types="db">
        <assertion expected-data-file="select_mysql_information_schema_innodb_sys_foreign_cols.xml" />
    </test-case>
    
    <test-case sql="SELECT * FROM information_schema.innodb_sys_indexes" db-types="MySQL" scenario-types="db">
        <assertion expected-data-file="select_mysql_information_schema_innodb_sys_indexes.xml" />
    </test-case>
    
    <test-case sql="SELECT * FROM information_schema.innodb_sys_tables" db-types="MySQL" scenario-types="db">
        <assertion expected-data-file="select_mysql_information_schema_innodb_sys_tables.xml" />
    </test-case>
    
    <test-case sql="SELECT * FROM information_schema.innodb_sys_tablespaces" db-types="MySQL" scenario-types="db">
        <assertion expected-data-file="select_mysql_information_schema_innodb_sys_tablespaces.xml" />
    </test-case>
    
    <test-case sql="SELECT * FROM information_schema.innodb_sys_tablestats" db-types="MySQL" scenario-types="db">
        <assertion expected-data-file="select_mysql_information_schema_innodb_sys_tablestats.xml" />
    </test-case>
    
    <test-case sql="SELECT * FROM information_schema.innodb_sys_virtual" db-types="MySQL" scenario-types="db">
        <assertion expected-data-file="select_mysql_information_schema_innodb_sys_virtual.xml" />
    </test-case>
    
    <test-case sql="SELECT * FROM information_schema.innodb_temp_table_info" db-types="MySQL" scenario-types="db">
        <assertion expected-data-file="select_mysql_information_schema_innodb_temp_table_info.xml" />
    </test-case>
    
    <test-case sql="SELECT * FROM information_schema.innodb_trx" db-types="MySQL" scenario-types="db">
        <assertion expected-data-file="select_mysql_information_schema_innodb_trx.xml" />
    </test-case>
    
    <test-case sql="SELECT * FROM information_schema.key_column_usage" db-types="MySQL" scenario-types="db">
        <assertion expected-data-file="select_mysql_information_schema_key_column_usage.xml" />
    </test-case>
    
    <test-case sql="SELECT * FROM information_schema.optimizer_trace" db-types="MySQL" scenario-types="db">
        <assertion expected-data-file="select_mysql_information_schema_optimizer_trace.xml" />
    </test-case>
    
    <test-case sql="SELECT * FROM information_schema.parameters" db-types="MySQL" scenario-types="db">
        <assertion expected-data-file="select_mysql_information_schema_parameters.xml" />
    </test-case>
    
    <test-case sql="SELECT * FROM information_schema.partitions limit 10" db-types="MySQL" scenario-types="db">
        <assertion expected-data-source-name="read_dataset" />
    </test-case>
    
    <test-case sql="SELECT * FROM information_schema.plugins" db-types="MySQL" scenario-types="db">
        <assertion expected-data-file="select_mysql_information_schema_plugins.xml" />
    </test-case>
    
    <test-case sql="SELECT * FROM information_schema.processlist" db-types="MySQL" scenario-types="db">
        <assertion expected-data-file="select_mysql_information_schema_processlist.xml" />
    </test-case>
    
    <test-case sql="SELECT * FROM information_schema.profiling" db-types="MySQL" scenario-types="db">
        <assertion expected-data-file="select_mysql_information_schema_profiling.xml" />
    </test-case>
    
    <test-case sql="SELECT * FROM information_schema.referential_constraints" db-types="MySQL" scenario-types="db">
        <assertion expected-data-file="select_mysql_information_schema_referential_constraints.xml" />
    </test-case>
    
    <test-case sql="SELECT * FROM information_schema.routines" db-types="MySQL" scenario-types="db">
        <assertion expected-data-file="select_mysql_information_schema_routines.xml" />
    </test-case>
    
    <test-case sql="SELECT * FROM information_schema.schema_privileges" db-types="MySQL" scenario-types="db">
        <assertion expected-data-file="select_mysql_information_schema_schema_privileges.xml" />
    </test-case>

    <!-- FIXME issue #25899 -->
<!--    <test-case sql="SELECT * FROM information_schema.schemata" db-types="MySQL" scenario-types="db">-->
<!--        <assertion expected-data-file="select_mysql_information_schema_schemata.xml" />-->
<!--    </test-case>-->
    
    <test-case sql="SELECT * FROM information_schema.session_status" db-types="MySQL" scenario-types="db">
        <assertion expected-data-file="select_mysql_information_schema_session_status.xml" />
    </test-case>
    
    <test-case sql="SELECT * FROM information_schema.session_variables" db-types="MySQL" scenario-types="db">
        <assertion expected-data-file="select_mysql_information_schema_session_variables.xml" />
    </test-case>
    
    <test-case sql="SELECT * FROM information_schema.statistics" db-types="MySQL" scenario-types="db">
        <assertion expected-data-file="select_mysql_information_schema_statistics.xml" />
    </test-case>
    
    <test-case sql="SELECT * FROM information_schema.table_constraints" db-types="MySQL" scenario-types="db">
        <assertion expected-data-file="select_mysql_information_schema_table_constraints.xml" />
    </test-case>
    
    <test-case sql="SELECT * FROM information_schema.table_privileges" db-types="MySQL" scenario-types="db">
        <assertion expected-data-file="select_mysql_information_schema_table_privileges.xml" />
    </test-case>
    
    <test-case sql="SELECT * FROM information_schema.tables" db-types="MySQL" scenario-types="db">
        <assertion expected-data-file="select_mysql_information_schema_tables.xml" />
    </test-case>
    
    <test-case sql="SELECT * FROM information_schema.tablespaces" db-types="MySQL" scenario-types="db">
        <assertion expected-data-file="select_mysql_information_schema_tablespaces.xml" />
    </test-case>
    
    <test-case sql="SELECT * FROM information_schema.triggers" db-types="MySQL" scenario-types="db">
        <assertion expected-data-source-name="read_dataset" />
    </test-case>
    
    <test-case sql="SELECT * FROM information_schema.user_privileges" db-types="MySQL" scenario-types="db">
        <assertion expected-data-file="select_mysql_information_schema_user_privileges.xml" />
    </test-case>

    <test-case sql="SELECT * FROM mysql.columns_priv" db-types="MySQL" scenario-types="db">
        <assertion expected-data-file="select_mysql_mysql_columns_priv.xml" />
    </test-case>
    
    <test-case sql="SELECT * FROM mysql.db" db-types="MySQL" scenario-types="db">
        <assertion expected-data-file="select_mysql_mysql_db.xml" />
    </test-case>
    
    <test-case sql="SELECT * FROM mysql.engine_cost" db-types="MySQL" scenario-types="db">
        <assertion expected-data-file="select_mysql_mysql_engine_cost.xml" />
    </test-case>
    
    <test-case sql="SELECT * FROM mysql.event" db-types="MySQL" scenario-types="db">
        <assertion expected-data-file="select_mysql_mysql_event.xml" />
    </test-case>
    
    <test-case sql="SELECT * FROM mysql.func" db-types="MySQL" scenario-types="db">
        <assertion expected-data-file="select_mysql_mysql_func.xml" />
    </test-case>
    
    <test-case sql="SELECT * FROM mysql.general_log" db-types="MySQL" scenario-types="db">
        <assertion expected-data-file="select_mysql_mysql_general_log.xml" />
    </test-case>
    
    <test-case sql="SELECT * FROM mysql.gtid_executed" db-types="MySQL" scenario-types="db">
        <assertion expected-data-file="select_mysql_mysql_gtid_executed.xml" />
    </test-case>
    
    <test-case sql="SELECT * FROM mysql.help_category" db-types="MySQL" scenario-types="db">
        <assertion expected-data-file="select_mysql_mysql_help_category.xml" />
    </test-case>
    
    <test-case sql="SELECT * FROM mysql.help_keyword" db-types="MySQL" scenario-types="db">
        <assertion expected-data-file="select_mysql_mysql_help_keyword.xml" />
    </test-case>
    
    <test-case sql="SELECT * FROM mysql.help_relation" db-types="MySQL" scenario-types="db">
        <assertion expected-data-file="select_mysql_mysql_help_relation.xml" />
    </test-case>

    <test-case sql="SELECT * FROM mysql.help_topic" db-types="MySQL" scenario-types="db">
        <assertion expected-data-file="select_mysql_mysql_help_topic.xml" />
    </test-case>
    
    <test-case sql="SELECT * FROM mysql.innodb_index_stats" db-types="MySQL" scenario-types="db">
        <assertion expected-data-file="select_mysql_mysql_innodb_index_stats.xml" />
    </test-case>
    
    <test-case sql="SELECT * FROM mysql.innodb_table_stats" db-types="MySQL" scenario-types="db">
        <assertion expected-data-file="select_mysql_mysql_innodb_table_stats.xml" />
    </test-case>
    
    <test-case sql="SELECT * FROM mysql.ndb_binlog_index" db-types="MySQL" scenario-types="db">
        <assertion expected-data-file="select_mysql_mysql_ndb_binlog_index.xml" />
    </test-case>
    
    <test-case sql="SELECT * FROM mysql.plugin" db-types="MySQL" scenario-types="db">
        <assertion expected-data-file="select_mysql_mysql_plugin.xml" />
    </test-case>
    
    <test-case sql="SELECT * FROM mysql.proc" db-types="MySQL" scenario-types="db">
        <assertion expected-data-file="select_mysql_mysql_proc.xml" />
    </test-case>
    
    <test-case sql="SELECT * FROM mysql.procs_priv" db-types="MySQL" scenario-types="db">
        <assertion expected-data-file="select_mysql_mysql_procs_priv.xml" />
    </test-case>
    
    <test-case sql="SELECT * FROM mysql.proxies_priv" db-types="MySQL" scenario-types="db">
        <assertion expected-data-file="select_mysql_mysql_proxies_priv.xml" />
    </test-case>
    
    <test-case sql="SELECT * FROM mysql.server_cost" db-types="MySQL" scenario-types="db">
        <assertion expected-data-file="select_mysql_mysql_server_cost.xml" />
    </test-case>
    
    <test-case sql="SELECT * FROM mysql.servers" db-types="MySQL" scenario-types="db">
        <assertion expected-data-file="select_mysql_mysql_servers.xml" />
    </test-case>

    <test-case sql="SELECT * FROM mysql.slave_master_info" db-types="MySQL" scenario-types="db">
        <assertion expected-data-file="select_mysql_mysql_slave_master_info.xml" />
    </test-case>
    
    <test-case sql="SELECT * FROM mysql.slave_relay_log_info" db-types="MySQL" scenario-types="db">
        <assertion expected-data-file="select_mysql_mysql_slave_relay_log_info.xml" />
    </test-case>
    
    <test-case sql="SELECT * FROM mysql.slave_worker_info" db-types="MySQL" scenario-types="db">
        <assertion expected-data-file="select_mysql_mysql_slave_worker_info.xml" />
    </test-case>
    
    <test-case sql="SELECT * FROM mysql.slow_log" db-types="MySQL" scenario-types="db">
        <assertion expected-data-file="select_mysql_mysql_slow_log.xml" />
    </test-case>
    
    <test-case sql="SELECT * FROM mysql.tables_priv" db-types="MySQL" scenario-types="db">
        <assertion expected-data-file="select_mysql_mysql_tables_priv.xml" />
    </test-case>
    
    <test-case sql="SELECT * FROM mysql.time_zone" db-types="MySQL" scenario-types="db">
        <assertion expected-data-file="select_mysql_mysql_time_zone.xml" />
    </test-case>
    
    <test-case sql="SELECT * FROM mysql.time_zone_leap_second" db-types="MySQL" scenario-types="db">
        <assertion expected-data-file="select_mysql_mysql_time_zone_leap_second.xml" />
    </test-case>
    
    <test-case sql="SELECT * FROM mysql.time_zone_name" db-types="MySQL" scenario-types="db">
        <assertion expected-data-file="select_mysql_mysql_time_zone_name.xml" />
    </test-case>
    
    <test-case sql="SELECT * FROM mysql.time_zone_transition" db-types="MySQL" scenario-types="db">
        <assertion expected-data-file="select_mysql_mysql_time_zone_transition.xml" />
    </test-case>
    
    <test-case sql="SELECT * FROM mysql.time_zone_transition_type" db-types="MySQL" scenario-types="db">
        <assertion expected-data-file="select_mysql_mysql_time_zone_transition_type.xml" />
    </test-case>
    
    <test-case sql="SELECT * FROM mysql.user" db-types="MySQL" scenario-types="db">
        <assertion expected-data-file="select_mysql_mysql_user.xml" />
    </test-case>

    <test-case sql="SELECT * FROM performance_schema.accounts" db-types="MySQL" scenario-types="db">
        <assertion expected-data-file="select_mysql_performance_schema_accounts.xml" />
    </test-case>
    
    <test-case sql="SELECT * FROM performance_schema.cond_instances" db-types="MySQL" scenario-types="db">
        <assertion expected-data-file="select_mysql_performance_schema_cond_instances.xml" />
    </test-case>
    
    <test-case sql="SELECT * FROM performance_schema.events_stages_current" db-types="MySQL" scenario-types="db">
        <assertion expected-data-file="select_mysql_performance_schema_events_stages_current.xml" />
    </test-case>
    
    <test-case sql="SELECT * FROM performance_schema.events_stages_history" db-types="MySQL" scenario-types="db">
        <assertion expected-data-file="select_mysql_performance_schema_events_stages_history.xml" />
    </test-case>
    
    <test-case sql="SELECT * FROM performance_schema.events_stages_history_long" db-types="MySQL" scenario-types="db">
        <assertion expected-data-file="select_mysql_performance_schema_events_stages_history_long.xml" />
    </test-case>
    
    <test-case sql="SELECT * FROM performance_schema.events_stages_summary_by_account_by_event_name" db-types="MySQL" scenario-types="db">
        <assertion expected-data-file="select_mysql_performance_schema_events_stages_summary_by_account_by_event_name.xml" />
    </test-case>
    
    <test-case sql="SELECT * FROM performance_schema.events_stages_summary_by_host_by_event_name" db-types="MySQL" scenario-types="db">
        <assertion expected-data-file="select_mysql_performance_schema_events_stages_summary_by_host_by_event_name.xml" />
    </test-case>
    
    <test-case sql="SELECT * FROM performance_schema.events_stages_summary_by_thread_by_event_name" db-types="MySQL" scenario-types="db">
        <assertion expected-data-file="select_mysql_performance_schema_events_stages_summary_by_thread_by_event_name.xml" />
    </test-case>
    
    <test-case sql="SELECT * FROM performance_schema.events_stages_summary_by_user_by_event_name" db-types="MySQL" scenario-types="db">
        <assertion expected-data-file="select_mysql_performance_schema_events_stages_summary_by_user_by_event_name.xml" />
    </test-case>
    
    <test-case sql="SELECT * FROM performance_schema.events_stages_summary_global_by_event_name" db-types="MySQL" scenario-types="db">
        <assertion expected-data-file="select_mysql_performance_schema_events_stages_summary_global_by_event_name.xml" />
    </test-case>

    <test-case sql="SELECT * FROM performance_schema.events_statements_current" db-types="MySQL" scenario-types="db">
        <assertion expected-data-file="select_mysql_performance_schema_events_statements_current.xml" />
    </test-case>
    
    <test-case sql="SELECT * FROM performance_schema.events_statements_history" db-types="MySQL" scenario-types="db">
        <assertion expected-data-file="select_mysql_performance_schema_events_statements_history.xml" />
    </test-case>
    
    <test-case sql="SELECT * FROM performance_schema.events_statements_history_long" db-types="MySQL" scenario-types="db">
        <assertion expected-data-file="select_mysql_performance_schema_events_statements_history_long.xml" />
    </test-case>
    
    <test-case sql="SELECT * FROM performance_schema.events_statements_summary_by_account_by_event_name" db-types="MySQL" scenario-types="db">
        <assertion expected-data-file="select_mysql_performance_schema_events_statements_summary_by_account_by_event_name.xml" />
    </test-case>
    
    <test-case sql="SELECT * FROM performance_schema.events_statements_summary_by_digest" db-types="MySQL" scenario-types="db">
        <assertion expected-data-file="select_mysql_performance_schema_events_statements_summary_by_digest.xml" />
    </test-case>
    
    <test-case sql="SELECT * FROM performance_schema.events_statements_summary_by_host_by_event_name" db-types="MySQL" scenario-types="db">
        <assertion expected-data-file="select_mysql_performance_schema_events_statements_summary_by_host_by_event_name.xml" />
    </test-case>
    
    <test-case sql="SELECT * FROM performance_schema.events_statements_summary_by_program" db-types="MySQL" scenario-types="db">
        <assertion expected-data-file="select_mysql_performance_schema_events_statements_summary_by_program.xml" />
    </test-case>
    
    <test-case sql="SELECT * FROM performance_schema.events_statements_summary_by_thread_by_event_name" db-types="MySQL" scenario-types="db">
        <assertion expected-data-file="select_mysql_performance_schema_events_statements_summary_by_thread_by_event_name.xml" />
    </test-case>
    
    <test-case sql="SELECT * FROM performance_schema.events_statements_summary_by_user_by_event_name" db-types="MySQL" scenario-types="db">
        <assertion expected-data-file="select_mysql_performance_schema_events_statements_summary_by_user_by_event_name.xml" />
    </test-case>
    
    <test-case sql="SELECT * FROM performance_schema.events_statements_summary_global_by_event_name" db-types="MySQL" scenario-types="db">
        <assertion expected-data-file="select_mysql_performance_schema_events_statements_summary_global_by_event_name.xml" />
    </test-case>

    <test-case sql="SELECT * FROM performance_schema.events_transactions_current" db-types="MySQL" scenario-types="db">
        <assertion expected-data-file="select_mysql_performance_schema_events_transactions_current.xml" />
    </test-case>
    
    <test-case sql="SELECT * FROM performance_schema.events_transactions_history" db-types="MySQL" scenario-types="db">
        <assertion expected-data-file="select_mysql_performance_schema_events_transactions_history.xml" />
    </test-case>
    
    <test-case sql="SELECT * FROM performance_schema.events_transactions_history_long" db-types="MySQL" scenario-types="db">
        <assertion expected-data-file="select_mysql_performance_schema_events_transactions_history_long.xml" />
    </test-case>
    
    <test-case sql="SELECT * FROM performance_schema.events_transactions_summary_by_account_by_event_name" db-types="MySQL" scenario-types="db">
        <assertion expected-data-file="select_mysql_performance_schema_events_transactions_summary_by_account_by_event_name.xml" />
    </test-case>
    
    <test-case sql="SELECT * FROM performance_schema.events_transactions_summary_by_host_by_event_name" db-types="MySQL" scenario-types="db">
        <assertion expected-data-file="select_mysql_performance_schema_events_transactions_summary_by_host_by_event_name.xml" />
    </test-case>
    
    <test-case sql="SELECT * FROM performance_schema.events_transactions_summary_by_thread_by_event_name" db-types="MySQL" scenario-types="db">
        <assertion expected-data-file="select_mysql_performance_schema_events_transactions_summary_by_thread_by_event_name.xml" />
    </test-case>
    
    <test-case sql="SELECT * FROM performance_schema.events_transactions_summary_by_user_by_event_name" db-types="MySQL" scenario-types="db">
        <assertion expected-data-file="select_mysql_performance_schema_events_transactions_summary_by_user_by_event_name.xml" />
    </test-case>
    
    <test-case sql="SELECT * FROM performance_schema.events_transactions_summary_global_by_event_name" db-types="MySQL" scenario-types="db">
        <assertion expected-data-file="select_mysql_performance_schema_events_transactions_summary_global_by_event_name.xml" />
    </test-case>
    
    <test-case sql="SELECT * FROM performance_schema.events_waits_current" db-types="MySQL" scenario-types="db">
        <assertion expected-data-file="select_mysql_performance_schema_events_waits_current.xml" />
    </test-case>
    
    <test-case sql="SELECT * FROM performance_schema.events_waits_history" db-types="MySQL" scenario-types="db">
        <assertion expected-data-file="select_mysql_performance_schema_events_waits_history.xml" />
    </test-case>

    <test-case sql="SELECT * FROM performance_schema.events_waits_history_long" db-types="MySQL" scenario-types="db">
        <assertion expected-data-file="select_mysql_performance_schema_events_waits_history_long.xml" />
    </test-case>
    
    <test-case sql="SELECT * FROM performance_schema.events_waits_summary_by_account_by_event_name" db-types="MySQL" scenario-types="db">
        <assertion expected-data-file="select_mysql_performance_schema_events_waits_summary_by_account_by_event_name.xml" />
    </test-case>
    
    <test-case sql="SELECT * FROM performance_schema.events_waits_summary_by_host_by_event_name" db-types="MySQL" scenario-types="db">
        <assertion expected-data-file="select_mysql_performance_schema_events_waits_summary_by_host_by_event_name.xml" />
    </test-case>
    
    <test-case sql="SELECT * FROM performance_schema.events_waits_summary_by_instance" db-types="MySQL" scenario-types="db">
        <assertion expected-data-file="select_mysql_performance_schema_events_waits_summary_by_instance.xml" />
    </test-case>
    
    <test-case sql="SELECT * FROM performance_schema.events_waits_summary_by_thread_by_event_name" db-types="MySQL" scenario-types="db">
        <assertion expected-data-file="select_mysql_performance_schema_events_waits_summary_by_thread_by_event_name.xml" />
    </test-case>
    
    <test-case sql="SELECT * FROM performance_schema.events_waits_summary_by_user_by_event_name" db-types="MySQL" scenario-types="db">
        <assertion expected-data-file="select_mysql_performance_schema_events_waits_summary_by_user_by_event_name.xml" />
    </test-case>
    
    <test-case sql="SELECT * FROM performance_schema.events_waits_summary_global_by_event_name" db-types="MySQL" scenario-types="db">
        <assertion expected-data-file="select_mysql_performance_schema_events_waits_summary_global_by_event_name.xml" />
    </test-case>
    
    <test-case sql="SELECT * FROM performance_schema.file_instances" db-types="MySQL" scenario-types="db">
        <assertion expected-data-file="select_mysql_performance_schema_file_instances.xml" />
    </test-case>
    
    <test-case sql="SELECT * FROM performance_schema.file_summary_by_event_name" db-types="MySQL" scenario-types="db">
        <assertion expected-data-file="select_mysql_performance_schema_file_summary_by_event_name.xml" />
    </test-case>
    
    <test-case sql="SELECT * FROM performance_schema.file_summary_by_instance" db-types="MySQL" scenario-types="db">
        <assertion expected-data-file="select_mysql_performance_schema_file_summary_by_instance.xml" />
    </test-case>

    <test-case sql="SELECT * FROM performance_schema.global_status" db-types="MySQL" scenario-types="db">
        <assertion expected-data-file="select_mysql_performance_schema_global_status.xml" />
    </test-case>
    
    <test-case sql="SELECT * FROM performance_schema.global_variables" db-types="MySQL" scenario-types="db">
        <assertion expected-data-file="select_mysql_performance_schema_global_variables.xml" />
    </test-case>
    
    <test-case sql="SELECT * FROM performance_schema.host_cache" db-types="MySQL" scenario-types="db">
        <assertion expected-data-file="select_mysql_performance_schema_host_cache.xml" />
    </test-case>
    
    <test-case sql="SELECT * FROM performance_schema.hosts" db-types="MySQL" scenario-types="db">
        <assertion expected-data-file="select_mysql_performance_schema_hosts.xml" />
    </test-case>
    
    <test-case sql="SELECT * FROM performance_schema.memory_summary_by_account_by_event_name" db-types="MySQL" scenario-types="db">
        <assertion expected-data-file="select_mysql_performance_schema_memory_summary_by_account_by_event_name.xml" />
    </test-case>
    
    <test-case sql="SELECT * FROM performance_schema.memory_summary_by_host_by_event_name" db-types="MySQL" scenario-types="db">
        <assertion expected-data-file="select_mysql_performance_schema_memory_summary_by_host_by_event_name.xml" />
    </test-case>
    
    <test-case sql="SELECT * FROM performance_schema.memory_summary_by_thread_by_event_name" db-types="MySQL" scenario-types="db">
        <assertion expected-data-file="select_mysql_performance_schema_memory_summary_by_thread_by_event_name.xml" />
    </test-case>
    
    <test-case sql="SELECT * FROM performance_schema.memory_summary_by_user_by_event_name" db-types="MySQL" scenario-types="db">
        <assertion expected-data-file="select_mysql_performance_schema_memory_summary_by_user_by_event_name.xml" />
    </test-case>
    
    <test-case sql="SELECT * FROM performance_schema.memory_summary_global_by_event_name" db-types="MySQL" scenario-types="db">
        <assertion expected-data-file="select_mysql_performance_schema_memory_summary_global_by_event_name.xml" />
    </test-case>
    
    <test-case sql="SELECT * FROM performance_schema.metadata_locks" db-types="MySQL" scenario-types="db">
        <assertion expected-data-file="select_mysql_performance_schema_metadata_locks.xml" />
    </test-case>
    
    <test-case sql="SELECT * FROM performance_schema.mutex_instances" db-types="MySQL" scenario-types="db">
        <assertion expected-data-file="select_mysql_performance_schema_mutex_instances.xml" />
    </test-case>
    
    <test-case sql="SELECT * FROM performance_schema.objects_summary_global_by_type" db-types="MySQL" scenario-types="db">
        <assertion expected-data-file="select_mysql_performance_schema_objects_summary_global_by_type.xml" />
    </test-case>
    
    <test-case sql="SELECT * FROM performance_schema.performance_timers" db-types="MySQL" scenario-types="db">
        <assertion expected-data-file="select_mysql_performance_schema_performance_timers.xml" />
    </test-case>
    
    <test-case sql="SELECT * FROM performance_schema.prepared_statements_instances" db-types="MySQL" scenario-types="db">
        <assertion expected-data-file="select_mysql_performance_schema_prepared_statements_instances.xml" />
    </test-case>
    
    <test-case sql="SELECT * FROM performance_schema.replication_applier_configuration" db-types="MySQL" scenario-types="db">
        <assertion expected-data-file="select_mysql_performance_schema_replication_applier_configuration.xml" />
    </test-case>
    
    <test-case sql="SELECT * FROM performance_schema.replication_applier_status" db-types="MySQL" scenario-types="db">
        <assertion expected-data-file="select_mysql_performance_schema_replication_applier_status.xml" />
    </test-case>
    
    <test-case sql="SELECT * FROM performance_schema.replication_applier_status_by_coordinator" db-types="MySQL" scenario-types="db">
        <assertion expected-data-file="select_mysql_performance_schema_replication_applier_status_by_coordinator.xml" />
    </test-case>
    
    <test-case sql="SELECT * FROM performance_schema.replication_applier_status_by_worker" db-types="MySQL" scenario-types="db">
        <assertion expected-data-file="select_mysql_performance_schema_replication_applier_status_by_worker.xml" />
    </test-case>
    
    <test-case sql="SELECT * FROM performance_schema.replication_connection_configuration" db-types="MySQL" scenario-types="db">
        <assertion expected-data-file="select_mysql_performance_schema_replication_connection_configuration.xml" />
    </test-case>
    
    <test-case sql="SELECT * FROM performance_schema.replication_connection_status" db-types="MySQL" scenario-types="db">
        <assertion expected-data-file="select_mysql_performance_schema_replication_connection_status.xml" />
    </test-case>
    
    <test-case sql="SELECT * FROM performance_schema.replication_group_member_stats" db-types="MySQL" scenario-types="db">
        <assertion expected-data-file="select_mysql_performance_schema_replication_group_member_stats.xml" />
    </test-case>
    
    <test-case sql="SELECT * FROM performance_schema.replication_group_members" db-types="MySQL" scenario-types="db">
        <assertion expected-data-file="select_mysql_performance_schema_replication_group_members.xml" />
    </test-case>
    
    <test-case sql="SELECT * FROM performance_schema.rwlock_instances" db-types="MySQL" scenario-types="db">
        <assertion expected-data-file="select_mysql_performance_schema_rwlock_instances.xml" />
    </test-case>
    
    <test-case sql="SELECT * FROM performance_schema.session_account_connect_attrs" db-types="MySQL" scenario-types="db">
        <assertion expected-data-file="select_mysql_performance_schema_session_account_connect_attrs.xml" />
    </test-case>
    
    <test-case sql="SELECT * FROM performance_schema.session_connect_attrs" db-types="MySQL" scenario-types="db">
        <assertion expected-data-file="select_mysql_performance_schema_session_connect_attrs.xml" />
    </test-case>
    
    <test-case sql="SELECT * FROM performance_schema.session_status" db-types="MySQL" scenario-types="db">
        <assertion expected-data-file="select_mysql_performance_schema_session_status.xml" />
    </test-case>
    
    <test-case sql="SELECT * FROM performance_schema.session_variables" db-types="MySQL" scenario-types="db">
        <assertion expected-data-file="select_mysql_performance_schema_session_variables.xml" />
    </test-case>
    
    <test-case sql="SELECT * FROM performance_schema.setup_actors" db-types="MySQL" scenario-types="db">
        <assertion expected-data-file="select_mysql_performance_schema_setup_actors.xml" />
    </test-case>
    
    <test-case sql="SELECT * FROM performance_schema.setup_consumers" db-types="MySQL" scenario-types="db">
        <assertion expected-data-file="select_mysql_performance_schema_setup_consumers.xml" />
    </test-case>
    
    <test-case sql="SELECT * FROM performance_schema.setup_instruments" db-types="MySQL" scenario-types="db">
        <assertion expected-data-file="select_mysql_performance_schema_setup_instruments.xml" />
    </test-case>
    
    <test-case sql="SELECT * FROM performance_schema.setup_objects" db-types="MySQL" scenario-types="db">
        <assertion expected-data-file="select_mysql_performance_schema_setup_objects.xml" />
    </test-case>
    
    <test-case sql="SELECT * FROM performance_schema.setup_timers" db-types="MySQL" scenario-types="db">
        <assertion expected-data-file="select_mysql_performance_schema_setup_timers.xml" />
    </test-case>
    
    <test-case sql="SELECT * FROM performance_schema.socket_instances" db-types="MySQL" scenario-types="db">
        <assertion expected-data-file="select_mysql_performance_schema_socket_instances.xml" />
    </test-case>
    
    <test-case sql="SELECT * FROM performance_schema.socket_summary_by_event_name" db-types="MySQL" scenario-types="db">
        <assertion expected-data-file="select_mysql_performance_schema_socket_summary_by_event_name.xml" />
    </test-case>
    
    <test-case sql="SELECT * FROM performance_schema.socket_summary_by_instance" db-types="MySQL" scenario-types="db">
        <assertion expected-data-file="select_mysql_performance_schema_socket_summary_by_instance.xml" />
    </test-case>
    
    <test-case sql="SELECT * FROM performance_schema.status_by_account" db-types="MySQL" scenario-types="db">
        <assertion expected-data-file="select_mysql_performance_schema_status_by_account.xml" />
    </test-case>
    
    <test-case sql="SELECT * FROM performance_schema.status_by_host" db-types="MySQL" scenario-types="db">
        <assertion expected-data-file="select_mysql_performance_schema_status_by_host.xml" />
    </test-case>
    
    <test-case sql="SELECT * FROM performance_schema.status_by_thread" db-types="MySQL" scenario-types="db">
        <assertion expected-data-file="select_mysql_performance_schema_status_by_thread.xml" />
    </test-case>
    
    <test-case sql="SELECT * FROM performance_schema.status_by_user" db-types="MySQL" scenario-types="db">
        <assertion expected-data-file="select_mysql_performance_schema_status_by_user.xml" />
    </test-case>
    
    <test-case sql="SELECT * FROM performance_schema.table_handles" db-types="MySQL" scenario-types="db">
        <assertion expected-data-file="select_mysql_performance_schema_table_handles.xml" />
    </test-case>
    
    <test-case sql="SELECT * FROM performance_schema.table_io_waits_summary_by_index_usage" db-types="MySQL" scenario-types="db">
        <assertion expected-data-file="select_mysql_performance_schema_table_io_waits_summary_by_index_usage.xml" />
    </test-case>
    
    <test-case sql="SELECT * FROM performance_schema.table_io_waits_summary_by_table" db-types="MySQL" scenario-types="db">
        <assertion expected-data-file="select_mysql_performance_schema_table_io_waits_summary_by_table.xml" />
    </test-case>
    
    <test-case sql="SELECT * FROM performance_schema.table_lock_waits_summary_by_table" db-types="MySQL" scenario-types="db">
        <assertion expected-data-file="select_mysql_performance_schema_table_lock_waits_summary_by_table.xml" />
    </test-case>
    
    <test-case sql="SELECT * FROM performance_schema.threads" db-types="MySQL" scenario-types="db">
        <assertion expected-data-file="select_mysql_performance_schema_threads.xml" />
    </test-case>
    
    <test-case sql="SELECT * FROM performance_schema.user_variables_by_thread" db-types="MySQL" scenario-types="db">
        <assertion expected-data-file="select_mysql_performance_schema_user_variables_by_thread.xml" />
    </test-case>
    
    <test-case sql="SELECT * FROM performance_schema.users" db-types="MySQL" scenario-types="db">
        <assertion expected-data-file="select_mysql_performance_schema_users.xml" />
    </test-case>
    
    <test-case sql="SELECT * FROM performance_schema.variables_by_thread" db-types="MySQL" scenario-types="db">
        <assertion expected-data-file="select_mysql_performance_schema_variables_by_thread.xml" />
    </test-case>

    <test-case sql="SELECT * FROM pg_catalog.pg_aggregate" db-types="PostgreSQL" scenario-types="db">
        <assertion expected-data-file="select_postgresql_pg_catalog_pg_aggregate.xml" />
    </test-case>

<<<<<<< HEAD
    <test-case sql="SELECT * FROM pg_catalog.pg_user_mapping" db-types="PostgreSQL" scenario-types="db">
        <assertion expected-data-file="select_postgresql_pg_catalog_pg_user_mapping.xml" />
=======
    <test-case sql="SELECT * FROM pg_catalog.pg_am" db-types="PostgreSQL" scenario-types="db">
        <assertion expected-data-file="select_postgresql_pg_catalog_pg_am.xml" />
    </test-case>

    <test-case sql="SELECT * FROM pg_catalog.pg_amop" db-types="PostgreSQL" scenario-types="db">
        <assertion expected-data-file="select_postgresql_pg_catalog_pg_amop.xml" />
    </test-case>

    <test-case sql="SELECT * FROM pg_catalog.pg_amproc" db-types="PostgreSQL" scenario-types="db">
        <assertion expected-data-file="select_postgresql_pg_catalog_pg_amproc.xml" />
    </test-case>

    <test-case sql="SELECT * FROM pg_catalog.pg_attrdef" db-types="PostgreSQL" scenario-types="db">
        <assertion expected-data-file="select_postgresql_pg_catalog_pg_attrdef.xml" />
>>>>>>> eb89ea82
    </test-case>
</integration-test-cases><|MERGE_RESOLUTION|>--- conflicted
+++ resolved
@@ -722,24 +722,23 @@
         <assertion expected-data-file="select_postgresql_pg_catalog_pg_aggregate.xml" />
     </test-case>
 
-<<<<<<< HEAD
+    <test-case sql="SELECT * FROM pg_catalog.pg_am" db-types="PostgreSQL" scenario-types="db">
+        <assertion expected-data-file="select_postgresql_pg_catalog_pg_am.xml" />
+    </test-case>
+
+    <test-case sql="SELECT * FROM pg_catalog.pg_amop" db-types="PostgreSQL" scenario-types="db">
+        <assertion expected-data-file="select_postgresql_pg_catalog_pg_amop.xml" />
+    </test-case>
+
+    <test-case sql="SELECT * FROM pg_catalog.pg_amproc" db-types="PostgreSQL" scenario-types="db">
+        <assertion expected-data-file="select_postgresql_pg_catalog_pg_amproc.xml" />
+    </test-case>
+
+    <test-case sql="SELECT * FROM pg_catalog.pg_attrdef" db-types="PostgreSQL" scenario-types="db">
+        <assertion expected-data-file="select_postgresql_pg_catalog_pg_attrdef.xml" />
+    </test-case>
+  
     <test-case sql="SELECT * FROM pg_catalog.pg_user_mapping" db-types="PostgreSQL" scenario-types="db">
         <assertion expected-data-file="select_postgresql_pg_catalog_pg_user_mapping.xml" />
-=======
-    <test-case sql="SELECT * FROM pg_catalog.pg_am" db-types="PostgreSQL" scenario-types="db">
-        <assertion expected-data-file="select_postgresql_pg_catalog_pg_am.xml" />
-    </test-case>
-
-    <test-case sql="SELECT * FROM pg_catalog.pg_amop" db-types="PostgreSQL" scenario-types="db">
-        <assertion expected-data-file="select_postgresql_pg_catalog_pg_amop.xml" />
-    </test-case>
-
-    <test-case sql="SELECT * FROM pg_catalog.pg_amproc" db-types="PostgreSQL" scenario-types="db">
-        <assertion expected-data-file="select_postgresql_pg_catalog_pg_amproc.xml" />
-    </test-case>
-
-    <test-case sql="SELECT * FROM pg_catalog.pg_attrdef" db-types="PostgreSQL" scenario-types="db">
-        <assertion expected-data-file="select_postgresql_pg_catalog_pg_attrdef.xml" />
->>>>>>> eb89ea82
     </test-case>
 </integration-test-cases>