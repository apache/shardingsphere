<?xml version="1.0" encoding="UTF-8"?>
<!--
  ~ Licensed to the Apache Software Foundation (ASF) under one or more
  ~ contributor license agreements.  See the NOTICE file distributed with
  ~ this work for additional information regarding copyright ownership.
  ~ The ASF licenses this file to You under the Apache License, Version 2.0
  ~ (the "License"); you may not use this file except in compliance with
  ~ the License.  You may obtain a copy of the License at
  ~
  ~     http://www.apache.org/licenses/LICENSE-2.0
  ~
  ~ Unless required by applicable law or agreed to in writing, software
  ~ distributed under the License is distributed on an "AS IS" BASIS,
  ~ WITHOUT WARRANTIES OR CONDITIONS OF ANY KIND, either express or implied.
  ~ See the License for the specific language governing permissions and
  ~ limitations under the License.
  -->

<integration-test-cases>
    <test-case sql="SELECT * FROM information_schema.innodb_buffer_page" db-types="MySQL" scenario-types="db">
        <assertion expected-data-file="select_mysql_information_schema_innodb_buffer_page.xml" />
    </test-case>

    <test-case sql="SELECT * FROM information_schema.innodb_buffer_page_lru" db-types="MySQL" scenario-types="db">
        <assertion expected-data-file="select_mysql_information_schema_innodb_buffer_page_lru.xml" />
    </test-case>

    <test-case sql="SELECT * FROM information_schema.innodb_buffer_pool_stats" db-types="MySQL" scenario-types="db">
        <assertion expected-data-file="select_mysql_information_schema_innodb_buffer_pool_stats.xml" />
    </test-case>

    <test-case sql="SELECT * FROM information_schema.innodb_cmp" db-types="MySQL" scenario-types="db">
        <assertion expected-data-file="select_mysql_information_schema_innodb_cmp.xml" />
    </test-case>

    <test-case sql="SELECT * FROM information_schema.innodb_cmp_per_index" db-types="MySQL" scenario-types="db">
        <assertion expected-data-file="select_mysql_information_schema_innodb_cmp_per_index.xml" />
    </test-case>

    <test-case sql="SELECT * FROM information_schema.innodb_cmp_per_index_reset" db-types="MySQL" scenario-types="db">
        <assertion expected-data-file="select_mysql_information_schema_innodb_cmp_per_index_reset.xml" />
    </test-case>

    <test-case sql="SELECT * FROM information_schema.innodb_cmp_reset" db-types="MySQL" scenario-types="db">
        <assertion expected-data-file="select_mysql_information_schema_innodb_cmp_reset.xml" />
    </test-case>

    <test-case sql="SELECT * FROM information_schema.innodb_buffer_page" db-types="MySQL" scenario-types="db">
        <assertion expected-data-file="select_mysql_information_schema_innodb_buffer_page.xml" />
    </test-case>

    <test-case sql="SELECT * FROM information_schema.innodb_buffer_page_lru" db-types="MySQL" scenario-types="db">
        <assertion expected-data-file="select_mysql_information_schema_innodb_buffer_page_lru.xml" />
    </test-case>

    <test-case sql="SELECT * FROM information_schema.innodb_buffer_pool_stats" db-types="MySQL" scenario-types="db">
        <assertion expected-data-file="select_mysql_information_schema_innodb_buffer_pool_stats.xml" />
    </test-case>

    <test-case sql="SELECT * FROM information_schema.innodb_cmp" db-types="MySQL" scenario-types="db">
        <assertion expected-data-file="select_mysql_information_schema_innodb_cmp.xml" />
    </test-case>

    <test-case sql="SELECT * FROM information_schema.innodb_cmp_per_index" db-types="MySQL" scenario-types="db">
        <assertion expected-data-file="select_mysql_information_schema_innodb_cmp_per_index.xml" />
    </test-case>

    <test-case sql="SELECT * FROM information_schema.innodb_cmp_per_index_reset" db-types="MySQL" scenario-types="db">
        <assertion expected-data-file="select_mysql_information_schema_innodb_cmp_per_index_reset.xml" />
    </test-case>

    <test-case sql="SELECT * FROM information_schema.innodb_cmp_reset" db-types="MySQL" scenario-types="db">
        <assertion expected-data-file="select_mysql_information_schema_innodb_cmp_reset.xml" />
    </test-case>

    <test-case sql="SELECT * FROM information_schema.innodb_cmpmem" db-types="MySQL" scenario-types="db">
        <assertion expected-data-file="select_mysql_information_schema_innodb_cmpmem.xml" />
    </test-case>

    <test-case sql="SELECT * FROM information_schema.innodb_cmpmem_reset" db-types="MySQL" scenario-types="db">
        <assertion expected-data-file="select_mysql_information_schema_innodb_cmpmem_reset.xml" />
    </test-case>

    <test-case sql="SELECT * FROM information_schema.innodb_ft_being_deleted" db-types="MySQL" scenario-types="db">
        <assertion expected-data-file="select_mysql_information_schema_innodb_ft_being_deleted.xml" />
    </test-case>

    <test-case sql="SELECT * FROM information_schema.innodb_ft_config" db-types="MySQL" scenario-types="db">
        <assertion expected-data-file="select_mysql_information_schema_innodb_ft_config.xml" />
    </test-case>

    <test-case sql="SELECT * FROM information_schema.innodb_ft_default_stopword" db-types="MySQL" scenario-types="db">
        <assertion expected-data-file="select_mysql_information_schema_innodb_ft_default_stopword.xml" />
    </test-case>

    <test-case sql="SELECT * FROM information_schema.innodb_ft_deleted" db-types="MySQL" scenario-types="db">
        <assertion expected-data-file="select_mysql_information_schema_innodb_ft_deleted.xml" />
    </test-case>

    <test-case sql="SELECT * FROM information_schema.innodb_ft_index_cache" db-types="MySQL" scenario-types="db">
        <assertion expected-data-file="select_mysql_information_schema_innodb_ft_index_cache.xml" />
    </test-case>

    <test-case sql="SELECT * FROM information_schema.innodb_ft_index_table" db-types="MySQL" scenario-types="db">
        <assertion expected-data-file="select_mysql_information_schema_innodb_ft_index_table.xml" />
    </test-case>

    <test-case sql="SELECT * FROM information_schema.innodb_lock_waits" db-types="MySQL" scenario-types="db">
        <assertion expected-data-file="select_mysql_information_schema_innodb_lock_waits.xml" />
    </test-case>

    <test-case sql="SELECT * FROM information_schema.innodb_locks" db-types="MySQL" scenario-types="db">
        <assertion expected-data-file="select_mysql_information_schema_innodb_locks.xml" />
    </test-case>

    <test-case sql="SELECT * FROM information_schema.innodb_metrics" db-types="MySQL" scenario-types="db">
        <assertion expected-data-file="select_mysql_information_schema_innodb_metrics.xml" />
    </test-case>

    <test-case sql="SELECT * FROM information_schema.innodb_sys_columns" db-types="MySQL" scenario-types="db">
        <assertion expected-data-file="select_mysql_information_schema_innodb_sys_columns.xml" />
    </test-case>

    <test-case sql="SELECT * FROM information_schema.innodb_sys_datafiles" db-types="MySQL" scenario-types="db">
        <assertion expected-data-file="select_mysql_information_schema_innodb_sys_datafiles.xml" />
    </test-case>

    <test-case sql="SELECT * FROM information_schema.innodb_sys_fields" db-types="MySQL" scenario-types="db">
        <assertion expected-data-file="select_mysql_information_schema_innodb_sys_fields.xml" />
    </test-case>

    <test-case sql="SELECT * FROM information_schema.innodb_sys_foreign" db-types="MySQL" scenario-types="db">
        <assertion expected-data-file="select_mysql_information_schema_innodb_sys_foreign.xml" />
    </test-case>

    <test-case sql="SELECT * FROM information_schema.innodb_sys_foreign_cols" db-types="MySQL" scenario-types="db">
        <assertion expected-data-file="select_mysql_information_schema_innodb_sys_foreign_cols.xml" />
    </test-case>

    <test-case sql="SELECT * FROM information_schema.innodb_sys_indexes" db-types="MySQL" scenario-types="db">
        <assertion expected-data-file="select_mysql_information_schema_innodb_sys_indexes.xml" />
    </test-case>

    <test-case sql="SELECT * FROM information_schema.innodb_sys_tables" db-types="MySQL" scenario-types="db">
        <assertion expected-data-file="select_mysql_information_schema_innodb_sys_tables.xml" />
    </test-case>

    <test-case sql="SELECT * FROM information_schema.innodb_sys_tablespaces" db-types="MySQL" scenario-types="db">
        <assertion expected-data-file="select_mysql_information_schema_innodb_sys_tablespaces.xml" />
    </test-case>

    <test-case sql="SELECT * FROM information_schema.innodb_sys_tablestats" db-types="MySQL" scenario-types="db">
        <assertion expected-data-file="select_mysql_information_schema_innodb_sys_tablestats.xml" />
    </test-case>

    <test-case sql="SELECT * FROM information_schema.innodb_sys_virtual" db-types="MySQL" scenario-types="db">
        <assertion expected-data-file="select_mysql_information_schema_innodb_sys_virtual.xml" />
    </test-case>

    <test-case sql="SELECT * FROM information_schema.innodb_temp_table_info" db-types="MySQL" scenario-types="db">
        <assertion expected-data-file="select_mysql_information_schema_innodb_temp_table_info.xml" />
    </test-case>

    <test-case sql="SELECT * FROM information_schema.innodb_trx" db-types="MySQL" scenario-types="db">
        <assertion expected-data-file="select_mysql_information_schema_innodb_trx.xml" />
    </test-case>

    <test-case sql="SELECT * FROM information_schema.key_column_usage" db-types="MySQL" scenario-types="db">
        <assertion expected-data-file="select_mysql_information_schema_key_column_usage.xml" />
    </test-case>

    <test-case sql="SELECT * FROM information_schema.optimizer_trace" db-types="MySQL" scenario-types="db">
        <assertion expected-data-file="select_mysql_information_schema_optimizer_trace.xml" />
    </test-case>

    <test-case sql="SELECT * FROM information_schema.parameters" db-types="MySQL" scenario-types="db">
        <assertion expected-data-file="select_mysql_information_schema_parameters.xml" />
    </test-case>

    <test-case sql="SELECT * FROM information_schema.partitions limit 10" db-types="MySQL" scenario-types="db">
        <assertion expected-data-source-name="read_dataset" />
    </test-case>

    <test-case sql="SELECT * FROM information_schema.plugins" db-types="MySQL" scenario-types="db">
        <assertion expected-data-file="select_mysql_information_schema_plugins.xml" />
    </test-case>

    <test-case sql="SELECT * FROM information_schema.processlist" db-types="MySQL" scenario-types="db">
        <assertion expected-data-file="select_mysql_information_schema_processlist.xml" />
    </test-case>

    <test-case sql="SELECT * FROM information_schema.profiling" db-types="MySQL" scenario-types="db">
        <assertion expected-data-file="select_mysql_information_schema_profiling.xml" />
    </test-case>

    <test-case sql="SELECT * FROM information_schema.referential_constraints" db-types="MySQL" scenario-types="db">
        <assertion expected-data-file="select_mysql_information_schema_referential_constraints.xml" />
    </test-case>

    <test-case sql="SELECT * FROM information_schema.routines" db-types="MySQL" scenario-types="db">
        <assertion expected-data-file="select_mysql_information_schema_routines.xml" />
    </test-case>

    <test-case sql="SELECT * FROM information_schema.schema_privileges" db-types="MySQL" scenario-types="db">
        <assertion expected-data-file="select_mysql_information_schema_schema_privileges.xml" />
    </test-case>

    <!-- FIXME issue #25899 -->
    <!--    <test-case sql="SELECT * FROM information_schema.schemata" db-types="MySQL" scenario-types="db">-->
    <!--        <assertion expected-data-file="select_mysql_information_schema_schemata.xml" />-->
    <!--    </test-case>-->

    <test-case sql="SELECT * FROM information_schema.session_status" db-types="MySQL" scenario-types="db">
        <assertion expected-data-file="select_mysql_information_schema_session_status.xml" />
    </test-case>

    <test-case sql="SELECT * FROM information_schema.session_variables" db-types="MySQL" scenario-types="db">
        <assertion expected-data-file="select_mysql_information_schema_session_variables.xml" />
    </test-case>

    <test-case sql="SELECT * FROM information_schema.statistics" db-types="MySQL" scenario-types="db">
        <assertion expected-data-file="select_mysql_information_schema_statistics.xml" />
    </test-case>

    <test-case sql="SELECT * FROM information_schema.table_constraints" db-types="MySQL" scenario-types="db">
        <assertion expected-data-file="select_mysql_information_schema_table_constraints.xml" />
    </test-case>

    <test-case sql="SELECT * FROM information_schema.table_privileges" db-types="MySQL" scenario-types="db">
        <assertion expected-data-file="select_mysql_information_schema_table_privileges.xml" />
    </test-case>

    <test-case sql="SELECT * FROM information_schema.tables" db-types="MySQL" scenario-types="db">
        <assertion expected-data-file="select_mysql_information_schema_tables.xml" />
    </test-case>

    <test-case sql="SELECT * FROM information_schema.tablespaces" db-types="MySQL" scenario-types="db">
        <assertion expected-data-file="select_mysql_information_schema_tablespaces.xml" />
    </test-case>

    <test-case sql="SELECT * FROM information_schema.triggers" db-types="MySQL" scenario-types="db">
        <assertion expected-data-source-name="read_dataset" />
    </test-case>

    <test-case sql="SELECT * FROM information_schema.user_privileges" db-types="MySQL" scenario-types="db">
        <assertion expected-data-file="select_mysql_information_schema_user_privileges.xml" />
    </test-case>

    <test-case sql="SELECT * FROM mysql.columns_priv" db-types="MySQL" scenario-types="db">
        <assertion expected-data-file="select_mysql_mysql_columns_priv.xml" />
    </test-case>

    <test-case sql="SELECT * FROM mysql.db" db-types="MySQL" scenario-types="db">
        <assertion expected-data-file="select_mysql_mysql_db.xml" />
    </test-case>

    <test-case sql="SELECT * FROM mysql.engine_cost" db-types="MySQL" scenario-types="db">
        <assertion expected-data-file="select_mysql_mysql_engine_cost.xml" />
    </test-case>

    <test-case sql="SELECT * FROM mysql.event" db-types="MySQL" scenario-types="db">
        <assertion expected-data-file="select_mysql_mysql_event.xml" />
    </test-case>

    <test-case sql="SELECT * FROM mysql.func" db-types="MySQL" scenario-types="db">
        <assertion expected-data-file="select_mysql_mysql_func.xml" />
    </test-case>

    <test-case sql="SELECT * FROM mysql.general_log" db-types="MySQL" scenario-types="db">
        <assertion expected-data-file="select_mysql_mysql_general_log.xml" />
    </test-case>

    <test-case sql="SELECT * FROM mysql.gtid_executed" db-types="MySQL" scenario-types="db">
        <assertion expected-data-file="select_mysql_mysql_gtid_executed.xml" />
    </test-case>

    <test-case sql="SELECT * FROM mysql.help_category" db-types="MySQL" scenario-types="db">
        <assertion expected-data-file="select_mysql_mysql_help_category.xml" />
    </test-case>

    <test-case sql="SELECT * FROM mysql.help_keyword" db-types="MySQL" scenario-types="db">
        <assertion expected-data-file="select_mysql_mysql_help_keyword.xml" />
    </test-case>

    <test-case sql="SELECT * FROM mysql.help_relation" db-types="MySQL" scenario-types="db">
        <assertion expected-data-file="select_mysql_mysql_help_relation.xml" />
    </test-case>

    <test-case sql="SELECT * FROM mysql.help_topic" db-types="MySQL" scenario-types="db">
        <assertion expected-data-file="select_mysql_mysql_help_topic.xml" />
    </test-case>

    <test-case sql="SELECT * FROM mysql.innodb_index_stats" db-types="MySQL" scenario-types="db">
        <assertion expected-data-file="select_mysql_mysql_innodb_index_stats.xml" />
    </test-case>

    <test-case sql="SELECT * FROM mysql.innodb_table_stats" db-types="MySQL" scenario-types="db">
        <assertion expected-data-file="select_mysql_mysql_innodb_table_stats.xml" />
    </test-case>

    <test-case sql="SELECT * FROM mysql.ndb_binlog_index" db-types="MySQL" scenario-types="db">
        <assertion expected-data-file="select_mysql_mysql_ndb_binlog_index.xml" />
    </test-case>

    <test-case sql="SELECT * FROM mysql.plugin" db-types="MySQL" scenario-types="db">
        <assertion expected-data-file="select_mysql_mysql_plugin.xml" />
    </test-case>

    <test-case sql="SELECT * FROM mysql.proc" db-types="MySQL" scenario-types="db">
        <assertion expected-data-file="select_mysql_mysql_proc.xml" />
    </test-case>

    <test-case sql="SELECT * FROM mysql.procs_priv" db-types="MySQL" scenario-types="db">
        <assertion expected-data-file="select_mysql_mysql_procs_priv.xml" />
    </test-case>

    <test-case sql="SELECT * FROM mysql.proxies_priv" db-types="MySQL" scenario-types="db">
        <assertion expected-data-file="select_mysql_mysql_proxies_priv.xml" />
    </test-case>

    <test-case sql="SELECT * FROM mysql.server_cost" db-types="MySQL" scenario-types="db">
        <assertion expected-data-file="select_mysql_mysql_server_cost.xml" />
    </test-case>

    <test-case sql="SELECT * FROM mysql.servers" db-types="MySQL" scenario-types="db">
        <assertion expected-data-file="select_mysql_mysql_servers.xml" />
    </test-case>

    <test-case sql="SELECT * FROM mysql.slave_master_info" db-types="MySQL" scenario-types="db">
        <assertion expected-data-file="select_mysql_mysql_slave_master_info.xml" />
    </test-case>

    <test-case sql="SELECT * FROM mysql.slave_relay_log_info" db-types="MySQL" scenario-types="db">
        <assertion expected-data-file="select_mysql_mysql_slave_relay_log_info.xml" />
    </test-case>

    <test-case sql="SELECT * FROM mysql.slave_worker_info" db-types="MySQL" scenario-types="db">
        <assertion expected-data-file="select_mysql_mysql_slave_worker_info.xml" />
    </test-case>

    <test-case sql="SELECT * FROM mysql.slow_log" db-types="MySQL" scenario-types="db">
        <assertion expected-data-file="select_mysql_mysql_slow_log.xml" />
    </test-case>

    <test-case sql="SELECT * FROM mysql.tables_priv" db-types="MySQL" scenario-types="db">
        <assertion expected-data-file="select_mysql_mysql_tables_priv.xml" />
    </test-case>

    <test-case sql="SELECT * FROM mysql.time_zone" db-types="MySQL" scenario-types="db">
        <assertion expected-data-file="select_mysql_mysql_time_zone.xml" />
    </test-case>

    <test-case sql="SELECT * FROM mysql.time_zone_leap_second" db-types="MySQL" scenario-types="db">
        <assertion expected-data-file="select_mysql_mysql_time_zone_leap_second.xml" />
    </test-case>

    <test-case sql="SELECT * FROM mysql.time_zone_name" db-types="MySQL" scenario-types="db">
        <assertion expected-data-file="select_mysql_mysql_time_zone_name.xml" />
    </test-case>

    <test-case sql="SELECT * FROM mysql.time_zone_transition" db-types="MySQL" scenario-types="db">
        <assertion expected-data-file="select_mysql_mysql_time_zone_transition.xml" />
    </test-case>

    <test-case sql="SELECT * FROM mysql.time_zone_transition_type" db-types="MySQL" scenario-types="db">
        <assertion expected-data-file="select_mysql_mysql_time_zone_transition_type.xml" />
    </test-case>

    <test-case sql="SELECT * FROM mysql.user" db-types="MySQL" scenario-types="db">
        <assertion expected-data-file="select_mysql_mysql_user.xml" />
    </test-case>

    <test-case sql="SELECT * FROM performance_schema.accounts" db-types="MySQL" scenario-types="db">
        <assertion expected-data-file="select_mysql_performance_schema_accounts.xml" />
    </test-case>

    <test-case sql="SELECT * FROM performance_schema.cond_instances" db-types="MySQL" scenario-types="db">
        <assertion expected-data-file="select_mysql_performance_schema_cond_instances.xml" />
    </test-case>

    <test-case sql="SELECT * FROM performance_schema.events_stages_current" db-types="MySQL" scenario-types="db">
        <assertion expected-data-file="select_mysql_performance_schema_events_stages_current.xml" />
    </test-case>

    <test-case sql="SELECT * FROM performance_schema.events_stages_history" db-types="MySQL" scenario-types="db">
        <assertion expected-data-file="select_mysql_performance_schema_events_stages_history.xml" />
    </test-case>

    <test-case sql="SELECT * FROM performance_schema.events_stages_history_long" db-types="MySQL" scenario-types="db">
        <assertion expected-data-file="select_mysql_performance_schema_events_stages_history_long.xml" />
    </test-case>

    <test-case sql="SELECT * FROM performance_schema.events_stages_summary_by_account_by_event_name" db-types="MySQL"
               scenario-types="db">
        <assertion
                expected-data-file="select_mysql_performance_schema_events_stages_summary_by_account_by_event_name.xml" />
    </test-case>

    <test-case sql="SELECT * FROM performance_schema.events_stages_summary_by_host_by_event_name" db-types="MySQL"
               scenario-types="db">
        <assertion
                expected-data-file="select_mysql_performance_schema_events_stages_summary_by_host_by_event_name.xml" />
    </test-case>

    <test-case sql="SELECT * FROM performance_schema.events_stages_summary_by_thread_by_event_name" db-types="MySQL"
               scenario-types="db">
        <assertion
                expected-data-file="select_mysql_performance_schema_events_stages_summary_by_thread_by_event_name.xml" />
    </test-case>

    <test-case sql="SELECT * FROM performance_schema.events_stages_summary_by_user_by_event_name" db-types="MySQL"
               scenario-types="db">
        <assertion
                expected-data-file="select_mysql_performance_schema_events_stages_summary_by_user_by_event_name.xml" />
    </test-case>

    <test-case sql="SELECT * FROM performance_schema.events_stages_summary_global_by_event_name" db-types="MySQL"
               scenario-types="db">
        <assertion
                expected-data-file="select_mysql_performance_schema_events_stages_summary_global_by_event_name.xml" />
    </test-case>

    <test-case sql="SELECT * FROM performance_schema.events_statements_current" db-types="MySQL" scenario-types="db">
        <assertion expected-data-file="select_mysql_performance_schema_events_statements_current.xml" />
    </test-case>

    <test-case sql="SELECT * FROM performance_schema.events_statements_history" db-types="MySQL" scenario-types="db">
        <assertion expected-data-file="select_mysql_performance_schema_events_statements_history.xml" />
    </test-case>

    <test-case sql="SELECT * FROM performance_schema.events_statements_history_long" db-types="MySQL"
               scenario-types="db">
        <assertion expected-data-file="select_mysql_performance_schema_events_statements_history_long.xml" />
    </test-case>

    <test-case sql="SELECT * FROM performance_schema.events_statements_summary_by_account_by_event_name"
               db-types="MySQL" scenario-types="db">
        <assertion
                expected-data-file="select_mysql_performance_schema_events_statements_summary_by_account_by_event_name.xml" />
    </test-case>

    <test-case sql="SELECT * FROM performance_schema.events_statements_summary_by_digest" db-types="MySQL"
               scenario-types="db">
        <assertion expected-data-file="select_mysql_performance_schema_events_statements_summary_by_digest.xml" />
    </test-case>

    <test-case sql="SELECT * FROM performance_schema.events_statements_summary_by_host_by_event_name" db-types="MySQL"
               scenario-types="db">
        <assertion
                expected-data-file="select_mysql_performance_schema_events_statements_summary_by_host_by_event_name.xml" />
    </test-case>

    <test-case sql="SELECT * FROM performance_schema.events_statements_summary_by_program" db-types="MySQL"
               scenario-types="db">
        <assertion expected-data-file="select_mysql_performance_schema_events_statements_summary_by_program.xml" />
    </test-case>

    <test-case sql="SELECT * FROM performance_schema.events_statements_summary_by_thread_by_event_name" db-types="MySQL"
               scenario-types="db">
        <assertion
                expected-data-file="select_mysql_performance_schema_events_statements_summary_by_thread_by_event_name.xml" />
    </test-case>

    <test-case sql="SELECT * FROM performance_schema.events_statements_summary_by_user_by_event_name" db-types="MySQL"
               scenario-types="db">
        <assertion
                expected-data-file="select_mysql_performance_schema_events_statements_summary_by_user_by_event_name.xml" />
    </test-case>

    <test-case sql="SELECT * FROM performance_schema.events_statements_summary_global_by_event_name" db-types="MySQL"
               scenario-types="db">
        <assertion
                expected-data-file="select_mysql_performance_schema_events_statements_summary_global_by_event_name.xml" />
    </test-case>

    <test-case sql="SELECT * FROM performance_schema.events_transactions_current" db-types="MySQL" scenario-types="db">
        <assertion expected-data-file="select_mysql_performance_schema_events_transactions_current.xml" />
    </test-case>

    <test-case sql="SELECT * FROM performance_schema.events_transactions_history" db-types="MySQL" scenario-types="db">
        <assertion expected-data-file="select_mysql_performance_schema_events_transactions_history.xml" />
    </test-case>

    <test-case sql="SELECT * FROM performance_schema.events_transactions_history_long" db-types="MySQL"
               scenario-types="db">
        <assertion expected-data-file="select_mysql_performance_schema_events_transactions_history_long.xml" />
    </test-case>

    <test-case sql="SELECT * FROM performance_schema.events_transactions_summary_by_account_by_event_name"
               db-types="MySQL" scenario-types="db">
        <assertion
                expected-data-file="select_mysql_performance_schema_events_transactions_summary_by_account_by_event_name.xml" />
    </test-case>

    <test-case sql="SELECT * FROM performance_schema.events_transactions_summary_by_host_by_event_name" db-types="MySQL"
               scenario-types="db">
        <assertion
                expected-data-file="select_mysql_performance_schema_events_transactions_summary_by_host_by_event_name.xml" />
    </test-case>

    <test-case sql="SELECT * FROM performance_schema.events_transactions_summary_by_thread_by_event_name"
               db-types="MySQL" scenario-types="db">
        <assertion
                expected-data-file="select_mysql_performance_schema_events_transactions_summary_by_thread_by_event_name.xml" />
    </test-case>

    <test-case sql="SELECT * FROM performance_schema.events_transactions_summary_by_user_by_event_name" db-types="MySQL"
               scenario-types="db">
        <assertion
                expected-data-file="select_mysql_performance_schema_events_transactions_summary_by_user_by_event_name.xml" />
    </test-case>

    <test-case sql="SELECT * FROM performance_schema.events_transactions_summary_global_by_event_name" db-types="MySQL"
               scenario-types="db">
        <assertion
                expected-data-file="select_mysql_performance_schema_events_transactions_summary_global_by_event_name.xml" />
    </test-case>

    <test-case sql="SELECT * FROM performance_schema.events_waits_current" db-types="MySQL" scenario-types="db">
        <assertion expected-data-file="select_mysql_performance_schema_events_waits_current.xml" />
    </test-case>

    <test-case sql="SELECT * FROM performance_schema.events_waits_history" db-types="MySQL" scenario-types="db">
        <assertion expected-data-file="select_mysql_performance_schema_events_waits_history.xml" />
    </test-case>

    <test-case sql="SELECT * FROM performance_schema.events_waits_history_long" db-types="MySQL" scenario-types="db">
        <assertion expected-data-file="select_mysql_performance_schema_events_waits_history_long.xml" />
    </test-case>

    <test-case sql="SELECT * FROM performance_schema.events_waits_summary_by_account_by_event_name" db-types="MySQL"
               scenario-types="db">
        <assertion
                expected-data-file="select_mysql_performance_schema_events_waits_summary_by_account_by_event_name.xml" />
    </test-case>

    <test-case sql="SELECT * FROM performance_schema.events_waits_summary_by_host_by_event_name" db-types="MySQL"
               scenario-types="db">
        <assertion
                expected-data-file="select_mysql_performance_schema_events_waits_summary_by_host_by_event_name.xml" />
    </test-case>

    <test-case sql="SELECT * FROM performance_schema.events_waits_summary_by_instance" db-types="MySQL"
               scenario-types="db">
        <assertion expected-data-file="select_mysql_performance_schema_events_waits_summary_by_instance.xml" />
    </test-case>

    <test-case sql="SELECT * FROM performance_schema.events_waits_summary_by_thread_by_event_name" db-types="MySQL"
               scenario-types="db">
        <assertion
                expected-data-file="select_mysql_performance_schema_events_waits_summary_by_thread_by_event_name.xml" />
    </test-case>

    <test-case sql="SELECT * FROM performance_schema.events_waits_summary_by_user_by_event_name" db-types="MySQL"
               scenario-types="db">
        <assertion
                expected-data-file="select_mysql_performance_schema_events_waits_summary_by_user_by_event_name.xml" />
    </test-case>

    <test-case sql="SELECT * FROM performance_schema.events_waits_summary_global_by_event_name" db-types="MySQL"
               scenario-types="db">
        <assertion expected-data-file="select_mysql_performance_schema_events_waits_summary_global_by_event_name.xml" />
    </test-case>

    <test-case sql="SELECT * FROM performance_schema.file_instances" db-types="MySQL" scenario-types="db">
        <assertion expected-data-file="select_mysql_performance_schema_file_instances.xml" />
    </test-case>

    <test-case sql="SELECT * FROM performance_schema.file_summary_by_event_name" db-types="MySQL" scenario-types="db">
        <assertion expected-data-file="select_mysql_performance_schema_file_summary_by_event_name.xml" />
    </test-case>

    <test-case sql="SELECT * FROM performance_schema.file_summary_by_instance" db-types="MySQL" scenario-types="db">
        <assertion expected-data-file="select_mysql_performance_schema_file_summary_by_instance.xml" />
    </test-case>

    <test-case sql="SELECT * FROM performance_schema.global_status" db-types="MySQL" scenario-types="db">
        <assertion expected-data-file="select_mysql_performance_schema_global_status.xml" />
    </test-case>

    <test-case sql="SELECT * FROM performance_schema.global_variables" db-types="MySQL" scenario-types="db">
        <assertion expected-data-file="select_mysql_performance_schema_global_variables.xml" />
    </test-case>

    <test-case sql="SELECT * FROM performance_schema.host_cache" db-types="MySQL" scenario-types="db">
        <assertion expected-data-file="select_mysql_performance_schema_host_cache.xml" />
    </test-case>

    <test-case sql="SELECT * FROM performance_schema.hosts" db-types="MySQL" scenario-types="db">
        <assertion expected-data-file="select_mysql_performance_schema_hosts.xml" />
    </test-case>

    <test-case sql="SELECT * FROM performance_schema.memory_summary_by_account_by_event_name" db-types="MySQL"
               scenario-types="db">
        <assertion expected-data-file="select_mysql_performance_schema_memory_summary_by_account_by_event_name.xml" />
    </test-case>

    <test-case sql="SELECT * FROM performance_schema.memory_summary_by_host_by_event_name" db-types="MySQL"
               scenario-types="db">
        <assertion expected-data-file="select_mysql_performance_schema_memory_summary_by_host_by_event_name.xml" />
    </test-case>

    <test-case sql="SELECT * FROM performance_schema.memory_summary_by_thread_by_event_name" db-types="MySQL"
               scenario-types="db">
        <assertion expected-data-file="select_mysql_performance_schema_memory_summary_by_thread_by_event_name.xml" />
    </test-case>

    <test-case sql="SELECT * FROM performance_schema.memory_summary_by_user_by_event_name" db-types="MySQL"
               scenario-types="db">
        <assertion expected-data-file="select_mysql_performance_schema_memory_summary_by_user_by_event_name.xml" />
    </test-case>

    <test-case sql="SELECT * FROM performance_schema.memory_summary_global_by_event_name" db-types="MySQL"
               scenario-types="db">
        <assertion expected-data-file="select_mysql_performance_schema_memory_summary_global_by_event_name.xml" />
    </test-case>

    <test-case sql="SELECT * FROM performance_schema.metadata_locks" db-types="MySQL" scenario-types="db">
        <assertion expected-data-file="select_mysql_performance_schema_metadata_locks.xml" />
    </test-case>

    <test-case sql="SELECT * FROM performance_schema.mutex_instances" db-types="MySQL" scenario-types="db">
        <assertion expected-data-file="select_mysql_performance_schema_mutex_instances.xml" />
    </test-case>

    <test-case sql="SELECT * FROM performance_schema.objects_summary_global_by_type" db-types="MySQL"
               scenario-types="db">
        <assertion expected-data-file="select_mysql_performance_schema_objects_summary_global_by_type.xml" />
    </test-case>

    <test-case sql="SELECT * FROM performance_schema.performance_timers" db-types="MySQL" scenario-types="db">
        <assertion expected-data-file="select_mysql_performance_schema_performance_timers.xml" />
    </test-case>

    <test-case sql="SELECT * FROM performance_schema.prepared_statements_instances" db-types="MySQL"
               scenario-types="db">
        <assertion expected-data-file="select_mysql_performance_schema_prepared_statements_instances.xml" />
    </test-case>

    <test-case sql="SELECT * FROM performance_schema.replication_applier_configuration" db-types="MySQL"
               scenario-types="db">
        <assertion expected-data-file="select_mysql_performance_schema_replication_applier_configuration.xml" />
    </test-case>

    <test-case sql="SELECT * FROM performance_schema.replication_applier_status" db-types="MySQL" scenario-types="db">
        <assertion expected-data-file="select_mysql_performance_schema_replication_applier_status.xml" />
    </test-case>

    <test-case sql="SELECT * FROM performance_schema.replication_applier_status_by_coordinator" db-types="MySQL"
               scenario-types="db">
        <assertion expected-data-file="select_mysql_performance_schema_replication_applier_status_by_coordinator.xml" />
    </test-case>

    <test-case sql="SELECT * FROM performance_schema.replication_applier_status_by_worker" db-types="MySQL"
               scenario-types="db">
        <assertion expected-data-file="select_mysql_performance_schema_replication_applier_status_by_worker.xml" />
    </test-case>

    <test-case sql="SELECT * FROM performance_schema.replication_connection_configuration" db-types="MySQL"
               scenario-types="db">
        <assertion expected-data-file="select_mysql_performance_schema_replication_connection_configuration.xml" />
    </test-case>

    <test-case sql="SELECT * FROM performance_schema.replication_connection_status" db-types="MySQL"
               scenario-types="db">
        <assertion expected-data-file="select_mysql_performance_schema_replication_connection_status.xml" />
    </test-case>

    <test-case sql="SELECT * FROM performance_schema.replication_group_member_stats" db-types="MySQL"
               scenario-types="db">
        <assertion expected-data-file="select_mysql_performance_schema_replication_group_member_stats.xml" />
    </test-case>

    <test-case sql="SELECT * FROM performance_schema.replication_group_members" db-types="MySQL" scenario-types="db">
        <assertion expected-data-file="select_mysql_performance_schema_replication_group_members.xml" />
    </test-case>

    <test-case sql="SELECT * FROM performance_schema.rwlock_instances" db-types="MySQL" scenario-types="db">
        <assertion expected-data-file="select_mysql_performance_schema_rwlock_instances.xml" />
    </test-case>

    <test-case sql="SELECT * FROM performance_schema.session_account_connect_attrs" db-types="MySQL"
               scenario-types="db">
        <assertion expected-data-file="select_mysql_performance_schema_session_account_connect_attrs.xml" />
    </test-case>

    <test-case sql="SELECT * FROM performance_schema.session_connect_attrs" db-types="MySQL" scenario-types="db">
        <assertion expected-data-file="select_mysql_performance_schema_session_connect_attrs.xml" />
    </test-case>

    <test-case sql="SELECT * FROM performance_schema.session_status" db-types="MySQL" scenario-types="db">
        <assertion expected-data-file="select_mysql_performance_schema_session_status.xml" />
    </test-case>

    <test-case sql="SELECT * FROM performance_schema.session_variables" db-types="MySQL" scenario-types="db">
        <assertion expected-data-file="select_mysql_performance_schema_session_variables.xml" />
    </test-case>

    <test-case sql="SELECT * FROM performance_schema.setup_actors" db-types="MySQL" scenario-types="db">
        <assertion expected-data-file="select_mysql_performance_schema_setup_actors.xml" />
    </test-case>

    <test-case sql="SELECT * FROM performance_schema.setup_consumers" db-types="MySQL" scenario-types="db">
        <assertion expected-data-file="select_mysql_performance_schema_setup_consumers.xml" />
    </test-case>

    <test-case sql="SELECT * FROM performance_schema.setup_instruments" db-types="MySQL" scenario-types="db">
        <assertion expected-data-file="select_mysql_performance_schema_setup_instruments.xml" />
    </test-case>

    <test-case sql="SELECT * FROM performance_schema.setup_objects" db-types="MySQL" scenario-types="db">
        <assertion expected-data-file="select_mysql_performance_schema_setup_objects.xml" />
    </test-case>

    <test-case sql="SELECT * FROM performance_schema.setup_timers" db-types="MySQL" scenario-types="db">
        <assertion expected-data-file="select_mysql_performance_schema_setup_timers.xml" />
    </test-case>

    <test-case sql="SELECT * FROM performance_schema.socket_instances" db-types="MySQL" scenario-types="db">
        <assertion expected-data-file="select_mysql_performance_schema_socket_instances.xml" />
    </test-case>

    <test-case sql="SELECT * FROM performance_schema.socket_summary_by_event_name" db-types="MySQL" scenario-types="db">
        <assertion expected-data-file="select_mysql_performance_schema_socket_summary_by_event_name.xml" />
    </test-case>

    <test-case sql="SELECT * FROM performance_schema.socket_summary_by_instance" db-types="MySQL" scenario-types="db">
        <assertion expected-data-file="select_mysql_performance_schema_socket_summary_by_instance.xml" />
    </test-case>

    <test-case sql="SELECT * FROM performance_schema.status_by_account" db-types="MySQL" scenario-types="db">
        <assertion expected-data-file="select_mysql_performance_schema_status_by_account.xml" />
    </test-case>

    <test-case sql="SELECT * FROM performance_schema.status_by_host" db-types="MySQL" scenario-types="db">
        <assertion expected-data-file="select_mysql_performance_schema_status_by_host.xml" />
    </test-case>

    <test-case sql="SELECT * FROM performance_schema.status_by_thread" db-types="MySQL" scenario-types="db">
        <assertion expected-data-file="select_mysql_performance_schema_status_by_thread.xml" />
    </test-case>

    <test-case sql="SELECT * FROM performance_schema.status_by_user" db-types="MySQL" scenario-types="db">
        <assertion expected-data-file="select_mysql_performance_schema_status_by_user.xml" />
    </test-case>

    <test-case sql="SELECT * FROM performance_schema.table_handles" db-types="MySQL" scenario-types="db">
        <assertion expected-data-file="select_mysql_performance_schema_table_handles.xml" />
    </test-case>

    <test-case sql="SELECT * FROM performance_schema.table_io_waits_summary_by_index_usage" db-types="MySQL"
               scenario-types="db">
        <assertion expected-data-file="select_mysql_performance_schema_table_io_waits_summary_by_index_usage.xml" />
    </test-case>

    <test-case sql="SELECT * FROM performance_schema.table_io_waits_summary_by_table" db-types="MySQL"
               scenario-types="db">
        <assertion expected-data-file="select_mysql_performance_schema_table_io_waits_summary_by_table.xml" />
    </test-case>

    <test-case sql="SELECT * FROM performance_schema.table_lock_waits_summary_by_table" db-types="MySQL"
               scenario-types="db">
        <assertion expected-data-file="select_mysql_performance_schema_table_lock_waits_summary_by_table.xml" />
    </test-case>

    <test-case sql="SELECT * FROM performance_schema.threads" db-types="MySQL" scenario-types="db">
        <assertion expected-data-file="select_mysql_performance_schema_threads.xml" />
    </test-case>

    <test-case sql="SELECT * FROM performance_schema.user_variables_by_thread" db-types="MySQL" scenario-types="db">
        <assertion expected-data-file="select_mysql_performance_schema_user_variables_by_thread.xml" />
    </test-case>

    <test-case sql="SELECT * FROM performance_schema.users" db-types="MySQL" scenario-types="db">
        <assertion expected-data-file="select_mysql_performance_schema_users.xml" />
    </test-case>

    <test-case sql="SELECT * FROM performance_schema.variables_by_thread" db-types="MySQL" scenario-types="db">
        <assertion expected-data-file="select_mysql_performance_schema_variables_by_thread.xml" />
    </test-case>

    <test-case sql="SELECT * FROM pg_catalog.pg_aggregate" db-types="PostgreSQL" scenario-types="db">
        <assertion expected-data-file="select_postgresql_pg_catalog_pg_aggregate.xml" />
    </test-case>

    <test-case sql="SELECT * FROM pg_catalog.pg_am" db-types="PostgreSQL" scenario-types="db">
        <assertion expected-data-file="select_postgresql_pg_catalog_pg_am.xml" />
    </test-case>

    <test-case sql="SELECT * FROM pg_catalog.pg_amop" db-types="PostgreSQL" scenario-types="db">
        <assertion expected-data-file="select_postgresql_pg_catalog_pg_amop.xml" />
    </test-case>

    <test-case sql="SELECT * FROM pg_catalog.pg_amproc" db-types="PostgreSQL" scenario-types="db">
        <assertion expected-data-file="select_postgresql_pg_catalog_pg_amproc.xml" />
    </test-case>

    <test-case sql="SELECT * FROM pg_catalog.pg_attrdef" db-types="PostgreSQL" scenario-types="db">
        <assertion expected-data-file="select_postgresql_pg_catalog_pg_attrdef.xml" />
    </test-case>

<<<<<<< HEAD
    <test-case sql="SELECT * FROM pg_catalog.pg_user_mapping" db-types="PostgreSQL" scenario-types="db">
        <assertion expected-data-file="select_postgresql_pg_catalog_pg_user_mapping.xml" />
    </test-case>
    
    <test-case sql="SELECT * FROM information_schema._pg_foreign_data_wrappers" db-types="PostgreSQL" scenario-types="db">
        <assertion expected-data-file="select_postgresql_information_schema__pg_foreign_data_wrappers.xml" />
    </test-case>
    
    <test-case sql="SELECT * FROM information_schema._pg_foreign_servers" db-types="PostgreSQL" scenario-types="db">
        <assertion expected-data-file="select_postgresql_information_schema__pg_foreign_servers.xml" />
    </test-case>
    
    <test-case sql="SELECT * FROM information_schema._pg_foreign_table_columns" db-types="PostgreSQL" scenario-types="db">
        <assertion expected-data-file="select_postgresql_information_schema__pg_foreign_table_columns.xml" />
    </test-case>
    
    <test-case sql="SELECT * FROM information_schema._pg_foreign_tables" db-types="PostgreSQL" scenario-types="db">
        <assertion expected-data-file="select_postgresql_information_schema__pg_foreign_tables.xml" />
    </test-case>
    
    <test-case sql="SELECT * FROM information_schema._pg_user_mappings" db-types="PostgreSQL" scenario-types="db">
        <assertion expected-data-file="select_postgresql_information_schema__pg_user_mappings.xml" />
    </test-case>
    
    <test-case sql="SELECT * FROM information_schema.administrable_role_authorizations" db-types="PostgreSQL" scenario-types="db">
        <assertion expected-data-file="select_postgresql_information_schema_administrable_role_authorizations.xml" />
    </test-case>
    
    <test-case sql="SELECT * FROM information_schema.applicable_roles" db-types="PostgreSQL" scenario-types="db">
        <assertion expected-data-file="select_postgresql_information_schema_applicable_roles.xml" />
    </test-case>
    
    <test-case sql="SELECT * FROM information_schema.attributes" db-types="PostgreSQL" scenario-types="db">
        <assertion expected-data-file="select_postgresql_information_schema_attributes.xml" />
    </test-case>
    
    <test-case sql="SELECT * FROM information_schema.character_sets" db-types="PostgreSQL" scenario-types="db">
        <assertion expected-data-file="select_postgresql_information_schema_character_sets.xml" />
    </test-case>
    
    <test-case sql="SELECT * FROM information_schema.check_constraint_routine_usage" db-types="PostgreSQL" scenario-types="db">
        <assertion expected-data-file="select_postgresql_information_schema_check_constraint_routine_usage.xml" />
    </test-case>
    
    <test-case sql="SELECT * FROM information_schema.check_constraints" db-types="PostgreSQL" scenario-types="db">
        <assertion expected-data-file="select_postgresql_information_schema_check_constraints.xml" />
    </test-case>
    
    <test-case sql="SELECT * FROM information_schema.collation_character_set_applicability" db-types="PostgreSQL" scenario-types="db">
        <assertion expected-data-file="select_postgresql_information_schema_collation_character_set_applicability.xml" />
    </test-case>
    
    <test-case sql="SELECT * FROM information_schema.collations" db-types="PostgreSQL" scenario-types="db">
        <assertion expected-data-file="select_postgresql_information_schema_collations.xml" />
    </test-case>
    
    <test-case sql="SELECT * FROM information_schema.column_column_usage" db-types="PostgreSQL" scenario-types="db">
        <assertion expected-data-file="select_postgresql_information_schema_column_column_usage.xml" />
    </test-case>
    
    <test-case sql="SELECT * FROM information_schema.column_domain_usage" db-types="PostgreSQL" scenario-types="db">
        <assertion expected-data-file="select_postgresql_information_schema_column_domain_usage.xml" />
    </test-case>
    
    <test-case sql="SELECT * FROM information_schema.column_options" db-types="PostgreSQL" scenario-types="db">
        <assertion expected-data-file="select_postgresql_information_schema_column_options.xml" />
    </test-case>
    
    <test-case sql="SELECT * FROM information_schema.column_privileges" db-types="PostgreSQL" scenario-types="db">
        <assertion expected-data-file="select_postgresql_information_schema_column_privileges.xml" />
    </test-case>
    
    <test-case sql="SELECT * FROM information_schema.column_udt_usage" db-types="PostgreSQL" scenario-types="db">
        <assertion expected-data-file="select_postgresql_information_schema_column_udt_usage.xml" />
    </test-case>
    
    <test-case sql="SELECT * FROM information_schema.columns" db-types="PostgreSQL" scenario-types="db">
        <assertion expected-data-file="select_postgresql_information_schema_columns.xml" />
    </test-case>
    
    <test-case sql="SELECT * FROM information_schema.constraint_column_usage" db-types="PostgreSQL" scenario-types="db">
        <assertion expected-data-file="select_postgresql_information_schema_constraint_column_usage.xml" />
    </test-case>
    
    <test-case sql="SELECT * FROM information_schema.constraint_table_usage" db-types="PostgreSQL" scenario-types="db">
        <assertion expected-data-file="select_postgresql_information_schema_constraint_table_usage.xml" />
    </test-case>
    
    <test-case sql="SELECT * FROM information_schema.data_type_privileges" db-types="PostgreSQL" scenario-types="db">
        <assertion expected-data-file="select_postgresql_information_schema_data_type_privileges.xml" />
    </test-case>
    
    <test-case sql="SELECT * FROM information_schema.domain_constraints" db-types="PostgreSQL" scenario-types="db">
        <assertion expected-data-file="select_postgresql_information_schema_domain_constraints.xml" />
    </test-case>
    
    <test-case sql="SELECT * FROM information_schema.domain_udt_usage" db-types="PostgreSQL" scenario-types="db">
        <assertion expected-data-file="select_postgresql_information_schema_domain_udt_usage.xml" />
    </test-case>
    
    <test-case sql="SELECT * FROM information_schema.domains" db-types="PostgreSQL" scenario-types="db">
        <assertion expected-data-file="select_postgresql_information_schema_domains.xml" />
    </test-case>
    
    <test-case sql="SELECT * FROM information_schema.element_types" db-types="PostgreSQL" scenario-types="db">
        <assertion expected-data-file="select_postgresql_information_schema_element_types.xml" />
    </test-case>
    
    <test-case sql="SELECT * FROM information_schema.enabled_roles" db-types="PostgreSQL" scenario-types="db">
        <assertion expected-data-file="select_postgresql_information_schema_enabled_roles.xml" />
    </test-case>
    
    <test-case sql="SELECT * FROM information_schema.foreign_data_wrapper_options" db-types="PostgreSQL" scenario-types="db">
        <assertion expected-data-file="select_postgresql_information_schema_foreign_data_wrapper_options.xml" />
    </test-case>
    
    <test-case sql="SELECT * FROM information_schema.foreign_data_wrappers" db-types="PostgreSQL" scenario-types="db">
        <assertion expected-data-file="select_postgresql_information_schema_foreign_data_wrappers.xml" />
    </test-case>
    
    <test-case sql="SELECT * FROM information_schema.foreign_server_options" db-types="PostgreSQL" scenario-types="db">
        <assertion expected-data-file="select_postgresql_information_schema_foreign_server_options.xml" />
    </test-case>
    
    <test-case sql="SELECT * FROM information_schema.foreign_servers" db-types="PostgreSQL" scenario-types="db">
        <assertion expected-data-file="select_postgresql_information_schema_foreign_servers.xml" />
    </test-case>
    
    <test-case sql="SELECT * FROM information_schema.foreign_table_options" db-types="PostgreSQL" scenario-types="db">
        <assertion expected-data-file="select_postgresql_information_schema_foreign_table_options.xml" />
    </test-case>
    
    <test-case sql="SELECT * FROM information_schema.foreign_tables" db-types="PostgreSQL" scenario-types="db">
        <assertion expected-data-file="select_postgresql_information_schema_foreign_tables.xml" />
    </test-case>
    
    <test-case sql="SELECT * FROM information_schema.information_schema_catalog_name" db-types="PostgreSQL" scenario-types="db">
        <assertion expected-data-file="select_postgresql_information_schema_information_schema_catalog_name.xml" />
    </test-case>
    
    <test-case sql="SELECT * FROM information_schema.key_column_usage" db-types="PostgreSQL" scenario-types="db">
        <assertion expected-data-file="select_postgresql_information_schema_key_column_usage.xml" />
    </test-case>
    
    <test-case sql="SELECT * FROM information_schema.parameters" db-types="PostgreSQL" scenario-types="db">
        <assertion expected-data-file="select_postgresql_information_schema_parameters.xml" />
    </test-case>
    
    <test-case sql="SELECT * FROM information_schema.referential_constraints" db-types="PostgreSQL" scenario-types="db">
        <assertion expected-data-file="select_postgresql_information_schema_referential_constraints.xml" />
    </test-case>
    
    <test-case sql="SELECT * FROM information_schema.role_column_grants" db-types="PostgreSQL" scenario-types="db">
        <assertion expected-data-file="select_postgresql_information_schema_role_column_grants.xml" />
    </test-case>
    
    <test-case sql="SELECT * FROM information_schema.role_routine_grants" db-types="PostgreSQL" scenario-types="db">
        <assertion expected-data-file="select_postgresql_information_schema_role_routine_grants.xml" />
    </test-case>
    
    <test-case sql="SELECT * FROM information_schema.role_table_grants" db-types="PostgreSQL" scenario-types="db">
        <assertion expected-data-file="select_postgresql_information_schema_role_table_grants.xml" />
    </test-case>
    
    <test-case sql="SELECT * FROM information_schema.role_udt_grants" db-types="PostgreSQL" scenario-types="db">
        <assertion expected-data-file="select_postgresql_information_schema_role_udt_grants.xml" />
    </test-case>
    
    <test-case sql="SELECT * FROM information_schema.role_usage_grants" db-types="PostgreSQL" scenario-types="db">
        <assertion expected-data-file="select_postgresql_information_schema_role_usage_grants.xml" />
    </test-case>
    
    <test-case sql="SELECT * FROM information_schema.routine_column_usage" db-types="PostgreSQL" scenario-types="db">
        <assertion expected-data-file="select_postgresql_information_schema_routine_column_usage.xml" />
    </test-case>
    
    <test-case sql="SELECT * FROM information_schema.routine_privileges" db-types="PostgreSQL" scenario-types="db">
        <assertion expected-data-file="select_postgresql_information_schema_routine_privileges.xml" />
    </test-case>
    
    <test-case sql="SELECT * FROM information_schema.routine_routine_usage" db-types="PostgreSQL" scenario-types="db">
        <assertion expected-data-file="select_postgresql_information_schema_routine_routine_usage.xml" />
    </test-case>
    
    <test-case sql="SELECT * FROM information_schema.routine_sequence_usage" db-types="PostgreSQL" scenario-types="db">
        <assertion expected-data-file="select_postgresql_information_schema_routine_sequence_usage.xml" />
    </test-case>
    
    <test-case sql="SELECT * FROM information_schema.routine_table_usage" db-types="PostgreSQL" scenario-types="db">
        <assertion expected-data-file="select_postgresql_information_schema_routine_table_usage.xml" />
    </test-case>
    
    <test-case sql="SELECT * FROM information_schema.routines" db-types="PostgreSQL" scenario-types="db">
        <assertion expected-data-file="select_postgresql_information_schema_routines.xml" />
    </test-case>
    
    <test-case sql="SELECT * FROM information_schema.schemata" db-types="PostgreSQL" scenario-types="db">
        <assertion expected-data-file="select_postgresql_information_schema_schemata.xml" />
    </test-case>
    
    <test-case sql="SELECT * FROM information_schema.sequences" db-types="PostgreSQL" scenario-types="db">
        <assertion expected-data-file="select_postgresql_information_schema_sequences.xml" />
    </test-case>
    
    <test-case sql="SELECT * FROM information_schema.sql_features" db-types="PostgreSQL" scenario-types="db">
        <assertion expected-data-file="select_postgresql_information_schema_sql_features.xml" />
    </test-case>
    
    <test-case sql="SELECT * FROM information_schema.sql_implementation_info" db-types="PostgreSQL" scenario-types="db">
        <assertion expected-data-file="select_postgresql_information_schema_sql_implementation_info.xml" />
    </test-case>
    
    <test-case sql="SELECT * FROM information_schema.sql_parts" db-types="PostgreSQL" scenario-types="db">
        <assertion expected-data-file="select_postgresql_information_schema_sql_parts.xml" />
    </test-case>
    
    <test-case sql="SELECT * FROM information_schema.sql_sizing" db-types="PostgreSQL" scenario-types="db">
        <assertion expected-data-file="select_postgresql_information_schema_sql_sizing.xml" />
    </test-case>
    
    <test-case sql="SELECT * FROM information_schema.table_constraints" db-types="PostgreSQL" scenario-types="db">
        <assertion expected-data-file="select_postgresql_information_schema_table_constraints.xml" />
    </test-case>
    
    <test-case sql="SELECT * FROM information_schema.table_privileges" db-types="PostgreSQL" scenario-types="db">
        <assertion expected-data-file="select_postgresql_information_schema_table_privileges.xml" />
    </test-case>
    
    <test-case sql="SELECT * FROM information_schema.tables" db-types="PostgreSQL" scenario-types="db">
        <assertion expected-data-file="select_postgresql_information_schema_tables.xml" />
    </test-case>
    
    <test-case sql="SELECT * FROM information_schema.transforms" db-types="PostgreSQL" scenario-types="db">
        <assertion expected-data-file="select_postgresql_information_schema_transforms.xml" />
    </test-case>
    
    <test-case sql="SELECT * FROM information_schema.triggered_update_columns" db-types="PostgreSQL" scenario-types="db">
        <assertion expected-data-file="select_postgresql_information_schema_triggered_update_columns.xml" />
    </test-case>
    
    <test-case sql="SELECT * FROM information_schema.triggers" db-types="PostgreSQL" scenario-types="db">
        <assertion expected-data-file="select_postgresql_information_schema_triggers.xml" />
    </test-case>
    
    <test-case sql="SELECT * FROM information_schema.udt_privileges" db-types="PostgreSQL" scenario-types="db">
        <assertion expected-data-file="select_postgresql_information_schema_udt_privileges.xml" />
    </test-case>
    
    <test-case sql="SELECT * FROM information_schema.usage_privileges" db-types="PostgreSQL" scenario-types="db">
        <assertion expected-data-file="select_postgresql_information_schema_usage_privileges.xml" />
    </test-case>
    
    <test-case sql="SELECT * FROM information_schema.user_defined_types" db-types="PostgreSQL" scenario-types="db">
        <assertion expected-data-file="select_postgresql_information_schema_user_defined_types.xml" />
    </test-case>
    
    <test-case sql="SELECT * FROM information_schema.user_mapping_options" db-types="PostgreSQL" scenario-types="db">
        <assertion expected-data-file="select_postgresql_information_schema_user_mapping_options.xml" />
    </test-case>
    
    <test-case sql="SELECT * FROM information_schema.user_mappings" db-types="PostgreSQL" scenario-types="db">
        <assertion expected-data-file="select_postgresql_information_schema_user_mappings.xml" />
    </test-case>
    
    <test-case sql="SELECT * FROM information_schema.view_column_usage" db-types="PostgreSQL" scenario-types="db">
        <assertion expected-data-file="select_postgresql_information_schema_view_column_usage.xml" />
    </test-case>
    
    <test-case sql="SELECT * FROM information_schema.view_routine_usage" db-types="PostgreSQL" scenario-types="db">
        <assertion expected-data-file="select_postgresql_information_schema_view_routine_usage.xml" />
    </test-case>
    
    <test-case sql="SELECT * FROM information_schema.view_table_usage" db-types="PostgreSQL" scenario-types="db">
        <assertion expected-data-file="select_postgresql_information_schema_view_table_usage.xml" />
    </test-case>
    
    <test-case sql="SELECT * FROM information_schema.views" db-types="PostgreSQL" scenario-types="db">
        <assertion expected-data-file="select_postgresql_information_schema_views.xml" />
    </test-case>
    
=======
    <test-case sql="SELECT * FROM pg_catalog.pg_range" db-types="PostgreSQL" scenario-types="db">
        <assertion expected-data-file="select_postgresql_pg_catalog_pg_range.xml" />
    </test-case>

    <test-case sql="SELECT * FROM pg_catalog.pg_replication_origin" db-types="PostgreSQL" scenario-types="db">
        <assertion expected-data-file="select_postgresql_pg_catalog_pg_replication_origin.xml" />
    </test-case>

    <test-case sql="SELECT * FROM pg_catalog.pg_rewrite" db-types="PostgreSQL" scenario-types="db">
        <assertion expected-data-file="select_postgresql_pg_catalog_pg_rewrite.xml" />
    </test-case>

    <test-case sql="SELECT * FROM pg_catalog.pg_seclabel" db-types="PostgreSQL" scenario-types="db">
        <assertion expected-data-file="select_postgresql_pg_catalog_pg_seclabel.xml" />
    </test-case>

    <test-case sql="SELECT * FROM pg_catalog.pg_sequence" db-types="PostgreSQL" scenario-types="db">
        <assertion expected-data-file="select_postgresql_pg_catalog_pg_sequence.xml" />
    </test-case>
  
    <test-case sql="SELECT * FROM pg_catalog.pg_user_mapping" db-types="PostgreSQL" scenario-types="db">
        <assertion expected-data-file="select_postgresql_pg_catalog_pg_user_mapping.xml" />
    </test-case>

    <test-case sql="SELECT * FROM pg_catalog.pg_stat_database_conflicts" db-types="PostgreSQL" scenario-types="db">
        <assertion expected-data-file="select_postgresql_pg_catalog_pg_stat_database_conflicts.xml" />
    </test-case>

    <test-case sql="SELECT * FROM pg_catalog.pg_stat_gssapi" db-types="PostgreSQL" scenario-types="db">
        <assertion expected-data-file="select_postgresql_pg_catalog_pg_stat_gssapi.xml" />
    </test-case>

    <test-case sql="SELECT * FROM pg_catalog.pg_stat_progress_analyze" db-types="PostgreSQL" scenario-types="db">
        <assertion expected-data-file="select_postgresql_pg_catalog_pg_stat_progress_analyze.xml" />
    </test-case>

    <test-case sql="SELECT * FROM pg_catalog.pg_stat_progress_basebackup" db-types="PostgreSQL" scenario-types="db">
        <assertion expected-data-file="select_postgresql_pg_catalog_pg_stat_progress_basebackup.xml" />
    </test-case>

    <test-case sql="SELECT * FROM pg_catalog.pg_stat_progress_cluster" db-types="PostgreSQL" scenario-types="db">
        <assertion expected-data-file="select_postgresql_pg_catalog_pg_stat_progress_cluster.xml" />
    </test-case>
>>>>>>> 347209e8
</integration-test-cases><|MERGE_RESOLUTION|>--- conflicted
+++ resolved
@@ -20,228 +20,228 @@
     <test-case sql="SELECT * FROM information_schema.innodb_buffer_page" db-types="MySQL" scenario-types="db">
         <assertion expected-data-file="select_mysql_information_schema_innodb_buffer_page.xml" />
     </test-case>
-
+    
     <test-case sql="SELECT * FROM information_schema.innodb_buffer_page_lru" db-types="MySQL" scenario-types="db">
         <assertion expected-data-file="select_mysql_information_schema_innodb_buffer_page_lru.xml" />
     </test-case>
-
+    
     <test-case sql="SELECT * FROM information_schema.innodb_buffer_pool_stats" db-types="MySQL" scenario-types="db">
         <assertion expected-data-file="select_mysql_information_schema_innodb_buffer_pool_stats.xml" />
     </test-case>
-
+    
     <test-case sql="SELECT * FROM information_schema.innodb_cmp" db-types="MySQL" scenario-types="db">
         <assertion expected-data-file="select_mysql_information_schema_innodb_cmp.xml" />
     </test-case>
-
+    
     <test-case sql="SELECT * FROM information_schema.innodb_cmp_per_index" db-types="MySQL" scenario-types="db">
         <assertion expected-data-file="select_mysql_information_schema_innodb_cmp_per_index.xml" />
     </test-case>
-
+    
     <test-case sql="SELECT * FROM information_schema.innodb_cmp_per_index_reset" db-types="MySQL" scenario-types="db">
         <assertion expected-data-file="select_mysql_information_schema_innodb_cmp_per_index_reset.xml" />
     </test-case>
-
+    
     <test-case sql="SELECT * FROM information_schema.innodb_cmp_reset" db-types="MySQL" scenario-types="db">
         <assertion expected-data-file="select_mysql_information_schema_innodb_cmp_reset.xml" />
     </test-case>
-
+    
     <test-case sql="SELECT * FROM information_schema.innodb_buffer_page" db-types="MySQL" scenario-types="db">
         <assertion expected-data-file="select_mysql_information_schema_innodb_buffer_page.xml" />
     </test-case>
-
+    
     <test-case sql="SELECT * FROM information_schema.innodb_buffer_page_lru" db-types="MySQL" scenario-types="db">
         <assertion expected-data-file="select_mysql_information_schema_innodb_buffer_page_lru.xml" />
     </test-case>
-
+    
     <test-case sql="SELECT * FROM information_schema.innodb_buffer_pool_stats" db-types="MySQL" scenario-types="db">
         <assertion expected-data-file="select_mysql_information_schema_innodb_buffer_pool_stats.xml" />
     </test-case>
-
+    
     <test-case sql="SELECT * FROM information_schema.innodb_cmp" db-types="MySQL" scenario-types="db">
         <assertion expected-data-file="select_mysql_information_schema_innodb_cmp.xml" />
     </test-case>
-
+    
     <test-case sql="SELECT * FROM information_schema.innodb_cmp_per_index" db-types="MySQL" scenario-types="db">
         <assertion expected-data-file="select_mysql_information_schema_innodb_cmp_per_index.xml" />
     </test-case>
-
+    
     <test-case sql="SELECT * FROM information_schema.innodb_cmp_per_index_reset" db-types="MySQL" scenario-types="db">
         <assertion expected-data-file="select_mysql_information_schema_innodb_cmp_per_index_reset.xml" />
     </test-case>
-
+    
     <test-case sql="SELECT * FROM information_schema.innodb_cmp_reset" db-types="MySQL" scenario-types="db">
         <assertion expected-data-file="select_mysql_information_schema_innodb_cmp_reset.xml" />
     </test-case>
-
+    
     <test-case sql="SELECT * FROM information_schema.innodb_cmpmem" db-types="MySQL" scenario-types="db">
         <assertion expected-data-file="select_mysql_information_schema_innodb_cmpmem.xml" />
     </test-case>
-
+    
     <test-case sql="SELECT * FROM information_schema.innodb_cmpmem_reset" db-types="MySQL" scenario-types="db">
         <assertion expected-data-file="select_mysql_information_schema_innodb_cmpmem_reset.xml" />
     </test-case>
-
+    
     <test-case sql="SELECT * FROM information_schema.innodb_ft_being_deleted" db-types="MySQL" scenario-types="db">
         <assertion expected-data-file="select_mysql_information_schema_innodb_ft_being_deleted.xml" />
     </test-case>
-
+    
     <test-case sql="SELECT * FROM information_schema.innodb_ft_config" db-types="MySQL" scenario-types="db">
         <assertion expected-data-file="select_mysql_information_schema_innodb_ft_config.xml" />
     </test-case>
-
+    
     <test-case sql="SELECT * FROM information_schema.innodb_ft_default_stopword" db-types="MySQL" scenario-types="db">
         <assertion expected-data-file="select_mysql_information_schema_innodb_ft_default_stopword.xml" />
     </test-case>
-
+    
     <test-case sql="SELECT * FROM information_schema.innodb_ft_deleted" db-types="MySQL" scenario-types="db">
         <assertion expected-data-file="select_mysql_information_schema_innodb_ft_deleted.xml" />
     </test-case>
-
+    
     <test-case sql="SELECT * FROM information_schema.innodb_ft_index_cache" db-types="MySQL" scenario-types="db">
         <assertion expected-data-file="select_mysql_information_schema_innodb_ft_index_cache.xml" />
     </test-case>
-
+    
     <test-case sql="SELECT * FROM information_schema.innodb_ft_index_table" db-types="MySQL" scenario-types="db">
         <assertion expected-data-file="select_mysql_information_schema_innodb_ft_index_table.xml" />
     </test-case>
-
+    
     <test-case sql="SELECT * FROM information_schema.innodb_lock_waits" db-types="MySQL" scenario-types="db">
         <assertion expected-data-file="select_mysql_information_schema_innodb_lock_waits.xml" />
     </test-case>
-
+    
     <test-case sql="SELECT * FROM information_schema.innodb_locks" db-types="MySQL" scenario-types="db">
         <assertion expected-data-file="select_mysql_information_schema_innodb_locks.xml" />
     </test-case>
-
+    
     <test-case sql="SELECT * FROM information_schema.innodb_metrics" db-types="MySQL" scenario-types="db">
         <assertion expected-data-file="select_mysql_information_schema_innodb_metrics.xml" />
     </test-case>
-
+    
     <test-case sql="SELECT * FROM information_schema.innodb_sys_columns" db-types="MySQL" scenario-types="db">
         <assertion expected-data-file="select_mysql_information_schema_innodb_sys_columns.xml" />
     </test-case>
-
+    
     <test-case sql="SELECT * FROM information_schema.innodb_sys_datafiles" db-types="MySQL" scenario-types="db">
         <assertion expected-data-file="select_mysql_information_schema_innodb_sys_datafiles.xml" />
     </test-case>
-
+    
     <test-case sql="SELECT * FROM information_schema.innodb_sys_fields" db-types="MySQL" scenario-types="db">
         <assertion expected-data-file="select_mysql_information_schema_innodb_sys_fields.xml" />
     </test-case>
-
+    
     <test-case sql="SELECT * FROM information_schema.innodb_sys_foreign" db-types="MySQL" scenario-types="db">
         <assertion expected-data-file="select_mysql_information_schema_innodb_sys_foreign.xml" />
     </test-case>
-
+    
     <test-case sql="SELECT * FROM information_schema.innodb_sys_foreign_cols" db-types="MySQL" scenario-types="db">
         <assertion expected-data-file="select_mysql_information_schema_innodb_sys_foreign_cols.xml" />
     </test-case>
-
+    
     <test-case sql="SELECT * FROM information_schema.innodb_sys_indexes" db-types="MySQL" scenario-types="db">
         <assertion expected-data-file="select_mysql_information_schema_innodb_sys_indexes.xml" />
     </test-case>
-
+    
     <test-case sql="SELECT * FROM information_schema.innodb_sys_tables" db-types="MySQL" scenario-types="db">
         <assertion expected-data-file="select_mysql_information_schema_innodb_sys_tables.xml" />
     </test-case>
-
+    
     <test-case sql="SELECT * FROM information_schema.innodb_sys_tablespaces" db-types="MySQL" scenario-types="db">
         <assertion expected-data-file="select_mysql_information_schema_innodb_sys_tablespaces.xml" />
     </test-case>
-
+    
     <test-case sql="SELECT * FROM information_schema.innodb_sys_tablestats" db-types="MySQL" scenario-types="db">
         <assertion expected-data-file="select_mysql_information_schema_innodb_sys_tablestats.xml" />
     </test-case>
-
+    
     <test-case sql="SELECT * FROM information_schema.innodb_sys_virtual" db-types="MySQL" scenario-types="db">
         <assertion expected-data-file="select_mysql_information_schema_innodb_sys_virtual.xml" />
     </test-case>
-
+    
     <test-case sql="SELECT * FROM information_schema.innodb_temp_table_info" db-types="MySQL" scenario-types="db">
         <assertion expected-data-file="select_mysql_information_schema_innodb_temp_table_info.xml" />
     </test-case>
-
+    
     <test-case sql="SELECT * FROM information_schema.innodb_trx" db-types="MySQL" scenario-types="db">
         <assertion expected-data-file="select_mysql_information_schema_innodb_trx.xml" />
     </test-case>
-
+    
     <test-case sql="SELECT * FROM information_schema.key_column_usage" db-types="MySQL" scenario-types="db">
         <assertion expected-data-file="select_mysql_information_schema_key_column_usage.xml" />
     </test-case>
-
+    
     <test-case sql="SELECT * FROM information_schema.optimizer_trace" db-types="MySQL" scenario-types="db">
         <assertion expected-data-file="select_mysql_information_schema_optimizer_trace.xml" />
     </test-case>
-
+    
     <test-case sql="SELECT * FROM information_schema.parameters" db-types="MySQL" scenario-types="db">
         <assertion expected-data-file="select_mysql_information_schema_parameters.xml" />
     </test-case>
-
+    
     <test-case sql="SELECT * FROM information_schema.partitions limit 10" db-types="MySQL" scenario-types="db">
         <assertion expected-data-source-name="read_dataset" />
     </test-case>
-
+    
     <test-case sql="SELECT * FROM information_schema.plugins" db-types="MySQL" scenario-types="db">
         <assertion expected-data-file="select_mysql_information_schema_plugins.xml" />
     </test-case>
-
+    
     <test-case sql="SELECT * FROM information_schema.processlist" db-types="MySQL" scenario-types="db">
         <assertion expected-data-file="select_mysql_information_schema_processlist.xml" />
     </test-case>
-
+    
     <test-case sql="SELECT * FROM information_schema.profiling" db-types="MySQL" scenario-types="db">
         <assertion expected-data-file="select_mysql_information_schema_profiling.xml" />
     </test-case>
-
+    
     <test-case sql="SELECT * FROM information_schema.referential_constraints" db-types="MySQL" scenario-types="db">
         <assertion expected-data-file="select_mysql_information_schema_referential_constraints.xml" />
     </test-case>
-
+    
     <test-case sql="SELECT * FROM information_schema.routines" db-types="MySQL" scenario-types="db">
         <assertion expected-data-file="select_mysql_information_schema_routines.xml" />
     </test-case>
-
+    
     <test-case sql="SELECT * FROM information_schema.schema_privileges" db-types="MySQL" scenario-types="db">
         <assertion expected-data-file="select_mysql_information_schema_schema_privileges.xml" />
     </test-case>
 
     <!-- FIXME issue #25899 -->
-    <!--    <test-case sql="SELECT * FROM information_schema.schemata" db-types="MySQL" scenario-types="db">-->
-    <!--        <assertion expected-data-file="select_mysql_information_schema_schemata.xml" />-->
-    <!--    </test-case>-->
-
+<!--    <test-case sql="SELECT * FROM information_schema.schemata" db-types="MySQL" scenario-types="db">-->
+<!--        <assertion expected-data-file="select_mysql_information_schema_schemata.xml" />-->
+<!--    </test-case>-->
+    
     <test-case sql="SELECT * FROM information_schema.session_status" db-types="MySQL" scenario-types="db">
         <assertion expected-data-file="select_mysql_information_schema_session_status.xml" />
     </test-case>
-
+    
     <test-case sql="SELECT * FROM information_schema.session_variables" db-types="MySQL" scenario-types="db">
         <assertion expected-data-file="select_mysql_information_schema_session_variables.xml" />
     </test-case>
-
+    
     <test-case sql="SELECT * FROM information_schema.statistics" db-types="MySQL" scenario-types="db">
         <assertion expected-data-file="select_mysql_information_schema_statistics.xml" />
     </test-case>
-
+    
     <test-case sql="SELECT * FROM information_schema.table_constraints" db-types="MySQL" scenario-types="db">
         <assertion expected-data-file="select_mysql_information_schema_table_constraints.xml" />
     </test-case>
-
+    
     <test-case sql="SELECT * FROM information_schema.table_privileges" db-types="MySQL" scenario-types="db">
         <assertion expected-data-file="select_mysql_information_schema_table_privileges.xml" />
     </test-case>
-
+    
     <test-case sql="SELECT * FROM information_schema.tables" db-types="MySQL" scenario-types="db">
         <assertion expected-data-file="select_mysql_information_schema_tables.xml" />
     </test-case>
-
+    
     <test-case sql="SELECT * FROM information_schema.tablespaces" db-types="MySQL" scenario-types="db">
         <assertion expected-data-file="select_mysql_information_schema_tablespaces.xml" />
     </test-case>
-
+    
     <test-case sql="SELECT * FROM information_schema.triggers" db-types="MySQL" scenario-types="db">
         <assertion expected-data-source-name="read_dataset" />
     </test-case>
-
+    
     <test-case sql="SELECT * FROM information_schema.user_privileges" db-types="MySQL" scenario-types="db">
         <assertion expected-data-file="select_mysql_information_schema_user_privileges.xml" />
     </test-case>
@@ -249,39 +249,39 @@
     <test-case sql="SELECT * FROM mysql.columns_priv" db-types="MySQL" scenario-types="db">
         <assertion expected-data-file="select_mysql_mysql_columns_priv.xml" />
     </test-case>
-
+    
     <test-case sql="SELECT * FROM mysql.db" db-types="MySQL" scenario-types="db">
         <assertion expected-data-file="select_mysql_mysql_db.xml" />
     </test-case>
-
+    
     <test-case sql="SELECT * FROM mysql.engine_cost" db-types="MySQL" scenario-types="db">
         <assertion expected-data-file="select_mysql_mysql_engine_cost.xml" />
     </test-case>
-
+    
     <test-case sql="SELECT * FROM mysql.event" db-types="MySQL" scenario-types="db">
         <assertion expected-data-file="select_mysql_mysql_event.xml" />
     </test-case>
-
+    
     <test-case sql="SELECT * FROM mysql.func" db-types="MySQL" scenario-types="db">
         <assertion expected-data-file="select_mysql_mysql_func.xml" />
     </test-case>
-
+    
     <test-case sql="SELECT * FROM mysql.general_log" db-types="MySQL" scenario-types="db">
         <assertion expected-data-file="select_mysql_mysql_general_log.xml" />
     </test-case>
-
+    
     <test-case sql="SELECT * FROM mysql.gtid_executed" db-types="MySQL" scenario-types="db">
         <assertion expected-data-file="select_mysql_mysql_gtid_executed.xml" />
     </test-case>
-
+    
     <test-case sql="SELECT * FROM mysql.help_category" db-types="MySQL" scenario-types="db">
         <assertion expected-data-file="select_mysql_mysql_help_category.xml" />
     </test-case>
-
+    
     <test-case sql="SELECT * FROM mysql.help_keyword" db-types="MySQL" scenario-types="db">
         <assertion expected-data-file="select_mysql_mysql_help_keyword.xml" />
     </test-case>
-
+    
     <test-case sql="SELECT * FROM mysql.help_relation" db-types="MySQL" scenario-types="db">
         <assertion expected-data-file="select_mysql_mysql_help_relation.xml" />
     </test-case>
@@ -289,39 +289,39 @@
     <test-case sql="SELECT * FROM mysql.help_topic" db-types="MySQL" scenario-types="db">
         <assertion expected-data-file="select_mysql_mysql_help_topic.xml" />
     </test-case>
-
+    
     <test-case sql="SELECT * FROM mysql.innodb_index_stats" db-types="MySQL" scenario-types="db">
         <assertion expected-data-file="select_mysql_mysql_innodb_index_stats.xml" />
     </test-case>
-
+    
     <test-case sql="SELECT * FROM mysql.innodb_table_stats" db-types="MySQL" scenario-types="db">
         <assertion expected-data-file="select_mysql_mysql_innodb_table_stats.xml" />
     </test-case>
-
+    
     <test-case sql="SELECT * FROM mysql.ndb_binlog_index" db-types="MySQL" scenario-types="db">
         <assertion expected-data-file="select_mysql_mysql_ndb_binlog_index.xml" />
     </test-case>
-
+    
     <test-case sql="SELECT * FROM mysql.plugin" db-types="MySQL" scenario-types="db">
         <assertion expected-data-file="select_mysql_mysql_plugin.xml" />
     </test-case>
-
+    
     <test-case sql="SELECT * FROM mysql.proc" db-types="MySQL" scenario-types="db">
         <assertion expected-data-file="select_mysql_mysql_proc.xml" />
     </test-case>
-
+    
     <test-case sql="SELECT * FROM mysql.procs_priv" db-types="MySQL" scenario-types="db">
         <assertion expected-data-file="select_mysql_mysql_procs_priv.xml" />
     </test-case>
-
+    
     <test-case sql="SELECT * FROM mysql.proxies_priv" db-types="MySQL" scenario-types="db">
         <assertion expected-data-file="select_mysql_mysql_proxies_priv.xml" />
     </test-case>
-
+    
     <test-case sql="SELECT * FROM mysql.server_cost" db-types="MySQL" scenario-types="db">
         <assertion expected-data-file="select_mysql_mysql_server_cost.xml" />
     </test-case>
-
+    
     <test-case sql="SELECT * FROM mysql.servers" db-types="MySQL" scenario-types="db">
         <assertion expected-data-file="select_mysql_mysql_servers.xml" />
     </test-case>
@@ -329,43 +329,43 @@
     <test-case sql="SELECT * FROM mysql.slave_master_info" db-types="MySQL" scenario-types="db">
         <assertion expected-data-file="select_mysql_mysql_slave_master_info.xml" />
     </test-case>
-
+    
     <test-case sql="SELECT * FROM mysql.slave_relay_log_info" db-types="MySQL" scenario-types="db">
         <assertion expected-data-file="select_mysql_mysql_slave_relay_log_info.xml" />
     </test-case>
-
+    
     <test-case sql="SELECT * FROM mysql.slave_worker_info" db-types="MySQL" scenario-types="db">
         <assertion expected-data-file="select_mysql_mysql_slave_worker_info.xml" />
     </test-case>
-
+    
     <test-case sql="SELECT * FROM mysql.slow_log" db-types="MySQL" scenario-types="db">
         <assertion expected-data-file="select_mysql_mysql_slow_log.xml" />
     </test-case>
-
+    
     <test-case sql="SELECT * FROM mysql.tables_priv" db-types="MySQL" scenario-types="db">
         <assertion expected-data-file="select_mysql_mysql_tables_priv.xml" />
     </test-case>
-
+    
     <test-case sql="SELECT * FROM mysql.time_zone" db-types="MySQL" scenario-types="db">
         <assertion expected-data-file="select_mysql_mysql_time_zone.xml" />
     </test-case>
-
+    
     <test-case sql="SELECT * FROM mysql.time_zone_leap_second" db-types="MySQL" scenario-types="db">
         <assertion expected-data-file="select_mysql_mysql_time_zone_leap_second.xml" />
     </test-case>
-
+    
     <test-case sql="SELECT * FROM mysql.time_zone_name" db-types="MySQL" scenario-types="db">
         <assertion expected-data-file="select_mysql_mysql_time_zone_name.xml" />
     </test-case>
-
+    
     <test-case sql="SELECT * FROM mysql.time_zone_transition" db-types="MySQL" scenario-types="db">
         <assertion expected-data-file="select_mysql_mysql_time_zone_transition.xml" />
     </test-case>
-
+    
     <test-case sql="SELECT * FROM mysql.time_zone_transition_type" db-types="MySQL" scenario-types="db">
         <assertion expected-data-file="select_mysql_mysql_time_zone_transition_type.xml" />
     </test-case>
-
+    
     <test-case sql="SELECT * FROM mysql.user" db-types="MySQL" scenario-types="db">
         <assertion expected-data-file="select_mysql_mysql_user.xml" />
     </test-case>
@@ -373,153 +373,119 @@
     <test-case sql="SELECT * FROM performance_schema.accounts" db-types="MySQL" scenario-types="db">
         <assertion expected-data-file="select_mysql_performance_schema_accounts.xml" />
     </test-case>
-
+    
     <test-case sql="SELECT * FROM performance_schema.cond_instances" db-types="MySQL" scenario-types="db">
         <assertion expected-data-file="select_mysql_performance_schema_cond_instances.xml" />
     </test-case>
-
+    
     <test-case sql="SELECT * FROM performance_schema.events_stages_current" db-types="MySQL" scenario-types="db">
         <assertion expected-data-file="select_mysql_performance_schema_events_stages_current.xml" />
     </test-case>
-
+    
     <test-case sql="SELECT * FROM performance_schema.events_stages_history" db-types="MySQL" scenario-types="db">
         <assertion expected-data-file="select_mysql_performance_schema_events_stages_history.xml" />
     </test-case>
-
+    
     <test-case sql="SELECT * FROM performance_schema.events_stages_history_long" db-types="MySQL" scenario-types="db">
         <assertion expected-data-file="select_mysql_performance_schema_events_stages_history_long.xml" />
     </test-case>
-
-    <test-case sql="SELECT * FROM performance_schema.events_stages_summary_by_account_by_event_name" db-types="MySQL"
-               scenario-types="db">
-        <assertion
-                expected-data-file="select_mysql_performance_schema_events_stages_summary_by_account_by_event_name.xml" />
-    </test-case>
-
-    <test-case sql="SELECT * FROM performance_schema.events_stages_summary_by_host_by_event_name" db-types="MySQL"
-               scenario-types="db">
-        <assertion
-                expected-data-file="select_mysql_performance_schema_events_stages_summary_by_host_by_event_name.xml" />
-    </test-case>
-
-    <test-case sql="SELECT * FROM performance_schema.events_stages_summary_by_thread_by_event_name" db-types="MySQL"
-               scenario-types="db">
-        <assertion
-                expected-data-file="select_mysql_performance_schema_events_stages_summary_by_thread_by_event_name.xml" />
-    </test-case>
-
-    <test-case sql="SELECT * FROM performance_schema.events_stages_summary_by_user_by_event_name" db-types="MySQL"
-               scenario-types="db">
-        <assertion
-                expected-data-file="select_mysql_performance_schema_events_stages_summary_by_user_by_event_name.xml" />
-    </test-case>
-
-    <test-case sql="SELECT * FROM performance_schema.events_stages_summary_global_by_event_name" db-types="MySQL"
-               scenario-types="db">
-        <assertion
-                expected-data-file="select_mysql_performance_schema_events_stages_summary_global_by_event_name.xml" />
+    
+    <test-case sql="SELECT * FROM performance_schema.events_stages_summary_by_account_by_event_name" db-types="MySQL" scenario-types="db">
+        <assertion expected-data-file="select_mysql_performance_schema_events_stages_summary_by_account_by_event_name.xml" />
+    </test-case>
+    
+    <test-case sql="SELECT * FROM performance_schema.events_stages_summary_by_host_by_event_name" db-types="MySQL" scenario-types="db">
+        <assertion expected-data-file="select_mysql_performance_schema_events_stages_summary_by_host_by_event_name.xml" />
+    </test-case>
+    
+    <test-case sql="SELECT * FROM performance_schema.events_stages_summary_by_thread_by_event_name" db-types="MySQL" scenario-types="db">
+        <assertion expected-data-file="select_mysql_performance_schema_events_stages_summary_by_thread_by_event_name.xml" />
+    </test-case>
+    
+    <test-case sql="SELECT * FROM performance_schema.events_stages_summary_by_user_by_event_name" db-types="MySQL" scenario-types="db">
+        <assertion expected-data-file="select_mysql_performance_schema_events_stages_summary_by_user_by_event_name.xml" />
+    </test-case>
+    
+    <test-case sql="SELECT * FROM performance_schema.events_stages_summary_global_by_event_name" db-types="MySQL" scenario-types="db">
+        <assertion expected-data-file="select_mysql_performance_schema_events_stages_summary_global_by_event_name.xml" />
     </test-case>
 
     <test-case sql="SELECT * FROM performance_schema.events_statements_current" db-types="MySQL" scenario-types="db">
         <assertion expected-data-file="select_mysql_performance_schema_events_statements_current.xml" />
     </test-case>
-
+    
     <test-case sql="SELECT * FROM performance_schema.events_statements_history" db-types="MySQL" scenario-types="db">
         <assertion expected-data-file="select_mysql_performance_schema_events_statements_history.xml" />
     </test-case>
-
-    <test-case sql="SELECT * FROM performance_schema.events_statements_history_long" db-types="MySQL"
-               scenario-types="db">
+    
+    <test-case sql="SELECT * FROM performance_schema.events_statements_history_long" db-types="MySQL" scenario-types="db">
         <assertion expected-data-file="select_mysql_performance_schema_events_statements_history_long.xml" />
     </test-case>
-
-    <test-case sql="SELECT * FROM performance_schema.events_statements_summary_by_account_by_event_name"
-               db-types="MySQL" scenario-types="db">
-        <assertion
-                expected-data-file="select_mysql_performance_schema_events_statements_summary_by_account_by_event_name.xml" />
-    </test-case>
-
-    <test-case sql="SELECT * FROM performance_schema.events_statements_summary_by_digest" db-types="MySQL"
-               scenario-types="db">
+    
+    <test-case sql="SELECT * FROM performance_schema.events_statements_summary_by_account_by_event_name" db-types="MySQL" scenario-types="db">
+        <assertion expected-data-file="select_mysql_performance_schema_events_statements_summary_by_account_by_event_name.xml" />
+    </test-case>
+    
+    <test-case sql="SELECT * FROM performance_schema.events_statements_summary_by_digest" db-types="MySQL" scenario-types="db">
         <assertion expected-data-file="select_mysql_performance_schema_events_statements_summary_by_digest.xml" />
     </test-case>
-
-    <test-case sql="SELECT * FROM performance_schema.events_statements_summary_by_host_by_event_name" db-types="MySQL"
-               scenario-types="db">
-        <assertion
-                expected-data-file="select_mysql_performance_schema_events_statements_summary_by_host_by_event_name.xml" />
-    </test-case>
-
-    <test-case sql="SELECT * FROM performance_schema.events_statements_summary_by_program" db-types="MySQL"
-               scenario-types="db">
+    
+    <test-case sql="SELECT * FROM performance_schema.events_statements_summary_by_host_by_event_name" db-types="MySQL" scenario-types="db">
+        <assertion expected-data-file="select_mysql_performance_schema_events_statements_summary_by_host_by_event_name.xml" />
+    </test-case>
+    
+    <test-case sql="SELECT * FROM performance_schema.events_statements_summary_by_program" db-types="MySQL" scenario-types="db">
         <assertion expected-data-file="select_mysql_performance_schema_events_statements_summary_by_program.xml" />
     </test-case>
-
-    <test-case sql="SELECT * FROM performance_schema.events_statements_summary_by_thread_by_event_name" db-types="MySQL"
-               scenario-types="db">
-        <assertion
-                expected-data-file="select_mysql_performance_schema_events_statements_summary_by_thread_by_event_name.xml" />
-    </test-case>
-
-    <test-case sql="SELECT * FROM performance_schema.events_statements_summary_by_user_by_event_name" db-types="MySQL"
-               scenario-types="db">
-        <assertion
-                expected-data-file="select_mysql_performance_schema_events_statements_summary_by_user_by_event_name.xml" />
-    </test-case>
-
-    <test-case sql="SELECT * FROM performance_schema.events_statements_summary_global_by_event_name" db-types="MySQL"
-               scenario-types="db">
-        <assertion
-                expected-data-file="select_mysql_performance_schema_events_statements_summary_global_by_event_name.xml" />
+    
+    <test-case sql="SELECT * FROM performance_schema.events_statements_summary_by_thread_by_event_name" db-types="MySQL" scenario-types="db">
+        <assertion expected-data-file="select_mysql_performance_schema_events_statements_summary_by_thread_by_event_name.xml" />
+    </test-case>
+    
+    <test-case sql="SELECT * FROM performance_schema.events_statements_summary_by_user_by_event_name" db-types="MySQL" scenario-types="db">
+        <assertion expected-data-file="select_mysql_performance_schema_events_statements_summary_by_user_by_event_name.xml" />
+    </test-case>
+    
+    <test-case sql="SELECT * FROM performance_schema.events_statements_summary_global_by_event_name" db-types="MySQL" scenario-types="db">
+        <assertion expected-data-file="select_mysql_performance_schema_events_statements_summary_global_by_event_name.xml" />
     </test-case>
 
     <test-case sql="SELECT * FROM performance_schema.events_transactions_current" db-types="MySQL" scenario-types="db">
         <assertion expected-data-file="select_mysql_performance_schema_events_transactions_current.xml" />
     </test-case>
-
+    
     <test-case sql="SELECT * FROM performance_schema.events_transactions_history" db-types="MySQL" scenario-types="db">
         <assertion expected-data-file="select_mysql_performance_schema_events_transactions_history.xml" />
     </test-case>
-
-    <test-case sql="SELECT * FROM performance_schema.events_transactions_history_long" db-types="MySQL"
-               scenario-types="db">
+    
+    <test-case sql="SELECT * FROM performance_schema.events_transactions_history_long" db-types="MySQL" scenario-types="db">
         <assertion expected-data-file="select_mysql_performance_schema_events_transactions_history_long.xml" />
     </test-case>
-
-    <test-case sql="SELECT * FROM performance_schema.events_transactions_summary_by_account_by_event_name"
-               db-types="MySQL" scenario-types="db">
-        <assertion
-                expected-data-file="select_mysql_performance_schema_events_transactions_summary_by_account_by_event_name.xml" />
-    </test-case>
-
-    <test-case sql="SELECT * FROM performance_schema.events_transactions_summary_by_host_by_event_name" db-types="MySQL"
-               scenario-types="db">
-        <assertion
-                expected-data-file="select_mysql_performance_schema_events_transactions_summary_by_host_by_event_name.xml" />
-    </test-case>
-
-    <test-case sql="SELECT * FROM performance_schema.events_transactions_summary_by_thread_by_event_name"
-               db-types="MySQL" scenario-types="db">
-        <assertion
-                expected-data-file="select_mysql_performance_schema_events_transactions_summary_by_thread_by_event_name.xml" />
-    </test-case>
-
-    <test-case sql="SELECT * FROM performance_schema.events_transactions_summary_by_user_by_event_name" db-types="MySQL"
-               scenario-types="db">
-        <assertion
-                expected-data-file="select_mysql_performance_schema_events_transactions_summary_by_user_by_event_name.xml" />
-    </test-case>
-
-    <test-case sql="SELECT * FROM performance_schema.events_transactions_summary_global_by_event_name" db-types="MySQL"
-               scenario-types="db">
-        <assertion
-                expected-data-file="select_mysql_performance_schema_events_transactions_summary_global_by_event_name.xml" />
-    </test-case>
-
+    
+    <test-case sql="SELECT * FROM performance_schema.events_transactions_summary_by_account_by_event_name" db-types="MySQL" scenario-types="db">
+        <assertion expected-data-file="select_mysql_performance_schema_events_transactions_summary_by_account_by_event_name.xml" />
+    </test-case>
+    
+    <test-case sql="SELECT * FROM performance_schema.events_transactions_summary_by_host_by_event_name" db-types="MySQL" scenario-types="db">
+        <assertion expected-data-file="select_mysql_performance_schema_events_transactions_summary_by_host_by_event_name.xml" />
+    </test-case>
+    
+    <test-case sql="SELECT * FROM performance_schema.events_transactions_summary_by_thread_by_event_name" db-types="MySQL" scenario-types="db">
+        <assertion expected-data-file="select_mysql_performance_schema_events_transactions_summary_by_thread_by_event_name.xml" />
+    </test-case>
+    
+    <test-case sql="SELECT * FROM performance_schema.events_transactions_summary_by_user_by_event_name" db-types="MySQL" scenario-types="db">
+        <assertion expected-data-file="select_mysql_performance_schema_events_transactions_summary_by_user_by_event_name.xml" />
+    </test-case>
+    
+    <test-case sql="SELECT * FROM performance_schema.events_transactions_summary_global_by_event_name" db-types="MySQL" scenario-types="db">
+        <assertion expected-data-file="select_mysql_performance_schema_events_transactions_summary_global_by_event_name.xml" />
+    </test-case>
+    
     <test-case sql="SELECT * FROM performance_schema.events_waits_current" db-types="MySQL" scenario-types="db">
         <assertion expected-data-file="select_mysql_performance_schema_events_waits_current.xml" />
     </test-case>
-
+    
     <test-case sql="SELECT * FROM performance_schema.events_waits_history" db-types="MySQL" scenario-types="db">
         <assertion expected-data-file="select_mysql_performance_schema_events_waits_history.xml" />
     </test-case>
@@ -527,49 +493,39 @@
     <test-case sql="SELECT * FROM performance_schema.events_waits_history_long" db-types="MySQL" scenario-types="db">
         <assertion expected-data-file="select_mysql_performance_schema_events_waits_history_long.xml" />
     </test-case>
-
-    <test-case sql="SELECT * FROM performance_schema.events_waits_summary_by_account_by_event_name" db-types="MySQL"
-               scenario-types="db">
-        <assertion
-                expected-data-file="select_mysql_performance_schema_events_waits_summary_by_account_by_event_name.xml" />
-    </test-case>
-
-    <test-case sql="SELECT * FROM performance_schema.events_waits_summary_by_host_by_event_name" db-types="MySQL"
-               scenario-types="db">
-        <assertion
-                expected-data-file="select_mysql_performance_schema_events_waits_summary_by_host_by_event_name.xml" />
-    </test-case>
-
-    <test-case sql="SELECT * FROM performance_schema.events_waits_summary_by_instance" db-types="MySQL"
-               scenario-types="db">
+    
+    <test-case sql="SELECT * FROM performance_schema.events_waits_summary_by_account_by_event_name" db-types="MySQL" scenario-types="db">
+        <assertion expected-data-file="select_mysql_performance_schema_events_waits_summary_by_account_by_event_name.xml" />
+    </test-case>
+    
+    <test-case sql="SELECT * FROM performance_schema.events_waits_summary_by_host_by_event_name" db-types="MySQL" scenario-types="db">
+        <assertion expected-data-file="select_mysql_performance_schema_events_waits_summary_by_host_by_event_name.xml" />
+    </test-case>
+    
+    <test-case sql="SELECT * FROM performance_schema.events_waits_summary_by_instance" db-types="MySQL" scenario-types="db">
         <assertion expected-data-file="select_mysql_performance_schema_events_waits_summary_by_instance.xml" />
     </test-case>
-
-    <test-case sql="SELECT * FROM performance_schema.events_waits_summary_by_thread_by_event_name" db-types="MySQL"
-               scenario-types="db">
-        <assertion
-                expected-data-file="select_mysql_performance_schema_events_waits_summary_by_thread_by_event_name.xml" />
-    </test-case>
-
-    <test-case sql="SELECT * FROM performance_schema.events_waits_summary_by_user_by_event_name" db-types="MySQL"
-               scenario-types="db">
-        <assertion
-                expected-data-file="select_mysql_performance_schema_events_waits_summary_by_user_by_event_name.xml" />
-    </test-case>
-
-    <test-case sql="SELECT * FROM performance_schema.events_waits_summary_global_by_event_name" db-types="MySQL"
-               scenario-types="db">
+    
+    <test-case sql="SELECT * FROM performance_schema.events_waits_summary_by_thread_by_event_name" db-types="MySQL" scenario-types="db">
+        <assertion expected-data-file="select_mysql_performance_schema_events_waits_summary_by_thread_by_event_name.xml" />
+    </test-case>
+    
+    <test-case sql="SELECT * FROM performance_schema.events_waits_summary_by_user_by_event_name" db-types="MySQL" scenario-types="db">
+        <assertion expected-data-file="select_mysql_performance_schema_events_waits_summary_by_user_by_event_name.xml" />
+    </test-case>
+    
+    <test-case sql="SELECT * FROM performance_schema.events_waits_summary_global_by_event_name" db-types="MySQL" scenario-types="db">
         <assertion expected-data-file="select_mysql_performance_schema_events_waits_summary_global_by_event_name.xml" />
     </test-case>
-
+    
     <test-case sql="SELECT * FROM performance_schema.file_instances" db-types="MySQL" scenario-types="db">
         <assertion expected-data-file="select_mysql_performance_schema_file_instances.xml" />
     </test-case>
-
+    
     <test-case sql="SELECT * FROM performance_schema.file_summary_by_event_name" db-types="MySQL" scenario-types="db">
         <assertion expected-data-file="select_mysql_performance_schema_file_summary_by_event_name.xml" />
     </test-case>
-
+    
     <test-case sql="SELECT * FROM performance_schema.file_summary_by_instance" db-types="MySQL" scenario-types="db">
         <assertion expected-data-file="select_mysql_performance_schema_file_summary_by_instance.xml" />
     </test-case>
@@ -577,204 +533,187 @@
     <test-case sql="SELECT * FROM performance_schema.global_status" db-types="MySQL" scenario-types="db">
         <assertion expected-data-file="select_mysql_performance_schema_global_status.xml" />
     </test-case>
-
+    
     <test-case sql="SELECT * FROM performance_schema.global_variables" db-types="MySQL" scenario-types="db">
         <assertion expected-data-file="select_mysql_performance_schema_global_variables.xml" />
     </test-case>
-
+    
     <test-case sql="SELECT * FROM performance_schema.host_cache" db-types="MySQL" scenario-types="db">
         <assertion expected-data-file="select_mysql_performance_schema_host_cache.xml" />
     </test-case>
-
+    
     <test-case sql="SELECT * FROM performance_schema.hosts" db-types="MySQL" scenario-types="db">
         <assertion expected-data-file="select_mysql_performance_schema_hosts.xml" />
     </test-case>
-
-    <test-case sql="SELECT * FROM performance_schema.memory_summary_by_account_by_event_name" db-types="MySQL"
-               scenario-types="db">
+    
+    <test-case sql="SELECT * FROM performance_schema.memory_summary_by_account_by_event_name" db-types="MySQL" scenario-types="db">
         <assertion expected-data-file="select_mysql_performance_schema_memory_summary_by_account_by_event_name.xml" />
     </test-case>
-
-    <test-case sql="SELECT * FROM performance_schema.memory_summary_by_host_by_event_name" db-types="MySQL"
-               scenario-types="db">
+    
+    <test-case sql="SELECT * FROM performance_schema.memory_summary_by_host_by_event_name" db-types="MySQL" scenario-types="db">
         <assertion expected-data-file="select_mysql_performance_schema_memory_summary_by_host_by_event_name.xml" />
     </test-case>
-
-    <test-case sql="SELECT * FROM performance_schema.memory_summary_by_thread_by_event_name" db-types="MySQL"
-               scenario-types="db">
+    
+    <test-case sql="SELECT * FROM performance_schema.memory_summary_by_thread_by_event_name" db-types="MySQL" scenario-types="db">
         <assertion expected-data-file="select_mysql_performance_schema_memory_summary_by_thread_by_event_name.xml" />
     </test-case>
-
-    <test-case sql="SELECT * FROM performance_schema.memory_summary_by_user_by_event_name" db-types="MySQL"
-               scenario-types="db">
+    
+    <test-case sql="SELECT * FROM performance_schema.memory_summary_by_user_by_event_name" db-types="MySQL" scenario-types="db">
         <assertion expected-data-file="select_mysql_performance_schema_memory_summary_by_user_by_event_name.xml" />
     </test-case>
-
-    <test-case sql="SELECT * FROM performance_schema.memory_summary_global_by_event_name" db-types="MySQL"
-               scenario-types="db">
+    
+    <test-case sql="SELECT * FROM performance_schema.memory_summary_global_by_event_name" db-types="MySQL" scenario-types="db">
         <assertion expected-data-file="select_mysql_performance_schema_memory_summary_global_by_event_name.xml" />
     </test-case>
-
+    
     <test-case sql="SELECT * FROM performance_schema.metadata_locks" db-types="MySQL" scenario-types="db">
         <assertion expected-data-file="select_mysql_performance_schema_metadata_locks.xml" />
     </test-case>
-
+    
     <test-case sql="SELECT * FROM performance_schema.mutex_instances" db-types="MySQL" scenario-types="db">
         <assertion expected-data-file="select_mysql_performance_schema_mutex_instances.xml" />
     </test-case>
-
-    <test-case sql="SELECT * FROM performance_schema.objects_summary_global_by_type" db-types="MySQL"
-               scenario-types="db">
+    
+    <test-case sql="SELECT * FROM performance_schema.objects_summary_global_by_type" db-types="MySQL" scenario-types="db">
         <assertion expected-data-file="select_mysql_performance_schema_objects_summary_global_by_type.xml" />
     </test-case>
-
+    
     <test-case sql="SELECT * FROM performance_schema.performance_timers" db-types="MySQL" scenario-types="db">
         <assertion expected-data-file="select_mysql_performance_schema_performance_timers.xml" />
     </test-case>
-
-    <test-case sql="SELECT * FROM performance_schema.prepared_statements_instances" db-types="MySQL"
-               scenario-types="db">
+    
+    <test-case sql="SELECT * FROM performance_schema.prepared_statements_instances" db-types="MySQL" scenario-types="db">
         <assertion expected-data-file="select_mysql_performance_schema_prepared_statements_instances.xml" />
     </test-case>
-
-    <test-case sql="SELECT * FROM performance_schema.replication_applier_configuration" db-types="MySQL"
-               scenario-types="db">
+    
+    <test-case sql="SELECT * FROM performance_schema.replication_applier_configuration" db-types="MySQL" scenario-types="db">
         <assertion expected-data-file="select_mysql_performance_schema_replication_applier_configuration.xml" />
     </test-case>
-
+    
     <test-case sql="SELECT * FROM performance_schema.replication_applier_status" db-types="MySQL" scenario-types="db">
         <assertion expected-data-file="select_mysql_performance_schema_replication_applier_status.xml" />
     </test-case>
-
-    <test-case sql="SELECT * FROM performance_schema.replication_applier_status_by_coordinator" db-types="MySQL"
-               scenario-types="db">
+    
+    <test-case sql="SELECT * FROM performance_schema.replication_applier_status_by_coordinator" db-types="MySQL" scenario-types="db">
         <assertion expected-data-file="select_mysql_performance_schema_replication_applier_status_by_coordinator.xml" />
     </test-case>
-
-    <test-case sql="SELECT * FROM performance_schema.replication_applier_status_by_worker" db-types="MySQL"
-               scenario-types="db">
+    
+    <test-case sql="SELECT * FROM performance_schema.replication_applier_status_by_worker" db-types="MySQL" scenario-types="db">
         <assertion expected-data-file="select_mysql_performance_schema_replication_applier_status_by_worker.xml" />
     </test-case>
-
-    <test-case sql="SELECT * FROM performance_schema.replication_connection_configuration" db-types="MySQL"
-               scenario-types="db">
+    
+    <test-case sql="SELECT * FROM performance_schema.replication_connection_configuration" db-types="MySQL" scenario-types="db">
         <assertion expected-data-file="select_mysql_performance_schema_replication_connection_configuration.xml" />
     </test-case>
-
-    <test-case sql="SELECT * FROM performance_schema.replication_connection_status" db-types="MySQL"
-               scenario-types="db">
+    
+    <test-case sql="SELECT * FROM performance_schema.replication_connection_status" db-types="MySQL" scenario-types="db">
         <assertion expected-data-file="select_mysql_performance_schema_replication_connection_status.xml" />
     </test-case>
-
-    <test-case sql="SELECT * FROM performance_schema.replication_group_member_stats" db-types="MySQL"
-               scenario-types="db">
+    
+    <test-case sql="SELECT * FROM performance_schema.replication_group_member_stats" db-types="MySQL" scenario-types="db">
         <assertion expected-data-file="select_mysql_performance_schema_replication_group_member_stats.xml" />
     </test-case>
-
+    
     <test-case sql="SELECT * FROM performance_schema.replication_group_members" db-types="MySQL" scenario-types="db">
         <assertion expected-data-file="select_mysql_performance_schema_replication_group_members.xml" />
     </test-case>
-
+    
     <test-case sql="SELECT * FROM performance_schema.rwlock_instances" db-types="MySQL" scenario-types="db">
         <assertion expected-data-file="select_mysql_performance_schema_rwlock_instances.xml" />
     </test-case>
-
-    <test-case sql="SELECT * FROM performance_schema.session_account_connect_attrs" db-types="MySQL"
-               scenario-types="db">
+    
+    <test-case sql="SELECT * FROM performance_schema.session_account_connect_attrs" db-types="MySQL" scenario-types="db">
         <assertion expected-data-file="select_mysql_performance_schema_session_account_connect_attrs.xml" />
     </test-case>
-
+    
     <test-case sql="SELECT * FROM performance_schema.session_connect_attrs" db-types="MySQL" scenario-types="db">
         <assertion expected-data-file="select_mysql_performance_schema_session_connect_attrs.xml" />
     </test-case>
-
+    
     <test-case sql="SELECT * FROM performance_schema.session_status" db-types="MySQL" scenario-types="db">
         <assertion expected-data-file="select_mysql_performance_schema_session_status.xml" />
     </test-case>
-
+    
     <test-case sql="SELECT * FROM performance_schema.session_variables" db-types="MySQL" scenario-types="db">
         <assertion expected-data-file="select_mysql_performance_schema_session_variables.xml" />
     </test-case>
-
+    
     <test-case sql="SELECT * FROM performance_schema.setup_actors" db-types="MySQL" scenario-types="db">
         <assertion expected-data-file="select_mysql_performance_schema_setup_actors.xml" />
     </test-case>
-
+    
     <test-case sql="SELECT * FROM performance_schema.setup_consumers" db-types="MySQL" scenario-types="db">
         <assertion expected-data-file="select_mysql_performance_schema_setup_consumers.xml" />
     </test-case>
-
+    
     <test-case sql="SELECT * FROM performance_schema.setup_instruments" db-types="MySQL" scenario-types="db">
         <assertion expected-data-file="select_mysql_performance_schema_setup_instruments.xml" />
     </test-case>
-
+    
     <test-case sql="SELECT * FROM performance_schema.setup_objects" db-types="MySQL" scenario-types="db">
         <assertion expected-data-file="select_mysql_performance_schema_setup_objects.xml" />
     </test-case>
-
+    
     <test-case sql="SELECT * FROM performance_schema.setup_timers" db-types="MySQL" scenario-types="db">
         <assertion expected-data-file="select_mysql_performance_schema_setup_timers.xml" />
     </test-case>
-
+    
     <test-case sql="SELECT * FROM performance_schema.socket_instances" db-types="MySQL" scenario-types="db">
         <assertion expected-data-file="select_mysql_performance_schema_socket_instances.xml" />
     </test-case>
-
+    
     <test-case sql="SELECT * FROM performance_schema.socket_summary_by_event_name" db-types="MySQL" scenario-types="db">
         <assertion expected-data-file="select_mysql_performance_schema_socket_summary_by_event_name.xml" />
     </test-case>
-
+    
     <test-case sql="SELECT * FROM performance_schema.socket_summary_by_instance" db-types="MySQL" scenario-types="db">
         <assertion expected-data-file="select_mysql_performance_schema_socket_summary_by_instance.xml" />
     </test-case>
-
+    
     <test-case sql="SELECT * FROM performance_schema.status_by_account" db-types="MySQL" scenario-types="db">
         <assertion expected-data-file="select_mysql_performance_schema_status_by_account.xml" />
     </test-case>
-
+    
     <test-case sql="SELECT * FROM performance_schema.status_by_host" db-types="MySQL" scenario-types="db">
         <assertion expected-data-file="select_mysql_performance_schema_status_by_host.xml" />
     </test-case>
-
+    
     <test-case sql="SELECT * FROM performance_schema.status_by_thread" db-types="MySQL" scenario-types="db">
         <assertion expected-data-file="select_mysql_performance_schema_status_by_thread.xml" />
     </test-case>
-
+    
     <test-case sql="SELECT * FROM performance_schema.status_by_user" db-types="MySQL" scenario-types="db">
         <assertion expected-data-file="select_mysql_performance_schema_status_by_user.xml" />
     </test-case>
-
+    
     <test-case sql="SELECT * FROM performance_schema.table_handles" db-types="MySQL" scenario-types="db">
         <assertion expected-data-file="select_mysql_performance_schema_table_handles.xml" />
     </test-case>
-
-    <test-case sql="SELECT * FROM performance_schema.table_io_waits_summary_by_index_usage" db-types="MySQL"
-               scenario-types="db">
+    
+    <test-case sql="SELECT * FROM performance_schema.table_io_waits_summary_by_index_usage" db-types="MySQL" scenario-types="db">
         <assertion expected-data-file="select_mysql_performance_schema_table_io_waits_summary_by_index_usage.xml" />
     </test-case>
-
-    <test-case sql="SELECT * FROM performance_schema.table_io_waits_summary_by_table" db-types="MySQL"
-               scenario-types="db">
+    
+    <test-case sql="SELECT * FROM performance_schema.table_io_waits_summary_by_table" db-types="MySQL" scenario-types="db">
         <assertion expected-data-file="select_mysql_performance_schema_table_io_waits_summary_by_table.xml" />
     </test-case>
-
-    <test-case sql="SELECT * FROM performance_schema.table_lock_waits_summary_by_table" db-types="MySQL"
-               scenario-types="db">
+    
+    <test-case sql="SELECT * FROM performance_schema.table_lock_waits_summary_by_table" db-types="MySQL" scenario-types="db">
         <assertion expected-data-file="select_mysql_performance_schema_table_lock_waits_summary_by_table.xml" />
     </test-case>
-
+    
     <test-case sql="SELECT * FROM performance_schema.threads" db-types="MySQL" scenario-types="db">
         <assertion expected-data-file="select_mysql_performance_schema_threads.xml" />
     </test-case>
-
+    
     <test-case sql="SELECT * FROM performance_schema.user_variables_by_thread" db-types="MySQL" scenario-types="db">
         <assertion expected-data-file="select_mysql_performance_schema_user_variables_by_thread.xml" />
     </test-case>
-
+    
     <test-case sql="SELECT * FROM performance_schema.users" db-types="MySQL" scenario-types="db">
         <assertion expected-data-file="select_mysql_performance_schema_users.xml" />
     </test-case>
-
+    
     <test-case sql="SELECT * FROM performance_schema.variables_by_thread" db-types="MySQL" scenario-types="db">
         <assertion expected-data-file="select_mysql_performance_schema_variables_by_thread.xml" />
     </test-case>
@@ -799,288 +738,6 @@
         <assertion expected-data-file="select_postgresql_pg_catalog_pg_attrdef.xml" />
     </test-case>
 
-<<<<<<< HEAD
-    <test-case sql="SELECT * FROM pg_catalog.pg_user_mapping" db-types="PostgreSQL" scenario-types="db">
-        <assertion expected-data-file="select_postgresql_pg_catalog_pg_user_mapping.xml" />
-    </test-case>
-    
-    <test-case sql="SELECT * FROM information_schema._pg_foreign_data_wrappers" db-types="PostgreSQL" scenario-types="db">
-        <assertion expected-data-file="select_postgresql_information_schema__pg_foreign_data_wrappers.xml" />
-    </test-case>
-    
-    <test-case sql="SELECT * FROM information_schema._pg_foreign_servers" db-types="PostgreSQL" scenario-types="db">
-        <assertion expected-data-file="select_postgresql_information_schema__pg_foreign_servers.xml" />
-    </test-case>
-    
-    <test-case sql="SELECT * FROM information_schema._pg_foreign_table_columns" db-types="PostgreSQL" scenario-types="db">
-        <assertion expected-data-file="select_postgresql_information_schema__pg_foreign_table_columns.xml" />
-    </test-case>
-    
-    <test-case sql="SELECT * FROM information_schema._pg_foreign_tables" db-types="PostgreSQL" scenario-types="db">
-        <assertion expected-data-file="select_postgresql_information_schema__pg_foreign_tables.xml" />
-    </test-case>
-    
-    <test-case sql="SELECT * FROM information_schema._pg_user_mappings" db-types="PostgreSQL" scenario-types="db">
-        <assertion expected-data-file="select_postgresql_information_schema__pg_user_mappings.xml" />
-    </test-case>
-    
-    <test-case sql="SELECT * FROM information_schema.administrable_role_authorizations" db-types="PostgreSQL" scenario-types="db">
-        <assertion expected-data-file="select_postgresql_information_schema_administrable_role_authorizations.xml" />
-    </test-case>
-    
-    <test-case sql="SELECT * FROM information_schema.applicable_roles" db-types="PostgreSQL" scenario-types="db">
-        <assertion expected-data-file="select_postgresql_information_schema_applicable_roles.xml" />
-    </test-case>
-    
-    <test-case sql="SELECT * FROM information_schema.attributes" db-types="PostgreSQL" scenario-types="db">
-        <assertion expected-data-file="select_postgresql_information_schema_attributes.xml" />
-    </test-case>
-    
-    <test-case sql="SELECT * FROM information_schema.character_sets" db-types="PostgreSQL" scenario-types="db">
-        <assertion expected-data-file="select_postgresql_information_schema_character_sets.xml" />
-    </test-case>
-    
-    <test-case sql="SELECT * FROM information_schema.check_constraint_routine_usage" db-types="PostgreSQL" scenario-types="db">
-        <assertion expected-data-file="select_postgresql_information_schema_check_constraint_routine_usage.xml" />
-    </test-case>
-    
-    <test-case sql="SELECT * FROM information_schema.check_constraints" db-types="PostgreSQL" scenario-types="db">
-        <assertion expected-data-file="select_postgresql_information_schema_check_constraints.xml" />
-    </test-case>
-    
-    <test-case sql="SELECT * FROM information_schema.collation_character_set_applicability" db-types="PostgreSQL" scenario-types="db">
-        <assertion expected-data-file="select_postgresql_information_schema_collation_character_set_applicability.xml" />
-    </test-case>
-    
-    <test-case sql="SELECT * FROM information_schema.collations" db-types="PostgreSQL" scenario-types="db">
-        <assertion expected-data-file="select_postgresql_information_schema_collations.xml" />
-    </test-case>
-    
-    <test-case sql="SELECT * FROM information_schema.column_column_usage" db-types="PostgreSQL" scenario-types="db">
-        <assertion expected-data-file="select_postgresql_information_schema_column_column_usage.xml" />
-    </test-case>
-    
-    <test-case sql="SELECT * FROM information_schema.column_domain_usage" db-types="PostgreSQL" scenario-types="db">
-        <assertion expected-data-file="select_postgresql_information_schema_column_domain_usage.xml" />
-    </test-case>
-    
-    <test-case sql="SELECT * FROM information_schema.column_options" db-types="PostgreSQL" scenario-types="db">
-        <assertion expected-data-file="select_postgresql_information_schema_column_options.xml" />
-    </test-case>
-    
-    <test-case sql="SELECT * FROM information_schema.column_privileges" db-types="PostgreSQL" scenario-types="db">
-        <assertion expected-data-file="select_postgresql_information_schema_column_privileges.xml" />
-    </test-case>
-    
-    <test-case sql="SELECT * FROM information_schema.column_udt_usage" db-types="PostgreSQL" scenario-types="db">
-        <assertion expected-data-file="select_postgresql_information_schema_column_udt_usage.xml" />
-    </test-case>
-    
-    <test-case sql="SELECT * FROM information_schema.columns" db-types="PostgreSQL" scenario-types="db">
-        <assertion expected-data-file="select_postgresql_information_schema_columns.xml" />
-    </test-case>
-    
-    <test-case sql="SELECT * FROM information_schema.constraint_column_usage" db-types="PostgreSQL" scenario-types="db">
-        <assertion expected-data-file="select_postgresql_information_schema_constraint_column_usage.xml" />
-    </test-case>
-    
-    <test-case sql="SELECT * FROM information_schema.constraint_table_usage" db-types="PostgreSQL" scenario-types="db">
-        <assertion expected-data-file="select_postgresql_information_schema_constraint_table_usage.xml" />
-    </test-case>
-    
-    <test-case sql="SELECT * FROM information_schema.data_type_privileges" db-types="PostgreSQL" scenario-types="db">
-        <assertion expected-data-file="select_postgresql_information_schema_data_type_privileges.xml" />
-    </test-case>
-    
-    <test-case sql="SELECT * FROM information_schema.domain_constraints" db-types="PostgreSQL" scenario-types="db">
-        <assertion expected-data-file="select_postgresql_information_schema_domain_constraints.xml" />
-    </test-case>
-    
-    <test-case sql="SELECT * FROM information_schema.domain_udt_usage" db-types="PostgreSQL" scenario-types="db">
-        <assertion expected-data-file="select_postgresql_information_schema_domain_udt_usage.xml" />
-    </test-case>
-    
-    <test-case sql="SELECT * FROM information_schema.domains" db-types="PostgreSQL" scenario-types="db">
-        <assertion expected-data-file="select_postgresql_information_schema_domains.xml" />
-    </test-case>
-    
-    <test-case sql="SELECT * FROM information_schema.element_types" db-types="PostgreSQL" scenario-types="db">
-        <assertion expected-data-file="select_postgresql_information_schema_element_types.xml" />
-    </test-case>
-    
-    <test-case sql="SELECT * FROM information_schema.enabled_roles" db-types="PostgreSQL" scenario-types="db">
-        <assertion expected-data-file="select_postgresql_information_schema_enabled_roles.xml" />
-    </test-case>
-    
-    <test-case sql="SELECT * FROM information_schema.foreign_data_wrapper_options" db-types="PostgreSQL" scenario-types="db">
-        <assertion expected-data-file="select_postgresql_information_schema_foreign_data_wrapper_options.xml" />
-    </test-case>
-    
-    <test-case sql="SELECT * FROM information_schema.foreign_data_wrappers" db-types="PostgreSQL" scenario-types="db">
-        <assertion expected-data-file="select_postgresql_information_schema_foreign_data_wrappers.xml" />
-    </test-case>
-    
-    <test-case sql="SELECT * FROM information_schema.foreign_server_options" db-types="PostgreSQL" scenario-types="db">
-        <assertion expected-data-file="select_postgresql_information_schema_foreign_server_options.xml" />
-    </test-case>
-    
-    <test-case sql="SELECT * FROM information_schema.foreign_servers" db-types="PostgreSQL" scenario-types="db">
-        <assertion expected-data-file="select_postgresql_information_schema_foreign_servers.xml" />
-    </test-case>
-    
-    <test-case sql="SELECT * FROM information_schema.foreign_table_options" db-types="PostgreSQL" scenario-types="db">
-        <assertion expected-data-file="select_postgresql_information_schema_foreign_table_options.xml" />
-    </test-case>
-    
-    <test-case sql="SELECT * FROM information_schema.foreign_tables" db-types="PostgreSQL" scenario-types="db">
-        <assertion expected-data-file="select_postgresql_information_schema_foreign_tables.xml" />
-    </test-case>
-    
-    <test-case sql="SELECT * FROM information_schema.information_schema_catalog_name" db-types="PostgreSQL" scenario-types="db">
-        <assertion expected-data-file="select_postgresql_information_schema_information_schema_catalog_name.xml" />
-    </test-case>
-    
-    <test-case sql="SELECT * FROM information_schema.key_column_usage" db-types="PostgreSQL" scenario-types="db">
-        <assertion expected-data-file="select_postgresql_information_schema_key_column_usage.xml" />
-    </test-case>
-    
-    <test-case sql="SELECT * FROM information_schema.parameters" db-types="PostgreSQL" scenario-types="db">
-        <assertion expected-data-file="select_postgresql_information_schema_parameters.xml" />
-    </test-case>
-    
-    <test-case sql="SELECT * FROM information_schema.referential_constraints" db-types="PostgreSQL" scenario-types="db">
-        <assertion expected-data-file="select_postgresql_information_schema_referential_constraints.xml" />
-    </test-case>
-    
-    <test-case sql="SELECT * FROM information_schema.role_column_grants" db-types="PostgreSQL" scenario-types="db">
-        <assertion expected-data-file="select_postgresql_information_schema_role_column_grants.xml" />
-    </test-case>
-    
-    <test-case sql="SELECT * FROM information_schema.role_routine_grants" db-types="PostgreSQL" scenario-types="db">
-        <assertion expected-data-file="select_postgresql_information_schema_role_routine_grants.xml" />
-    </test-case>
-    
-    <test-case sql="SELECT * FROM information_schema.role_table_grants" db-types="PostgreSQL" scenario-types="db">
-        <assertion expected-data-file="select_postgresql_information_schema_role_table_grants.xml" />
-    </test-case>
-    
-    <test-case sql="SELECT * FROM information_schema.role_udt_grants" db-types="PostgreSQL" scenario-types="db">
-        <assertion expected-data-file="select_postgresql_information_schema_role_udt_grants.xml" />
-    </test-case>
-    
-    <test-case sql="SELECT * FROM information_schema.role_usage_grants" db-types="PostgreSQL" scenario-types="db">
-        <assertion expected-data-file="select_postgresql_information_schema_role_usage_grants.xml" />
-    </test-case>
-    
-    <test-case sql="SELECT * FROM information_schema.routine_column_usage" db-types="PostgreSQL" scenario-types="db">
-        <assertion expected-data-file="select_postgresql_information_schema_routine_column_usage.xml" />
-    </test-case>
-    
-    <test-case sql="SELECT * FROM information_schema.routine_privileges" db-types="PostgreSQL" scenario-types="db">
-        <assertion expected-data-file="select_postgresql_information_schema_routine_privileges.xml" />
-    </test-case>
-    
-    <test-case sql="SELECT * FROM information_schema.routine_routine_usage" db-types="PostgreSQL" scenario-types="db">
-        <assertion expected-data-file="select_postgresql_information_schema_routine_routine_usage.xml" />
-    </test-case>
-    
-    <test-case sql="SELECT * FROM information_schema.routine_sequence_usage" db-types="PostgreSQL" scenario-types="db">
-        <assertion expected-data-file="select_postgresql_information_schema_routine_sequence_usage.xml" />
-    </test-case>
-    
-    <test-case sql="SELECT * FROM information_schema.routine_table_usage" db-types="PostgreSQL" scenario-types="db">
-        <assertion expected-data-file="select_postgresql_information_schema_routine_table_usage.xml" />
-    </test-case>
-    
-    <test-case sql="SELECT * FROM information_schema.routines" db-types="PostgreSQL" scenario-types="db">
-        <assertion expected-data-file="select_postgresql_information_schema_routines.xml" />
-    </test-case>
-    
-    <test-case sql="SELECT * FROM information_schema.schemata" db-types="PostgreSQL" scenario-types="db">
-        <assertion expected-data-file="select_postgresql_information_schema_schemata.xml" />
-    </test-case>
-    
-    <test-case sql="SELECT * FROM information_schema.sequences" db-types="PostgreSQL" scenario-types="db">
-        <assertion expected-data-file="select_postgresql_information_schema_sequences.xml" />
-    </test-case>
-    
-    <test-case sql="SELECT * FROM information_schema.sql_features" db-types="PostgreSQL" scenario-types="db">
-        <assertion expected-data-file="select_postgresql_information_schema_sql_features.xml" />
-    </test-case>
-    
-    <test-case sql="SELECT * FROM information_schema.sql_implementation_info" db-types="PostgreSQL" scenario-types="db">
-        <assertion expected-data-file="select_postgresql_information_schema_sql_implementation_info.xml" />
-    </test-case>
-    
-    <test-case sql="SELECT * FROM information_schema.sql_parts" db-types="PostgreSQL" scenario-types="db">
-        <assertion expected-data-file="select_postgresql_information_schema_sql_parts.xml" />
-    </test-case>
-    
-    <test-case sql="SELECT * FROM information_schema.sql_sizing" db-types="PostgreSQL" scenario-types="db">
-        <assertion expected-data-file="select_postgresql_information_schema_sql_sizing.xml" />
-    </test-case>
-    
-    <test-case sql="SELECT * FROM information_schema.table_constraints" db-types="PostgreSQL" scenario-types="db">
-        <assertion expected-data-file="select_postgresql_information_schema_table_constraints.xml" />
-    </test-case>
-    
-    <test-case sql="SELECT * FROM information_schema.table_privileges" db-types="PostgreSQL" scenario-types="db">
-        <assertion expected-data-file="select_postgresql_information_schema_table_privileges.xml" />
-    </test-case>
-    
-    <test-case sql="SELECT * FROM information_schema.tables" db-types="PostgreSQL" scenario-types="db">
-        <assertion expected-data-file="select_postgresql_information_schema_tables.xml" />
-    </test-case>
-    
-    <test-case sql="SELECT * FROM information_schema.transforms" db-types="PostgreSQL" scenario-types="db">
-        <assertion expected-data-file="select_postgresql_information_schema_transforms.xml" />
-    </test-case>
-    
-    <test-case sql="SELECT * FROM information_schema.triggered_update_columns" db-types="PostgreSQL" scenario-types="db">
-        <assertion expected-data-file="select_postgresql_information_schema_triggered_update_columns.xml" />
-    </test-case>
-    
-    <test-case sql="SELECT * FROM information_schema.triggers" db-types="PostgreSQL" scenario-types="db">
-        <assertion expected-data-file="select_postgresql_information_schema_triggers.xml" />
-    </test-case>
-    
-    <test-case sql="SELECT * FROM information_schema.udt_privileges" db-types="PostgreSQL" scenario-types="db">
-        <assertion expected-data-file="select_postgresql_information_schema_udt_privileges.xml" />
-    </test-case>
-    
-    <test-case sql="SELECT * FROM information_schema.usage_privileges" db-types="PostgreSQL" scenario-types="db">
-        <assertion expected-data-file="select_postgresql_information_schema_usage_privileges.xml" />
-    </test-case>
-    
-    <test-case sql="SELECT * FROM information_schema.user_defined_types" db-types="PostgreSQL" scenario-types="db">
-        <assertion expected-data-file="select_postgresql_information_schema_user_defined_types.xml" />
-    </test-case>
-    
-    <test-case sql="SELECT * FROM information_schema.user_mapping_options" db-types="PostgreSQL" scenario-types="db">
-        <assertion expected-data-file="select_postgresql_information_schema_user_mapping_options.xml" />
-    </test-case>
-    
-    <test-case sql="SELECT * FROM information_schema.user_mappings" db-types="PostgreSQL" scenario-types="db">
-        <assertion expected-data-file="select_postgresql_information_schema_user_mappings.xml" />
-    </test-case>
-    
-    <test-case sql="SELECT * FROM information_schema.view_column_usage" db-types="PostgreSQL" scenario-types="db">
-        <assertion expected-data-file="select_postgresql_information_schema_view_column_usage.xml" />
-    </test-case>
-    
-    <test-case sql="SELECT * FROM information_schema.view_routine_usage" db-types="PostgreSQL" scenario-types="db">
-        <assertion expected-data-file="select_postgresql_information_schema_view_routine_usage.xml" />
-    </test-case>
-    
-    <test-case sql="SELECT * FROM information_schema.view_table_usage" db-types="PostgreSQL" scenario-types="db">
-        <assertion expected-data-file="select_postgresql_information_schema_view_table_usage.xml" />
-    </test-case>
-    
-    <test-case sql="SELECT * FROM information_schema.views" db-types="PostgreSQL" scenario-types="db">
-        <assertion expected-data-file="select_postgresql_information_schema_views.xml" />
-    </test-case>
-    
-=======
     <test-case sql="SELECT * FROM pg_catalog.pg_range" db-types="PostgreSQL" scenario-types="db">
         <assertion expected-data-file="select_postgresql_pg_catalog_pg_range.xml" />
     </test-case>
@@ -1124,5 +781,4 @@
     <test-case sql="SELECT * FROM pg_catalog.pg_stat_progress_cluster" db-types="PostgreSQL" scenario-types="db">
         <assertion expected-data-file="select_postgresql_pg_catalog_pg_stat_progress_cluster.xml" />
     </test-case>
->>>>>>> 347209e8
 </integration-test-cases>