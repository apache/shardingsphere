--- conflicted
+++ resolved
@@ -53,55 +53,33 @@
         <assertion expected-data-source-name="read_dataset" />
     </test-case>
 
-<<<<<<< HEAD
     <test-case sql="SELECT COUNT(1) FROM t_order WHERE 1 = 2 GROUP BY order_id,user_id ORDER BY user_id" db-types="MySQL,PostgreSQL,openGauss" scenario-types="db,tbl"
                scenario-comments="Test GROUP BY with ORDER BY different fields returns no rows when WHERE condition matches no data">
         <assertion expected-data-source-name="read_dataset" />
     </test-case>
     
-=======
->>>>>>> d10aa6fb
     <test-case sql="SELECT AVG(DISTINCT order_id) AS avg_id FROM t_order WHERE 1 = 2" db-types="MySQL,PostgreSQL,openGauss" scenario-types="db,tbl"
                scenario-comments="Test AVG DISTINCT returns NULL when no data matches">
         <assertion expected-data-source-name="read_dataset" />
     </test-case>
-<<<<<<< HEAD
-    
-=======
 
->>>>>>> d10aa6fb
     <test-case sql="SELECT SUM(DISTINCT order_id) AS sum_id FROM t_order WHERE 1 = 2" db-types="MySQL,PostgreSQL,openGauss" scenario-types="db,tbl"
                scenario-comments="Test SUM DISTINCT returns NULL when no data matches">
         <assertion expected-data-source-name="read_dataset" />
     </test-case>
-<<<<<<< HEAD
-    
-=======
 
->>>>>>> d10aa6fb
     <test-case sql="SELECT COUNT(DISTINCT order_id) AS count_id FROM t_order WHERE 1 = 2" db-types="MySQL,PostgreSQL,openGauss" scenario-types="db,tbl"
                scenario-comments="Test COUNT DISTINCT returns 0 when no data matches">
         <assertion expected-data-source-name="read_dataset" />
     </test-case>
-<<<<<<< HEAD
-    
-=======
 
->>>>>>> d10aa6fb
     <test-case sql="SELECT MIN(DISTINCT order_id) AS min_id FROM t_order WHERE 1 = 2" db-types="MySQL,PostgreSQL,openGauss" scenario-types="db,tbl"
                scenario-comments="Test MIN DISTINCT returns NULL when no data matches">
         <assertion expected-data-source-name="read_dataset" />
     </test-case>
-<<<<<<< HEAD
-    
-    <test-case sql="SELECT MAX(DISTINCT order_id) AS max_id FROM t_order WHERE 1 = 2" db-types="MySQL,PostgreSQL,openGauss" scenario-types="db,tbl"
-               scenario-comments="Test MAX DISTINCT returns NULL when no data matches">
-    <assertion expected-data-source-name="read_dataset" />
-=======
-
+  
     <test-case sql="SELECT MAX(DISTINCT order_id) AS max_id FROM t_order WHERE 1 = 2" db-types="MySQL,PostgreSQL,openGauss" scenario-types="db,tbl"
                scenario-comments="Test MAX DISTINCT returns NULL when no data matches">
         <assertion expected-data-source-name="read_dataset" />
->>>>>>> d10aa6fb
     </test-case>
 </e2e-test-cases>