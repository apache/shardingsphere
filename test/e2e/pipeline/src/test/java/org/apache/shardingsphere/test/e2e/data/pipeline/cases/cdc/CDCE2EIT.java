/*
 * Licensed to the Apache Software Foundation (ASF) under one or more
 * contributor license agreements.  See the NOTICE file distributed with
 * this work for additional information regarding copyright ownership.
 * The ASF licenses this file to You under the Apache License, Version 2.0
 * (the "License"); you may not use this file except in compliance with
 * the License.  You may obtain a copy of the License at
 *
 *     http://www.apache.org/licenses/LICENSE-2.0
 *
 * Unless required by applicable law or agreed to in writing, software
 * distributed under the License is distributed on an "AS IS" BASIS,
 * WITHOUT WARRANTIES OR CONDITIONS OF ANY KIND, either express or implied.
 * See the License for the specific language governing permissions and
 * limitations under the License.
 */

package org.apache.shardingsphere.test.e2e.data.pipeline.cases.cdc;

import lombok.extern.slf4j.Slf4j;
import org.apache.commons.lang3.tuple.Pair;
import org.apache.shardingsphere.data.pipeline.api.check.consistency.DataConsistencyCheckResult;
import org.apache.shardingsphere.data.pipeline.api.datasource.PipelineDataSourceWrapper;
import org.apache.shardingsphere.data.pipeline.api.metadata.SchemaName;
import org.apache.shardingsphere.data.pipeline.api.metadata.SchemaTableName;
import org.apache.shardingsphere.data.pipeline.api.metadata.TableName;
import org.apache.shardingsphere.data.pipeline.api.metadata.model.PipelineColumnMetaData;
import org.apache.shardingsphere.data.pipeline.api.metadata.model.PipelineTableMetaData;
import org.apache.shardingsphere.data.pipeline.cdc.api.job.type.CDCJobType;
import org.apache.shardingsphere.data.pipeline.cdc.client.CDCClient;
import org.apache.shardingsphere.data.pipeline.cdc.client.parameter.ImportDataSourceParameter;
import org.apache.shardingsphere.data.pipeline.cdc.client.parameter.StartCDCClientParameter;
import org.apache.shardingsphere.data.pipeline.cdc.protocol.request.StreamDataRequestBody.SchemaTable;
import org.apache.shardingsphere.data.pipeline.core.check.consistency.ConsistencyCheckJobItemProgressContext;
import org.apache.shardingsphere.data.pipeline.core.check.consistency.SingleTableInventoryDataConsistencyChecker;
import org.apache.shardingsphere.data.pipeline.core.check.consistency.algorithm.DataMatchDataConsistencyCalculateAlgorithm;
import org.apache.shardingsphere.data.pipeline.core.metadata.loader.StandardPipelineTableMetaDataLoader;
import org.apache.shardingsphere.data.pipeline.core.util.ThreadUtil;
import org.apache.shardingsphere.infra.database.type.dialect.MySQLDatabaseType;
import org.apache.shardingsphere.infra.database.type.dialect.OpenGaussDatabaseType;
import org.apache.shardingsphere.sharding.algorithm.keygen.SnowflakeKeyGenerateAlgorithm;
import org.apache.shardingsphere.test.e2e.data.pipeline.cases.PipelineContainerComposer;
import org.apache.shardingsphere.test.e2e.data.pipeline.cases.PipelineE2ECondition;
import org.apache.shardingsphere.test.e2e.data.pipeline.cases.task.E2EIncrementalTask;
import org.apache.shardingsphere.test.e2e.data.pipeline.env.PipelineE2EEnvironment;
import org.apache.shardingsphere.test.e2e.data.pipeline.framework.helper.PipelineCaseHelper;
import org.apache.shardingsphere.test.e2e.data.pipeline.framework.param.PipelineTestParameter;
import org.apache.shardingsphere.test.e2e.data.pipeline.util.DataSourceExecuteUtil;
import org.apache.shardingsphere.test.e2e.env.container.atomic.constants.ProxyContainerConstants;
import org.apache.shardingsphere.test.e2e.env.container.atomic.util.StorageContainerUtil;
import org.junit.jupiter.api.condition.EnabledIf;
import org.junit.jupiter.api.extension.ExtensionContext;
import org.junit.jupiter.params.ParameterizedTest;
import org.junit.jupiter.params.provider.Arguments;
import org.junit.jupiter.params.provider.ArgumentsProvider;
import org.junit.jupiter.params.provider.ArgumentsSource;
import org.testcontainers.shaded.org.awaitility.Awaitility;

import javax.sql.DataSource;
import java.sql.Connection;
import java.sql.DriverManager;
import java.sql.ResultSet;
import java.sql.SQLException;
import java.time.LocalDateTime;
import java.util.Arrays;
import java.util.Collection;
import java.util.Collections;
import java.util.LinkedList;
import java.util.List;
import java.util.Map;
import java.util.TimeZone;
import java.util.concurrent.CompletableFuture;
import java.util.concurrent.ExecutorService;
import java.util.concurrent.Executors;
import java.util.concurrent.TimeUnit;
import java.util.stream.Stream;

import static org.junit.jupiter.api.Assertions.assertTrue;

/**
 * CDC E2E IT.
 */
@Slf4j
public final class CDCE2EIT {
    
    private static final String CREATE_SHARDING_RULE_SQL = String.format("CREATE SHARDING TABLE RULE t_order("
            + "STORAGE_UNITS(%s,%s),"
            + "SHARDING_COLUMN=user_id,"
            + "TYPE(NAME='hash_mod',PROPERTIES('sharding-count'='4')),"
            + "KEY_GENERATE_STRATEGY(COLUMN=order_id,TYPE(NAME='snowflake'))"
            + ")", PipelineContainerComposer.DS_0, PipelineContainerComposer.DS_1);
    
    private static final String SOURCE_TABLE_NAME = "t_order";
    
    private final ExecutorService executor = Executors.newSingleThreadExecutor();
    
    @ParameterizedTest(name = "{0}")
    @EnabledIf("isEnabled")
    @ArgumentsSource(TestCaseArgumentsProvider.class)
    public void assertCDCDataImportSuccess(final PipelineTestParameter testParam) throws SQLException, InterruptedException {
        if (TimeZone.getDefault() != TimeZone.getTimeZone("UTC") && PipelineEnvTypeEnum.DOCKER == PipelineE2EEnvironment.getInstance().getItEnvType()) {
            // make sure the time zone of locally running program same with the database server at CI.
            TimeZone.setDefault(TimeZone.getTimeZone("UTC"));
        }
        try (PipelineContainerComposer containerComposer = new PipelineContainerComposer(testParam, new CDCJobType())) {
            for (String each : Arrays.asList(PipelineContainerComposer.DS_0, PipelineContainerComposer.DS_1)) {
                containerComposer.registerStorageUnit(each);
            }
            createOrderTableRule(containerComposer);
            try (Connection connection = containerComposer.getProxyDataSource().getConnection()) {
                initSchemaAndTable(containerComposer, connection, 2);
            }
            DataSource jdbcDataSource = containerComposer.generateShardingSphereDataSourceFromProxy();
            Pair<List<Object[]>, List<Object[]>> dataPair = PipelineCaseHelper.generateFullInsertData(containerComposer.getDatabaseType(), PipelineContainerComposer.TABLE_INIT_ROW_COUNT);
            log.info("init data begin: {}", LocalDateTime.now());
            DataSourceExecuteUtil.execute(jdbcDataSource, containerComposer.getExtraSQLCommand().getFullInsertOrder(SOURCE_TABLE_NAME), dataPair.getLeft());
            log.info("init data end: {}", LocalDateTime.now());
            try (
                    Connection connection = DriverManager.getConnection(containerComposer.getActualJdbcUrlTemplate(PipelineContainerComposer.DS_4, false),
                            containerComposer.getUsername(), containerComposer.getPassword())) {
                initSchemaAndTable(containerComposer, connection, 0);
            }
            startCDCClient(containerComposer);
            Awaitility.await().atMost(10, TimeUnit.SECONDS).pollInterval(1, TimeUnit.SECONDS).until(() -> !containerComposer.queryForListWithLog("SHOW STREAMING LIST").isEmpty());
            String jobId = containerComposer.queryForListWithLog("SHOW STREAMING LIST").get(0).get("id").toString();
            containerComposer.waitIncrementTaskFinished(String.format("SHOW STREAMING STATUS '%s'", jobId));
            String tableName = containerComposer.getDatabaseType().isSchemaAvailable() ? String.join(".", "test", SOURCE_TABLE_NAME) : SOURCE_TABLE_NAME;
            containerComposer.startIncrementTask(new E2EIncrementalTask(jdbcDataSource, tableName, new SnowflakeKeyGenerateAlgorithm(), containerComposer.getDatabaseType(), 20));
            containerComposer.getIncreaseTaskThread().join(10000L);
            List<Map<String, Object>> actualProxyList;
            try (Connection connection = jdbcDataSource.getConnection()) {
                ResultSet resultSet = connection.createStatement().executeQuery(String.format("SELECT * FROM %s ORDER BY order_id ASC", getOrderTableNameWithSchema(containerComposer)));
                actualProxyList = containerComposer.transformResultSetToList(resultSet);
            }
            Awaitility.await().atMost(20, TimeUnit.SECONDS).pollInterval(2, TimeUnit.SECONDS)
                    .until(() -> listOrderRecords(containerComposer, getOrderTableNameWithSchema(containerComposer)).size() == actualProxyList.size());
            SchemaTableName schemaTableName = containerComposer.getDatabaseType().isSchemaAvailable()
                    ? new SchemaTableName(new SchemaName(PipelineContainerComposer.SCHEMA_NAME), new TableName(SOURCE_TABLE_NAME))
                    : new SchemaTableName(new SchemaName(null), new TableName(SOURCE_TABLE_NAME));
            PipelineDataSourceWrapper targetDataSource = new PipelineDataSourceWrapper(StorageContainerUtil.generateDataSource(
                    containerComposer.getActualJdbcUrlTemplate(PipelineContainerComposer.DS_4, false),
                    containerComposer.getUsername(), containerComposer.getPassword()), containerComposer.getDatabaseType());
            PipelineDataSourceWrapper sourceDataSource = new PipelineDataSourceWrapper(jdbcDataSource, containerComposer.getDatabaseType());
            StandardPipelineTableMetaDataLoader metaDataLoader = new StandardPipelineTableMetaDataLoader(targetDataSource);
            PipelineTableMetaData tableMetaData = metaDataLoader.getTableMetaData(PipelineContainerComposer.SCHEMA_NAME, "t_order");
            PipelineColumnMetaData primaryKeyMetaData = tableMetaData.getColumnMetaData(tableMetaData.getPrimaryKeyColumns().get(0));
            ConsistencyCheckJobItemProgressContext progressContext = new ConsistencyCheckJobItemProgressContext("", 0);
            SingleTableInventoryDataConsistencyChecker checker = new SingleTableInventoryDataConsistencyChecker("", sourceDataSource, targetDataSource, schemaTableName, schemaTableName,
                    tableMetaData.getColumnNames(), primaryKeyMetaData, null, progressContext);
            DataConsistencyCheckResult checkResult = checker.check(new DataMatchDataConsistencyCalculateAlgorithm());
            assertTrue(checkResult.isMatched());
        }
    }
    
    private void createOrderTableRule(final PipelineContainerComposer containerComposer) throws SQLException {
        containerComposer.proxyExecuteWithLog(CREATE_SHARDING_RULE_SQL, 2);
    }
    
    private void initSchemaAndTable(final PipelineContainerComposer containerComposer, final Connection connection, final int sleepSeconds) throws SQLException {
        containerComposer.createSchema(connection, sleepSeconds);
        String sql = containerComposer.getExtraSQLCommand().getCreateTableOrder(SOURCE_TABLE_NAME);
        log.info("create table sql: {}", sql);
        connection.createStatement().execute(sql);
        if (sleepSeconds > 0) {
            ThreadUtil.sleep(sleepSeconds, TimeUnit.SECONDS);
        }
    }
    
    private void startCDCClient(final PipelineContainerComposer containerComposer) {
        ImportDataSourceParameter importDataSourceParam = new ImportDataSourceParameter(containerComposer.appendExtraParameter(
                containerComposer.getActualJdbcUrlTemplate(PipelineContainerComposer.DS_4, false, 0)), containerComposer.getUsername(), containerComposer.getPassword());
        StartCDCClientParameter parameter = new StartCDCClientParameter(importDataSourceParam);
        parameter.setAddress("localhost");
        parameter.setPort(containerComposer.getContainerComposer().getProxyCDCPort());
        parameter.setUsername(ProxyContainerConstants.USERNAME);
        parameter.setPassword(ProxyContainerConstants.PASSWORD);
        parameter.setDatabase("sharding_db");
        // TODO add full=false test case later
        parameter.setFull(true);
        String schema = containerComposer.getDatabaseType().isSchemaAvailable() ? "test" : "";
        parameter.setSchemaTables(Collections.singletonList(SchemaTable.newBuilder().setTable(SOURCE_TABLE_NAME).setSchema(schema).build()));
        parameter.setDatabaseType(containerComposer.getDatabaseType().getType());
        CompletableFuture.runAsync(() -> new CDCClient(parameter).start(), executor).whenComplete((unused, throwable) -> {
            if (null != throwable) {
                log.error("cdc client sync failed, ", throwable);
            }
        });
    }
    
    private List<Map<String, Object>> listOrderRecords(final PipelineContainerComposer containerComposer, final String tableNameWithSchema) throws SQLException {
        try (
                Connection connection = DriverManager.getConnection(
                        containerComposer.getActualJdbcUrlTemplate(PipelineContainerComposer.DS_4, false), containerComposer.getUsername(), containerComposer.getPassword())) {
            ResultSet resultSet = connection.createStatement().executeQuery(String.format("SELECT * FROM %s ORDER BY order_id ASC", tableNameWithSchema));
            return containerComposer.transformResultSetToList(resultSet);
        }
    }
    
    private String getOrderTableNameWithSchema(final PipelineContainerComposer containerComposer) {
        return containerComposer.getDatabaseType().isSchemaAvailable() ? String.join(".", PipelineContainerComposer.SCHEMA_NAME, SOURCE_TABLE_NAME) : SOURCE_TABLE_NAME;
    }
    
    private static boolean isEnabled() {
<<<<<<< HEAD
        return PipelineEnvTypeEnum.NONE != PipelineE2EEnvironment.getInstance().getItEnvType()
                && (!PipelineE2EEnvironment.getInstance().listStorageContainerImages(new MySQLDatabaseType()).isEmpty()
                || !PipelineE2EEnvironment.getInstance().listStorageContainerImages(new OpenGaussDatabaseType()).isEmpty());
=======
        return PipelineE2ECondition.isEnabled();
>>>>>>> fb304498
    }
    
    private static class TestCaseArgumentsProvider implements ArgumentsProvider {
        
        @Override
        public Stream<? extends Arguments> provideArguments(final ExtensionContext extensionContext) {
            Collection<Arguments> result = new LinkedList<>();
            MySQLDatabaseType mysqlDatabaseType = new MySQLDatabaseType();
            for (String each : PipelineE2EEnvironment.getInstance().listStorageContainerImages(mysqlDatabaseType)) {
                result.add(Arguments.of(new PipelineTestParameter(mysqlDatabaseType, each, "env/scenario/general/mysql.xml")));
            }
            OpenGaussDatabaseType openGaussDatabaseType = new OpenGaussDatabaseType();
            for (String each : PipelineE2EEnvironment.getInstance().listStorageContainerImages(openGaussDatabaseType)) {
                result.add(Arguments.of(new PipelineTestParameter(openGaussDatabaseType, each, "env/scenario/general/postgresql.xml")));
            }
            return result.stream();
        }
    }
}<|MERGE_RESOLUTION|>--- conflicted
+++ resolved
@@ -201,13 +201,7 @@
     }
     
     private static boolean isEnabled() {
-<<<<<<< HEAD
-        return PipelineEnvTypeEnum.NONE != PipelineE2EEnvironment.getInstance().getItEnvType()
-                && (!PipelineE2EEnvironment.getInstance().listStorageContainerImages(new MySQLDatabaseType()).isEmpty()
-                || !PipelineE2EEnvironment.getInstance().listStorageContainerImages(new OpenGaussDatabaseType()).isEmpty());
-=======
         return PipelineE2ECondition.isEnabled();
->>>>>>> fb304498
     }
     
     private static class TestCaseArgumentsProvider implements ArgumentsProvider {
