--- conflicted
+++ resolved
@@ -62,7 +62,7 @@
     }
     
     @Override
-    protected void configure() {
+    protected void configure() { 
         setCommands();
         addEnvironments();
         mapResources(storageContainerConfig.getMountedConfigurationResources());
@@ -143,27 +143,6 @@
     protected abstract Optional<String> getDefaultDatabaseName();
     
     /**
-<<<<<<< HEAD
-=======
-     * Get username.
-     *
-     * @return username
-     */
-    public final String getUsername() {
-        return StorageContainerConstants.OPERATION_USER;
-    }
-    
-    /**
-     * Get unified database access password.
-     *
-     * @return unified database access password
-     */
-    public final String getPassword() {
-        return StorageContainerConstants.OPERATION_PASSWORD;
-    }
-    
-    /**
->>>>>>> 4759adc4
      * Get database container exposed port.
      *
      * @return exposed database container port
