--- conflicted
+++ resolved
@@ -110,13 +110,9 @@
         }
         if ("openGauss".equalsIgnoreCase(databaseType.getType())) {
             return 5432;
-<<<<<<< HEAD
-        } else if ("Hive".equalsIgnoreCase(databaseType.getType())) {
+        }
+        if ("Hive".equalsIgnoreCase(databaseType.getType())) {
             return 10000;
-        } else {
-            throw new UnsupportedOperationException(String.format("Unsupported database type: %s.", databaseType.getType()));
-=======
->>>>>>> a5faab05
         }
         throw new UnsupportedOperationException(String.format("Unsupported database type: %s.", databaseType.getType()));
     }
