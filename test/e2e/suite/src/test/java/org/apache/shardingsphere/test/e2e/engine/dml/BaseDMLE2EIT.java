/*
 * Licensed to the Apache Software Foundation (ASF) under one or more
 * contributor license agreements.  See the NOTICE file distributed with
 * this work for additional information regarding copyright ownership.
 * The ASF licenses this file to You under the Apache License, Version 2.0
 * (the "License"); you may not use this file except in compliance with
 * the License.  You may obtain a copy of the License at
 *
 *     http://www.apache.org/licenses/LICENSE-2.0
 *
 * Unless required by applicable law or agreed to in writing, software
 * distributed under the License is distributed on an "AS IS" BASIS,
 * WITHOUT WARRANTIES OR CONDITIONS OF ANY KIND, either express or implied.
 * See the License for the specific language governing permissions and
 * limitations under the License.
 */

package org.apache.shardingsphere.test.e2e.engine.dml;

import org.apache.shardingsphere.infra.datanode.DataNode;
import org.apache.shardingsphere.infra.util.expr.InlineExpressionParser;
import org.apache.shardingsphere.test.e2e.cases.dataset.metadata.DataSetColumn;
import org.apache.shardingsphere.test.e2e.cases.dataset.metadata.DataSetMetaData;
import org.apache.shardingsphere.test.e2e.cases.dataset.row.DataSetRow;
import org.apache.shardingsphere.test.e2e.engine.SingleE2EIT;
import org.apache.shardingsphere.test.e2e.env.DataSetEnvironmentManager;
import org.apache.shardingsphere.test.e2e.env.runtime.scenario.path.ScenarioDataPath;
import org.apache.shardingsphere.test.e2e.env.runtime.scenario.path.ScenarioDataPath.Type;
import org.apache.shardingsphere.test.e2e.framework.database.DatabaseAssertionMetaData;
import org.apache.shardingsphere.test.e2e.framework.database.DatabaseAssertionMetaDataFactory;
import org.apache.shardingsphere.test.e2e.framework.param.model.AssertionTestParameter;
import org.junit.After;
import org.junit.Before;

import javax.sql.DataSource;
import java.sql.Connection;
import java.sql.PreparedStatement;
import java.sql.ResultSet;
import java.sql.ResultSetMetaData;
import java.sql.SQLException;
import java.sql.Types;
import java.text.SimpleDateFormat;
import java.util.Collection;
import java.util.List;
import java.util.Optional;

import static org.hamcrest.CoreMatchers.is;
import static org.hamcrest.MatcherAssert.assertThat;

public abstract class BaseDMLE2EIT extends SingleE2EIT {
    
    private static final String DATA_COLUMN_DELIMITER = ", ";
    
    private DataSetEnvironmentManager dataSetEnvironmentManager;
    
    public BaseDMLE2EIT(final AssertionTestParameter testParam) {
        super(testParam);
    }
    
    @Before
    public final void init() throws Exception {
        dataSetEnvironmentManager = new DataSetEnvironmentManager(new ScenarioDataPath(getScenario()).getDataSetFile(Type.ACTUAL), getActualDataSourceMap());
        dataSetEnvironmentManager.fillData();
    }
    
    @After
    public final void tearDown() {
        dataSetEnvironmentManager.cleanData();
    }
    
    protected final void assertDataSet(final int actualUpdateCount) throws SQLException {
        assertThat("Only support single table for DML.", getDataSet().getMetaDataList().size(), is(1));
        assertThat(actualUpdateCount, is(getDataSet().getUpdateCount()));
        DataSetMetaData expectedDataSetMetaData = getDataSet().getMetaDataList().get(0);
        for (String each : new InlineExpressionParser(expectedDataSetMetaData.getDataNodes()).splitAndEvaluate()) {
            DataNode dataNode = new DataNode(each);
            DataSource dataSource = getActualDataSourceMap().get(dataNode.getDataSourceName());
            try (
                    Connection connection = dataSource.getConnection();
                    PreparedStatement preparedStatement = connection.prepareStatement(generateFetchActualDataSQL(dataNode))) {
                assertDataSet(preparedStatement, expectedDataSetMetaData, getDataSet().findRows(dataNode));
            }
        }
    }
    
    private void assertDataSet(final PreparedStatement actualPreparedStatement, final DataSetMetaData expectedDataSetMetaData, final List<DataSetRow> expectedDataSetRows) throws SQLException {
        try (ResultSet actualResultSet = actualPreparedStatement.executeQuery()) {
            assertMetaData(actualResultSet.getMetaData(), expectedDataSetMetaData.getColumns());
            assertRows(actualResultSet, expectedDataSetRows);
        }
    }
    
    private String generateFetchActualDataSQL(final DataNode dataNode) throws SQLException {
        Optional<DatabaseAssertionMetaData> databaseAssertionMetaData = DatabaseAssertionMetaDataFactory.newInstance(getDatabaseType());
        if (databaseAssertionMetaData.isPresent()) {
            String primaryKeyColumnName = databaseAssertionMetaData.get().getPrimaryKeyColumnName(getActualDataSourceMap().get(dataNode.getDataSourceName()), dataNode.getTableName());
            return String.format("SELECT * FROM %s ORDER BY %s ASC", dataNode.getTableName(), primaryKeyColumnName);
        }
        return String.format("SELECT * FROM %s", dataNode.getTableName());
    }
    
    private void assertMetaData(final ResultSetMetaData actual, final Collection<DataSetColumn> expected) throws SQLException {
        assertThat(actual.getColumnCount(), is(expected.size()));
        int index = 1;
        for (DataSetColumn each : expected) {
            assertThat(actual.getColumnLabel(index++), is(each.getName()));
        }
    }
    
    private void assertRows(final ResultSet actual, final List<DataSetRow> expected) throws SQLException {
        int rowCount = 0;
        while (actual.next()) {
            int columnIndex = 1;
            for (String each : expected.get(rowCount).splitValues(DATA_COLUMN_DELIMITER)) {
                assertValue(actual, columnIndex, each);
                columnIndex++;
            }
            rowCount++;
        }
        assertThat("Size of actual result set is different with size of expected dat set rows.", rowCount, is(expected.size()));
    }
    
    private void assertValue(final ResultSet actual, final int columnIndex, final String expected) throws SQLException {
        if (Types.DATE == actual.getMetaData().getColumnType(columnIndex)) {
            if (!NOT_VERIFY_FLAG.equals(expected)) {
                assertThat(new SimpleDateFormat("yyyy-MM-dd").format(actual.getDate(columnIndex)), is(expected));
            }
        } else if (Types.CHAR == actual.getMetaData().getColumnType(columnIndex) && ("PostgreSQL".equals(getDatabaseType().getType()) || "openGauss".equals(getDatabaseType().getType()))) {
            assertThat(String.valueOf(actual.getObject(columnIndex)).trim(), is(expected));
        } else if (isPostgreSQLOrOpenGaussMoney(actual.getMetaData().getColumnTypeName(columnIndex))) {
            assertThat(actual.getString(columnIndex), is(expected));
        } else {
            assertThat(String.valueOf(actual.getObject(columnIndex)), is(expected));
        }
    }
    
<<<<<<< HEAD
    protected void assertGeneratedKeys(final ResultSet generatedKeys) throws SQLException {
        if (null == getGeneratedKeyDataSet()) {
            return;
        }
        assertThat("Only support single table for DML.", getGeneratedKeyDataSet().getMetaDataList().size(), is(1));
        assertMetaData(generatedKeys.getMetaData(), getGeneratedKeyDataSet().getMetaDataList().get(0).getColumns());
        assertRows(generatedKeys, getGeneratedKeyDataSet().getRows());
=======
    private boolean isPostgreSQLOrOpenGaussMoney(final String columnTypeName) {
        return "money".equalsIgnoreCase(columnTypeName) && ("PostgreSQL".equals(getDatabaseType().getType()) || "openGauss".equals(getDatabaseType().getType()));
>>>>>>> 2263f0c2
    }
}<|MERGE_RESOLUTION|>--- conflicted
+++ resolved
@@ -134,7 +134,10 @@
         }
     }
     
-<<<<<<< HEAD
+    private boolean isPostgreSQLOrOpenGaussMoney(final String columnTypeName) {
+        return "money".equalsIgnoreCase(columnTypeName) && ("PostgreSQL".equals(getDatabaseType().getType()) || "openGauss".equals(getDatabaseType().getType()));
+    }
+    
     protected void assertGeneratedKeys(final ResultSet generatedKeys) throws SQLException {
         if (null == getGeneratedKeyDataSet()) {
             return;
@@ -142,9 +145,5 @@
         assertThat("Only support single table for DML.", getGeneratedKeyDataSet().getMetaDataList().size(), is(1));
         assertMetaData(generatedKeys.getMetaData(), getGeneratedKeyDataSet().getMetaDataList().get(0).getColumns());
         assertRows(generatedKeys, getGeneratedKeyDataSet().getRows());
-=======
-    private boolean isPostgreSQLOrOpenGaussMoney(final String columnTypeName) {
-        return "money".equalsIgnoreCase(columnTypeName) && ("PostgreSQL".equals(getDatabaseType().getType()) || "openGauss".equals(getDatabaseType().getType()));
->>>>>>> 2263f0c2
     }
 }