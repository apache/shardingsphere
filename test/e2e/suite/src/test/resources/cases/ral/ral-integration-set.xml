<?xml version="1.0" encoding="UTF-8"?>
<!--
  ~ Licensed to the Apache Software Foundation (ASF) under one or more
  ~ contributor license agreements.  See the NOTICE file distributed with
  ~ this work for additional information regarding copyright ownership.
  ~ The ASF licenses this file to You under the Apache License, Version 2.0
  ~ (the "License"); you may not use this file except in compliance with
  ~ the License.  You may obtain a copy of the License at
  ~
  ~     http://www.apache.org/licenses/LICENSE-2.0
  ~
  ~ Unless required by applicable law or agreed to in writing, software
  ~ distributed under the License is distributed on an "AS IS" BASIS,
  ~ WITHOUT WARRANTIES OR CONDITIONS OF ANY KIND, either express or implied.
  ~ See the License for the specific language governing permissions and
  ~ limitations under the License.
  -->

<integration-test-cases>
    <!-- TODO fix this bug in #24540 -->
<<<<<<< HEAD
    <!--
    <test-case sql="SET DIST VARIABLE sql_show = true;">
=======
    <!--<test-case sql="SET DIST VARIABLE sql_show = true;">
>>>>>>> 011d351f
        <assertion expected-data-file="set_dist_variable_sql_show_equal_true.xml">
            <initial-sql sql="SET DIST VARIABLE sql_show = true;" />
            <assertion-sql sql="SHOW DIST VARIABLE WHERE name = sql_show;" />
            <destroy-sql sql="SET DIST VARIABLE sql_show = false;" />
        </assertion>
<<<<<<< HEAD
    </test-case> -->
=======
    </test-case>-->
>>>>>>> 011d351f
</integration-test-cases><|MERGE_RESOLUTION|>--- conflicted
+++ resolved
@@ -17,21 +17,11 @@
   -->
 
 <integration-test-cases>
-    <!-- TODO fix this bug in #24540 -->
-<<<<<<< HEAD
-    <!--
-    <test-case sql="SET DIST VARIABLE sql_show = true;">
-=======
     <!--<test-case sql="SET DIST VARIABLE sql_show = true;">
->>>>>>> 011d351f
         <assertion expected-data-file="set_dist_variable_sql_show_equal_true.xml">
             <initial-sql sql="SET DIST VARIABLE sql_show = true;" />
             <assertion-sql sql="SHOW DIST VARIABLE WHERE name = sql_show;" />
             <destroy-sql sql="SET DIST VARIABLE sql_show = false;" />
         </assertion>
-<<<<<<< HEAD
     </test-case> -->
-=======
-    </test-case>-->
->>>>>>> 011d351f
 </integration-test-cases>