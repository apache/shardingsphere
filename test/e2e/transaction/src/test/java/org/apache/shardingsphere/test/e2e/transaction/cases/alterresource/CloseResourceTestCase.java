/*
 * Licensed to the Apache Software Foundation (ASF) under one or more
 * contributor license agreements.  See the NOTICE file distributed with
 * this work for additional information regarding copyright ownership.
 * The ASF licenses this file to You under the Apache License, Version 2.0
 * (the "License"); you may not use this file except in compliance with
 * the License.  You may obtain a copy of the License at
 *
 *     http://www.apache.org/licenses/LICENSE-2.0
 *
 * Unless required by applicable law or agreed to in writing, software
 * distributed under the License is distributed on an "AS IS" BASIS,
 * WITHOUT WARRANTIES OR CONDITIONS OF ANY KIND, either express or implied.
 * See the License for the specific language governing permissions and
 * limitations under the License.
 */

package org.apache.shardingsphere.test.e2e.transaction.cases.alterresource;

import lombok.extern.slf4j.Slf4j;
import org.apache.shardingsphere.test.e2e.transaction.cases.base.BaseTransactionTestCase;
import org.apache.shardingsphere.test.e2e.transaction.engine.base.TransactionBaseE2EIT;
import org.apache.shardingsphere.test.e2e.transaction.engine.base.TransactionContainerComposer;
import org.apache.shardingsphere.test.e2e.transaction.engine.base.TransactionTestCase;
import org.apache.shardingsphere.test.e2e.transaction.engine.constants.TransactionTestConstants;

import javax.sql.DataSource;
import java.sql.Connection;
import java.sql.SQLException;

/**
 * Integration test of close resource.
 */
@TransactionTestCase(adapters = TransactionTestConstants.PROXY, scenario = "closeResource")
@Slf4j
public final class CloseResourceTestCase extends BaseTransactionTestCase {
    
    public CloseResourceTestCase(final TransactionBaseE2EIT baseTransactionITCase, final DataSource dataSource) {
        super(baseTransactionITCase, dataSource);
    }
    
    @Override
    public void executeTest(final TransactionContainerComposer containerComposer) throws SQLException {
        assertCloseResource(containerComposer);
    }
    
<<<<<<< HEAD
    private void assertCloseResource() throws SQLException {
        try (Connection connection = getDataSource().getConnection()) {
            getBaseTransactionITCase().createOriginalAccountTableRule(connection);
            reCreateAccountTable(connection);
            assertRollback();
            assertCommit();
        }
=======
    private void assertCloseResource(final TransactionContainerComposer containerComposer) throws SQLException {
        Connection connection = getDataSource().getConnection();
        getBaseTransactionITCase().createOriginalAccountTableRule(connection, containerComposer);
        reCreateAccountTable(connection);
        assertRollback();
        assertCommit();
        connection.close();
>>>>>>> 231e3c4e
    }
    
    private void reCreateAccountTable(final Connection connection) throws SQLException {
        getBaseTransactionITCase().dropAccountTable(connection);
        getBaseTransactionITCase().createAccountTable(connection);
    }
    
    private void assertRollback() throws SQLException {
        try (Connection connection = getDataSource().getConnection()) {
            connection.setAutoCommit(false);
            assertTableRowCount(connection, TransactionTestConstants.ACCOUNT, 0);
            executeWithLog(connection, "insert into account(id, BALANCE, TRANSACTION_ID) values(1, 1, 1),(2, 2, 2),(3, 3, 3),(4, 4, 4),(5, 5, 5),(6, 6, 6);");
            assertTableRowCount(connection, TransactionTestConstants.ACCOUNT, 6);
            connection.rollback();
            assertTableRowCount(connection, TransactionTestConstants.ACCOUNT, 0);
        }
    }
    
    private void assertCommit() throws SQLException {
        try (Connection connection = getDataSource().getConnection()) {
            connection.setAutoCommit(false);
            assertTableRowCount(connection, TransactionTestConstants.ACCOUNT, 0);
            executeWithLog(connection, "insert into account(id, BALANCE, TRANSACTION_ID) values(1, 1, 1),(2, 2, 2),(3, 3, 3),(4, 4, 4),(5, 5, 5),(6, 6, 6);");
            assertTableRowCount(connection, TransactionTestConstants.ACCOUNT, 6);
            connection.commit();
            assertTableRowCount(connection, TransactionTestConstants.ACCOUNT, 6);
        }
    }
}<|MERGE_RESOLUTION|>--- conflicted
+++ resolved
@@ -44,15 +44,6 @@
         assertCloseResource(containerComposer);
     }
     
-<<<<<<< HEAD
-    private void assertCloseResource() throws SQLException {
-        try (Connection connection = getDataSource().getConnection()) {
-            getBaseTransactionITCase().createOriginalAccountTableRule(connection);
-            reCreateAccountTable(connection);
-            assertRollback();
-            assertCommit();
-        }
-=======
     private void assertCloseResource(final TransactionContainerComposer containerComposer) throws SQLException {
         Connection connection = getDataSource().getConnection();
         getBaseTransactionITCase().createOriginalAccountTableRule(connection, containerComposer);
@@ -60,7 +51,6 @@
         assertRollback();
         assertCommit();
         connection.close();
->>>>>>> 231e3c4e
     }
     
     private void reCreateAccountTable(final Connection connection) throws SQLException {
@@ -69,24 +59,22 @@
     }
     
     private void assertRollback() throws SQLException {
-        try (Connection connection = getDataSource().getConnection()) {
-            connection.setAutoCommit(false);
-            assertTableRowCount(connection, TransactionTestConstants.ACCOUNT, 0);
-            executeWithLog(connection, "insert into account(id, BALANCE, TRANSACTION_ID) values(1, 1, 1),(2, 2, 2),(3, 3, 3),(4, 4, 4),(5, 5, 5),(6, 6, 6);");
-            assertTableRowCount(connection, TransactionTestConstants.ACCOUNT, 6);
-            connection.rollback();
-            assertTableRowCount(connection, TransactionTestConstants.ACCOUNT, 0);
-        }
+        Connection connection = getDataSource().getConnection();
+        connection.setAutoCommit(false);
+        assertTableRowCount(connection, TransactionTestConstants.ACCOUNT, 0);
+        executeWithLog(connection, "insert into account(id, BALANCE, TRANSACTION_ID) values(1, 1, 1),(2, 2, 2),(3, 3, 3),(4, 4, 4),(5, 5, 5),(6, 6, 6);");
+        assertTableRowCount(connection, TransactionTestConstants.ACCOUNT, 6);
+        connection.rollback();
+        assertTableRowCount(connection, TransactionTestConstants.ACCOUNT, 0);
     }
     
     private void assertCommit() throws SQLException {
-        try (Connection connection = getDataSource().getConnection()) {
-            connection.setAutoCommit(false);
-            assertTableRowCount(connection, TransactionTestConstants.ACCOUNT, 0);
-            executeWithLog(connection, "insert into account(id, BALANCE, TRANSACTION_ID) values(1, 1, 1),(2, 2, 2),(3, 3, 3),(4, 4, 4),(5, 5, 5),(6, 6, 6);");
-            assertTableRowCount(connection, TransactionTestConstants.ACCOUNT, 6);
-            connection.commit();
-            assertTableRowCount(connection, TransactionTestConstants.ACCOUNT, 6);
-        }
+        Connection connection = getDataSource().getConnection();
+        connection.setAutoCommit(false);
+        assertTableRowCount(connection, TransactionTestConstants.ACCOUNT, 0);
+        executeWithLog(connection, "insert into account(id, BALANCE, TRANSACTION_ID) values(1, 1, 1),(2, 2, 2),(3, 3, 3),(4, 4, 4),(5, 5, 5),(6, 6, 6);");
+        assertTableRowCount(connection, TransactionTestConstants.ACCOUNT, 6);
+        connection.commit();
+        assertTableRowCount(connection, TransactionTestConstants.ACCOUNT, 6);
     }
 }