/*
 * Licensed to the Apache Software Foundation (ASF) under one or more
 * contributor license agreements.  See the NOTICE file distributed with
 * this work for additional information regarding copyright ownership.
 * The ASF licenses this file to You under the Apache License, Version 2.0
 * (the "License"); you may not use this file except in compliance with
 * the License.  You may obtain a copy of the License at
 *
 *     http://www.apache.org/licenses/LICENSE-2.0
 *
 * Unless required by applicable law or agreed to in writing, software
 * distributed under the License is distributed on an "AS IS" BASIS,
 * WITHOUT WARRANTIES OR CONDITIONS OF ANY KIND, either express or implied.
 * See the License for the specific language governing permissions and
 * limitations under the License.
 */

package org.apache.shardingsphere.test.e2e.transaction.cases.classictransfer;

import lombok.AllArgsConstructor;
import lombok.Getter;
import lombok.SneakyThrows;
import org.apache.shardingsphere.test.e2e.transaction.cases.base.BaseTransactionTestCase;
import org.apache.shardingsphere.test.e2e.transaction.engine.base.TransactionBaseE2EIT;
import org.apache.shardingsphere.test.e2e.transaction.engine.base.TransactionContainerComposer;
import org.apache.shardingsphere.test.e2e.transaction.engine.base.TransactionTestCase;

import javax.sql.DataSource;
import java.sql.Connection;
import java.sql.ResultSet;
import java.sql.SQLException;
import java.sql.Statement;
import java.util.LinkedList;
import java.util.List;

import static org.hamcrest.CoreMatchers.is;
import static org.hamcrest.MatcherAssert.assertThat;

/**
 * Classic transfer transaction integration test.
 */
@TransactionTestCase
public final class ClassicTransferTestCase extends BaseTransactionTestCase {
    
    public ClassicTransferTestCase(final TransactionBaseE2EIT baseTransactionITCase, final DataSource dataSource) {
        super(baseTransactionITCase, dataSource);
    }
    
    @Override
<<<<<<< HEAD
    public void executeTest() throws SQLException {
        try (Connection connection = getDataSource().getConnection()) {
            executeUpdateWithLog(connection, "insert into account(transaction_id, balance) values (1,0), (2,100);");
        }
=======
    public void executeTest(final TransactionContainerComposer containerComposer) throws SQLException {
        Connection connection = getDataSource().getConnection();
        executeUpdateWithLog(connection, "insert into account(transaction_id, balance) values (1,0), (2,100);");
>>>>>>> 231e3c4e
        innerRun();
    }
    
    @SneakyThrows(InterruptedException.class)
    private void innerRun() throws SQLException {
        List<Thread> tasks = new LinkedList<>();
        for (int i = 0; i < 20; i++) {
            Thread updateThread = new UpdateTread(getDataSource());
            updateThread.start();
            tasks.add(updateThread);
            int sum = getBalanceSum();
            assertThat(String.format("Balance sum is %s, should be 100.", sum), sum, is(100));
        }
        Thread.sleep(3000);
        int sum = getBalanceSum();
        assertThat(String.format("Balance sum is %s, should be 100.", sum), sum, is(100));
        for (Thread task : tasks) {
            task.join();
        }
    }
    
    private int getBalanceSum() throws SQLException {
        int result = 0;
        try (Connection connection = getDataSource().getConnection(); Statement statement = connection.createStatement()) {
            connection.setAutoCommit(false);
            ResultSet resultSet = statement.executeQuery("select sum(balance) as a from account where transaction_id in (1, 2)");
            if (resultSet.next()) {
                result = resultSet.getInt(1);
            }
            connection.commit();
        }
        return result;
    }
    
    @AllArgsConstructor
    private static class UpdateTread extends Thread {
        
        @Getter
        private DataSource dataSource;
        
        public void run() {
            try (Connection connection = dataSource.getConnection()) {
                connection.setAutoCommit(false);
                Statement statement1 = connection.createStatement();
                statement1.execute("update account set balance = balance - 1 where transaction_id = 2;");
                Statement statement2 = connection.createStatement();
                Thread.sleep(1000);
                statement2.execute("update account set balance = balance + 1 where transaction_id = 1;");
                connection.commit();
            } catch (final SQLException | InterruptedException ignored) {
            }
        }
    }
}<|MERGE_RESOLUTION|>--- conflicted
+++ resolved
@@ -47,16 +47,9 @@
     }
     
     @Override
-<<<<<<< HEAD
-    public void executeTest() throws SQLException {
-        try (Connection connection = getDataSource().getConnection()) {
-            executeUpdateWithLog(connection, "insert into account(transaction_id, balance) values (1,0), (2,100);");
-        }
-=======
     public void executeTest(final TransactionContainerComposer containerComposer) throws SQLException {
         Connection connection = getDataSource().getConnection();
         executeUpdateWithLog(connection, "insert into account(transaction_id, balance) values (1,0), (2,100);");
->>>>>>> 231e3c4e
         innerRun();
     }
     
