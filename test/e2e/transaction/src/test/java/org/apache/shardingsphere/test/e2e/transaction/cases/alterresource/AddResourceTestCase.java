--- conflicted
+++ resolved
@@ -45,16 +45,6 @@
         assertAddResource(containerComposer);
     }
     
-<<<<<<< HEAD
-    private void assertAddResource() throws SQLException {
-        try (Connection connection = getDataSource().getConnection()) {
-            getBaseTransactionITCase().addResource(connection, "transaction_it_2");
-            createThreeDataSourceAccountTableRule(connection);
-            reCreateAccountTable(connection);
-            assertRollback();
-            assertCommit();
-        }
-=======
     private void assertAddResource(final TransactionContainerComposer containerComposer) throws SQLException {
         Connection connection = getDataSource().getConnection();
         getBaseTransactionITCase().addResource(connection, "transaction_it_2", containerComposer);
@@ -63,7 +53,6 @@
         assertRollback();
         assertCommit();
         connection.close();
->>>>>>> 231e3c4e
     }
     
     private void createThreeDataSourceAccountTableRule(final Connection connection) throws SQLException {
@@ -79,24 +68,22 @@
     }
     
     private void assertRollback() throws SQLException {
-        try (Connection connection = getDataSource().getConnection()) {
-            connection.setAutoCommit(false);
-            assertTableRowCount(connection, TransactionTestConstants.ACCOUNT, 0);
-            executeWithLog(connection, "insert into account(id, BALANCE, TRANSACTION_ID) values(1, 1, 1),(2, 2, 2),(3, 3, 3),(4, 4, 4),(5, 5, 5),(6, 6, 6);");
-            assertTableRowCount(connection, TransactionTestConstants.ACCOUNT, 6);
-            connection.rollback();
-            assertTableRowCount(connection, TransactionTestConstants.ACCOUNT, 0);
-        }
+        Connection connection = getDataSource().getConnection();
+        connection.setAutoCommit(false);
+        assertTableRowCount(connection, TransactionTestConstants.ACCOUNT, 0);
+        executeWithLog(connection, "insert into account(id, BALANCE, TRANSACTION_ID) values(1, 1, 1),(2, 2, 2),(3, 3, 3),(4, 4, 4),(5, 5, 5),(6, 6, 6);");
+        assertTableRowCount(connection, TransactionTestConstants.ACCOUNT, 6);
+        connection.rollback();
+        assertTableRowCount(connection, TransactionTestConstants.ACCOUNT, 0);
     }
     
     private void assertCommit() throws SQLException {
-        try (Connection connection = getDataSource().getConnection()) {
-            connection.setAutoCommit(false);
-            assertTableRowCount(connection, TransactionTestConstants.ACCOUNT, 0);
-            executeWithLog(connection, "insert into account(id, BALANCE, TRANSACTION_ID) values(1, 1, 1),(2, 2, 2),(3, 3, 3),(4, 4, 4),(5, 5, 5),(6, 6, 6);");
-            assertTableRowCount(connection, TransactionTestConstants.ACCOUNT, 6);
-            connection.commit();
-            assertTableRowCount(connection, TransactionTestConstants.ACCOUNT, 6);
-        }
+        Connection connection = getDataSource().getConnection();
+        connection.setAutoCommit(false);
+        assertTableRowCount(connection, TransactionTestConstants.ACCOUNT, 0);
+        executeWithLog(connection, "insert into account(id, BALANCE, TRANSACTION_ID) values(1, 1, 1),(2, 2, 2),(3, 3, 3),(4, 4, 4),(5, 5, 5),(6, 6, 6);");
+        assertTableRowCount(connection, TransactionTestConstants.ACCOUNT, 6);
+        connection.commit();
+        assertTableRowCount(connection, TransactionTestConstants.ACCOUNT, 6);
     }
 }