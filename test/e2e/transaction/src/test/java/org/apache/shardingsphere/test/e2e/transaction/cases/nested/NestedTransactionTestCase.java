--- conflicted
+++ resolved
@@ -42,17 +42,6 @@
     }
     
     @Override
-<<<<<<< HEAD
-    protected void executeTest() throws SQLException {
-        try (ShardingSphereConnection connection = (ShardingSphereConnection) getDataSource().getConnection()) {
-            assertFalse(connection.isHoldTransaction());
-            connection.setAutoCommit(false);
-            assertTrue(connection.isHoldTransaction());
-            requiresNewTransaction();
-            assertTrue(connection.isHoldTransaction());
-            connection.commit();
-        }
-=======
     protected void executeTest(final TransactionContainerComposer containerComposer) throws SQLException {
         ShardingSphereConnection connection = (ShardingSphereConnection) getDataSource().getConnection();
         assertFalse(connection.isHoldTransaction());
@@ -61,15 +50,13 @@
         requiresNewTransaction();
         assertTrue(connection.isHoldTransaction());
         connection.commit();
->>>>>>> 231e3c4e
     }
     
     private void requiresNewTransaction() throws SQLException {
-        try (ShardingSphereConnection connection = (ShardingSphereConnection) getDataSource().getConnection()) {
-            assertFalse(connection.isHoldTransaction());
-            connection.setAutoCommit(false);
-            assertTrue(connection.isHoldTransaction());
-            connection.commit();
-        }
+        ShardingSphereConnection connection = (ShardingSphereConnection) getDataSource().getConnection();
+        assertFalse(connection.isHoldTransaction());
+        connection.setAutoCommit(false);
+        assertTrue(connection.isHoldTransaction());
+        connection.commit();
     }
 }