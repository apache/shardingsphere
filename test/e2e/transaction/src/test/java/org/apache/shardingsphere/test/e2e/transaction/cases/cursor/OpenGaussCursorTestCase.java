/*
 * Licensed to the Apache Software Foundation (ASF) under one or more
 * contributor license agreements.  See the NOTICE file distributed with
 * this work for additional information regarding copyright ownership.
 * The ASF licenses this file to You under the Apache License, Version 2.0
 * (the "License"); you may not use this file except in compliance with
 * the License.  You may obtain a copy of the License at
 *
 *     http://www.apache.org/licenses/LICENSE-2.0
 *
 * Unless required by applicable law or agreed to in writing, software
 * distributed under the License is distributed on an "AS IS" BASIS,
 * WITHOUT WARRANTIES OR CONDITIONS OF ANY KIND, either express or implied.
 * See the License for the specific language governing permissions and
 * limitations under the License.
 */

package org.apache.shardingsphere.test.e2e.transaction.cases.cursor;

import lombok.extern.slf4j.Slf4j;
import org.apache.shardingsphere.test.e2e.transaction.cases.base.BaseTransactionTestCase;
import org.apache.shardingsphere.test.e2e.transaction.engine.base.TransactionBaseE2EIT;
import org.apache.shardingsphere.test.e2e.transaction.engine.base.TransactionContainerComposer;
import org.apache.shardingsphere.test.e2e.transaction.engine.base.TransactionTestCase;
import org.apache.shardingsphere.test.e2e.transaction.engine.command.CursorSQLCommand;
import org.apache.shardingsphere.test.e2e.transaction.engine.constants.TransactionTestConstants;

import javax.sql.DataSource;
import javax.xml.bind.JAXB;
import java.sql.Connection;
import java.sql.ResultSet;
import java.sql.SQLException;
import java.util.Objects;

import static org.hamcrest.CoreMatchers.is;
import static org.hamcrest.MatcherAssert.assertThat;
import static org.junit.Assert.fail;
import static org.junit.jupiter.api.Assertions.assertFalse;

/**
 * OpenGauss cursor transaction integration test.
 */
@TransactionTestCase(dbTypes = {TransactionTestConstants.OPENGAUSS}, adapters = TransactionTestConstants.PROXY, scenario = "cursor")
@Slf4j
public final class OpenGaussCursorTestCase extends BaseTransactionTestCase {
    
    private final CursorSQLCommand cursorSQLCommand;
    
    public OpenGaussCursorTestCase(final TransactionBaseE2EIT baseTransactionITCase, final DataSource dataSource) {
        super(baseTransactionITCase, dataSource);
        this.cursorSQLCommand = loadCursorSQLCommand();
    }
    
    private CursorSQLCommand loadCursorSQLCommand() {
        return JAXB.unmarshal(Objects.requireNonNull(TransactionBaseE2EIT.class.getClassLoader().getResource("env/common/cursor-command.xml")), CursorSQLCommand.class);
    }
    
    @Override
    protected void beforeTest() throws SQLException {
        try (Connection connection = getDataSource().getConnection()) {
            assertTableRowCount(connection, "t_order", 4);
        }
    }
    
    @Override
<<<<<<< HEAD
    public void executeTest() throws SQLException {
        try (Connection connection = getDataSource().getConnection()) {
            singleTableCursorTest(connection);
            singleTableCursorOrderByTest(connection);
            broadcastTableCursorTest(connection);
            broadcastTableCursorTest2(connection);
            broadcastAndSingleTablesCursorTest(connection);
            broadcastAndSingleTablesCursorTest2(connection);
            viewCursorTest(connection);
        }
=======
    public void executeTest(final TransactionContainerComposer containerComposer) throws SQLException {
        Connection connection = getDataSource().getConnection();
        singleTableCursorTest(connection);
        singleTableCursorOrderByTest(connection);
        broadcastTableCursorTest(connection);
        broadcastTableCursorTest2(connection);
        broadcastAndSingleTablesCursorTest(connection);
        broadcastAndSingleTablesCursorTest2(connection);
        viewCursorTest(connection);
>>>>>>> 231e3c4e
    }
    
    private void singleTableCursorTest(final Connection connection) throws SQLException {
        executeWithLog(connection, "start transaction;");
        executeWithLog(connection, cursorSQLCommand.getSingleTableCursor());
        executeWithLog(connection, "close test;");
        executeWithLog(connection, cursorSQLCommand.getSingleTableCursor());
        fetch(connection, 1);
        fetch(connection, 2);
        fetch(connection, 3);
        fetch(connection, 4);
        fetchOverTest(connection);
        executeWithLog(connection, "rollback;");
    }
    
    private void fetchOverTest(final Connection connection) throws SQLException {
        fetchOver(connection);
        fetchOver(connection);
        fetchForwardOver(connection);
        fetchForwardAllOver(connection);
        fetchForwardOver(connection);
    }
    
    private void singleTableCursorOrderByTest(final Connection connection) throws SQLException {
        executeWithLog(connection, "start transaction;");
        executeWithLog(connection, cursorSQLCommand.getSingleTableCursorOrderBy());
        executeWithLog(connection, "close test;");
        executeWithLog(connection, cursorSQLCommand.getSingleTableCursorOrderBy());
        fetch(connection, 4);
        fetch(connection, 3);
        fetch(connection, 2);
        fetch(connection, 1);
        fetchOverTest(connection);
        executeWithLog(connection, "rollback;");
    }
    
    private void broadcastTableCursorTest(final Connection connection) throws SQLException {
        executeWithLog(connection, "start transaction;");
        executeWithLog(connection, cursorSQLCommand.getBroadcastTablesCursor());
        executeWithLog(connection, "close test;");
        executeWithLog(connection, cursorSQLCommand.getBroadcastTablesCursor());
        fetch(connection, 10101);
        fetch(connection, 10102);
        fetch(connection, 10201);
        fetch(connection, 10202);
        fetchOverTest(connection);
        executeWithLog(connection, "rollback;");
    }
    
    private void broadcastTableCursorTest2(final Connection connection) throws SQLException {
        executeWithLog(connection, "start transaction;");
        executeWithLog(connection, cursorSQLCommand.getBroadcastTablesCursor2());
        executeWithLog(connection, "close test;");
        executeWithLog(connection, cursorSQLCommand.getBroadcastTablesCursor2());
        fetch(connection, 10101);
        fetch(connection, 10102);
        fetch(connection, 10201);
        fetch(connection, 10202);
        fetchOverTest(connection);
        executeWithLog(connection, "rollback;");
    }
    
    private void broadcastAndSingleTablesCursorTest(final Connection connection) throws SQLException {
        executeWithLog(connection, "start transaction;");
        executeWithLog(connection, cursorSQLCommand.getBroadcastAndSingleTablesCursor());
        executeWithLog(connection, "close test;");
        executeWithLog(connection, cursorSQLCommand.getBroadcastAndSingleTablesCursor());
        fetch(connection, 1);
        fetch(connection, 2);
        fetch(connection, 3);
        fetch(connection, 4);
        fetchOverTest(connection);
        executeWithLog(connection, "rollback;");
    }
    
    private void broadcastAndSingleTablesCursorTest2(final Connection connection) throws SQLException {
        executeWithLog(connection, "start transaction;");
        executeWithLog(connection, cursorSQLCommand.getBroadcastTablesCursor2());
        executeWithLog(connection, "close test;");
        executeWithLog(connection, cursorSQLCommand.getBroadcastTablesCursor2());
        fetch(connection, 10101);
        fetch(connection, 10102);
        fetch(connection, 10201);
        fetch(connection, 10202);
        fetchOverTest(connection);
        executeWithLog(connection, "rollback;");
    }
    
    private void viewCursorTest(final Connection connection) throws SQLException {
        executeWithLog(connection, "start transaction;");
        executeWithLog(connection, cursorSQLCommand.getViewCursor());
        executeWithLog(connection, "close test;");
        executeWithLog(connection, cursorSQLCommand.getViewCursor());
        fetch(connection, 1);
        fetch(connection, 1);
        fetch(connection, 2);
        fetch(connection, 2);
        fetchOverTest(connection);
        executeWithLog(connection, "rollback;");
    }
    
    private void fetch(final Connection connection, final int expectedId) throws SQLException {
        ResultSet resultSet = executeQueryWithLog(connection, "fetch test;");
        if (resultSet.next()) {
            assertThat(resultSet.getInt("id"), is(expectedId));
        } else {
            fail("Expected has result.");
        }
    }
    
    private void fetchOver(final Connection connection) throws SQLException {
        assertFalse(executeQueryWithLog(connection, "fetch test;").next());
    }
    
    private void fetchForwardOver(final Connection connection) throws SQLException {
        assertFalse(executeQueryWithLog(connection, "fetch forward from test;").next());
    }
    
    private void fetchForwardAllOver(final Connection connection) throws SQLException {
        assertFalse(executeQueryWithLog(connection, "fetch forward all from test;").next());
    }
}<|MERGE_RESOLUTION|>--- conflicted
+++ resolved
@@ -57,24 +57,11 @@
     
     @Override
     protected void beforeTest() throws SQLException {
-        try (Connection connection = getDataSource().getConnection()) {
-            assertTableRowCount(connection, "t_order", 4);
-        }
+        Connection connection = getDataSource().getConnection();
+        assertTableRowCount(connection, "t_order", 4);
     }
     
     @Override
-<<<<<<< HEAD
-    public void executeTest() throws SQLException {
-        try (Connection connection = getDataSource().getConnection()) {
-            singleTableCursorTest(connection);
-            singleTableCursorOrderByTest(connection);
-            broadcastTableCursorTest(connection);
-            broadcastTableCursorTest2(connection);
-            broadcastAndSingleTablesCursorTest(connection);
-            broadcastAndSingleTablesCursorTest2(connection);
-            viewCursorTest(connection);
-        }
-=======
     public void executeTest(final TransactionContainerComposer containerComposer) throws SQLException {
         Connection connection = getDataSource().getConnection();
         singleTableCursorTest(connection);
@@ -84,7 +71,6 @@
         broadcastAndSingleTablesCursorTest(connection);
         broadcastAndSingleTablesCursorTest2(connection);
         viewCursorTest(connection);
->>>>>>> 231e3c4e
     }
     
     private void singleTableCursorTest(final Connection connection) throws SQLException {
