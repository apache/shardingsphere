--- conflicted
+++ resolved
@@ -134,7 +134,6 @@
         SQLStatement sqlStatement = sqlStatementParserEngine.parse(sql, false);
         Collection<ShardingSphereRule> databaseRules = createDatabaseRules(databaseConfig, schemaName, sqlStatement, databaseType);
         RuleMetaData databaseRuleMetaData = new RuleMetaData(databaseRules);
-<<<<<<< HEAD
         ShardingSphereDatabase database = new ShardingSphereDatabase(databaseName, databaseType, resourceMetaData, databaseRuleMetaData, mockSchemas(schemaName));
         Map<String, ShardingSphereDatabase> databases = new HashMap<>(2, 1F);
         databases.put(databaseName, database);
@@ -142,24 +141,11 @@
         ShardingSphereMetaData metaData = new ShardingSphereMetaData(databases, mock(ResourceMetaData.class), globalRuleMetaData, mock(ConfigurationProperties.class));
         HintValueContext hintValueContext = SQLHintUtils.extractHint(testParams.getInputSQL());
         SQLStatementContext sqlStatementContext = new SQLBindEngine(metaData, databaseName, hintValueContext).bind(sqlStatement, Collections.emptyList());
-=======
-        ShardingSphereDatabase database = new ShardingSphereDatabase(DefaultDatabase.LOGIC_NAME, databaseType, resourceMetaData, databaseRuleMetaData, mockSchemas(schemaName));
-        Map<String, ShardingSphereDatabase> databases = new HashMap<>(2, 1F);
-        databases.put(database.getName(), database);
-        RuleMetaData globalRuleMetaData = new RuleMetaData(createGlobalRules());
-        ShardingSphereMetaData metaData = new ShardingSphereMetaData(databases, mock(ResourceMetaData.class), globalRuleMetaData, mock(ConfigurationProperties.class));
-        HintValueContext hintValueContext = SQLHintUtils.extractHint(testParams.getInputSQL());
-        SQLStatementContext sqlStatementContext = new SQLBindEngine(metaData, database.getName(), hintValueContext).bind(sqlStatement, Collections.emptyList());
->>>>>>> ebcc6ddc
         if (sqlStatementContext instanceof ParameterAware) {
             ((ParameterAware) sqlStatementContext).setUpParameters(testParams.getInputParameters());
         }
         if (sqlStatementContext instanceof CursorDefinitionAware) {
-<<<<<<< HEAD
-            ((CursorDefinitionAware) sqlStatementContext).setUpCursorDefinition(createCursorDefinition(databaseName, metaData, sqlStatementParserEngine));
-=======
-            ((CursorDefinitionAware) sqlStatementContext).setUpCursorDefinition(createCursorDefinition(database.getName(), metaData, sqlStatementParserEngine));
->>>>>>> ebcc6ddc
+            ((CursorDefinitionAware) sqlStatementContext).setUpCursorDefinition(createCursorDefinition(schemaName, metaData, sqlStatementParserEngine));
         }
         QueryContext queryContext = new QueryContext(sqlStatementContext, sql, testParams.getInputParameters(), hintValueContext);
         ConfigurationProperties props = new ConfigurationProperties(rootConfig.getProps());
@@ -189,9 +175,9 @@
         return result;
     }
     
-    private CursorStatementContext createCursorDefinition(final String databaseName, final ShardingSphereMetaData metaData, final SQLStatementParserEngine sqlStatementParserEngine) {
+    private CursorStatementContext createCursorDefinition(final String schemaName, final ShardingSphereMetaData metaData, final SQLStatementParserEngine sqlStatementParserEngine) {
         SQLStatement sqlStatement = sqlStatementParserEngine.parse("CURSOR t_account_cursor FOR SELECT * FROM t_account WHERE account_id = 100", false);
-        return (CursorStatementContext) new SQLBindEngine(metaData, databaseName, new HintValueContext()).bind(sqlStatement, Collections.emptyList());
+        return (CursorStatementContext) new SQLBindEngine(metaData, schemaName, new HintValueContext()).bind(sqlStatement, Collections.emptyList());
     }
     
     protected abstract void mockDataSource(Map<String, DataSource> dataSources) throws SQLException;
