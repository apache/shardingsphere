--- conflicted
+++ resolved
@@ -200,14 +200,11 @@
             result.add("select_with_trim_expr_from_expr_and_both");
             result.add("select_extract");
             result.add("select_where_with_bit_expr_with_mod_sign");
-<<<<<<< HEAD
-            result.add("select_where_with_bit_expr_with_plus_interval");
-            result.add("select_where_with_bit_expr_with_minus_interval");
-=======
             result.add("select_with_spatial_function");
             result.add("select_from_dual");
             result.add("select_substring");
->>>>>>> d5e03271
+            result.add("select_where_with_bit_expr_with_plus_interval");
+            result.add("select_where_with_bit_expr_with_minus_interval");
             return result;
         }
         // CHECKSTYLE:ON
