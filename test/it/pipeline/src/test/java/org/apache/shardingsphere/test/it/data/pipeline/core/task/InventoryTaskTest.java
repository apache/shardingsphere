--- conflicted
+++ resolved
@@ -83,18 +83,10 @@
         PipelineChannel channel = PipelineTaskUtils.createInventoryChannel(PipelineContextUtils.getPipelineChannelCreator(), 100, position);
         PipelineDataSourceWrapper dataSource = DATA_SOURCE_MANAGER.getDataSource(inventoryDumperConfig.getDataSourceConfig());
         PipelineTableMetaDataLoader metaDataLoader = new StandardPipelineTableMetaDataLoader(dataSource);
-<<<<<<< HEAD
         InventoryTask inventoryTask = new InventoryTask(PipelineTaskUtils.generateInventoryTaskId(inventoryDumperConfig),
                 PipelineContextUtils.getExecuteEngine(), PipelineContextUtils.getExecuteEngine(),
                 new InventoryDumper(inventoryDumperConfig, channel, dataSource, metaDataLoader), mock(Importer.class), position);
         assertThrows(ExecutionException.class, () -> CompletableFuture.allOf(inventoryTask.start().toArray(new CompletableFuture[0])).get(10L, TimeUnit.SECONDS));
-=======
-        InventoryTask inventoryTask = new InventoryTask(inventoryDumperConfig, taskConfig.getImporterConfig(),
-                PipelineContextUtils.getPipelineChannelCreator(), new FixtureImporterConnector(), dataSource,
-                metaDataLoader, PipelineContextUtils.getExecuteEngine(), PipelineContextUtils.getExecuteEngine(), new FixtureInventoryIncrementalJobItemContext());
-        assertThrows(ExecutionException.class, () -> CompletableFuture.allOf(inventoryTask.start().toArray(new CompletableFuture[0])).get(10L, TimeUnit.SECONDS));
-        inventoryTask.close();
->>>>>>> b6b265e7
     }
     
     @Test
@@ -102,22 +94,12 @@
         initTableData(taskConfig.getDumperConfig());
         // TODO use t_order_0, and also others
         InventoryDumperConfiguration inventoryDumperConfig = createInventoryDumperConfiguration("t_order", "t_order");
-<<<<<<< HEAD
         AtomicReference<IngestPosition> position = new AtomicReference<>(inventoryDumperConfig.getPosition());
         InventoryTask inventoryTask = new InventoryTask(PipelineTaskUtils.generateInventoryTaskId(inventoryDumperConfig),
                 PipelineContextUtils.getExecuteEngine(), PipelineContextUtils.getExecuteEngine(), mock(Dumper.class), mock(Importer.class), position);
         CompletableFuture.allOf(inventoryTask.start().toArray(new CompletableFuture[0])).get(10L, TimeUnit.SECONDS);
         assertThat(inventoryTask.getTaskProgress().getPosition(), instanceOf(IntegerPrimaryKeyPosition.class));
-=======
-        PipelineDataSourceWrapper dataSource = DATA_SOURCE_MANAGER.getDataSource(inventoryDumperConfig.getDataSourceConfig());
-        PipelineTableMetaDataLoader metaDataLoader = new StandardPipelineTableMetaDataLoader(dataSource);
-        InventoryTask inventoryTask = new InventoryTask(inventoryDumperConfig, taskConfig.getImporterConfig(),
-                PipelineContextUtils.getPipelineChannelCreator(), new FixtureImporterConnector(), dataSource,
-                metaDataLoader, PipelineContextUtils.getExecuteEngine(), PipelineContextUtils.getExecuteEngine(), new FixtureInventoryIncrementalJobItemContext());
-        CompletableFuture.allOf(inventoryTask.start().toArray(new CompletableFuture[0])).get(10L, TimeUnit.SECONDS);
-        assertThat(inventoryTask.getTaskProgress().getPosition(), instanceOf(IntegerPrimaryKeyPosition.class));
         inventoryTask.close();
->>>>>>> b6b265e7
     }
     
     private void initTableData(final DumperConfiguration dumperConfig) throws SQLException {
