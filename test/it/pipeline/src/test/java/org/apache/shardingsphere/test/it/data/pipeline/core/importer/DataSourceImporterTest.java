/*
 * Licensed to the Apache Software Foundation (ASF) under one or more
 * contributor license agreements.  See the NOTICE file distributed with
 * this work for additional information regarding copyright ownership.
 * The ASF licenses this file to You under the Apache License, Version 2.0
 * (the "License"); you may not use this file except in compliance with
 * the License.  You may obtain a copy of the License at
 *
 *     http://www.apache.org/licenses/LICENSE-2.0
 *
 * Unless required by applicable law or agreed to in writing, software
 * distributed under the License is distributed on an "AS IS" BASIS,
 * WITHOUT WARRANTIES OR CONDITIONS OF ANY KIND, either express or implied.
 * See the License for the specific language governing permissions and
 * limitations under the License.
 */

package org.apache.shardingsphere.test.it.data.pipeline.core.importer;

import org.apache.shardingsphere.data.pipeline.api.config.ImporterConfiguration;
import org.apache.shardingsphere.data.pipeline.api.config.TableNameSchemaNameMapping;
import org.apache.shardingsphere.data.pipeline.api.datasource.PipelineDataSourceManager;
import org.apache.shardingsphere.data.pipeline.api.datasource.PipelineDataSourceWrapper;
import org.apache.shardingsphere.data.pipeline.api.datasource.config.PipelineDataSourceConfiguration;
import org.apache.shardingsphere.data.pipeline.api.datasource.config.impl.StandardPipelineDataSourceConfiguration;
import org.apache.shardingsphere.data.pipeline.api.ingest.channel.PipelineChannel;
import org.apache.shardingsphere.data.pipeline.api.ingest.position.PlaceholderPosition;
import org.apache.shardingsphere.data.pipeline.api.ingest.record.Column;
import org.apache.shardingsphere.data.pipeline.api.ingest.record.DataRecord;
import org.apache.shardingsphere.data.pipeline.api.ingest.record.FinishedRecord;
import org.apache.shardingsphere.data.pipeline.api.ingest.record.Record;
import org.apache.shardingsphere.data.pipeline.api.metadata.LogicTableName;
import org.apache.shardingsphere.data.pipeline.core.importer.DataSourceImporter;
import org.apache.shardingsphere.data.pipeline.core.importer.connector.DataSourceImporterConnector;
import org.apache.shardingsphere.data.pipeline.spi.importer.connector.ImporterConnector;
import org.apache.shardingsphere.test.it.data.pipeline.core.fixture.FixtureInventoryIncrementalJobItemContext;
import org.junit.jupiter.api.BeforeEach;
import org.junit.jupiter.api.Test;
import org.junit.jupiter.api.extension.ExtendWith;
import org.mockito.InOrder;
import org.mockito.Mock;
import org.mockito.junit.jupiter.MockitoExtension;

import java.sql.Connection;
import java.sql.PreparedStatement;
import java.sql.SQLException;
import java.util.Collections;
import java.util.LinkedList;
import java.util.List;
import java.util.Map;
import java.util.Set;

import static org.mockito.ArgumentMatchers.any;
import static org.mockito.ArgumentMatchers.anyInt;
import static org.mockito.Mockito.inOrder;
import static org.mockito.Mockito.verify;
import static org.mockito.Mockito.when;

@ExtendWith(MockitoExtension.class)
class DataSourceImporterTest {
    
    private static final String TABLE_NAME = "test_table";
    
    @Mock
    private PipelineDataSourceManager dataSourceManager;
    
    private final PipelineDataSourceConfiguration dataSourceConfig = new StandardPipelineDataSourceConfiguration(
            "jdbc:h2:mem:test_db;DB_CLOSE_DELAY=-1;DATABASE_TO_UPPER=false;MODE=MySQL;USER=root;PASSWORD=root", "root", "root");
    
    @Mock
    private PipelineChannel channel;
    
    @Mock
    private PipelineDataSourceWrapper dataSource;
    
    @Mock
    private Connection connection;
    
    @Mock
    private PreparedStatement preparedStatement;
    
    private DataSourceImporter jdbcImporter;
    
    @BeforeEach
    void setUp() throws SQLException {
        ImporterConnector importerConnector = new DataSourceImporterConnector(dataSourceManager);
        jdbcImporter = new DataSourceImporter(mockImporterConfiguration(), importerConnector, channel, new FixtureInventoryIncrementalJobItemContext());
        when(dataSourceManager.getDataSource(dataSourceConfig)).thenReturn(dataSource);
        when(dataSource.getConnection()).thenReturn(connection);
    }
    
    @Test
    void assertWriteInsertDataRecord() throws SQLException {
        DataRecord insertRecord = getDataRecord("INSERT");
        when(connection.prepareStatement(any())).thenReturn(preparedStatement);
        when(channel.fetchRecords(anyInt(), anyInt(), any())).thenReturn(mockRecords(insertRecord));
        jdbcImporter.run();
        verify(preparedStatement).setObject(1, 1);
        verify(preparedStatement).setObject(2, 10);
        verify(preparedStatement).setObject(3, "INSERT");
        verify(preparedStatement).addBatch();
    }
    
    @Test
    void assertDeleteDataRecord() throws SQLException {
        DataRecord deleteRecord = getDataRecord("DELETE");
        when(connection.prepareStatement(any())).thenReturn(preparedStatement);
<<<<<<< HEAD
        when(channel.fetchRecords(anyInt(), anyInt())).thenReturn(mockRecords(deleteRecord));
        when(preparedStatement.executeBatch()).thenReturn(new int[]{1});
=======
        when(channel.fetchRecords(anyInt(), anyInt(), any())).thenReturn(mockRecords(deleteRecord));
>>>>>>> a3bd4932
        jdbcImporter.run();
        verify(preparedStatement).setObject(1, 1);
        verify(preparedStatement).setObject(2, 10);
        verify(preparedStatement).addBatch();
    }
    
    @Test
    void assertUpdateDataRecord() throws SQLException {
        DataRecord updateRecord = getDataRecord("UPDATE");
        when(connection.prepareStatement(any())).thenReturn(preparedStatement);
        when(channel.fetchRecords(anyInt(), anyInt(), any())).thenReturn(mockRecords(updateRecord));
        jdbcImporter.run();
        verify(preparedStatement).setObject(1, 20);
        verify(preparedStatement).setObject(2, "UPDATE");
        verify(preparedStatement).setObject(3, 1);
        verify(preparedStatement).setObject(4, 20);
        verify(preparedStatement).executeUpdate();
    }
    
    @Test
    void assertUpdatePrimaryKeyDataRecord() throws SQLException {
        DataRecord updateRecord = getUpdatePrimaryKeyDataRecord();
        when(connection.prepareStatement(any())).thenReturn(preparedStatement);
        when(channel.fetchRecords(anyInt(), anyInt(), any())).thenReturn(mockRecords(updateRecord));
        jdbcImporter.run();
        InOrder inOrder = inOrder(preparedStatement);
        inOrder.verify(preparedStatement).setObject(1, 2);
        inOrder.verify(preparedStatement).setObject(2, 10);
        inOrder.verify(preparedStatement).setObject(3, "UPDATE");
        inOrder.verify(preparedStatement).setObject(4, 1);
        inOrder.verify(preparedStatement).setObject(5, 10);
        inOrder.verify(preparedStatement).executeUpdate();
    }
    
    private DataRecord getUpdatePrimaryKeyDataRecord() {
        DataRecord result = new DataRecord(new PlaceholderPosition(), 3);
        result.setTableName(TABLE_NAME);
        result.setType("UPDATE");
        result.addColumn(new Column("id", 1, 2, true, true));
        result.addColumn(new Column("user", 0, 10, true, false));
        result.addColumn(new Column("status", null, "UPDATE", true, false));
        return result;
    }
    
    private List<Record> mockRecords(final DataRecord dataRecord) {
        List<Record> result = new LinkedList<>();
        result.add(dataRecord);
        result.add(new FinishedRecord(new PlaceholderPosition()));
        return result;
    }
    
    private DataRecord getDataRecord(final String recordType) {
        DataRecord result = new DataRecord(new PlaceholderPosition(), 3);
        result.setTableName(TABLE_NAME);
        result.setType(recordType);
        Integer idOldValue = null;
        Integer userOldValue = null;
        Integer idValue = null;
        Integer userValue = null;
        String statusOldValue = null;
        String statusValue = null;
        if ("INSERT".equals(recordType)) {
            idValue = 1;
            userValue = 10;
            statusValue = recordType;
        }
        if ("UPDATE".equals(recordType)) {
            idOldValue = 1;
            idValue = idOldValue;
            userOldValue = 10;
            userValue = 20;
            statusValue = recordType;
        }
        if ("DELETE".equals(recordType)) {
            idOldValue = 1;
            userOldValue = 10;
            statusOldValue = recordType;
        }
        result.addColumn(new Column("id", idOldValue, idValue, false, true));
        result.addColumn(new Column("user", userOldValue, userValue, true, false));
        result.addColumn(new Column("status", statusOldValue, statusValue, true, false));
        return result;
    }
    
    private ImporterConfiguration mockImporterConfiguration() {
        Map<LogicTableName, Set<String>> shardingColumnsMap = Collections.singletonMap(new LogicTableName("test_table"), Collections.singleton("user"));
        return new ImporterConfiguration(dataSourceConfig, shardingColumnsMap, new TableNameSchemaNameMapping(Collections.emptyMap()), 1000, null, 3, 3);
    }
}<|MERGE_RESOLUTION|>--- conflicted
+++ resolved
@@ -105,12 +105,8 @@
     void assertDeleteDataRecord() throws SQLException {
         DataRecord deleteRecord = getDataRecord("DELETE");
         when(connection.prepareStatement(any())).thenReturn(preparedStatement);
-<<<<<<< HEAD
-        when(channel.fetchRecords(anyInt(), anyInt())).thenReturn(mockRecords(deleteRecord));
+        when(channel.fetchRecords(anyInt(), anyInt(), any())).thenReturn(mockRecords(deleteRecord));
         when(preparedStatement.executeBatch()).thenReturn(new int[]{1});
-=======
-        when(channel.fetchRecords(anyInt(), anyInt(), any())).thenReturn(mockRecords(deleteRecord));
->>>>>>> a3bd4932
         jdbcImporter.run();
         verify(preparedStatement).setObject(1, 1);
         verify(preparedStatement).setObject(2, 10);
