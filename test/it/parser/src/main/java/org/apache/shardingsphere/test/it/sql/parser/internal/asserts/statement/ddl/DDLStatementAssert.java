--- conflicted
+++ resolved
@@ -19,49 +19,7 @@
 
 import lombok.AccessLevel;
 import lombok.NoArgsConstructor;
-<<<<<<< HEAD
-import org.apache.shardingsphere.sql.parser.statement.core.statement.type.ddl.CloseStatement;
-import org.apache.shardingsphere.sql.parser.statement.core.statement.type.ddl.CommentStatement;
-import org.apache.shardingsphere.sql.parser.statement.core.statement.type.ddl.CursorStatement;
 import org.apache.shardingsphere.sql.parser.statement.core.statement.type.ddl.DDLStatement;
-import org.apache.shardingsphere.sql.parser.statement.core.statement.type.ddl.FetchStatement;
-import org.apache.shardingsphere.sql.parser.statement.core.statement.type.ddl.MoveStatement;
-import org.apache.shardingsphere.sql.parser.statement.core.statement.type.ddl.RenameTableStatement;
-import org.apache.shardingsphere.sql.parser.statement.core.statement.type.ddl.TruncateStatement;
-import org.apache.shardingsphere.sql.parser.statement.core.statement.type.ddl.index.AlterIndexStatement;
-import org.apache.shardingsphere.sql.parser.statement.core.statement.type.ddl.index.CreateIndexStatement;
-import org.apache.shardingsphere.sql.parser.statement.core.statement.type.ddl.index.DropIndexStatement;
-import org.apache.shardingsphere.sql.parser.statement.core.statement.type.ddl.sequence.CreateSequenceStatement;
-import org.apache.shardingsphere.sql.parser.statement.core.statement.type.ddl.synonym.AlterSynonymStatement;
-import org.apache.shardingsphere.sql.parser.statement.core.statement.type.ddl.table.AlterTableStatement;
-import org.apache.shardingsphere.sql.parser.statement.core.statement.type.ddl.table.CreateTableStatement;
-import org.apache.shardingsphere.sql.parser.statement.core.statement.type.ddl.table.DropTableStatement;
-import org.apache.shardingsphere.sql.parser.statement.core.statement.type.ddl.tablespace.AlterTablespaceStatement;
-import org.apache.shardingsphere.sql.parser.statement.core.statement.type.ddl.view.AlterViewStatement;
-import org.apache.shardingsphere.sql.parser.statement.core.statement.type.ddl.view.CreateViewStatement;
-import org.apache.shardingsphere.sql.parser.statement.core.statement.type.ddl.view.DropViewStatement;
-import org.apache.shardingsphere.sql.parser.statement.core.statement.type.ddl.view.RefreshMatViewStmtStatement;
-import org.apache.shardingsphere.sql.parser.statement.oracle.ddl.OracleAlterSessionStatement;
-import org.apache.shardingsphere.sql.parser.statement.oracle.ddl.OracleAlterSystemStatement;
-import org.apache.shardingsphere.sql.parser.statement.oracle.ddl.OracleAnalyzeStatement;
-import org.apache.shardingsphere.sql.parser.statement.oracle.ddl.OracleAuditStatement;
-import org.apache.shardingsphere.sql.parser.statement.oracle.ddl.OracleNoAuditStatement;
-import org.apache.shardingsphere.sql.parser.statement.oracle.ddl.OraclePurgeStatement;
-import org.apache.shardingsphere.sql.parser.statement.oracle.ddl.flashback.OracleFlashbackTableStatement;
-import org.apache.shardingsphere.sql.parser.statement.oracle.ddl.statistics.OracleAssociateStatisticsStatement;
-import org.apache.shardingsphere.sql.parser.statement.oracle.ddl.statistics.OracleDisassociateStatisticsStatement;
-import org.apache.shardingsphere.sql.parser.statement.postgresql.ddl.PostgreSQLClusterStatement;
-import org.apache.shardingsphere.sql.parser.statement.postgresql.ddl.PostgreSQLDeclareStatement;
-import org.apache.shardingsphere.sql.parser.statement.postgresql.ddl.PostgreSQLListenStatement;
-import org.apache.shardingsphere.sql.parser.statement.postgresql.ddl.PostgreSQLNotifyStmtStatement;
-import org.apache.shardingsphere.sql.parser.statement.postgresql.ddl.PostgreSQLOpenStatement;
-import org.apache.shardingsphere.sql.parser.statement.postgresql.ddl.PostgreSQLReindexStatement;
-import org.apache.shardingsphere.sql.parser.statement.postgresql.ddl.PostgreSQLSecurityLabelStmtStatement;
-import org.apache.shardingsphere.sql.parser.statement.postgresql.ddl.PostgreSQLUnlistenStatement;
-import org.apache.shardingsphere.sql.parser.statement.sqlserver.ddl.statistics.SQLServerUpdateStatisticsStatement;
-=======
-import org.apache.shardingsphere.sql.parser.statement.core.statement.type.ddl.DDLStatement;
->>>>>>> 64195612
 import org.apache.shardingsphere.test.it.sql.parser.internal.asserts.SQLCaseAssertContext;
 import org.apache.shardingsphere.test.it.sql.parser.internal.asserts.statement.ddl.dialect.oracle.OracleDDLStatementAssert;
 import org.apache.shardingsphere.test.it.sql.parser.internal.asserts.statement.ddl.dialect.postgresql.PostgreSQLDDLStatementAssert;
@@ -74,7 +32,7 @@
  */
 @NoArgsConstructor(access = AccessLevel.PRIVATE)
 public final class DDLStatementAssert {
-    
+
     /**
      * Assert DDL statement is correct with expected parser result.
      *
@@ -83,89 +41,9 @@
      * @param expected expected parser result
      */
     public static void assertIs(final SQLCaseAssertContext assertContext, final DDLStatement actual, final SQLParserTestCase expected) {
-<<<<<<< HEAD
-        if (actual instanceof CreateTableStatement) {
-            CreateTableStatementAssert.assertIs(assertContext, (CreateTableStatement) actual, (CreateTableStatementTestCase) expected);
-        } else if (actual instanceof AlterTableStatement) {
-            AlterTableStatementAssert.assertIs(assertContext, (AlterTableStatement) actual, (AlterTableStatementTestCase) expected);
-        } else if (actual instanceof RenameTableStatement) {
-            RenameTableStatementAssert.assertIs(assertContext, (RenameTableStatement) actual, (RenameTableStatementTestCase) expected);
-        } else if (actual instanceof DropTableStatement) {
-            DropTableStatementAssert.assertIs(assertContext, (DropTableStatement) actual, (DropTableStatementTestCase) expected);
-        } else if (actual instanceof TruncateStatement) {
-            TruncateStatementAssert.assertIs(assertContext, (TruncateStatement) actual, (TruncateStatementTestCase) expected);
-        } else if (actual instanceof CreateIndexStatement) {
-            CreateIndexStatementAssert.assertIs(assertContext, (CreateIndexStatement) actual, (CreateIndexStatementTestCase) expected);
-        } else if (actual instanceof AlterIndexStatement) {
-            AlterIndexStatementAssert.assertIs(assertContext, (AlterIndexStatement) actual, (AlterIndexStatementTestCase) expected);
-        } else if (actual instanceof DropIndexStatement) {
-            DropIndexStatementAssert.assertIs(assertContext, (DropIndexStatement) actual, (DropIndexStatementTestCase) expected);
-        } else if (actual instanceof AlterSynonymStatement) {
-            AlterSynonymStatementAssert.assertIs(assertContext, (AlterSynonymStatement) actual, (AlterSynonymStatementTestCase) expected);
-        } else if (actual instanceof OracleAlterSessionStatement) {
-            AlterSessionStatementAssert.assertIs(assertContext, (OracleAlterSessionStatement) actual, (AlterSessionStatementTestCase) expected);
-        } else if (actual instanceof OracleAlterSystemStatement) {
-            AlterSystemStatementAssert.assertIs(assertContext, (OracleAlterSystemStatement) actual, (AlterSystemStatementTestCase) expected);
-        } else if (actual instanceof OracleAnalyzeStatement) {
-            AnalyzeStatementAssert.assertIs(assertContext, (OracleAnalyzeStatement) actual, (AnalyzeStatementTestCase) expected);
-        } else if (actual instanceof OracleAssociateStatisticsStatement) {
-            AssociateStatisticsStatementAssert.assertIs(assertContext, (OracleAssociateStatisticsStatement) actual, (AssociateStatisticsStatementTestCase) expected);
-        } else if (actual instanceof OracleDisassociateStatisticsStatement) {
-            DisassociateStatisticsStatementAssert.assertIs(assertContext, (OracleDisassociateStatisticsStatement) actual, (DisassociateStatisticsStatementTestCase) expected);
-        } else if (actual instanceof OracleAuditStatement) {
-            AuditStatementAssert.assertIs(assertContext, (OracleAuditStatement) actual, (AuditStatementTestCase) expected);
-        } else if (actual instanceof OracleNoAuditStatement) {
-            NoAuditStatementAssert.assertIs(assertContext, (OracleNoAuditStatement) actual, (NoAuditStatementTestCase) expected);
-        } else if (actual instanceof CursorStatement) {
-            CursorStatementAssert.assertIs(assertContext, (CursorStatement) actual, (CursorStatementTestCase) expected);
-        } else if (actual instanceof PostgreSQLDeclareStatement) {
-            DeclareStatementAssert.assertIs(assertContext, (PostgreSQLDeclareStatement) actual, (DeclareStatementTestCase) expected);
-        } else if (actual instanceof CloseStatement) {
-            CloseStatementAssert.assertIs(assertContext, (CloseStatement) actual, (CloseStatementTestCase) expected);
-        } else if (actual instanceof MoveStatement) {
-            MoveStatementAssert.assertIs(assertContext, (MoveStatement) actual, (MoveStatementTestCase) expected);
-        } else if (actual instanceof FetchStatement) {
-            FetchStatementAssert.assertIs(assertContext, (FetchStatement) actual, (FetchStatementTestCase) expected);
-        } else if (actual instanceof PostgreSQLClusterStatement) {
-            ClusterStatementAssert.assertIs(assertContext, (PostgreSQLClusterStatement) actual, (ClusterStatementTestCase) expected);
-        } else if (actual instanceof CommentStatement) {
-            CommentStatementAssert.assertIs(assertContext, (CommentStatement) actual, (CommentStatementTestCase) expected);
-        } else if (actual instanceof PostgreSQLListenStatement) {
-            ListenStatementAssert.assertIs(assertContext, (PostgreSQLListenStatement) actual, (ListenStatementTestCase) expected);
-        } else if (actual instanceof PostgreSQLUnlistenStatement) {
-            UnlistenStatementAssert.assertIs(assertContext, (PostgreSQLUnlistenStatement) actual, (UnlistenStatementTestCase) expected);
-        } else if (actual instanceof PostgreSQLNotifyStmtStatement) {
-            NotifyStmtStatementAssert.assertIs(assertContext, (PostgreSQLNotifyStmtStatement) actual, (NotifyStmtStatementTestCase) expected);
-        } else if (actual instanceof RefreshMatViewStmtStatement) {
-            RefreshMatViewStmtStatementAssert.assertIs(assertContext, (RefreshMatViewStmtStatement) actual, (RefreshMatViewStmtStatementTestCase) expected);
-        } else if (actual instanceof PostgreSQLReindexStatement) {
-            ReindexStatementAssert.assertIs(assertContext, (PostgreSQLReindexStatement) actual, (ReindexStatementTestCase) expected);
-        } else if (actual instanceof PostgreSQLSecurityLabelStmtStatement) {
-            SecurityLabelStmtStatementAssert.assertIs(assertContext, (PostgreSQLSecurityLabelStmtStatement) actual, (SecurityLabelStmtStatementTestCase) expected);
-        } else if (actual instanceof CreateViewStatement) {
-            CreateViewStatementAssert.assertIs(assertContext, (CreateViewStatement) actual, (CreateViewStatementTestCase) expected);
-        } else if (actual instanceof AlterViewStatement) {
-            AlterViewStatementAssert.assertIs(assertContext, (AlterViewStatement) actual, (AlterViewStatementTestCase) expected);
-        } else if (actual instanceof DropViewStatement) {
-            DropViewStatementAssert.assertIs(assertContext, (DropViewStatement) actual, (DropViewStatementTestCase) expected);
-        } else if (actual instanceof AlterTablespaceStatement) {
-            AlterTablespaceStatementAssert.assertIs(assertContext, (AlterTablespaceStatement) actual, (AlterTablespaceStatementTestCase) expected);
-        } else if (actual instanceof CreateSequenceStatement) {
-            CreateSequenceStatementAssert.assertIs(assertContext, (CreateSequenceStatement) actual, (CreateSequenceStatementTestCase) expected);
-        } else if (actual instanceof SQLServerUpdateStatisticsStatement) {
-            UpdateStatisticsStatementAssert.assertIs(assertContext, (SQLServerUpdateStatisticsStatement) actual, (UpdateStatisticsStatementTestCase) expected);
-        } else if (actual instanceof PostgreSQLOpenStatement) {
-            OpenStatementAssert.assertIs(assertContext, (PostgreSQLOpenStatement) actual, (OpenStatementTestCase) expected);
-        } else if (actual instanceof OracleFlashbackTableStatement) {
-            FlashbackTableStatementAssert.assertIs(assertContext, (OracleFlashbackTableStatement) actual, (FlashbackTableStatementTestCase) expected);
-        } else if (actual instanceof OraclePurgeStatement) {
-            PurgeStatementAssert.assertIs(assertContext, (OraclePurgeStatement) actual, (PurgeStatementTestCase) expected);
-        }
-=======
         StandardDDLStatementAssert.assertIs(assertContext, actual, expected);
         PostgreSQLDDLStatementAssert.assertIs(assertContext, actual, expected);
         OracleDDLStatementAssert.assertIs(assertContext, actual, expected);
         SQLServerDDLStatementAssert.assertIs(assertContext, actual, expected);
->>>>>>> 64195612
     }
 }