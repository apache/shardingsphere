/*
 * Licensed to the Apache Software Foundation (ASF) under one or more
 * contributor license agreements.  See the NOTICE file distributed with
 * this work for additional information regarding copyright ownership.
 * The ASF licenses this file to You under the Apache License, Version 2.0
 * (the "License"); you may not use this file except in compliance with
 * the License.  You may obtain a copy of the License at
 *
 *     http://www.apache.org/licenses/LICENSE-2.0
 *
 * Unless required by applicable law or agreed to in writing, software
 * distributed under the License is distributed on an "AS IS" BASIS,
 * WITHOUT WARRANTIES OR CONDITIONS OF ANY KIND, either express or implied.
 * See the License for the specific language governing permissions and
 * limitations under the License.
 */

package org.apache.shardingsphere.test.it.sql.parser.internal.cases.parser.jaxb;

import com.google.common.base.Preconditions;
import lombok.Getter;
import lombok.SneakyThrows;
import org.apache.shardingsphere.test.it.sql.parser.internal.cases.parser.jaxb.statement.CommonStatementTestCase;
import org.apache.shardingsphere.test.it.sql.parser.internal.cases.parser.jaxb.statement.dal.AlterResourceGroupStatementTestCase;
import org.apache.shardingsphere.test.it.sql.parser.internal.cases.parser.jaxb.statement.dal.BinlogStatementTestCase;
import org.apache.shardingsphere.test.it.sql.parser.internal.cases.parser.jaxb.statement.dal.CacheIndexStatementTestCase;
import org.apache.shardingsphere.test.it.sql.parser.internal.cases.parser.jaxb.statement.dal.CheckTableStatementTestCase;
import org.apache.shardingsphere.test.it.sql.parser.internal.cases.parser.jaxb.statement.dal.ChecksumTableStatementTestCase;
import org.apache.shardingsphere.test.it.sql.parser.internal.cases.parser.jaxb.statement.dal.CloneStatementTestCase;
import org.apache.shardingsphere.test.it.sql.parser.internal.cases.parser.jaxb.statement.dal.CreateResourceGroupStatementTestCase;
import org.apache.shardingsphere.test.it.sql.parser.internal.cases.parser.jaxb.statement.dal.DelimiterStatementTestCase;
import org.apache.shardingsphere.test.it.sql.parser.internal.cases.parser.jaxb.statement.dal.DropResourceGroupStatementTestCase;
import org.apache.shardingsphere.test.it.sql.parser.internal.cases.parser.jaxb.statement.dal.EmptyStatementTestCase;
import org.apache.shardingsphere.test.it.sql.parser.internal.cases.parser.jaxb.statement.dal.ExplainStatementTestCase;
import org.apache.shardingsphere.test.it.sql.parser.internal.cases.parser.jaxb.statement.dal.FlushStatementTestCase;
import org.apache.shardingsphere.test.it.sql.parser.internal.cases.parser.jaxb.statement.dal.HelpStatementTestCase;
import org.apache.shardingsphere.test.it.sql.parser.internal.cases.parser.jaxb.statement.dal.InstallComponentStatementTestCase;
import org.apache.shardingsphere.test.it.sql.parser.internal.cases.parser.jaxb.statement.dal.InstallPluginStatementTestCase;
import org.apache.shardingsphere.test.it.sql.parser.internal.cases.parser.jaxb.statement.dal.KillStatementTestCase;
import org.apache.shardingsphere.test.it.sql.parser.internal.cases.parser.jaxb.statement.dal.LoadIndexInfoStatementTestCase;
import org.apache.shardingsphere.test.it.sql.parser.internal.cases.parser.jaxb.statement.dal.OptimizeTableStatementTestCase;
import org.apache.shardingsphere.test.it.sql.parser.internal.cases.parser.jaxb.statement.dal.RepairTableStatementTestCase;
import org.apache.shardingsphere.test.it.sql.parser.internal.cases.parser.jaxb.statement.dal.ResetParameterStatementTestCase;
import org.apache.shardingsphere.test.it.sql.parser.internal.cases.parser.jaxb.statement.dal.ResetPersistStatementTestCase;
import org.apache.shardingsphere.test.it.sql.parser.internal.cases.parser.jaxb.statement.dal.ResetStatementTestCase;
import org.apache.shardingsphere.test.it.sql.parser.internal.cases.parser.jaxb.statement.dal.SetParameterStatementTestCase;
import org.apache.shardingsphere.test.it.sql.parser.internal.cases.parser.jaxb.statement.dal.SetResourceGroupStatementTestCase;
import org.apache.shardingsphere.test.it.sql.parser.internal.cases.parser.jaxb.statement.dal.ShowBinlogEventsStatementTestCase;
import org.apache.shardingsphere.test.it.sql.parser.internal.cases.parser.jaxb.statement.dal.ShowCharacterSetStatementTestCase;
import org.apache.shardingsphere.test.it.sql.parser.internal.cases.parser.jaxb.statement.dal.ShowCollationStatementTestCase;
import org.apache.shardingsphere.test.it.sql.parser.internal.cases.parser.jaxb.statement.dal.ShowColumnsStatementTestCase;
import org.apache.shardingsphere.test.it.sql.parser.internal.cases.parser.jaxb.statement.dal.ShowCreateTableStatementTestCase;
import org.apache.shardingsphere.test.it.sql.parser.internal.cases.parser.jaxb.statement.dal.ShowCreateTriggerStatementTestCase;
import org.apache.shardingsphere.test.it.sql.parser.internal.cases.parser.jaxb.statement.dal.ShowCreateUserStatementTestCase;
import org.apache.shardingsphere.test.it.sql.parser.internal.cases.parser.jaxb.statement.dal.ShowDatabasesStatementTestCase;
import org.apache.shardingsphere.test.it.sql.parser.internal.cases.parser.jaxb.statement.dal.ShowEventsStatementTestCase;
import org.apache.shardingsphere.test.it.sql.parser.internal.cases.parser.jaxb.statement.dal.ShowFunctionStatusStatementTestCase;
import org.apache.shardingsphere.test.it.sql.parser.internal.cases.parser.jaxb.statement.dal.ShowIndexStatementTestCase;
import org.apache.shardingsphere.test.it.sql.parser.internal.cases.parser.jaxb.statement.dal.ShowOpenTablesStatementTestCase;
import org.apache.shardingsphere.test.it.sql.parser.internal.cases.parser.jaxb.statement.dal.ShowProcedureCodeStatementTestCase;
import org.apache.shardingsphere.test.it.sql.parser.internal.cases.parser.jaxb.statement.dal.ShowProcedureStatusStatementTestCase;
import org.apache.shardingsphere.test.it.sql.parser.internal.cases.parser.jaxb.statement.dal.ShowRelayLogEventsStatementTestCase;
import org.apache.shardingsphere.test.it.sql.parser.internal.cases.parser.jaxb.statement.dal.ShowReplicaStatusStatementTestCase;
import org.apache.shardingsphere.test.it.sql.parser.internal.cases.parser.jaxb.statement.dal.ShowReplicasStatementTestCase;
import org.apache.shardingsphere.test.it.sql.parser.internal.cases.parser.jaxb.statement.dal.ShowSlaveHostsStatementTestCase;
import org.apache.shardingsphere.test.it.sql.parser.internal.cases.parser.jaxb.statement.dal.ShowSlaveStatusStatementTestCase;
import org.apache.shardingsphere.test.it.sql.parser.internal.cases.parser.jaxb.statement.dal.ShowStatementTestCase;
import org.apache.shardingsphere.test.it.sql.parser.internal.cases.parser.jaxb.statement.dal.ShowStatusStatementTestCase;
import org.apache.shardingsphere.test.it.sql.parser.internal.cases.parser.jaxb.statement.dal.ShowTableStatusStatementTestCase;
import org.apache.shardingsphere.test.it.sql.parser.internal.cases.parser.jaxb.statement.dal.ShowTablesStatementTestCase;
import org.apache.shardingsphere.test.it.sql.parser.internal.cases.parser.jaxb.statement.dal.ShowTriggersStatementTestCase;
import org.apache.shardingsphere.test.it.sql.parser.internal.cases.parser.jaxb.statement.dal.ShowVariablesStatementTestCase;
import org.apache.shardingsphere.test.it.sql.parser.internal.cases.parser.jaxb.statement.dal.ShutdownStatementTestCase;
import org.apache.shardingsphere.test.it.sql.parser.internal.cases.parser.jaxb.statement.dal.UninstallComponentStatementTestCase;
import org.apache.shardingsphere.test.it.sql.parser.internal.cases.parser.jaxb.statement.dal.UninstallPluginStatementTestCase;
import org.apache.shardingsphere.test.it.sql.parser.internal.cases.parser.jaxb.statement.dal.UseStatementTestCase;
import org.apache.shardingsphere.test.it.sql.parser.internal.cases.parser.jaxb.statement.dcl.AlterLoginStatementTestCase;
import org.apache.shardingsphere.test.it.sql.parser.internal.cases.parser.jaxb.statement.dcl.AlterRoleStatementTestCase;
import org.apache.shardingsphere.test.it.sql.parser.internal.cases.parser.jaxb.statement.dcl.AlterUserStatementTestCase;
import org.apache.shardingsphere.test.it.sql.parser.internal.cases.parser.jaxb.statement.dcl.CreateGroupStatementTestCase;
import org.apache.shardingsphere.test.it.sql.parser.internal.cases.parser.jaxb.statement.dcl.CreateLoginStatementTestCase;
import org.apache.shardingsphere.test.it.sql.parser.internal.cases.parser.jaxb.statement.dcl.CreateRoleStatementTestCase;
import org.apache.shardingsphere.test.it.sql.parser.internal.cases.parser.jaxb.statement.dcl.CreateUserStatementTestCase;
import org.apache.shardingsphere.test.it.sql.parser.internal.cases.parser.jaxb.statement.dcl.DenyUserStatementTestCase;
import org.apache.shardingsphere.test.it.sql.parser.internal.cases.parser.jaxb.statement.dcl.DropLoginStatementTestCase;
import org.apache.shardingsphere.test.it.sql.parser.internal.cases.parser.jaxb.statement.dcl.DropRoleStatementTestCase;
import org.apache.shardingsphere.test.it.sql.parser.internal.cases.parser.jaxb.statement.dcl.DropUserStatementTestCase;
import org.apache.shardingsphere.test.it.sql.parser.internal.cases.parser.jaxb.statement.dcl.GrantStatementTestCase;
import org.apache.shardingsphere.test.it.sql.parser.internal.cases.parser.jaxb.statement.dcl.ReassignOwnedStatementTestCase;
import org.apache.shardingsphere.test.it.sql.parser.internal.cases.parser.jaxb.statement.dcl.RenameUserStatementTestCase;
import org.apache.shardingsphere.test.it.sql.parser.internal.cases.parser.jaxb.statement.dcl.RevertStatementTestCase;
import org.apache.shardingsphere.test.it.sql.parser.internal.cases.parser.jaxb.statement.dcl.RevokeStatementTestCase;
import org.apache.shardingsphere.test.it.sql.parser.internal.cases.parser.jaxb.statement.dcl.SetDefaultRoleStatementTestCase;
import org.apache.shardingsphere.test.it.sql.parser.internal.cases.parser.jaxb.statement.dcl.SetPasswordStatementTestCase;
import org.apache.shardingsphere.test.it.sql.parser.internal.cases.parser.jaxb.statement.dcl.SetRoleStatementTestCase;
import org.apache.shardingsphere.test.it.sql.parser.internal.cases.parser.jaxb.statement.dcl.SetUserStatementTestCase;
import org.apache.shardingsphere.test.it.sql.parser.internal.cases.parser.jaxb.statement.ddl.AlterAggregateStatementTestCase;
import org.apache.shardingsphere.test.it.sql.parser.internal.cases.parser.jaxb.statement.ddl.AlterAnalyticViewStatementTestCase;
import org.apache.shardingsphere.test.it.sql.parser.internal.cases.parser.jaxb.statement.ddl.AlterAttributeDimensionStatementTestCase;
import org.apache.shardingsphere.test.it.sql.parser.internal.cases.parser.jaxb.statement.ddl.AlterAuditPolicyStatementTestCase;
import org.apache.shardingsphere.test.it.sql.parser.internal.cases.parser.jaxb.statement.ddl.AlterClusterStatementTestCase;
import org.apache.shardingsphere.test.it.sql.parser.internal.cases.parser.jaxb.statement.ddl.AlterCollationStatementTestCase;
import org.apache.shardingsphere.test.it.sql.parser.internal.cases.parser.jaxb.statement.ddl.AlterConversionStatementTestCase;
import org.apache.shardingsphere.test.it.sql.parser.internal.cases.parser.jaxb.statement.ddl.AlterDatabaseDictionaryStatementTestCase;
import org.apache.shardingsphere.test.it.sql.parser.internal.cases.parser.jaxb.statement.ddl.AlterDatabaseLinkStatementTestCase;
import org.apache.shardingsphere.test.it.sql.parser.internal.cases.parser.jaxb.statement.ddl.AlterDatabaseStatementTestCase;
import org.apache.shardingsphere.test.it.sql.parser.internal.cases.parser.jaxb.statement.ddl.AlterDefaultPrivilegesTestCase;
import org.apache.shardingsphere.test.it.sql.parser.internal.cases.parser.jaxb.statement.ddl.AlterDimensionStatementTestCase;
import org.apache.shardingsphere.test.it.sql.parser.internal.cases.parser.jaxb.statement.ddl.AlterDirectoryStatementTestCase;
import org.apache.shardingsphere.test.it.sql.parser.internal.cases.parser.jaxb.statement.ddl.AlterDiskgroupStatementTestCase;
import org.apache.shardingsphere.test.it.sql.parser.internal.cases.parser.jaxb.statement.ddl.AlterDomainStatementTestCase;
import org.apache.shardingsphere.test.it.sql.parser.internal.cases.parser.jaxb.statement.ddl.AlterExtensionStatementTestCase;
import org.apache.shardingsphere.test.it.sql.parser.internal.cases.parser.jaxb.statement.ddl.AlterFlashbackArchiveStatementTestCase;
import org.apache.shardingsphere.test.it.sql.parser.internal.cases.parser.jaxb.statement.ddl.AlterForeignDataWrapperTestCase;
import org.apache.shardingsphere.test.it.sql.parser.internal.cases.parser.jaxb.statement.ddl.AlterForeignTableTestCase;
import org.apache.shardingsphere.test.it.sql.parser.internal.cases.parser.jaxb.statement.ddl.AlterFunctionStatementTestCase;
import org.apache.shardingsphere.test.it.sql.parser.internal.cases.parser.jaxb.statement.ddl.AlterGroupStatementTestCase;
import org.apache.shardingsphere.test.it.sql.parser.internal.cases.parser.jaxb.statement.ddl.AlterHierarchyStatementTestCase;
import org.apache.shardingsphere.test.it.sql.parser.internal.cases.parser.jaxb.statement.ddl.AlterIndexStatementTestCase;
import org.apache.shardingsphere.test.it.sql.parser.internal.cases.parser.jaxb.statement.ddl.AlterIndexTypeStatementTestCase;
import org.apache.shardingsphere.test.it.sql.parser.internal.cases.parser.jaxb.statement.ddl.AlterInmemoryJoinGroupStatementTestCase;
import org.apache.shardingsphere.test.it.sql.parser.internal.cases.parser.jaxb.statement.ddl.AlterJavaStatementTestCase;
import org.apache.shardingsphere.test.it.sql.parser.internal.cases.parser.jaxb.statement.ddl.AlterLanguageStatementTestCase;
import org.apache.shardingsphere.test.it.sql.parser.internal.cases.parser.jaxb.statement.ddl.AlterLibraryStatementTestCase;
import org.apache.shardingsphere.test.it.sql.parser.internal.cases.parser.jaxb.statement.ddl.AlterLockdownProfileStatementTestCase;
import org.apache.shardingsphere.test.it.sql.parser.internal.cases.parser.jaxb.statement.ddl.AlterMaterializedViewLogStatementTestCase;
import org.apache.shardingsphere.test.it.sql.parser.internal.cases.parser.jaxb.statement.ddl.AlterMaterializedViewStatementTestCase;
import org.apache.shardingsphere.test.it.sql.parser.internal.cases.parser.jaxb.statement.ddl.AlterMaterializedZonemapStatementTestCase;
import org.apache.shardingsphere.test.it.sql.parser.internal.cases.parser.jaxb.statement.ddl.AlterOperatorStatementTestCase;
import org.apache.shardingsphere.test.it.sql.parser.internal.cases.parser.jaxb.statement.ddl.AlterOutlineStatementTestCase;
import org.apache.shardingsphere.test.it.sql.parser.internal.cases.parser.jaxb.statement.ddl.AlterPackageStatementTestCase;
import org.apache.shardingsphere.test.it.sql.parser.internal.cases.parser.jaxb.statement.ddl.AlterPluggableDatabaseStatementTestCase;
import org.apache.shardingsphere.test.it.sql.parser.internal.cases.parser.jaxb.statement.ddl.AlterPolicyStatementTestCase;
import org.apache.shardingsphere.test.it.sql.parser.internal.cases.parser.jaxb.statement.ddl.AlterProcedureStatementTestCase;
import org.apache.shardingsphere.test.it.sql.parser.internal.cases.parser.jaxb.statement.ddl.AlterPublicationStatementTestCase;
import org.apache.shardingsphere.test.it.sql.parser.internal.cases.parser.jaxb.statement.ddl.AlterProfileStatementTestCase;
import org.apache.shardingsphere.test.it.sql.parser.internal.cases.parser.jaxb.statement.ddl.AlterRoutineStatementTestCase;
import org.apache.shardingsphere.test.it.sql.parser.internal.cases.parser.jaxb.statement.ddl.AlterRollbackSegmentStatementTestCase;
import org.apache.shardingsphere.test.it.sql.parser.internal.cases.parser.jaxb.statement.ddl.AlterRuleStatementTestCase;
import org.apache.shardingsphere.test.it.sql.parser.internal.cases.parser.jaxb.statement.ddl.AlterSchemaStatementTestCase;
import org.apache.shardingsphere.test.it.sql.parser.internal.cases.parser.jaxb.statement.ddl.AlterSequenceStatementTestCase;
import org.apache.shardingsphere.test.it.sql.parser.internal.cases.parser.jaxb.statement.ddl.AlterServerStatementTestCase;
import org.apache.shardingsphere.test.it.sql.parser.internal.cases.parser.jaxb.statement.ddl.AlterServiceStatementTestCase;
import org.apache.shardingsphere.test.it.sql.parser.internal.cases.parser.jaxb.statement.ddl.AlterSessionStatementTestCase;
import org.apache.shardingsphere.test.it.sql.parser.internal.cases.parser.jaxb.statement.ddl.AlterStatisticsStatementTestCase;
import org.apache.shardingsphere.test.it.sql.parser.internal.cases.parser.jaxb.statement.ddl.AlterSubscriptionStatementTestCase;
import org.apache.shardingsphere.test.it.sql.parser.internal.cases.parser.jaxb.statement.ddl.AlterSynonymStatementTestCase;
import org.apache.shardingsphere.test.it.sql.parser.internal.cases.parser.jaxb.statement.ddl.AlterSystemStatementTestCase;
import org.apache.shardingsphere.test.it.sql.parser.internal.cases.parser.jaxb.statement.ddl.AlterTableStatementTestCase;
import org.apache.shardingsphere.test.it.sql.parser.internal.cases.parser.jaxb.statement.ddl.AlterTablespaceStatementTestCase;
import org.apache.shardingsphere.test.it.sql.parser.internal.cases.parser.jaxb.statement.ddl.AlterTextSearchStatementTestCase;
import org.apache.shardingsphere.test.it.sql.parser.internal.cases.parser.jaxb.statement.ddl.AlterTriggerStatementTestCase;
import org.apache.shardingsphere.test.it.sql.parser.internal.cases.parser.jaxb.statement.ddl.AlterTypeStatementTestCase;
import org.apache.shardingsphere.test.it.sql.parser.internal.cases.parser.jaxb.statement.ddl.AlterViewStatementTestCase;
import org.apache.shardingsphere.test.it.sql.parser.internal.cases.parser.jaxb.statement.ddl.AnalyzeStatementTestCase;
import org.apache.shardingsphere.test.it.sql.parser.internal.cases.parser.jaxb.statement.ddl.AssociateStatisticsStatementTestCase;
import org.apache.shardingsphere.test.it.sql.parser.internal.cases.parser.jaxb.statement.ddl.AuditStatementTestCase;
import org.apache.shardingsphere.test.it.sql.parser.internal.cases.parser.jaxb.statement.ddl.CloseStatementTestCase;
import org.apache.shardingsphere.test.it.sql.parser.internal.cases.parser.jaxb.statement.ddl.ClusterStatementTestCase;
import org.apache.shardingsphere.test.it.sql.parser.internal.cases.parser.jaxb.statement.ddl.CommentStatementTestCase;
import org.apache.shardingsphere.test.it.sql.parser.internal.cases.parser.jaxb.statement.ddl.CreateAccessMethodStatementTestCase;
import org.apache.shardingsphere.test.it.sql.parser.internal.cases.parser.jaxb.statement.ddl.CreateAggregateStatementTestCase;
import org.apache.shardingsphere.test.it.sql.parser.internal.cases.parser.jaxb.statement.ddl.CreateCastStatementTestCase;
import org.apache.shardingsphere.test.it.sql.parser.internal.cases.parser.jaxb.statement.ddl.CreateClusterStatementTestCase;
import org.apache.shardingsphere.test.it.sql.parser.internal.cases.parser.jaxb.statement.ddl.CreateCollationStatementTestCase;
import org.apache.shardingsphere.test.it.sql.parser.internal.cases.parser.jaxb.statement.ddl.CreateContextStatementTestCase;
import org.apache.shardingsphere.test.it.sql.parser.internal.cases.parser.jaxb.statement.ddl.CreateControlFileStatementTestCase;
import org.apache.shardingsphere.test.it.sql.parser.internal.cases.parser.jaxb.statement.ddl.CreateConversionStatementTestCase;
import org.apache.shardingsphere.test.it.sql.parser.internal.cases.parser.jaxb.statement.ddl.CreateDatabaseLinkStatementTestCase;
import org.apache.shardingsphere.test.it.sql.parser.internal.cases.parser.jaxb.statement.ddl.CreateDatabaseStatementTestCase;
import org.apache.shardingsphere.test.it.sql.parser.internal.cases.parser.jaxb.statement.ddl.CreateDimensionStatementTestCase;
import org.apache.shardingsphere.test.it.sql.parser.internal.cases.parser.jaxb.statement.ddl.CreateDirectoryStatementTestCase;
import org.apache.shardingsphere.test.it.sql.parser.internal.cases.parser.jaxb.statement.ddl.CreateDiskgroupStatementTestCase;
import org.apache.shardingsphere.test.it.sql.parser.internal.cases.parser.jaxb.statement.ddl.CreateDomainStatementTestCase;
import org.apache.shardingsphere.test.it.sql.parser.internal.cases.parser.jaxb.statement.ddl.CreateEditionStatementTestCase;
import org.apache.shardingsphere.test.it.sql.parser.internal.cases.parser.jaxb.statement.ddl.CreateEventTriggerStatementTestCase;
import org.apache.shardingsphere.test.it.sql.parser.internal.cases.parser.jaxb.statement.ddl.CreateExtensionStatementTestCase;
import org.apache.shardingsphere.test.it.sql.parser.internal.cases.parser.jaxb.statement.ddl.CreateFlashbackArchiveStatementTestCase;
import org.apache.shardingsphere.test.it.sql.parser.internal.cases.parser.jaxb.statement.ddl.CreateForeignDataWrapperStatementTestCase;
import org.apache.shardingsphere.test.it.sql.parser.internal.cases.parser.jaxb.statement.ddl.CreateForeignTableStatementTestCase;
import org.apache.shardingsphere.test.it.sql.parser.internal.cases.parser.jaxb.statement.ddl.CreateFunctionStatementTestCase;
import org.apache.shardingsphere.test.it.sql.parser.internal.cases.parser.jaxb.statement.ddl.CreateIndexStatementTestCase;
import org.apache.shardingsphere.test.it.sql.parser.internal.cases.parser.jaxb.statement.ddl.CreateInmemoryJoinGroupStatementTestCase;
import org.apache.shardingsphere.test.it.sql.parser.internal.cases.parser.jaxb.statement.ddl.CreateJavaStatementTestCase;
import org.apache.shardingsphere.test.it.sql.parser.internal.cases.parser.jaxb.statement.ddl.CreateLanguageStatementTestCase;
import org.apache.shardingsphere.test.it.sql.parser.internal.cases.parser.jaxb.statement.ddl.CreateLibraryStatementTestCase;
import org.apache.shardingsphere.test.it.sql.parser.internal.cases.parser.jaxb.statement.ddl.CreateLockdownProfileStatementTestCase;
import org.apache.shardingsphere.test.it.sql.parser.internal.cases.parser.jaxb.statement.ddl.CreateMaterializedViewLogStatementTestCase;
import org.apache.shardingsphere.test.it.sql.parser.internal.cases.parser.jaxb.statement.ddl.CreateMaterializedViewStatementTestCase;
import org.apache.shardingsphere.test.it.sql.parser.internal.cases.parser.jaxb.statement.ddl.CreateOperatorStatementTestCase;
import org.apache.shardingsphere.test.it.sql.parser.internal.cases.parser.jaxb.statement.ddl.CreatePFileStatementTestCase;
import org.apache.shardingsphere.test.it.sql.parser.internal.cases.parser.jaxb.statement.ddl.CreatePolicyStatementTestCase;
import org.apache.shardingsphere.test.it.sql.parser.internal.cases.parser.jaxb.statement.ddl.CreateProcedureStatementTestCase;
import org.apache.shardingsphere.test.it.sql.parser.internal.cases.parser.jaxb.statement.ddl.CreatePublicationStatementTestCase;
import org.apache.shardingsphere.test.it.sql.parser.internal.cases.parser.jaxb.statement.ddl.CreateRestorePointStatementTestCase;
import org.apache.shardingsphere.test.it.sql.parser.internal.cases.parser.jaxb.statement.ddl.CreateRollbackSegmentStatementTestCase;
import org.apache.shardingsphere.test.it.sql.parser.internal.cases.parser.jaxb.statement.ddl.CreateRuleStatementTestCase;
import org.apache.shardingsphere.test.it.sql.parser.internal.cases.parser.jaxb.statement.ddl.CreateSPFileStatementTestCase;
import org.apache.shardingsphere.test.it.sql.parser.internal.cases.parser.jaxb.statement.ddl.CreateSchemaStatementTestCase;
import org.apache.shardingsphere.test.it.sql.parser.internal.cases.parser.jaxb.statement.ddl.CreateSequenceStatementTestCase;
import org.apache.shardingsphere.test.it.sql.parser.internal.cases.parser.jaxb.statement.ddl.CreateServerStatementTestCase;
import org.apache.shardingsphere.test.it.sql.parser.internal.cases.parser.jaxb.statement.ddl.CreateServiceStatementTestCase;
import org.apache.shardingsphere.test.it.sql.parser.internal.cases.parser.jaxb.statement.ddl.CreateSynonymStatementTestCase;
import org.apache.shardingsphere.test.it.sql.parser.internal.cases.parser.jaxb.statement.ddl.CreateTableStatementTestCase;
import org.apache.shardingsphere.test.it.sql.parser.internal.cases.parser.jaxb.statement.ddl.CreateTablespaceStatementTestCase;
import org.apache.shardingsphere.test.it.sql.parser.internal.cases.parser.jaxb.statement.ddl.CreateTextSearchStatementTestCase;
import org.apache.shardingsphere.test.it.sql.parser.internal.cases.parser.jaxb.statement.ddl.CreateTriggerStatementTestCase;
import org.apache.shardingsphere.test.it.sql.parser.internal.cases.parser.jaxb.statement.ddl.CreateTypeStatementTestCase;
import org.apache.shardingsphere.test.it.sql.parser.internal.cases.parser.jaxb.statement.ddl.CreateViewStatementTestCase;
import org.apache.shardingsphere.test.it.sql.parser.internal.cases.parser.jaxb.statement.ddl.CursorStatementTestCase;
import org.apache.shardingsphere.test.it.sql.parser.internal.cases.parser.jaxb.statement.ddl.DeclareStatementTestCase;
import org.apache.shardingsphere.test.it.sql.parser.internal.cases.parser.jaxb.statement.ddl.DisassociateStatisticsStatementTestCase;
import org.apache.shardingsphere.test.it.sql.parser.internal.cases.parser.jaxb.statement.ddl.DiscardStatementTestCase;
import org.apache.shardingsphere.test.it.sql.parser.internal.cases.parser.jaxb.statement.ddl.DropAccessMethodStatementTestCase;
import org.apache.shardingsphere.test.it.sql.parser.internal.cases.parser.jaxb.statement.ddl.DropAggregateStatementTestCase;
import org.apache.shardingsphere.test.it.sql.parser.internal.cases.parser.jaxb.statement.ddl.DropCastStatementTestCase;
import org.apache.shardingsphere.test.it.sql.parser.internal.cases.parser.jaxb.statement.ddl.DropClusterStatementTestCase;
import org.apache.shardingsphere.test.it.sql.parser.internal.cases.parser.jaxb.statement.ddl.DropCollationStatementTestCase;
import org.apache.shardingsphere.test.it.sql.parser.internal.cases.parser.jaxb.statement.ddl.DropContextStatementTestCase;
import org.apache.shardingsphere.test.it.sql.parser.internal.cases.parser.jaxb.statement.ddl.DropConversionStatementTestCase;
import org.apache.shardingsphere.test.it.sql.parser.internal.cases.parser.jaxb.statement.ddl.DropDatabaseLinkStatementTestCase;
import org.apache.shardingsphere.test.it.sql.parser.internal.cases.parser.jaxb.statement.ddl.DropDatabaseStatementTestCase;
import org.apache.shardingsphere.test.it.sql.parser.internal.cases.parser.jaxb.statement.ddl.DropDimensionStatementTestCase;
import org.apache.shardingsphere.test.it.sql.parser.internal.cases.parser.jaxb.statement.ddl.DropDirectoryStatementTestCase;
import org.apache.shardingsphere.test.it.sql.parser.internal.cases.parser.jaxb.statement.ddl.DropDiskgroupStatementTestCase;
import org.apache.shardingsphere.test.it.sql.parser.internal.cases.parser.jaxb.statement.ddl.DropDomainStatementTestCase;
import org.apache.shardingsphere.test.it.sql.parser.internal.cases.parser.jaxb.statement.ddl.DropEditionStatementTestCase;
import org.apache.shardingsphere.test.it.sql.parser.internal.cases.parser.jaxb.statement.ddl.DropEventTriggerStatementTestCase;
import org.apache.shardingsphere.test.it.sql.parser.internal.cases.parser.jaxb.statement.ddl.DropExtensionStatementTestCase;
import org.apache.shardingsphere.test.it.sql.parser.internal.cases.parser.jaxb.statement.ddl.DropFlashbackArchiveStatementTestCase;
import org.apache.shardingsphere.test.it.sql.parser.internal.cases.parser.jaxb.statement.ddl.DropForeignDataWrapperStatementTestCase;
import org.apache.shardingsphere.test.it.sql.parser.internal.cases.parser.jaxb.statement.ddl.DropForeignTableStatementTestCase;
import org.apache.shardingsphere.test.it.sql.parser.internal.cases.parser.jaxb.statement.ddl.DropFunctionStatementTestCase;
import org.apache.shardingsphere.test.it.sql.parser.internal.cases.parser.jaxb.statement.ddl.DropGroupStatementTestCase;
import org.apache.shardingsphere.test.it.sql.parser.internal.cases.parser.jaxb.statement.ddl.DropIndexStatementTestCase;
import org.apache.shardingsphere.test.it.sql.parser.internal.cases.parser.jaxb.statement.ddl.DropIndexTypeStatementTestCase;
import org.apache.shardingsphere.test.it.sql.parser.internal.cases.parser.jaxb.statement.ddl.DropInmemoryJoinGroupStatementTestCase;
import org.apache.shardingsphere.test.it.sql.parser.internal.cases.parser.jaxb.statement.ddl.DropJavaStatementTestCase;
import org.apache.shardingsphere.test.it.sql.parser.internal.cases.parser.jaxb.statement.ddl.DropLanguageStatementTestCase;
import org.apache.shardingsphere.test.it.sql.parser.internal.cases.parser.jaxb.statement.ddl.DropLibraryStatementTestCase;
import org.apache.shardingsphere.test.it.sql.parser.internal.cases.parser.jaxb.statement.ddl.DropLockdownProfileStatementTestCase;
import org.apache.shardingsphere.test.it.sql.parser.internal.cases.parser.jaxb.statement.ddl.DropMaterializedViewLogStatementTestCase;
import org.apache.shardingsphere.test.it.sql.parser.internal.cases.parser.jaxb.statement.ddl.DropMaterializedViewStatementTestCase;
import org.apache.shardingsphere.test.it.sql.parser.internal.cases.parser.jaxb.statement.ddl.DropMaterializedZonemapStatementTestCase;
import org.apache.shardingsphere.test.it.sql.parser.internal.cases.parser.jaxb.statement.ddl.DropOperatorClassStatementTestCase;
import org.apache.shardingsphere.test.it.sql.parser.internal.cases.parser.jaxb.statement.ddl.DropOperatorFamilyStatementTestCase;
import org.apache.shardingsphere.test.it.sql.parser.internal.cases.parser.jaxb.statement.ddl.DropOperatorStatementTestCase;
import org.apache.shardingsphere.test.it.sql.parser.internal.cases.parser.jaxb.statement.ddl.DropOutlineStatementTestCase;
import org.apache.shardingsphere.test.it.sql.parser.internal.cases.parser.jaxb.statement.ddl.DropOwnedStatementTestCase;
import org.apache.shardingsphere.test.it.sql.parser.internal.cases.parser.jaxb.statement.ddl.DropPackageStatementTestCase;
import org.apache.shardingsphere.test.it.sql.parser.internal.cases.parser.jaxb.statement.ddl.DropPluggableDatabaseStatementTestCase;
import org.apache.shardingsphere.test.it.sql.parser.internal.cases.parser.jaxb.statement.ddl.DropPolicyStatementTestCase;
import org.apache.shardingsphere.test.it.sql.parser.internal.cases.parser.jaxb.statement.ddl.DropProcedureStatementTestCase;
import org.apache.shardingsphere.test.it.sql.parser.internal.cases.parser.jaxb.statement.ddl.DropProfileStatementTestCase;
import org.apache.shardingsphere.test.it.sql.parser.internal.cases.parser.jaxb.statement.ddl.DropPublicationStatementTestCase;
import org.apache.shardingsphere.test.it.sql.parser.internal.cases.parser.jaxb.statement.ddl.DropRestorePointStatementTestCase;
import org.apache.shardingsphere.test.it.sql.parser.internal.cases.parser.jaxb.statement.ddl.DropRollbackSegmentStatementTestCase;
import org.apache.shardingsphere.test.it.sql.parser.internal.cases.parser.jaxb.statement.ddl.DropRoutineStatementTestCase;
import org.apache.shardingsphere.test.it.sql.parser.internal.cases.parser.jaxb.statement.ddl.DropRuleStatementTestCase;
import org.apache.shardingsphere.test.it.sql.parser.internal.cases.parser.jaxb.statement.ddl.DropSchemaStatementTestCase;
import org.apache.shardingsphere.test.it.sql.parser.internal.cases.parser.jaxb.statement.ddl.DropSequenceStatementTestCase;
import org.apache.shardingsphere.test.it.sql.parser.internal.cases.parser.jaxb.statement.ddl.DropServerStatementTestCase;
import org.apache.shardingsphere.test.it.sql.parser.internal.cases.parser.jaxb.statement.ddl.DropServiceStatementTestCase;
import org.apache.shardingsphere.test.it.sql.parser.internal.cases.parser.jaxb.statement.ddl.DropStatisticsStatementTestCase;
import org.apache.shardingsphere.test.it.sql.parser.internal.cases.parser.jaxb.statement.ddl.DropSubscriptionStatementTestCase;
import org.apache.shardingsphere.test.it.sql.parser.internal.cases.parser.jaxb.statement.ddl.DropSynonymStatementTestCase;
import org.apache.shardingsphere.test.it.sql.parser.internal.cases.parser.jaxb.statement.ddl.DropTableSpaceStatementTestCase;
import org.apache.shardingsphere.test.it.sql.parser.internal.cases.parser.jaxb.statement.ddl.DropTableStatementTestCase;
import org.apache.shardingsphere.test.it.sql.parser.internal.cases.parser.jaxb.statement.ddl.DropTextSearchStatementTestCase;
import org.apache.shardingsphere.test.it.sql.parser.internal.cases.parser.jaxb.statement.ddl.DropTriggerStatementTestCase;
import org.apache.shardingsphere.test.it.sql.parser.internal.cases.parser.jaxb.statement.ddl.DropTypeStatementTestCase;
import org.apache.shardingsphere.test.it.sql.parser.internal.cases.parser.jaxb.statement.ddl.DropViewStatementTestCase;
import org.apache.shardingsphere.test.it.sql.parser.internal.cases.parser.jaxb.statement.ddl.FetchStatementTestCase;
import org.apache.shardingsphere.test.it.sql.parser.internal.cases.parser.jaxb.statement.ddl.ExecuteStatementTestCase;
import org.apache.shardingsphere.test.it.sql.parser.internal.cases.parser.jaxb.statement.ddl.FlashbackDatabaseStatementTestCase;
import org.apache.shardingsphere.test.it.sql.parser.internal.cases.parser.jaxb.statement.ddl.FlashbackTableStatementTestCase;
import org.apache.shardingsphere.test.it.sql.parser.internal.cases.parser.jaxb.statement.ddl.ListenStatementTestCase;
import org.apache.shardingsphere.test.it.sql.parser.internal.cases.parser.jaxb.statement.ddl.MoveStatementTestCase;
import org.apache.shardingsphere.test.it.sql.parser.internal.cases.parser.jaxb.statement.ddl.NoAuditStatementTestCase;
import org.apache.shardingsphere.test.it.sql.parser.internal.cases.parser.jaxb.statement.ddl.NotifyStmtStatementTestCase;
import org.apache.shardingsphere.test.it.sql.parser.internal.cases.parser.jaxb.statement.ddl.PreparedStatementTestCase;
import org.apache.shardingsphere.test.it.sql.parser.internal.cases.parser.jaxb.statement.ddl.PurgeStatementTestCase;
import org.apache.shardingsphere.test.it.sql.parser.internal.cases.parser.jaxb.statement.ddl.RefreshMatViewStmtStatementTestCase;
import org.apache.shardingsphere.test.it.sql.parser.internal.cases.parser.jaxb.statement.ddl.ReindexStatementTestCase;
import org.apache.shardingsphere.test.it.sql.parser.internal.cases.parser.jaxb.statement.ddl.RenameStatementTestCase;
import org.apache.shardingsphere.test.it.sql.parser.internal.cases.parser.jaxb.statement.ddl.RenameTableStatementTestCase;
import org.apache.shardingsphere.test.it.sql.parser.internal.cases.parser.jaxb.statement.ddl.SecurityLabelStmtStatementTestCase;
import org.apache.shardingsphere.test.it.sql.parser.internal.cases.parser.jaxb.statement.ddl.SwitchStatementTestCase;
import org.apache.shardingsphere.test.it.sql.parser.internal.cases.parser.jaxb.statement.ddl.TruncateStatementTestCase;
import org.apache.shardingsphere.test.it.sql.parser.internal.cases.parser.jaxb.statement.ddl.UnlistenStatementTestCase;
import org.apache.shardingsphere.test.it.sql.parser.internal.cases.parser.jaxb.statement.dml.CallStatementTestCase;
import org.apache.shardingsphere.test.it.sql.parser.internal.cases.parser.jaxb.statement.dml.CheckpointStatementTestCase;
import org.apache.shardingsphere.test.it.sql.parser.internal.cases.parser.jaxb.statement.dml.CopyStatementTestCase;
import org.apache.shardingsphere.test.it.sql.parser.internal.cases.parser.jaxb.statement.dml.DeleteStatementTestCase;
import org.apache.shardingsphere.test.it.sql.parser.internal.cases.parser.jaxb.statement.dml.DoStatementTestCase;
import org.apache.shardingsphere.test.it.sql.parser.internal.cases.parser.jaxb.statement.dml.HandlerStatementTestCase;
import org.apache.shardingsphere.test.it.sql.parser.internal.cases.parser.jaxb.statement.dml.InsertStatementTestCase;
import org.apache.shardingsphere.test.it.sql.parser.internal.cases.parser.jaxb.statement.dml.ImportStatementTestCase;
import org.apache.shardingsphere.test.it.sql.parser.internal.cases.parser.jaxb.statement.dml.LoadDataStatementTestCase;
import org.apache.shardingsphere.test.it.sql.parser.internal.cases.parser.jaxb.statement.dml.LoadXMLStatementTestCase;
import org.apache.shardingsphere.test.it.sql.parser.internal.cases.parser.jaxb.statement.dml.LockTableStatementTestCase;
import org.apache.shardingsphere.test.it.sql.parser.internal.cases.parser.jaxb.statement.dml.MergeStatementTestCase;
import org.apache.shardingsphere.test.it.sql.parser.internal.cases.parser.jaxb.statement.dml.SelectStatementTestCase;
import org.apache.shardingsphere.test.it.sql.parser.internal.cases.parser.jaxb.statement.dml.UpdateStatementTestCase;
import org.apache.shardingsphere.test.it.sql.parser.internal.cases.parser.jaxb.statement.ral.AlterComputeNodeStatementTestCase;
import org.apache.shardingsphere.test.it.sql.parser.internal.cases.parser.jaxb.statement.ral.AlterGlobalClockRuleStatementTestCase;
import org.apache.shardingsphere.test.it.sql.parser.internal.cases.parser.jaxb.statement.ral.AlterLocalTransactionRuleStatementTestCase;
import org.apache.shardingsphere.test.it.sql.parser.internal.cases.parser.jaxb.statement.ral.AlterReadwriteSplittingStorageUnitStatusStatementTestCase;
import org.apache.shardingsphere.test.it.sql.parser.internal.cases.parser.jaxb.statement.ral.AlterSQLParserRuleStatementTestCase;
import org.apache.shardingsphere.test.it.sql.parser.internal.cases.parser.jaxb.statement.ral.AlterTrafficRuleStatementTestCase;
import org.apache.shardingsphere.test.it.sql.parser.internal.cases.parser.jaxb.statement.ral.AlterXATransactionRuleStatementTestCase;
import org.apache.shardingsphere.test.it.sql.parser.internal.cases.parser.jaxb.statement.ral.ApplyDistSQLStatementTestCase;
import org.apache.shardingsphere.test.it.sql.parser.internal.cases.parser.jaxb.statement.ral.ConvertYamlConfigurationStatementTestCase;
import org.apache.shardingsphere.test.it.sql.parser.internal.cases.parser.jaxb.statement.ral.DiscardDistSQLStatementTestCase;
import org.apache.shardingsphere.test.it.sql.parser.internal.cases.parser.jaxb.statement.ral.ExportDatabaseConfigurationStatementTestCase;
import org.apache.shardingsphere.test.it.sql.parser.internal.cases.parser.jaxb.statement.ral.ExportMetaDataStatementTestCase;
import org.apache.shardingsphere.test.it.sql.parser.internal.cases.parser.jaxb.statement.ral.ExportStorageNodesStatementTestCase;
import org.apache.shardingsphere.test.it.sql.parser.internal.cases.parser.jaxb.statement.ral.ImportDatabaseConfigurationStatementTestCase;
import org.apache.shardingsphere.test.it.sql.parser.internal.cases.parser.jaxb.statement.ral.ImportMetaDataStatementTestCase;
import org.apache.shardingsphere.test.it.sql.parser.internal.cases.parser.jaxb.statement.ral.LabelComputeNodeStatementTestCase;
import org.apache.shardingsphere.test.it.sql.parser.internal.cases.parser.jaxb.statement.ral.PrepareDistSQLStatementTestCase;
import org.apache.shardingsphere.test.it.sql.parser.internal.cases.parser.jaxb.statement.ral.RefreshTableMetaDataStatementTestCase;
import org.apache.shardingsphere.test.it.sql.parser.internal.cases.parser.jaxb.statement.ral.SetDistVariableStatementTestCase;
import org.apache.shardingsphere.test.it.sql.parser.internal.cases.parser.jaxb.statement.ral.ShowAuthorityRuleStatementTestCase;
import org.apache.shardingsphere.test.it.sql.parser.internal.cases.parser.jaxb.statement.ral.ShowComputeNodeInfoStatementTestCase;
import org.apache.shardingsphere.test.it.sql.parser.internal.cases.parser.jaxb.statement.ral.ShowComputeNodeModeStatementTestCase;
import org.apache.shardingsphere.test.it.sql.parser.internal.cases.parser.jaxb.statement.ral.ShowComputeNodesStatementTestCase;
import org.apache.shardingsphere.test.it.sql.parser.internal.cases.parser.jaxb.statement.ral.ShowDistVariableStatementTestCase;
import org.apache.shardingsphere.test.it.sql.parser.internal.cases.parser.jaxb.statement.ral.ShowDistVariablesStatementTestCase;
import org.apache.shardingsphere.test.it.sql.parser.internal.cases.parser.jaxb.statement.ral.ShowGlobalClockRuleStatementTestCase;
import org.apache.shardingsphere.test.it.sql.parser.internal.cases.parser.jaxb.statement.ral.ShowMigrationListStatementTestCase;
import org.apache.shardingsphere.test.it.sql.parser.internal.cases.parser.jaxb.statement.ral.ShowSQLParserRuleStatementTestCase;
import org.apache.shardingsphere.test.it.sql.parser.internal.cases.parser.jaxb.statement.ral.ShowSQLTranslatorRuleStatementTestCase;
import org.apache.shardingsphere.test.it.sql.parser.internal.cases.parser.jaxb.statement.ral.ShowStatusFromReadwriteSplittingRulesStatementTestCase;
import org.apache.shardingsphere.test.it.sql.parser.internal.cases.parser.jaxb.statement.ral.ShowTableMetaDataStatementTestCase;
import org.apache.shardingsphere.test.it.sql.parser.internal.cases.parser.jaxb.statement.ral.ShowTrafficRulesStatementTestCase;
import org.apache.shardingsphere.test.it.sql.parser.internal.cases.parser.jaxb.statement.ral.ShowTransactionRuleStatementTestCase;
import org.apache.shardingsphere.test.it.sql.parser.internal.cases.parser.jaxb.statement.ral.UnlabelComputeNodeStatementTestCase;
import org.apache.shardingsphere.test.it.sql.parser.internal.cases.parser.jaxb.statement.ral.cdc.DropStreamingStatementTestCase;
import org.apache.shardingsphere.test.it.sql.parser.internal.cases.parser.jaxb.statement.ral.cdc.ShowStreamingListStatementTestCase;
import org.apache.shardingsphere.test.it.sql.parser.internal.cases.parser.jaxb.statement.ral.cdc.ShowStreamingStatusStatementTestCase;
import org.apache.shardingsphere.test.it.sql.parser.internal.cases.parser.jaxb.statement.ral.migration.CheckMigrationStatementTestCase;
import org.apache.shardingsphere.test.it.sql.parser.internal.cases.parser.jaxb.statement.ral.migration.CommitMigrationStatementTestCase;
import org.apache.shardingsphere.test.it.sql.parser.internal.cases.parser.jaxb.statement.ral.migration.DropMigrationCheckStatementTestCase;
import org.apache.shardingsphere.test.it.sql.parser.internal.cases.parser.jaxb.statement.ral.migration.MigrateTableStatementTestCase;
import org.apache.shardingsphere.test.it.sql.parser.internal.cases.parser.jaxb.statement.ral.migration.RegisterMigrationSourceStorageUnitStatementTestCase;
import org.apache.shardingsphere.test.it.sql.parser.internal.cases.parser.jaxb.statement.ral.migration.RollbackMigrationStatementTestCase;
import org.apache.shardingsphere.test.it.sql.parser.internal.cases.parser.jaxb.statement.ral.migration.ShowMigrationCheckAlgorithmsStatementTestCase;
import org.apache.shardingsphere.test.it.sql.parser.internal.cases.parser.jaxb.statement.ral.migration.ShowMigrationCheckStatusStatementTestCase;
import org.apache.shardingsphere.test.it.sql.parser.internal.cases.parser.jaxb.statement.ral.migration.ShowMigrationSourceStorageUnitsStatementTestCase;
import org.apache.shardingsphere.test.it.sql.parser.internal.cases.parser.jaxb.statement.ral.migration.ShowMigrationStatusStatementTestCase;
import org.apache.shardingsphere.test.it.sql.parser.internal.cases.parser.jaxb.statement.ral.migration.StartMigrationCheckStatementTestCase;
import org.apache.shardingsphere.test.it.sql.parser.internal.cases.parser.jaxb.statement.ral.migration.StartMigrationStatementTestCase;
import org.apache.shardingsphere.test.it.sql.parser.internal.cases.parser.jaxb.statement.ral.migration.StopMigrationCheckStatementTestCase;
import org.apache.shardingsphere.test.it.sql.parser.internal.cases.parser.jaxb.statement.ral.migration.StopMigrationStatementTestCase;
import org.apache.shardingsphere.test.it.sql.parser.internal.cases.parser.jaxb.statement.ral.migration.UnregisterMigrationSourceStorageUnitStatementTestCase;
import org.apache.shardingsphere.test.it.sql.parser.internal.cases.parser.jaxb.statement.rdl.resource.AlterStorageUnitStatementTestCase;
import org.apache.shardingsphere.test.it.sql.parser.internal.cases.parser.jaxb.statement.rdl.resource.RegisterStorageUnitStatementTestCase;
import org.apache.shardingsphere.test.it.sql.parser.internal.cases.parser.jaxb.statement.rdl.resource.UnregisterStorageUnitStatementTestCase;
import org.apache.shardingsphere.test.it.sql.parser.internal.cases.parser.jaxb.statement.rdl.rule.encrypt.AlterEncryptRuleStatementTestCase;
import org.apache.shardingsphere.test.it.sql.parser.internal.cases.parser.jaxb.statement.rdl.rule.encrypt.CreateEncryptRuleStatementTestCase;
import org.apache.shardingsphere.test.it.sql.parser.internal.cases.parser.jaxb.statement.rdl.rule.encrypt.DropEncryptRuleStatementTestCase;
import org.apache.shardingsphere.test.it.sql.parser.internal.cases.parser.jaxb.statement.rdl.rule.mask.AlterMaskRuleStatementTestCase;
import org.apache.shardingsphere.test.it.sql.parser.internal.cases.parser.jaxb.statement.rdl.rule.mask.CreateMaskRuleStatementTestCase;
import org.apache.shardingsphere.test.it.sql.parser.internal.cases.parser.jaxb.statement.rdl.rule.mask.DropMaskRuleStatementTestCase;
import org.apache.shardingsphere.test.it.sql.parser.internal.cases.parser.jaxb.statement.rdl.rule.readwritesplitting.AlterReadwriteSplittingRuleStatementTestCase;
import org.apache.shardingsphere.test.it.sql.parser.internal.cases.parser.jaxb.statement.rdl.rule.readwritesplitting.CreateReadwriteSplittingRuleStatementTestCase;
import org.apache.shardingsphere.test.it.sql.parser.internal.cases.parser.jaxb.statement.rdl.rule.readwritesplitting.DropReadwriteSplittingRuleStatementTestCase;
import org.apache.shardingsphere.test.it.sql.parser.internal.cases.parser.jaxb.statement.rdl.rule.shadow.AlterDefaultShadowAlgorithmStatementTestCase;
import org.apache.shardingsphere.test.it.sql.parser.internal.cases.parser.jaxb.statement.rdl.rule.shadow.AlterShadowRuleStatementTestCase;
import org.apache.shardingsphere.test.it.sql.parser.internal.cases.parser.jaxb.statement.rdl.rule.shadow.CreateDefaultShadowAlgorithmStatementTestCase;
import org.apache.shardingsphere.test.it.sql.parser.internal.cases.parser.jaxb.statement.rdl.rule.shadow.CreateShadowRuleStatementTestCase;
import org.apache.shardingsphere.test.it.sql.parser.internal.cases.parser.jaxb.statement.rdl.rule.shadow.DropShadowAlgorithmStatementTestCase;
import org.apache.shardingsphere.test.it.sql.parser.internal.cases.parser.jaxb.statement.rdl.rule.shadow.DropShadowRuleStatementTestCase;
import org.apache.shardingsphere.test.it.sql.parser.internal.cases.parser.jaxb.statement.rdl.rule.sharding.AlterDefaultShardingStrategyStatementTestCase;
import org.apache.shardingsphere.test.it.sql.parser.internal.cases.parser.jaxb.statement.rdl.rule.sharding.AlterShardingAuditorStatementTestCase;
import org.apache.shardingsphere.test.it.sql.parser.internal.cases.parser.jaxb.statement.rdl.rule.sharding.AlterShardingAutoTableRuleStatementTestCase;
import org.apache.shardingsphere.test.it.sql.parser.internal.cases.parser.jaxb.statement.rdl.rule.sharding.AlterShardingTableReferenceRulesStatementTestCase;
import org.apache.shardingsphere.test.it.sql.parser.internal.cases.parser.jaxb.statement.rdl.rule.sharding.AlterShardingTableRuleStatementTestCase;
import org.apache.shardingsphere.test.it.sql.parser.internal.cases.parser.jaxb.statement.rdl.rule.sharding.CreateBroadcastTableRuleStatementTestCase;
import org.apache.shardingsphere.test.it.sql.parser.internal.cases.parser.jaxb.statement.rdl.rule.sharding.CreateDefaultShardingStrategyStatementTestCase;
import org.apache.shardingsphere.test.it.sql.parser.internal.cases.parser.jaxb.statement.rdl.rule.sharding.CreateShardingAuditorStatementTestCase;
import org.apache.shardingsphere.test.it.sql.parser.internal.cases.parser.jaxb.statement.rdl.rule.sharding.CreateShardingAutoTableRuleStatementTestCase;
import org.apache.shardingsphere.test.it.sql.parser.internal.cases.parser.jaxb.statement.rdl.rule.sharding.CreateShardingTableReferenceRuleStatementTestCase;
import org.apache.shardingsphere.test.it.sql.parser.internal.cases.parser.jaxb.statement.rdl.rule.sharding.CreateShardingTableRuleStatementTestCase;
import org.apache.shardingsphere.test.it.sql.parser.internal.cases.parser.jaxb.statement.rdl.rule.sharding.DropBroadcastTableRuleStatementTestCase;
import org.apache.shardingsphere.test.it.sql.parser.internal.cases.parser.jaxb.statement.rdl.rule.sharding.DropDefaultShardingStrategyStatementTestCase;
import org.apache.shardingsphere.test.it.sql.parser.internal.cases.parser.jaxb.statement.rdl.rule.sharding.DropShardingAlgorithmStatementTestCase;
import org.apache.shardingsphere.test.it.sql.parser.internal.cases.parser.jaxb.statement.rdl.rule.sharding.DropShardingAuditorStatementTestCase;
import org.apache.shardingsphere.test.it.sql.parser.internal.cases.parser.jaxb.statement.rdl.rule.sharding.DropShardingKeyGeneratorStatementTestCase;
import org.apache.shardingsphere.test.it.sql.parser.internal.cases.parser.jaxb.statement.rdl.rule.sharding.DropShardingTableReferenceRuleStatementTestCase;
import org.apache.shardingsphere.test.it.sql.parser.internal.cases.parser.jaxb.statement.rdl.rule.sharding.DropShardingTableRuleStatementTestCase;
import org.apache.shardingsphere.test.it.sql.parser.internal.cases.parser.jaxb.statement.rdl.rule.single.SetDefaultSingleTableStorageUnitStatementTestCase;
import org.apache.shardingsphere.test.it.sql.parser.internal.cases.parser.jaxb.statement.rql.rule.encrypt.CountEncryptRuleStatementTestCase;
import org.apache.shardingsphere.test.it.sql.parser.internal.cases.parser.jaxb.statement.rql.rule.encrypt.ShowEncryptRulesStatementTestCase;
import org.apache.shardingsphere.test.it.sql.parser.internal.cases.parser.jaxb.statement.rql.rule.mask.CountMaskRuleStatementTestCase;
import org.apache.shardingsphere.test.it.sql.parser.internal.cases.parser.jaxb.statement.rql.rule.mask.ShowMaskRulesStatementTestCase;
import org.apache.shardingsphere.test.it.sql.parser.internal.cases.parser.jaxb.statement.rql.rule.readwritesplitting.CountReadwriteSplittingRuleStatementTestCase;
import org.apache.shardingsphere.test.it.sql.parser.internal.cases.parser.jaxb.statement.rql.rule.readwritesplitting.ShowReadwriteSplittingRulesStatementTestCase;
import org.apache.shardingsphere.test.it.sql.parser.internal.cases.parser.jaxb.statement.rql.rule.shadow.CountShadowRuleStatementTestCase;
import org.apache.shardingsphere.test.it.sql.parser.internal.cases.parser.jaxb.statement.rql.rule.shadow.ShowDefaultShadowAlgorithmsStatementTestCase;
import org.apache.shardingsphere.test.it.sql.parser.internal.cases.parser.jaxb.statement.rql.rule.shadow.ShowShadowAlgorithmsStatementTestCase;
import org.apache.shardingsphere.test.it.sql.parser.internal.cases.parser.jaxb.statement.rql.rule.shadow.ShowShadowRulesStatementTestCase;
import org.apache.shardingsphere.test.it.sql.parser.internal.cases.parser.jaxb.statement.rql.rule.shadow.ShowShadowTableRulesStatementTestCase;
import org.apache.shardingsphere.test.it.sql.parser.internal.cases.parser.jaxb.statement.rql.rule.sharding.CountShardingRuleStatementTestCase;
import org.apache.shardingsphere.test.it.sql.parser.internal.cases.parser.jaxb.statement.rql.rule.sharding.ShowBroadcastTableRulesStatementTestCase;
import org.apache.shardingsphere.test.it.sql.parser.internal.cases.parser.jaxb.statement.rql.rule.sharding.ShowDefaultShardingStrategyStatementTestCase;
import org.apache.shardingsphere.test.it.sql.parser.internal.cases.parser.jaxb.statement.rql.rule.sharding.ShowShardingAlgorithmsStatementTestCase;
import org.apache.shardingsphere.test.it.sql.parser.internal.cases.parser.jaxb.statement.rql.rule.sharding.ShowShardingAuditorsStatementTestCase;
import org.apache.shardingsphere.test.it.sql.parser.internal.cases.parser.jaxb.statement.rql.rule.sharding.ShowShardingKeyGeneratorsStatementTestCase;
import org.apache.shardingsphere.test.it.sql.parser.internal.cases.parser.jaxb.statement.rql.rule.sharding.ShowShardingTableNodesStatementTestCase;
import org.apache.shardingsphere.test.it.sql.parser.internal.cases.parser.jaxb.statement.rql.rule.sharding.ShowShardingTableReferenceRulesStatementTestCase;
import org.apache.shardingsphere.test.it.sql.parser.internal.cases.parser.jaxb.statement.rql.rule.sharding.ShowShardingTableRulesStatementTestCase;
import org.apache.shardingsphere.test.it.sql.parser.internal.cases.parser.jaxb.statement.rql.rule.sharding.ShowShardingTableRulesUsedAlgorithmStatementTestCase;
import org.apache.shardingsphere.test.it.sql.parser.internal.cases.parser.jaxb.statement.rql.rule.sharding.ShowShardingTableRulesUsedAuditorStatementTestCase;
import org.apache.shardingsphere.test.it.sql.parser.internal.cases.parser.jaxb.statement.rql.rule.sharding.ShowShardingTableRulesUsedKeyGeneratorStatementTestCase;
import org.apache.shardingsphere.test.it.sql.parser.internal.cases.parser.jaxb.statement.rql.rule.sharding.ShowUnusedShardingAlgorithmsStatementTestCase;
import org.apache.shardingsphere.test.it.sql.parser.internal.cases.parser.jaxb.statement.rql.rule.sharding.ShowUnusedShardingAuditorsStatementTestCase;
import org.apache.shardingsphere.test.it.sql.parser.internal.cases.parser.jaxb.statement.rql.rule.sharding.ShowUnusedShardingKeyGeneratorsStatementTestCase;
import org.apache.shardingsphere.test.it.sql.parser.internal.cases.parser.jaxb.statement.rql.rule.single.CountSingleTableStatementTestCase;
import org.apache.shardingsphere.test.it.sql.parser.internal.cases.parser.jaxb.statement.rql.rule.single.ShowDefaultSingleTableStorageUnitStatementTestCase;
import org.apache.shardingsphere.test.it.sql.parser.internal.cases.parser.jaxb.statement.rql.storage.unit.ShowRulesUsedStorageUnitStatementTestCase;
import org.apache.shardingsphere.test.it.sql.parser.internal.cases.parser.jaxb.statement.rql.storage.unit.ShowStorageUnitsStatementTestCase;
import org.apache.shardingsphere.test.it.sql.parser.internal.cases.parser.jaxb.statement.rql.table.ShowLogicalTableStatementTestCase;
import org.apache.shardingsphere.test.it.sql.parser.internal.cases.parser.jaxb.statement.rql.table.ShowSingleTableStatementTestCase;
import org.apache.shardingsphere.test.it.sql.parser.internal.cases.parser.jaxb.statement.rul.FormatSQLStatementTestCase;
import org.apache.shardingsphere.test.it.sql.parser.internal.cases.parser.jaxb.statement.rul.ParseStatementTestCase;
import org.apache.shardingsphere.test.it.sql.parser.internal.cases.parser.jaxb.statement.rul.PreviewStatementTestCase;
import org.apache.shardingsphere.test.it.sql.parser.internal.cases.parser.jaxb.statement.tcl.BeginTransactionStatementTestCase;
import org.apache.shardingsphere.test.it.sql.parser.internal.cases.parser.jaxb.statement.tcl.CommitStatementTestCase;
import org.apache.shardingsphere.test.it.sql.parser.internal.cases.parser.jaxb.statement.tcl.LockStatementTestCase;
import org.apache.shardingsphere.test.it.sql.parser.internal.cases.parser.jaxb.statement.tcl.PrepareTransactionTestCase;
import org.apache.shardingsphere.test.it.sql.parser.internal.cases.parser.jaxb.statement.tcl.RollbackStatementTestCase;
import org.apache.shardingsphere.test.it.sql.parser.internal.cases.parser.jaxb.statement.tcl.SavepointStatementTestCase;
import org.apache.shardingsphere.test.it.sql.parser.internal.cases.parser.jaxb.statement.tcl.SetAutoCommitStatementTestCase;
import org.apache.shardingsphere.test.it.sql.parser.internal.cases.parser.jaxb.statement.tcl.SetConstraintsStatementTestCase;
import org.apache.shardingsphere.test.it.sql.parser.internal.cases.parser.jaxb.statement.tcl.SetTransactionStatementTestCase;
import org.apache.shardingsphere.test.it.sql.parser.internal.cases.parser.jaxb.statement.tcl.UnlockStatementTestCase;
import org.apache.shardingsphere.test.it.sql.parser.internal.cases.parser.jaxb.statement.tcl.XATestCase;
import org.apache.shardingsphere.test.it.sql.parser.internal.cases.parser.jaxb.statement.rl.ChangeReplicationSourceToStatementTestCase;
import org.mockito.internal.configuration.plugins.Plugins;

import javax.xml.bind.annotation.XmlElement;
import javax.xml.bind.annotation.XmlRootElement;
import java.lang.reflect.Field;
import java.lang.reflect.ParameterizedType;
import java.util.Collection;
import java.util.HashMap;
import java.util.HashSet;
import java.util.LinkedList;
import java.util.List;
import java.util.Map;

/**
 * SQL parser test cases for XML root tag.
 */
@XmlRootElement(name = "sql-parser-test-cases")
@Getter
public final class RootSQLParserTestCases {
    
    @XmlElement(name = "select")
    private final List<SelectStatementTestCase> selectTestCases = new LinkedList<>();
    
    @XmlElement(name = "update")
    private final List<UpdateStatementTestCase> updateTestCases = new LinkedList<>();
    
    @XmlElement(name = "delete")
    private final List<DeleteStatementTestCase> deleteTestCases = new LinkedList<>();
    
    @XmlElement(name = "insert")
    private final List<InsertStatementTestCase> insertTestCases = new LinkedList<>();
    
    @XmlElement(name = "create-cluster")
    private final List<CreateClusterStatementTestCase> createClusterTestCases = new LinkedList<>();
    
    @XmlElement(name = "drop-tablespace")
    private final List<DropTableSpaceStatementTestCase> dropTableSpaceTestCases = new LinkedList<>();
    
    @XmlElement(name = "create-table")
    private final List<CreateTableStatementTestCase> createTableTestCases = new LinkedList<>();
    
    @XmlElement(name = "create-edition")
    private final List<CreateEditionStatementTestCase> createEditionTestCases = new LinkedList<>();
    
    @XmlElement(name = "alter-table")
    private final List<AlterTableStatementTestCase> alterTableTestCases = new LinkedList<>();
    
    @XmlElement(name = "alter-tablespace")
    private final List<AlterTablespaceStatementTestCase> alterTablespaceTestCases = new LinkedList<>();
    
    @XmlElement(name = "rename-table")
    private final List<RenameTableStatementTestCase> renameTableTestCases = new LinkedList<>();
    
    @XmlElement(name = "drop-table")
    private final List<DropTableStatementTestCase> dropTableTestCases = new LinkedList<>();
    
    @XmlElement(name = "lock-table")
    private final List<LockTableStatementTestCase> lockTableTestCases = new LinkedList<>();
    
    @XmlElement(name = "drop-text-search")
    private final List<DropTextSearchStatementTestCase> dropTextSearchTestCases = new LinkedList<>();
    
    @XmlElement(name = "truncate")
    private final List<TruncateStatementTestCase> truncateTestCases = new LinkedList<>();
    
    @XmlElement(name = "drop-edition")
    private final List<DropEditionStatementTestCase> dropEditionTestCases = new LinkedList<>();
    
    @XmlElement(name = "drop-outline")
    private final List<DropOutlineStatementTestCase> dropOutlineTestCases = new LinkedList<>();
    
    @XmlElement(name = "alter-outline")
    private final List<AlterOutlineStatementTestCase> alterOutlineTestCases = new LinkedList<>();
    
    @XmlElement(name = "create-index")
    private final List<CreateIndexStatementTestCase> createIndexTestCases = new LinkedList<>();
    
    @XmlElement(name = "alter-index")
    private final List<AlterIndexStatementTestCase> alterIndexTestCases = new LinkedList<>();
    
    @XmlElement(name = "drop-index")
    private final List<DropIndexStatementTestCase> dropIndexTestCases = new LinkedList<>();
    
    @XmlElement(name = "set-constraints")
    private final List<SetConstraintsStatementTestCase> setConstraintsTestCases = new LinkedList<>();
    
    @XmlElement(name = "set-transaction")
    private final List<SetTransactionStatementTestCase> setTransactionTestCases = new LinkedList<>();
    
    @XmlElement(name = "begin-transaction")
    private final List<BeginTransactionStatementTestCase> beginTransactionTestCases = new LinkedList<>();
    
    @XmlElement(name = "set-auto-commit")
    private final List<SetAutoCommitStatementTestCase> setAutoCommitTestCases = new LinkedList<>();
    
    @XmlElement(name = "commit")
    private final List<CommitStatementTestCase> commitTestCases = new LinkedList<>();
    
    @XmlElement(name = "rollback")
    private final List<RollbackStatementTestCase> rollbackTestCases = new LinkedList<>();
    
    @XmlElement(name = "savepoint")
    private final List<SavepointStatementTestCase> savepointTestCases = new LinkedList<>();
    
    @XmlElement(name = "grant")
    private final List<GrantStatementTestCase> grantTestCases = new LinkedList<>();
    
    @XmlElement(name = "revoke")
    private final List<RevokeStatementTestCase> revokeTestCases = new LinkedList<>();
    
    @XmlElement(name = "create-user")
    private final List<CreateUserStatementTestCase> createUserTestCases = new LinkedList<>();
    
    @XmlElement(name = "alter-user")
    private final List<AlterUserStatementTestCase> alterUserTestCases = new LinkedList<>();
    
    @XmlElement(name = "drop-user")
    private final List<DropUserStatementTestCase> dropUserTestCases = new LinkedList<>();
    
    @XmlElement(name = "rename-user")
    private final List<RenameUserStatementTestCase> renameUserTestCases = new LinkedList<>();
    
    @XmlElement(name = "deny-user")
    private final List<DenyUserStatementTestCase> denyUserTestCases = new LinkedList<>();
    
    @XmlElement(name = "create-login")
    private final List<CreateLoginStatementTestCase> createLoginTestCases = new LinkedList<>();
    
    @XmlElement(name = "alter-login")
    private final List<AlterLoginStatementTestCase> alterLoginTestCases = new LinkedList<>();
    
    @XmlElement(name = "drop-login")
    private final List<DropLoginStatementTestCase> dropLoginTestCases = new LinkedList<>();
    
    @XmlElement(name = "create-role")
    private final List<CreateRoleStatementTestCase> createRoleTestCases = new LinkedList<>();
    
    @XmlElement(name = "alter-role")
    private final List<AlterRoleStatementTestCase> alterRoleTestCases = new LinkedList<>();
    
    @XmlElement(name = "drop-role")
    private final List<DropRoleStatementTestCase> dropRoleTestCases = new LinkedList<>();
    
    @XmlElement(name = "set-default-role")
    private final List<SetDefaultRoleStatementTestCase> setDefaultRoleTestCases = new LinkedList<>();
    
    @XmlElement(name = "set-role")
    private final List<SetRoleStatementTestCase> setRoleTestCases = new LinkedList<>();
    
    @XmlElement(name = "set-password")
    private final List<SetPasswordStatementTestCase> setPasswordTestCases = new LinkedList<>();
    
    @XmlElement(name = "use")
    private final List<UseStatementTestCase> useTestCases = new LinkedList<>();
    
    @XmlElement(name = "describe")
    private final List<ExplainStatementTestCase> describeTestCases = new LinkedList<>();
    
    @XmlElement(name = "show-databases")
    private final List<ShowDatabasesStatementTestCase> showDatabasesTestCases = new LinkedList<>();
    
    @XmlElement(name = "show-tables")
    private final List<ShowTablesStatementTestCase> showTablesTestCases = new LinkedList<>();
    
    @XmlElement(name = "show-function-status")
    private final List<ShowFunctionStatusStatementTestCase> showFunctionStatusTestCases = new LinkedList<>();
    
    @XmlElement(name = "show-procedure-status")
    private final List<ShowProcedureStatusStatementTestCase> showProcedureStatusTestCases = new LinkedList<>();
    
    @XmlElement(name = "show-procedure-code")
    private final List<ShowProcedureCodeStatementTestCase> showProcedureCodeTestCases = new LinkedList<>();
    
    @XmlElement(name = "show-relay-log-events")
    private final List<ShowRelayLogEventsStatementTestCase> showRelayLogEventsTestCases = new LinkedList<>();
    
    @XmlElement(name = "show-slave-hosts")
    private final List<ShowSlaveHostsStatementTestCase> showSlaveHostsTestCases = new LinkedList<>();
    
    @XmlElement(name = "show-columns")
    private final List<ShowColumnsStatementTestCase> showColumnsTestCases = new LinkedList<>();
    
    @XmlElement(name = "show-create-table")
    private final List<ShowCreateTableStatementTestCase> showCreateTableTestCases = new LinkedList<>();
    
    @XmlElement(name = "show-create-trigger")
    private final List<ShowCreateTriggerStatementTestCase> showCreateTriggerTestCases = new LinkedList<>();
    
    @XmlElement(name = "alter-resource-group")
    private final List<AlterResourceGroupStatementTestCase> alterResourceGroupTestCases = new LinkedList<>();
    
    @XmlElement(name = "create-resource-group")
    private final List<CreateResourceGroupStatementTestCase> createResourceGroupTestCases = new LinkedList<>();
    
    @XmlElement(name = "drop-resource-group")
    private final List<DropResourceGroupStatementTestCase> dropResourceGroupTestCases = new LinkedList<>();
    
    @XmlElement(name = "binlog")
    private final List<BinlogStatementTestCase> binlogTestCases = new LinkedList<>();
    
    @XmlElement(name = "show-create-user")
    private final List<ShowCreateUserStatementTestCase> showCreateUserTestCases = new LinkedList<>();
    
    @XmlElement(name = "show-table-status")
    private final List<ShowTableStatusStatementTestCase> showTableStatusTestCases = new LinkedList<>();
    
    @XmlElement(name = "show-index")
    private final List<ShowIndexStatementTestCase> showIndexTestCases = new LinkedList<>();
    
    @XmlElement(name = "show")
    private final List<ShowStatementTestCase> showTestCases = new LinkedList<>();
    
    @XmlElement(name = "set-parameter")
    private final List<SetParameterStatementTestCase> setParameterTestCases = new LinkedList<>();
    
    @XmlElement(name = "common")
    private final List<CommonStatementTestCase> commonTestCases = new LinkedList<>();
    
    @XmlElement(name = "alter-function")
    private final List<AlterFunctionStatementTestCase> alterFunctionTestCases = new LinkedList<>();
    
    @XmlElement(name = "alter-database")
    private final List<AlterDatabaseStatementTestCase> alterDatabaseTestCases = new LinkedList<>();
    
    @XmlElement(name = "alter-dimension")
    private final List<AlterDimensionStatementTestCase> alterDimensionTestCases = new LinkedList<>();
    
    @XmlElement(name = "alter-procedure")
    private final List<AlterProcedureStatementTestCase> alterProcedureTestCases = new LinkedList<>();
    
    @XmlElement(name = "alter-publication")
    private final List<AlterPublicationStatementTestCase> alterPublicationTestCases = new LinkedList<>();
    
    @XmlElement(name = "alter-policy")
    private final List<AlterPolicyStatementTestCase> alterPolicyTestCases = new LinkedList<>();
    
    @XmlElement(name = "alter-routine")
    private final List<AlterRoutineStatementTestCase> alterRoutineTestCases = new LinkedList<>();
    
    @XmlElement(name = "alter-server")
    private final List<AlterServerStatementTestCase> alterServerTestCases = new LinkedList<>();
    
    @XmlElement(name = "alter-statistics")
    private final List<AlterStatisticsStatementTestCase> alterStatisticsTestCases = new LinkedList<>();
    
    @XmlElement(name = "alter-subscription")
    private final List<AlterSubscriptionStatementTestCase> alterSubscriptionTestCases = new LinkedList<>();
    
    @XmlElement(name = "alter-session")
    private final List<AlterSessionStatementTestCase> alterSessionTestCases = new LinkedList<>();
    
    @XmlElement(name = "alter-synonym")
    private final List<AlterSynonymStatementTestCase> alterSynonymTestCases = new LinkedList<>();
    
    @XmlElement(name = "alter-type")
    private final List<AlterTypeStatementTestCase> alterTypeTestCases = new LinkedList<>();
    
    @XmlElement(name = "alter-rule")
    private final List<AlterRuleStatementTestCase> alterRuleTestCases = new LinkedList<>();
    
    @XmlElement(name = "alter-directory")
    private final List<AlterDirectoryStatementTestCase> alterDirectoryTestCases = new LinkedList<>();
    
    @XmlElement(name = "alter-system")
    private final List<AlterSystemStatementTestCase> alterSystemTestCases = new LinkedList<>();
    
    @XmlElement(name = "create-database")
    private final List<CreateDatabaseStatementTestCase> createDatabaseTestCases = new LinkedList<>();
    
    @XmlElement(name = "create-database-link")
    private final List<CreateDatabaseLinkStatementTestCase> createDatabaseLinkTestCases = new LinkedList<>();
    
    @XmlElement(name = "drop-database-link")
    private final List<DropDatabaseLinkStatementTestCase> dropDatabaseLinkTestCases = new LinkedList<>();
    
    @XmlElement(name = "alter-database-link")
    private final List<AlterDatabaseLinkStatementTestCase> alterDatabaseLinkTestCases = new LinkedList<>();
    
    @XmlElement(name = "alter-database-dictionary")
    private final List<AlterDatabaseDictionaryStatementTestCase> alterDatabaseDictionaryTestCases = new LinkedList<>();
    
    @XmlElement(name = "alter-view")
    private final List<AlterViewStatementTestCase> alterViewTestCases = new LinkedList<>();
    
    @XmlElement(name = "alter-package")
    private final List<AlterPackageStatementTestCase> alterPackageTestCases = new LinkedList<>();
    
    @XmlElement(name = "drop-package")
    private final List<DropPackageStatementTestCase> dropPackageTestCases = new LinkedList<>();
    
    @XmlElement(name = "create-dimension")
    private final List<CreateDimensionStatementTestCase> createDimensionTestCases = new LinkedList<>();
    
    @XmlElement(name = "create-function")
    private final List<CreateFunctionStatementTestCase> createFunctionTestCases = new LinkedList<>();
    
    @XmlElement(name = "create-procedure")
    private final List<CreateProcedureStatementTestCase> createProcedureTestCases = new LinkedList<>();
    
    @XmlElement(name = "create-server")
    private final List<CreateServerStatementTestCase> createServerTestCases = new LinkedList<>();
    
    @XmlElement(name = "create-trigger")
    private final List<CreateTriggerStatementTestCase> createTriggerTestCases = new LinkedList<>();
    
    @XmlElement(name = "create-view")
    private final List<CreateViewStatementTestCase> createViewTestCases = new LinkedList<>();
    
    @XmlElement(name = "create-synonym")
    private final List<CreateSynonymStatementTestCase> createSynonymTestCases = new LinkedList<>();
    
    @XmlElement(name = "create-aggregate")
    private final List<CreateAggregateStatementTestCase> createAggregateTestCases = new LinkedList<>();
    
    @XmlElement(name = "create-publication")
    private final List<CreatePublicationStatementTestCase> createPublicationTestCases = new LinkedList<>();
    
    @XmlElement(name = "drop-synonym")
    private final List<DropSynonymStatementTestCase> dropSynonymTestCases = new LinkedList<>();
    
    @XmlElement(name = "create-directory")
    private final List<CreateDirectoryStatementTestCase> createDirectoryTestCases = new LinkedList<>();
    
    @XmlElement(name = "create-domain")
    private final List<CreateDomainStatementTestCase> createDomainTestCases = new LinkedList<>();
    
    @XmlElement(name = "create-rule")
    private final List<CreateRuleStatementTestCase> createRuleTestCases = new LinkedList<>();
    
    @XmlElement(name = "create-type")
    private final List<CreateTypeStatementTestCase> createTypeTestCases = new LinkedList<>();
    
    @XmlElement(name = "create-extension")
    private final List<CreateExtensionStatementTestCase> createExtensionTestCases = new LinkedList<>();
    
    @XmlElement(name = "alter-extension")
    private final List<AlterExtensionStatementTestCase> alterExtensionTestCases = new LinkedList<>();
    
    @XmlElement(name = "drop-extension")
    private final List<DropExtensionStatementTestCase> dropExtensionTestCases = new LinkedList<>();
    
    @XmlElement(name = "declare")
    private final List<DeclareStatementTestCase> declareTestCases = new LinkedList<>();
    
    @XmlElement(name = "discard")
    private final List<DiscardStatementTestCase> discardTestCases = new LinkedList<>();
    
    @XmlElement(name = "drop-database")
    private final List<DropDatabaseStatementTestCase> dropDatabaseTestCases = new LinkedList<>();
    
    @XmlElement(name = "drop-dimension")
    private final List<DropDimensionStatementTestCase> dropDimensionTestCases = new LinkedList<>();
    
    @XmlElement(name = "drop-profile")
    private final List<DropProfileStatementTestCase> dropProfileStatementTestCases = new LinkedList<>();
    
    @XmlElement(name = "drop-directory")
    private final List<DropDirectoryStatementTestCase> dropDirectoryTestCases = new LinkedList<>();
    
    @XmlElement(name = "drop-function")
    private final List<DropFunctionStatementTestCase> dropFunctionTestCases = new LinkedList<>();
    
    @XmlElement(name = "drop-group")
    private final List<DropGroupStatementTestCase> dropGroupTestCases = new LinkedList<>();
    
    @XmlElement(name = "drop-policy")
    private final List<DropPolicyStatementTestCase> dropPolicyTestCases = new LinkedList<>();
    
    @XmlElement(name = "drop-procedure")
    private final List<DropProcedureStatementTestCase> dropProcedureTestCases = new LinkedList<>();
    
    @XmlElement(name = "drop-routine")
    private final List<DropRoutineStatementTestCase> dropRoutineTestCases = new LinkedList<>();
    
    @XmlElement(name = "drop-rule")
    private final List<DropRuleStatementTestCase> dropRuleTestCases = new LinkedList<>();
    
    @XmlElement(name = "drop-statistics")
    private final List<DropStatisticsStatementTestCase> dropStatisticsTestCases = new LinkedList<>();
    
    @XmlElement(name = "drop-publication")
    private final List<DropPublicationStatementTestCase> dropPublicationTestCases = new LinkedList<>();
    
    @XmlElement(name = "drop-subscription")
    private final List<DropSubscriptionStatementTestCase> dropSubscriptionTestCases = new LinkedList<>();
    
    @XmlElement(name = "drop-server")
    private final List<DropServerStatementTestCase> dropServerTestCases = new LinkedList<>();
    
    @XmlElement(name = "drop-trigger")
    private final List<DropTriggerStatementTestCase> dropTriggerTestCases = new LinkedList<>();
    
    @XmlElement(name = "alter-trigger")
    private final List<AlterTriggerStatementTestCase> alterTriggerTestCases = new LinkedList<>();
    
    @XmlElement(name = "drop-event-trigger")
    private final List<DropEventTriggerStatementTestCase> dropEventTriggerTestCases = new LinkedList<>();
    
    @XmlElement(name = "drop-domain")
    private final List<DropDomainStatementTestCase> dropDomainTestCases = new LinkedList<>();
    
    @XmlElement(name = "show-triggers")
    private final List<ShowTriggersStatementTestCase> showTriggerTestCases = new LinkedList<>();
    
    @XmlElement(name = "drop-view")
    private final List<DropViewStatementTestCase> dropViewTestCases = new LinkedList<>();
    
    @XmlElement(name = "call")
    private final List<CallStatementTestCase> callProcedureTestCases = new LinkedList<>();
    
    @XmlElement(name = "do")
    private final List<DoStatementTestCase> doTestCases = new LinkedList<>();
    
    @XmlElement(name = "handler")
    private final List<HandlerStatementTestCase> handlerStatementTestCases = new LinkedList<>();
    
    @XmlElement(name = "copy")
    private final List<CopyStatementTestCase> copyTestCases = new LinkedList<>();
    
    @XmlElement(name = "import")
    private final List<ImportStatementTestCase> importTestCase = new LinkedList<>();
    
    @XmlElement(name = "load-data")
    private final List<LoadDataStatementTestCase> loadDataTestCases = new LinkedList<>();
    
    @XmlElement(name = "load-xml")
    private final List<LoadXMLStatementTestCase> loadXmlTestCases = new LinkedList<>();
    
    @XmlElement(name = "xa")
    private final List<XATestCase> xaTestCases = new LinkedList<>();
    
    @XmlElement(name = "merge")
    private final List<MergeStatementTestCase> mergeTestCases = new LinkedList<>();
    
    @XmlElement(name = "create-sequence")
    private final List<CreateSequenceStatementTestCase> createSequenceTestCases = new LinkedList<>();
    
    @XmlElement(name = "alter-sequence")
    private final List<AlterSequenceStatementTestCase> alterSequenceTestCases = new LinkedList<>();
    
    @XmlElement(name = "drop-sequence")
    private final List<DropSequenceStatementTestCase> dropSequenceTestCases = new LinkedList<>();
    
    @XmlElement(name = "analyze")
    private final List<AnalyzeStatementTestCase> analyzeTestCases = new LinkedList<>();
    
    @XmlElement(name = "associate-statistics")
    private final List<AssociateStatisticsStatementTestCase> associateStatisticsTestCases = new LinkedList<>();
    
    @XmlElement(name = "disassociate-statistics")
    private final List<DisassociateStatisticsStatementTestCase> disassociateStatisticsTestCases = new LinkedList<>();
    
    @XmlElement(name = "audit")
    private final List<AuditStatementTestCase> auditTestCases = new LinkedList<>();
    
    @XmlElement(name = "no-audit")
    private final List<NoAuditStatementTestCase> noAuditTestCases = new LinkedList<>();
    
    @XmlElement(name = "comment")
    private final List<CommentStatementTestCase> commentTestCases = new LinkedList<>();
    
    @XmlElement(name = "flashback-database")
    private final List<FlashbackDatabaseStatementTestCase> flashbackDatabaseTestCases = new LinkedList<>();
    
    @XmlElement(name = "flashback-table")
    private final List<FlashbackTableStatementTestCase> flashbackTableTestCases = new LinkedList<>();
    
    @XmlElement(name = "purge")
    private final List<PurgeStatementTestCase> purgeTestCases = new LinkedList<>();
    
    @XmlElement(name = "rename")
    private final List<RenameStatementTestCase> renameTestCases = new LinkedList<>();
    
    @XmlElement(name = "register-storage-unit")
    private final List<RegisterStorageUnitStatementTestCase> registerStorageUnitTestCases = new LinkedList<>();
    
    @XmlElement(name = "register-migration-source-storage-unit")
    private final List<RegisterMigrationSourceStorageUnitStatementTestCase> registerMigrationSourceStorageUnitStatementTestCases = new LinkedList<>();
    
    @XmlElement(name = "alter-storage-unit")
    private final List<AlterStorageUnitStatementTestCase> alterStorageUnitTestCases = new LinkedList<>();
    
    @XmlElement(name = "alter-encrypt-rule")
    private final List<AlterEncryptRuleStatementTestCase> alterEncryptRuleTestCases = new LinkedList<>();
    
    @XmlElement(name = "alter-readwrite-splitting-rule")
    private final List<AlterReadwriteSplittingRuleStatementTestCase> alterReadwriteSplittingRuleTestCases = new LinkedList<>();
    
    @XmlElement(name = "alter-sharding-table-reference-rule")
    private final List<AlterShardingTableReferenceRulesStatementTestCase> alterShardingTableReferenceRulesStatementTestCases = new LinkedList<>();
    
    @XmlElement(name = "alter-sharding-auto-table-rule")
    private final List<AlterShardingAutoTableRuleStatementTestCase> alterShardingAutoTableRuleTestCases = new LinkedList<>();
    
    @XmlElement(name = "alter-sharding-table-rule")
    private final List<AlterShardingTableRuleStatementTestCase> alterShardingTableRuleTestCases = new LinkedList<>();
    
    @XmlElement(name = "create-encrypt-rule")
    private final List<CreateEncryptRuleStatementTestCase> createEncryptRuleTestCases = new LinkedList<>();
    
    @XmlElement(name = "create-mask-rule")
    private final List<CreateMaskRuleStatementTestCase> createMaskRuleTestCases = new LinkedList<>();
    
    @XmlElement(name = "alter-mask-rule")
    private final List<AlterMaskRuleStatementTestCase> alterMaskRuleTestCases = new LinkedList<>();
    
    @XmlElement(name = "drop-mask-rule")
    private final List<DropMaskRuleStatementTestCase> dropMaskRuleTestCases = new LinkedList<>();
    
    @XmlElement(name = "create-readwrite-splitting-rule")
    private final List<CreateReadwriteSplittingRuleStatementTestCase> createReadwriteSplittingRuleTestCases = new LinkedList<>();
    
    @XmlElement(name = "create-sharding-table-reference-rule")
    private final List<CreateShardingTableReferenceRuleStatementTestCase> createShardingTableReferenceRuleStatementTestCases = new LinkedList<>();
    
    @XmlElement(name = "create-broadcast-table-rule")
    private final List<CreateBroadcastTableRuleStatementTestCase> createBroadcastTableRuleStatementTestCases = new LinkedList<>();
    
    @XmlElement(name = "create-sharding-auto-table-rule")
    private final List<CreateShardingAutoTableRuleStatementTestCase> createShardingAutoTableRuleTestCases = new LinkedList<>();
    
    @XmlElement(name = "create-sharding-table-rule")
    private final List<CreateShardingTableRuleStatementTestCase> createShardingTableRuleTestCases = new LinkedList<>();
    
    @XmlElement(name = "drop-encrypt-rule")
    private final List<DropEncryptRuleStatementTestCase> dropEncryptRuleTestCases = new LinkedList<>();
    
    @XmlElement(name = "drop-readwrite-splitting-rule")
    private final List<DropReadwriteSplittingRuleStatementTestCase> dropReadwriteSplittingRuleTestCases = new LinkedList<>();
    
    @XmlElement(name = "unregister-storage-unit")
    private final List<UnregisterStorageUnitStatementTestCase> unregisterStorageUnitStatementTestCase = new LinkedList<>();
    
    @XmlElement(name = "drop-sharding-table-reference-rule")
    private final List<DropShardingTableReferenceRuleStatementTestCase> dropShardingTableReferenceRuleStatementTestCases = new LinkedList<>();
    
    @XmlElement(name = "drop-broadcast-table-rule")
    private final List<DropBroadcastTableRuleStatementTestCase> dropBroadcastTableRuleStatementTestCases = new LinkedList<>();
    
    @XmlElement(name = "drop-sharding-table-rule")
    private final List<DropShardingTableRuleStatementTestCase> dropShardingTableRuleTestCases = new LinkedList<>();
    
    @XmlElement(name = "show-encrypt-rules")
    private final List<ShowEncryptRulesStatementTestCase> showEncryptRulesTestCases = new LinkedList<>();
    
    @XmlElement(name = "show-readwrite-splitting-rules")
    private final List<ShowReadwriteSplittingRulesStatementTestCase> showReadwriteSplittingRulesTestCases = new LinkedList<>();
    
    @XmlElement(name = "show-sharding-table-reference-rules")
    private final List<ShowShardingTableReferenceRulesStatementTestCase> showShardingTableReferenceRulesStatementTestCases = new LinkedList<>();
    
    @XmlElement(name = "show-broadcast-table-rules")
    private final List<ShowBroadcastTableRulesStatementTestCase> showBroadcastTableRulesStatementTestCases = new LinkedList<>();
    
    @XmlElement(name = "show-sharding-algorithms")
    private final List<ShowShardingAlgorithmsStatementTestCase> showShardingAlgorithmsTestCases = new LinkedList<>();
    
    @XmlElement(name = "show-sharding-auditors")
    private final List<ShowShardingAuditorsStatementTestCase> showShardingAuditorsTestCases = new LinkedList<>();
    
    @XmlElement(name = "show-sharding-table-rules")
    private final List<ShowShardingTableRulesStatementTestCase> showShardingTableRulesTestCases = new LinkedList<>();
    
    @XmlElement(name = "show-sharding-table-rule")
    private final List<ShowShardingTableRulesStatementTestCase> showShardingTableRuleTestCases = new LinkedList<>();
    
    @XmlElement(name = "show-migration-source-storage-units")
    private final List<ShowMigrationSourceStorageUnitsStatementTestCase> showMigrationSourceStorageUnitsStatementTestCases = new LinkedList<>();
    
    @XmlElement(name = "show-migration-list")
    private final List<ShowMigrationListStatementTestCase> showMigrationListTestCases = new LinkedList<>();
    
    @XmlElement(name = "check-migration")
    private final List<CheckMigrationStatementTestCase> checkMigrationTestCases = new LinkedList<>();
    
    @XmlElement(name = "show-migration-status")
    private final List<ShowMigrationStatusStatementTestCase> showMigrationStatusTestCases = new LinkedList<>();
    
    @XmlElement(name = "show-migration-check-status")
    private final List<ShowMigrationCheckStatusStatementTestCase> showMigrationCheckStatusTestCases = new LinkedList<>();
    
    @XmlElement(name = "show-migration-check-algorithms")
    private final List<ShowMigrationCheckAlgorithmsStatementTestCase> showMigrationCheckAlgorithmsStatementTestCases = new LinkedList<>();
    
    @XmlElement(name = "commit-migration")
    private final List<CommitMigrationStatementTestCase> commitMigrationTestCases = new LinkedList<>();
    
    @XmlElement(name = "rollback-migration")
    private final List<RollbackMigrationStatementTestCase> rollbackMigrationTestCases = new LinkedList<>();
    
    @XmlElement(name = "stop-migration")
    private final List<StopMigrationStatementTestCase> stopMigrationTestCases = new LinkedList<>();
    
    @XmlElement(name = "start-migration")
    private final List<StartMigrationStatementTestCase> startMigrationTestCases = new LinkedList<>();
    
    @XmlElement(name = "stop-migration-check")
    private final List<StopMigrationCheckStatementTestCase> stopMigrationCheckTestCases = new LinkedList<>();
    
    @XmlElement(name = "start-migration-check")
    private final List<StartMigrationCheckStatementTestCase> startMigrationCheckTestCases = new LinkedList<>();
    
    @XmlElement(name = "drop-migration-check")
    private final List<DropMigrationCheckStatementTestCase> dropMigrationCheckTestCases = new LinkedList<>();
    
    @XmlElement(name = "migrate-table")
    private final List<MigrateTableStatementTestCase> migrateTableTestCases = new LinkedList<>();
    
    @XmlElement(name = "show-streaming-list")
    private final List<ShowStreamingListStatementTestCase> showStreamingListTestCases = new LinkedList<>();
    
    @XmlElement(name = "show-streaming-status")
    private final List<ShowStreamingStatusStatementTestCase> showStreamingStatusTestCases = new LinkedList<>();
    
    @XmlElement(name = "drop-streaming")
    private final List<DropStreamingStatementTestCase> dropStreamingTestCases = new LinkedList<>();
    
    @XmlElement(name = "preview-sql")
    private final List<PreviewStatementTestCase> previewTestCases = new LinkedList<>();
    
    @XmlElement(name = "parse-sql")
    private final List<ParseStatementTestCase> parseStatementAsserts = new LinkedList<>();
    
    @XmlElement(name = "format-sql")
    private final List<FormatSQLStatementTestCase> formatSQLStatementAsserts = new LinkedList<>();
    
    @XmlElement(name = "show-dist-variable")
    private final List<ShowDistVariableStatementTestCase> showVariableTestCases = new LinkedList<>();
    
    @XmlElement(name = "show-dist-variables")
    private final List<ShowDistVariablesStatementTestCase> showDistVariableTestCases = new LinkedList<>();
    
    @XmlElement(name = "set-dist-variable")
    private final List<SetDistVariableStatementTestCase> setDistVariableTestCases = new LinkedList<>();
    
    @XmlElement(name = "create-shadow-rule")
    private final List<CreateShadowRuleStatementTestCase> createShadowRuleTestCases = new LinkedList<>();
    
    @XmlElement(name = "drop-shadow-rule")
    private final List<DropShadowRuleStatementTestCase> dropShadowRuleTestCases = new LinkedList<>();
    
    @XmlElement(name = "alter-shadow-rule")
    private final List<AlterShadowRuleStatementTestCase> alterShadowRuleTestCases = new LinkedList<>();
    
    @XmlElement(name = "show-shadow-rules")
    private final List<ShowShadowRulesStatementTestCase> showShadowRulesTestCases = new LinkedList<>();
    
    @XmlElement(name = "show-shadow-algorithms")
    private final List<ShowShadowAlgorithmsStatementTestCase> showShadowAlgorithmsTestCases = new LinkedList<>();
    
    @XmlElement(name = "show-default-shadow-algorithm")
    private final List<ShowDefaultShadowAlgorithmsStatementTestCase> showDefaultShadowAlgorithmsTestCases = new LinkedList<>();
    
    @XmlElement(name = "show-shadow-table-rules")
    private final List<ShowShadowTableRulesStatementTestCase> showShadowTableRulesTestCases = new LinkedList<>();
    
    @XmlElement(name = "drop-shadow-algorithm")
    private final List<DropShadowAlgorithmStatementTestCase> dropShadowAlgorithmTestCases = new LinkedList<>();
    
    @XmlElement(name = "create-service")
    private final List<CreateServiceStatementTestCase> createServiceTestCases = new LinkedList<>();
    
    @XmlElement(name = "alter-service")
    private final List<AlterServiceStatementTestCase> alterServiceTestCases = new LinkedList<>();
    
    @XmlElement(name = "drop-service")
    private final List<DropServiceStatementTestCase> dropServiceTestCases = new LinkedList<>();
    
    @XmlElement(name = "create-schema")
    private final List<CreateSchemaStatementTestCase> createSchemaTestCases = new LinkedList<>();
    
    @XmlElement(name = "alter-schema")
    private final List<AlterSchemaStatementTestCase> alterSchemaTestCases = new LinkedList<>();
    
    @XmlElement(name = "drop-schema")
    private final List<DropSchemaStatementTestCase> dropSchemaTestCases = new LinkedList<>();
    
    @XmlElement(name = "install-component")
    private final List<InstallComponentStatementTestCase> installComponentTestCases = new LinkedList<>();
    
    @XmlElement(name = "flush")
    private final List<FlushStatementTestCase> flushTestCases = new LinkedList<>();
    
    @XmlElement(name = "install-plugin")
    private final List<InstallPluginStatementTestCase> installPluginTestCases = new LinkedList<>();
    
    @XmlElement(name = "show-compute-nodes")
    private final List<ShowComputeNodesStatementTestCase> showInstanceTestCases = new LinkedList<>();
    
    @XmlElement(name = "clone")
    private final List<CloneStatementTestCase> cloneTestCases = new LinkedList<>();
    
    @XmlElement(name = "show-status-from-readwrite-splitting-rules")
    private final List<ShowStatusFromReadwriteSplittingRulesStatementTestCase> showStatusFromReadwriteSplittingRulesTestCases = new LinkedList<>();
    
    @XmlElement(name = "uninstall-component")
    private final List<UninstallComponentStatementTestCase> uninstallComponentTestCases = new LinkedList<>();
    
    @XmlElement(name = "uninstall-plugin")
    private final List<UninstallPluginStatementTestCase> uninstallPluginTestCases = new LinkedList<>();
    
    @XmlElement(name = "show-storage-units")
    private final List<ShowStorageUnitsStatementTestCase> showStorageUnitsTestCases = new LinkedList<>();
    
    @XmlElement(name = "show-single-table")
    private final List<ShowSingleTableStatementTestCase> showSingleTableTestCases = new LinkedList<>();
    
    @XmlElement(name = "show-logical-tables")
    private final List<ShowLogicalTableStatementTestCase> showLogicalTableTestCases = new LinkedList<>();
    
    @XmlElement(name = "show-default-single-table-storage-unit")
    private final List<ShowDefaultSingleTableStorageUnitStatementTestCase> showDefaultSingleTableStorageUnitTestCases = new LinkedList<>();
    
    @XmlElement(name = "show-sharding-table-nodes")
    private final List<ShowShardingTableNodesStatementTestCase> showShardingTableNodesTestCases = new LinkedList<>();
    
    @XmlElement(name = "set-resource-group")
    private final List<SetResourceGroupStatementTestCase> setResourceGroupTestCases = new LinkedList<>();
    
    @XmlElement(name = "optimize-table")
    private final List<OptimizeTableStatementTestCase> optimizeTableTestCases = new LinkedList<>();
    
    @XmlElement(name = "repair-table")
    private final List<RepairTableStatementTestCase> repairTableTestCases = new LinkedList<>();
    
    @XmlElement(name = "create-sharding-auditor")
    private final List<CreateShardingAuditorStatementTestCase> createShardingAuditorTestCases = new LinkedList<>();
    
    @XmlElement(name = "create-default-sharding-strategy")
    private final List<CreateDefaultShardingStrategyStatementTestCase> createDefaultShardingStrategyTestCases = new LinkedList<>();
    
    @XmlElement(name = "alter-default-sharding-strategy")
    private final List<AlterDefaultShardingStrategyStatementTestCase> alterDefaultShardingStrategyTestCases = new LinkedList<>();
    
    @XmlElement(name = "create-default-shadow-algorithm")
    private final List<CreateDefaultShadowAlgorithmStatementTestCase> createDefaultShadowAlgorithmTestCases = new LinkedList<>();
    
    @XmlElement(name = "alter-default-shadow-algorithm")
    private final List<AlterDefaultShadowAlgorithmStatementTestCase> alterDefaultShadowAlgorithmTestCases = new LinkedList<>();
    
    @XmlElement(name = "show-replicas")
    private final List<ShowReplicasStatementTestCase> showReplicasTestCases = new LinkedList<>();
    
    @XmlElement(name = "show-replica-status")
    private final List<ShowReplicaStatusStatementTestCase> showReplicaStatusTestCases = new LinkedList<>();
    
    @XmlElement(name = "show-slave-status")
    private final List<ShowSlaveStatusStatementTestCase> showSlaveStatusTestCases = new LinkedList<>();
    
    @XmlElement(name = "alter-sharding-auditor")
    private final List<AlterShardingAuditorStatementTestCase> alterShardingAuditorTestCases = new LinkedList<>();
    
    @XmlElement(name = "drop-sharding-key-generator")
    private final List<DropShardingKeyGeneratorStatementTestCase> dropShardingKeyGeneratorTestCases = new LinkedList<>();
    
    @XmlElement(name = "drop-sharding-auditor")
    private final List<DropShardingAuditorStatementTestCase> dropShardingAuditorTestCases = new LinkedList<>();
    
    @XmlElement(name = "drop-default-sharding-strategy")
    private final List<DropDefaultShardingStrategyStatementTestCase> dropDefaultShardingStrategyTestCases = new LinkedList<>();
    
    @XmlElement(name = "reset")
    private final List<ResetStatementTestCase> resetTestCases = new LinkedList<>();
    
    @XmlElement(name = "reset-persist")
    private final List<ResetPersistStatementTestCase> resetPersistTestCases = new LinkedList<>();
    
    @XmlElement(name = "reset-parameter")
    private final List<ResetParameterStatementTestCase> resetParameterTestCases = new LinkedList<>();
    
    @XmlElement(name = "cache-index")
    private final List<CacheIndexStatementTestCase> cacheIndexTestCases = new LinkedList<>();
    
    @XmlElement(name = "load-index")
    private final List<LoadIndexInfoStatementTestCase> loadIndexInfoTestCases = new LinkedList<>();
    
    @XmlElement(name = "kill")
    private final List<KillStatementTestCase> killTestCases = new LinkedList<>();
    
    @XmlElement(name = "shutdown")
    private final List<ShutdownStatementTestCase> shutdownTestCases = new LinkedList<>();
    
    @XmlElement(name = "set-default-single-table-storage-unit")
    private final List<SetDefaultSingleTableStorageUnitStatementTestCase> setDefaultSingleTableStorageUnitTestCases = new LinkedList<>();
    
    @XmlElement(name = "set-default-single-table-storage-unit-random")
    private final List<SetDefaultSingleTableStorageUnitStatementTestCase> setDefaultSingleTableStorageUnitToRandomTestCases = new LinkedList<>();
    
    @XmlElement(name = "show-open-tables")
    private final List<ShowOpenTablesStatementTestCase> showOpenTablesTestCases = new LinkedList<>();
    
    @XmlElement(name = "check-table")
    private final List<CheckTableStatementTestCase> checkTableTestCases = new LinkedList<>();
    
    @XmlElement(name = "checksum-table")
    private final List<ChecksumTableStatementTestCase> checksumTableTestCases = new LinkedList<>();
    
    @XmlElement(name = "show-status")
    private final List<ShowStatusStatementTestCase> showStatusTestCases = new LinkedList<>();
    
    @XmlElement(name = "refresh-table-metadata")
    private final List<RefreshTableMetaDataStatementTestCase> refreshTableMetaDataTestCases = new LinkedList<>();
    
    @XmlElement(name = "show-events")
    private final List<ShowEventsStatementTestCase> showEventsTestCases = new LinkedList<>();
    
    @XmlElement(name = "show-character-set")
    private final List<ShowCharacterSetStatementTestCase> showCharacterSetTestCases = new LinkedList<>();
    
    @XmlElement(name = "show-collation")
    private final List<ShowCollationStatementTestCase> showCollationTestCases = new LinkedList<>();
    
    @XmlElement(name = "show-variables")
    private final List<ShowVariablesStatementTestCase> showVariablesTestCases = new LinkedList<>();
    
    @XmlElement(name = "show-sharding-key-generators")
    private final List<ShowShardingKeyGeneratorsStatementTestCase> showShardingKeyGeneratorsTestCases = new LinkedList<>();
    
    @XmlElement(name = "show-default-sharding-strategy")
    private final List<ShowDefaultShardingStrategyStatementTestCase> showDefaultShardingStrategyTestCases = new LinkedList<>();
    
    @XmlElement(name = "show-mask-rules")
    private final List<ShowMaskRulesStatementTestCase> showMaskRulesStatementTestCases = new LinkedList<>();
    
    @XmlElement(name = "delimiter")
    private final List<DelimiterStatementTestCase> delimiterTestCases = new LinkedList<>();
    
    @XmlElement(name = "show-sql-parser-rule")
    private final List<ShowSQLParserRuleStatementTestCase> showSQLParserRuleTestCases = new LinkedList<>();
    
    @XmlElement(name = "show-authority-rule")
    private final List<ShowAuthorityRuleStatementTestCase> showAuthorityRuleTestCases = new LinkedList<>();
    
    @XmlElement(name = "show-transaction-rule")
    private final List<ShowTransactionRuleStatementTestCase> showTransactionRuleTestCases = new LinkedList<>();
    
    @XmlElement(name = "show-traffic-rules")
    private final List<ShowTrafficRulesStatementTestCase> showTrafficRulesTestCases = new LinkedList<>();
    
    @XmlElement(name = "alter-traffic-rule")
    private final List<AlterTrafficRuleStatementTestCase> alterTrafficRulesTestCases = new LinkedList<>();
    
    @XmlElement(name = "alter-global-clock-rule")
    private final List<AlterGlobalClockRuleStatementTestCase> alterGlobalClockRulesTestCases = new LinkedList<>();
    
    @XmlElement(name = "alter-sql-parser-rule")
    private final List<AlterSQLParserRuleStatementTestCase> alterSQLParserRuleTestCases = new LinkedList<>();
    
    @XmlElement(name = "alter-local-transaction-rule")
    private final List<AlterLocalTransactionRuleStatementTestCase> alterLocalTransactionRuleTestCases = new LinkedList<>();
    
    @XmlElement(name = "alter-xa-transaction-rule")
    private final List<AlterXATransactionRuleStatementTestCase> alterXATransactionRuleTestCases = new LinkedList<>();
    
    @XmlElement(name = "label-compute-node")
    private final List<LabelComputeNodeStatementTestCase> labelTestCases = new LinkedList<>();
    
    @XmlElement(name = "unlabel-compute-node")
    private final List<UnlabelComputeNodeStatementTestCase> unlabelTestCases = new LinkedList<>();
    
    @XmlElement(name = "alter-compute-node")
    private final List<AlterComputeNodeStatementTestCase> alterInstanceTestCases = new LinkedList<>();
    
    @XmlElement(name = "prepare-distsql")
    private final List<PrepareDistSQLStatementTestCase> prepareDistSQLTestCases = new LinkedList<>();
    
    @XmlElement(name = "apply-distsql")
    private final List<ApplyDistSQLStatementTestCase> applyDistSQLTestCases = new LinkedList<>();
    
    @XmlElement(name = "discard-distsql")
    private final List<DiscardDistSQLStatementTestCase> discardDistSQLTestCases = new LinkedList<>();
    
    @XmlElement(name = "show-table-metadata")
    private final List<ShowTableMetaDataStatementTestCase> showTableMetaDataTestCases = new LinkedList<>();
    
    @XmlElement(name = "create-conversion")
    private final List<CreateConversionStatementTestCase> createConversionTestCases = new LinkedList<>();
    
    @XmlElement(name = "create-cast")
    private final List<CreateCastStatementTestCase> createCastTestCases = new LinkedList<>();
    
    @XmlElement(name = "drop-conversion")
    private final List<DropConversionStatementTestCase> dropConversionTestCases = new LinkedList<>();
    
    @XmlElement(name = "alter-domain")
    private final List<AlterDomainStatementTestCase> alterDomainTestCases = new LinkedList<>();
    
    @XmlElement(name = "alter-aggregate")
    private final List<AlterAggregateStatementTestCase> alterAggregateTestCases = new LinkedList<>();
    
    @XmlElement(name = "alter-conversion")
    private final List<AlterConversionStatementTestCase> alterConversionTestCases = new LinkedList<>();
    
    @XmlElement(name = "alter-collation")
    private final List<AlterCollationStatementTestCase> alterCollationTestCases = new LinkedList<>();
    
    @XmlElement(name = "alter-default-privileges")
    private final List<AlterDefaultPrivilegesTestCase> alterDefaultPrivilegesTestCases = new LinkedList<>();
    
    @XmlElement(name = "alter-foreign-data-wrapper")
    private final List<AlterForeignDataWrapperTestCase> alterForeignDataWrapperTestCases = new LinkedList<>();
    
    @XmlElement(name = "alter-foreign-table")
    private final List<AlterForeignTableTestCase> alterForeignTableTestCases = new LinkedList<>();
    
    @XmlElement(name = "drop-foreign-table")
    private final List<DropForeignTableStatementTestCase> dropForeignTableTestCases = new LinkedList<>();
    
    @XmlElement(name = "alter-group")
    private final List<AlterGroupStatementTestCase> alterGroupTestCases = new LinkedList<>();
    
    @XmlElement(name = "alter-materialized-view")
    private final List<AlterMaterializedViewStatementTestCase> alterMaterializedViewTestCases = new LinkedList<>();
    
    @XmlElement(name = "alter-materialized-view-log")
    private final List<AlterMaterializedViewLogStatementTestCase> alterMaterializedViewLogTestCases = new LinkedList<>();
    
    @XmlElement(name = "alter-pluggable-database")
    private final List<AlterPluggableDatabaseStatementTestCase> alterPluggableDatabaseTestCases = new LinkedList<>();
    
    @XmlElement(name = "alter-java")
    private final List<AlterJavaStatementTestCase> alterJavaTestCases = new LinkedList<>();
    
    @XmlElement(name = "alter-audit-policy")
    private final List<AlterAuditPolicyStatementTestCase> alterAuditPolicyTestCases = new LinkedList<>();
    
    @XmlElement(name = "alter-cluster")
    private final List<AlterClusterStatementTestCase> alterClusterTestCases = new LinkedList<>();
    
    @XmlElement(name = "alter-diskgroup")
    private final List<AlterDiskgroupStatementTestCase> alterDiskgroupTestCases = new LinkedList<>();
    
    @XmlElement(name = "alter-hierarchy")
    private final List<AlterHierarchyStatementTestCase> alterHierarchyTestCases = new LinkedList<>();
    
    @XmlElement(name = "alter-index-type")
    private final List<AlterIndexTypeStatementTestCase> alterIndexTypeTestCases = new LinkedList<>();
    
    @XmlElement(name = "alter-lockdown-profile")
    private final List<AlterLockdownProfileStatementTestCase> alterLockdownProfileTestCases = new LinkedList<>();
    
    @XmlElement(name = "alter-operator")
    private final List<AlterOperatorStatementTestCase> alterOperatorTestCases = new LinkedList<>();
    
    @XmlElement(name = "alter-profile")
    private final List<AlterProfileStatementTestCase> alterProfileTestCases = new LinkedList<>();
    
    @XmlElement(name = "alter-rollback-segment")
    private final List<AlterRollbackSegmentStatementTestCase> alterRollbackSegmentTestCases = new LinkedList<>();
    
    @XmlElement(name = "create-text-search")
    private final List<CreateTextSearchStatementTestCase> createTextSearchTestCases = new LinkedList<>();
    
    @XmlElement(name = "alter-text-search")
    private final List<AlterTextSearchStatementTestCase> alterTextSearchTestCases = new LinkedList<>();
    
    @XmlElement(name = "create-language")
    private final List<CreateLanguageStatementTestCase> createLanguageTestCases = new LinkedList<>();
    
    @XmlElement(name = "alter-language")
    private final List<AlterLanguageStatementTestCase> alterLanguageTestCases = new LinkedList<>();
    
    @XmlElement(name = "drop-language")
    private final List<DropLanguageStatementTestCase> dropLanguageTestCases = new LinkedList<>();
    
    @XmlElement(name = "help")
    private final List<HelpStatementTestCase> helpTestCases = new LinkedList<>();
    
    @XmlElement(name = "show-unused-sharding-algorithms")
    private final List<ShowUnusedShardingAlgorithmsStatementTestCase> showUnusedShardingAlgorithmsTestCases = new LinkedList<>();
    
    @XmlElement(name = "show-unused-sharding-key-generators")
    private final List<ShowUnusedShardingKeyGeneratorsStatementTestCase> showUnusedShardingKeyGeneratorsTestCases = new LinkedList<>();
    
    @XmlElement(name = "show-unused-sharding-auditors")
    private final List<ShowUnusedShardingAuditorsStatementTestCase> showUnusedShardingAuditorsStatementTestCases = new LinkedList<>();
    
    @XmlElement(name = "show-binlog-events")
    private final List<ShowBinlogEventsStatementTestCase> showBinlogEventsTestCases = new LinkedList<>();
    
    @XmlElement(name = "listen")
    private final List<ListenStatementTestCase> listenTestCases = new LinkedList<>();
    
    @XmlElement(name = "notify")
    private final List<NotifyStmtStatementTestCase> notifyTestCases = new LinkedList<>();
    
    @XmlElement(name = "refresh-materialized-view")
    private final List<RefreshMatViewStmtStatementTestCase> refreshMatViewStmtStatementTestCases = new LinkedList<>();
    
    @XmlElement(name = "reindex")
    private final List<ReindexStatementTestCase> reindexStatementTestCases = new LinkedList<>();
    
    @XmlElement(name = "unlisten")
    private final List<UnlistenStatementTestCase> unlistenTestCases = new LinkedList<>();
    
    @XmlElement(name = "security-label")
    private final List<SecurityLabelStmtStatementTestCase> securityLabelStmtStatementTestCases = new LinkedList<>();
    
    @XmlElement(name = "lock")
    private final List<LockStatementTestCase> lockTestCases = new LinkedList<>();
    
    @XmlElement(name = "unlock")
    private final List<UnlockStatementTestCase> unlockTestCases = new LinkedList<>();
    
    @XmlElement(name = "export-database-config")
    private final List<ExportDatabaseConfigurationStatementTestCase> exportDatabaseConfigurationTestCases = new LinkedList<>();
    
    @XmlElement(name = "export-metadata")
    private final List<ExportMetaDataStatementTestCase> exportMetaDataStatementTestCases = new LinkedList<>();
    
    @XmlElement(name = "export-storage-nodes")
    private final List<ExportStorageNodesStatementTestCase> exportStorageNodesStatementTestCases = new LinkedList<>();
    
    @XmlElement(name = "convert-yaml-config")
    private final List<ConvertYamlConfigurationStatementTestCase> convertYamlConfigurationStatementTestCases = new LinkedList<>();
    
    @XmlElement(name = "show-rules-used-storage-unit")
    private final List<ShowRulesUsedStorageUnitStatementTestCase> showRulesUsedResourceTestCases = new LinkedList<>();
    
    @XmlElement(name = "show-sharding-table-rules-used-algorithm")
    private final List<ShowShardingTableRulesUsedAlgorithmStatementTestCase> showShardingTableRulesUsedAlgorithmTestCases = new LinkedList<>();
    
    @XmlElement(name = "show-sharding-table-rules-used-key-generator")
    private final List<ShowShardingTableRulesUsedKeyGeneratorStatementTestCase> showShardingTableRulesUsedKeyGeneratorTestCases = new LinkedList<>();
    
    @XmlElement(name = "show-sharding-table-rules-used-auditor")
    private final List<ShowShardingTableRulesUsedAuditorStatementTestCase> showShardingTableRulesUsedAuditorTestCases = new LinkedList<>();
    
    @XmlElement(name = "prepared")
    private final List<PreparedStatementTestCase> preparedTestCases = new LinkedList<>();
    
    @XmlElement(name = "set-user")
    private final List<SetUserStatementTestCase> setUserTestCases = new LinkedList<>();
    
    @XmlElement(name = "drop-sharding-algorithm")
    private final List<DropShardingAlgorithmStatementTestCase> dropShardingAlgorithmTestCases = new LinkedList<>();
    
    @XmlElement(name = "drop-owned")
    private final List<DropOwnedStatementTestCase> dropOwnedTestCases = new LinkedList<>();
    
    @XmlElement(name = "create-tablespace")
    private final List<CreateTablespaceStatementTestCase> createTablespaceTestCases = new LinkedList<>();
    
    @XmlElement(name = "import-database-config")
    private final List<ImportDatabaseConfigurationStatementTestCase> importDatabaseConfigurationTestCases = new LinkedList<>();
    
    @XmlElement(name = "import-metadata")
    private final List<ImportMetaDataStatementTestCase> importMetaDataTestCases = new LinkedList<>();
    
    @XmlElement(name = "drop-operator")
    private final List<DropOperatorStatementTestCase> dropOperatorTestCases = new LinkedList<>();
    
    @XmlElement(name = "drop-materialized-view")
    private final List<DropMaterializedViewStatementTestCase> dropMaterializedViewTestCases = new LinkedList<>();
    
    @XmlElement(name = "drop-cast")
    private final List<DropCastStatementTestCase> dropCastTestCases = new LinkedList<>();
    
    @XmlElement(name = "drop-aggregate")
    private final List<DropAggregateStatementTestCase> dropAggregateTestCases = new LinkedList<>();
    
    @XmlElement(name = "drop-collation")
    private final List<DropCollationStatementTestCase> dropCollationTestCases = new LinkedList<>();
    
    @XmlElement(name = "drop-foreign-data-wrapper")
    private final List<DropForeignDataWrapperStatementTestCase> dropForeignDataWrapperTestCases = new LinkedList<>();
    
    @XmlElement(name = "drop-type")
    private final List<DropTypeStatementTestCase> dropTypeTestCases = new LinkedList<>();
    
    @XmlElement(name = "drop-operator-class")
    private final List<DropOperatorClassStatementTestCase> dropOperatorClassTestCases = new LinkedList<>();
    
    @XmlElement(name = "drop-operator-family")
    private final List<DropOperatorFamilyStatementTestCase> dropOperatorFamilyTestCases = new LinkedList<>();
    
    @XmlElement(name = "drop-access-method")
    private final List<DropAccessMethodStatementTestCase> dropAccessMethodTestCases = new LinkedList<>();
    
    @XmlElement(name = "revert")
    private final List<RevertStatementTestCase> revertTestCases = new LinkedList<>();
    
    @XmlElement(name = "alter-analytic-view")
    private final List<AlterAnalyticViewStatementTestCase> alterAnalyticViewTestCases = new LinkedList<>();
    
    @XmlElement(name = "alter-attribute-dimension")
    private final List<AlterAttributeDimensionStatementTestCase> alterAttributeDimensionTestCases = new LinkedList<>();
    
    @XmlElement(name = "create-context")
    private final List<CreateContextStatementTestCase> createContextTestCases = new LinkedList<>();
    
    @XmlElement(name = "create-spfile")
    private final List<CreateSPFileStatementTestCase> createSPFileTestCases = new LinkedList<>();
    
    @XmlElement(name = "create-pfile")
    private final List<CreatePFileStatementTestCase> createPFileTestCases = new LinkedList<>();
    
    @XmlElement(name = "create-control-file")
    private final List<CreateControlFileStatementTestCase> createControlFileTestCases = new LinkedList<>();
    
    @XmlElement(name = "create-flashback-archive")
    private final List<CreateFlashbackArchiveStatementTestCase> createFlashbackArchiveTestCases = new LinkedList<>();
    
    @XmlElement(name = "alter-flashback-archive")
    private final List<AlterFlashbackArchiveStatementTestCase> alterFlashbackArchiveTestCases = new LinkedList<>();
    
    @XmlElement(name = "drop-flashback-archive")
    private final List<DropFlashbackArchiveStatementTestCase> dropFlashbackArchiveTestCases = new LinkedList<>();
    
    @XmlElement(name = "create-diskgroup")
    private final List<CreateDiskgroupStatementTestCase> createDiskgroupTestCases = new LinkedList<>();
    
    @XmlElement(name = "drop-diskgroup")
    private final List<DropDiskgroupStatementTestCase> dropDiskgroupTestCases = new LinkedList<>();
    
    @XmlElement(name = "create-rollback-segment")
    private final List<CreateRollbackSegmentStatementTestCase> createRollbackSegmentTestCases = new LinkedList<>();
    
    @XmlElement(name = "drop-rollback-segment")
    private final List<DropRollbackSegmentStatementTestCase> dropRollbackSegmentTestCases = new LinkedList<>();
    
    @XmlElement(name = "create-lockdown-profile")
    private final List<CreateLockdownProfileStatementTestCase> createLockdownProfileTestCases = new LinkedList<>();
    
    @XmlElement(name = "drop-lockdown-profile")
    private final List<DropLockdownProfileStatementTestCase> dropLockdownProfileTestCases = new LinkedList<>();
    
    @XmlElement(name = "create-inmemory-join-group")
    private final List<CreateInmemoryJoinGroupStatementTestCase> createInmemoryJoinGroupTestCases = new LinkedList<>();
    
    @XmlElement(name = "alter-inmemory-join-group")
    private final List<AlterInmemoryJoinGroupStatementTestCase> alterInmemoryJoinGroupTestCases = new LinkedList<>();
    
    @XmlElement(name = "drop-inmemory-join-group")
    private final List<DropInmemoryJoinGroupStatementTestCase> dropInmemoryJoinGroupTestCases = new LinkedList<>();
    
    @XmlElement(name = "create-restore-point")
    private final List<CreateRestorePointStatementTestCase> createRestorePointTestCases = new LinkedList<>();
    
    @XmlElement(name = "drop-restore-point")
    private final List<DropRestorePointStatementTestCase> dropRestorePointTestCases = new LinkedList<>();
    
    @XmlElement(name = "alter-library")
    private final List<AlterLibraryStatementTestCase> alterLibraryTestCases = new LinkedList<>();
    
    @XmlElement(name = "alter-materialized-zonemap")
    private final List<AlterMaterializedZonemapStatementTestCase> alterMaterializedZonemapTestCases = new LinkedList<>();
    
    @XmlElement(name = "cursor")
    private final List<CursorStatementTestCase> cursorTestCases = new LinkedList<>();
    
    @XmlElement(name = "close")
    private final List<CloseStatementTestCase> closeTestCases = new LinkedList<>();
    
    @XmlElement(name = "move")
    private final List<MoveStatementTestCase> moveTestCases = new LinkedList<>();
    
    @XmlElement(name = "execute")
    private final List<ExecuteStatementTestCase> executeTestCases = new LinkedList<>();
    
    @XmlElement(name = "fetch")
    private final List<FetchStatementTestCase> fetchTestCases = new LinkedList<>();
    
    @XmlElement(name = "checkpoint")
    private final List<CheckpointStatementTestCase> checkpointTestCases = new LinkedList<>();
    
    @XmlElement(name = "cluster")
    private final List<ClusterStatementTestCase> clusterStatementTestCases = new LinkedList<>();
    
    @XmlElement(name = "create-access-method")
    private final List<CreateAccessMethodStatementTestCase> createAccessMethodTestCases = new LinkedList<>();
    
    @XmlElement(name = "count-single-table")
    private final List<CountSingleTableStatementTestCase> countSingleTableStatementTestCases = new LinkedList<>();
    
    @XmlElement(name = "count-sharding-rule")
    private final List<CountShardingRuleStatementTestCase> countShardingRuleStatementTestCases = new LinkedList<>();
    
    @XmlElement(name = "count-readwrite-splitting-rule")
    private final List<CountReadwriteSplittingRuleStatementTestCase> countReadwriteSplittingRuleStatementTestCases = new LinkedList<>();
    
    @XmlElement(name = "count-encrypt-rule")
    private final List<CountEncryptRuleStatementTestCase> countEncryptRuleStatementTestCases = new LinkedList<>();
    
    @XmlElement(name = "count-shadow-rule")
    private final List<CountShadowRuleStatementTestCase> countShadowRuleStatementTestCases = new LinkedList<>();
    
    @XmlElement(name = "count-mask-rule")
    private final List<CountMaskRuleStatementTestCase> countMaskRuleStatementTestCases = new LinkedList<>();
    
    @XmlElement(name = "count-broadcast-rule")
    private final List<CountMaskRuleStatementTestCase> countBroadcastRuleStatementTestCases = new LinkedList<>();
    
    @XmlElement(name = "create-collation")
    private final List<CreateCollationStatementTestCase> createCollationStatementTestCases = new LinkedList<>();
    
    @XmlElement(name = "empty")
    private final List<EmptyStatementTestCase> emptyStatementTestCases = new LinkedList<>();
    
    @XmlElement(name = "prepare-transaction")
    private final List<PrepareTransactionTestCase> prepareTransactionTestCases = new LinkedList<>();
    
    @XmlElement(name = "reassign-owned")
    private final List<ReassignOwnedStatementTestCase> reassignOwnedStatementTestCases = new LinkedList<>();
    
    @XmlElement(name = "create-event-trigger")
    private final List<CreateEventTriggerStatementTestCase> createEventTriggerStatementTestCases = new LinkedList<>();
    
    @XmlElement(name = "create-foreign-data-wrapper")
    private final List<CreateForeignDataWrapperStatementTestCase> createForeignDataWrapperStatementTestCases = new LinkedList<>();
    
    @XmlElement(name = "show-sql-translator-rule")
    private final List<ShowSQLTranslatorRuleStatementTestCase> showSQLTranslatorRuleStatementTestCases = new LinkedList<>();
    
    @XmlElement(name = "show-global-clock-rule")
    private final List<ShowGlobalClockRuleStatementTestCase> showGlobalClockRuleStatementTestCases = new LinkedList<>();
    
    @XmlElement(name = "create-foreign-table")
    private final List<CreateForeignTableStatementTestCase> createForeignTableStatementTestCases = new LinkedList<>();
    
    @XmlElement(name = "show-compute-node-info")
    private final List<ShowComputeNodeInfoStatementTestCase> showComputeNodeInfoStatementTestCases = new LinkedList<>();
    
    @XmlElement(name = "show-compute-node-mode")
    private final List<ShowComputeNodeModeStatementTestCase> showComputeNodeModeStatementTestCases = new LinkedList<>();
    
    @XmlElement(name = "create-group")
    private final List<CreateGroupStatementTestCase> createGroupStatementTestCases = new LinkedList<>();
    
    @XmlElement(name = "create-materialized-view")
    private final List<CreateMaterializedViewStatementTestCase> createMaterializedViewStatementTestCases = new LinkedList<>();
    
    @XmlElement(name = "create-materialized-view-log")
    private final List<CreateMaterializedViewLogStatementTestCase> createMaterializedViewLogStatementTestCases = new LinkedList<>();
    
    @XmlElement(name = "create-operator")
    private final List<CreateOperatorStatementTestCase> createOperatorStatementTestCases = new LinkedList<>();
    
    @XmlElement(name = "unregister-migration-source-storage-unit")
    private final List<UnregisterMigrationSourceStorageUnitStatementTestCase> unregisterMigrationSourceStorageUnitStatementTestCases = new LinkedList<>();
    
    @XmlElement(name = "create-policy")
    private final List<CreatePolicyStatementTestCase> createPolicyStatementTestCases = new LinkedList<>();
    
    @XmlElement(name = "drop-index-type")
    private final List<DropIndexTypeStatementTestCase> dropIndexTypeStatementTestCases = new LinkedList<>();
    
    @XmlElement(name = "drop-pluggable-database")
    private final List<DropPluggableDatabaseStatementTestCase> dropPluggableDatabaseStatementTestCases = new LinkedList<>();
    
    @XmlElement(name = "drop-java")
    private final List<DropJavaStatementTestCase> dropJavaStatementTestCases = new LinkedList<>();
    
    @XmlElement(name = "drop-library")
    private final List<DropLibraryStatementTestCase> dropLibraryStatementTestCase = new LinkedList<>();
    
    @XmlElement(name = "drop-materialized-view-log")
    private final List<DropMaterializedViewLogStatementTestCase> dropMaterializedViewLogTestCases = new LinkedList<>();
    
    @XmlElement(name = "drop-materialized-zonemap")
    private final List<DropMaterializedZonemapStatementTestCase> dropMaterializedZonemapTestCases = new LinkedList<>();
    
    @XmlElement(name = "drop-cluster")
    private final List<DropClusterStatementTestCase> dropClusterStatementTestCases = new LinkedList<>();
    
    @XmlElement(name = "drop-context")
    private final List<DropContextStatementTestCase> dropContextStatementTestCases = new LinkedList<>();
    
    @XmlElement(name = "alter-readwrite-splitting-storage-unit-status-enable")
    private final List<AlterReadwriteSplittingStorageUnitStatusStatementTestCase> alterReadwriteSplittingStorageUnitStatusStatementEnableTestCases = new LinkedList<>();
    
    @XmlElement(name = "alter-readwrite-splitting-storage-unit-status-disable")
    private final List<AlterReadwriteSplittingStorageUnitStatusStatementTestCase> alterReadwriteSplittingStorageUnitStatusStatementDisableTestCases = new LinkedList<>();
    
    @XmlElement(name = "change-replication-source-to")
    private final List<ChangeReplicationSourceToStatementTestCase> changeReplicationSourceToStatementTestCases = new LinkedList<>();
    
    @XmlElement(name = "create-java")
    private final List<CreateJavaStatementTestCase> createJavaStatementTestCases = new LinkedList<>();
    
<<<<<<< HEAD
    @XmlElement(name = "switch")
    private final List<SwitchStatementTestCase> switchStatementTestCases = new LinkedList<>();
=======
    @XmlElement(name = "create-library")
    private final List<CreateLibraryStatementTestCase> createLibraryStatementTestCases = new LinkedList<>();
>>>>>>> 0d9880a2
    
    /**
     * Get all SQL parser test cases.
     *
     * @return got test cases
     */
    @SuppressWarnings("unchecked")
    @SneakyThrows(IllegalAccessException.class)
    public Map<String, SQLParserTestCase> getAllCases() {
        Map<String, SQLParserTestCase> result = new HashMap<>();
        for (Field each : RootSQLParserTestCases.class.getDeclaredFields()) {
            if (!isXmlElementField(each)) {
                continue;
            }
            List<? extends SQLParserTestCase> cases = (List<? extends SQLParserTestCase>) Plugins.getMemberAccessor().get(each, this);
            if (cases.isEmpty()) {
                continue;
            }
            Map<String, SQLParserTestCase> caseMap = getTestCaseMap(cases);
            checkDuplicatedTestCases(caseMap, result);
            result.putAll(caseMap);
        }
        return result;
    }
    
    private boolean isXmlElementField(final Field field) {
        return field.isAnnotationPresent(XmlElement.class) && List.class == field.getType() && field.getGenericType() instanceof ParameterizedType
                && SQLParserTestCase.class.isAssignableFrom((Class<?>) ((ParameterizedType) field.getGenericType()).getActualTypeArguments()[0]);
    }
    
    private Map<String, SQLParserTestCase> getTestCaseMap(final List<? extends SQLParserTestCase> cases) {
        Map<String, SQLParserTestCase> result = new HashMap<>(cases.size(), 1F);
        for (SQLParserTestCase each : cases) {
            checkDuplicatedTestCase(each, result);
            result.put(each.getSqlCaseId(), each);
        }
        return result;
    }
    
    private void checkDuplicatedTestCase(final SQLParserTestCase newTestCase, final Map<String, SQLParserTestCase> existedTestCases) {
        Preconditions.checkState(!existedTestCases.containsKey(newTestCase.getSqlCaseId()), "Find duplicated SQL Case ID: %s.", newTestCase.getSqlCaseId());
    }
    
    private void checkDuplicatedTestCases(final Map<String, SQLParserTestCase> newTestCases, final Map<String, SQLParserTestCase> existedTestCases) {
        Collection<String> caseIds = new HashSet<>(newTestCases.keySet());
        caseIds.retainAll(existedTestCases.keySet());
        Preconditions.checkState(caseIds.isEmpty(), "Find duplicated SQL Case IDs: %s.", caseIds);
    }
}<|MERGE_RESOLUTION|>--- conflicted
+++ resolved
@@ -1718,14 +1718,12 @@
     @XmlElement(name = "create-java")
     private final List<CreateJavaStatementTestCase> createJavaStatementTestCases = new LinkedList<>();
     
-<<<<<<< HEAD
+    @XmlElement(name = "create-library")
+    private final List<CreateLibraryStatementTestCase> createLibraryStatementTestCases = new LinkedList<>();
+
     @XmlElement(name = "switch")
     private final List<SwitchStatementTestCase> switchStatementTestCases = new LinkedList<>();
-=======
-    @XmlElement(name = "create-library")
-    private final List<CreateLibraryStatementTestCase> createLibraryStatementTestCases = new LinkedList<>();
->>>>>>> 0d9880a2
-    
+
     /**
      * Get all SQL parser test cases.
      *
