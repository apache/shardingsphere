--- conflicted
+++ resolved
@@ -1668,14 +1668,12 @@
     
     @XmlElement(name = "drop-materialized-zonemap")
     private final List<DropMaterializedZonemapStatementTestCase> dropMaterializedZonemapTestCases = new LinkedList<>();
-    
-<<<<<<< HEAD
+
     @XmlElement(name = "drop-cluster")
     private final List<DropClusterStatementTestCase> dropClusterStatementTestCases = new LinkedList<>();
-=======
+
     @XmlElement(name = "drop-context")
     private final List<DropContextStatementTestCase> dropContextStatementTestCases = new LinkedList<>();
->>>>>>> f74e858f
     
     @XmlElement(name = "alter-readwrite-splitting-storage-unit-status-enable")
     private final List<AlterReadwriteSplittingStorageUnitStatusStatementTestCase> alterReadwriteSplittingStorageUnitStatusStatementEnableTestCases = new LinkedList<>();
