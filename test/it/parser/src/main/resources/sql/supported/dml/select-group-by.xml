<?xml version="1.0" encoding="UTF-8"?>
<!--
  ~ Licensed to the Apache Software Foundation (ASF) under one or more
  ~ contributor license agreements.  See the NOTICE file distributed with
  ~ this work for additional information regarding copyright ownership.
  ~ The ASF licenses this file to You under the Apache License, Version 2.0
  ~ (the "License"); you may not use this file except in compliance with
  ~ the License.  You may obtain a copy of the License at
  ~
  ~     http://www.apache.org/licenses/LICENSE-2.0
  ~
  ~ Unless required by applicable law or agreed to in writing, software
  ~ distributed under the License is distributed on an "AS IS" BASIS,
  ~ WITHOUT WARRANTIES OR CONDITIONS OF ANY KIND, either express or implied.
  ~ See the License for the specific language governing permissions and
  ~ limitations under the License.
  -->

<sql-cases>
    <sql-case id="select_group_by_with_sum" value="SELECT SUM(order_id) AS orders_sum, user_id FROM t_order GROUP BY user_id ORDER BY user_id" />
    <sql-case id="select_group_by_with_sum_where" value="SELECT p.prod_subcategory, SUM(s.amount_sold) AS sum_amount FROM sales s, products p WHERE s.prod_id = p.prod_id GROUP BY p.prod_subcategory" db-types="Oracle" />
    <sql-case id="select_group_by_with_count" value="SELECT COUNT(order_id) AS orders_count, user_id FROM t_order GROUP BY user_id ORDER BY user_id" />
    <sql-case id="select_group_by_with_max" value="SELECT MAX(order_id) AS max_order_id, user_id FROM t_order GROUP BY user_id ORDER BY user_id" />
    <sql-case id="select_group_by_with_min" value="SELECT MIN(order_id) AS min_order_id, user_id FROM t_order GROUP BY user_id ORDER BY user_id" />
    <sql-case id="select_group_by_with_avg" value="SELECT AVG(order_id) AS orders_avg, user_id FROM t_order GROUP BY user_id ORDER BY user_id" />
    <sql-case id="select_group_by_with_column_avg" value="SELECT p.prod_subcategory, AVG(s.amount_sold) AS avg_sales FROM  sales s, products p WHERE s.prod_id = p.prod_id GROUP BY p.prod_subcategory" db-types="Oracle" />
    <sql-case id="select_group_by_with_order_by_desc" value="SELECT SUM(order_id) AS orders_sum, user_id FROM t_order GROUP BY user_id ORDER BY orders_sum DESC" />
    <sql-case id="select_group_by_without_grouped_column" value="SELECT count(*) AS items_count FROM t_order o JOIN t_order_item i ON o.user_id = i.user_id AND o.order_id = i.order_id WHERE o.user_id IN (?, ?) AND o.order_id BETWEEN ? AND ? GROUP BY o.user_id" />
    <sql-case id="select_group_by_with_limit" value="SELECT user_id FROM t_order GROUP BY user_id ORDER BY user_id LIMIT ?" db-types="H2,MySQL,PostgreSQL,openGauss" />
    <sql-case id="select_group_by_with_order_by_and_limit" value="SELECT user_id, SUM(order_id) AS orders_sum FROM t_order GROUP BY user_id ORDER BY SUM(order_id) LIMIT ?" db-types="H2,MySQL,PostgreSQL,openGauss" />
    <sql-case id="select_with_item_alias_match_order_by_and_group_by_items" value="SELECT o.user_id uid FROM t_order o GROUP BY o.user_id ORDER BY o.user_id" db-types="H2,MySQL,SQLServer,PostgreSQL,openGauss" />
    <sql-case id="select_group_by_with_date_function" value="SELECT date_format(creation_date,  '%y-%m-%d') as creation_date, count(*) as c_number FROM `t_order_item` WHERE order_id in (?, ?) GROUP BY date_format(creation_date, '%y-%m-%d')" db-types="MySQL" />
    <sql-case id="select_group_by_with_keyword_alias" value="SELECT SUM(order_id) AS orders_sum, user_id as `key` FROM t_order GROUP BY `key`" db-types="MySQL" />
    <sql-case id="select_group_by_with_count_without_column_name" value="SELECT COUNT(order_id) AS orders_count, user_id FROM t_order GROUP BY 2 ORDER BY 2" db-types="MySQL,Oracle,SQLServer,PostgreSQL,openGauss" />
    <sql-case id="select_group_by_with_having" value="SELECT COUNT(order_id) AS orders_count, user_id FROM t_order GROUP BY user_id HAVING orders_count > 0" />
    <sql-case id="select_group_by_with_having_count" value="SELECT COUNT(order_id), user_id FROM t_order GROUP BY user_id HAVING COUNT(order_id) > 0" />
    <sql-case id="select_group_by_with_having_and_window" value="SELECT COUNT(order_id) AS orders_count, user_id FROM t_order GROUP BY user_id HAVING orders_count > 0 WINDOW w AS (PARTITION BY user_id)" db-types="MySQL,PostgreSQL,openGauss" />
    <sql-case id="select_group_by_cube" value="SELECT DECODE(GROUPING(department_name), 1, 'All Departments', department_name) AS department_name, DECODE(GROUPING(job_id), 1, 'All Jobs', job_id) AS job_id, COUNT(*) &quot;Total Empl&quot;, AVG(salary) * 12 &quot;Average Sal&quot; FROM employees e, departments d WHERE d.department_id = e.department_id GROUP BY CUBE (department_name, job_id) ORDER BY department_name, job_id" db-types="Oracle" />
    <sql-case id="select_group_by_grouping_sets" value="SELECT channel_desc, calendar_month_desc, co.country_id, TO_CHAR(SUM(amount_sold) , '9,999,999,999') SALES$ FROM sales, customers, times, channels, countries co WHERE sales.time_id=times.time_id GROUP BY GROUPING SETS((channel_desc,calendar_month_desc,co.country_id), (channel_desc,co.country_id), (calendar_month_desc,co.country_id))" db-types="Oracle" />
    <sql-case id="select_group_by_with_having_with_order_by" value="SELECT department_id, MIN(salary), MAX(salary) FROM employees GROUP BY department_id HAVING MIN(salary) &lt; 5000 ORDER BY department_id" db-types="Oracle" />
    <sql-case id="select_group_by_with_having_with_subquery" value="SELECT department_id, manager_id FROM employees GROUP BY department_id, manager_id HAVING (department_id, manager_id) IN (SELECT department_id, manager_id FROM employees x WHERE x.department_id = employees.department_id) ORDER BY department_id" db-types="Oracle" />
    <sql-case id="select_with_case_when_then_in_group_by_item_and_order_by_item" value="SELECT order_id FROM t_order GROUP BY CASE WHEN order_id > 0 AND order_id &lt;= 10 THEN '(0,10]' WHEN order_id > 10 THEN '(10,+∞)' ELSE '' END ORDER BY CASE WHEN order_id > 0 AND order_id &lt;= 10 THEN '(0,10]' WHEN order_id > 10 THEN '(10,+∞)' ELSE '' END" db-types="MySQL,PostgreSQL,openGauss,SQLServer,Oracle" />
    <sql-case id="select_with_event_group_by_with_having_order_by" value="SELECT c.name, Count(*)  AS [Count-Per-Column-Repeated-Name] FROM sys.syscolumns  AS c JOIN sys.sysobjects  AS o ON o.id = c.id WHERE o.type = 'V' AND c.name like '%event%' GROUP BY c.name HAVING Count(*) >= 3 ORDER BY c.name" db-types="SQLServer" />
    <sql-case id="select_with_datepart_group_by_with_order_by" value="SELECT DATEPART(yyyy,OrderDate) AS N'Year', SUM(TotalDue) AS N'Total Order Amount' FROM Sales.SalesOrderHeader GROUP BY DATEPART(yyyy,OrderDate) ORDER BY DATEPART(yyyy,OrderDate)" db-types="SQLServer"/>
    <sql-case id="select_with_datepart_group_by_with_having_order_by" value="SELECT DATEPART(yyyy,OrderDate) AS N'Year', SUM(TotalDue) AS N'Total Order Amount' FROM Sales.SalesOrderHeader GROUP BY DATEPART(yyyy,OrderDate) HAVING DATEPART(yyyy,OrderDate) &gt;= N'2003' ORDER BY DATEPART(yyyy,OrderDate)" db-types="SQLServer"/>
<<<<<<< HEAD
    <sql-case id="select_group_by_top_column_value" value="SELECT TOP 10 hash_unique_bigint_id FROM dbo.TelemetryDS WHERE Timestamp BETWEEN @StartTime AND @EndTime GROUP BY hash_unique_bigint_id ORDER BY MAX(max_elapsed_time_microsec) DESC" db-types="SQLServer" />
=======
    <sql-case id="select_from_input_table" value="SELECT count(*) FROM input GROUP BY PartitionId, clusterid, tumblingwindow;" db-types="SQLServer"/>
>>>>>>> 2f1b09bb
</sql-cases><|MERGE_RESOLUTION|>--- conflicted
+++ resolved
@@ -43,9 +43,6 @@
     <sql-case id="select_with_event_group_by_with_having_order_by" value="SELECT c.name, Count(*)  AS [Count-Per-Column-Repeated-Name] FROM sys.syscolumns  AS c JOIN sys.sysobjects  AS o ON o.id = c.id WHERE o.type = 'V' AND c.name like '%event%' GROUP BY c.name HAVING Count(*) >= 3 ORDER BY c.name" db-types="SQLServer" />
     <sql-case id="select_with_datepart_group_by_with_order_by" value="SELECT DATEPART(yyyy,OrderDate) AS N'Year', SUM(TotalDue) AS N'Total Order Amount' FROM Sales.SalesOrderHeader GROUP BY DATEPART(yyyy,OrderDate) ORDER BY DATEPART(yyyy,OrderDate)" db-types="SQLServer"/>
     <sql-case id="select_with_datepart_group_by_with_having_order_by" value="SELECT DATEPART(yyyy,OrderDate) AS N'Year', SUM(TotalDue) AS N'Total Order Amount' FROM Sales.SalesOrderHeader GROUP BY DATEPART(yyyy,OrderDate) HAVING DATEPART(yyyy,OrderDate) &gt;= N'2003' ORDER BY DATEPART(yyyy,OrderDate)" db-types="SQLServer"/>
-<<<<<<< HEAD
+    <sql-case id="select_from_input_table" value="SELECT count(*) FROM input GROUP BY PartitionId, clusterid, tumblingwindow;" db-types="SQLServer"/>
     <sql-case id="select_group_by_top_column_value" value="SELECT TOP 10 hash_unique_bigint_id FROM dbo.TelemetryDS WHERE Timestamp BETWEEN @StartTime AND @EndTime GROUP BY hash_unique_bigint_id ORDER BY MAX(max_elapsed_time_microsec) DESC" db-types="SQLServer" />
-=======
-    <sql-case id="select_from_input_table" value="SELECT count(*) FROM input GROUP BY PartitionId, clusterid, tumblingwindow;" db-types="SQLServer"/>
->>>>>>> 2f1b09bb
 </sql-cases>