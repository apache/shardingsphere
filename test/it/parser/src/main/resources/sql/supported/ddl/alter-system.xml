<?xml version="1.0" encoding="UTF-8"?>
<!--
  ~ Licensed to the Apache Software Foundation (ASF) under one or more
  ~ contributor license agreements.  See the NOTICE file distributed with
  ~ this work for additional information regarding copyright ownership.
  ~ The ASF licenses this file to You under the Apache License, Version 2.0
  ~ (the "License"); you may not use this file except in compliance with
  ~ the License.  You may obtain a copy of the License at
  ~
  ~     http://www.apache.org/licenses/LICENSE-2.0
  ~
  ~ Unless required by applicable law or agreed to in writing, software
  ~ distributed under the License is distributed on an "AS IS" BASIS,
  ~ WITHOUT WARRANTIES OR CONDITIONS OF ANY KIND, either express or implied.
  ~ See the License for the specific language governing permissions and
  ~ limitations under the License.
  -->

<sql-cases>
    <sql-case id="alter_system_archive_log_change" value="ALTER SYSTEM ARCHIVE LOG CHANGE 9356083" db-types="Oracle" />
    <sql-case id="alter_system_archive_log_logfile" value="ALTER SYSTEM ARCHIVE LOG LOGFILE 'diskl:log6.log' TO 'diska:[arch$]'" db-types="Oracle" />
    <sql-case id="alter_system_check_datafiles" value="ALTER SYSTEM CHECK DATAFILES" db-types="Oracle" />
    <sql-case id="alter_system_quiesce_restricted" value="ALTER SYSTEM QUIESCE RESTRICTED" db-types="Oracle" />
    <sql-case id="alter_system_start_rolling_migration" value="ALTER SYSTEM START ROLLING MIGRATION TO '11.2.0.0.0'" db-types="Oracle" />
    <sql-case id="alter_system_start_rolling_patch" value="ALTER SYSTEM START ROLLING PATCH" db-types="Oracle" />
    <sql-case id="alter_system_enable_affinity_service" value="ALTER SYSTEM ENABLE AFFINITY uwclass.servers SERVICE pdbdev" db-types="Oracle" />
    <sql-case id="alter_system_shutdown_immediate" value="ALTER SYSTEM SHUTDOWN IMMEDIATE 'D000'" db-types="Oracle" />
    <sql-case id="alter_system_set_comment_container_scope" value="ALTER SYSTEM SET audit_sys_operations = TRUE COMMENT = 'Begin auditing SYS' CONTAINER = ALL SCOPE = SPFILE" db-types="Oracle" />
    <sql-case id="alter_system_set_query_rewrite_enabled" value="ALTER SYSTEM SET QUERY_REWRITE_ENABLED = TRUE" db-types="Oracle" />
    <sql-case id="alter_system_reset_parameter_scope" value="ALTER SYSTEM RESET plsql_code_type SCOPE = SPFILE" db-types="Oracle" />
    <sql-case id="alter_system_relocate_client" value="ALTER SYSTEM RELOCATE CLIENT '-MGMTDB:_mgmtdb'" db-types="Oracle" />
    <sql-case id="alter_system_enable_restricted_session" value="ALTER SYSTEM ENABLE RESTRICTED SESSION" db-types="Oracle" />
    <sql-case id="alter_system_encryption_wallet_open_identified_by_password" value="ALTER SYSTEM SET ENCRYPTION WALLET OPEN IDENTIFIED BY &quot;password&quot;" db-types="Oracle" />
    <sql-case id="alter_system_encryption_key_identified_by_password" value="ALTER SYSTEM SET ENCRYPTION KEY IDENTIFIED BY &quot;password&quot;" db-types="Oracle" />
    <sql-case id="alter_system_flush_shared_pool" value="ALTER SYSTEM FLUSH SHARED_POOL" db-types="Oracle" />
    <sql-case id="alter_system_checkpoint" value="ALTER SYSTEM CHECKPOINT" db-types="Oracle" />
    <sql-case id="alter_system_set_dispatchers" value="ALTER SYSTEM SET DISPATCHERS = '(INDEX=0)(PROTOCOL=TCP)(DISPATCHERS=5)','(INDEX=1)(PROTOCOL=ipc)(DISPATCHERS=10)'" db-types="Oracle" />
    <sql-case id="alter_system_switch_logfile" value="ALTER SYSTEM SWITCH LOGFILE" db-types="Oracle" />
    <sql-case id="alter_system_enable_distributed_recovery" value="ALTER SYSTEM ENABLE DISTRIBUTED RECOVERY" db-types="Oracle" />
    <sql-case id="alter_system_flush_passwordfile_metada_cache" value="ALTER SYSTEM FLUSH PASSWORDFILE_METADATA_CACHE" db-types="Oracle" />
<<<<<<< HEAD
    <sql-case id="alter_system_set_parameter_recyclebin_scope" value="ALTER SYSTEM SET recyclebin = ON SCOPE = SPFILE" db-types="Oracle" />
=======
    <sql-case id="alter_system_disconnect_session_post_transaction" value="ALTER SYSTEM DISCONNECT SESSION '13, 8' POST_TRANSACTION" db-types="Oracle" />
    <sql-case id="alter_system_kill_session1" value="ALTER SYSTEM KILL SESSION '39, 23'" db-types="Oracle" />
    <sql-case id="alter_system_kill_session2" value="ALTER SYSTEM KILL SESSION '127, 55234'" db-types="Oracle" />
    <sql-case id="alter_system_reset_open_cursors_scope_sid" value="ALTER SYSTEM RESET OPEN_CURSORS SCOPE=SPFILE SID='prod1'" db-types="Oracle" />
    <sql-case id="alter_system_set_db_recovery_file_dest_size_g" value="ALTER SYSTEM SET DB_RECOVERY_FILE_DEST_SIZE = 10G SCOPE=BOTH SID='*'" db-types="Oracle" />
>>>>>>> 661bf56d
</sql-cases><|MERGE_RESOLUTION|>--- conflicted
+++ resolved
@@ -38,13 +38,10 @@
     <sql-case id="alter_system_switch_logfile" value="ALTER SYSTEM SWITCH LOGFILE" db-types="Oracle" />
     <sql-case id="alter_system_enable_distributed_recovery" value="ALTER SYSTEM ENABLE DISTRIBUTED RECOVERY" db-types="Oracle" />
     <sql-case id="alter_system_flush_passwordfile_metada_cache" value="ALTER SYSTEM FLUSH PASSWORDFILE_METADATA_CACHE" db-types="Oracle" />
-<<<<<<< HEAD
-    <sql-case id="alter_system_set_parameter_recyclebin_scope" value="ALTER SYSTEM SET recyclebin = ON SCOPE = SPFILE" db-types="Oracle" />
-=======
     <sql-case id="alter_system_disconnect_session_post_transaction" value="ALTER SYSTEM DISCONNECT SESSION '13, 8' POST_TRANSACTION" db-types="Oracle" />
     <sql-case id="alter_system_kill_session1" value="ALTER SYSTEM KILL SESSION '39, 23'" db-types="Oracle" />
     <sql-case id="alter_system_kill_session2" value="ALTER SYSTEM KILL SESSION '127, 55234'" db-types="Oracle" />
     <sql-case id="alter_system_reset_open_cursors_scope_sid" value="ALTER SYSTEM RESET OPEN_CURSORS SCOPE=SPFILE SID='prod1'" db-types="Oracle" />
     <sql-case id="alter_system_set_db_recovery_file_dest_size_g" value="ALTER SYSTEM SET DB_RECOVERY_FILE_DEST_SIZE = 10G SCOPE=BOTH SID='*'" db-types="Oracle" />
->>>>>>> 661bf56d
+    <sql-case id="alter_system_set_parameter_recyclebin_scope" value="ALTER SYSTEM SET recyclebin = ON SCOPE = SPFILE" db-types="Oracle" />
 </sql-cases>