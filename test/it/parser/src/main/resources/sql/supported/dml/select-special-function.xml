<?xml version="1.0" encoding="UTF-8"?>
<!--
  ~ Licensed to the Apache Software Foundation (ASF) under one or more
  ~ contributor license agreements.  See the NOTICE file distributed with
  ~ this work for additional information regarding copyright ownership.
  ~ The ASF licenses this file to You under the Apache License, Version 2.0
  ~ (the "License"); you may not use this file except in compliance with
  ~ the License.  You may obtain a copy of the License at
  ~
  ~     http://www.apache.org/licenses/LICENSE-2.0
  ~
  ~ Unless required by applicable law or agreed to in writing, software
  ~ distributed under the License is distributed on an "AS IS" BASIS,
  ~ WITHOUT WARRANTIES OR CONDITIONS OF ANY KIND, either express or implied.
  ~ See the License for the specific language governing permissions and
  ~ limitations under the License.
  -->

<sql-cases>
    <sql-case id="select_group_concat" value="SELECT GROUP_CONCAT(status) FROM t_order" db-types="MySQL" />
    <sql-case id="select_window_function" value="SELECT order_id, ROW_NUMBER() OVER() FROM t_order" db-types="MySQL" />
    <sql-case id="select_cast_function" value="SELECT CAST('1' AS UNSIGNED)" db-types="MySQL" />
    <sql-case id="select_cast" value="SELECT CAST(c AT TIME ZONE 'UTC' AS DATETIME)" db-types="MySQL" />
    <sql-case id="select_cast_multiset" value="select CAST(MULTISET(SELECT cust_address FROM customers c WHERE c.customer_id = cd.customer_id) as cust_address_tab_typ) from customer;" db-types="Oracle" />
    <sql-case id="select_convert_function" value="SELECT CONVERT('2020-10-01', DATE)" db-types="MySQL" />
    <sql-case id="select_position" value="SELECT POSITION('bar' IN 'foobarbar')" db-types="MySQL" />
    <sql-case id="select_substring" value="SELECT SUBSTRING('foobarbar' from 4)" db-types="MySQL" />
    <sql-case id="select_substr" value="SELECT SUBSTR('foobarbar' from 4)" db-types="MySQL" />
    <sql-case id="select_extract" value="SELECT EXTRACT(YEAR FROM '2019-07-02')" db-types="MySQL" />
    <sql-case id="select_extract_from_column" value="SELECT EXTRACT(YEAR FROM o.creation_date) FROM t_order o" db-types="MySQL,Presto" />
    <sql-case id="select_char" value="SELECT CHAR(77,121,83,81,'76')" db-types="MySQL" />
    <sql-case id="select_chr_using_nchar_cs" value="SELECT CHR (196 USING NCHAR_CS) FROM DUAL;" db-types="Oracle" />
    <sql-case id="select_trim" value="SELECT TRIM('  bar   ')" db-types="MySQL" />
    <sql-case id="select_trim_with_both" value="SELECT TRIM(BOTH ' ' from ' bar ')" db-types="MySQL" />
    <sql-case id="select_with_trim_expr" value="SELECT TRIM('#' FROM `name`) FROM t_order" db-types="MySQL" />
    <sql-case id="select_with_trim_expr_and_both" value="SELECT TRIM(BOTH '#' FROM `name`) FROM `t_order`" db-types="MySQL" />
    <sql-case id="select_with_trim_expr_from_expr" value="SELECT TRIM(remove_name FROM name) FROM t_order" db-types="MySQL" />
    <sql-case id="select_with_trim_expr_from_expr_and_both" value="SELECT TRIM(BOTH `remove_name` FROM `name`) FROM `t_order`" db-types="MySQL" />
    <sql-case id="select_weight_string" value="SELECT WEIGHT_STRING('bar')" db-types="MySQL" />
    <sql-case id="select_values" value="SELECT VALUES(order_id) FROM t_order" db-types="MySQL" />
    <sql-case id="select_current_user_brackets" value="SELECT CURRENT_USER()" db-types="MySQL" />
    <sql-case id="select_extract_function" value="SELECT EXTRACT(YEAR FROM TIMESTAMP '2001-02-16 20:38:40')" db-types="PostgreSQL,openGauss" />
    <sql-case id="select_extract_function_week" value="SELECT EXTRACT(WEEK FROM TIMESTAMP '2001-02-16 20:38:40')" db-types="PostgreSQL,openGauss" />
    <sql-case id="select_extract_function_quarter" value="SELECT EXTRACT(QUARTER FROM TIMESTAMP '2001-02-16 20:38:40')" db-types="PostgreSQL,openGauss" />
    <sql-case id="select_extract_function_for_oracle" value="SELECT EXTRACT(YEAR FROM TIMESTAMP '2001-02-16 20:38:40') FROM DUAL" db-types="Oracle" />
    <sql-case id="select_mod_function" value="SELECT MOD(order_id, 1) from t_order" db-types="PostgreSQL,openGauss" />
    <sql-case id="select_sys_xml_agg" value="SELECT SYS_XMLAGG(SYS_XMLGEN(last_name)) XMLAGG FROM employees WHERE last_name LIKE 'R%' ORDER BY xmlagg;" db-types="Oracle" />
    <sql-case id="select_set_function" value="SELECT customer_id, SET(cust_address_ntab) address FROM customers_demo ORDER BY customer_id;" db-types="Oracle" />
    <sql-case id="select_pivot" value="SELECT * FROM (SELECT * FROM sales) PIVOT (SUM(amount) FOR month IN ('Jan', 'Feb'))" db-types="Oracle"/>
    <sql-case id="select_string_split_function" value="SELECT value as tag, COUNT(*) AS [number_of_articles] FROM Product CROSS APPLY STRING_SPLIT(Tags, ',') GROUP BY value HAVING COUNT(*) > 2 ORDER BY COUNT(*) DESC"  db-types="SQLServer"/>
    <sql-case id="select_from_open_json_function" value="SELECT * FROM OPENJSON(@array) WITH (  month VARCHAR(3), temp int, month_id tinyint '$.sql:identity()') as months" db-types="SQLServer"/>
    <sql-case id="select_from_open_json_function_with_path" value="SELECT [key], value FROM OPENJSON(@json,'$.path.to.&quot;sub-object&quot;')" db-types="SQLServer"/>
    <sql-case id="select_from_open_row_set_with_provider_name" value="SELECT a.* FROM OPENROWSET('Microsoft.Jet.OLEDB.4.0', 'C:\SAMPLES\Northwind.mdb';'admin';'password', Customers) AS a;" db-types="SQLServer"/>
    <sql-case id="select_from_open_row_set_with_provider_string" value="SELECT d.* FROM OPENROWSET('SQLNCLI','Server=Seattle1;Trusted_Connection=yes;',AdventureWorks2022.HumanResources.Department) AS d;" db-types="SQLServer"/>
    <sql-case id="select_json_object_simple_key_value" value="SELECT JSON_OBJECT('name':'value', 'type':1)" db-types="SQLServer" />
    <sql-case id="select_json_object_absent_not_null" value="SELECT JSON_OBJECT('name':'value', 'type':NULL ABSENT ON NULL)" db-types="SQLServer" />
    <sql-case id="select_json_object_with_json_array" value="SELECT JSON_OBJECT('name':'value', 'type':JSON_ARRAY(1, 2))" db-types="SQLServer" />
    <sql-case id="select_json_array" value="SELECT JSON_ARRAY(1, 'abc', NULL, TRUE, CURTIME());" db-types="MySQL" />
    <sql-case id="select_json_array_append" value="SELECT JSON_ARRAY_APPEND('[&quot;a&quot;, [&quot;b&quot;, &quot;c&quot;], &quot;d&quot;]', '$[1]', 1);" db-types="MySQL" />
    <sql-case id="select_json_array_insert" value="SELECT JSON_ARRAY_INSERT('[&quot;a&quot;, {&quot;b&quot;: [1, 2]}, [3, 4]]', '$[1]', 'x');" db-types="MySQL" />
    <sql-case id="select_json_arrayagg" value="SELECT o_id, JSON_ARRAYAGG(attribute) AS 'attributes' FROM t3 GROUP BY o_id" db-types="MySQL" />
    <sql-case id="select_json_contains" value="SELECT JSON_CONTAINS('{&quot;a&quot;: 1, &quot;b&quot;: 2, &quot;c&quot;: {&quot;d&quot;: 4}}', '1', '$.a')" db-types="MySQL" />
    <sql-case id="select_json_contains_one" value="SELECT JSON_CONTAINS_PATH('{&quot;a&quot;: 1, &quot;b&quot;: 2, &quot;c&quot;: {&quot;d&quot;: 4}}', 'one', '$.a', '$.e')" db-types="MySQL" />
    <sql-case id="select_json_contains_all" value="SELECT JSON_CONTAINS_PATH('{&quot;a&quot;: 1, &quot;b&quot;: 2, &quot;c&quot;: {&quot;d&quot;: 4}}', 'all', '$.a', '$.e')" db-types="MySQL" />
    <sql-case id="select_json_depth" value="SELECT JSON_DEPTH('[10, {&quot;a&quot;: 20}]')" db-types="MySQL" />
    <sql-case id="select_json_extract" value="SELECT JSON_EXTRACT('[10, 20, [30, 40]]', '$[1]', '$[0]')" db-types="MySQL" />
    <sql-case id="select_json_keys" value="SELECT JSON_KEYS('{&quot;a&quot;: 1, &quot;b&quot;: {&quot;c&quot;: 30}}')" db-types="MySQL" />
    <sql-case id="select_json_length" value="SELECT JSON_LENGTH('[1, 2, {&quot;a&quot;: 3}]')" db-types="MySQL" />
    <sql-case id="select_json_merge" value="SELECT JSON_MERGE('[1, 2]', '[true, false]')" db-types="MySQL" />
    <sql-case id="select_json_merge_patch" value="SELECT JSON_MERGE_PATCH('[1, 2]', '[true, false]')" db-types="MySQL" />
    <sql-case id="select_json_merge_preserve" value="SELECT JSON_MERGE_PRESERVE('[1, 2]', '[true, false]')" db-types="MySQL" />
    <sql-case id="select_nest_json_object" value="SELECT JSON_OBJECT('name':'value', 'type':JSON_OBJECT('type_id':1, 'name':'a'))" db-types="SQLServer" />
    <sql-case id="select_json_object_with_subquery" value="SELECT JSON_OBJECT('user_name':USER_NAME(), @id_key:@id_value, 'sid':(SELECT @@SPID))" db-types="SQLServer" />
    <sql-case id="select_dm_exec_sessions_with_json_object_function" value="SELECT s.session_id, JSON_OBJECT('security_id':s.security_id, 'login':s.login_name, 'status':s.status) as info FROM sys.dm_exec_sessions AS s WHERE s.is_user_process = 1" db-types="SQLServer" />
    <sql-case id="select_first_last_value_function" value="SELECT BusinessEntityID, DATEPART(QUARTER, QuotaDate) AS Quarter, YEAR(QuotaDate) AS SalesYear, SalesQuota AS QuotaThisQuarter, SalesQuota - FIRST_VALUE(SalesQuota) OVER (PARTITION BY BusinessEntityID, YEAR(QuotaDate) ORDER BY DATEPART(QUARTER, QuotaDate)) AS DifferenceFromFirstQuarter, SalesQuota - LAST_VALUE(SalesQuota) OVER (PARTITION BY BusinessEntityID, YEAR(QuotaDate) ORDER BY DATEPART(QUARTER, QuotaDate) RANGE BETWEEN CURRENT ROW AND UNBOUNDED FOLLOWING) AS DifferenceFromLastQuarter FROM Sales.SalesPersonQuotaHistory WHERE YEAR(QuotaDate) > 2005 AND BusinessEntityID BETWEEN 274 AND 275 ORDER BY BusinessEntityID, SalesYear, Quarter" db-types="SQLServer" />
    <sql-case id="select_approx_percentile_cont_function" value="SELECT DeptId,APPROX_PERCENTILE_CONT(0.10) WITHIN GROUP(ORDER BY Salary) AS 'P10',APPROX_PERCENTILE_CONT(0.90) WITHIN GROUP(ORDER BY Salary) AS 'P90' FROM tblEmployee GROUP BY DeptId" db-types="SQLServer" />
    <sql-case id="select_wm_concat_function_with_schema" value="SELECT TO_CHAR(WMSYS.WM_CONCAT(DISTINCT o.status)) FROM t_order o GROUP BY o.order_id" db-types="Oracle" />
    <sql-case id="select_add_date" value="SELECT ADDDATE('2008-01-02', 31)" db-types="MySQL" />
    <sql-case id="select_add_time" value="SELECT ADDTIME('2007-12-31 23:59:59.999999', '1 1:1:1.000002')" db-types="MySQL" />
    <sql-case id="select_aes_decrypt" value="SELECT AES_DECRYPT('encrypt_text','key_str')" db-types="MySQL" />
    <sql-case id="select_any_value" value="SELECT ANY_VALUE(age) FROM t" db-types="MySQL" />
    <sql-case id="select_ascii" value="SELECT ASCII('2')" db-types="MySQL" />
    <sql-case id="select_bin" value="SELECT BIN(12)" db-types="MySQL" />
    <sql-case id="select_bin_uuid" value="SELECT BIN_TO_UUID(UUID_TO_BIN('6ccd780c-baba-1026-9564-5b8c656024db'))" db-types="MySQL" />
    <sql-case id="select_bit_length" value="SELECT BIT_LENGTH(1)" db-types="MySQL" />
    <sql-case id="select_bit_count" value="SELECT BIT_COUNT(1)" db-types="MySQL" />
    <sql-case id="select_ceil" value="SELECT CEIL(1.1)" db-types="MySQL" />
    <sql-case id="select_ceiling" value="SELECT CEILING(1.1)" db-types="MySQL" />
    <sql-case id="select_with_uuid_function" value="SELECT UUID();" db-types="MySQL"/>
    <sql-case id="select_with_uuid_short_function" value="SELECT UUID_SHORT();" db-types="MySQL"/>
    <sql-case id="select_with_uuid_to_bin_function" value="SELECT UUID_TO_BIN('6ccd780c-baba-1026-9564-5b8c656024db', 0);" db-types="MySQL"/>
    <sql-case id="select_with_validate_password_strength_function" value="SELECT VALIDATE_PASSWORD_STRENGTH('N0Tweak$_@123!');" db-types="MySQL"/>
    <sql-case id="select_with_var_pop_function" value="SELECT VAR_POP(s.year) FROM sales_view s;" db-types="MySQL"/>
    <sql-case id="select_with_var_samp_function" value="SELECT VAR_SAMP(s.year) FROM sales_view s;" db-types="MySQL"/>
    <sql-case id="select_with_variance_function" value="SELECT VARIANCE(s.year) FROM sales_view s;" db-types="MySQL"/>
    <sql-case id="select_with_version_function" value="SELECT VERSION();" db-types="MySQL"/>
    <sql-case id="select_with_wait_for_executed_gtid_set_function" value="SELECT WAIT_FOR_EXECUTED_GTID_SET('3E11FA47-71CA-11E1-9E33-C80AA9429562:1-5');" db-types="MySQL"/>
    <sql-case id="select_with_wait_until_sql_thread_after_gtids_function" value="SELECT WAIT_UNTIL_SQL_THREAD_AFTER_GTIDS('3E11FA47-71CA-11E1-9E33-C80AA9429562:1-5');" db-types="MySQL"/>
    <sql-case id="select_with_week_function" value="SELECT WEEK('2018-02-20',1);" db-types="MySQL"/>
    <sql-case id="select_with_weekday_function" value="SELECT WEEKDAY('2017-02-03 22:23:00');" db-types="MySQL"/>
    <sql-case id="select_with_weekofyear_function" value="SELECT WEEKOFYEAR('2019-02-20');" db-types="MySQL"/>
    <sql-case id="select_with_xor_function" value="SELECT 1 XOR NULL;" db-types="MySQL"/>
    <sql-case id="select_with_year_function" value="SELECT YEAR('1999-09-09');" db-types="MySQL"/>
    <sql-case id="select_with_yearweek_function" value="SELECT YEARWEEK('1988-08-08');" db-types="MySQL"/>
    <sql-case id="select_with_weight_string_function" value="SELECT HEX(WEIGHT_STRING('MySQL'));" db-types="MySQL"/>
    <sql-case id="select_row_number" value="SELECT ROW_NUMBER() OVER w FROM t_order" db-types="MySQL" />
    <sql-case id="select_rpad" value="SELECT RPAD('Hello', 10, '*')" db-types="MySQL" />
    <sql-case id="select_rtrim" value="SELECT RTRIM('  Hello  ')" db-types="MySQL" />
    <sql-case id="select_schema" value="SELECT SCHEMA()" db-types="MySQL" />
    <sql-case id="select_sec_to_time" value="SELECT SEC_TO_TIME(3600)" db-types="MySQL" />
    <sql-case id="select_second" value="SELECT SECOND('2020-06-10 12:34:56')" db-types="MySQL" />
    <sql-case id="select_session_user" value="SELECT SESSION_USER()" db-types="MySQL" />
    <sql-case id="select_sha" value="SELECT SHA('test_string')" db-types="MySQL" />
    <sql-case id="select_sign" value="SELECT SIGN(-5)" db-types="MySQL" />
    <sql-case id="select_sin" value="SELECT SIN(0.5)" db-types="MySQL" />
    <sql-case id="select_sleep" value="SELECT SLEEP(5)" db-types="MySQL" />
    <sql-case id="select_char_length" value="SELECT CHAR_LENGTH('str')" db-types="MySQL" />
    <sql-case id="select_character_length" value="SELECT CHARACTER_LENGTH('str')" db-types="MySQL" />
    <sql-case id="select_charset" value="SELECT CHARSET('str')" db-types="MySQL" />
    <sql-case id="select_coalesce" value="SELECT COALESCE(null, 1)" db-types="MySQL" />
    <sql-case id="select_coercibility" value="SELECT COERCIBILITY('str')" db-types="MySQL" />
    <sql-case id="select_collation" value="SELECT COLLATION('str')" db-types="MySQL" />
    <sql-case id="select_compress" value="SELECT COMPRESS('str')" db-types="MySQL" />
    <sql-case id="select_concat" value="SELECT CONCAT('My', 'S', 'QL')" db-types="MySQL" />
    <sql-case id="select_concat_ws" value="SELECT CONCAT_WS(',', 'First name', 'Second name', 'Last Name')" db-types="MySQL" />
    <sql-case id="select_connection_id" value="SELECT CONNECTION_ID()" db-types="MySQL" />
    <sql-case id="select_conv" value="SELECT CONV('a',16,2)" db-types="MySQL" />
    <sql-case id="select_convert_function_using_character_set" value="SELECT CONVERT('abc' USING utf8mb4)" db-types="MySQL" />
    <sql-case id="select_convert_tz_function" value="SELECT CONVERT_TZ('2004-01-01 12:00:00','GMT','MET')" db-types="MySQL" />
    <sql-case id="select_cos_function" value="SELECT COS(PI())" db-types="MySQL" />
    <sql-case id="select_cot_function" value="SELECT COT(12)" db-types="MySQL" />
    <sql-case id="select_crc32_function" value="SELECT CRC32('MySQL')" db-types="MySQL" />
    <sql-case id="select_window_with_cume_dist_function" value="SELECT val, CUME_DIST() OVER() FROM numbers" db-types="MySQL" />
    <sql-case id="select_curdate_function" value="SELECT CURDATE()" db-types="MySQL" />
    <sql-case id="select_current_date_function" value="SELECT CURRENT_DATE()" db-types="MySQL" />
    <sql-case id="select_current_time_function" value="SELECT CURRENT_TIME()" db-types="MySQL" />
    <sql-case id="select_current_timestamp_function" value="SELECT CURRENT_TIMESTAMP()" db-types="MySQL" />
    <sql-case id="select_curtime_function" value="SELECT CURTIME()" db-types="MySQL" />
    <sql-case id="select_date_function" value="SELECT DATE('2003-12-31 01:02:03')" db-types="MySQL" />
    <sql-case id="select_date_add_function" value="SELECT DATE_ADD('2018-05-01',INTERVAL 1 DAY)" db-types="MySQL" />
    <sql-case id="select_date_format_function" value="SELECT DATE_FORMAT('2009-10-04 22:23:00', '%W %M %Y')" db-types="MySQL" />
    <sql-case id="select_date_sub_function" value="SELECT DATE_SUB('2018-05-01',INTERVAL 1 DAY)" db-types="MySQL" />
    <sql-case id="select_datediff_function" value="SELECT DATEDIFF('2007-12-31 23:59:59','2007-12-30')" db-types="MySQL" />
    <sql-case id="select_day_function" value="SELECT DAY('2007-02-03')" db-types="MySQL" />
    <sql-case id="select_dayname_function" value="SELECT DAYNAME('2007-02-03')" db-types="MySQL" />
    <sql-case id="select_dayofmonth_function" value="SELECT DAYOFMONTH('2007-02-03')" db-types="MySQL" />
    <sql-case id="select_dayofweek_function" value="SELECT DAYOFWEEK('2007-02-03')" db-types="MySQL" />
    <sql-case id="select_dayofyear_function" value="SELECT DAYOFYEAR('2007-02-03')" db-types="MySQL" />
    <sql-case id="select_default_function" value="SELECT DEFAULT(val) FROM numbers" db-types="MySQL" />
    <sql-case id="select_degrees_function" value="SELECT DEGREES(PI())" db-types="MySQL" />
    <sql-case id="select_window_with_dense_rank_function" value="SELECT val, DENSE_RANK() OVER() FROM numbers" db-types="MySQL" />
    <sql-case id="select_elt" value="SELECT ELT(1, 'Aa', 'Bb')" db-types="MySQL" />
    <sql-case id="select_exp" value="SELECT EXP(2)" db-types="MySQL" />
    <sql-case id="select_export_set" value="SELECT EXPORT_SET(5,'Y','N',',',4)" db-types="MySQL" />
    <sql-case id="select_extractvalue" value="SELECT ExtractValue('&lt;a&gt;&lt;b/&gt;&lt;/a&gt;', '/a/b')" db-types="MySQL" />
    <sql-case id="select_field" value="SELECT FIELD('Bb', 'Aa', 'Bb')" db-types="MySQL" />
    <sql-case id="select_find_in_set" value="SELECT FIND_IN_SET('b','a,b,c,d')" db-types="MySQL" />
    <sql-case id="select_first_value" value="SELECT FIRST_VALUE(name) OVER (ORDER BY id) FROM t_order" db-types="MySQL" />
    <sql-case id="select_floor" value="SELECT FLOOR(1.23)" db-types="MySQL" />
    <sql-case id="select_format" value="SELECT FORMAT(12332.123456, 4)" db-types="MySQL" />
    <sql-case id="select_format_bytes" value="SELECT FORMAT_BYTES(512)" db-types="MySQL" />
    <sql-case id="select_json_parse" value="SELECT JSON_PARSE('{&quot;k1&quot;:&quot;v31&quot;,&quot;k2&quot;:300}')" db-types="Doris" />
    <sql-case id="select_json_parse_error_to_null" value="SELECT JSON_PARSE('invalid json')" db-types="Doris" />
    <sql-case id="select_json_parse_error_to_value" value="SELECT JSON_PARSE('invalid json', '{}')" db-types="Doris" />
    <sql-case id="select_std" value="SELECT STD(1)" db-types="MySQL" />
    <sql-case id="select_stddev" value="SELECT STDDEV(1)" db-types="MySQL" />
    <sql-case id="select_stddev_pop" value="SELECT STDDEV_POP(1)" db-types="MySQL" />
    <sql-case id="select_stddev_samp" value="SELECT STDDEV_SAMP(1)" db-types="MySQL" />
    <sql-case id="select_str_to_date" value="SELECT STR_TO_DATE('01,5,2013','%d,%m,%Y')" db-types="MySQL" />
    <sql-case id="select_strcmp" value="SELECT STRCMP('text', 'text2')" db-types="MySQL" />
    <sql-case id="select_subdate" value="SELECT SUBDATE('2008-01-02 12:00:00', 31)" db-types="MySQL" />
    <sql-case id="select_subtime" value="SELECT SUBTIME('2007-12-31 23:59:59.999999','1 1:1:1.000002')" db-types="MySQL" />
    <sql-case id="select_sysdate" value="SELECT SYSDATE()" db-types="MySQL" />
    <sql-case id="select_format_pico_time" value="SELECT FORMAT_PICO_TIME(3501)" db-types="MySQL" />
    <sql-case id="select_found_rows" value="SELECT FOUND_ROWS()" db-types="MySQL" />
    <sql-case id="select_from_base64" value="SELECT FROM_BASE64(TO_BASE64('abc'))" db-types="MySQL" />
    <sql-case id="select_from_days" value="SELECT FROM_DAYS(730669)" db-types="MySQL" />
    <sql-case id="select_from_unixtime" value="SELECT FROM_UNIXTIME(1447430881)" db-types="MySQL" />
    <sql-case id="select_get_format" value="SELECT GET_FORMAT(DATE, 'EUR')" db-types="MySQL" />
    <sql-case id="select_get_lock" value="SELECT GET_LOCK('lock1',10)" db-types="MySQL" />
    <sql-case id="select_greatest" value="SELECT GREATEST(2,0)" db-types="MySQL" />
    <sql-case id="select_grouping" value="SELECT GROUPING(status) FROM t_order order by status" db-types="MySQL" />
    <sql-case id="select_gtid_subset" value="SELECT GTID_SUBSET('3E11FA47-71CA-11E1-9E33-C80AA9429562:23','3E11FA47-71CA-11E1-9E33-C80AA9429562:21-57')" db-types="MySQL" />
    <sql-case id="select_gtid_subtract" value="SELECT GTID_SUBTRACT('3E11FA47-71CA-11E1-9E33-C80AA9429562:21-57','3E11FA47-71CA-11E1-9E33-C80AA9429562:21')" db-types="MySQL" />
    <sql-case id="select_hex" value="SELECT HEX('abc')" db-types="MySQL" />
    <sql-case id="select_hour" value="SELECT HOUR('10:05:03')" db-types="MySQL" />
    <sql-case id="select_is_ipv4" value="SELECT IS_IPV4('10.0.5.9')" db-types="MySQL" />
    <sql-case id="select_is_ipv4_compat" value="SELECT IS_IPV4_COMPAT(INET6_ATON('::10.0.5.9'))" db-types="MySQL" />
    <sql-case id="select_is_ipv4_mapped" value="SELECT IS_IPV4_MAPPED(INET6_ATON('::10.0.5.9'))" db-types="MySQL" />
    <sql-case id="select_is_ipv6" value="SELECT IS_IPV6('10.0.5.9')" db-types="MySQL" />
    <sql-case id="select_is_free_lock" value="SELECT IS_FREE_LOCK('lock1')" db-types="MySQL" />
    <sql-case id="select_is_used_lock" value="SELECT IS_USED_LOCK('lock1')" db-types="MySQL" />
    <sql-case id="select_is_null" value="SELECT ISNULL(1+1)" db-types="MySQL" />
    <sql-case id="select_is_not_null" value="SELECT 1 IS NOT NULL" db-types="MySQL" />
    <sql-case id="select_is_uuid" value="SELECT IS_UUID('6ccd780c-baba-1026-9564-5b8c656024db')" db-types="MySQL" />
    <sql-case id="select_random_bytes" value="SELECT RANDOM_BYTES(16)" db-types="MySQL" />
    <sql-case id="select_rank" value="SELECT RANK() FROM numbers" db-types="MySQL" />
    <sql-case id="select_regexp_instr" value="SELECT REGEXP_INSTR('dog cat dog', 'dog')" db-types="MySQL" />
    <sql-case id="select_regexp_like" value="SELECT REGEXP_LIKE('CamelCase', 'CAMELCASE')" db-types="MySQL" />
    <sql-case id="select_regexp_replace" value="SELECT REGEXP_REPLACE('a b c', 'b', 'X')" db-types="MySQL" />
    <sql-case id="select_regexp_substr" value="SELECT REGEXP_SUBSTR('abc def ghi', '[a-z]+')" db-types="MySQL" />
    <sql-case id="select_release_lock" value="SELECT RELEASE_LOCK('lock1')" db-types="MySQL" />
    <sql-case id="select_release_all_locks" value="SELECT RELEASE_ALL_LOCKS()" db-types="MySQL" />
    <sql-case id="select_repeat" value="SELECT REPEAT('MySQL', 3)" db-types="MySQL" />
    <sql-case id="select_replace" value="SELECT REPLACE('www.mysql.com', 'w', 'Ww')" db-types="MySQL" />
    <sql-case id="select_reverse" value="SELECT REVERSE('abc')" db-types="MySQL" />
    <sql-case id="select_right" value="SELECT RIGHT('foobarbar', 4)" db-types="MySQL, Doris" />
    <sql-case id="select_roles_graphml" value="SELECT ROLES_GRAPHML()" db-types="MySQL" />
    <sql-case id="select_round" value="SELECT ROUND(1.58)" db-types="MySQL" />
    <sql-case id="select_row_count" value="SELECT ROW_COUNT()" db-types="MySQL" />
    <sql-case id="select_md5" value="SELECT MD5('testing')" db-types="MySQL,Doris" />
    <sql-case id="select_member_of" value="SELECT 'ab' MEMBER OF('[23, &quot;abc&quot;, 17, &quot;ab&quot;, 10]')" db-types="MySQL" />
    <sql-case id="select_microsecond" value="SELECT MICROSECOND('12:00:00.123456')" db-types="MySQL" />
    <sql-case id="select_mid" value="SELECT MID('foobarbar' from 4)" db-types="MySQL" />
    <sql-case id="select_minute" value="SELECT MINUTE('2008-02-03 10:05:03')" db-types="MySQL,Doris" />
    <sql-case id="select_mod" value="SELECT MOD(234, 10)" db-types="MySQL,Doris" />
    <sql-case id="select_month" value="SELECT MONTH('2008-02-03')" db-types="MySQL,Doris" />
    <sql-case id="select_monthname" value="SELECT MONTHNAME('2008-02-03')" db-types="MySQL,Doris" />
    <sql-case id="select_multilinestring" value="SELECT MultiLineString(ST_GeomFromText('LineString(1 1, 2 2)'),ST_GeomFromText('LineString(1 1, 2 2)'))" db-types="MySQL" />
    <sql-case id="select_multipoint" value="SELECT MultiPoint(point(1,1),point(1,1))" db-types="MySQL" />
    <sql-case id="select_multipolygon" value="SELECT MultiPolygon(ST_GeomFromText('Polygon((0 0, 1 0, 1 1, 0 1, 0 0))'),ST_GeomFromText('Polygon((0 0, 1 0, 1 1, 0 1, 0 0))'))" db-types="MySQL" />
    <sql-case id="select_polygon" value="SELECT ST_GeomFromText('Polygon((0 0, 1 0, 1 1, 0 1, 0 0))')" db-types="MySQL" />
    <sql-case id="select_point" value="SELECT Point(1,1)" db-types="MySQL" />
    <sql-case id="select_ps_current_thread_id" value="SELECT PS_CURRENT_THREAD_ID()" db-types="MySQL" />
    <sql-case id="select_ps_thread_id" value="SELECT PS_THREAD_ID(5)" db-types="MySQL" />
    <sql-case id="select_quote" value="SELECT QUOTE('Don\'t!')" db-types="MySQL" />
    <sql-case id="select_from_table_function" value="SELECT * FROM GENERATE_SERIES(1, name)" db-types="PostgreSQL,openGauss" />
    <sql-case id="select_json_objectagg" value="SELECT JSON_OBJECTAGG(attribute, value) FROM t GROUP BY id" db-types="MySQL" />
    <sql-case id="select_json_overlaps" value="SELECT JSON_OVERLAPS(&quot;[1,3,5,7]&quot;, &quot;[2,5,7]&quot;)" db-types="MySQL" />
    <sql-case id="select_json_pretty" value="SELECT JSON_PRETTY('123')" db-types="MySQL" />
    <sql-case id="select_json_quote" value="SELECT JSON_QUOTE('a')" db-types="MySQL,Doris" />
    <sql-case id="select_json_remove" value="SELECT JSON_REMOVE('[&quot;a&quot;, &quot;b&quot;, &quot;d&quot;]', '$[0]')" db-types="MySQL" />
    <sql-case id="select_json_replace" value="SELECT JSON_REPLACE('{ &quot;a&quot;: 1, &quot;b&quot;: &quot;2&quot;}', '$.a', 10)" db-types="MySQL" />
    <sql-case id="select_json_schema_valid" value="SELECT JSON_SCHEMA_VALID('{&quot;type&quot;:&quot;object&quot;,&quot;required&quot;:[&quot;name&quot;,&quot;value&quot;]}','{&quot;name&quot;:&quot;a&quot;,&quot;value&quot;:10}')" db-types="MySQL" />
    <sql-case id="select_json_schema_validation_report" value="SELECT JSON_SCHEMA_VALIDATION_REPORT('{&quot;type&quot;:&quot;object&quot;,&quot;required&quot;:[&quot;name&quot;,&quot;value&quot;]}','{&quot;name&quot;:&quot;a&quot;,&quot;value&quot;:10}')" db-types="MySQL" />
    <sql-case id="select_json_search" value="SELECT JSON_SEARCH('[&quot;abc&quot;,{&quot;x&quot;:&quot;abc&quot;}]', 'one', 'abc')" db-types="MySQL" />
    <sql-case id="select_json_set" value="SELECT JSON_SET('{&quot;a&quot;:1,&quot;b&quot;:[2,3]}','$.c',10)" db-types="MySQL" />
    <sql-case id="select_json_storage_free" value="SELECT JSON_STORAGE_FREE(json_col) FROM t" db-types="MySQL" />
    <sql-case id="select_json_storage_size" value="SELECT JSON_STORAGE_SIZE(json_col) FROM t" db-types="MySQL" />
    <sql-case id="select_json_table" value="SELECT * FROM JSON_TABLE('[{&quot;name&quot;: 2}]','$[*]' COLUMNS( name INT PATH '$.name' error on empty)) as t" db-types="MySQL" />
    <sql-case id="select_json_type" value="SELECT JSON_TYPE('[1,2,3]')" db-types="MySQL" />
    <sql-case id="select_json_unquote" value="SELECT JSON_UNQUOTE('&quot;abc&quot;')" db-types="MySQL" />
    <sql-case id="select_json_valid" value="SELECT JSON_VALID('{&quot;a&quot;: 1}')" db-types="MySQL" />
    <sql-case id="select_json_value" value="SELECT JSON_VALUE('{&quot;price&quot;: &quot;49.95&quot;}', '$.price' RETURNING DECIMAL(4,1) null on empty default 0 on error)" db-types="MySQL" />
    <sql-case id="select_st_difference" value="SELECT ST_Difference(Point(1,1), Point(2,2))" db-types="MySQL" />
    <sql-case id="select_st_dimension" value="SELECT ST_Dimension(ST_GeomFromText('LineString(1 1,2 2)'))" db-types="MySQL" />
    <sql-case id="select_st_disjoint" value="SELECT ST_Disjoint(Point(1,1),Point(2,2))" db-types="MySQL" />
    <sql-case id="select_st_distance" value="SELECT ST_Distance(ST_GeomFromText('POINT(1 1)'), ST_GeomFromText('POINT(1 1)'))" db-types="MySQL" />
    <sql-case id="select_st_distance_sphere" value="SELECT ST_Distance_Sphere(ST_GeomFromText('POINT(1 1)'), ST_GeomFromText('POINT(1 1)'))" db-types="MySQL" />
    <sql-case id="doris_select_st_distance_sphere" value="select st_distance_sphere(116, 39, 116, 40)" db-types="Doris" />
    <sql-case id="select_st_endpoint" value="SELECT ST_EndPoint(ST_GeomFromText('LineString(1 1,2 2)'))" db-types="MySQL" />
    <sql-case id="select_st_envelope" value="SELECT ST_Envelope(ST_GeomFromText('LineString(1 1,2 2)'))" db-types="MySQL" />
    <sql-case id="select_st_equals" value="SELECT ST_Equals(Point(1,1), Point(2,2))" db-types="MySQL" />
    <sql-case id="select_st_exteriorring" value="SELECT ST_ExteriorRing(ST_GeomFromText('Polygon((0 0,0 3,3 3,3 0,0 0),(1 1,1 2,2 2,2 1,1 1))'))" db-types="MySQL" />
    <sql-case id="select_st_frechetdistance" value="SELECT ST_FrechetDistance(ST_GeomFromText('LINESTRING(0 0,0 0,0 0,0 0)'), ST_GeomFromText('LINESTRING(2 2,2 2,2 2,2 2)'))" db-types="MySQL" />
    <sql-case id="select_st_geohash" value="SELECT ST_GeoHash(180,0,10)" db-types="MySQL" />
    <sql-case id="select_st_geomcollfromtext" value="SELECT ST_GeomCollFromText('MULTILINESTRING((10 10, 11 11), (9 9, 10 10))')" db-types="MySQL" />
    <sql-case id="select_st_geometrycollectionfromwkb" value="SELECT ST_GeometryCollectionFromWKB(0x0107000000020000000103000000010000000400000000000000000014400000000000001440000000000000244000000000000014400000000000002440000000000000244000000000000014400000000000001440010100000000000000000024400000000000002440)" db-types="MySQL" />
    <sql-case id="select_st_geometryn" value="SELECT ST_GeometryN(ST_GeomFromText('GeometryCollection(Point(1 1),LineString(2 2, 3 3))'),1)" db-types="MySQL" />
    <sql-case id="select_st_geometrytype" value="SELECT ST_GeometryType(ST_GeomFromText('POINT(1 1)'))" db-types="MySQL" />
    <sql-case id="select_st_geomfromgeojson" value="SELECT ST_GeomFromGeoJSON('{&quot;type&quot;:&quot;Point&quot;,&quot;coordinates&quot;:[102.0, 0.0]}')" db-types="MySQL" />
    <sql-case id="select_soundex" value="SELECT SOUNDEX('Hello')" db-types="MySQL,Doris" />
    <sql-case id="select_space" value="SELECT SPACE(6)" db-types="MySQL,Doris" />
    <sql-case id="select_sqrt" value="SELECT SQRT(4)" db-types="MySQL,Doris" />
    <sql-case id="select_st_area" value="SELECT ST_Area(ST_GeomFromText('Polygon((0 0,0 3,3 0,0 0),(1 1,1 2,2 1,1 1))'))" db-types="MySQL,Doris" />
    <sql-case id="select_st_asbinary" value="SELECT ST_AsBinary(POINT(1, 1))" db-types="MySQL,Doris" />
    <sql-case id="select_st_asgeojson" value="SELECT ST_AsGeoJSON(ST_GeomFromText('POINT(11.11111 12.22222)'),2)" db-types="MySQL,Doris" />
    <sql-case id="select_st_astext" value="SELECT ST_AsText(ST_GeomFromText('LineString(1 1,2 2,3 3)'))" db-types="MySQL,Doris" />
    <sql-case id="select_st_buffer" value="SELECT ST_Buffer(ST_GeomFromText('POINT(0 0)'), 0)" db-types="MySQL,Doris" />
    <sql-case id="select_st_buffer_strategy" value="SELECT ST_Buffer_Strategy('end_flat')" db-types="MySQL,Doris" />
    <sql-case id="select_st_centroid" value="SELECT ST_Centroid(ST_GeomFromText('POLYGON((0 0,0 3,3 3,3 0,0 0))'))" db-types="MySQ,Doris" />
    <sql-case id="select_st_contains" value="SELECT ST_Contains(ST_GeomFromText('POINT(1 1)'), ST_GeomFromText('POINT(2 1)'))" db-types="MySQL,Doris" />
    <sql-case id="select_st_convexhull" value="SELECT ST_ConvexHull(ST_GeomFromText('MULTIPOINT(5 0,25 0,15 10,15 25)'))" db-types="MySQL,Doris" />
    <sql-case id="select_st_crosses" value="SELECT ST_Crosses(ST_GeomFromText('POINT(1 1)'), ST_GeomFromText('POINT(2 2)'))" db-types="MySQL,Doris" />
    <sql-case id="select_bitxor" value="SELECT BITXOR(3,5)" db-types="Doris" />
    <sql-case id="select_instr" value="SELECT INSTR('foobar','bar')" db-types="Doris" />
<<<<<<< HEAD
    <sql-case id="select_lcase_function" value="SELECT LCASE('QUADRATICALLY')" db-types="MySQL" />
    <sql-case id="select_lower_function" value="SELECT LOWER('QUADRATICALLY')" db-types="MySQL" />
    <sql-case id="select_length" value="SELECT LENGTH('TEXT')" db-types="MySQL" />
    <sql-case id="select_locate" value="SELECT LOCATE('bar','foobarbar')" db-types="MySQL" />
=======
    <sql-case id="select_strright" value="SELECT STRRIGHT('foobarbar',4)" db-types="Doris" />
>>>>>>> 89f21d4f
</sql-cases><|MERGE_RESOLUTION|>--- conflicted
+++ resolved
@@ -274,12 +274,9 @@
     <sql-case id="select_st_crosses" value="SELECT ST_Crosses(ST_GeomFromText('POINT(1 1)'), ST_GeomFromText('POINT(2 2)'))" db-types="MySQL,Doris" />
     <sql-case id="select_bitxor" value="SELECT BITXOR(3,5)" db-types="Doris" />
     <sql-case id="select_instr" value="SELECT INSTR('foobar','bar')" db-types="Doris" />
-<<<<<<< HEAD
+    <sql-case id="select_strright" value="SELECT STRRIGHT('foobarbar',4)" db-types="Doris" />
     <sql-case id="select_lcase_function" value="SELECT LCASE('QUADRATICALLY')" db-types="MySQL" />
     <sql-case id="select_lower_function" value="SELECT LOWER('QUADRATICALLY')" db-types="MySQL" />
     <sql-case id="select_length" value="SELECT LENGTH('TEXT')" db-types="MySQL" />
     <sql-case id="select_locate" value="SELECT LOCATE('bar','foobarbar')" db-types="MySQL" />
-=======
-    <sql-case id="select_strright" value="SELECT STRRIGHT('foobarbar',4)" db-types="Doris" />
->>>>>>> 89f21d4f
 </sql-cases>