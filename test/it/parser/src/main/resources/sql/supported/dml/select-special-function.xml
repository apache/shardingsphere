<?xml version="1.0" encoding="UTF-8"?>
<!--
  ~ Licensed to the Apache Software Foundation (ASF) under one or more
  ~ contributor license agreements.  See the NOTICE file distributed with
  ~ this work for additional information regarding copyright ownership.
  ~ The ASF licenses this file to You under the Apache License, Version 2.0
  ~ (the "License"); you may not use this file except in compliance with
  ~ the License.  You may obtain a copy of the License at
  ~
  ~     http://www.apache.org/licenses/LICENSE-2.0
  ~
  ~ Unless required by applicable law or agreed to in writing, software
  ~ distributed under the License is distributed on an "AS IS" BASIS,
  ~ WITHOUT WARRANTIES OR CONDITIONS OF ANY KIND, either express or implied.
  ~ See the License for the specific language governing permissions and
  ~ limitations under the License.
  -->

<sql-cases>
    <sql-case id="select_group_concat" value="SELECT GROUP_CONCAT(status) FROM t_order" db-types="MySQL" />
    <sql-case id="select_window_function" value="SELECT order_id, ROW_NUMBER() OVER() FROM t_order" db-types="MySQL" />
    <sql-case id="select_cast_function" value="SELECT CAST('1' AS UNSIGNED)" db-types="MySQL" />
    <sql-case id="select_cast" value="SELECT CAST(c AT TIME ZONE 'UTC' AS DATETIME)" db-types="MySQL" />
    <sql-case id="select_cast_multiset" value="select CAST(MULTISET(SELECT cust_address FROM customers c WHERE c.customer_id = cd.customer_id) as cust_address_tab_typ) from customer;" db-types="Oracle" />
    <sql-case id="select_convert_function" value="SELECT CONVERT('2020-10-01', DATE)" db-types="MySQL" />
    <sql-case id="select_position" value="SELECT POSITION('bar' IN 'foobarbar')" db-types="MySQL" />
    <sql-case id="select_substring" value="SELECT SUBSTRING('foobarbar' from 4)" db-types="MySQL" />
    <sql-case id="select_substr" value="SELECT SUBSTR('foobarbar' from 4)" db-types="MySQL" />
    <sql-case id="select_extract" value="SELECT EXTRACT(YEAR FROM '2019-07-02')" db-types="MySQL" />
    <sql-case id="select_extract_from_column" value="SELECT EXTRACT(YEAR FROM o.creation_date) FROM t_order o" db-types="MySQL,Presto" />
    <sql-case id="select_char" value="SELECT CHAR(77,121,83,81,'76')" db-types="MySQL" />
    <sql-case id="select_chr_using_nchar_cs" value="SELECT CHR (196 USING NCHAR_CS) FROM DUAL;" db-types="Oracle" />
    <sql-case id="select_trim" value="SELECT TRIM('  bar   ')" db-types="MySQL" />
    <sql-case id="select_trim_with_both" value="SELECT TRIM(BOTH ' ' from ' bar ')" db-types="MySQL" />
    <sql-case id="select_with_trim_expr" value="SELECT TRIM('#' FROM `name`) FROM t_order" db-types="MySQL" />
    <sql-case id="select_with_trim_expr_and_both" value="SELECT TRIM(BOTH '#' FROM `name`) FROM `t_order`" db-types="MySQL" />
    <sql-case id="select_with_trim_expr_from_expr" value="SELECT TRIM(remove_name FROM name) FROM t_order" db-types="MySQL" />
    <sql-case id="select_with_trim_expr_from_expr_and_both" value="SELECT TRIM(BOTH `remove_name` FROM `name`) FROM `t_order`" db-types="MySQL" />
    <sql-case id="select_weight_string" value="SELECT WEIGHT_STRING('bar')" db-types="MySQL" />
    <sql-case id="select_values" value="SELECT VALUES(order_id) FROM t_order" db-types="MySQL" />
    <sql-case id="select_current_user_brackets" value="SELECT CURRENT_USER()" db-types="MySQL" />
    <sql-case id="select_extract_function" value="SELECT EXTRACT(YEAR FROM TIMESTAMP '2001-02-16 20:38:40')" db-types="PostgreSQL,openGauss" />
    <sql-case id="select_extract_function_week" value="SELECT EXTRACT(WEEK FROM TIMESTAMP '2001-02-16 20:38:40')" db-types="PostgreSQL,openGauss" />
    <sql-case id="select_extract_function_quarter" value="SELECT EXTRACT(QUARTER FROM TIMESTAMP '2001-02-16 20:38:40')" db-types="PostgreSQL,openGauss" />
    <sql-case id="select_extract_function_for_oracle" value="SELECT EXTRACT(YEAR FROM TIMESTAMP '2001-02-16 20:38:40') FROM DUAL" db-types="Oracle" />
    <sql-case id="select_mod_function" value="SELECT MOD(order_id, 1) from t_order" db-types="PostgreSQL,openGauss" />
    <sql-case id="select_sys_xml_agg" value="SELECT SYS_XMLAGG(SYS_XMLGEN(last_name)) XMLAGG FROM employees WHERE last_name LIKE 'R%' ORDER BY xmlagg;" db-types="Oracle" />
    <sql-case id="select_set_function" value="SELECT customer_id, SET(cust_address_ntab) address FROM customers_demo ORDER BY customer_id;" db-types="Oracle" />
    <sql-case id="select_pivot" value="SELECT * FROM (SELECT * FROM sales) PIVOT (SUM(amount) FOR month IN ('Jan', 'Feb'))" db-types="Oracle"/>
    <sql-case id="select_string_split_function" value="SELECT value as tag, COUNT(*) AS [number_of_articles] FROM Product CROSS APPLY STRING_SPLIT(Tags, ',') GROUP BY value HAVING COUNT(*) > 2 ORDER BY COUNT(*) DESC"  db-types="SQLServer"/>
    <sql-case id="select_from_open_json_function" value="SELECT * FROM OPENJSON(@array) WITH (  month VARCHAR(3), temp int, month_id tinyint '$.sql:identity()') as months" db-types="SQLServer"/>
    <sql-case id="select_from_open_json_function_with_path" value="SELECT [key], value FROM OPENJSON(@json,'$.path.to.&quot;sub-object&quot;')" db-types="SQLServer"/>
    <sql-case id="select_from_open_row_set_with_provider_name" value="SELECT a.* FROM OPENROWSET('Microsoft.Jet.OLEDB.4.0', 'C:\SAMPLES\Northwind.mdb';'admin';'password', Customers) AS a;" db-types="SQLServer"/>
    <sql-case id="select_from_open_row_set_with_provider_string" value="SELECT d.* FROM OPENROWSET('SQLNCLI','Server=Seattle1;Trusted_Connection=yes;',AdventureWorks2022.HumanResources.Department) AS d;" db-types="SQLServer"/>
    <sql-case id="select_json_object_simple_key_value" value="SELECT JSON_OBJECT('name':'value', 'type':1)" db-types="SQLServer" />
    <sql-case id="select_json_object_absent_not_null" value="SELECT JSON_OBJECT('name':'value', 'type':NULL ABSENT ON NULL)" db-types="SQLServer" />
    <sql-case id="select_json_object_with_json_array" value="SELECT JSON_OBJECT('name':'value', 'type':JSON_ARRAY(1, 2))" db-types="SQLServer" />
    <sql-case id="select_json_array" value="SELECT JSON_ARRAY(1, 'abc', NULL, TRUE, CURTIME());" db-types="MySQL" />
    <sql-case id="select_json_array_append" value="SELECT JSON_ARRAY_APPEND('[&quot;a&quot;, [&quot;b&quot;, &quot;c&quot;], &quot;d&quot;]', '$[1]', 1);" db-types="MySQL" />
    <sql-case id="select_json_array_insert" value="SELECT JSON_ARRAY_INSERT('[&quot;a&quot;, {&quot;b&quot;: [1, 2]}, [3, 4]]', '$[1]', 'x');" db-types="MySQL" />
    <sql-case id="select_json_arrayagg" value="SELECT o_id, JSON_ARRAYAGG(attribute) AS 'attributes' FROM t3 GROUP BY o_id" db-types="MySQL" />
    <sql-case id="select_json_contains" value="SELECT JSON_CONTAINS('{&quot;a&quot;: 1, &quot;b&quot;: 2, &quot;c&quot;: {&quot;d&quot;: 4}}', '1', '$.a')" db-types="MySQL" />
    <sql-case id="select_json_contains_one" value="SELECT JSON_CONTAINS_PATH('{&quot;a&quot;: 1, &quot;b&quot;: 2, &quot;c&quot;: {&quot;d&quot;: 4}}', 'one', '$.a', '$.e')" db-types="MySQL" />
    <sql-case id="select_json_contains_all" value="SELECT JSON_CONTAINS_PATH('{&quot;a&quot;: 1, &quot;b&quot;: 2, &quot;c&quot;: {&quot;d&quot;: 4}}', 'all', '$.a', '$.e')" db-types="MySQL" />
    <sql-case id="select_json_depth" value="SELECT JSON_DEPTH('[10, {&quot;a&quot;: 20}]')" db-types="MySQL" />
    <sql-case id="select_json_extract" value="SELECT JSON_EXTRACT('[10, 20, [30, 40]]', '$[1]', '$[0]')" db-types="MySQL" />
    <sql-case id="select_json_keys" value="SELECT JSON_KEYS('{&quot;a&quot;: 1, &quot;b&quot;: {&quot;c&quot;: 30}}')" db-types="MySQL" />
    <sql-case id="select_json_length" value="SELECT JSON_LENGTH('[1, 2, {&quot;a&quot;: 3}]')" db-types="MySQL" />
    <sql-case id="select_json_merge" value="SELECT JSON_MERGE('[1, 2]', '[true, false]')" db-types="MySQL" />
    <sql-case id="select_json_merge_patch" value="SELECT JSON_MERGE_PATCH('[1, 2]', '[true, false]')" db-types="MySQL" />
    <sql-case id="select_json_merge_preserve" value="SELECT JSON_MERGE_PRESERVE('[1, 2]', '[true, false]')" db-types="MySQL" />
    <sql-case id="select_nest_json_object" value="SELECT JSON_OBJECT('name':'value', 'type':JSON_OBJECT('type_id':1, 'name':'a'))" db-types="SQLServer" />
    <sql-case id="select_json_object_with_subquery" value="SELECT JSON_OBJECT('user_name':USER_NAME(), @id_key:@id_value, 'sid':(SELECT @@SPID))" db-types="SQLServer" />
    <sql-case id="select_dm_exec_sessions_with_json_object_function" value="SELECT s.session_id, JSON_OBJECT('security_id':s.security_id, 'login':s.login_name, 'status':s.status) as info FROM sys.dm_exec_sessions AS s WHERE s.is_user_process = 1" db-types="SQLServer" />
    <sql-case id="select_first_last_value_function" value="SELECT BusinessEntityID, DATEPART(QUARTER, QuotaDate) AS Quarter, YEAR(QuotaDate) AS SalesYear, SalesQuota AS QuotaThisQuarter, SalesQuota - FIRST_VALUE(SalesQuota) OVER (PARTITION BY BusinessEntityID, YEAR(QuotaDate) ORDER BY DATEPART(QUARTER, QuotaDate)) AS DifferenceFromFirstQuarter, SalesQuota - LAST_VALUE(SalesQuota) OVER (PARTITION BY BusinessEntityID, YEAR(QuotaDate) ORDER BY DATEPART(QUARTER, QuotaDate) RANGE BETWEEN CURRENT ROW AND UNBOUNDED FOLLOWING) AS DifferenceFromLastQuarter FROM Sales.SalesPersonQuotaHistory WHERE YEAR(QuotaDate) > 2005 AND BusinessEntityID BETWEEN 274 AND 275 ORDER BY BusinessEntityID, SalesYear, Quarter" db-types="SQLServer" />
    <sql-case id="select_approx_percentile_cont_function" value="SELECT DeptId,APPROX_PERCENTILE_CONT(0.10) WITHIN GROUP(ORDER BY Salary) AS 'P10',APPROX_PERCENTILE_CONT(0.90) WITHIN GROUP(ORDER BY Salary) AS 'P90' FROM tblEmployee GROUP BY DeptId" db-types="SQLServer" />
    <sql-case id="select_wm_concat_function_with_schema" value="SELECT TO_CHAR(WMSYS.WM_CONCAT(DISTINCT o.status)) FROM t_order o GROUP BY o.order_id" db-types="Oracle" />
    <sql-case id="select_add_date" value="SELECT ADDDATE('2008-01-02', 31)" db-types="MySQL" />
    <sql-case id="select_add_time" value="SELECT ADDTIME('2007-12-31 23:59:59.999999', '1 1:1:1.000002')" db-types="MySQL" />
    <sql-case id="select_aes_decrypt" value="SELECT AES_DECRYPT('encrypt_text','key_str')" db-types="MySQL" />
    <sql-case id="select_any_value" value="SELECT ANY_VALUE(age) FROM t" db-types="MySQL" />
    <sql-case id="select_ascii" value="SELECT ASCII('2')" db-types="MySQL" />
    <sql-case id="select_bin" value="SELECT BIN(12)" db-types="MySQL" />
    <sql-case id="select_bin_uuid" value="SELECT BIN_TO_UUID(UUID_TO_BIN('6ccd780c-baba-1026-9564-5b8c656024db'))" db-types="MySQL" />
    <sql-case id="select_bit_length" value="SELECT BIT_LENGTH(1)" db-types="MySQL" />
    <sql-case id="select_bit_count" value="SELECT BIT_COUNT(1)" db-types="MySQL" />
    <sql-case id="select_ceil" value="SELECT CEIL(1.1)" db-types="MySQL" />
    <sql-case id="select_ceiling" value="SELECT CEILING(1.1)" db-types="MySQL" />
    <sql-case id="select_with_uuid_function" value="SELECT UUID();" db-types="MySQL"/>
    <sql-case id="select_with_uuid_short_function" value="SELECT UUID_SHORT();" db-types="MySQL"/>
    <sql-case id="select_with_uuid_to_bin_function" value="SELECT UUID_TO_BIN('6ccd780c-baba-1026-9564-5b8c656024db', 0);" db-types="MySQL"/>
    <sql-case id="select_with_validate_password_strength_function" value="SELECT VALIDATE_PASSWORD_STRENGTH('N0Tweak$_@123!');" db-types="MySQL"/>
    <sql-case id="select_with_var_pop_function" value="SELECT VAR_POP(s.year) FROM sales_view s;" db-types="MySQL"/>
    <sql-case id="select_with_var_samp_function" value="SELECT VAR_SAMP(s.year) FROM sales_view s;" db-types="MySQL"/>
    <sql-case id="select_with_variance_function" value="SELECT VARIANCE(s.year) FROM sales_view s;" db-types="MySQL"/>
    <sql-case id="select_with_version_function" value="SELECT VERSION();" db-types="MySQL"/>
    <sql-case id="select_with_wait_for_executed_gtid_set_function" value="SELECT WAIT_FOR_EXECUTED_GTID_SET('3E11FA47-71CA-11E1-9E33-C80AA9429562:1-5');" db-types="MySQL"/>
    <sql-case id="select_with_wait_until_sql_thread_after_gtids_function" value="SELECT WAIT_UNTIL_SQL_THREAD_AFTER_GTIDS('3E11FA47-71CA-11E1-9E33-C80AA9429562:1-5');" db-types="MySQL"/>
    <sql-case id="select_with_week_function" value="SELECT WEEK('2018-02-20',1);" db-types="MySQL"/>
    <sql-case id="select_with_weekday_function" value="SELECT WEEKDAY('2017-02-03 22:23:00');" db-types="MySQL"/>
    <sql-case id="select_with_weekofyear_function" value="SELECT WEEKOFYEAR('2019-02-20');" db-types="MySQL"/>
    <sql-case id="select_with_xor_function" value="SELECT 1 XOR NULL;" db-types="MySQL"/>
    <sql-case id="select_with_year_function" value="SELECT YEAR('1999-09-09');" db-types="MySQL"/>
    <sql-case id="select_with_yearweek_function" value="SELECT YEARWEEK('1988-08-08');" db-types="MySQL"/>
    <sql-case id="select_with_weight_string_function" value="SELECT HEX(WEIGHT_STRING('MySQL'));" db-types="MySQL"/>
    <sql-case id="select_row_number" value="SELECT ROW_NUMBER() OVER w FROM t_order" db-types="MySQL" />
    <sql-case id="select_rpad" value="SELECT RPAD('Hello', 10, '*')" db-types="MySQL" />
    <sql-case id="select_rtrim" value="SELECT RTRIM('  Hello  ')" db-types="MySQL" />
    <sql-case id="select_schema" value="SELECT SCHEMA()" db-types="MySQL" />
    <sql-case id="select_sec_to_time" value="SELECT SEC_TO_TIME(3600)" db-types="MySQL" />
    <sql-case id="select_second" value="SELECT SECOND('2020-06-10 12:34:56')" db-types="MySQL" />
    <sql-case id="select_session_user" value="SELECT SESSION_USER()" db-types="MySQL" />
    <sql-case id="select_sha" value="SELECT SHA('test_string')" db-types="MySQL" />
    <sql-case id="select_sign" value="SELECT SIGN(-5)" db-types="MySQL" />
    <sql-case id="select_sin" value="SELECT SIN(0.5)" db-types="MySQL" />
    <sql-case id="select_sleep" value="SELECT SLEEP(5)" db-types="MySQL" />
    <sql-case id="select_char_length" value="SELECT CHAR_LENGTH('str')" db-types="MySQL" />
    <sql-case id="select_character_length" value="SELECT CHARACTER_LENGTH('str')" db-types="MySQL" />
    <sql-case id="select_charset" value="SELECT CHARSET('str')" db-types="MySQL" />
    <sql-case id="select_coalesce" value="SELECT COALESCE(null, 1)" db-types="MySQL" />
    <sql-case id="select_coercibility" value="SELECT COERCIBILITY('str')" db-types="MySQL" />
    <sql-case id="select_collation" value="SELECT COLLATION('str')" db-types="MySQL" />
    <sql-case id="select_compress" value="SELECT COMPRESS('str')" db-types="MySQL" />
    <sql-case id="select_concat" value="SELECT CONCAT('My', 'S', 'QL')" db-types="MySQL" />
    <sql-case id="select_concat_ws" value="SELECT CONCAT_WS(',', 'First name', 'Second name', 'Last Name')" db-types="MySQL" />
    <sql-case id="select_connection_id" value="SELECT CONNECTION_ID()" db-types="MySQL" />
    <sql-case id="select_conv" value="SELECT CONV('a',16,2)" db-types="MySQL" />
    <sql-case id="select_convert_function_using_character_set" value="SELECT CONVERT('abc' USING utf8mb4)" db-types="MySQL" />
    <sql-case id="select_convert_tz_function" value="SELECT CONVERT_TZ('2004-01-01 12:00:00','GMT','MET')" db-types="MySQL" />
    <sql-case id="select_cos_function" value="SELECT COS(PI())" db-types="MySQL" />
    <sql-case id="select_cot_function" value="SELECT COT(12)" db-types="MySQL" />
    <sql-case id="select_crc32_function" value="SELECT CRC32('MySQL')" db-types="MySQL" />
    <sql-case id="select_window_with_cume_dist_function" value="SELECT val, CUME_DIST() OVER() FROM numbers" db-types="MySQL" />
    <sql-case id="select_curdate_function" value="SELECT CURDATE()" db-types="MySQL" />
    <sql-case id="select_current_date_function" value="SELECT CURRENT_DATE()" db-types="MySQL" />
    <sql-case id="select_current_time_function" value="SELECT CURRENT_TIME()" db-types="MySQL" />
    <sql-case id="select_current_timestamp_function" value="SELECT CURRENT_TIMESTAMP()" db-types="MySQL" />
    <sql-case id="select_curtime_function" value="SELECT CURTIME()" db-types="MySQL" />
    <sql-case id="select_date_function" value="SELECT DATE('2003-12-31 01:02:03')" db-types="MySQL" />
    <sql-case id="select_date_add_function" value="SELECT DATE_ADD('2018-05-01',INTERVAL 1 DAY)" db-types="MySQL" />
    <sql-case id="select_date_format_function" value="SELECT DATE_FORMAT('2009-10-04 22:23:00', '%W %M %Y')" db-types="MySQL" />
    <sql-case id="select_date_sub_function" value="SELECT DATE_SUB('2018-05-01',INTERVAL 1 DAY)" db-types="MySQL" />
    <sql-case id="select_datediff_function" value="SELECT DATEDIFF('2007-12-31 23:59:59','2007-12-30')" db-types="MySQL" />
    <sql-case id="select_day_function" value="SELECT DAY('2007-02-03')" db-types="MySQL" />
    <sql-case id="select_dayname_function" value="SELECT DAYNAME('2007-02-03')" db-types="MySQL" />
    <sql-case id="select_dayofmonth_function" value="SELECT DAYOFMONTH('2007-02-03')" db-types="MySQL" />
    <sql-case id="select_dayofweek_function" value="SELECT DAYOFWEEK('2007-02-03')" db-types="MySQL" />
    <sql-case id="select_dayofyear_function" value="SELECT DAYOFYEAR('2007-02-03')" db-types="MySQL" />
    <sql-case id="select_default_function" value="SELECT DEFAULT(val) FROM numbers" db-types="MySQL" />
    <sql-case id="select_degrees_function" value="SELECT DEGREES(PI())" db-types="MySQL" />
    <sql-case id="select_window_with_dense_rank_function" value="SELECT val, DENSE_RANK() OVER() FROM numbers" db-types="MySQL" />
    <sql-case id="select_elt" value="SELECT ELT(1, 'Aa', 'Bb')" db-types="MySQL" />
    <sql-case id="select_exp" value="SELECT EXP(2)" db-types="MySQL" />
    <sql-case id="select_export_set" value="SELECT EXPORT_SET(5,'Y','N',',',4)" db-types="MySQL" />
    <sql-case id="select_extractvalue" value="SELECT ExtractValue('&lt;a&gt;&lt;b/&gt;&lt;/a&gt;', '/a/b')" db-types="MySQL" />
    <sql-case id="select_field" value="SELECT FIELD('Bb', 'Aa', 'Bb')" db-types="MySQL" />
    <sql-case id="select_find_in_set" value="SELECT FIND_IN_SET('b','a,b,c,d')" db-types="MySQL" />
    <sql-case id="select_first_value" value="SELECT FIRST_VALUE(name) OVER (ORDER BY id) FROM t_order" db-types="MySQL" />
    <sql-case id="select_floor" value="SELECT FLOOR(1.23)" db-types="MySQL" />
    <sql-case id="select_format" value="SELECT FORMAT(12332.123456, 4)" db-types="MySQL" />
    <sql-case id="select_format_bytes" value="SELECT FORMAT_BYTES(512)" db-types="MySQL" />
    <sql-case id="select_json_parse" value="SELECT JSON_PARSE('{&quot;k1&quot;:&quot;v31&quot;,&quot;k2&quot;:300}')" db-types="Doris" />
    <sql-case id="select_json_parse_error_to_null" value="SELECT JSON_PARSE('invalid json')" db-types="Doris" />
    <sql-case id="select_json_parse_error_to_value" value="SELECT JSON_PARSE('invalid json', '{}')" db-types="Doris" />
    <sql-case id="select_std" value="SELECT STD(1)" db-types="MySQL" />
    <sql-case id="select_stddev" value="SELECT STDDEV(1)" db-types="MySQL" />
    <sql-case id="select_stddev_pop" value="SELECT STDDEV_POP(1)" db-types="MySQL" />
    <sql-case id="select_stddev_samp" value="SELECT STDDEV_SAMP(1)" db-types="MySQL" />
    <sql-case id="select_str_to_date" value="SELECT STR_TO_DATE('01,5,2013','%d,%m,%Y')" db-types="MySQL" />
    <sql-case id="select_strcmp" value="SELECT STRCMP('text', 'text2')" db-types="MySQL" />
    <sql-case id="select_subdate" value="SELECT SUBDATE('2008-01-02 12:00:00', 31)" db-types="MySQL" />
    <sql-case id="select_subtime" value="SELECT SUBTIME('2007-12-31 23:59:59.999999','1 1:1:1.000002')" db-types="MySQL" />
    <sql-case id="select_sysdate" value="SELECT SYSDATE()" db-types="MySQL" />
    <sql-case id="select_format_pico_time" value="SELECT FORMAT_PICO_TIME(3501)" db-types="MySQL" />
    <sql-case id="select_found_rows" value="SELECT FOUND_ROWS()" db-types="MySQL" />
    <sql-case id="select_from_base64" value="SELECT FROM_BASE64(TO_BASE64('abc'))" db-types="MySQL" />
    <sql-case id="select_from_days" value="SELECT FROM_DAYS(730669)" db-types="MySQL" />
    <sql-case id="select_from_unixtime" value="SELECT FROM_UNIXTIME(1447430881)" db-types="MySQL" />
    <sql-case id="select_get_format" value="SELECT GET_FORMAT(DATE, 'EUR')" db-types="MySQL" />
    <sql-case id="select_get_lock" value="SELECT GET_LOCK('lock1',10)" db-types="MySQL" />
    <sql-case id="select_greatest" value="SELECT GREATEST(2,0)" db-types="MySQL" />
    <sql-case id="select_grouping" value="SELECT GROUPING(status) FROM t_order order by status" db-types="MySQL" />
    <sql-case id="select_gtid_subset" value="SELECT GTID_SUBSET('3E11FA47-71CA-11E1-9E33-C80AA9429562:23','3E11FA47-71CA-11E1-9E33-C80AA9429562:21-57')" db-types="MySQL" />
    <sql-case id="select_gtid_subtract" value="SELECT GTID_SUBTRACT('3E11FA47-71CA-11E1-9E33-C80AA9429562:21-57','3E11FA47-71CA-11E1-9E33-C80AA9429562:21')" db-types="MySQL" />
    <sql-case id="select_hex" value="SELECT HEX('abc')" db-types="MySQL" />
    <sql-case id="select_hour" value="SELECT HOUR('10:05:03')" db-types="MySQL" />
    <sql-case id="select_is_ipv4" value="SELECT IS_IPV4('10.0.5.9')" db-types="MySQL" />
    <sql-case id="select_is_ipv4_compat" value="SELECT IS_IPV4_COMPAT(INET6_ATON('::10.0.5.9'))" db-types="MySQL" />
    <sql-case id="select_is_ipv4_mapped" value="SELECT IS_IPV4_MAPPED(INET6_ATON('::10.0.5.9'))" db-types="MySQL" />
    <sql-case id="select_is_ipv6" value="SELECT IS_IPV6('10.0.5.9')" db-types="MySQL" />
    <sql-case id="select_is_free_lock" value="SELECT IS_FREE_LOCK('lock1')" db-types="MySQL" />
    <sql-case id="select_is_used_lock" value="SELECT IS_USED_LOCK('lock1')" db-types="MySQL" />
    <sql-case id="select_is_null" value="SELECT ISNULL(1+1)" db-types="MySQL" />
    <sql-case id="select_is_not_null" value="SELECT 1 IS NOT NULL" db-types="MySQL" />
    <sql-case id="select_is_uuid" value="SELECT IS_UUID('6ccd780c-baba-1026-9564-5b8c656024db')" db-types="MySQL" />
    <sql-case id="select_random_bytes" value="SELECT RANDOM_BYTES(16)" db-types="MySQL" />
    <sql-case id="select_rank" value="SELECT RANK() FROM numbers" db-types="MySQL" />
    <sql-case id="select_regexp_instr" value="SELECT REGEXP_INSTR('dog cat dog', 'dog')" db-types="MySQL" />
    <sql-case id="select_regexp_like" value="SELECT REGEXP_LIKE('CamelCase', 'CAMELCASE')" db-types="MySQL" />
    <sql-case id="select_regexp_replace" value="SELECT REGEXP_REPLACE('a b c', 'b', 'X')" db-types="MySQL" />
    <sql-case id="select_regexp_substr" value="SELECT REGEXP_SUBSTR('abc def ghi', '[a-z]+')" db-types="MySQL" />
    <sql-case id="select_release_lock" value="SELECT RELEASE_LOCK('lock1')" db-types="MySQL" />
    <sql-case id="select_release_all_locks" value="SELECT RELEASE_ALL_LOCKS()" db-types="MySQL" />
    <sql-case id="select_repeat" value="SELECT REPEAT('MySQL', 3)" db-types="MySQL" />
    <sql-case id="select_replace" value="SELECT REPLACE('www.mysql.com', 'w', 'Ww')" db-types="MySQL" />
    <sql-case id="select_reverse" value="SELECT REVERSE('abc')" db-types="MySQL" />
    <sql-case id="select_right" value="SELECT RIGHT('foobarbar', 4)" db-types="MySQL, Doris" />
    <sql-case id="select_roles_graphml" value="SELECT ROLES_GRAPHML()" db-types="MySQL" />
    <sql-case id="select_round" value="SELECT ROUND(1.58)" db-types="MySQL" />
    <sql-case id="select_row_count" value="SELECT ROW_COUNT()" db-types="MySQL" />
    <sql-case id="select_md5" value="SELECT MD5('testing')" db-types="MySQL,Doris" />
    <sql-case id="select_member_of" value="SELECT 'ab' MEMBER OF('[23, &quot;abc&quot;, 17, &quot;ab&quot;, 10]')" db-types="MySQL" />
    <sql-case id="select_microsecond" value="SELECT MICROSECOND('12:00:00.123456')" db-types="MySQL" />
    <sql-case id="select_mid" value="SELECT MID('foobarbar' from 4)" db-types="MySQL" />
    <sql-case id="select_minute" value="SELECT MINUTE('2008-02-03 10:05:03')" db-types="MySQL,Doris" />
    <sql-case id="select_mod" value="SELECT MOD(234, 10)" db-types="MySQL,Doris" />
    <sql-case id="select_month" value="SELECT MONTH('2008-02-03')" db-types="MySQL,Doris" />
    <sql-case id="select_monthname" value="SELECT MONTHNAME('2008-02-03')" db-types="MySQL,Doris" />
    <sql-case id="select_multilinestring" value="SELECT MultiLineString(ST_GeomFromText('LineString(1 1, 2 2)'),ST_GeomFromText('LineString(1 1, 2 2)'))" db-types="MySQL" />
    <sql-case id="select_multipoint" value="SELECT MultiPoint(point(1,1),point(1,1))" db-types="MySQL" />
    <sql-case id="select_multipolygon" value="SELECT MultiPolygon(ST_GeomFromText('Polygon((0 0, 1 0, 1 1, 0 1, 0 0))'),ST_GeomFromText('Polygon((0 0, 1 0, 1 1, 0 1, 0 0))'))" db-types="MySQL" />
    <sql-case id="select_polygon" value="SELECT ST_GeomFromText('Polygon((0 0, 1 0, 1 1, 0 1, 0 0))')" db-types="MySQL" />
    <sql-case id="select_point" value="SELECT Point(1,1)" db-types="MySQL" />
    <sql-case id="select_ps_current_thread_id" value="SELECT PS_CURRENT_THREAD_ID()" db-types="MySQL" />
    <sql-case id="select_ps_thread_id" value="SELECT PS_THREAD_ID(5)" db-types="MySQL" />
    <sql-case id="select_quote" value="SELECT QUOTE('Don\'t!')" db-types="MySQL" />
    <sql-case id="select_from_table_function" value="SELECT * FROM GENERATE_SERIES(1, name)" db-types="PostgreSQL,openGauss" />
    <sql-case id="select_json_objectagg" value="SELECT JSON_OBJECTAGG(attribute, value) FROM t GROUP BY id" db-types="MySQL" />
    <sql-case id="select_json_overlaps" value="SELECT JSON_OVERLAPS(&quot;[1,3,5,7]&quot;, &quot;[2,5,7]&quot;)" db-types="MySQL" />
    <sql-case id="select_json_pretty" value="SELECT JSON_PRETTY('123')" db-types="MySQL" />
    <sql-case id="select_json_quote" value="SELECT JSON_QUOTE('a')" db-types="MySQL,Doris" />
    <sql-case id="select_json_remove" value="SELECT JSON_REMOVE('[&quot;a&quot;, &quot;b&quot;, &quot;d&quot;]', '$[0]')" db-types="MySQL" />
    <sql-case id="select_json_replace" value="SELECT JSON_REPLACE('{ &quot;a&quot;: 1, &quot;b&quot;: &quot;2&quot;}', '$.a', 10)" db-types="MySQL" />
    <sql-case id="select_json_schema_valid" value="SELECT JSON_SCHEMA_VALID('{&quot;type&quot;:&quot;object&quot;,&quot;required&quot;:[&quot;name&quot;,&quot;value&quot;]}','{&quot;name&quot;:&quot;a&quot;,&quot;value&quot;:10}')" db-types="MySQL" />
    <sql-case id="select_json_schema_validation_report" value="SELECT JSON_SCHEMA_VALIDATION_REPORT('{&quot;type&quot;:&quot;object&quot;,&quot;required&quot;:[&quot;name&quot;,&quot;value&quot;]}','{&quot;name&quot;:&quot;a&quot;,&quot;value&quot;:10}')" db-types="MySQL" />
    <sql-case id="select_json_search" value="SELECT JSON_SEARCH('[&quot;abc&quot;,{&quot;x&quot;:&quot;abc&quot;}]', 'one', 'abc')" db-types="MySQL" />
    <sql-case id="select_json_set" value="SELECT JSON_SET('{&quot;a&quot;:1,&quot;b&quot;:[2,3]}','$.c',10)" db-types="MySQL" />
    <sql-case id="select_json_storage_free" value="SELECT JSON_STORAGE_FREE(json_col) FROM t" db-types="MySQL" />
    <sql-case id="select_json_storage_size" value="SELECT JSON_STORAGE_SIZE(json_col) FROM t" db-types="MySQL" />
    <sql-case id="select_json_table" value="SELECT * FROM JSON_TABLE('[{&quot;name&quot;: 2}]','$[*]' COLUMNS( name INT PATH '$.name' error on empty)) as t" db-types="MySQL" />
    <sql-case id="select_json_type" value="SELECT JSON_TYPE('[1,2,3]')" db-types="MySQL" />
    <sql-case id="select_json_unquote" value="SELECT JSON_UNQUOTE('&quot;abc&quot;')" db-types="MySQL" />
    <sql-case id="select_json_valid" value="SELECT JSON_VALID('{&quot;a&quot;: 1}')" db-types="MySQL" />
    <sql-case id="select_json_value" value="SELECT JSON_VALUE('{&quot;price&quot;: &quot;49.95&quot;}', '$.price' RETURNING DECIMAL(4,1) null on empty default 0 on error)" db-types="MySQL" />
    <sql-case id="select_st_difference" value="SELECT ST_Difference(Point(1,1), Point(2,2))" db-types="MySQL" />
    <sql-case id="select_st_dimension" value="SELECT ST_Dimension(ST_GeomFromText('LineString(1 1,2 2)'))" db-types="MySQL" />
    <sql-case id="select_st_disjoint" value="SELECT ST_Disjoint(Point(1,1),Point(2,2))" db-types="MySQL" />
    <sql-case id="select_st_distance" value="SELECT ST_Distance(ST_GeomFromText('POINT(1 1)'), ST_GeomFromText('POINT(1 1)'))" db-types="MySQL" />
    <sql-case id="select_st_distance_sphere" value="SELECT ST_Distance_Sphere(ST_GeomFromText('POINT(1 1)'), ST_GeomFromText('POINT(1 1)'))" db-types="MySQL" />
    <sql-case id="doris_select_st_distance_sphere" value="select st_distance_sphere(116, 39, 116, 40)" db-types="Doris" />
    <sql-case id="select_st_endpoint" value="SELECT ST_EndPoint(ST_GeomFromText('LineString(1 1,2 2)'))" db-types="MySQL" />
    <sql-case id="select_st_envelope" value="SELECT ST_Envelope(ST_GeomFromText('LineString(1 1,2 2)'))" db-types="MySQL" />
    <sql-case id="select_st_equals" value="SELECT ST_Equals(Point(1,1), Point(2,2))" db-types="MySQL" />
    <sql-case id="select_st_exteriorring" value="SELECT ST_ExteriorRing(ST_GeomFromText('Polygon((0 0,0 3,3 3,3 0,0 0),(1 1,1 2,2 2,2 1,1 1))'))" db-types="MySQL" />
    <sql-case id="select_st_frechetdistance" value="SELECT ST_FrechetDistance(ST_GeomFromText('LINESTRING(0 0,0 0,0 0,0 0)'), ST_GeomFromText('LINESTRING(2 2,2 2,2 2,2 2)'))" db-types="MySQL" />
    <sql-case id="select_st_geohash" value="SELECT ST_GeoHash(180,0,10)" db-types="MySQL" />
    <sql-case id="select_st_geomcollfromtext" value="SELECT ST_GeomCollFromText('MULTILINESTRING((10 10, 11 11), (9 9, 10 10))')" db-types="MySQL" />
    <sql-case id="select_st_geometrycollectionfromwkb" value="SELECT ST_GeometryCollectionFromWKB(0x0107000000020000000103000000010000000400000000000000000014400000000000001440000000000000244000000000000014400000000000002440000000000000244000000000000014400000000000001440010100000000000000000024400000000000002440)" db-types="MySQL" />
    <sql-case id="select_st_geometryn" value="SELECT ST_GeometryN(ST_GeomFromText('GeometryCollection(Point(1 1),LineString(2 2, 3 3))'),1)" db-types="MySQL" />
    <sql-case id="select_st_geometrytype" value="SELECT ST_GeometryType(ST_GeomFromText('POINT(1 1)'))" db-types="MySQL" />
    <sql-case id="select_st_geomfromgeojson" value="SELECT ST_GeomFromGeoJSON('{&quot;type&quot;:&quot;Point&quot;,&quot;coordinates&quot;:[102.0, 0.0]}')" db-types="MySQL" />
    <sql-case id="select_soundex" value="SELECT SOUNDEX('Hello')" db-types="MySQL,Doris" />
    <sql-case id="select_space" value="SELECT SPACE(6)" db-types="MySQL,Doris" />
    <sql-case id="select_sqrt" value="SELECT SQRT(4)" db-types="MySQL,Doris" />
    <sql-case id="select_st_area" value="SELECT ST_Area(ST_GeomFromText('Polygon((0 0,0 3,3 0,0 0),(1 1,1 2,2 1,1 1))'))" db-types="MySQL,Doris" />
    <sql-case id="select_st_asbinary" value="SELECT ST_AsBinary(POINT(1, 1))" db-types="MySQL,Doris" />
    <sql-case id="select_st_asgeojson" value="SELECT ST_AsGeoJSON(ST_GeomFromText('POINT(11.11111 12.22222)'),2)" db-types="MySQL,Doris" />
    <sql-case id="select_st_astext" value="SELECT ST_AsText(ST_GeomFromText('LineString(1 1,2 2,3 3)'))" db-types="MySQL,Doris" />
    <sql-case id="select_st_buffer" value="SELECT ST_Buffer(ST_GeomFromText('POINT(0 0)'), 0)" db-types="MySQL,Doris" />
    <sql-case id="select_st_buffer_strategy" value="SELECT ST_Buffer_Strategy('end_flat')" db-types="MySQL,Doris" />
    <sql-case id="select_st_centroid" value="SELECT ST_Centroid(ST_GeomFromText('POLYGON((0 0,0 3,3 3,3 0,0 0))'))" db-types="MySQ,Doris" />
    <sql-case id="select_st_contains" value="SELECT ST_Contains(ST_GeomFromText('POINT(1 1)'), ST_GeomFromText('POINT(2 1)'))" db-types="MySQL,Doris" />
    <sql-case id="select_st_convexhull" value="SELECT ST_ConvexHull(ST_GeomFromText('MULTIPOINT(5 0,25 0,15 10,15 25)'))" db-types="MySQL,Doris" />
    <sql-case id="select_st_crosses" value="SELECT ST_Crosses(ST_GeomFromText('POINT(1 1)'), ST_GeomFromText('POINT(2 2)'))" db-types="MySQL,Doris" />
    <sql-case id="select_bitxor" value="SELECT BITXOR(3,5)" db-types="Doris" />
    <sql-case id="select_instr" value="SELECT INSTR('foobar','bar')" db-types="Doris" />
    <sql-case id="select_strright" value="SELECT STRRIGHT('foobarbar',4)" db-types="Doris" />
<<<<<<< HEAD
    <sql-case id="select_extract_url_parameter" value="SELECT EXTRACT_URL_PARAMETER('http://foo.com/?bar=baz','bar')" db-types="Doris" />
=======
    <sql-case id="select_lcase_function" value="SELECT LCASE('QUADRATICALLY')" db-types="MySQL" />
    <sql-case id="select_lower_function" value="SELECT LOWER('QUADRATICALLY')" db-types="MySQL" />
    <sql-case id="select_length" value="SELECT LENGTH('TEXT')" db-types="MySQL" />
    <sql-case id="select_locate" value="SELECT LOCATE('bar','foobarbar')" db-types="MySQL" />
>>>>>>> 68a0ace3
</sql-cases><|MERGE_RESOLUTION|>--- conflicted
+++ resolved
@@ -275,12 +275,9 @@
     <sql-case id="select_bitxor" value="SELECT BITXOR(3,5)" db-types="Doris" />
     <sql-case id="select_instr" value="SELECT INSTR('foobar','bar')" db-types="Doris" />
     <sql-case id="select_strright" value="SELECT STRRIGHT('foobarbar',4)" db-types="Doris" />
-<<<<<<< HEAD
     <sql-case id="select_extract_url_parameter" value="SELECT EXTRACT_URL_PARAMETER('http://foo.com/?bar=baz','bar')" db-types="Doris" />
-=======
     <sql-case id="select_lcase_function" value="SELECT LCASE('QUADRATICALLY')" db-types="MySQL" />
     <sql-case id="select_lower_function" value="SELECT LOWER('QUADRATICALLY')" db-types="MySQL" />
     <sql-case id="select_length" value="SELECT LENGTH('TEXT')" db-types="MySQL" />
     <sql-case id="select_locate" value="SELECT LOCATE('bar','foobarbar')" db-types="MySQL" />
->>>>>>> 68a0ace3
 </sql-cases>