<?xml version="1.0" encoding="UTF-8"?>
<!--
  ~ Licensed to the Apache Software Foundation (ASF) under one or more
  ~ contributor license agreements.  See the NOTICE file distributed with
  ~ this work for additional information regarding copyright ownership.
  ~ The ASF licenses this file to You under the Apache License, Version 2.0
  ~ (the "License"); you may not use this file except in compliance with
  ~ the License.  You may obtain a copy of the License at
  ~
  ~     http://www.apache.org/licenses/LICENSE-2.0
  ~
  ~ Unless required by applicable law or agreed to in writing, software
  ~ distributed under the License is distributed on an "AS IS" BASIS,
  ~ WITHOUT WARRANTIES OR CONDITIONS OF ANY KIND, either express or implied.
  ~ See the License for the specific language governing permissions and
  ~ limitations under the License.
  -->

<sql-cases>
    <sql-case id="select_group_concat_with_order_by" value="SELECT GROUP_CONCAT(status ORDER BY status) FROM t_order" db-types="MySQL,Doris,openGauss" />
    <sql-case id="select_window_function" value="SELECT order_id, ROW_NUMBER() OVER() FROM t_order" db-types="MySQL" />
    <sql-case id="select_cast_function" value="SELECT CAST('1' AS UNSIGNED)" db-types="MySQL" />
    <sql-case id="select_cast_as_year" value="SELECT CAST(-1.1 AS YEAR)" db-types="MySQL" />
    <sql-case id="select_cast" value="SELECT CAST(c AT TIME ZONE 'UTC' AS DATETIME)" db-types="MySQL" />
    <sql-case id="select_cast_multiset" value="select CAST(MULTISET(SELECT cust_address FROM customers c WHERE c.customer_id = cd.customer_id) as cust_address_tab_typ) from customer;" db-types="Oracle" />
    <sql-case id="select_convert_function" value="SELECT CONVERT('2020-10-01', DATE)" db-types="MySQL" />
    <sql-case id="select_position" value="SELECT POSITION('bar' IN 'foobarbar')" db-types="MySQL" />
    <sql-case id="select_substring" value="SELECT SUBSTRING('foobarbar' from 4)" db-types="MySQL" />
    <sql-case id="select_substr" value="SELECT SUBSTR('foobarbar' from 4)" db-types="MySQL" />
    <sql-case id="select_extract" value="SELECT EXTRACT(YEAR FROM '2019-07-02')" db-types="MySQL" />
    <sql-case id="select_extract_from_column" value="SELECT EXTRACT(YEAR FROM o.creation_date) FROM t_order o" db-types="MySQL,Presto" />
    <sql-case id="select_char" value="SELECT CHAR(77,121,83,81,'76')" db-types="MySQL" />
    <sql-case id="select_chr_using_nchar_cs" value="SELECT CHR (196 USING NCHAR_CS) FROM DUAL;" db-types="Oracle" />
    <sql-case id="select_trim" value="SELECT TRIM('  bar   ')" db-types="MySQL" />
    <sql-case id="select_trim_with_both" value="SELECT TRIM(BOTH ' ' from ' bar ')" db-types="MySQL" />
    <sql-case id="select_with_trim_expr" value="SELECT TRIM('#' FROM `name`) FROM t_order" db-types="MySQL" />
    <sql-case id="select_with_trim_expr_and_both" value="SELECT TRIM(BOTH '#' FROM `name`) FROM `t_order`" db-types="MySQL" />
    <sql-case id="select_with_trim_expr_from_expr" value="SELECT TRIM(remove_name FROM name) FROM t_order" db-types="MySQL" />
    <sql-case id="select_with_trim_expr_from_expr_and_both" value="SELECT TRIM(BOTH `remove_name` FROM `name`) FROM `t_order`" db-types="MySQL" />
    <sql-case id="select_weight_string" value="SELECT WEIGHT_STRING('bar')" db-types="MySQL" />
    <sql-case id="select_values" value="SELECT VALUES(order_id) FROM t_order" db-types="MySQL" />
    <sql-case id="select_current_user_brackets" value="SELECT CURRENT_USER()" db-types="MySQL" />
    <sql-case id="select_extract_function" value="SELECT EXTRACT(YEAR FROM TIMESTAMP '2001-02-16 20:38:40')" db-types="PostgreSQL,openGauss" />
    <sql-case id="select_extract_function_week" value="SELECT EXTRACT(WEEK FROM TIMESTAMP '2001-02-16 20:38:40')" db-types="PostgreSQL,openGauss" />
    <sql-case id="select_extract_function_quarter" value="SELECT EXTRACT(QUARTER FROM TIMESTAMP '2001-02-16 20:38:40')" db-types="PostgreSQL,openGauss" />
    <sql-case id="select_extract_function_for_oracle" value="SELECT EXTRACT(YEAR FROM TIMESTAMP '2001-02-16 20:38:40') FROM DUAL" db-types="Oracle" />
    <sql-case id="select_mod_function" value="SELECT MOD(order_id, 1) from t_order" db-types="PostgreSQL,openGauss" />
    <sql-case id="select_sys_xml_agg" value="SELECT SYS_XMLAGG(SYS_XMLGEN(last_name)) XMLAGG FROM employees WHERE last_name LIKE 'R%' ORDER BY xmlagg;" db-types="Oracle" />
    <sql-case id="select_set_function" value="SELECT customer_id, SET(cust_address_ntab) address FROM customers_demo ORDER BY customer_id;" db-types="Oracle" />
    <sql-case id="select_pivot" value="SELECT * FROM (SELECT * FROM sales) PIVOT (SUM(amount) FOR month IN ('Jan', 'Feb'))" db-types="Oracle"/>
    <sql-case id="select_string_split_function" value="SELECT value as tag, COUNT(*) AS [number_of_articles] FROM Product CROSS APPLY STRING_SPLIT(Tags, ',') GROUP BY value HAVING COUNT(*) > 2 ORDER BY COUNT(*) DESC"  db-types="SQLServer"/>
    <sql-case id="select_from_open_json_function" value="SELECT * FROM OPENJSON(@array) WITH (  month VARCHAR(3), temp int, month_id tinyint '$.sql:identity()') as months" db-types="SQLServer"/>
    <sql-case id="select_from_open_json_function_with_path" value="SELECT [key], value FROM OPENJSON(@json,'$.path.to.&quot;sub-object&quot;')" db-types="SQLServer"/>
    <sql-case id="select_from_open_row_set_with_provider_name" value="SELECT a.* FROM OPENROWSET('Microsoft.Jet.OLEDB.4.0', 'C:\SAMPLES\Northwind.mdb';'admin';'password', Customers) AS a;" db-types="SQLServer"/>
    <sql-case id="select_from_open_row_set_with_provider_string" value="SELECT d.* FROM OPENROWSET('SQLNCLI','Server=Seattle1;Trusted_Connection=yes;',AdventureWorks2022.HumanResources.Department) AS d;" db-types="SQLServer"/>
    <sql-case id="select_json_object_simple_key_value" value="SELECT JSON_OBJECT('name':'value', 'type':1)" db-types="SQLServer" />
    <sql-case id="select_json_object_absent_not_null" value="SELECT JSON_OBJECT('name':'value', 'type':NULL ABSENT ON NULL)" db-types="SQLServer" />
    <sql-case id="select_json_object_with_json_array" value="SELECT JSON_OBJECT('name':'value', 'type':JSON_ARRAY(1, 2))" db-types="SQLServer" />
    <sql-case id="select_json_array" value="SELECT JSON_ARRAY(1, 'abc', NULL, TRUE, CURTIME());" db-types="MySQL" />
    <sql-case id="select_json_array_append" value="SELECT JSON_ARRAY_APPEND('[&quot;a&quot;, [&quot;b&quot;, &quot;c&quot;], &quot;d&quot;]', '$[1]', 1);" db-types="MySQL" />
    <sql-case id="select_json_array_insert" value="SELECT JSON_ARRAY_INSERT('[&quot;a&quot;, {&quot;b&quot;: [1, 2]}, [3, 4]]', '$[1]', 'x');" db-types="MySQL" />
    <sql-case id="select_json_arrayagg" value="SELECT o_id, JSON_ARRAYAGG(attribute) AS 'attributes' FROM t3 GROUP BY o_id" db-types="MySQL" />
    <sql-case id="select_json_contains" value="SELECT JSON_CONTAINS('{&quot;a&quot;: 1, &quot;b&quot;: 2, &quot;c&quot;: {&quot;d&quot;: 4}}', '1', '$.a')" db-types="MySQL" />
    <sql-case id="select_json_contains_one" value="SELECT JSON_CONTAINS_PATH('{&quot;a&quot;: 1, &quot;b&quot;: 2, &quot;c&quot;: {&quot;d&quot;: 4}}', 'one', '$.a', '$.e')" db-types="MySQL" />
    <sql-case id="select_json_contains_all" value="SELECT JSON_CONTAINS_PATH('{&quot;a&quot;: 1, &quot;b&quot;: 2, &quot;c&quot;: {&quot;d&quot;: 4}}', 'all', '$.a', '$.e')" db-types="MySQL" />
    <sql-case id="select_json_depth" value="SELECT JSON_DEPTH('[10, {&quot;a&quot;: 20}]')" db-types="MySQL" />
    <sql-case id="select_json_extract" value="SELECT JSON_EXTRACT('[10, 20, [30, 40]]', '$[1]', '$[0]')" db-types="MySQL" />
    <sql-case id="select_json_keys" value="SELECT JSON_KEYS('{&quot;a&quot;: 1, &quot;b&quot;: {&quot;c&quot;: 30}}')" db-types="MySQL" />
    <sql-case id="select_json_length" value="SELECT JSON_LENGTH('[1, 2, {&quot;a&quot;: 3}]')" db-types="MySQL" />
    <sql-case id="select_json_merge" value="SELECT JSON_MERGE('[1, 2]', '[true, false]')" db-types="MySQL" />
    <sql-case id="select_json_merge_patch" value="SELECT JSON_MERGE_PATCH('[1, 2]', '[true, false]')" db-types="MySQL" />
    <sql-case id="select_json_merge_preserve" value="SELECT JSON_MERGE_PRESERVE('[1, 2]', '[true, false]')" db-types="MySQL" />
    <sql-case id="select_nest_json_object" value="SELECT JSON_OBJECT('name':'value', 'type':JSON_OBJECT('type_id':1, 'name':'a'))" db-types="SQLServer" />
    <sql-case id="select_json_object_with_subquery" value="SELECT JSON_OBJECT('user_name':USER_NAME(), @id_key:@id_value, 'sid':(SELECT @@SPID))" db-types="SQLServer" />
    <sql-case id="select_dm_exec_sessions_with_json_object_function" value="SELECT s.session_id, JSON_OBJECT('security_id':s.security_id, 'login':s.login_name, 'status':s.status) as info FROM sys.dm_exec_sessions AS s WHERE s.is_user_process = 1" db-types="SQLServer" />
    <sql-case id="select_first_last_value_function" value="SELECT BusinessEntityID, DATEPART(QUARTER, QuotaDate) AS Quarter, YEAR(QuotaDate) AS SalesYear, SalesQuota AS QuotaThisQuarter, SalesQuota - FIRST_VALUE(SalesQuota) OVER (PARTITION BY BusinessEntityID, YEAR(QuotaDate) ORDER BY DATEPART(QUARTER, QuotaDate)) AS DifferenceFromFirstQuarter, SalesQuota - LAST_VALUE(SalesQuota) OVER (PARTITION BY BusinessEntityID, YEAR(QuotaDate) ORDER BY DATEPART(QUARTER, QuotaDate) RANGE BETWEEN CURRENT ROW AND UNBOUNDED FOLLOWING) AS DifferenceFromLastQuarter FROM Sales.SalesPersonQuotaHistory WHERE YEAR(QuotaDate) > 2005 AND BusinessEntityID BETWEEN 274 AND 275 ORDER BY BusinessEntityID, SalesYear, Quarter" db-types="SQLServer" />
    <sql-case id="select_approx_percentile_cont_function" value="SELECT DeptId,APPROX_PERCENTILE_CONT(0.10) WITHIN GROUP(ORDER BY Salary) AS 'P10',APPROX_PERCENTILE_CONT(0.90) WITHIN GROUP(ORDER BY Salary) AS 'P90' FROM tblEmployee GROUP BY DeptId" db-types="SQLServer" />
    <sql-case id="select_wm_concat_function_with_schema" value="SELECT TO_CHAR(WMSYS.WM_CONCAT(DISTINCT o.status)) FROM t_order o GROUP BY o.order_id" db-types="Oracle" />
    <sql-case id="select_add_date" value="SELECT ADDDATE('2008-01-02', 31)" db-types="MySQL" />
    <sql-case id="select_add_time" value="SELECT ADDTIME('2007-12-31 23:59:59.999999', '1 1:1:1.000002')" db-types="MySQL" />
    <sql-case id="select_aes_decrypt" value="SELECT AES_DECRYPT('encrypt_text','key_str')" db-types="MySQL" />
    <sql-case id="select_any_value" value="SELECT ANY_VALUE(age) FROM t" db-types="MySQL" />
    <sql-case id="select_ascii" value="SELECT ASCII('2')" db-types="MySQL" />
    <sql-case id="select_bin" value="SELECT BIN(12)" db-types="MySQL" />
    <sql-case id="select_bin_uuid" value="SELECT BIN_TO_UUID(UUID_TO_BIN('6ccd780c-baba-1026-9564-5b8c656024db'))" db-types="MySQL" />
    <sql-case id="select_bit_length" value="SELECT BIT_LENGTH(1)" db-types="MySQL" />
    <sql-case id="select_bit_count" value="SELECT BIT_COUNT(1)" db-types="MySQL" />
    <sql-case id="select_ceil" value="SELECT CEIL(1.1)" db-types="MySQL" />
    <sql-case id="select_ceiling" value="SELECT CEILING(1.1)" db-types="MySQL" />
    <sql-case id="select_with_uuid_function" value="SELECT UUID();" db-types="MySQL"/>
    <sql-case id="select_with_uuid_short_function" value="SELECT UUID_SHORT();" db-types="MySQL"/>
    <sql-case id="select_with_uuid_to_bin_function" value="SELECT UUID_TO_BIN('6ccd780c-baba-1026-9564-5b8c656024db', 0);" db-types="MySQL"/>
    <sql-case id="select_with_validate_password_strength_function" value="SELECT VALIDATE_PASSWORD_STRENGTH('N0Tweak$_@123!');" db-types="MySQL"/>
    <sql-case id="select_with_var_pop_function" value="SELECT VAR_POP(s.year) FROM sales_view s;" db-types="MySQL"/>
    <sql-case id="select_with_var_samp_function" value="SELECT VAR_SAMP(s.year) FROM sales_view s;" db-types="MySQL"/>
    <sql-case id="select_with_variance_function" value="SELECT VARIANCE(s.year) FROM sales_view s;" db-types="MySQL"/>
    <sql-case id="select_with_version_function" value="SELECT VERSION();" db-types="MySQL"/>
    <sql-case id="select_with_wait_for_executed_gtid_set_function" value="SELECT WAIT_FOR_EXECUTED_GTID_SET('3E11FA47-71CA-11E1-9E33-C80AA9429562:1-5');" db-types="MySQL"/>
    <sql-case id="select_with_wait_until_sql_thread_after_gtids_function" value="SELECT WAIT_UNTIL_SQL_THREAD_AFTER_GTIDS('3E11FA47-71CA-11E1-9E33-C80AA9429562:1-5');" db-types="MySQL"/>
    <sql-case id="select_with_week_function" value="SELECT WEEK('2018-02-20',1);" db-types="MySQL"/>
    <sql-case id="select_with_weekday_function" value="SELECT WEEKDAY('2017-02-03 22:23:00');" db-types="MySQL"/>
    <sql-case id="select_with_weekofyear_function" value="SELECT WEEKOFYEAR('2019-02-20');" db-types="MySQL"/>
    <sql-case id="select_with_xor_function" value="SELECT 1 XOR NULL;" db-types="MySQL"/>
    <sql-case id="select_with_year_function" value="SELECT YEAR('1999-09-09');" db-types="MySQL"/>
    <sql-case id="select_with_yearweek_function" value="SELECT YEARWEEK('1988-08-08');" db-types="MySQL"/>
    <sql-case id="select_with_weight_string_function" value="SELECT HEX(WEIGHT_STRING('MySQL'));" db-types="MySQL"/>
    <sql-case id="select_row_number" value="SELECT ROW_NUMBER() OVER w FROM t_order" db-types="MySQL" />
    <sql-case id="select_rpad" value="SELECT RPAD('Hello', 10, '*')" db-types="MySQL" />
    <sql-case id="select_rtrim" value="SELECT RTRIM('  Hello  ')" db-types="MySQL" />
    <sql-case id="select_schema" value="SELECT SCHEMA()" db-types="MySQL" />
    <sql-case id="select_sec_to_time" value="SELECT SEC_TO_TIME(3600)" db-types="MySQL" />
    <sql-case id="select_second" value="SELECT SECOND('2020-06-10 12:34:56')" db-types="MySQL" />
    <sql-case id="select_session_user" value="SELECT SESSION_USER()" db-types="MySQL" />
    <sql-case id="select_sha" value="SELECT SHA('test_string')" db-types="MySQL" />
    <sql-case id="select_sign" value="SELECT SIGN(-5)" db-types="MySQL" />
    <sql-case id="select_sin" value="SELECT SIN(0.5)" db-types="MySQL" />
    <sql-case id="select_sleep" value="SELECT SLEEP(5)" db-types="MySQL" />
    <sql-case id="select_char_length" value="SELECT CHAR_LENGTH('str')" db-types="MySQL" />
    <sql-case id="select_character_length" value="SELECT CHARACTER_LENGTH('str')" db-types="MySQL" />
    <sql-case id="select_charset" value="SELECT CHARSET('str')" db-types="MySQL" />
    <sql-case id="select_coalesce" value="SELECT COALESCE(null, 1)" db-types="MySQL" />
    <sql-case id="select_coercibility" value="SELECT COERCIBILITY('str')" db-types="MySQL" />
    <sql-case id="select_collation" value="SELECT COLLATION('str')" db-types="MySQL" />
    <sql-case id="select_compress" value="SELECT COMPRESS('str')" db-types="MySQL" />
    <sql-case id="select_concat" value="SELECT CONCAT('My', 'S', 'QL')" db-types="MySQL" />
    <sql-case id="select_concat_ws" value="SELECT CONCAT_WS(',', 'First name', 'Second name', 'Last Name')" db-types="MySQL" />
    <sql-case id="select_connection_id" value="SELECT CONNECTION_ID()" db-types="MySQL" />
    <sql-case id="select_conv" value="SELECT CONV('a',16,2)" db-types="MySQL" />
    <sql-case id="select_convert_function_using_character_set" value="SELECT CONVERT('abc' USING utf8mb4)" db-types="MySQL" />
    <sql-case id="select_convert_tz_function" value="SELECT CONVERT_TZ('2004-01-01 12:00:00','GMT','MET')" db-types="MySQL" />
    <sql-case id="select_cos_function" value="SELECT COS(PI())" db-types="MySQL" />
    <sql-case id="select_cot_function" value="SELECT COT(12)" db-types="MySQL" />
    <sql-case id="select_crc32_function" value="SELECT CRC32('MySQL')" db-types="MySQL" />
    <sql-case id="select_window_with_cume_dist_function" value="SELECT val, CUME_DIST() OVER() FROM numbers" db-types="MySQL" />
    <sql-case id="select_curdate_function" value="SELECT CURDATE()" db-types="MySQL" />
    <sql-case id="select_current_date_function" value="SELECT CURRENT_DATE()" db-types="MySQL" />
    <sql-case id="select_current_time_function" value="SELECT CURRENT_TIME()" db-types="MySQL" />
    <sql-case id="select_current_timestamp_function" value="SELECT CURRENT_TIMESTAMP()" db-types="MySQL" />
    <sql-case id="select_curtime_function" value="SELECT CURTIME()" db-types="MySQL" />
    <sql-case id="select_date_function" value="SELECT DATE('2003-12-31 01:02:03')" db-types="MySQL" />
    <sql-case id="select_date_add_function" value="SELECT DATE_ADD('2018-05-01',INTERVAL 1 DAY)" db-types="MySQL" />
    <sql-case id="select_date_format_function" value="SELECT DATE_FORMAT('2009-10-04 22:23:00', '%W %M %Y')" db-types="MySQL" />
    <sql-case id="select_date_sub_function" value="SELECT DATE_SUB('2018-05-01',INTERVAL 1 DAY)" db-types="MySQL" />
    <sql-case id="select_datediff_function" value="SELECT DATEDIFF('2007-12-31 23:59:59','2007-12-30')" db-types="MySQL" />
    <sql-case id="select_day_function" value="SELECT DAY('2007-02-03')" db-types="MySQL" />
    <sql-case id="select_dayname_function" value="SELECT DAYNAME('2007-02-03')" db-types="MySQL" />
    <sql-case id="select_dayofmonth_function" value="SELECT DAYOFMONTH('2007-02-03')" db-types="MySQL" />
    <sql-case id="select_dayofweek_function" value="SELECT DAYOFWEEK('2007-02-03')" db-types="MySQL" />
    <sql-case id="select_dayofyear_function" value="SELECT DAYOFYEAR('2007-02-03')" db-types="MySQL" />
    <sql-case id="select_default_function" value="SELECT DEFAULT(val) FROM numbers" db-types="MySQL" />
    <sql-case id="select_degrees_function" value="SELECT DEGREES(PI())" db-types="MySQL" />
    <sql-case id="select_window_with_dense_rank_function" value="SELECT val, DENSE_RANK() OVER() FROM numbers" db-types="MySQL" />
    <sql-case id="select_elt" value="SELECT ELT(1, 'Aa', 'Bb')" db-types="MySQL" />
    <sql-case id="select_exp" value="SELECT EXP(2)" db-types="MySQL" />
    <sql-case id="select_export_set" value="SELECT EXPORT_SET(5,'Y','N',',',4)" db-types="MySQL" />
    <sql-case id="select_extractvalue" value="SELECT ExtractValue('&lt;a&gt;&lt;b/&gt;&lt;/a&gt;', '/a/b')" db-types="MySQL" />
    <sql-case id="select_field" value="SELECT FIELD('Bb', 'Aa', 'Bb')" db-types="MySQL" />
    <sql-case id="select_find_in_set" value="SELECT FIND_IN_SET('b','a,b,c,d')" db-types="MySQL" />
    <sql-case id="select_first_value" value="SELECT FIRST_VALUE(name) OVER (ORDER BY id) FROM t_order" db-types="MySQL" />
    <sql-case id="select_floor" value="SELECT FLOOR(1.23)" db-types="MySQL" />
    <sql-case id="select_format" value="SELECT FORMAT(12332.123456, 4)" db-types="MySQL" />
    <sql-case id="select_format_bytes" value="SELECT FORMAT_BYTES(512)" db-types="MySQL" />
    <sql-case id="select_json_parse" value="SELECT JSON_PARSE('{&quot;k1&quot;:&quot;v31&quot;,&quot;k2&quot;:300}')" db-types="Doris" />
    <sql-case id="select_json_parse_error_to_null" value="SELECT JSON_PARSE('invalid json')" db-types="Doris" />
    <sql-case id="select_json_parse_error_to_value" value="SELECT JSON_PARSE('invalid json', '{}')" db-types="Doris" />
    <sql-case id="select_std" value="SELECT STD(1)" db-types="MySQL" />
    <sql-case id="select_stddev" value="SELECT STDDEV(1)" db-types="MySQL" />
    <sql-case id="select_stddev_pop" value="SELECT STDDEV_POP(1)" db-types="MySQL" />
    <sql-case id="select_stddev_samp" value="SELECT STDDEV_SAMP(1)" db-types="MySQL" />
    <sql-case id="select_str_to_date" value="SELECT STR_TO_DATE('01,5,2013','%d,%m,%Y')" db-types="MySQL" />
    <sql-case id="select_strcmp" value="SELECT STRCMP('text', 'text2')" db-types="MySQL" />
    <sql-case id="select_subdate" value="SELECT SUBDATE('2008-01-02 12:00:00', 31)" db-types="MySQL" />
    <sql-case id="select_subtime" value="SELECT SUBTIME('2007-12-31 23:59:59.999999','1 1:1:1.000002')" db-types="MySQL" />
    <sql-case id="select_sysdate" value="SELECT SYSDATE()" db-types="MySQL" />
    <sql-case id="select_format_pico_time" value="SELECT FORMAT_PICO_TIME(3501)" db-types="MySQL" />
    <sql-case id="select_found_rows" value="SELECT FOUND_ROWS()" db-types="MySQL" />
    <sql-case id="select_from_base64" value="SELECT FROM_BASE64(TO_BASE64('abc'))" db-types="MySQL" />
    <sql-case id="select_from_days" value="SELECT FROM_DAYS(730669)" db-types="MySQL" />
    <sql-case id="select_from_unixtime" value="SELECT FROM_UNIXTIME(1447430881)" db-types="MySQL" />
    <sql-case id="select_get_format" value="SELECT GET_FORMAT(DATE, 'EUR')" db-types="MySQL" />
    <sql-case id="select_get_lock" value="SELECT GET_LOCK('lock1',10)" db-types="MySQL" />
    <sql-case id="select_greatest" value="SELECT GREATEST(2,0)" db-types="MySQL" />
    <sql-case id="select_grouping" value="SELECT GROUPING(status) FROM t_order order by status" db-types="MySQL" />
    <sql-case id="select_gtid_subset" value="SELECT GTID_SUBSET('3E11FA47-71CA-11E1-9E33-C80AA9429562:23','3E11FA47-71CA-11E1-9E33-C80AA9429562:21-57')" db-types="MySQL" />
    <sql-case id="select_gtid_subtract" value="SELECT GTID_SUBTRACT('3E11FA47-71CA-11E1-9E33-C80AA9429562:21-57','3E11FA47-71CA-11E1-9E33-C80AA9429562:21')" db-types="MySQL" />
    <sql-case id="select_hex" value="SELECT HEX('abc')" db-types="MySQL" />
    <sql-case id="select_hour" value="SELECT HOUR('10:05:03')" db-types="MySQL" />
    <sql-case id="select_is_ipv4" value="SELECT IS_IPV4('10.0.5.9')" db-types="MySQL" />
    <sql-case id="select_is_ipv4_compat" value="SELECT IS_IPV4_COMPAT(INET6_ATON('::10.0.5.9'))" db-types="MySQL" />
    <sql-case id="select_is_ipv4_mapped" value="SELECT IS_IPV4_MAPPED(INET6_ATON('::10.0.5.9'))" db-types="MySQL" />
    <sql-case id="select_is_ipv6" value="SELECT IS_IPV6('10.0.5.9')" db-types="MySQL" />
    <sql-case id="select_is_free_lock" value="SELECT IS_FREE_LOCK('lock1')" db-types="MySQL" />
    <sql-case id="select_is_used_lock" value="SELECT IS_USED_LOCK('lock1')" db-types="MySQL" />
    <sql-case id="select_is_null" value="SELECT ISNULL(1+1)" db-types="MySQL" />
    <sql-case id="select_is_not_null" value="SELECT 1 IS NOT NULL" db-types="MySQL" />
    <sql-case id="select_is_uuid" value="SELECT IS_UUID('6ccd780c-baba-1026-9564-5b8c656024db')" db-types="MySQL" />
    <sql-case id="select_random_bytes" value="SELECT RANDOM_BYTES(16)" db-types="MySQL" />
    <sql-case id="select_rank" value="SELECT RANK() FROM numbers" db-types="MySQL" />
    <sql-case id="select_regexp_instr" value="SELECT REGEXP_INSTR('dog cat dog', 'dog')" db-types="MySQL" />
    <sql-case id="select_regexp_like" value="SELECT REGEXP_LIKE('CamelCase', 'CAMELCASE')" db-types="MySQL" />
    <sql-case id="select_regexp_replace" value="SELECT REGEXP_REPLACE('a b c', 'b', 'X')" db-types="MySQL" />
    <sql-case id="select_regexp_substr" value="SELECT REGEXP_SUBSTR('abc def ghi', '[a-z]+')" db-types="MySQL" />
    <sql-case id="select_release_lock" value="SELECT RELEASE_LOCK('lock1')" db-types="MySQL" />
    <sql-case id="select_release_all_locks" value="SELECT RELEASE_ALL_LOCKS()" db-types="MySQL" />
    <sql-case id="select_repeat" value="SELECT REPEAT('MySQL', 3)" db-types="MySQL" />
    <sql-case id="select_replace" value="SELECT REPLACE('www.mysql.com', 'w', 'Ww')" db-types="MySQL" />
    <sql-case id="select_reverse" value="SELECT REVERSE('abc')" db-types="MySQL" />
    <sql-case id="select_right" value="SELECT RIGHT('foobarbar', 4)" db-types="MySQL, Doris" />
    <sql-case id="select_roles_graphml" value="SELECT ROLES_GRAPHML()" db-types="MySQL" />
    <sql-case id="select_round" value="SELECT ROUND(1.58)" db-types="MySQL" />
    <sql-case id="select_row_count" value="SELECT ROW_COUNT()" db-types="MySQL" />
    <sql-case id="select_md5" value="SELECT MD5('testing')" db-types="MySQL,Doris" />
    <sql-case id="select_member_of" value="SELECT 'ab' MEMBER OF('[23, &quot;abc&quot;, 17, &quot;ab&quot;, 10]')" db-types="MySQL" />
    <sql-case id="select_microsecond" value="SELECT MICROSECOND('12:00:00.123456')" db-types="MySQL" />
    <sql-case id="select_mid" value="SELECT MID('foobarbar' from 4)" db-types="MySQL" />
    <sql-case id="select_minute" value="SELECT MINUTE('2008-02-03 10:05:03')" db-types="MySQL,Doris" />
    <sql-case id="select_mod" value="SELECT MOD(234, 10)" db-types="MySQL,Doris" />
    <sql-case id="select_month" value="SELECT MONTH('2008-02-03')" db-types="MySQL,Doris" />
    <sql-case id="select_monthname" value="SELECT MONTHNAME('2008-02-03')" db-types="MySQL,Doris" />
    <sql-case id="select_multilinestring" value="SELECT MultiLineString(ST_GeomFromText('LineString(1 1, 2 2)'),ST_GeomFromText('LineString(1 1, 2 2)'))" db-types="MySQL" />
    <sql-case id="select_multipoint" value="SELECT MultiPoint(point(1,1),point(1,1))" db-types="MySQL" />
    <sql-case id="select_multipolygon" value="SELECT MultiPolygon(ST_GeomFromText('Polygon((0 0, 1 0, 1 1, 0 1, 0 0))'),ST_GeomFromText('Polygon((0 0, 1 0, 1 1, 0 1, 0 0))'))" db-types="MySQL" />
    <sql-case id="select_polygon" value="SELECT ST_GeomFromText('Polygon((0 0, 1 0, 1 1, 0 1, 0 0))')" db-types="MySQL" />
    <sql-case id="select_point" value="SELECT Point(1,1)" db-types="MySQL" />
    <sql-case id="select_ps_current_thread_id" value="SELECT PS_CURRENT_THREAD_ID()" db-types="MySQL" />
    <sql-case id="select_ps_thread_id" value="SELECT PS_THREAD_ID(5)" db-types="MySQL" />
    <sql-case id="select_quote" value="SELECT QUOTE('Don\'t!')" db-types="MySQL" />
    <sql-case id="select_from_table_function" value="SELECT * FROM GENERATE_SERIES(1, name)" db-types="PostgreSQL,openGauss" />
    <sql-case id="select_json_objectagg" value="SELECT JSON_OBJECTAGG(attribute, value) FROM t GROUP BY id" db-types="MySQL" />
    <sql-case id="select_json_overlaps" value="SELECT JSON_OVERLAPS(&quot;[1,3,5,7]&quot;, &quot;[2,5,7]&quot;)" db-types="MySQL" />
    <sql-case id="select_json_pretty" value="SELECT JSON_PRETTY('123')" db-types="MySQL" />
    <sql-case id="select_json_quote" value="SELECT JSON_QUOTE('a')" db-types="MySQL,Doris" />
    <sql-case id="select_json_remove" value="SELECT JSON_REMOVE('[&quot;a&quot;, &quot;b&quot;, &quot;d&quot;]', '$[0]')" db-types="MySQL" />
    <sql-case id="select_json_replace" value="SELECT JSON_REPLACE('{ &quot;a&quot;: 1, &quot;b&quot;: &quot;2&quot;}', '$.a', 10)" db-types="MySQL" />
    <sql-case id="select_json_schema_valid" value="SELECT JSON_SCHEMA_VALID('{&quot;type&quot;:&quot;object&quot;,&quot;required&quot;:[&quot;name&quot;,&quot;value&quot;]}','{&quot;name&quot;:&quot;a&quot;,&quot;value&quot;:10}')" db-types="MySQL" />
    <sql-case id="select_json_schema_validation_report" value="SELECT JSON_SCHEMA_VALIDATION_REPORT('{&quot;type&quot;:&quot;object&quot;,&quot;required&quot;:[&quot;name&quot;,&quot;value&quot;]}','{&quot;name&quot;:&quot;a&quot;,&quot;value&quot;:10}')" db-types="MySQL" />
    <sql-case id="select_json_search" value="SELECT JSON_SEARCH('[&quot;abc&quot;,{&quot;x&quot;:&quot;abc&quot;}]', 'one', 'abc')" db-types="MySQL" />
    <sql-case id="select_json_set" value="SELECT JSON_SET('{&quot;a&quot;:1,&quot;b&quot;:[2,3]}','$.c',10)" db-types="MySQL" />
    <sql-case id="select_json_storage_free" value="SELECT JSON_STORAGE_FREE(json_col) FROM t" db-types="MySQL" />
    <sql-case id="select_json_storage_size" value="SELECT JSON_STORAGE_SIZE(json_col) FROM t" db-types="MySQL" />
    <sql-case id="select_json_table" value="SELECT * FROM JSON_TABLE('[{&quot;name&quot;: 2}]','$[*]' COLUMNS( name INT PATH '$.name' error on empty)) as t" db-types="MySQL" />
    <sql-case id="select_json_table_with_path" value="SELECT * FROM JSON_TABLE('[]', '$[*]' COLUMNS (p NCHAR PATH '$.a')) AS t" db-types="MySQL" />
    <sql-case id="select_json_type" value="SELECT JSON_TYPE('[1,2,3]')" db-types="MySQL" />
    <sql-case id="select_json_unquote" value="SELECT JSON_UNQUOTE('&quot;abc&quot;')" db-types="MySQL" />
    <sql-case id="select_json_valid" value="SELECT JSON_VALID('{&quot;a&quot;: 1}')" db-types="MySQL" />
    <sql-case id="select_json_value" value="SELECT JSON_VALUE('{&quot;price&quot;: &quot;49.95&quot;}', '$.price' RETURNING DECIMAL(4,1) null on empty default 0 on error)" db-types="MySQL" />
    <sql-case id="select_st_difference" value="SELECT ST_Difference(Point(1,1), Point(2,2))" db-types="MySQL" />
    <sql-case id="select_st_dimension" value="SELECT ST_Dimension(ST_GeomFromText('LineString(1 1,2 2)'))" db-types="MySQL" />
    <sql-case id="select_st_disjoint" value="SELECT ST_Disjoint(Point(1,1),Point(2,2))" db-types="MySQL" />
    <sql-case id="select_st_distance" value="SELECT ST_Distance(ST_GeomFromText('POINT(1 1)'), ST_GeomFromText('POINT(1 1)'))" db-types="MySQL" />
    <sql-case id="select_st_distance_sphere" value="SELECT ST_Distance_Sphere(ST_GeomFromText('POINT(1 1)'), ST_GeomFromText('POINT(1 1)'))" db-types="MySQL" />
    <sql-case id="doris_select_st_distance_sphere" value="select st_distance_sphere(116, 39, 116, 40)" db-types="Doris" />
    <sql-case id="select_st_endpoint" value="SELECT ST_EndPoint(ST_GeomFromText('LineString(1 1,2 2)'))" db-types="MySQL" />
    <sql-case id="select_st_envelope" value="SELECT ST_Envelope(ST_GeomFromText('LineString(1 1,2 2)'))" db-types="MySQL" />
    <sql-case id="select_st_equals" value="SELECT ST_Equals(Point(1,1), Point(2,2))" db-types="MySQL" />
    <sql-case id="select_st_exteriorring" value="SELECT ST_ExteriorRing(ST_GeomFromText('Polygon((0 0,0 3,3 3,3 0,0 0),(1 1,1 2,2 2,2 1,1 1))'))" db-types="MySQL" />
    <sql-case id="select_st_frechetdistance" value="SELECT ST_FrechetDistance(ST_GeomFromText('LINESTRING(0 0,0 0,0 0,0 0)'), ST_GeomFromText('LINESTRING(2 2,2 2,2 2,2 2)'))" db-types="MySQL" />
    <sql-case id="select_st_geohash" value="SELECT ST_GeoHash(180,0,10)" db-types="MySQL" />
    <sql-case id="select_st_geomcollfromtext" value="SELECT ST_GeomCollFromText('MULTILINESTRING((10 10, 11 11), (9 9, 10 10))')" db-types="MySQL" />
    <sql-case id="select_st_geometrycollectionfromwkb" value="SELECT ST_GeometryCollectionFromWKB(0x0107000000020000000103000000010000000400000000000000000014400000000000001440000000000000244000000000000014400000000000002440000000000000244000000000000014400000000000001440010100000000000000000024400000000000002440)" db-types="MySQL" />
    <sql-case id="select_st_geometryn" value="SELECT ST_GeometryN(ST_GeomFromText('GeometryCollection(Point(1 1),LineString(2 2, 3 3))'),1)" db-types="MySQL" />
    <sql-case id="select_st_geometrytype" value="SELECT ST_GeometryType(ST_GeomFromText('POINT(1 1)'))" db-types="MySQL" />
    <sql-case id="select_st_geomfromgeojson" value="SELECT ST_GeomFromGeoJSON('{&quot;type&quot;:&quot;Point&quot;,&quot;coordinates&quot;:[102.0, 0.0]}')" db-types="MySQL" />
    <sql-case id="select_soundex" value="SELECT SOUNDEX('Hello')" db-types="MySQL,Doris" />
    <sql-case id="select_space" value="SELECT SPACE(6)" db-types="MySQL,Doris" />
    <sql-case id="select_sqrt" value="SELECT SQRT(4)" db-types="MySQL,Doris" />
    <sql-case id="select_st_area" value="SELECT ST_Area(ST_GeomFromText('Polygon((0 0,0 3,3 0,0 0),(1 1,1 2,2 1,1 1))'))" db-types="MySQL,Doris" />
    <sql-case id="select_st_asbinary" value="SELECT ST_AsBinary(POINT(1, 1))" db-types="MySQL,Doris" />
    <sql-case id="select_st_asgeojson" value="SELECT ST_AsGeoJSON(ST_GeomFromText('POINT(11.11111 12.22222)'),2)" db-types="MySQL,Doris" />
    <sql-case id="select_st_astext" value="SELECT ST_AsText(ST_GeomFromText('LineString(1 1,2 2,3 3)'))" db-types="MySQL,Doris" />
    <sql-case id="select_st_buffer" value="SELECT ST_Buffer(ST_GeomFromText('POINT(0 0)'), 0)" db-types="MySQL,Doris" />
    <sql-case id="select_st_buffer_strategy" value="SELECT ST_Buffer_Strategy('end_flat')" db-types="MySQL,Doris" />
    <sql-case id="select_st_centroid" value="SELECT ST_Centroid(ST_GeomFromText('POLYGON((0 0,0 3,3 3,3 0,0 0))'))" db-types="MySQ,Doris" />
    <sql-case id="select_st_contains" value="SELECT ST_Contains(ST_GeomFromText('POINT(1 1)'), ST_GeomFromText('POINT(2 1)'))" db-types="MySQL,Doris" />
    <sql-case id="select_st_convexhull" value="SELECT ST_ConvexHull(ST_GeomFromText('MULTIPOINT(5 0,25 0,15 10,15 25)'))" db-types="MySQL,Doris" />
    <sql-case id="select_st_crosses" value="SELECT ST_Crosses(ST_GeomFromText('POINT(1 1)'), ST_GeomFromText('POINT(2 2)'))" db-types="MySQL,Doris" />
    <sql-case id="select_bitxor" value="SELECT BITXOR(3,5)" db-types="Doris" />
    <sql-case id="select_instr" value="SELECT INSTR('foobar','bar')" db-types="Doris" />
    <sql-case id="select_strright" value="SELECT STRRIGHT('foobarbar',4)" db-types="Doris" />
    <sql-case id="select_extract_url_parameter" value="SELECT EXTRACT_URL_PARAMETER('http://foo.com/?bar=baz','bar')" db-types="Doris" />
    <sql-case id="select_last_insert_id" value="SELECT LAST_INSERT_ID()" db-types="MySQL" />
    <sql-case id="select_last_value" value="SELECT LAST_VALUE(AGE) OVER (PARTITION BY AGE ORDER BY AGE) from TEST" db-types="MySQL" />
    <sql-case id="select_lcase_function" value="SELECT LCASE('QUADRATICALLY')" db-types="MySQL" />
    <sql-case id="select_lower_function" value="SELECT LOWER('QUADRATICALLY')" db-types="MySQL" />
    <sql-case id="select_length" value="SELECT LENGTH('TEXT')" db-types="MySQL" />
    <sql-case id="select_locate" value="SELECT LOCATE('bar','foobarbar')" db-types="MySQL" />
<<<<<<< HEAD
=======
    <sql-case id="select_localtime" value="SELECT LOCALTIME()" db-types="MySQL" />
    <sql-case id="select_localtimestamp" value="SELECT LOCALTIMESTAMP()" db-types="MySQL" />
    <sql-case id="select_lpad" value="SELECT LPAD('hi',4,'??')" db-types="MySQL" />
    <sql-case id="select_prediction_cost" value="SELECT cust_id FROM mining_data_apply_v WHERE country_name = 'Italy' ORDER BY PREDICTION_COST(DT_SH_Clas_sample, 1 COST MODEL USING *)" db-types="Oracle" />
>>>>>>> 7bb180c3
    <sql-case id="select_name_const" value="SELECT NAME_CONST('myname',14)" db-types="MySQL" />
    <sql-case id="select_not_in" value="SELECT (3,4) NOT IN ((1,2), (3,4))" db-types="MySQL" />
    <sql-case id="select_not_like" value="SELECT 'hello world' NOT LIKE '%test%'" db-types="MySQL" />
    <sql-case id="select_now" value="SELECT NOW()" db-types="MySQL" />
    <sql-case id="select_nth_value" value="SELECT NTH_VALUE(salary, 3) OVER (ORDER BY salary) AS third_highest_salary FROM employees" db-types="MySQL" />
    <sql-case id="select_nullif" value="SELECT NULLIF(1,1)" db-types="MySQL" />
    <sql-case id="select_oct" value="SELECT OCT(12)" db-types="MySQL" />
    <sql-case id="select_octet_length" value="SELECT OCTET_LENGTH('text')" db-types="MySQL" />
    <sql-case id="select_ord" value="SELECT ORD('2')" db-types="MySQL" />
    <sql-case id="select_period_add" value="SELECT PERIOD_ADD(200801,2)" db-types="MySQL" />
    <sql-case id="select_period_diff" value="SELECT PERIOD_DIFF(200802,200703)" db-types="MySQL" />
    <sql-case id="select_percent_rank" value="SELECT PERCENT_RANK() OVER (ORDER BY salary) FROM employees;" db-types="MySQL" />
    <sql-case id="select_pi" value="SELECT PI()" db-types="MySQL" />
    <sql-case id="select_regexp" value="SELECT 'a' REGEXP '^[a-d]'" db-types="MySQL" />
</sql-cases><|MERGE_RESOLUTION|>--- conflicted
+++ resolved
@@ -284,13 +284,10 @@
     <sql-case id="select_lower_function" value="SELECT LOWER('QUADRATICALLY')" db-types="MySQL" />
     <sql-case id="select_length" value="SELECT LENGTH('TEXT')" db-types="MySQL" />
     <sql-case id="select_locate" value="SELECT LOCATE('bar','foobarbar')" db-types="MySQL" />
-<<<<<<< HEAD
-=======
     <sql-case id="select_localtime" value="SELECT LOCALTIME()" db-types="MySQL" />
     <sql-case id="select_localtimestamp" value="SELECT LOCALTIMESTAMP()" db-types="MySQL" />
     <sql-case id="select_lpad" value="SELECT LPAD('hi',4,'??')" db-types="MySQL" />
     <sql-case id="select_prediction_cost" value="SELECT cust_id FROM mining_data_apply_v WHERE country_name = 'Italy' ORDER BY PREDICTION_COST(DT_SH_Clas_sample, 1 COST MODEL USING *)" db-types="Oracle" />
->>>>>>> 7bb180c3
     <sql-case id="select_name_const" value="SELECT NAME_CONST('myname',14)" db-types="MySQL" />
     <sql-case id="select_not_in" value="SELECT (3,4) NOT IN ((1,2), (3,4))" db-types="MySQL" />
     <sql-case id="select_not_like" value="SELECT 'hello world' NOT LIKE '%test%'" db-types="MySQL" />
