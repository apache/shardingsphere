--- conflicted
+++ resolved
@@ -132,7 +132,6 @@
     <sql-case id="alter_type_modify_element_type" value="ALTER TYPE type_name MODIFY ELEMENT TYPE NUMBER" db-types="Oracle" />
     <sql-case id="alter_type_not_instantiable" value="ALTER TYPE type_name NOT INSTANTIABLE" db-types="Oracle" />
     <sql-case id="alter_type_not_final" value="ALTER TYPE type_name NOT FINAL" db-types="Oracle" />
-<<<<<<< HEAD
     <sql-case id="alter_type_not_final_invalidate" value="ALTER TYPE type_name NOT FINAL INVALIDATE" db-types="Oracle" />
     <sql-case id="alter_type_not_final_cascade_not_data" value="ALTER TYPE type_name NOT FINAL
     CASCADE NOT INCLUDING TABLE DATA" db-types="Oracle" />
@@ -146,6 +145,4 @@
     CASCADE EXCEPTIONS INTO tableName" db-types="Oracle" />
     <sql-case id="alter_type_not_final_cascade_force_exception_schema" value="ALTER TYPE type_name NOT FINAL
     CASCADE FORCE EXCEPTIONS INTO schemaName.tableName" db-types="Oracle" />
-=======
->>>>>>> 18d6fdbb
 </sql-cases>