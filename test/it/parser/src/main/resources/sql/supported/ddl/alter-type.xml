<?xml version="1.0" encoding="UTF-8"?>
<!--
  ~ Licensed to the Apache Software Foundation (ASF) under one or more
  ~ contributor license agreements.  See the NOTICE file distributed with
  ~ this work for additional information regarding copyright ownership.
  ~ The ASF licenses this file to You under the Apache License, Version 2.0
  ~ (the "License"); you may not use this file except in compliance with
  ~ the License.  You may obtain a copy of the License at
  ~
  ~     http://www.apache.org/licenses/LICENSE-2.0
  ~
  ~ Unless required by applicable law or agreed to in writing, software
  ~ distributed under the License is distributed on an "AS IS" BASIS,
  ~ WITHOUT WARRANTIES OR CONDITIONS OF ANY KIND, either express or implied.
  ~ See the License for the specific language governing permissions and
  ~ limitations under the License.
  -->

<sql-cases>
    <sql-case id="alter_type_owner" value="ALTER TYPE compfoo1 OWNER TO usr1" db-types="openGauss,PostgreSQL" />
    <sql-case id="alter_type_rename" value="ALTER TYPE compfoo RENAME TO compfoo1;" db-types="openGauss,PostgreSQL" />
    <sql-case id="alter_type_set_schema" value="ALTER TYPE compfoo1 SET SCHEMA usr1;" db-types="openGauss,PostgreSQL" />
    <sql-case id="alter_type_add_attribute" value="ALTER TYPE usr1.compfoo1 ADD ATTRIBUTE f3 int;" db-types="openGauss,PostgreSQL" />
    <sql-case id="alter_type_add_value" value="ALTER TYPE bugstatus ADD VALUE IF NOT EXISTS 'regress' BEFORE 'closed';" db-types="openGauss,PostgreSQL" />
    <sql-case id="alter_type_rename_value" value="ALTER TYPE bugstatus RENAME VALUE 'create' TO 'new';" db-types="openGauss,PostgreSQL" />
    <sql-case id="alter_type_default" value="ALTER TYPE type_name" db-types="Oracle" />
    <sql-case id="alter_type_schema_name" value="ALTER TYPE schema_name.type_name" db-types="Oracle" />
    <sql-case id="alter_type_compile" value="ALTER TYPE type_name COMPILE REUSE SETTINGS" db-types="Oracle" />
    <sql-case id="alter_type_debug" value="ALTER TYPE type_name COMPILE DEBUG REUSE SETTINGS" db-types="Oracle" />
    <sql-case id="alter_type_spec" value="ALTER TYPE type_name COMPILE SPECIFICATION REUSE SETTINGS" db-types="Oracle" />
    <sql-case id="alter_type_body" value="ALTER TYPE type_name COMPILE BODY REUSE SETTINGS" db-types="Oracle" />
    <sql-case id="alter_type_compile_bool" value="ALTER TYPE type_name COMPILE bool_variable = TRUE REUSE SETTINGS" db-types="Oracle" />
    <sql-case id="alter_type_compile_bool_false" value="ALTER TYPE type_name COMPILE bool_variable = FALSE REUSE SETTINGS" db-types="Oracle" />
    <sql-case id="alter_type_compile_string" value="ALTER TYPE type_name COMPILE string_variable = 'String Value' REUSE SETTINGS" db-types="Oracle" />
    <sql-case id="alter_type_compile_integer" value="ALTER TYPE type_name COMPILE number_variable = +5 REUSE SETTINGS" db-types="Oracle" />
    <sql-case id="alter_type_compile_minus_integer" value="ALTER TYPE type_name COMPILE number_variable = -5 REUSE SETTINGS" db-types="Oracle" />
    <sql-case id="alter_type_compile_float" value="ALTER TYPE type_name COMPILE number_variable = +5.0 REUSE SETTINGS" db-types="Oracle" />
    <sql-case id="alter_type_compile_minus_float" value="ALTER TYPE type_name COMPILE number_variable = -5.0 REUSE SETTINGS" db-types="Oracle" />
    <sql-case id="alter_type_compile_hex" value="ALTER TYPE type_name COMPILE hex_variable = X'11' REUSE SETTINGS" db-types="Oracle" />
    <sql-case id="alter_type_replace_attribute" value="ALTER TYPE type_name REPLACE AS OBJECT (a NUMBER, b NUMBER)" db-types="Oracle" />
    <sql-case id="alter_type_replace_element_memeber_function" value="ALTER TYPE type_name
    REPLACE AS OBJECT (a NUMBER, b NUMBER, MEMBER FUNCTION p(n1 NUMBER) RETURN NUMBER)" db-types="Oracle" />
    <sql-case id="alter_type_replace_element_static_function" value="ALTER TYPE type_name
    REPLACE AS OBJECT (a NUMBER, b NUMBER, STATIC FUNCTION p(b1 BOOL) RETURN NUMBER)" db-types="Oracle" />
    <sql-case id="alter_type_replace_element_member_procedure" value="ALTER TYPE type_name
    REPLACE AS OBJECT (a NUMBER, b NUMBER, MEMBER PROCEDURE p(b1 BOOL))" db-types="Oracle" />
    <sql-case id="alter_type_replace_element_static_procedure" value="ALTER TYPE type_name
    REPLACE AS OBJECT (a NUMBER, b NUMBER, STATIC PROCEDURE p(b1 BOOL))" db-types="Oracle" />
    <sql-case id="alter_type_replace_element_static_procedure_as_call" value="ALTER TYPE type_name
    REPLACE AS OBJECT (a NUMBER, b NUMBER, STATIC PROCEDURE p(b1 BOOL) AS LANGUAGE JAVA NAME 'resultName')" db-types="Oracle" />
    <sql-case id="alter_type_replace_element_static_procedure_is_call" value="ALTER TYPE type_name
    REPLACE AS OBJECT (a NUMBER, b NUMBER, STATIC PROCEDURE p(b1 BOOL) IS LANGUAGE JAVA NAME 'resultName')" db-types="Oracle" />
    <sql-case id="alter_type_replace_element_overriding_static_function" value="ALTER TYPE type_name
    REPLACE AS OBJECT (a NUMBER, b NUMBER, OVERRIDING STATIC FUNCTION p(b1 BOOL) RETURN NUMBER)" db-types="Oracle" />
    <sql-case id="alter_type_replace_element_final_static_function" value="ALTER TYPE type_name
    REPLACE AS OBJECT (a NUMBER, b NUMBER, FINAL STATIC FUNCTION p(b1 BOOL) RETURN NUMBER)" db-types="Oracle" />
    <sql-case id="alter_type_replace_element_instantiable_static_function" value="ALTER TYPE type_name
    REPLACE AS OBJECT (a NUMBER, b NUMBER, INSTANTIABLE STATIC FUNCTION p(b1 BOOL) RETURN NUMBER)" db-types="Oracle" />
    <sql-case id="alter_type_replace_element_not_instantiable_static_function" value="ALTER TYPE type_name
    REPLACE AS OBJECT (a NUMBER, b NUMBER, NOT INSTANTIABLE STATIC FUNCTION p(b1 BOOL) RETURN NUMBER)" db-types="Oracle" />
    <sql-case id="alter_type_replace_element_constructor_function_single_parameter" value="ALTER TYPE type_name
    REPLACE AS OBJECT (a NUMBER, b NUMBER, CONSTRUCTOR FUNCTION p(b1 BOOL) RETURN SELF AS RESULT)" db-types="Oracle" />
    <sql-case id="alter_type_replace_element_constructor_function_multi_parameter" value="ALTER TYPE type_name
    REPLACE AS OBJECT (a NUMBER, b NUMBER, CONSTRUCTOR FUNCTION p(b1 BOOL, n1 NUMBER) RETURN SELF AS RESULT)" db-types="Oracle" />
    <sql-case id="alter_type_replace_element_constructor_final_function" value="ALTER TYPE type_name
    REPLACE AS OBJECT (a NUMBER, b NUMBER, FINAL CONSTRUCTOR FUNCTION p(b1 BOOL) RETURN SELF AS RESULT)" db-types="Oracle" />
    <sql-case id="alter_type_replace_element_constructor_instantiable_function" value="ALTER TYPE type_name
    REPLACE AS OBJECT (a NUMBER, b NUMBER, INSTANTIABLE CONSTRUCTOR FUNCTION p(b1 BOOL) RETURN SELF AS RESULT)" db-types="Oracle" />
    <sql-case id="alter_type_replace_element_constructor_function_inout" value="ALTER TYPE type_name
    REPLACE AS OBJECT (a NUMBER, b NUMBER, CONSTRUCTOR FUNCTION p(SELF IN OUT NUMBER, n1 NUMBER) RETURN SELF AS RESULT)" db-types="Oracle" />
    <sql-case id="alter_type_replace_element_constructor_function_as_call" value="ALTER TYPE type_name
    REPLACE AS OBJECT (a NUMBER, b NUMBER, CONSTRUCTOR FUNCTION p(SELF IN OUT NUMBER, n1 NUMBER) RETURN SELF AS RESULT AS LANGUAGE JAVA NAME 'resultName')" db-types="Oracle" />
    <sql-case id="alter_type_replace_element_constructor_function_is_call" value="ALTER TYPE type_name
    REPLACE AS OBJECT (a NUMBER, b NUMBER, CONSTRUCTOR FUNCTION p(SELF IN OUT NUMBER, n1 NUMBER) RETURN SELF AS RESULT IS LANGUAGE JAVA NAME 'resultName')" db-types="Oracle" />
    <sql-case id="alter_type_replace_element_map_function" value="ALTER TYPE type_name
    REPLACE AS OBJECT (a NUMBER, b NUMBER, MAP MEMBER FUNCTION p(n1 NUMBER) RETURN NUMBER)" db-types="Oracle" />
    <sql-case id="alter_type_replace_element_order_function" value="ALTER TYPE type_name
    REPLACE AS OBJECT (a NUMBER, b NUMBER, ORDER MEMBER FUNCTION p(n1 NUMBER) RETURN NUMBER)" db-types="Oracle" />
    <sql-case id="alter_type_replace_element_restrict_rnds" value="ALTER TYPE type_name
    REPLACE AS OBJECT (a NUMBER, b link1, MEMBER FUNCTION p(c1 NUMBER) RETURN NUMBER
    , PRAGMA RESTRICT_REFERENCES (method_name, RNDS))" db-types="Oracle" />
    <sql-case id="alter_type_replace_element_restrict_wnds" value="ALTER TYPE type_name
    REPLACE AS OBJECT (a NUMBER, b link1, MEMBER FUNCTION p(c1 NUMBER) RETURN NUMBER
    , PRAGMA RESTRICT_REFERENCES (method_name, WNDS))" db-types="Oracle" />
    <sql-case id="alter_type_replace_element_restrict_rnps" value="ALTER TYPE type_name
    REPLACE AS OBJECT (a NUMBER, b link1, MEMBER FUNCTION p(c1 NUMBER) RETURN NUMBER
    , PRAGMA RESTRICT_REFERENCES (method_name, RNPS))" db-types="Oracle" />
    <sql-case id="alter_type_replace_element_restrict_wnps" value="ALTER TYPE type_name
    REPLACE AS OBJECT (a NUMBER, b link1, MEMBER FUNCTION p(c1 NUMBER) RETURN NUMBER
    , PRAGMA RESTRICT_REFERENCES (method_name, WNPS))" db-types="Oracle" />
    <sql-case id="alter_type_replace_element_restrict_trust" value="ALTER TYPE type_name
    REPLACE AS OBJECT (a NUMBER, b link1, MEMBER FUNCTION p(c1 NUMBER) RETURN NUMBER
    , PRAGMA RESTRICT_REFERENCES (method_name, TRUST))" db-types="Oracle" />
    <sql-case id="alter_type_reset" value="ALTER TYPE type_name RESET" db-types="Oracle" />
<<<<<<< HEAD
    <sql-case id="alter_type_add_member_function" value="ALTER TYPE type_name ADD
    MAP MEMBER FUNCTION p(n1 NUMBER) RETURN NUMBER" db-types="Oracle" />
    <sql-case id="alter_type_drop_member_function" value="ALTER TYPE type_name DROP
    MAP MEMBER FUNCTION p(n1 NUMBER) RETURN NUMBER" db-types="Oracle" />
    <sql-case id="alter_type_add_order_function" value="ALTER TYPE type_name ADD
    ORDER MEMBER FUNCTION p(n1 NUMBER) RETURN NUMBER" db-types="Oracle" />
    <sql-case id="alter_type_drop_order_function" value="ALTER TYPE type_name DROP
    ORDER MEMBER FUNCTION p(n1 NUMBER) RETURN NUMBER" db-types="Oracle" />
    <sql-case id="alter_type_add_order_function_as" value="ALTER TYPE type_name ADD
    ORDER MEMBER FUNCTION p(n1 NUMBER) RETURN NUMBER AS LANGUAGE JAVA NAME 'resultName'" db-types="Oracle" />
    <sql-case id="alter_type_drop_order_function_is" value="ALTER TYPE type_name DROP
    ORDER MEMBER FUNCTION p(n1 NUMBER) RETURN NUMBER IS LANGUAGE JAVA NAME 'resultName'" db-types="Oracle" />
    <sql-case id="alter_type_add_static_function" value="ALTER TYPE type_name ADD
    STATIC FUNCTION p(b1 BOOL) RETURN NUMBER" db-types="Oracle" />
    <sql-case id="alter_type_add_static_procedure" value="ALTER TYPE type_name ADD
    STATIC PROCEDURE p(b1 BOOL))" db-types="Oracle" />
    <sql-case id="alter_type_add_static_function_as" value="ALTER TYPE type_name ADD
    STATIC FUNCTION p(b1 BOOL) RETURN NUMBER AS LANGUAGE JAVA NAME 'resultName'" db-types="Oracle" />
    <sql-case id="alter_type_add_static_procedure_is" value="ALTER TYPE type_name ADD
    STATIC PROCEDURE p(b1 BOOL)) IS LANGUAGE JAVA NAME 'resultName'" db-types="Oracle" />
    <sql-case id="alter_type_drop_static_function" value="ALTER TYPE type_name DROP
    STATIC FUNCTION p(b1 BOOL) RETURN NUMBER" db-types="Oracle" />
    <sql-case id="alter_type_drop_static_procedure" value="ALTER TYPE type_name DROP
    STATIC PROCEDURE p(b1 BOOL))" db-types="Oracle" />
    <sql-case id="alter_type_drop_static_function_as" value="ALTER TYPE type_name DROP
    STATIC FUNCTION p(b1 BOOL) RETURN NUMBER AS LANGUAGE JAVA NAME 'resultName'" db-types="Oracle" />
    <sql-case id="alter_type_drop_static_procedure_is" value="ALTER TYPE type_name DROP
    STATIC PROCEDURE p(b1 BOOL)) IS LANGUAGE JAVA NAME 'resultName'" db-types="Oracle" />
=======
>>>>>>> 54875205
</sql-cases><|MERGE_RESOLUTION|>--- conflicted
+++ resolved
@@ -92,7 +92,6 @@
     REPLACE AS OBJECT (a NUMBER, b link1, MEMBER FUNCTION p(c1 NUMBER) RETURN NUMBER
     , PRAGMA RESTRICT_REFERENCES (method_name, TRUST))" db-types="Oracle" />
     <sql-case id="alter_type_reset" value="ALTER TYPE type_name RESET" db-types="Oracle" />
-<<<<<<< HEAD
     <sql-case id="alter_type_add_member_function" value="ALTER TYPE type_name ADD
     MAP MEMBER FUNCTION p(n1 NUMBER) RETURN NUMBER" db-types="Oracle" />
     <sql-case id="alter_type_drop_member_function" value="ALTER TYPE type_name DROP
@@ -121,6 +120,4 @@
     STATIC FUNCTION p(b1 BOOL) RETURN NUMBER AS LANGUAGE JAVA NAME 'resultName'" db-types="Oracle" />
     <sql-case id="alter_type_drop_static_procedure_is" value="ALTER TYPE type_name DROP
     STATIC PROCEDURE p(b1 BOOL)) IS LANGUAGE JAVA NAME 'resultName'" db-types="Oracle" />
-=======
->>>>>>> 54875205
 </sql-cases>