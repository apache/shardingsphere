<?xml version="1.0" encoding="UTF-8"?>
<!--
  ~ Licensed to the Apache Software Foundation (ASF) under one or more
  ~ contributor license agreements.  See the NOTICE file distributed with
  ~ this work for additional information regarding copyright ownership.
  ~ The ASF licenses this file to You under the Apache License, Version 2.0
  ~ (the "License"); you may not use this file except in compliance with
  ~ the License.  You may obtain a copy of the License at
  ~
  ~     http://www.apache.org/licenses/LICENSE-2.0
  ~
  ~ Unless required by applicable law or agreed to in writing, software
  ~ distributed under the License is distributed on an "AS IS" BASIS,
  ~ WITHOUT WARRANTIES OR CONDITIONS OF ANY KIND, either express or implied.
  ~ See the License for the specific language governing permissions and
  ~ limitations under the License.
  -->

<sql-cases>
    <sql-case id="alter_type_owner" value="ALTER TYPE compfoo1 OWNER TO usr1" db-types="openGauss,PostgreSQL" />
    <sql-case id="alter_type_rename" value="ALTER TYPE compfoo RENAME TO compfoo1;" db-types="openGauss,PostgreSQL" />
    <sql-case id="alter_type_set_schema" value="ALTER TYPE compfoo1 SET SCHEMA usr1;" db-types="openGauss,PostgreSQL" />
    <sql-case id="alter_type_add_attribute" value="ALTER TYPE usr1.compfoo1 ADD ATTRIBUTE f3 int;" db-types="openGauss,PostgreSQL" />
    <sql-case id="alter_type_add_value" value="ALTER TYPE bugstatus ADD VALUE IF NOT EXISTS 'regress' BEFORE 'closed';" db-types="openGauss,PostgreSQL" />
    <sql-case id="alter_type_rename_value" value="ALTER TYPE bugstatus RENAME VALUE 'create' TO 'new';" db-types="openGauss,PostgreSQL" />
    <sql-case id="alter_type_default" value="ALTER TYPE type_name" db-types="Oracle" />
    <sql-case id="alter_type_schema_name" value="ALTER TYPE schema_name.type_name" db-types="Oracle" />
    <sql-case id="alter_type_compile" value="ALTER TYPE type_name COMPILE REUSE SETTINGS" db-types="Oracle" />
    <sql-case id="alter_type_debug" value="ALTER TYPE type_name COMPILE DEBUG REUSE SETTINGS" db-types="Oracle" />
    <sql-case id="alter_type_spec" value="ALTER TYPE type_name COMPILE SPECIFICATION REUSE SETTINGS" db-types="Oracle" />
    <sql-case id="alter_type_body" value="ALTER TYPE type_name COMPILE BODY REUSE SETTINGS" db-types="Oracle" />
    <sql-case id="alter_type_compile_bool" value="ALTER TYPE type_name COMPILE bool_variable = TRUE REUSE SETTINGS" db-types="Oracle" />
    <sql-case id="alter_type_compile_bool_false" value="ALTER TYPE type_name COMPILE bool_variable = FALSE REUSE SETTINGS" db-types="Oracle" />
    <sql-case id="alter_type_compile_string" value="ALTER TYPE type_name COMPILE string_variable = 'String Value' REUSE SETTINGS" db-types="Oracle" />
    <sql-case id="alter_type_compile_integer" value="ALTER TYPE type_name COMPILE number_variable = +5 REUSE SETTINGS" db-types="Oracle" />
    <sql-case id="alter_type_compile_minus_integer" value="ALTER TYPE type_name COMPILE number_variable = -5 REUSE SETTINGS" db-types="Oracle" />
    <sql-case id="alter_type_compile_float" value="ALTER TYPE type_name COMPILE number_variable = +5.0 REUSE SETTINGS" db-types="Oracle" />
    <sql-case id="alter_type_compile_minus_float" value="ALTER TYPE type_name COMPILE number_variable = -5.0 REUSE SETTINGS" db-types="Oracle" />
    <sql-case id="alter_type_compile_hex" value="ALTER TYPE type_name COMPILE hex_variable = X'11' REUSE SETTINGS" db-types="Oracle" />
    <sql-case id="alter_type_replace_attribute" value="ALTER TYPE type_name REPLACE AS OBJECT (a NUMBER, b NUMBER)" db-types="Oracle" />
    <sql-case id="alter_type_replace_element_memeber_function" value="ALTER TYPE type_name
    REPLACE AS OBJECT (a NUMBER, b NUMBER, MEMBER FUNCTION p(n1 NUMBER) RETURN NUMBER)" db-types="Oracle" />
    <sql-case id="alter_type_replace_element_static_function" value="ALTER TYPE type_name
    REPLACE AS OBJECT (a NUMBER, b NUMBER, STATIC FUNCTION p(b1 BOOL) RETURN NUMBER)" db-types="Oracle" />
    <sql-case id="alter_type_replace_element_member_procedure" value="ALTER TYPE type_name
    REPLACE AS OBJECT (a NUMBER, b NUMBER, MEMBER PROCEDURE p(b1 BOOL))" db-types="Oracle" />
    <sql-case id="alter_type_replace_element_static_procedure" value="ALTER TYPE type_name
    REPLACE AS OBJECT (a NUMBER, b NUMBER, STATIC PROCEDURE p(b1 BOOL))" db-types="Oracle" />
    <sql-case id="alter_type_replace_element_static_procedure_as_call" value="ALTER TYPE type_name
    REPLACE AS OBJECT (a NUMBER, b NUMBER, STATIC PROCEDURE p(b1 BOOL) AS LANGUAGE JAVA NAME 'resultName')" db-types="Oracle" />
    <sql-case id="alter_type_replace_element_static_procedure_is_call" value="ALTER TYPE type_name
    REPLACE AS OBJECT (a NUMBER, b NUMBER, STATIC PROCEDURE p(b1 BOOL) IS LANGUAGE JAVA NAME 'resultName')" db-types="Oracle" />
    <sql-case id="alter_type_replace_element_overriding_static_function" value="ALTER TYPE type_name
    REPLACE AS OBJECT (a NUMBER, b NUMBER, OVERRIDING STATIC FUNCTION p(b1 BOOL) RETURN NUMBER)" db-types="Oracle" />
    <sql-case id="alter_type_replace_element_final_static_function" value="ALTER TYPE type_name
    REPLACE AS OBJECT (a NUMBER, b NUMBER, FINAL STATIC FUNCTION p(b1 BOOL) RETURN NUMBER)" db-types="Oracle" />
    <sql-case id="alter_type_replace_element_instantiable_static_function" value="ALTER TYPE type_name
    REPLACE AS OBJECT (a NUMBER, b NUMBER, INSTANTIABLE STATIC FUNCTION p(b1 BOOL) RETURN NUMBER)" db-types="Oracle" />
    <sql-case id="alter_type_replace_element_not_instantiable_static_function" value="ALTER TYPE type_name
    REPLACE AS OBJECT (a NUMBER, b NUMBER, NOT INSTANTIABLE STATIC FUNCTION p(b1 BOOL) RETURN NUMBER)" db-types="Oracle" />
    <sql-case id="alter_type_replace_element_constructor_function_single_parameter" value="ALTER TYPE type_name
    REPLACE AS OBJECT (a NUMBER, b NUMBER, CONSTRUCTOR FUNCTION p(b1 BOOL) RETURN SELF AS RESULT)" db-types="Oracle" />
    <sql-case id="alter_type_replace_element_constructor_function_multi_parameter" value="ALTER TYPE type_name
    REPLACE AS OBJECT (a NUMBER, b NUMBER, CONSTRUCTOR FUNCTION p(b1 BOOL, n1 NUMBER) RETURN SELF AS RESULT)" db-types="Oracle" />
    <sql-case id="alter_type_replace_element_constructor_final_function" value="ALTER TYPE type_name
    REPLACE AS OBJECT (a NUMBER, b NUMBER, FINAL CONSTRUCTOR FUNCTION p(b1 BOOL) RETURN SELF AS RESULT)" db-types="Oracle" />
    <sql-case id="alter_type_replace_element_constructor_instantiable_function" value="ALTER TYPE type_name
    REPLACE AS OBJECT (a NUMBER, b NUMBER, INSTANTIABLE CONSTRUCTOR FUNCTION p(b1 BOOL) RETURN SELF AS RESULT)" db-types="Oracle" />
    <sql-case id="alter_type_replace_element_constructor_function_inout" value="ALTER TYPE type_name
    REPLACE AS OBJECT (a NUMBER, b NUMBER, CONSTRUCTOR FUNCTION p(SELF IN OUT NUMBER, n1 NUMBER) RETURN SELF AS RESULT)" db-types="Oracle" />
    <sql-case id="alter_type_replace_element_constructor_function_as_call" value="ALTER TYPE type_name
    REPLACE AS OBJECT (a NUMBER, b NUMBER, CONSTRUCTOR FUNCTION p(SELF IN OUT NUMBER, n1 NUMBER)
    RETURN SELF AS RESULT AS LANGUAGE JAVA NAME 'resultName')" db-types="Oracle" />
    <sql-case id="alter_type_replace_element_constructor_function_is_call" value="ALTER TYPE type_name
    REPLACE AS OBJECT (a NUMBER, b NUMBER, CONSTRUCTOR FUNCTION p(SELF IN OUT NUMBER, n1 NUMBER)
    RETURN SELF AS RESULT IS LANGUAGE JAVA NAME 'resultName')" db-types="Oracle" />
    <sql-case id="alter_type_replace_element_map_function" value="ALTER TYPE type_name
    REPLACE AS OBJECT (a NUMBER, b NUMBER, MAP MEMBER FUNCTION p(n1 NUMBER) RETURN NUMBER)" db-types="Oracle" />
    <sql-case id="alter_type_replace_element_order_function" value="ALTER TYPE type_name
    REPLACE AS OBJECT (a NUMBER, b NUMBER, ORDER MEMBER FUNCTION p(n1 NUMBER) RETURN NUMBER)" db-types="Oracle" />
    <sql-case id="alter_type_replace_element_restrict_rnds" value="ALTER TYPE type_name
    REPLACE AS OBJECT (a NUMBER, b link1, MEMBER FUNCTION p(c1 NUMBER) RETURN NUMBER
    , PRAGMA RESTRICT_REFERENCES (method_name, RNDS))" db-types="Oracle" />
    <sql-case id="alter_type_replace_element_restrict_wnds" value="ALTER TYPE type_name
    REPLACE AS OBJECT (a NUMBER, b link1, MEMBER FUNCTION p(c1 NUMBER) RETURN NUMBER
    , PRAGMA RESTRICT_REFERENCES (method_name, WNDS))" db-types="Oracle" />
    <sql-case id="alter_type_replace_element_restrict_rnps" value="ALTER TYPE type_name
    REPLACE AS OBJECT (a NUMBER, b link1, MEMBER FUNCTION p(c1 NUMBER) RETURN NUMBER
    , PRAGMA RESTRICT_REFERENCES (method_name, RNPS))" db-types="Oracle" />
    <sql-case id="alter_type_replace_element_restrict_wnps" value="ALTER TYPE type_name
    REPLACE AS OBJECT (a NUMBER, b link1, MEMBER FUNCTION p(c1 NUMBER) RETURN NUMBER
    , PRAGMA RESTRICT_REFERENCES (method_name, WNPS))" db-types="Oracle" />
    <sql-case id="alter_type_replace_element_restrict_trust" value="ALTER TYPE type_name
    REPLACE AS OBJECT (a NUMBER, b link1, MEMBER FUNCTION p(c1 NUMBER) RETURN NUMBER
    , PRAGMA RESTRICT_REFERENCES (method_name, TRUST))" db-types="Oracle" />
    <sql-case id="alter_type_reset" value="ALTER TYPE type_name RESET" db-types="Oracle" />
    <sql-case id="alter_type_add_member_function" value="ALTER TYPE type_name ADD
    MAP MEMBER FUNCTION p(n1 NUMBER) RETURN NUMBER" db-types="Oracle" />
    <sql-case id="alter_type_drop_member_function" value="ALTER TYPE type_name DROP
    MAP MEMBER FUNCTION p(n1 NUMBER) RETURN NUMBER" db-types="Oracle" />
    <sql-case id="alter_type_add_order_function" value="ALTER TYPE type_name ADD
    ORDER MEMBER FUNCTION p(n1 NUMBER) RETURN NUMBER" db-types="Oracle" />
    <sql-case id="alter_type_drop_order_function" value="ALTER TYPE type_name DROP
    ORDER MEMBER FUNCTION p(n1 NUMBER) RETURN NUMBER" db-types="Oracle" />
    <sql-case id="alter_type_add_order_function_as" value="ALTER TYPE type_name ADD
    ORDER MEMBER FUNCTION p(n1 NUMBER) RETURN NUMBER AS LANGUAGE JAVA NAME 'resultName'" db-types="Oracle" />
    <sql-case id="alter_type_drop_order_function_is" value="ALTER TYPE type_name DROP
    ORDER MEMBER FUNCTION p(n1 NUMBER) RETURN NUMBER IS LANGUAGE JAVA NAME 'resultName'" db-types="Oracle" />
    <sql-case id="alter_type_add_static_function" value="ALTER TYPE type_name ADD
    STATIC FUNCTION p(b1 BOOL) RETURN NUMBER" db-types="Oracle" />
    <sql-case id="alter_type_add_static_procedure" value="ALTER TYPE type_name ADD
    STATIC PROCEDURE p(b1 BOOL))" db-types="Oracle" />
    <sql-case id="alter_type_add_static_function_as" value="ALTER TYPE type_name ADD
    STATIC FUNCTION p(b1 BOOL) RETURN NUMBER AS LANGUAGE JAVA NAME 'resultName'" db-types="Oracle" />
    <sql-case id="alter_type_add_static_procedure_is" value="ALTER TYPE type_name ADD
    STATIC PROCEDURE p(b1 BOOL)) IS LANGUAGE JAVA NAME 'resultName'" db-types="Oracle" />
    <sql-case id="alter_type_drop_static_function" value="ALTER TYPE type_name DROP
    STATIC FUNCTION p(b1 BOOL) RETURN NUMBER" db-types="Oracle" />
    <sql-case id="alter_type_drop_static_procedure" value="ALTER TYPE type_name DROP
    STATIC PROCEDURE p(b1 BOOL))" db-types="Oracle" />
    <sql-case id="alter_type_drop_static_function_as" value="ALTER TYPE type_name DROP
    STATIC FUNCTION p(b1 BOOL) RETURN NUMBER AS LANGUAGE JAVA NAME 'resultName'" db-types="Oracle" />
    <sql-case id="alter_type_drop_static_procedure_is" value="ALTER TYPE type_name DROP
    STATIC PROCEDURE p(b1 BOOL)) IS LANGUAGE JAVA NAME 'resultName'" db-types="Oracle" />
    <sql-case id="alter_type_add_single_attribute" value="ALTER TYPE type_name ADD ATTRIBUTE c1 NUMBER" db-types="Oracle" />
    <sql-case id="alter_type_add_multi_attribute" value="ALTER TYPE type_name ADD ATTRIBUTE (c1 NUMBER, b1 BOOL)" db-types="Oracle" />
    <sql-case id="alter_type_modify_single_attribute" value="ALTER TYPE type_name MODIFY ATTRIBUTE c1 NUMBER" db-types="Oracle" />
    <sql-case id="alter_type_modify_multi_attribute" value="ALTER TYPE type_name MODIFY ATTRIBUTE (c1 NUMBER, b1 BOOL)" db-types="Oracle" />
    <sql-case id="alter_type_drop_single_attribute" value="ALTER TYPE type_name DROP ATTRIBUTE c1" db-types="Oracle" />
    <sql-case id="alter_type_drop_multi_attribute" value="ALTER TYPE type_name DROP ATTRIBUTE (c1,b1)" db-types="Oracle" />
<<<<<<< HEAD
    <sql-case id="alter_type_modify_limit" value="ALTER TYPE type_name MODIFY LIMIT 999" db-types="Oracle" />
    <sql-case id="alter_type_modify_element_type" value="ALTER TYPE type_name MODIFY ELEMENT TYPE NUMBER" db-types="Oracle" />
    <sql-case id="alter_type_not_instantiable" value="ALTER TYPE type_name NOT INSTANTIABLE" db-types="Oracle" />
    <sql-case id="alter_type_not_final" value="ALTER TYPE type_name NOT FINAL" db-types="Oracle" />
=======
>>>>>>> cbef6757
</sql-cases><|MERGE_RESOLUTION|>--- conflicted
+++ resolved
@@ -128,11 +128,8 @@
     <sql-case id="alter_type_modify_multi_attribute" value="ALTER TYPE type_name MODIFY ATTRIBUTE (c1 NUMBER, b1 BOOL)" db-types="Oracle" />
     <sql-case id="alter_type_drop_single_attribute" value="ALTER TYPE type_name DROP ATTRIBUTE c1" db-types="Oracle" />
     <sql-case id="alter_type_drop_multi_attribute" value="ALTER TYPE type_name DROP ATTRIBUTE (c1,b1)" db-types="Oracle" />
-<<<<<<< HEAD
     <sql-case id="alter_type_modify_limit" value="ALTER TYPE type_name MODIFY LIMIT 999" db-types="Oracle" />
     <sql-case id="alter_type_modify_element_type" value="ALTER TYPE type_name MODIFY ELEMENT TYPE NUMBER" db-types="Oracle" />
     <sql-case id="alter_type_not_instantiable" value="ALTER TYPE type_name NOT INSTANTIABLE" db-types="Oracle" />
     <sql-case id="alter_type_not_final" value="ALTER TYPE type_name NOT FINAL" db-types="Oracle" />
-=======
->>>>>>> cbef6757
 </sql-cases>