<?xml version="1.0" encoding="UTF-8"?>
<!--
  ~ Licensed to the Apache Software Foundation (ASF) under one or more
  ~ contributor license agreements.  See the NOTICE file distributed with
  ~ this work for additional information regarding copyright ownership.
  ~ The ASF licenses this file to You under the Apache License, Version 2.0
  ~ (the "License"); you may not use this file except in compliance with
  ~ the License.  You may obtain a copy of the License at
  ~
  ~     http://www.apache.org/licenses/LICENSE-2.0
  ~
  ~ Unless required by applicable law or agreed to in writing, software
  ~ distributed under the License is distributed on an "AS IS" BASIS,
  ~ WITHOUT WARRANTIES OR CONDITIONS OF ANY KIND, either express or implied.
  ~ See the License for the specific language governing permissions and
  ~ limitations under the License.
  -->

<sql-cases>
<!--    TODO Fix me. -->
<!--    <sql-case id="create_procedure" value="CREATE PROCEDURE insert_data(a integer, b integer)-->
<!--        LANGUAGE SQL-->
<!--        AS $$-->
<!--        INSERT INTO tbl VALUES (a);-->
<!--        INSERT INTO tbl VALUES (b);-->
<!--        $$" db-types="PostgreSQL,openGauss" />-->
    <sql-case id="create_procedure_with_parameters" value="CREATE PROCEDURE HumanResources.uspGetEmployees
            @LastName NVARCHAR(50),
            @FirstName NVARCHAR(50)
        AS
            SELECT FirstName, LastName, JobTitle, Department
            FROM HumanResources.vEmployeeDepartment
            WHERE FirstName = @FirstName AND LastName = @LastName;" db-types="SQLServer" />
    <sql-case id="create_procedure_declare_without_at" value="CREATE PROCEDURE proc (ofs INT, count INT) BEGIN DECLARE i INT DEFAULT ofs; WHILE i &lt; count DO SELECT i AS i; IF LOWER(CHAR(i USING utf8) COLLATE utf8_tolower_ci) != LOWER(CHAR(i USING utf8mb4) COLLATE utf8mb4_0900_as_ci) THEN SELECT i AS &apos;found funny character&apos;; END IF; SET i = i + 1; END WHILE; END" db-types="MySQL" />
    <sql-case id="create_procedure_with_declare_and_view" value="CREATE PROCEDURE bug20953() BEGIN DECLARE i INT; CREATE VIEW v AS SELECT i; END" db-types="MySQL" />
    <sql-case id="create_procedure_with_create_view_as_select" value="CREATE PROCEDURE p1() CREATE VIEW v1 AS SELECT * FROM t1" db-types="MySQL" />
    <sql-case id="create_procedure_with_create_view_as_double_select" value="CREATE PROCEDURE bug20953() CREATE VIEW v AS SELECT 1 FROM (SELECT 1) AS d1" db-types="MySQL" />
    <sql-case id="create_procedure_with_create_view_as_select_lowercase" value="create procedure p1() create view v1 as select * from t1" db-types="MySQL" />
    <sql-case id="create_procedure_with_create_view_as_select_i" value="CREATE PROCEDURE bug20953(i INT) CREATE VIEW v AS SELECT i" db-types="MySQL" />
    <sql-case id="create_procedure_with_create_view_as_select_into" value="CREATE PROCEDURE bug20953() CREATE VIEW v AS SELECT 1 INTO @a" db-types="MySQL" />
    <sql-case id="create_procedure_with_create_view_as_select_into_dumpfile" value="CREATE PROCEDURE bug20953() CREATE VIEW v AS SELECT 1 INTO DUMPFILE &quot;file&quot;" db-types="MySQL" />
    <sql-case id="create_procedure_with_create_view_as_select_into_outfile" value="CREATE PROCEDURE bug20953() CREATE VIEW v AS SELECT 1 INTO OUTFILE &quot;file&quot;" db-types="MySQL" />
    <sql-case id="create_procedure_with_sqlexception_and_create_view" value="create procedure p() begin declare continue handler for sqlexception begin end; create view a as select 1; end" db-types="MySQL" />
    <sql-case id="create_procedure_with_deterministic_create_view" value="create procedure p1 () deterministic begin create view v1 as select 1; end;" db-types="MySQL" />
    <sql-case id="create_procedure_with_update_statement_oracle" value="CREATE PROCEDURE update_order (order_id NUMBER,status NUMBER) AS var NUMBER(1, 0) := 0; BEGIN  UPDATE t_order SET status = status WHERE order_id = order_id;END;" db-types="Oracle" />
    <sql-case id="create_procedure_with_prepare_commit" value="CREATE DEFINER=`sys_data`@`%` PROCEDURE `TEST1` (a VARCHAR(64),b VARCHAR(64),c VARCHAR(64),d VARCHAR(8),e INT) BEGIN DECLARE f VARCHAR(8); SET f=DATE_FORMAT(DATE_ADD((STR_TO_DATE(d,'%Y%m%d')),INTERVAL -(e) MONTH),'%Y%m%d'); SET @aaa=CONCAT('delete from ',a,'.',b,' where ',c,'&lt;=',f,' or ', c,'&lt;&gt; LAST_DAY(',c,')', 'or ',c,'=', d); PREPARE stmt FROM @aaa; EXECUTE stmt; COMMIT; DEALLOCATE PREPARE stmt; END" db-types="MySQL" />
    <sql-case id="create_procedure_with_cursor_definition" value="CREATE OR REPLACE EDITIONABLE PROCEDURE my_proc AS cursor cursor1 is select distinct a from tbl; var1 varchar2(500); var2 varchar2(500); BEGIN INSERT INTO t VALUES (var1, var2); END;" db-types="Oracle" />
    <sql-case id="create_procedure_with_collection_type_definition" value="CREATE OR REPLACE EDITIONABLE PROCEDURE my_proc AS TYPE my_type is table of my_table.id%TYPE; BEGIN INSERT INTO t VALUES (var1, var2); END;" db-types="Oracle" />
    <sql-case id="create_plsql_block" value="DECLARE warehouse NUMBER := 1;   ground    NUMBER := 1;   insured   NUMBER := 1;   result    NUMBER; BEGIN   SELECT BIN_TO_NUM(warehouse, ground, insured) INTO result FROM DUAL;   UPDATE orders SET order_status = result WHERE order_id = 2441; END;" db-types="Oracle" />
    <sql-case id="create_procedure_with_insert_into_values" value="create procedure T522_PROC (i int =10) as begin insert into T522 (ROW_INT) values (:i); end" db-types="Firebird"/>
    <sql-case id="create_procedure_with_declare_and_cursor_for_in_select_and_open" value="CREATE PROCEDURE F865_PROC (offset_value INT, page_size INT) as DECLARE catalog_page CURSOR FOR (SELECT * FROM company ORDER BY namecompany OFFSET :offset_value ROWS FETCH NEXT :page_size ROWS ONLY); BEGIN OPEN catalog_page; END" db-types="Firebird"/>
<<<<<<< HEAD
    <sql-case id="create_procedure_if_not_exists" value="CREATE PROCEDURE IF NOT EXISTS sp1() BEGIN END;" db-types="MySQL" />
    <sql-case id="create_procedure_with_transaction" value="CREATE PROCEDURE proc1() BEGIN START TRANSACTION; CREATE TABLE t1 (f1 INT); ROLLBACK; START TRANSACTION; CREATE TABLE t1 (f1 INT); COMMIT; END;" db-types="MySQL" />
    <sql-case id="create_procedure_with_charset_parameters_and_insert" value="CREATE PROCEDURE bug18293 (IN ins1 CHAR(50), IN ins2 CHAR(50) CHARACTER SET cp932, IN ind DECIMAL(10,2)) BEGIN INSERT INTO t4 VALUES (ins1, ins2, ind); END;" db-types="MySQL" />
    <sql-case id="create_procedure_with_create_table_and_show_create_table_schema" value="CREATE PROCEDURE mysqltest2.p2() BEGIN CREATE TABLE t2(col1 VARCHAR(10)); SHOW CREATE TABLE t2; END;" db-types="MySQL" />
    <sql-case id="create_procedure_with_show_create_table_in_default_schema" value="CREATE PROCEDURE p1() BEGIN CREATE TABLE t1(col1 VARCHAR(10)); SHOW CREATE TABLE t1; END;" db-types="MySQL" />
=======
    <sql-case id="create_procedure_with_handler_and_table_creation" value="CREATE PROCEDURE peter1 () BEGIN DECLARE v INTEGER DEFAULT 1234; DECLARE CONTINUE HANDLER FOR SQLWARNING BEGIN SHOW WARNINGS; SELECT &quot;handler done: &quot;,v; END; CREATE TABLE gg (smallint_column SMALLINT); CALL peter2(v); END" db-types="MySQL" />
    <sql-case id="create_procedure_with_decimal_variable" value="CREATE PROCEDURE bug15231_4() BEGIN DECLARE x DECIMAL(2,1); SET x = 'zap'; SHOW WARNINGS; END" db-types="MySQL" />
    <sql-case id="create_procedure_with_transaction_read_only_and_isolation" value="CREATE PROCEDURE p1() SET SESSION TRANSACTION READ ONLY, ISOLATION LEVEL SERIALIZABLE" db-types="MySQL" />
    <sql-case id="create_procedure_with_transaction_read_only" value="CREATE PROCEDURE p1() SET SESSION TRANSACTION READ ONLY" db-types="MySQL" />
    <sql-case id="create_procedure_if_not_exists" value="CREATE PROCEDURE IF NOT EXISTS sp1() BEGIN END" db-types="MySQL" />
>>>>>>> 90a86e50
</sql-cases><|MERGE_RESOLUTION|>--- conflicted
+++ resolved
@@ -49,17 +49,14 @@
     <sql-case id="create_plsql_block" value="DECLARE warehouse NUMBER := 1;   ground    NUMBER := 1;   insured   NUMBER := 1;   result    NUMBER; BEGIN   SELECT BIN_TO_NUM(warehouse, ground, insured) INTO result FROM DUAL;   UPDATE orders SET order_status = result WHERE order_id = 2441; END;" db-types="Oracle" />
     <sql-case id="create_procedure_with_insert_into_values" value="create procedure T522_PROC (i int =10) as begin insert into T522 (ROW_INT) values (:i); end" db-types="Firebird"/>
     <sql-case id="create_procedure_with_declare_and_cursor_for_in_select_and_open" value="CREATE PROCEDURE F865_PROC (offset_value INT, page_size INT) as DECLARE catalog_page CURSOR FOR (SELECT * FROM company ORDER BY namecompany OFFSET :offset_value ROWS FETCH NEXT :page_size ROWS ONLY); BEGIN OPEN catalog_page; END" db-types="Firebird"/>
-<<<<<<< HEAD
     <sql-case id="create_procedure_if_not_exists" value="CREATE PROCEDURE IF NOT EXISTS sp1() BEGIN END;" db-types="MySQL" />
     <sql-case id="create_procedure_with_transaction" value="CREATE PROCEDURE proc1() BEGIN START TRANSACTION; CREATE TABLE t1 (f1 INT); ROLLBACK; START TRANSACTION; CREATE TABLE t1 (f1 INT); COMMIT; END;" db-types="MySQL" />
     <sql-case id="create_procedure_with_charset_parameters_and_insert" value="CREATE PROCEDURE bug18293 (IN ins1 CHAR(50), IN ins2 CHAR(50) CHARACTER SET cp932, IN ind DECIMAL(10,2)) BEGIN INSERT INTO t4 VALUES (ins1, ins2, ind); END;" db-types="MySQL" />
     <sql-case id="create_procedure_with_create_table_and_show_create_table_schema" value="CREATE PROCEDURE mysqltest2.p2() BEGIN CREATE TABLE t2(col1 VARCHAR(10)); SHOW CREATE TABLE t2; END;" db-types="MySQL" />
     <sql-case id="create_procedure_with_show_create_table_in_default_schema" value="CREATE PROCEDURE p1() BEGIN CREATE TABLE t1(col1 VARCHAR(10)); SHOW CREATE TABLE t1; END;" db-types="MySQL" />
-=======
     <sql-case id="create_procedure_with_handler_and_table_creation" value="CREATE PROCEDURE peter1 () BEGIN DECLARE v INTEGER DEFAULT 1234; DECLARE CONTINUE HANDLER FOR SQLWARNING BEGIN SHOW WARNINGS; SELECT &quot;handler done: &quot;,v; END; CREATE TABLE gg (smallint_column SMALLINT); CALL peter2(v); END" db-types="MySQL" />
     <sql-case id="create_procedure_with_decimal_variable" value="CREATE PROCEDURE bug15231_4() BEGIN DECLARE x DECIMAL(2,1); SET x = 'zap'; SHOW WARNINGS; END" db-types="MySQL" />
     <sql-case id="create_procedure_with_transaction_read_only_and_isolation" value="CREATE PROCEDURE p1() SET SESSION TRANSACTION READ ONLY, ISOLATION LEVEL SERIALIZABLE" db-types="MySQL" />
     <sql-case id="create_procedure_with_transaction_read_only" value="CREATE PROCEDURE p1() SET SESSION TRANSACTION READ ONLY" db-types="MySQL" />
     <sql-case id="create_procedure_if_not_exists" value="CREATE PROCEDURE IF NOT EXISTS sp1() BEGIN END" db-types="MySQL" />
->>>>>>> 90a86e50
 </sql-cases>