<?xml version="1.0" encoding="UTF-8"?>
<!--
  ~ Licensed to the Apache Software Foundation (ASF) under one or more
  ~ contributor license agreements.  See the NOTICE file distributed with
  ~ this work for additional information regarding copyright ownership.
  ~ The ASF licenses this file to You under the Apache License, Version 2.0
  ~ (the "License"); you may not use this file except in compliance with
  ~ the License.  You may obtain a copy of the License at
  ~
  ~     http://www.apache.org/licenses/LICENSE-2.0
  ~
  ~ Unless required by applicable law or agreed to in writing, software
  ~ distributed under the License is distributed on an "AS IS" BASIS,
  ~ WITHOUT WARRANTIES OR CONDITIONS OF ANY KIND, either express or implied.
  ~ See the License for the specific language governing permissions and
  ~ limitations under the License.
  -->

<sql-cases>
    <sql-case id="alter_diskgroup_add_disk" value="ALTER DISKGROUP dgroup_01 ADD DISK '/devices/disks/d100';" db-types="Oracle" />
    <sql-case id="alter_diskgroup_drop_disk" value="ALTER DISKGROUP dgroup_01 DROP DISK dgroup_01_0000;" db-types="Oracle" />
    <sql-case id="alter_diskgroup_undrop_disk" value="ALTER DISKGROUP dgroup_01 UNDROP DISKS;" db-types="Oracle" />
    <sql-case id="alter_diskgroup_resize" value="ALTER DISKGROUP dgroup_01 RESIZE ALL SIZE 36G;" db-types="Oracle" />
    <sql-case id="alter_diskgroup_rebalance" value="ALTER DISKGROUP dgroup_01 REBALANCE POWER 11 WAIT;" db-types="Oracle" />
    <sql-case id="alter_diskgroup_verify" value="ALTER DISKGROUP dgroup_01 CHECK ALL REPAIR;" db-types="Oracle" />
    <sql-case id="alter_diskgroup_add_template" value="ALTER DISKGROUP dgroup_01 ADD TEMPLATE template_01 ATTRIBUTE (UNPROTECTED COARSE);" db-types="Oracle" />
    <sql-case id="alter_diskgroup_change_template" value="ALTER DISKGROUP dgroup_01 MODIFY TEMPLATE template_01 ATTRIBUTE (FINE);" db-types="Oracle" />
    <sql-case id="alter_diskgroup_drop_template" value="ALTER DISKGROUP dgroup_01 DROP TEMPLATE template_01;" db-types="Oracle" />
    <sql-case id="alter_diskgroup_create_directory" value="ALTER DISKGROUP dgroup_01 ADD DIRECTORY '+dgroup_01/alias_dir';" db-types="Oracle" />
    <sql-case id="alter_diskgroup_create_alias" value="ALTER DISKGROUP dgroup_01 ADD ALIAS '+dgroup_01/alias_dir/datafile.dbf' FOR '+dgroup_01.261.1';" db-types="Oracle" />
    <sql-case id="alter_diskgroup_scrub" value="ALTER DISKGROUP dgroup_01 SCRUB REPAIR WAIT;" db-types="Oracle" />
    <sql-case id="alter_diskgroup_dismount" value="ALTER DISKGROUP dgroup_01 DISMOUNT FORCE;" db-types="Oracle" />
    <sql-case id="alter_diskgroup_mount" value="ALTER DISKGROUP dgroup_01 MOUNT;" db-types="Oracle" />
    <sql-case id="alter_diskgroup_offline_disk_drop_after_time_unit_m" value="ALTER DISKGROUP data OFFLINE DISK DATA_001 DROP AFTER 5m" db-types="Oracle" />
<<<<<<< HEAD
    <sql-case id="alter_diskgroup_add_template_attribute_hot_hirrorhot" value="ALTER DISKGROUP data ADD TEMPLATE datafile_hot ATTRIBUTE (HOT MIRRORHOT)" db-types="Oracle" />
    <sql-case id="alter_diskgroup_modify_drop_member" value="ALTER DISKGROUP data MODIFY USERGROUP 'test_grp2' DROP MEMBER 'oracle2'" db-types="Oracle" />
=======
    <sql-case id="alter_diskgroup_set_attribute_time_h" value="ALTER DISKGROUP data SET ATTRIBUTE 'disk_repair_time' = '4.5h'" db-types="Oracle" />
    <sql-case id="alter_diskgroup_set_attribute_time_m" value="ALTER DISKGROUP data SET ATTRIBUTE 'disk_repair_time' = '270m'" db-types="Oracle" />
    <sql-case id="alter_diskgroup_set_permission_owner_group_other_for_file" value="ALTER DISKGROUP data SET PERMISSION OWNER=read write, GROUP=read only, OTHER=none FOR FILE '+data/controlfile.f'" db-types="Oracle" />
    <sql-case id="alter_diskgroup_set_ownership_owner_group_for_file" value="ALTER DISKGROUP data SET OWNERSHIP OWNER='oracle1', GROUP='test_grp1' FOR FILE '+data/controlfile.f'" db-types="Oracle" />
>>>>>>> cdb2180b
</sql-cases><|MERGE_RESOLUTION|>--- conflicted
+++ resolved
@@ -32,13 +32,10 @@
     <sql-case id="alter_diskgroup_dismount" value="ALTER DISKGROUP dgroup_01 DISMOUNT FORCE;" db-types="Oracle" />
     <sql-case id="alter_diskgroup_mount" value="ALTER DISKGROUP dgroup_01 MOUNT;" db-types="Oracle" />
     <sql-case id="alter_diskgroup_offline_disk_drop_after_time_unit_m" value="ALTER DISKGROUP data OFFLINE DISK DATA_001 DROP AFTER 5m" db-types="Oracle" />
-<<<<<<< HEAD
-    <sql-case id="alter_diskgroup_add_template_attribute_hot_hirrorhot" value="ALTER DISKGROUP data ADD TEMPLATE datafile_hot ATTRIBUTE (HOT MIRRORHOT)" db-types="Oracle" />
-    <sql-case id="alter_diskgroup_modify_drop_member" value="ALTER DISKGROUP data MODIFY USERGROUP 'test_grp2' DROP MEMBER 'oracle2'" db-types="Oracle" />
-=======
     <sql-case id="alter_diskgroup_set_attribute_time_h" value="ALTER DISKGROUP data SET ATTRIBUTE 'disk_repair_time' = '4.5h'" db-types="Oracle" />
     <sql-case id="alter_diskgroup_set_attribute_time_m" value="ALTER DISKGROUP data SET ATTRIBUTE 'disk_repair_time' = '270m'" db-types="Oracle" />
     <sql-case id="alter_diskgroup_set_permission_owner_group_other_for_file" value="ALTER DISKGROUP data SET PERMISSION OWNER=read write, GROUP=read only, OTHER=none FOR FILE '+data/controlfile.f'" db-types="Oracle" />
     <sql-case id="alter_diskgroup_set_ownership_owner_group_for_file" value="ALTER DISKGROUP data SET OWNERSHIP OWNER='oracle1', GROUP='test_grp1' FOR FILE '+data/controlfile.f'" db-types="Oracle" />
->>>>>>> cdb2180b
+    <sql-case id="alter_diskgroup_add_template_attribute_hot_hirrorhot" value="ALTER DISKGROUP data ADD TEMPLATE datafile_hot ATTRIBUTE (HOT MIRRORHOT)" db-types="Oracle" />
+    <sql-case id="alter_diskgroup_modify_drop_member" value="ALTER DISKGROUP data MODIFY USERGROUP 'test_grp2' DROP MEMBER 'oracle2'" db-types="Oracle" />
 </sql-cases>