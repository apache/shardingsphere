--- conflicted
+++ resolved
@@ -43,17 +43,14 @@
     <sql-case id="alter_index_split_partition_at_into" value="ALTER INDEX cost_ix SPLIT PARTITION p2 AT (1500) INTO (PARTITION p2a TABLESPACE tbs_01 LOGGING, PARTITION p2b TABLESPACE tbs_02)" db-types="Oracle" />
     <sql-case id="alter_index_storage" value="ALTER INDEX emp_ename STORAGE (NEXT 40)" db-types="Oracle" />
     <sql-case id="alter_index_add_partition" value="ALTER INDEX hgidx ADD PARTITION p5" db-types="Oracle" />
-<<<<<<< HEAD
-    <sql-case id="alter_index_parameters" value="ALTER INDEX po_xmlindex_ix PARAMETERS('DROP PATH TABLE')" db-types="Oracle" />
-    <sql-case id="alter_index_rename_subpartition_to" value="ALTER INDEX scuba RENAME SUBPARTITION sys_subp3254 TO bcd_types" db-types="Oracle" />
-    <sql-case id="alter_index_modify_default_attributes_initrans" value="ALTER INDEX prod_idx MODIFY DEFAULT ATTRIBUTES INITRANS 5" db-types="Oracle" />
-=======
     <sql-case id="alter_index_initrans" value="ALTER INDEX oe.cust_lname_ix INITRANS 5" db-types="Oracle" />
     <sql-case id="alter_index_parameters1" value="ALTER INDEX po_xmlindex_ix PARAMETERS('DROP PATH TABLE')" db-types="Oracle" />
     <sql-case id="alter_index_parameters2" value="ALTER INDEX po_xmlindex_ix PARAMETERS('DROP_GROUP GROUP po_item')" db-types="Oracle" />
     <sql-case id="alter_index_parameters3" value="ALTER INDEX po_xmlindex_ix PARAMETERS('PARAM myparam')" db-types="Oracle" />
     <sql-case id="alter_index_modify_default_attributes_tablespace" value="ALTER INDEX q1_sales_by_region_locix MODIFY DEFAULT ATTRIBUTES TABLESPACE tbs_4" db-types="Oracle" />
->>>>>>> f8524035
+    <sql-case id="alter_index_parameters" value="ALTER INDEX po_xmlindex_ix PARAMETERS('DROP PATH TABLE')" db-types="Oracle" />
+    <sql-case id="alter_index_rename_subpartition_to" value="ALTER INDEX scuba RENAME SUBPARTITION sys_subp3254 TO bcd_types" db-types="Oracle" />
+    <sql-case id="alter_index_modify_default_attributes_initrans" value="ALTER INDEX prod_idx MODIFY DEFAULT ATTRIBUTES INITRANS 5" db-types="Oracle" />
     <sql-case id="alter_index_set_tablespace" value="ALTER INDEX distributors SET TABLESPACE fasttablespace" db-types="PostgreSQL,openGauss" />
     <sql-case id="alter_index_alter_column" value="ALTER INDEX t_order_idx ALTER COLUMN 3 SET STATISTICS 1000" db-types="PostgreSQL,openGauss" />
     <sql-case id="alter_index_with_schema" value="ALTER INDEX public.t_order_idx ALTER COLUMN 3 SET STATISTICS 1000" db-types="PostgreSQL,openGauss" />
