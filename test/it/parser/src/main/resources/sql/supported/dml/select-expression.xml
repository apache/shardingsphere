--- conflicted
+++ resolved
@@ -17,15 +17,12 @@
   -->
 
 <sql-cases>
-<<<<<<< HEAD
+    <sql-case id="select_with_performance_schema_global_status" value="SELECT 1 AS STATUS FROM performance_schema.global_status WHERE VARIABLE_NAME= 'MAX_EXECUTION_TIME_SET_FAILED' AND CONVERT(VARIABLE_VALUE, UNSIGNED) > @time_set_failed" db-types="MySQL" />
     <sql-case id="select_udf_function_mysqltest1_f1" value="select mysqltest1.f1()" db-types="MySQL" />
     <sql-case id="select_case_when_with_mul_condition" value="select case 1*0 when &quot;a&quot; then &quot;true&quot; else &quot;false&quot; END" db-types="MySQL" />
     <sql-case id="select_case_when_with_sub_condition" value="select case 1-0 when &quot;a&quot; then &quot;true&quot; else &quot;false&quot; END" db-types="MySQL" />
     <sql-case id="select_case_when_with_add_condition" value="select case 1+0 when &quot;a&quot; then &quot;true&quot; else &quot;false&quot; END" db-types="MySQL" />
     <sql-case id="select_case_when_with_div_condition" value="select case 1/0 when &quot;a&quot; then &quot;true&quot; else &quot;false&quot; END" db-types="MySQL" />
-=======
-    <sql-case id="select_with_performance_schema_global_status" value="SELECT 1 AS STATUS FROM performance_schema.global_status WHERE VARIABLE_NAME= 'MAX_EXECUTION_TIME_SET_FAILED' AND CONVERT(VARIABLE_VALUE, UNSIGNED) > @time_set_failed" db-types="MySQL" />
->>>>>>> a3e727c9
     <sql-case id="select_with_expression" value="SELECT o.order_id + 1 * 2 as exp FROM t_order AS o ORDER BY o.order_id" db-types="MySQL, H2, SQL92, SQLServer" />
     <sql-case id="select_with_expression_for_postgresql" value="SELECT o.order_id + 1 * 2 as exp FROM t_order AS o ORDER BY o.order_id" db-types="PostgreSQL,openGauss" />
     <sql-case id="select_with_date_function" value="SELECT DATE(i.creation_date) AS creation_date FROM `t_order_item` AS i ORDER BY DATE(i.creation_date) DESC" db-types="MySQL" />
