<?xml version="1.0" encoding="UTF-8"?>
<!--
  ~ Licensed to the Apache Software Foundation (ASF) under one or more
  ~ contributor license agreements.  See the NOTICE file distributed with
  ~ this work for additional information regarding copyright ownership.
  ~ The ASF licenses this file to You under the Apache License, Version 2.0
  ~ (the "License"); you may not use this file except in compliance with
  ~ the License.  You may obtain a copy of the License at
  ~
  ~     http://www.apache.org/licenses/LICENSE-2.0
  ~
  ~ Unless required by applicable law or agreed to in writing, software
  ~ distributed under the License is distributed on an "AS IS" BASIS,
  ~ WITHOUT WARRANTIES OR CONDITIONS OF ANY KIND, either express or implied.
  ~ See the License for the specific language governing permissions and
  ~ limitations under the License.
  -->

<sql-cases>
    <sql-case id="explain_select_constant_without_table" value="EXPLAIN SELECT 1 as a" db-types="PostgreSQL, openGauss, MySQL, SQLServer" />
    <sql-case id="explain_update_without_condition" value="EXPLAIN UPDATE t_order SET status = 'finished'" db-types="PostgreSQL, openGauss, MySQL, SQLServer" />
    <sql-case id="explain_insert_without_parameters" value="EXPLAIN INSERT INTO t_order (order_id, user_id, status) VALUES (1, 1, 'insert')" db-types="PostgreSQL, openGauss, MySQL, SQLServer" />
    <sql-case id="explain_delete_without_sharding_value" value="EXPLAIN DELETE FROM t_order WHERE status='init'" db-types="PostgreSQL, openGauss, MySQL, SQLServer" />
    <sql-case id="explain_select_with_binding_tables" value="EXPLAIN SELECT i.* FROM t_order o JOIN t_order_item i USING(order_id) WHERE o.order_id = 10" db-types="SQLServer" />
    <sql-case id="explain_create_table_as_select" value="EXPLAIN CREATE TABLE t_order_new WITH (DISTRIBUTION = HASH(product_key), CLUSTERED COLUMNSTORE INDEX, PARTITION (order_date RANGE RIGHT FOR VALUES (20000101,20010101))) AS SELECT * FROM t_order" db-types="SQLServer" />
    <sql-case id="explain_create_table_as_select_with_explicit_column_names" value="EXPLAIN CREATE TABLE t_order_new (order_id_new, user_id_new) WITH (DISTRIBUTION = HASH(product_key), CLUSTERED COLUMNSTORE INDEX, PARTITION (order_date RANGE RIGHT FOR VALUES (20000101,20010101))) AS SELECT order_id, user_id FROM t_order" db-types="SQLServer" />
    <sql-case id="explain_create_remote_table_as_select" value="EXPLAIN CREATE REMOTE TABLE t_order_new AT ('Data Source = ds_0, 3306; User ID = ROOT; Password = 123456;') AS SELECT i.* FROM t_order_item i JOIN t_order o ON i.order_id = o.order_id" db-types="SQLServer" />
    <sql-case id="explain_with_analyze" value="EXPLAIN ANALYZE SELECT * FROM t_order WHERE order_id > 8" db-types="MySQL" />
    <sql-case id="explain_with_analyze_format" value="EXPLAIN ANALYZE FORMAT = TREE SELECT * FROM t_order WHERE order_id > 8" db-types="MySQL" />
    <sql-case id="explain_with_analyze_delete" value="EXPLAIN ANALYZE DELETE FROM t_order" db-types="MySQL" />
    <sql-case id="explain_with_analyze_delete_condition" value="EXPLAIN ANALYZE DELETE t1 FROM t_order t1, t_order t2 WHERE t1.x = t2.x + 1" db-types="MySQL" />
    <sql-case id="explain_with_analyze_update" value="EXPLAIN ANALYZE UPDATE t_order SET id = 1" db-types="MySQL" />
    <sql-case id="explain_with_analyze_insert" value="EXPLAIN ANALYZE INSERT INTO t_order (order_id) VALUES(1)" db-types="MySQL" />
    <sql-case id="explain_table" value="EXPLAIN TABLE t_order ORDER BY order_id LIMIT 1 OFFSET 2" db-types="MySQL" />
    <sql-case id="desc_table" value="DESC tableName" db-types="MySQL" />
    <sql-case id="desc_table_with_col_name" value="DESC tableName colName" db-types="MySQL" />
    <sql-case id="desc_table_with_placeholder" value="DESC tableName ___" db-types="MySQL" />
    <sql-case id="desc_table_with_wild" value="DESC tableName `u%`" db-types="MySQL" />
    <sql-case id="describe_table" value="DESCRIBE tableName" db-types="MySQL" />
    <sql-case id="describe_table_with_col_name" value="DESCRIBE tableName colName" db-types="MySQL" />
    <sql-case id="describe_table_with_placeholder" value="DESC tableName ___" db-types="MySQL" />
    <sql-case id="describe_table_with_wild" value="DESC tableName `u%`" db-types="MySQL" />
    <sql-case id="explain_create_materialized_view_with_data" value="EXPLAIN (ANALYZE, COSTS OFF, SUMMARY OFF, TIMING OFF) CREATE MATERIALIZED VIEW matview_schema.mv_withdata2 (a) AS SELECT generate_series(1, 10) WITH DATA;" db-types="PostgreSQL" />
    <sql-case id="explain_create_materialized_view_with_no_data" value="EXPLAIN (ANALYZE, COSTS OFF, SUMMARY OFF, TIMING OFF) CREATE MATERIALIZED VIEW matview_schema.mv_nodata2 (a) AS SELECT generate_series(1, 10) WITH NO DATA;" db-types="PostgreSQL" />
    <sql-case id="explain_performance" value="EXPLAIN PERFORMANCE SELECT 1" db-types="openGauss" />
    <sql-case id="explain_for_select_alias_as_keyword" value="EXPLAIN PLAN FOR SELECT length.item_id password FROM t_order_item length where length.item_id = 1;" db-types="Oracle" />
    <sql-case id="explain_for_select_with_binding_tables" value="EXPLAIN PLAN FOR SELECT i.* FROM t_order o JOIN t_order_item i USING(order_id) WHERE o.order_id = 10" db-types="Oracle" />
    <sql-case id="explain_for_select_with_analyze" value="EXPLAIN PLAN FOR SELECT * FROM t_order WHERE order_id > 8" db-types="Oracle" />
    <sql-case id="explain_for_select_with_statement" value="EXPLAIN PLAN SET STATEMENT_ID = 'select1' FOR SELECT * FROM t_order WHERE order_id > 8" db-types="Oracle" />
    <sql-case id="explain_for_select_with_into" value="EXPLAIN PLAN INTO t_order FOR SELECT * FROM t_order WHERE order_id > 8" db-types="Oracle" />
<<<<<<< HEAD
    <sql-case id="explain_for_select_with_into_dblink" value="EXPLAIN PLAN INTO t_order@t_database.test_domain_name FOR SELECT * FROM t_order WHERE order_id > 8" db-types="Oracle" />
    
    
=======
>>>>>>> 2dd67f82
    <sql-case id="explain_for_update_without_condition" value="EXPLAIN PLAN FOR UPDATE t_order SET status = 'finished'" db-types="Oracle" />
    <sql-case id="explain_for_update" value="EXPLAIN PLAN FOR UPDATE t_order SET id = 1" db-types="Oracle" />
    <sql-case id="explain_for_update_with_statement" value="EXPLAIN PLAN SET STATEMENT_ID = 'update1' FOR UPDATE t_order SET id = 1" db-types="Oracle" />
    <sql-case id="explain_for_update_with_into" value="EXPLAIN PLAN INTO t_order FOR UPDATE t_order SET id = 1" db-types="Oracle" />
<<<<<<< HEAD
    <sql-case id="explain_for_update_with_into_dblink" value="EXPLAIN PLAN INTO t_order@t_database.test_domain_name FOR UPDATE t_order SET id = 1" db-types="Oracle" />
    
=======
>>>>>>> 2dd67f82
    <sql-case id="explain_for_insert_without_parameters" value="EXPLAIN PLAN FOR INSERT INTO t_order (order_id, user_id, status) VALUES (1, 1, 'insert')" db-types="Oracle" />
    <sql-case id="explain_for_with_analyze_insert" value="EXPLAIN PLAN FOR INSERT INTO t_order (order_id) VALUES(1)" db-types="Oracle" />
    <sql-case id="explain_for_insert_statement" value="EXPLAIN PLAN SET STATEMENT_ID = 'insert1' FOR INSERT INTO t_order (order_id) VALUES(1)" db-types="Oracle" />
    <sql-case id="explain_for_insert_into" value="EXPLAIN PLAN INTO t_order FOR INSERT INTO t_order (order_id) VALUES(1)" db-types="Oracle" />
<<<<<<< HEAD
    <sql-case id="explain_for_insert_into_dblink" value="EXPLAIN PLAN INTO t_order@t_database.test_domain_name FOR INSERT INTO t_order (order_id) VALUES(1)" db-types="Oracle" />
    
=======
>>>>>>> 2dd67f82
    <sql-case id="explain_for_delete_without_sharding_value" value="EXPLAIN PLAN FOR DELETE FROM t_order WHERE status='init'" db-types="Oracle" />
    <sql-case id="explain_for_with_analyze_delete" value="EXPLAIN PLAN FOR DELETE FROM t_order" db-types="Oracle" />
    <sql-case id="explain_for_delete_condition" value="EXPLAIN PLAN FOR DELETE FROM t_order WHERE t_order.x = 1" db-types="Oracle" />
    <sql-case id="explain_for_delete_statement" value="EXPLAIN PLAN SET STATEMENT_ID = 'insert1' FOR DELETE FROM t_order WHERE t_order.x = 1" db-types="Oracle" />
    <sql-case id="explain_for_delete_into" value="EXPLAIN PLAN INTO t_order FOR DELETE FROM t_order WHERE t_order.x = 1" db-types="Oracle" />
<<<<<<< HEAD
    <sql-case id="explain_for_delete_into_dblink" value="EXPLAIN PLAN INTO t_order@t_database.test_domain_name FOR DELETE FROM t_order WHERE t_order.x = 1" db-types="Oracle" />
    
=======
>>>>>>> 2dd67f82
</sql-cases><|MERGE_RESOLUTION|>--- conflicted
+++ resolved
@@ -48,38 +48,21 @@
     <sql-case id="explain_for_select_with_analyze" value="EXPLAIN PLAN FOR SELECT * FROM t_order WHERE order_id > 8" db-types="Oracle" />
     <sql-case id="explain_for_select_with_statement" value="EXPLAIN PLAN SET STATEMENT_ID = 'select1' FOR SELECT * FROM t_order WHERE order_id > 8" db-types="Oracle" />
     <sql-case id="explain_for_select_with_into" value="EXPLAIN PLAN INTO t_order FOR SELECT * FROM t_order WHERE order_id > 8" db-types="Oracle" />
-<<<<<<< HEAD
     <sql-case id="explain_for_select_with_into_dblink" value="EXPLAIN PLAN INTO t_order@t_database.test_domain_name FOR SELECT * FROM t_order WHERE order_id > 8" db-types="Oracle" />
-    
-    
-=======
->>>>>>> 2dd67f82
     <sql-case id="explain_for_update_without_condition" value="EXPLAIN PLAN FOR UPDATE t_order SET status = 'finished'" db-types="Oracle" />
     <sql-case id="explain_for_update" value="EXPLAIN PLAN FOR UPDATE t_order SET id = 1" db-types="Oracle" />
     <sql-case id="explain_for_update_with_statement" value="EXPLAIN PLAN SET STATEMENT_ID = 'update1' FOR UPDATE t_order SET id = 1" db-types="Oracle" />
     <sql-case id="explain_for_update_with_into" value="EXPLAIN PLAN INTO t_order FOR UPDATE t_order SET id = 1" db-types="Oracle" />
-<<<<<<< HEAD
     <sql-case id="explain_for_update_with_into_dblink" value="EXPLAIN PLAN INTO t_order@t_database.test_domain_name FOR UPDATE t_order SET id = 1" db-types="Oracle" />
-    
-=======
->>>>>>> 2dd67f82
     <sql-case id="explain_for_insert_without_parameters" value="EXPLAIN PLAN FOR INSERT INTO t_order (order_id, user_id, status) VALUES (1, 1, 'insert')" db-types="Oracle" />
     <sql-case id="explain_for_with_analyze_insert" value="EXPLAIN PLAN FOR INSERT INTO t_order (order_id) VALUES(1)" db-types="Oracle" />
     <sql-case id="explain_for_insert_statement" value="EXPLAIN PLAN SET STATEMENT_ID = 'insert1' FOR INSERT INTO t_order (order_id) VALUES(1)" db-types="Oracle" />
     <sql-case id="explain_for_insert_into" value="EXPLAIN PLAN INTO t_order FOR INSERT INTO t_order (order_id) VALUES(1)" db-types="Oracle" />
-<<<<<<< HEAD
     <sql-case id="explain_for_insert_into_dblink" value="EXPLAIN PLAN INTO t_order@t_database.test_domain_name FOR INSERT INTO t_order (order_id) VALUES(1)" db-types="Oracle" />
-    
-=======
->>>>>>> 2dd67f82
     <sql-case id="explain_for_delete_without_sharding_value" value="EXPLAIN PLAN FOR DELETE FROM t_order WHERE status='init'" db-types="Oracle" />
     <sql-case id="explain_for_with_analyze_delete" value="EXPLAIN PLAN FOR DELETE FROM t_order" db-types="Oracle" />
     <sql-case id="explain_for_delete_condition" value="EXPLAIN PLAN FOR DELETE FROM t_order WHERE t_order.x = 1" db-types="Oracle" />
     <sql-case id="explain_for_delete_statement" value="EXPLAIN PLAN SET STATEMENT_ID = 'insert1' FOR DELETE FROM t_order WHERE t_order.x = 1" db-types="Oracle" />
     <sql-case id="explain_for_delete_into" value="EXPLAIN PLAN INTO t_order FOR DELETE FROM t_order WHERE t_order.x = 1" db-types="Oracle" />
-<<<<<<< HEAD
     <sql-case id="explain_for_delete_into_dblink" value="EXPLAIN PLAN INTO t_order@t_database.test_domain_name FOR DELETE FROM t_order WHERE t_order.x = 1" db-types="Oracle" />
-    
-=======
->>>>>>> 2dd67f82
 </sql-cases>