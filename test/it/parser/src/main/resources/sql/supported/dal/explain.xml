--- conflicted
+++ resolved
@@ -82,16 +82,13 @@
     <sql-case id="explain_for_select_emp_comp" value="EXPLAIN PLAN FOR SELECT * FROM emp_comp;" db-types="Oracle"/>
     <sql-case id="explain_for_select_with_comments" value="EXPLAIN PLAN FOR select /*+ result_cache */ deptno, avg(sal) from emp group by deptno;" db-types="Oracle"/>
     <sql-case id="explain_for_select_job_history" value="EXPLAIN PLAN FOR SELECT * FROM v_emp_job_history;" db-types="Oracle" />
-<<<<<<< HEAD
     <sql-case id="explain1" value="EXPLAIN PLAN FOR SELECT SUM(amount_sold) total_revenue FROM sales WHERE time_id BETWEEN '01-JAN-00' AND '31-DEC-00';" db-types="Oracle"/>
     <sql-case id="explain2" value="EXPLAIN PLAN FOR SELECT c.cust_last_name, COUNT(*) FROM sales s, customers c WHERE s.cust_id = c.cust_id AND s.time_id BETWEEN TO_DATE('01-JUL-1999', 'DD-MON-YYYY') AND TO_DATE('01-OCT-1999', 'DD-MON-YYYY') GROUP BY c.cust_last_name HAVING COUNT(*) > 100;" db-types="Oracle"/>
     <sql-case id="explain3" value="explain plan for select * from sales s where time_id in ( :a, :b, :c, :d);" db-types="Oracle"/>
     <sql-case id="explain4" value="explain plan for select * from sales where time_id = to_date('01-jan-2001', 'dd-mon-yyyy');" db-types="Oracle"/>
     <sql-case id="explain5" value="explain plan for select * from sales where time_id in (:a, :b, :c, :d);" db-types="Oracle"/>
-=======
     <sql-case id="explain_for_select_emp_comp_where" value="EXPLAIN PLAN FOR SELECT * FROM emp_comp WHERE department_id = 20;" db-types="Oracle" />
     <sql-case id="explain_for_select_emp_range_where" value="EXPLAIN PLAN FOR SELECT * FROM emp_range WHERE hire_date &lt; TO_DATE('1-JAN-1992','DD-MON-YYYY');" db-types="Oracle" />
     <sql-case id="explain_for_select_where_and_function" value="EXPLAIN PLAN FOR SELECT * FROM emp_range WHERE hire_date >= TO_DATE('1-JAN-1996','DD-MON-YYYY');" db-types="Oracle" />
     <sql-case id="explain_for_select_xml_query" value="EXPLAIN PLAN FOR SELECT XMLQuery('/PurchaseOrder/LineItems/LineItem' PASSING OBJECT_VALUE RETURNING CONTENT) FROM po_clob WHERE XMLExists('/PurchaseOrder/LineItems/LineItem [ora:contains(Description, &quot;Picnic&quot;) &gt; 0]' PASSING OBJECT_VALUE) AND XMLExists('/PurchaseOrder[User=&quot;SBELL&quot;]' PASSING OBJECT_VALUE);" db-types="Oracle" />
->>>>>>> a9cc7717
 </sql-cases>