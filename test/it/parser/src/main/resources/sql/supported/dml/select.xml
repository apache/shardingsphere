--- conflicted
+++ resolved
@@ -194,9 +194,6 @@
     <sql-case id="select_with_ntile_function" value="SELECT NTILE(4) OVER (ORDER BY salary DESC) AS quartile FROM employees WHERE department_id = 100 ORDER BY last_name" db-types="Oracle" />
     <sql-case id="select_with_percentile_functions" value="SELECT department_id, PERCENTILE_CONT(0.5) WITHIN GROUP (ORDER BY salary DESC) 'Median cont', PERCENTILE_DISC(0.5) WITHIN GROUP (ORDER BY salary DESC) 'Median disc' FROM employees GROUP BY department_id" db-types="Oracle" />
     <sql-case id="select_with_keep_clause" value="SELECT salary,MIN(salary) KEEP (DENSE_RANK FIRST ORDER BY commission_pct) OVER (PARTITION BY department_id) 'Worst', MAX(salary) KEEP (DENSE_RANK LAST ORDER BY commission_pct) OVER (PARTITION BY department_id) 'Best' FROM employees ORDER BY department_id" db-types="Oracle" />
-<<<<<<< HEAD
+    <sql-case id="select_with_corr_function" value="SELECT employee_id, CORR(SYSDATE - hire_date, salary) FROM employees WHERE department_id in (50, 80) ORDER BY employee_id" db-types="Oracle" />
     <sql-case id="select_with_trim_function" value="select TRIM('  derby '), TRIM(BOTH ' ' FROM '  derby '), TRIM(TRAILING ' ' FROM '  derby '), TRIM(cast (null as char(1)) FROM '  derby '), TRIM(' ' FROM cast(null as varchar(30))), TRIM('y' FROM ' derby') FROM employees" db-types="Oracle" />
-=======
-    <sql-case id="select_with_corr_function" value="SELECT employee_id, CORR(SYSDATE - hire_date, salary) FROM employees WHERE department_id in (50, 80) ORDER BY employee_id" db-types="Oracle" />
->>>>>>> 24867f7b
 </sql-cases>