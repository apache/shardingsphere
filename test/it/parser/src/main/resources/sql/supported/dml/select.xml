--- conflicted
+++ resolved
@@ -17,11 +17,8 @@
   -->
 
 <sql-cases>
-<<<<<<< HEAD
+    <sql-case id="select_position_function" value="select position(&quot;0&quot; in &quot;baaa&quot; in (1)),position(&quot;0&quot; in &quot;1&quot; in (1,2,3)),position(&quot;sql&quot; in (&quot;mysql&quot;))" db-types="MySQL" />
     <sql-case id="select_extract_function_with_day_hour" value="select extract(DAY_HOUR FROM &quot;1999-01-02 10:11:12&quot;)" db-types="MySQL" />
-=======
-    <sql-case id="select_position_function" value="select position(&quot;0&quot; in &quot;baaa&quot; in (1)),position(&quot;0&quot; in &quot;1&quot; in (1,2,3)),position(&quot;sql&quot; in (&quot;mysql&quot;))" db-types="MySQL" />
->>>>>>> a3e727c9
     <sql-case id="select_with_latin1" value="select _latin1'B' collate latin1_bin in (_latin1'a',_latin1'b')" db-types="MySQL" />
     <sql-case id="select_with_default_str" value="select * from t1 where str &lt;&gt; default(str)" db-types="MySQL" />
     <sql-case id="select_subquery_excpet" value="select * from (select * from t1 except all select * from t1 limit 2) a" db-types="MySQL" />
