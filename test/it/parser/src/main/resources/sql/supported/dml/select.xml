<?xml version="1.0" encoding="UTF-8"?>
<!--
  ~ Licensed to the Apache Software Foundation (ASF) under one or more
  ~ contributor license agreements.  See the NOTICE file distributed with
  ~ this work for additional information regarding copyright ownership.
  ~ The ASF licenses this file to You under the Apache License, Version 2.0
  ~ (the "License"); you may not use this file except in compliance with
  ~ the License.  You may obtain a copy of the License at
  ~
  ~     http://www.apache.org/licenses/LICENSE-2.0
  ~
  ~ Unless required by applicable law or agreed to in writing, software
  ~ distributed under the License is distributed on an "AS IS" BASIS,
  ~ WITHOUT WARRANTIES OR CONDITIONS OF ANY KIND, either express or implied.
  ~ See the License for the specific language governing permissions and
  ~ limitations under the License.
  -->

<sql-cases>
    <sql-case id="select_with_comment" value="/*FORCE_IMCI_NODES*/ select /*+ SET_VAR(cost_threshold_for_imci=0) */ * from t_order" db-types="MySQL" />
    <sql-case id="select_position_function" value="select position(&quot;0&quot; in &quot;baaa&quot; in (1)),position(&quot;0&quot; in &quot;1&quot; in (1,2,3)),position(&quot;sql&quot; in (&quot;mysql&quot;))" db-types="MySQL" />
    <sql-case id="select_extract_function_with_day_hour" value="select extract(DAY_HOUR FROM &quot;1999-01-02 10:11:12&quot;)" db-types="MySQL" />
    <sql-case id="select_with_latin1" value="select _latin1'B' collate latin1_bin in (_latin1'a',_latin1'b')" db-types="MySQL" />
    <sql-case id="select_with_default_str" value="select * from t1 where str &lt;&gt; default(str)" db-types="MySQL" />
    <sql-case id="select_subquery_excpet" value="select * from (select * from t1 except all select * from t1 limit 2) a" db-types="MySQL" />
    <sql-case id="select_point_function_with_in" value="SELECT point(1,1) IN ('1',1,'1') AS res" db-types="MySQL" />
    <sql-case id="select_with_in" value="SELECT b, b IN ('20161213'), b in ('20161213', 0) FROM t2" db-types="MySQL" />
    <sql-case id="select_with_st_geom_from_text" value="SELECT ST_GeomFromText('POINT(0 0)') IN (SELECT b FROM t1) AS result" db-types="MySQL" />
    <sql-case id="select_with_st_aswkb_st_geom_form_text" value="SELECT ST_AsWKB(ST_GeomFromText('POINT(0 0)')) IN (SELECT b FROM t1) AS result" db-types="MySQL" />
    <sql-case id="select_null_in_subquery" value="SELECT NULL IN(SELECT (f1 between 0 and 1) FROM (SELECT f1 FROM t WHERE (@b:=NULL) - f2) as dt)" db-types="MySQL" />
    <sql-case id="select_with_collate" value="SELECT NAME_CONST('var', 'value') COLLATE latin1_general_cs" db-types="MySQL" />
    <sql-case id="select_with_hex_function" value="SELECT HEX(_binary 0x0003 &lt;&lt; (_binary 0x38 | 0x38))" db-types="MySQL" />
    <sql-case id="select_distinct_with_grouping_function" value="SELECT DISTINCT f1 FROM t1 GROUP BY f1 WITH ROLLUP ORDER BY f1, ANY_VALUE(GROUPING(f1))" db-types="MySQL" />
    <sql-case id="select_convert_function1" value="SELECT CONVERT(TIMESTAMP &quot;2004-01-22 21:45:33&quot; USING latin1)" db-types="MySQL" />
    <sql-case id="select_convert_function2" value="SELECT CONVERT(TIMESTAMP &quot;2004-01-22 21:45:33&quot;, BINARY(4))" db-types="MySQL" />
    <sql-case id="select_convert_function3" value="SELECT CONVERT(TIMESTAMP &quot;2004-01-22 21:45:33&quot;, CHAR(4))" db-types="MySQL" />
    <sql-case id="select_convert_function4" value="SELECT CONVERT(TIMESTAMP &quot;2004-01-22 21:45:33&quot;, CHAR)" db-types="MySQL" />
    <sql-case id="select_function_aes_decrypt_and_aes_encrypt" value="SELECT AES_DECRYPT(AES_ENCRYPT(@ENCSTR, @keys, @Iv), @keys, @Iv)=@ENCSTR FROM t1" db-types="MySQL" />
    <sql-case id="select_user_variable_before_after" value="SELECT @before=@after" db-types="MySQL" />
    <sql-case id="select_global_default_key_buffer_size" value="SELECT @@global.default.`key_buffer_size`" db-types="MySQL" />
    <sql-case id="select_with_exist_in" value="SELECT (+0 IN(0b111111111111111111111111111111111111111111111111111,rpad(1.0,2048,1),32767.1))" db-types="MySQL" />
    <sql-case id="select_constant_without_table" value="SELECT 1 as a" db-types="MySQL, PostgreSQL,openGauss, SQLServer" />
    <sql-case id="select_with_operator_ilike" value="SELECT id from t_order where name !~ '^pg_toast'" db-types="PostgreSQL,openGauss" />
    <sql-case id="select_with_binary_operation_of_aggregation_expr" value="SELECT (count(*)+1) as a" db-types="MySQL" />
    <sql-case id="select_with_schema_func" value="SELECT schema(), database()" db-types="MySQL" />
    <sql-case id="select_system_variables" value="SELECT @@session.auto_increment_increment auto_increment_increment, @@global.max_connections max_connections, @@autocommit" db-types="MySQL" />
    <sql-case id="select_sqlmode_ansi_quotes" value='select "id" from "t_order" where "t_order"."id"=10' db-types="MySQL" />
    <sql-case id="select_with_function_name" value="SELECT current_timestamp" db-types="MySQL" />
    <sql-case id="select_with_same_table_name_and_alias" value="SELECT t_order.* FROM t_order t_order WHERE user_id = ? AND order_id = ?" />
    <sql-case id="select_with_same_table_name_and_alias_column_with_owner" value="SELECT t_order.order_id,t_order.user_id,status FROM t_order t_order WHERE t_order.user_id = ? AND order_id = ?" db-types="MySQL,H2" />
    <sql-case id="select_not_equal_with_single_table" value="SELECT * FROM t_order_item WHERE item_id &lt;&gt; ? ORDER BY item_id" />
    <sql-case id="select_exclamation_equal_with_single_table" value="SELECT * FROM t_order_item WHERE item_id != ? ORDER BY item_id" />
    <sql-case id="select_not_in_with_single_table" value="SELECT * FROM t_order_item WHERE item_id IS NOT NULL AND item_id NOT IN (?, ?) ORDER BY item_id" />
    <sql-case id="select_not_between_with_single_table" value="SELECT * FROM t_order_item WHERE item_id IS NOT NULL AND item_id NOT BETWEEN ? AND ? ORDER BY item_id" />
    <sql-case id="select_equal_with_single_table" value="SELECT * FROM t_order WHERE user_id = ? AND order_id = ?" />
    <sql-case id="select_equal_with_single_table_and_lowercase_keyword" value="select * from t_order where user_id = ? and order_id = ?" />
    <sql-case id="select_in_with_single_table" value="SELECT * FROM t_order WHERE user_id IN (?, ?, ?) AND order_id IN (?, ?) ORDER BY user_id, order_id" />
    <sql-case id="select_between_with_single_table" value="SELECT * FROM t_order WHERE user_id BETWEEN ? AND ? AND order_id BETWEEN ? AND ? ORDER BY user_id, order_id" />
    <sql-case id="select_comparison_symbol_with_single_table" value="SELECT * FROM t_order WHERE user_id &gt;= ? AND user_id &lt;= ? AND order_id &gt;= ? AND order_id &lt;= ? ORDER BY user_id, order_id" />
    <sql-case id="select_equal_with_same_sharding_column" value="SELECT * FROM t_order WHERE order_id = ? AND order_id = ?" />
    <sql-case id="select_in_with_same_sharding_column" value="SELECT * FROM t_order WHERE order_id IN (?, ?) AND order_id IN (?, ?) ORDER BY order_id" />
    <sql-case id="select_with_N_string_in_expression" value="SELECT * FROM t_order WHERE is_deleted = 'N'" />
    <sql-case id="select_count_like" value="SELECT COUNT(*) FROM t_order WHERE (user_id = ? AND status LIKE ?)" />
    <sql-case id="select_count_like_escape" value="SELECT COUNT(*) FROM t_order WHERE status LIKE ? escape '!' limit ? offset ?" db-types="PostgreSQL,openGauss" />
    <sql-case id="select_count_like_concat" value="SELECT count(0) AS orders_count FROM t_order o WHERE o.status LIKE CONCAT('%%', ?, '%%') AND o.user_id IN (?, ?) AND o.order_id BETWEEN ? AND ?" db-types="MySQL,SQLServer,Oracle,SQL92" />
    <!--TODO combine into select_count_like_concat-->
    <sql-case id="select_count_like_concat_postgres" value="SELECT count(0) AS orders_count FROM t_order o WHERE o.status LIKE CONCAT('%%', ?, '%%') AND o.user_id IN (?, ?) AND o.order_id BETWEEN ? AND ?" db-types="PostgreSQL,openGauss" />
    <sql-case id="select_like_with_single_quotes" value="select id from admin where fullname like 'a%'" db-types="MySQL,Doris" />
    <sql-case id="select_count_tilde_concat" value="SELECT count(0) as orders_count FROM t_order o WHERE o.status ~~ CONCAT('%%', ?, '%%') AND o.user_id IN (?, ?) AND o.order_id BETWEEN ? AND ?" db-types="PostgreSQL,openGauss" />
    <sql-case id="select_sharding_route_with_binding_tables" value="SELECT i.* FROM t_order o JOIN t_order_item i ON o.user_id = i.user_id AND o.order_id = i.order_id WHERE o.user_id IN (?, ?) AND o.order_id BETWEEN ? AND ? ORDER BY i.item_id" />
    <sql-case id="select_full_route_with_binding_tables" value="SELECT i.* FROM t_order o JOIN t_order_item i ON o.user_id = i.user_id AND o.order_id = i.order_id ORDER BY i.item_id" />
    <!--TODO Need to verify case insensitivity of table names in sharding rule-->
    <sql-case id="select_sharding_route_with_broadcast_table" value="SELECT i.* FROM t_order o JOIN t_order_item i ON o.user_id = i.user_id AND o.order_id = i.order_id JOIN t_broadcast_table c ON o.status = c.status WHERE o.user_id IN (?, ?) AND o.order_id BETWEEN ? AND ? AND o.status = ? ORDER BY i.item_id" />
    <sql-case id="select_keyword_table_name_with_back_quotes" value="SELECT i.* FROM t_order o JOIN t_order_item i ON o.user_id = i.user_id AND o.order_id = i.order_id JOIN `select` c ON o.status = c.status WHERE o.user_id IN (?, ?) AND o.order_id BETWEEN ? AND ? AND o.status = ? ORDER BY i.item_id" db-types="MySQL" />
    <sql-case id="select_keyword_table_name_with_double_quotes" value="SELECT i.* FROM t_order o JOIN t_order_item i ON o.user_id = i.user_id AND o.order_id = i.order_id JOIN &quot;select&quot; c ON o.status = c.status WHERE o.user_id IN (?, ?) AND o.order_id BETWEEN ? AND ? AND c.status = ? ORDER BY i.item_id" db-types="PostgreSQL,openGauss,Oracle" />
    <sql-case id="select_keyword_table_name_with_square_brackets" value="SELECT i.* FROM t_order o JOIN t_order_item i ON o.user_id = i.user_id AND o.order_id = i.order_id JOIN [select] c ON o.status = c.status WHERE o.user_id IN (?, ?) AND o.order_id BETWEEN ? AND ? AND c.status = ? ORDER BY i.item_id" db-types="SQLServer" />
    <sql-case id="select_alias_as_keyword" value="SELECT length.item_id password FROM t_order_item length where length.item_id = ? " db-types="MySQL,H2,SQLServer,Oracle" />
    <sql-case id="select_with_force_index_join" value="SELECT i.* FROM t_order o FORCE INDEX(order_index) JOIN t_order_item i ON o.order_id=i.order_id WHERE o.order_id = ?" db-types="MySQL" />
    <sql-case id="select_equal_with_geography" value="SELECT * FROM t_order WHERE rule = ?::jsonb AND start_point=ST_GeographyFromText('SRID=4326;POINT('||?||' '||?||')') AND user_id = ? AND order_id = ?" db-types="PostgreSQL,openGauss" />
    <sql-case id="select_in_with_geography" value="SELECT * FROM t_order WHERE rule IN (?::jsonb, ?::jsonb) AND start_point=ST_GeographyFromText('SRID=4326;POINT('||?||' '||?||')') AND user_id = ? AND order_id = ?" db-types="PostgreSQL,openGauss" />
    <sql-case id="select_between_with_geography" value="SELECT * FROM t_order WHERE rule BETWEEN ?::jsonb AND ?::jsonb AND start_point=ST_GeographyFromText('SRID=4326;POINT('||?||' '||?||')') AND order_id = ?" db-types="PostgreSQL,openGauss" />
    <sql-case id="select_with_schema" value="SELECT * FROM db1.t_order" />
    <sql-case id="select_special_function_nested" value="SELECT sum(if(status=0, 1, 0)) func_status FROM t_order WHERE user_id = ? AND order_id = ?" db-types="MySQL" />
    <sql-case id="select_with_interval_function" value="SELECT INTERVAL(status,1,5) func_status FROM t_order WHERE user_id = ? AND order_id = ?" db-types="MySQL" />
    <sql-case id="select_with_left_function" value="SELECT CONCAT(LEFT(status, 7), 'test') FROM t_order_item WHERE user_id = 10" db-types="MySQL" />
    <sql-case id="select_database" value="SELECT DATABASE()" db-types="MySQL" />
    <sql-case id="select_quarter" value="SELECT QUARTER('2008-04-01')" db-types="MySQL" />
    <sql-case id="select_with_mod_function" value="SELECT * FROM t_order WHERE MOD(order_id, 1) = 1" db-types="MySQL" />
    <sql-case id="select_with_date_format_function" value="SELECT * FROM t_order WHERE DATE_FORMAT(current_date, '%Y-%m-%d') = '2019-12-18'" db-types="MySQL" />
    <sql-case id="select_with_spatial_function" value="SELECT * FROM t_order WHERE ST_DISTANCE_SPHERE(POINT(113.358772, 23.1273723), POINT(user_id,order_id)) != 0" db-types="MySQL" />
    <sql-case id="select_current_user" value="SELECT CURRENT_USER" db-types="PostgreSQL,openGauss" />
    <sql-case id="select_with_match_against" value="SELECT * FROM t_order_item WHERE MATCH(t_order_item.description) AGAINST (? IN NATURAL LANGUAGE MODE) AND user_id = ?" db-types="MySQL" />
    <sql-case id="select_with_json_separator" value="select content_json->>'$.nation' as nation,content_json->>'$.title' as title from tb_content_json b where b.content_id=1" db-types="MySQL" />
    <sql-case id="select_with_json_value_return_type" value="SELECT * FROM t_order WHERE JSON_VALUE(items, '$.name' RETURNING VARCHAR(100)) = 'jack'" db-types="MySQL" />
    <sql-case id="select_with_convert_function1" value="SELECT CONVERT(SUBSTRING(content, 5) , SIGNED) AS signed_content FROM t_order WHERE order_id = 1" db-types="MySQL" />
    <sql-case id="select_with_convert_function2" value="select sequence_name, sequence_catalog, sequence_schema, convert( bigint, start_value ) as start_value, convert( bigint, minimum_value ) as minimum_value, convert( bigint, maximum_value ) as maximum_value, convert( bigint, increment ) as increment from INFORMATION_SCHEMA.SEQUENCES" db-types="SQLServer" />
    <sql-case id="select_with_convert_function3" value="SELECT CONVERT(NVARCHAR, GETDATE(), 0)" db-types="SQLServer" />
    <sql-case id="select_with_convert_function4" value="SELECT CONVERT(DECIMAL(10, 5), CONVERT(VARBINARY(20), @myval))" db-types="SQLServer" />
    <sql-case id="select_with_convert_function5" value="SELECT CONVERT(BINARY(8), 'Name', 0) AS [Style 0, character to binary]" db-types="SQLServer" />
    <sql-case id="select_with_convert_xml1" value="SELECT CONVERT(XML, '&lt;root&gt;&lt;child/&gt;&lt;/root&gt;')" db-types="SQLServer" />
    <sql-case id="select_with_convert_xml2" value="SELECT CONVERT(XML, '&lt;root&gt;          &lt;child/&gt;         &lt;/root&gt;', 1)" db-types="SQLServer" />
    <sql-case id="select_cast_convert_function" value="SELECT GETDATE() AS UnconvertedDateTime, CAST(GETDATE() AS NVARCHAR(30)) AS UsingCast, CONVERT(NVARCHAR(30), GETDATE(), 126) AS UsingConvertTo_ISO8601" db-types="SQLServer" />
    <sql-case id="select_cast_convert_datetime" value="SELECT '2006-04-25T15:50:59.997' AS UnconvertedText, CAST('2006-04-25T15:50:59.997' AS DATETIME) AS UsingCast, CONVERT(DATETIME, '2006-04-25T15:50:59.997', 126) AS UsingConvertFrom_ISO8601" db-types="SQLServer" />
    <sql-case id="select_with_convert_hex1" value="SELECT CONVERT(CHAR(8), 0x4E616d65, 0) AS [Style 0, binary to character]" db-types="SQLServer" />
    <sql-case id="select_with_convert_hex2" value="SELECT CONVERT(CHAR(8), 0x4E616d65, 1) AS [Style 1, binary to character]" db-types="SQLServer" />
    <sql-case id="select_with_convert_hex3" value="SELECT CONVERT(BINARY(4), '0x4E616D65', 1) AS [Style 1, character to binary]" db-types="SQLServer" />
    <sql-case id="select_with_json_extract" value="SELECT content_json::json->'title', content_json::json->'nation' FROM tb_content_json WHERE content_id = 1" db-types="PostgreSQL,openGauss" />
    <sql-case id="select_with_json_extract_text" value="SELECT * FROM tb_content_json WHERE content_json::json->>'nation'='CHINA'" db-types="PostgreSQL,openGauss" />
    <sql-case id="select_with_json_path_extract" value="SELECT content_json::json#>'{keyword,1}' FROM tb_content_json" db-types="PostgreSQL,openGauss" />
    <sql-case id="select_with_json_path_extract_text" value="SELECT content_json::json#>>'{keyword,1}' FROM tb_content_json" db-types="PostgreSQL,openGauss" />
    <sql-case id="select_with_jsonb_contain_right" value="SELECT content_json::jsonb@>'{&amp;title&amp;:&amp;abc&amp;}'::jsonb FROM tb_content_json" db-types="PostgreSQL,openGauss" />
    <sql-case id="select_with_jsonb_contain_left" value="SELECT '{&amp;title&amp;:&amp;abc&amp;}'::jsonb&lt;@content_json::jsonb FROM tb_content_json" db-types="PostgreSQL,openGauss" />
    <sql-case id="select_with_jsonb_contain_top_key" value="SELECT content_json::jsonb?'title' FROM tb_content_json" db-types="PostgreSQL,openGauss" />
    <sql-case id="select_with_jsonb_contain_any_top_key" value="SELECT content_json::jsonb?|array['title','nation'] FROM tb_content_json" db-types="PostgreSQL,openGauss" />
    <sql-case id="select_with_jsonb_contain_all_top_key" value="SELECT content_json::jsonb?&amp;array['title','nation'] FROM tb_content_json" db-types="PostgreSQL,openGauss" />
    <sql-case id="select_with_jsonb_concat" value="SELECT content_json::jsonb||'{&quot;price&quot;:999}'::jsonb FROM tb_content_json" db-types="PostgreSQL,openGauss" />
    <sql-case id="select_with_jsonb_delete" value="SELECT content_json::jsonb-'title' FROM tb_content_json" db-types="PostgreSQL,openGauss" />
    <sql-case id="select_with_jsonb_path_delete" value="SELECT content_json::jsonb#-'{title}' FROM tb_content_json" db-types="PostgreSQL,openGauss" />
    <sql-case id="select_with_jsonb_path_contain_any_value" value="SELECT content_json::jsonb @?'$.keyword[*]?(@==&quot;ss&quot;)' FROM tb_content_json" db-types="PostgreSQL,openGauss" />
    <sql-case id="select_with_jsonb_path_predicate_check" value="SELECT content_json::jsonb@@'$.keyword[*]==&quot;ss&quot;' FROM tb_content_json" db-types="PostgreSQL,openGauss" />
    <sql-case id="select_with_assignment_operator" value="SELECT @rn := 1, @now_code := '' FROM t_order" db-types="MySQL" />
    <sql-case id="select_with_assignment_operator_and_keyword" value="SELECT @KEY := '', @num := 123 FROM t_order" db-types="MySQL" />
    <sql-case id="select_from_dual" value="SELECT 1 FROM DUAL" db-types="MySQL" />
    <sql-case id="select_with_cast_as_signed" value="SELECT user_id,CAST(order_id AS SIGNED) FROM t_order" db-types="MySQL" />
    <sql-case id="select_with_cast_as_unsigned" value="SELECT CAST(order_id AS UNSIGNED),user_id FROM t_order" db-types="MySQL" />
    <sql-case id="select_with_cast_as_signed_int" value="SELECT user_id,CAST(order_id AS SIGNED INT) FROM t_order" db-types="MySQL" />
    <sql-case id="select_with_cast_as_unsigned_int" value="SELECT CAST(order_id AS UNSIGNED INT),user_id FROM t_order" db-types="MySQL" />
    <sql-case id="select_with_cast_as_signed_integer" value="SELECT user_id,CAST(order_id AS SIGNED INTEGER) FROM t_order" db-types="MySQL" />
    <sql-case id="select_with_cast_as_unsigned_integer" value="SELECT CAST(order_id AS UNSIGNED INTEGER),user_id FROM t_order" db-types="MySQL" />
    <sql-case id="select_with_simple_table" value="SELECT * FROM employees WHERE department_id = 30 ORDER BY last_name" db-types="MySQL,Oracle" />
    <sql-case id="select_with_binding_tables_with_subquery_without_join" value="SELECT a.department_id &quot;Department&quot;, a.num_emp/b.total_count &quot;%_Employees&quot;, a.sal_sum/b.total_sal &quot;%_Salary&quot; 
    FROM (SELECT department_id, COUNT(*) num_emp, SUM(salary) sal_sum FROM employees GROUP BY department_id) a, (SELECT COUNT(*) total_count, SUM(salary) total_sal FROM employees) b ORDER BY a.department_id" db-types="Oracle" />
    <sql-case id="select_with_partitioned_table" value="SELECT * FROM sales PARTITION (sales_q2_2000) s WHERE s.amount_sold > 1500 ORDER BY cust_id, time_id, channel_id" db-types="Oracle" />
    <sql-case id="select_with_binding_tables_without_join" value="SELECT last_name, job_id, departments.department_id, department_name FROM employees, departments WHERE employees.department_id = departments.department_id ORDER BY last_name, job_id" db-types="Oracle" />
    <sql-case id="select_with_lateral_clause" value="SELECT * FROM employees e, LATERAL(SELECT * FROM departments d WHERE e.department_id = d.department_id)" db-types="Oracle" />
    <sql-case id="select_with_containers" value="SELECT * FROM CONTAINERS(employees)" db-types="Oracle" />
    <sql-case id="select_with_hierarchical_connect_by" value="SELECT last_name, employee_id, manager_id FROM employees CONNECT BY employee_id = manager_id ORDER BY last_name" db-types="Oracle" />
    <sql-case id="select_current_date_function_with_shorthand_regular_function" value="SELECT * FROM t_order WHERE date = CURRENT_DATE" db-types="MySQL" />
    <sql-case id="select_current_date_function_with_complete_regular_function" value="SELECT * FROM t_order WHERE date = CURRENT_DATE()" db-types="MySQL" />
    <sql-case id="select_current_time_function_with_shorthand_regular_function" value="SELECT * FROM t_order WHERE time = CURRENT_TIME" db-types="MySQL" />
    <sql-case id="select_current_time_function_with_complete_regular_function" value="SELECT * FROM t_order WHERE time = CURRENT_TIME()" db-types="MySQL" />
    <sql-case id="select_with_model_partition_dimension" value="SELECT country, prod, year, s FROM sales_view_ref MODEL PARTITION BY (country) DIMENSION BY (prod, year) MEASURES (sale s) IGNORE NAV UNIQUE DIMENSION RULES UPSERT SEQUENTIAL ORDER (s[prod='Mouse Pad', year=2001] = s['Mouse Pad', 1999] + s['Mouse Pad', 2000], 
    s['Standard Mouse', 2002] = s['Standard Mouse', 2001]) ORDER BY country, prod, year" db-types="Oracle" />
    <sql-case id="select_with_model_dimension" value="SELECT country, year, sale, csum FROM (SELECT country, year, SUM(sale) sale FROM sales_view_ref GROUP BY country, year) MODEL DIMENSION BY (country, year) MEASURES (sale, 0 csum) RULES (csum[any, any] = SUM(sale) OVER (PARTITION BY country ORDER BY year ROWS UNBOUNDED PRECEDING)) ORDER BY country, year" db-types="Oracle" />
    <sql-case id="select_with_model_with_single_column_for_loop" value="SELECT SUBSTR(country,1,20) country, SUBSTR(prod,1,15) prod, year, sales FROM sales_view WHERE country='Italy' MODEL RETURN UPDATED ROWS PARTITION BY (country) DIMENSION BY (prod, year) MEASURES (sale sales) RULES (sales[FOR prod in ('Mouse Pad', 'Bounce', 'Y Box'), 2005] = 1.3 * sales[cv(prod), 2001]) ORDER BY country, prod, year" db-types="Oracle" />
    <sql-case id="select_with_model_with_reference_model" value="SELECT SUBSTR(country,1,20) country, year, localsales, dollarsales FROM sales_view WHERE country IN ('Canada', 'Brazil') GROUP BY country, year MODEL RETURN UPDATED ROWS REFERENCE conv_refmodel ON (SELECT country, exchange_rate AS er FROM dollar_conv) DIMENSION BY (country) MEASURES (er) IGNORE NAV MAIN main_model DIMENSION BY (country, year) 
    MEASURES (SUM(sale) sales, 0 localsales, 0 dollarsales) IGNORE NAV RULES (localsales['Canada', 2005] = sales[cv(country), 2001] * 1.22, dollarsales['Canada', 2005] = sales[cv(country), 2001] * 1.22 * conv_refmodel.er['Canada'], localsales['Brazil', 2005] = sales[cv(country), 2001] * 1.34, dollarsales['Brazil', 2005] = sales['Brazil', 2001] * 1.34 * er['Brazil'])" db-types="Oracle" />
    <sql-case id="select_with_model_with_order_by" value="SELECT year, sales FROM sales_view WHERE country='Italy' AND prod='Bounce' MODEL DIMENSION BY (year) MEASURES (sale sales) RULES SEQUENTIAL ORDER (sales[ANY] ORDER BY year DESC = sales[cv(year)-1]) ORDER BY year" db-types="Oracle" />
    <sql-case id="select_with_model_with_multi_column_for_loop" value="SELECT country, product, year, s FROM sales_view MODEL DIMENSION BY (country, product, year) MEASURES (sales s) IGNORE NAV RULES UPSERT (s[FOR (country, product, year) IN (SELECT DISTINCT 'new_country', product, year FROM sales_view WHERE country = 'Poland')] = s['Poland',CV(),CV()]) ORDER BY country, year, product" db-types="Oracle" />
    <sql-case id="select_with_comments" value="-- begin comments&#x000A;SELECT * FROM # middle comments&#x000A; t_order; -- end comments" db-types="MySQL" />
    <sql-case id="select_with_model_in" value="SELECT order_id_value,order_item_id_value FROM (select 1001 as order_id_value, 100001 as order_item_id_value from dual) MODEL RETURN UPDATED ROWS DIMENSION BY(order_item_id_value) MEASURES(order_id_value) RULES(order_id_value[1] = 10001)" db-types="Oracle" />
    <sql-case id="select_with_dollar_parameter_for_postgresql" value="SELECT order_id FROM t_order WHERE user_id = $2 AND order_id = $1 OR user_id = $2" db-types="PostgreSQL,openGauss" case-types="Placeholder" />
    <sql-case id="select_with_binary_keyword" value="select position(binary 'll' in 'hello'),position('a' in binary 'hello')" db-types="MySQL" />
    <sql-case id="select_with_schema_name_in_shorthand_projection" value="SELECT sharding_db.t_order.* FROM t_order WHERE user_id = ? AND order_id = ?" db-types="MySQL" />
    <sql-case id="select_with_schema_name_in_column_projection" value="SELECT sharding_db.t_order.order_id FROM t_order WHERE user_id = ? AND order_id = ?" db-types="MySQL" />
    <sql-case id="select_with_schema_name_in_table" value="SELECT order_id FROM public.t_order WHERE user_id = ? AND order_id = ?" db-types="PostgreSQL,openGauss" />
    <sql-case id="select_with_database_name_and_schema_name_in_table" value="SELECT order_id FROM sharding_db.public.t_order WHERE user_id = ? AND order_id = ?" db-types="PostgreSQL,openGauss" />
    <sql-case id="select_with_underscore_charset" value="SELECT _code,_a FROM t_order" db-types="MySQL" />
    <sql-case id="select_table_with_capacity_unit_charset" value="SELECT T.USER_NO FROM T_RATION_INFO T" db-types="Oracle" />
    <sql-case id="select_with_character_charset" value="SELECT _binary 'abc' as a" db-types="MySQL" />
    <sql-case id="select_with_for_xml_clause" value="SELECT o.order_id, o.status, i.item_id FROM t_order o INNER JOIN t_order_item i ON o.user_id = i.user_id FOR XML AUTO" db-types="SQLServer" />
    <sql-case id="select_with_for_xml_clause_with_directive" value="SELECT user_id, status FROM t_order WHERE order_id = 1 FOR XML RAW, ELEMENTS XSINIL" db-types="SQLServer" />
    <sql-case id="select_with_for_json_clause" value="SELECT order_id, status FROM t_order FOR JSON AUTO, INCLUDE_NULL_VALUES" db-types="SQLServer" />
    <sql-case id="select_with_keyword_target" value="SELECT m.target FROM sys_menu m" />
    <sql-case id="select_with_keyword_maxvalue" value="SELECT m.maxvalue FROM sys_menu m" />
    <sql-case id="select_with_keyword_priority" value="SELECT m.priority FROM sys_menu m" db-types="Oracle" />
    <sql-case id="select_with_xml_namespaces_clause" value="WITH XMLNAMESPACES ('uri' AS ns1) SELECT order_id AS 'ns1:order_id', status AS 'ns1:status' FROM t_order FOR XML RAW ('ns1:order'), ELEMENTS" db-types="SQLServer" />
    <sql-case id="select_with_xml_default_namespaces_clause" value="WITH XMLNAMESPACES ('uri1' AS ns1, 'uri2' AS ns2, DEFAULT 'uri2') SELECT order_id AS 'ns1:order_id', status AS 'ns1:status' FROM t_order FOR XML RAW ('ns1:order'), ELEMENTS XSINIL" db-types="SQLServer" />
    <sql-case id="select_with_mysql_main_and_utc_data_and_so_on" value="SELECT MYSQL_MAIN,UTC_DATE,UTC_TIME,UTC_TIMESTAMP FROM test" db-types="MySQL" />
    <sql-case id="select_with_analytic_function" value="SELECT order_id, ROW_NUMBER () OVER (PARTITION BY user_id ORDER BY order_id DESC) AS row_number FROM t_order WHERE order_id = ?" db-types="Oracle" />
    <sql-case id="select_with_listagg_function_start_with_connect_by" value="SELECT LISTAGG(c.category_name, '/') WITHIN GROUP (ORDER BY LENGTH (c.&quot;level&quot;) DESC) AS category_level FROM t_product_category c START WITH c.category_id = 1 CONNECT BY PRIOR c.parent_id = c.category_id" db-types="Oracle" />
    <sql-case id="select_aggregate_percent_rank" value="SELECT PERCENT_RANK(15000, .05) WITHIN GROUP (ORDER BY salary, commission_pct) 'Percent-Rank' FROM employees;" db-types="Oracle" />
    <sql-case id="select_analytic_percent_rank" value="SELECT department_id, last_name, salary, PERCENT_RANK() OVER (PARTITION BY department_id ORDER BY salary DESC) AS pr FROM employees ORDER BY pr, salary, last_name;" db-types="Oracle" />
    <sql-case id="select_aggregate_percentile_cont" value="SELECT department_id, PERCENTILE_CONT(0.5) WITHIN GROUP (ORDER BY salary DESC) 'Median cont' FROM employees;" db-types="Oracle" />
    <sql-case id="select_aggregate_percentile_disc" value="SELECT department_id, last_name, salary, PERCENTILE_DISC(0.5) WITHIN GROUP (ORDER BY salary DESC) OVER (PARTITION BY department_id) 'Percentile_Disc' FROM employees WHERE department_id in (30, 60) ORDER BY last_name, salary, department_id;" db-types="Oracle" />
    <sql-case id="select_aggregate_cume_dist" value="SELECT CUME_DIST(15500, .05) WITHIN GROUP (ORDER BY salary, commission_pct) 'Cume-Dist of 15500' FROM employees;" db-types="Oracle" />
    <sql-case id="select_aggregate_rank" value="SELECT RANK(15500) WITHIN GROUP (ORDER BY salary DESC) 'Rank of 15500' FROM employees;" db-types="Oracle" />
    <sql-case id="select_rowid" value="SELECT ROWID FROM employees WHERE ROWIDTOCHAR(ROWID) LIKE '%JAAB%' ORDER BY ROWID;" db-types="Oracle" />
    <sql-case id="select_linear_regression_function" value="SELECT job_id, employee_id ID, salary, REGR_SLOPE(SYSDATE-hire_date, salary) OVER (PARTITION BY job_id) slope, REGR_INTERCEPT(SYSDATE-hire_date, salary) OVER (PARTITION BY job_id) intcpt, REGR_R2(SYSDATE-hire_date, salary) OVER (PARTITION BY job_id) rsqr, REGR_COUNT(SYSDATE-hire_date, salary) OVER (PARTITION BY job_id) count, REGR_AVGX(SYSDATE-hire_date, salary) OVER (PARTITION BY job_id) avgx, REGR_AVGY(SYSDATE-hire_date, salary) OVER (PARTITION BY job_id) avgy FROM employees WHERE department_id in (50, 80) ORDER BY job_id, employee_id;" db-types="Oracle" />
    <sql-case id="select_lpad_function" value="SELECT LPAD('Page 1',15,'*.') 'LPAD example' FROM DUAL;" db-types="Oracle" />
    <sql-case id="select_to_char_function" value="SELECT TO_CHAR(ts_col, 'DD-MON-YYYY HH24:MI:SSxFF') AS ts_col FROM date_tab ORDER BY ts_col;" />
    <sql-case id="select_xmlelement_xmlagg_function" value="SELECT XMLELEMENT('Department', XMLAGG(XMLELEMENT('Employee', e.job_id||' '||e.last_name) ORDER BY last_name)) as 'Dept_list' FROM employees e WHERE e.department_id = 30;" db-types="Oracle" />
    <sql-case id="select_xmlcast_function" value="SELECT XMLCAST(des.COLUMN_VALUE AS VARCHAR2(256)) FROM purchaseorder;" db-types="Oracle" />
    <sql-case id="select_xmlcolattval_function" value="SELECT XMLCOLATTVAL(e.employee_id AS EVALNAME 'ID', e.last_name AS name, e.salary) 'Emp Element' FROM employees e WHERE employee_id = 204;" db-types="Oracle" />
    <sql-case id="select_xmlexists_function" value="SELECT id, XMLEXISTS('//student[@age=20]' PASSING BY VALUE xcol AS x) FROM x_table;" db-types="Oracle" />
    <sql-case id="select_xmlforest_function" value="SELECT XMLFOREST(e.employee_id AS EVALNAME 'ID', e.last_name AS name, e.salary) FROM employees e WHERE employee_id = 204;" db-types="Oracle" />
    <sql-case id="select_xmlparse_function" value="SELECT XMLPARSE(DOCUMENT 'DEPTXML' WELLFORMED) AS dept FROM DUAL;" db-types="Oracle" />
    <sql-case id="select_xmlpi_function" value="SELECT XMLPI(NAME &quot;Order analysisComp&quot;, 'imported, reconfigured, disassembled') AS 'XMLPI' FROM DUAL;" db-types="Oracle" />
    <sql-case id="select_xmlquery_function" value="SELECT XMLQUERY('//student[@age=20]' PASSING BY VALUE xcol AS x RETURNING CONTENT NULL ON EMPTY) FROM x_table;" db-types="Oracle" />
    <sql-case id="select_xmlroot_function" value="SELECT XMLROOT(XMLType('143598'), VERSION '1.0', STANDALONE YES) AS 'XMLROOT' FROM DUAL;" db-types="Oracle" />
    <sql-case id="select_xmlserialize_function" value="SELECT XMLSERIALIZE(DOCUMENT c2 AS BLOB ENCODING 'UTF-8' VERSION 'a' INDENT SIZE = 0 SHOW DEFAULTS) FROM b;" db-types="Oracle" />
    <sql-case id="select_from_xmltable_function" value="SELECT warehouse_name warehouse, warehouse2.Water, warehouse2.Rail FROM warehouses, XMLTABLE('/Warehouse' PASSING warehouses.warehouse_spec COLUMNS &quot;Water&quot; varchar2(6) PATH 'WaterAccess',&quot;Rail&quot; varchar2(6) PATH 'RailAccess') warehouse2;" db-types="Oracle" />
    <sql-case id="select_with_null_keyword_in_projection" value="select null as order_id, item_id from t_order" db-types="MySQL" />
    <sql-case id="select_literal_type_cast_money" value="SELECT '$99'::money" db-types="PostgreSQL,openGauss" />
    <sql-case id="select_positional_parameter_type_cast_money" value="SELECT $1::money" db-types="PostgreSQL,openGauss" case-types="Placeholder" />
    <sql-case id="select_string_constant_type_cast" value="SELECT int4 '1', money '2'" db-types="PostgreSQL,openGauss" />
    <sql-case id="select_constant_with_nested_type_cast" value="SELECT CAST(MONEY '1' AS VARCHAR)::CHAR(10)::VARCHAR::CHAR(4)" db-types="PostgreSQL,openGauss"  />
    <sql-case id="select_projection_with_parameter" value="SELECT 1 AS id, ? AS status, SYSDATE AS create_time, TRUNC(SYSDATE) AS create_date FROM DUAL" db-types="Oracle"  />
    <sql-case id="select_with_chinese_comma" value="SELECT 1， 2，3 FROM DUAL" db-types="Oracle"  />
    <sql-case id="select_with_chinese_whitespace" value="SELECT 1， 2，3 FROM　DUAL" db-types="Oracle"  />
    <sql-case id="select_with_auto_keyword" value="SELECT * FROM t_auto WHERE auto = ?" db-types="MySQL"/>
    <sql-case id="select_with_authentication_keyword" value="SELECT auth_id, authentication FROM t_auth" db-types="MySQL"/>
    <sql-case id="select_with_bernoulli_keyword" value="SELECT bernoulli.id FROM t bernoulli" db-types="MySQL"/>
    <sql-case id="select_with_binlog_keyword" value="SELECT log_id, binlog FROM t_log" db-types="MySQL"/>
    <sql-case id="select_with_bulk_keyword" value="SELECT * FROM t_bulk WHERE bulk = ?" db-types="MySQL"/>
    <sql-case id="select_with_challenge_response_keyword" value="SELECT challenge_response.id FROM t challenge_response" db-types="MySQL"/>
    <sql-case id="select_with_finish_keyword" value="SELECT finish.id FROM t finish" db-types="MySQL"/>
    <sql-case id="select_with_initial_keyword" value="SELECT initial.id FROM t initial" db-types="MySQL"/>
    <sql-case id="select_with_gtids_keyword" value="SELECT WAIT_FOR_EXECUTED_GTID_SET('3E11FA47-71CA-11E1-9E33-C80AA9429562:1-5') as gtids" db-types="MySQL"/>
    <sql-case id="select_with_keyword_system" value="SELECT * FROM vtx_project WHERE system = ?" db-types="MySQL"/>
    <sql-case id="select_with_keyword_manual" value="SELECT * FROM vtx_project WHERE manual = ?" db-types="MySQL"/>
    <sql-case id="select_with_match_keyword" value="SELECT *,MATCH (order_id) AGAINST (1 IN NATURAL LANGUAGE MODE) as match FROM t_order" db-types="MySQL" />
    <sql-case id="select_with_qualify_keyword" value="SELECT qualify.id FROM t qualify" db-types="MySQL"/>
    <sql-case id="select_with_registration_keyword" value="SELECT registration.id FROM t registration" db-types="MySQL"/>
    <sql-case id="select_with_keyword_modifies" value="SELECT * FROM vtx_project WHERE modifies = ?" db-types="MySQL"/>
    <sql-case id="select_with_natural_keyword" value="SELECT natural.id FROM t natural" db-types="MySQL"/>
    <sql-case id="select_with_of_keyword" value="SELECT WEEKOFYEAR('2019-02-20') as of;" db-types="MySQL"/>
    <sql-case id="select_min_rows_keyword" value="SELECT MIN(user_id) AS min_rows FROM t_order" />
    <sql-case id="select_with_maxvalue_keyword" value="SELECT maxvalue.id FROM t maxvalue" db-types="MySQL"/>
    <sql-case id="select_with_kill_keyword" value="SELECT kill.id FROM t kill" db-types="MySQL"/>
    <sql-case id="select_with_s3_keyword" value="SELECT s3.id FROM t s3" db-types="MySQL"/>
    <sql-case id="select_with_url_keyword" value="SELECT url.id FROM t url" db-types="MySQL"/>
    <sql-case id="select_with_keyring_keyword" value="SELECT JSON_KEYS('{&quot;a&quot;: 1, &quot;b&quot;: {&quot;c&quot;: 30}}') keyring" db-types="MySQL" />
    <sql-case id="select_with_keyword_groups_and_rank" value="SELECT t.groups, t.rank FROM t_order t" db-types="MySQL" />
    <sql-case id="select_with_loop_keyword" value="SELECT loop.id FROM t loop" db-types="MySQL"/>
    <sql-case id="select_with_parse_tree_keyword" value="SELECT parse_tree.id FROM t parse_tree" db-types="MySQL"/>
    <sql-case id="select_with_format_function" value="SELECT wi.code.format(null,'PURE_IDENTITY') as PURE_IDENTITY FROM warehouse_info wi;" db-types="Oracle" />
    <sql-case id="select_with_xml_is_schema_valid_function" value="SELECT x.xmlcol.isSchemaValid('http://www.example.com/schemas/ipo.xsd','purchaseOrder') FROM po_tab x;" db-types="Oracle" />
    <sql-case id="select_with_last_value_function" value="SELECT LAST_VALUE(AGE IGNORE NULLS) OVER (PARTITION BY AGE ORDER BY AGE) from TEST;" db-types="Oracle" />
    <sql-case id="select_with_lead_and_lag_function" value="SELECT hire_date, LAG(hire_date, 1) OVER (ORDER BY hire_date) AS LAG1, LEAD(hire_date, 1) OVER (ORDER BY hire_date) AS LEAD1 FROM employees WHERE department_id = 30 ORDER BY hire_date;" db-types="Oracle,MySQL" />
    <sql-case id="select_with_connect_by_root" value="SELECT CONNECT_BY_ROOT last_name 'Manager' FROM employees CONNECT BY PRIOR employee_id = manager_id" db-types="Oracle" />
    <sql-case id="select_with_ntile_function" value="SELECT NTILE(4) OVER (ORDER BY salary DESC) AS quartile FROM employees WHERE department_id = 100 ORDER BY last_name" db-types="Oracle,MySQL" />
    <sql-case id="select_with_percentile_functions" value="SELECT department_id, PERCENTILE_CONT(0.5) WITHIN GROUP (ORDER BY salary DESC) 'Median cont', PERCENTILE_DISC(0.5) WITHIN GROUP (ORDER BY salary DESC) 'Median disc' FROM employees GROUP BY department_id" db-types="Oracle" />
    <sql-case id="select_with_keep_clause" value="SELECT salary,MIN(salary) KEEP (DENSE_RANK FIRST ORDER BY commission_pct) OVER (PARTITION BY department_id) 'Worst', MAX(salary) KEEP (DENSE_RANK LAST ORDER BY commission_pct) OVER (PARTITION BY department_id) 'Best' FROM employees ORDER BY department_id" db-types="Oracle" />
    <sql-case id="select_with_corr_function" value="SELECT employee_id, CORR(SYSDATE - hire_date, salary) FROM employees WHERE department_id in (50, 80) ORDER BY employee_id" db-types="Oracle" />
    <sql-case id="select_with_trim_function_multi" value="select TRIM('  derby '), TRIM(BOTH ' ' FROM '  derby '), TRIM(TRAILING ' ' FROM '  derby '), TRIM(cast (null as char(1)) FROM '  derby '), TRIM(' ' FROM cast(null as varchar(30))), TRIM('y' FROM ' derby') FROM employees" db-types="Oracle" />
    <sql-case id="select_with_trim_function_simple" value="SELECT TRIM( '.,! ' FROM '     #     test    .') AS Result" db-types="SQLServer" />
    <sql-case id="select_with_trim_function_leading" value="SELECT TRIM(LEADING '.,! ' FROM  '     .#     test    .') AS Result" db-types="SQLServer" />
    <sql-case id="select_with_trim_function_trailing" value="SELECT TRIM(TRAILING '.,! ' FROM '     .#     test    .') AS Result" db-types="SQLServer" />
    <sql-case id="select_with_trim_function_both" value="SELECT TRIM(BOTH '123' FROM '123abc123') AS Result" db-types="SQLServer" />
    <sql-case id="select_with_ratio_to_report_function" value="SELECT TO_CHAR(RATIO_TO_REPORT(amount_sold) OVER (), '9.999') AS RATIO_TO_REPORT FROM sales s GROUP BY s.channel_desc" db-types="Oracle" />
    <sql-case id="select_with_sys_xmlagg_and_xmlgen" value="SELECT SYS_XMLAGG(last_name) a, SYS_XMLGEN(last_name) b FROM employees WHERE last_name LIKE 'R%' ORDER BY xmlagg;" db-types="Oracle" />
    <sql-case id="select_with_cover_pop_and_covar_samp" value="SELECT product_id, supplier_id, COVAR_POP(list_price, min_price)  OVER (ORDER BY product_id, supplier_id) AS CUM_COVP, COVAR_SAMP(list_price, min_price) OVER (ORDER BY product_id, supplier_id) AS CUM_COVS  FROM product_information p WHERE category_id = 29 ORDER BY product_id, supplier_id" db-types="Oracle" />
    <sql-case id="select_with_percent_rank_function" value="SELECT department_id, last_name, salary, PERCENT_RANK()  OVER (PARTITION BY department_id ORDER BY salary DESC) AS pr FROM employees ORDER BY pr, salary, last_name" db-types="Oracle" />
    <sql-case id="select_with_rank_function" value="SELECT RANK(15500, .05) WITHIN GROUP (ORDER BY salary, commission_pct) 'Rank' FROM employees" db-types="Oracle" />
    <sql-case id="select_with_rownumber_function" value="SELECT department_id, first_name, last_name, salary FROM (SELECT department_id, first_name, last_name, salary, ROW_NUMBER() OVER (PARTITION BY department_id ORDER BY salary desc) rn  FROM employees) WHERE rn = 3 ORDER BY department_id, salary DESC, last_name" db-types="Oracle" />
    <sql-case id="select_with_xml_functions" value="SELECT INSERTCHILDXML(warehouse_spec, '/Warehouse/Building', 'Owner', XMLType('&lt;Owner>LesserCo&lt;/Owner>')), SYS_DBURIGEN(employee_id, email), INSERTCHILDXMLAFTER(warehouse_spec, '/Warehouse/Building','Owner[2]', XMLType('&lt;Owner>ThirdOwner&lt;/Owner>')), INSERTCHILDXMLBEFORE(warehouse_spec, '/Warehouse/Building','Owner[2]', XMLType('&lt;Owner>ThirdOwner&lt;/Owner>')), INSERTXMLAFTER(warehouse_spec,'/Warehouse/Building/Owner[1]', XMLType('&lt;Owner>SecondOwner&lt;/Owner>')), INSERTXMLBEFORE(warehouse_spec, '/Warehouse/Building/Owner[2]', XMLType('&lt;Owner>ThirdOwner&lt;/Owner>')), EXTRACT(warehouse_spec, '/Warehouse/Docks') 'Number of Docks', EXTRACTVALUE(e.warehouse_spec, '/Warehouse/Docks') 'Docks', APPENDCHILDXML(warehouse_spec, 'Warehouse/Building', XMLType('&lt;Owner>Grandco&lt;/Owner>')), DELETEXML(warehouse_spec, '/Warehouse/Building/Owner')   FROM warehouses   WHERE EXISTSNODE(warehouse_spec, '/Warehouse/Docks') = 1   ORDER BY warehouse_id" db-types="Oracle" />
    <sql-case id="select_with_more_xml_functions" value="SELECT XMLCOMMENT('OrderAnalysisComp imported, reconfigured, disassembled'), XMLCONCAT(XMLELEMENT('First', e.first_name), XMLELEMENT('Last', e.last_name)) AS 'Result', XMLPATCH(XMLTYPE('xml')), XMLDIFF(XMLTYPE('xml'),XMLTYPE('xml2')), XMLELEMENT('Emp', XMLATTRIBUTES(e.employee_id, e.last_name)), XMLSEQUENCE(EXTRACT(warehouse_spec, '/Warehouse/*')) FROM DUAL" db-types="Oracle" />
    <sql-case id="select_with_nested_object" value="SELECT o.item.line_item_id, o.item.quantity FROM short_orders o;" db-types="Oracle" />
    <sql-case id="select_with_collection_table" value="SELECT VALUE(p) FROM warehouses w, TABLE(XMLSEQUENCE(EXTRACT(warehouse_spec, '/Warehouse/*'))) p;" db-types="Oracle" />
    <sql-case id="select_with_group_by_and_having" value="select cfg_name from bmsql_config group by cfg_name having cfg_name='1';" db-types="openGauss" />
    <sql-case id="select_with_to_date_function" value="SELECT TO_DATE('Febuary 15, 2016, 11:00 A.M.' DEFAULT 'January 01, 2016 12:00 A.M.' ON CONVERSION ERROR, 'Month dd, YYYY, HH:MI A.M.') FROM DUAL;" db-types="Oracle" />
    <sql-case id="select_with_expressions_in_projection" value="SELECT ((a.enddate - term + term2 + 1) / (last_day(term) - term + 1)) cnt, a.empid FROM employee a WHERE nvl(disabled, 0) = 1  AND enddate BETWEEN term AND last_day(term)  AND EXISTS (SELECT 1 FROM post d WHERE a.orgid = d.orgid   AND a.postid = d.postid   AND d.title != 'TEST'   AND nvl(d.postid, 0) != 0)" db-types="Oracle" />
    <sql-case id="select_with_custom_table_function" value="SELECT COUNT(empid) FROM EMPLOYEE b, custom_function(b.orgid) a WHERE a.postid = b.postid" db-types="Oracle" />
    <sql-case id="select_numeric_operator" value="SELECT 5! AS RESULT;" db-types="openGauss" />
    <sql-case id="select_with_custom_distinct_function" value="select custom_concat(distinct a.P1) From TEST a;" db-types="Oracle" />
    <sql-case id="select_with_unicode_string" value="SELECT u'test', U'test' from DUAL" db-types="Oracle" />
    <sql-case id="select_wm_concat_function1" value="SELECT TO_CHAR(WM_CONCAT(DISTINCT TEST_ID) OVER(PARTITION BY TEST_ID)) ID FROM TEST_TABLE" db-types="Oracle" />
    <sql-case id="select_wm_concat_function2" value="SELECT WM_CONCAT(NAME) NAME FROM TEST_TABLE" db-types="Oracle" />
    <sql-case id="select_wm_concat_function3" value="SELECT REPLACE(WM_CONCAT(NAME),',','|') FROM TEST_TABLE" db-types="Oracle" />
    <sql-case id="select_wm_concat_function4" value="SELECT NAME,WM_CONCAT(DECODE(SUBSTR((TO_CHAR(NAME)),0,1),'.','0'||TO_CHAR(NAME),TO_CHAR(NAME))) WM_NAME FROM TEST_TABLE WHERE NAME ='TEST' GROUP BY NAME" db-types="Oracle" />
    <sql-case id="select_with_user_updatable_columns" value="SELECT column_name, updatable FROM user_updatable_columns WHERE table_name = 'LOCATIONS_VIEW' ORDER BY column_name, updatable" db-types="Oracle" />
    <sql-case id="select_with_script_variables" value="SELECT x.$(ColumnName) FROM Person.Person x WHERE x.BusinessEntityID > 5" db-types="SQLServer" />
    <sql-case id="select_not_expression" value="select !0,NOT 0=1,!(0=0),1 AND 1,1 &amp;&amp; 0,0 OR 1,1 || NULL, 1=1 or 1=1 and 1=0" db-types="MySQL" />
    <sql-case id="select_with_unreserved_column" value="SELECT name, server_id, provider FROM sys.servers" db-types="SQLServer" />
    <sql-case id="select_with_count_temp_table" value="SELECT COUNT(*) AS [Number of rows] FROM #Test" db-types="SQLServer"/>
    <sql-case id="select_with_bracket_alias" value="SELECT obj1.name AS [XEvent-name], col2.name AS [XEvent-column], obj1.description AS [Descr-name], col2.description AS [Descr-column] FROM sys.dm_xe_objects AS obj1 INNER JOIN sys.dm_xe_object_columns AS col2 ON col2.object_name = obj1.name ORDER BY obj1.name, col2.name" db-types="SQLServer"/>
    <sql-case id="select_with_cross_apply" value="SELECT query = a.text, start_time, percent_complete, eta = dateadd(second,estimated_completion_time/1000, getdate()) FROM sys.dm_exec_requests r CROSS APPLY sys.dm_exec_sql_text(r.sql_handle) a WHERE r.command = 'RESTORE DATABASE'" db-types="SQLServer"/>
    <sql-case id="select_with_top_restrict1" value="SELECT TOP 10 * FROM TableName" db-types="SQLServer"/>
    <sql-case id="select_with_top_restrict2" value="SELECT TOP 10 columnName FROM TableName;" db-types="SQLServer"/>
    <sql-case id="select_with_top_restrict3" value="SELECT TOP 10 alias1.columnName from TableName alias1" db-types="SQLServer"/>
    <sql-case id="select_with_top_with_ties" value="SELECT TOP 10 WITH TIES alias1.columnName from TableName alias1" db-types="SQLServer"/>
    <sql-case id="select_with_object_id_function" value="SELECT OBJECT_NAME(object_id) AS referencing_object_name,COALESCE(COL_NAME(object_id, column_id), '(n/a)') AS referencing_column_name,* FROM sys.sql_dependencies WHERE referenced_major_id = OBJECT_ID('&lt;schema_name.table_name&gt;') ORDER BY OBJECT_NAME(object_id), COL_NAME(object_id, column_id)" db-types="SQLServer"/>
    <sql-case id="select_from_sys_views" value="SELECT name AS view_name,SCHEMA_NAME(schema_id) AS schema_name,OBJECTPROPERTYEX(object_id,'IsIndexed') AS IsIndexed,OBJECTPROPERTYEX(object_id,'IsIndexable') AS IsIndexable,create_date,modify_date FROM sys.views" db-types="SQLServer"/>
    <sql-case id="select_with_substring_function" value="SELECT ProductID, Name, ProductNumber FROM [Production].[Product] WHERE SUBSTRING(ProductNumber, 0, 4) =  'HN-'" db-types="SQLServer"/>
    <sql-case id="select_with_not_distinct_from" value="SELECT * FROM #SampleTempTable WHERE id IS NOT DISTINCT FROM NULL" db-types="SQLServer"/>
    <sql-case id="select_with_distinct_from" value="SELECT * FROM #SampleTempTable WHERE id IS DISTINCT FROM 17;" db-types="SQLServer"/>
    <sql-case id="select_with_contains_function" value="SELECT product_id FROM products WHERE CONTAINS(product_description, '&quot;Snap Happy 100EZ&quot; OR FORMSOF(THESAURUS,&quot;Snap Happy&quot;) OR &quot;100EZ&quot;') AND product_cost &lt; 200" db-types="SQLServer"/>
    <sql-case id="select_with_default_schema" value="SELECT has_backup_checksums, database_name, * FROM msdb..backupset" db-types="SQLServer"/>
    <sql-case id="select_from_dbms_table" value="select * from table(dbms_xplan.display);" db-types="Oracle"/>
    <sql-case id="select_from_database_files" value="SELECT name, size / 128.0 - CAST(FILEPROPERTY(name, 'SpaceUsed') AS INT) / 128.0 AS AvailableSpaceInMB FROM sys.database_files" db-types="SQLServer"/>
    <sql-case id="select_trim_2" value="SELECT TRIM( '     test    ') AS Result" db-types="SQLServer"/>
    <sql-case id="select_from_table_test" value="SELECT * FROM ##test" db-types="SQLServer"/>
    <sql-case id="select_from_table_openrowset" value="SELECT TOP 100 id=CAST(_id as VARBINARY(1000)) FROM OPENROWSET('CosmosDB', 'Your-account;Database=your-database;Key=your-key',HTAP) WITH (_id VARCHAR(1000)) as HTAP" db-types="SQLServer"/>
    <sql-case id="select_from_with_contains_function" value="SELECT candidate_name,SSN FROM candidates WHERE CONTAINS(candidate_resume, '&quot;SQL Server&quot;') AND candidate_division = 'DBA'" db-types="SQLServer"/>
    <sql-case id="select_escape_quotes_from_sys_table" value="SELECT 'DECLARE @serverName NVARCHAR(512) = N''' + value + '''' FROM sys.dm_hadr_fabric_config_parameters WHERE parameter_name = 'DnsRecordName'" db-types="SQLServer"/>
    <sql-case id="select_from_physical_stats_function" value="SELECT page_count, compressed_page_count, forwarded_record_count, * FROM sys.dm_db_index_physical_stats(db_id(), object_id('t3'), NULL, NULL, 'SAMPLED')" db-types="SQLServer"/>
    <sql-case id="select_from_msdb_default_schema" value="SELECT backup_size/compressed_backup_size FROM msdb..backupset" db-types="SQLServer"/>
    <sql-case id="select_from_database_files_2" value="SELECT file_id, name, type_desc, physical_name, size, max_size FROM sys.database_files" db-types="SQLServer"/>
    <sql-case id="select_dm_exec_requests" value="SELECT [req].[session_id],[req].[start_time],[req].[cpu_time] AS [cpu_time_ms],OBJECT_NAME([ST].[objectid], [ST].[dbid]) AS [ObjectName],SUBSTRING(REPLACE(REPLACE(SUBSTRING([ST].[text],
    ([req].[statement_start_offset] / 2) + 1, ((CASE [req].[statement_end_offset] WHEN -1 THEN DATALENGTH([ST].[text]) ELSE [req].[statement_end_offset] END - [req].[statement_start_offset]) / 2) + 1 ), CHAR(10), ' ' ), CHAR(13), ' ' ), 1, 512 )
    AS [statement_text] FROM [sys].[dm_exec_requests] AS [req] CROSS APPLY [sys].dm_exec_sql_text([req].[sql_handle]) AS [ST] ORDER BY [req].[cpu_time] DESC" db-types="SQLServer"/>
    <sql-case id="select_mdx" value="SELECT {[Measures].[Internet Sales Count], [Measures].[Internet Sales-Sales Amount]} ON COLUMNS, {[Product].[Product Line].[Product Line].MEMBERS} ON ROWS FROM [Analysis Services Tutorial] WHERE [Sales Territory].[Sales Territory Country].[Australia]" db-types="SQLServer"/>
    <sql-case id="select_with_brackets_case_when_alias" value="SELECT name AS column_name,column_id,TYPE_NAME(user_type_id) AS type_name, max_length,CASE WHEN max_length = -1 AND TYPE_NAME(user_type_id) &lt;&gt; 'xml' THEN 1 ELSE 0 END AS [(max)] FROM sys.columns WHERE object_id=OBJECT_ID('&lt;schema_name.table_name&gt;') AND ( TYPE_NAME(user_type_id) IN ('xml','text', 'ntext','image') OR (TYPE_NAME(user_type_id) IN ('varchar','nvarchar','varbinary') AND max_length = -1))" db-types="SQLServer"/>
    <sql-case id="select_from_tmp_table_with_alias" value="SELECT Test2Col = x FROM #t" db-types="SQLServer"/>
    <sql-case id="select_with_person_simple_match_where" value="SELECT Person2.name AS FriendName FROM Person Person1, friend, Person Person2 WHERE MATCH(Person1-(friend)->Person2) AND Person1.name = 'Alice';" db-types="SQLServer"/>
    <sql-case id="select_with_person_simple_cascade_match_where" value="SELECT Person3.name AS FriendName FROM Person Person1, friend, Person Person2, friend friend2, Person Person3 WHERE MATCH(Person1-(friend)->Person2-(friend2)->Person3) AND Person1.name = 'Alice';" db-types="SQLServer"/>
    <sql-case id="select_with_multi_simple_match_where" value="SELECT Person1.name AS Friend1, Person2.name AS Friend2 FROM Person Person1, friend friend1, Person Person2, friend friend2, Person Person0 WHERE MATCH(Person1-(friend1)->Person0 AND Person2-(friend2)->Person0);" db-types="SQLServer"/>
    <sql-case id="select_from_subquery_with_graph_agg_function_and_arbitrary_match" value="SELECT PersonName, Friends FROM (SELECT Person1.name AS PersonName, STRING_AGG(Person2.name, '->') WITHIN GROUP (GRAPH PATH) AS Friends, LAST_VALUE(Person2.name) WITHIN GROUP (GRAPH PATH) AS LastNode FROM Person AS Person1, friendOf FOR PATH AS fo, Person FOR PATH  AS Person2 WHERE MATCH(SHORTEST_PATH(Person1(-(fo)->Person2)+)) AND Person1.name = 'Jacob') AS Q WHERE Q.LastNode = 'Alice'" db-types="SQLServer"/>
    <sql-case id="select_from_arbitrary_match_al_pattern_where" value="SELECT Person1.name AS PersonName, STRING_AGG(Person2.name, '->') WITHIN GROUP (GRAPH PATH) AS Friends FROM Person AS Person1, friendOf FOR PATH AS fo, Person FOR PATH  AS Person2 WHERE MATCH(SHORTEST_PATH(Person1(-(fo)->Person2){1,3})) AND Person1.name = 'Jacob'" db-types="SQLServer"/>
    <sql-case id="select_with_multi_arbitrary_match" value="SELECT Person1.name AS PersonName, STRING_AGG(Person2.name, '->') WITHIN GROUP (GRAPH PATH) AS Friends, Restaurant.name FROM Person AS Person1, friendOf FOR PATH AS fo, Person FOR PATH  AS Person2, likes, Restaurant WHERE MATCH(SHORTEST_PATH(Person1(-(fo)->Person2){1,3}) AND LAST_NODE(Person2)-(likes)->Restaurant ) AND Person1.name = 'Jacob' AND Restaurant.name = 'Ginger and Spice'" db-types="SQLServer"/>
    <sql-case id="select_hour_from_table" value="select hour from table1" db-types="SQLServer"/>
    <sql-case id="select_minute_from_table" value="select minute from table1" db-types="SQLServer"/>
    <sql-case id="select_with_collation_keyword" value="SELECT pg_get_expr  AS CONSTRAINT ,indcollation AS COLLATION FROM pg_index" db-types="PostgreSQL"/>
    <sql-case id="select_with_index_hints1" value="SELECT * FROM t1 USE INDEX (i1) IGNORE INDEX (i2) USE INDEX (i2);" db-types="MySQL,Doris"/>
    <sql-case id="select_with_index_hints2" value="SELECT * FROM t1 USE INDEX () IGNORE INDEX (i2) USE INDEX (i1) USE INDEX (i2);" db-types="MySQL,Doris"/>
    <sql-case id="select_with_index_hints3" value="SELECT * FROM t1 USE INDEX (i1,i2) IGNORE INDEX (i2);" db-types="MySQL,Doris"/>
    <sql-case id="select_with_reserved_word_with_table_ref" value="select xxx.condition from xxx" db-types="MySQL,Doris"/>
    <sql-case id="select_with_reserved_word" value="select describe from xxx" db-types="MySQL,Doris"/>
    <sql-case id="select_with_nvl_function_and_interval_hour" value="SELECT * FROM t_order t WHERE t.CREATE_TIME &lt;= nvl(END_TIME, sysdate) - INTERVAL ? HOUR AND t.STATUS = 'FAILURE'" db-types="Oracle"/>
    <sql-case id="select_with_not_operator_number" value="SELECT NOT 0, NOT 1, NOT 2" db-types="MySQL" />
    <sql-case id="select_with_not_operator_boolean" value="SELECT NOT TRUE, NOT FALSE" db-types="MySQL" />
    <sql-case id="select_with_zone_keyword" value="SELECT order_id, zone FROM t_order" db-types="MySQL" />
    <sql-case id="select_with_reserved_word_range_and_table_owner" value="SELECT * FROM t_order o WHERE o.range = 1" db-types="MySQL"/>
    <sql-case id="select_with_multi_literals" value="SELECT 'x' 'x' 'x'" db-types="MySQL"/>
    <sql-case id="select_with_mixed_single_double_quoted_literals" value="SELECT 'x' &quot;x&quot; 'x' FROM t_order WHERE status LIKE &quot;%&quot; '123' &quot;%&quot;" db-types="MySQL"/>
    <sql-case id="select_is_not_nan" value="SELECT COUNT(*) FROM employees WHERE commission_pct IS NOT NAN" db-types="Oracle"/>
    <sql-case id="select_with_comparison_with_space" value="select * from test where id &gt; = 1 or name &lt;   = 2" db-types="Oracle"/>
    <sql-case id="select_with_not_equal_comparison_with_space" value="select * from test where id &lt;  &gt; 1 and name !  = 1 and id ^ = 3 " db-types="Oracle"/>
    <sql-case id="select_match_against" value="SELECT * FROM t_order WHERE MATCH(phone) AGAINST('15111111111')" db-types="MySQL"/>
    <sql-case id="select_with_oracle_v1_keyword" value="SELECT * FROM dual v1" db-types="Oracle" />
    <sql-case id="select_in_literal" value="select * from t_order where ORDER_ID in 'test'" db-types="Oracle" />
    <sql-case id="select_system_table_firebird" value="SELECT RDB$MAP_NAME FROM RDB$AUTH_MAPPING" db-types="Firebird"/>
    <sql-case id="select_with_string_literal" value="select translate(t.order_no, '\1234567890', '\', '\\', '', '\\\', '''', '\n\t\b') from t" db-types="Oracle" />
    <sql-case id="select_instruction_nodes" value="SELECT T2.Loc.query('.') FROM T CROSS APPLY Instructions.nodes('/root/Location') AS T2(Loc) " db-types="SQLServer"/>
<<<<<<< HEAD
    <sql-case id="select_cross_apply_changetable_version" value="SELECT e.[Emp ID], e.SSN, e.FirstName, e.LastName, c.SYS_CHANGE_VERSION, c.SYS_CHANGE_CONTEXT FROM Employees AS e CROSS APPLY CHANGETABLE (VERSION Employees, ([Emp ID], SSN), (e.[Emp ID], e.SSN)) AS c;" db-types="SQLServer"/>
=======
>>>>>>> 6334defd
</sql-cases><|MERGE_RESOLUTION|>--- conflicted
+++ resolved
@@ -323,8 +323,4 @@
     <sql-case id="select_system_table_firebird" value="SELECT RDB$MAP_NAME FROM RDB$AUTH_MAPPING" db-types="Firebird"/>
     <sql-case id="select_with_string_literal" value="select translate(t.order_no, '\1234567890', '\', '\\', '', '\\\', '''', '\n\t\b') from t" db-types="Oracle" />
     <sql-case id="select_instruction_nodes" value="SELECT T2.Loc.query('.') FROM T CROSS APPLY Instructions.nodes('/root/Location') AS T2(Loc) " db-types="SQLServer"/>
-<<<<<<< HEAD
-    <sql-case id="select_cross_apply_changetable_version" value="SELECT e.[Emp ID], e.SSN, e.FirstName, e.LastName, c.SYS_CHANGE_VERSION, c.SYS_CHANGE_CONTEXT FROM Employees AS e CROSS APPLY CHANGETABLE (VERSION Employees, ([Emp ID], SSN), (e.[Emp ID], e.SSN)) AS c;" db-types="SQLServer"/>
-=======
->>>>>>> 6334defd
 </sql-cases>