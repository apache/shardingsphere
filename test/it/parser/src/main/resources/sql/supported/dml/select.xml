<?xml version="1.0" encoding="UTF-8"?>
<!--
  ~ Licensed to the Apache Software Foundation (ASF) under one or more
  ~ contributor license agreements.  See the NOTICE file distributed with
  ~ this work for additional information regarding copyright ownership.
  ~ The ASF licenses this file to You under the Apache License, Version 2.0
  ~ (the "License"); you may not use this file except in compliance with
  ~ the License.  You may obtain a copy of the License at
  ~
  ~     http://www.apache.org/licenses/LICENSE-2.0
  ~
  ~ Unless required by applicable law or agreed to in writing, software
  ~ distributed under the License is distributed on an "AS IS" BASIS,
  ~ WITHOUT WARRANTIES OR CONDITIONS OF ANY KIND, either express or implied.
  ~ See the License for the specific language governing permissions and
  ~ limitations under the License.
  -->

<sql-cases>
    <sql-case id="select_with_comment" value="/*FORCE_IMCI_NODES*/ select /*+ SET_VAR(cost_threshold_for_imci=0) */ * from t_order" db-types="MySQL" />
    <sql-case id="select_position_function" value="select position(&quot;0&quot; in &quot;baaa&quot; in (1)),position(&quot;0&quot; in &quot;1&quot; in (1,2,3)),position(&quot;sql&quot; in (&quot;mysql&quot;))" db-types="MySQL" />
    <sql-case id="select_extract_function_with_day_hour" value="select extract(DAY_HOUR FROM &quot;1999-01-02 10:11:12&quot;)" db-types="MySQL" />
    <sql-case id="select_with_latin1" value="select _latin1'B' collate latin1_bin in (_latin1'a',_latin1'b')" db-types="MySQL" />
    <sql-case id="select_with_default_str" value="select * from t1 where str &lt;&gt; default(str)" db-types="MySQL" />
    <sql-case id="select_subquery_excpet" value="select * from (select * from t1 except all select * from t1 limit 2) a" db-types="MySQL" />
    <sql-case id="select_point_function_with_in" value="SELECT point(1,1) IN ('1',1,'1') AS res" db-types="MySQL" />
    <sql-case id="select_with_in" value="SELECT b, b IN ('20161213'), b in ('20161213', 0) FROM t2" db-types="MySQL" />
    <sql-case id="select_with_st_geom_from_text" value="SELECT ST_GeomFromText('POINT(0 0)') IN (SELECT b FROM t1) AS result" db-types="MySQL" />
    <sql-case id="select_with_st_aswkb_st_geom_form_text" value="SELECT ST_AsWKB(ST_GeomFromText('POINT(0 0)')) IN (SELECT b FROM t1) AS result" db-types="MySQL" />
    <sql-case id="select_null_in_subquery" value="SELECT NULL IN(SELECT (f1 between 0 and 1) FROM (SELECT f1 FROM t WHERE (@b:=NULL) - f2) as dt)" db-types="MySQL" />
    <sql-case id="select_with_collate" value="SELECT NAME_CONST('var', 'value') COLLATE latin1_general_cs" db-types="MySQL" />
    <sql-case id="select_with_hex_function" value="SELECT HEX(_binary 0x0003 &lt;&lt; (_binary 0x38 | 0x38))" db-types="MySQL" />
    <sql-case id="select_distinct_with_grouping_function" value="SELECT DISTINCT f1 FROM t1 GROUP BY f1 WITH ROLLUP ORDER BY f1, ANY_VALUE(GROUPING(f1))" db-types="MySQL" />
    <sql-case id="select_convert_function1" value="SELECT CONVERT(TIMESTAMP &quot;2004-01-22 21:45:33&quot; USING latin1)" db-types="MySQL" />
    <sql-case id="select_convert_function2" value="SELECT CONVERT(TIMESTAMP &quot;2004-01-22 21:45:33&quot;, BINARY(4))" db-types="MySQL" />
    <sql-case id="select_convert_function3" value="SELECT CONVERT(TIMESTAMP &quot;2004-01-22 21:45:33&quot;, CHAR(4))" db-types="MySQL" />
    <sql-case id="select_convert_function4" value="SELECT CONVERT(TIMESTAMP &quot;2004-01-22 21:45:33&quot;, CHAR)" db-types="MySQL" />
    <sql-case id="select_function_aes_decrypt_and_aes_encrypt" value="SELECT AES_DECRYPT(AES_ENCRYPT(@ENCSTR, @keys, @Iv), @keys, @Iv)=@ENCSTR FROM t1" db-types="MySQL" />
    <sql-case id="select_user_variable_before_after" value="SELECT @before=@after" db-types="MySQL" />
    <sql-case id="select_global_default_key_buffer_size" value="SELECT @@global.default.`key_buffer_size`" db-types="MySQL" />
    <sql-case id="select_with_exist_in" value="SELECT (+0 IN(0b111111111111111111111111111111111111111111111111111,rpad(1.0,2048,1),32767.1))" db-types="MySQL" />
    <sql-case id="select_constant_without_table" value="SELECT 1 as a" db-types="MySQL, PostgreSQL,openGauss, SQLServer" />
    <sql-case id="select_with_operator_ilike" value="SELECT id from t_order where name !~ '^pg_toast'" db-types="PostgreSQL,openGauss" />
    <sql-case id="select_with_binary_operation_of_aggregation_expr" value="SELECT (count(*)+1) as a" db-types="MySQL" />
    <sql-case id="select_with_schema_func" value="SELECT schema(), database()" db-types="MySQL" />
    <sql-case id="select_system_variables" value="SELECT @@session.auto_increment_increment auto_increment_increment, @@global.max_connections max_connections, @@autocommit" db-types="MySQL" />
    <sql-case id="select_sqlmode_ansi_quotes" value='select "id" from "t_order" where "t_order"."id"=10' db-types="MySQL" />
    <sql-case id="select_with_function_name" value="SELECT current_timestamp" db-types="MySQL" />
    <sql-case id="select_with_same_table_name_and_alias" value="SELECT t_order.* FROM t_order t_order WHERE user_id = ? AND order_id = ?" />
    <sql-case id="select_with_same_table_name_and_alias_column_with_owner" value="SELECT t_order.order_id,t_order.user_id,status FROM t_order t_order WHERE t_order.user_id = ? AND order_id = ?" db-types="MySQL,H2" />
    <sql-case id="select_not_equal_with_single_table" value="SELECT * FROM t_order_item WHERE item_id &lt;&gt; ? ORDER BY item_id" />
    <sql-case id="select_exclamation_equal_with_single_table" value="SELECT * FROM t_order_item WHERE item_id != ? ORDER BY item_id" />
    <sql-case id="select_not_in_with_single_table" value="SELECT * FROM t_order_item WHERE item_id IS NOT NULL AND item_id NOT IN (?, ?) ORDER BY item_id" />
    <sql-case id="select_not_between_with_single_table" value="SELECT * FROM t_order_item WHERE item_id IS NOT NULL AND item_id NOT BETWEEN ? AND ? ORDER BY item_id" />
    <sql-case id="select_equal_with_single_table" value="SELECT * FROM t_order WHERE user_id = ? AND order_id = ?" />
    <sql-case id="select_equal_with_single_table_and_lowercase_keyword" value="select * from t_order where user_id = ? and order_id = ?" />
    <sql-case id="select_in_with_single_table" value="SELECT * FROM t_order WHERE user_id IN (?, ?, ?) AND order_id IN (?, ?) ORDER BY user_id, order_id" />
    <sql-case id="select_between_with_single_table" value="SELECT * FROM t_order WHERE user_id BETWEEN ? AND ? AND order_id BETWEEN ? AND ? ORDER BY user_id, order_id" />
    <sql-case id="select_comparison_symbol_with_single_table" value="SELECT * FROM t_order WHERE user_id &gt;= ? AND user_id &lt;= ? AND order_id &gt;= ? AND order_id &lt;= ? ORDER BY user_id, order_id" />
    <sql-case id="select_equal_with_same_sharding_column" value="SELECT * FROM t_order WHERE order_id = ? AND order_id = ?" />
    <sql-case id="select_in_with_same_sharding_column" value="SELECT * FROM t_order WHERE order_id IN (?, ?) AND order_id IN (?, ?) ORDER BY order_id" />
    <sql-case id="select_with_N_string_in_expression" value="SELECT * FROM t_order WHERE is_deleted = 'N'" />
    <sql-case id="select_count_like" value="SELECT COUNT(*) FROM t_order WHERE (user_id = ? AND status LIKE ?)" />
    <sql-case id="select_count_like_escape" value="SELECT COUNT(*) FROM t_order WHERE status LIKE ? escape '!' limit ? offset ?" db-types="PostgreSQL,openGauss" />
    <sql-case id="select_count_like_concat" value="SELECT count(0) AS orders_count FROM t_order o WHERE o.status LIKE CONCAT('%%', ?, '%%') AND o.user_id IN (?, ?) AND o.order_id BETWEEN ? AND ?" db-types="MySQL,SQLServer,Oracle,SQL92" />
    <!--TODO combine into select_count_like_concat-->
    <sql-case id="select_count_like_concat_postgres" value="SELECT count(0) AS orders_count FROM t_order o WHERE o.status LIKE CONCAT('%%', ?, '%%') AND o.user_id IN (?, ?) AND o.order_id BETWEEN ? AND ?" db-types="PostgreSQL,openGauss" />
    <sql-case id="select_like_with_single_quotes" value="select id from admin where fullname like 'a%'" db-types="MySQL" />
    <sql-case id="select_count_tilde_concat" value="SELECT count(0) as orders_count FROM t_order o WHERE o.status ~~ CONCAT('%%', ?, '%%') AND o.user_id IN (?, ?) AND o.order_id BETWEEN ? AND ?" db-types="PostgreSQL,openGauss" />
    <sql-case id="select_sharding_route_with_binding_tables" value="SELECT i.* FROM t_order o JOIN t_order_item i ON o.user_id = i.user_id AND o.order_id = i.order_id WHERE o.user_id IN (?, ?) AND o.order_id BETWEEN ? AND ? ORDER BY i.item_id" />
    <sql-case id="select_full_route_with_binding_tables" value="SELECT i.* FROM t_order o JOIN t_order_item i ON o.user_id = i.user_id AND o.order_id = i.order_id ORDER BY i.item_id" />
    <!--TODO Need to verify case insensitivity of table names in sharding rule-->
    <sql-case id="select_sharding_route_with_broadcast_table" value="SELECT i.* FROM t_order o JOIN t_order_item i ON o.user_id = i.user_id AND o.order_id = i.order_id JOIN t_broadcast_table c ON o.status = c.status WHERE o.user_id IN (?, ?) AND o.order_id BETWEEN ? AND ? AND o.status = ? ORDER BY i.item_id" />
    <sql-case id="select_keyword_table_name_with_back_quotes" value="SELECT i.* FROM t_order o JOIN t_order_item i ON o.user_id = i.user_id AND o.order_id = i.order_id JOIN `select` c ON o.status = c.status WHERE o.user_id IN (?, ?) AND o.order_id BETWEEN ? AND ? AND o.status = ? ORDER BY i.item_id" db-types="MySQL" />
    <sql-case id="select_keyword_table_name_with_double_quotes" value="SELECT i.* FROM t_order o JOIN t_order_item i ON o.user_id = i.user_id AND o.order_id = i.order_id JOIN &quot;select&quot; c ON o.status = c.status WHERE o.user_id IN (?, ?) AND o.order_id BETWEEN ? AND ? AND c.status = ? ORDER BY i.item_id" db-types="PostgreSQL,openGauss,Oracle" />
    <sql-case id="select_keyword_table_name_with_square_brackets" value="SELECT i.* FROM t_order o JOIN t_order_item i ON o.user_id = i.user_id AND o.order_id = i.order_id JOIN [select] c ON o.status = c.status WHERE o.user_id IN (?, ?) AND o.order_id BETWEEN ? AND ? AND c.status = ? ORDER BY i.item_id" db-types="SQLServer" />
    <sql-case id="select_alias_as_keyword" value="SELECT length.item_id password FROM t_order_item length where length.item_id = ? " db-types="MySQL,H2,SQLServer,Oracle" />
    <sql-case id="select_with_force_index_join" value="SELECT i.* FROM t_order o FORCE INDEX(order_index) JOIN t_order_item i ON o.order_id=i.order_id WHERE o.order_id = ?" db-types="MySQL" />
    <sql-case id="select_equal_with_geography" value="SELECT * FROM t_order WHERE rule = ?::jsonb AND start_point=ST_GeographyFromText('SRID=4326;POINT('||?||' '||?||')') AND user_id = ? AND order_id = ?" db-types="PostgreSQL,openGauss" />
    <sql-case id="select_in_with_geography" value="SELECT * FROM t_order WHERE rule IN (?::jsonb, ?::jsonb) AND start_point=ST_GeographyFromText('SRID=4326;POINT('||?||' '||?||')') AND user_id = ? AND order_id = ?" db-types="PostgreSQL,openGauss" />
    <sql-case id="select_between_with_geography" value="SELECT * FROM t_order WHERE rule BETWEEN ?::jsonb AND ?::jsonb AND start_point=ST_GeographyFromText('SRID=4326;POINT('||?||' '||?||')') AND order_id = ?" db-types="PostgreSQL,openGauss" />
    <sql-case id="select_with_schema" value="SELECT * FROM db1.t_order" />
    <sql-case id="select_special_function_nested" value="SELECT sum(if(status=0, 1, 0)) func_status FROM t_order WHERE user_id = ? AND order_id = ?" db-types="MySQL" />
    <sql-case id="select_with_interval_function" value="SELECT INTERVAL(status,1,5) func_status FROM t_order WHERE user_id = ? AND order_id = ?" db-types="MySQL" />
    <sql-case id="select_with_left_function" value="SELECT CONCAT(LEFT(status, 7), 'test') FROM t_order_item WHERE user_id = 10" db-types="MySQL" />
    <sql-case id="select_database" value="SELECT DATABASE()" db-types="MySQL" />
    <sql-case id="select_with_mod_function" value="SELECT * FROM t_order WHERE MOD(order_id, 1) = 1" db-types="MySQL" />
    <sql-case id="select_with_date_format_function" value="SELECT * FROM t_order WHERE DATE_FORMAT(current_date, '%Y-%m-%d') = '2019-12-18'" db-types="MySQL" />
    <sql-case id="select_with_spatial_function" value="SELECT * FROM t_order WHERE ST_DISTANCE_SPHERE(POINT(113.358772, 23.1273723), POINT(user_id,order_id)) != 0" db-types="MySQL" />
    <sql-case id="select_current_user" value="SELECT CURRENT_USER" db-types="PostgreSQL,openGauss" />
    <sql-case id="select_with_match_against" value="SELECT * FROM t_order_item WHERE MATCH(t_order_item.description) AGAINST (? IN NATURAL LANGUAGE MODE) AND user_id = ?" db-types="MySQL" />
    <sql-case id="select_with_json_separator" value="select content_json->>'$.nation' as nation,content_json->>'$.title' as title from tb_content_json b where b.content_id=1" db-types="MySQL" />
    <sql-case id="select_with_json_value_return_type" value="SELECT * FROM t_order WHERE JSON_VALUE(items, '$.name' RETURNING VARCHAR(100)) = 'jack'" db-types="MySQL" />
    <sql-case id="select_with_convert_function1" value="SELECT CONVERT(SUBSTRING(content, 5) , SIGNED) AS signed_content FROM t_order WHERE order_id = 1" db-types="MySQL" />
    <sql-case id="select_with_convert_function2" value="select sequence_name, sequence_catalog, sequence_schema, convert( bigint, start_value ) as start_value, convert( bigint, minimum_value ) as minimum_value, convert( bigint, maximum_value ) as maximum_value, convert( bigint, increment ) as increment from INFORMATION_SCHEMA.SEQUENCES" db-types="SQLServer" />
    <sql-case id="select_with_convert_function3" value="SELECT CONVERT(NVARCHAR, GETDATE(), 0)" db-types="SQLServer" />
    <sql-case id="select_with_convert_function4" value="SELECT CONVERT(DECIMAL(10, 5), CONVERT(VARBINARY(20), @myval))" db-types="SQLServer" />
    <sql-case id="select_with_convert_function5" value="SELECT CONVERT(BINARY(8), 'Name', 0) AS [Style 0, character to binary]" db-types="SQLServer" />
    <sql-case id="select_with_convert_xml1" value="SELECT CONVERT(XML, '&lt;root&gt;&lt;child/&gt;&lt;/root&gt;')" db-types="SQLServer" />
    <sql-case id="select_with_convert_xml2" value="SELECT CONVERT(XML, '&lt;root&gt;          &lt;child/&gt;         &lt;/root&gt;', 1)" db-types="SQLServer" />
    <sql-case id="select_cast_convert_function" value="SELECT GETDATE() AS UnconvertedDateTime, CAST(GETDATE() AS NVARCHAR(30)) AS UsingCast, CONVERT(NVARCHAR(30), GETDATE(), 126) AS UsingConvertTo_ISO8601" db-types="SQLServer" />
    <sql-case id="select_cast_convert_datetime" value="SELECT '2006-04-25T15:50:59.997' AS UnconvertedText, CAST('2006-04-25T15:50:59.997' AS DATETIME) AS UsingCast, CONVERT(DATETIME, '2006-04-25T15:50:59.997', 126) AS UsingConvertFrom_ISO8601" db-types="SQLServer" />
    <sql-case id="select_with_convert_hex1" value="SELECT CONVERT(CHAR(8), 0x4E616d65, 0) AS [Style 0, binary to character]" db-types="SQLServer" />
    <sql-case id="select_with_convert_hex2" value="SELECT CONVERT(CHAR(8), 0x4E616d65, 1) AS [Style 1, binary to character]" db-types="SQLServer" />
    <sql-case id="select_with_convert_hex3" value="SELECT CONVERT(BINARY(4), '0x4E616D65', 1) AS [Style 1, character to binary]" db-types="SQLServer" />
    <sql-case id="select_with_json_extract" value="SELECT content_json::json->'title', content_json::json->'nation' FROM tb_content_json WHERE content_id = 1" db-types="PostgreSQL,openGauss" />
    <sql-case id="select_with_json_extract_text" value="SELECT * FROM tb_content_json WHERE content_json::json->>'nation'='CHINA'" db-types="PostgreSQL,openGauss" />
    <sql-case id="select_with_json_path_extract" value="SELECT content_json::json#>'{keyword,1}' FROM tb_content_json" db-types="PostgreSQL,openGauss" />
    <sql-case id="select_with_json_path_extract_text" value="SELECT content_json::json#>>'{keyword,1}' FROM tb_content_json" db-types="PostgreSQL,openGauss" />
    <sql-case id="select_with_jsonb_contain_right" value="SELECT content_json::jsonb@>'{&amp;title&amp;:&amp;abc&amp;}'::jsonb FROM tb_content_json" db-types="PostgreSQL,openGauss" />
    <sql-case id="select_with_jsonb_contain_left" value="SELECT '{&amp;title&amp;:&amp;abc&amp;}'::jsonb&lt;@content_json::jsonb FROM tb_content_json" db-types="PostgreSQL,openGauss" />
    <sql-case id="select_with_jsonb_contain_top_key" value="SELECT content_json::jsonb?'title' FROM tb_content_json" db-types="PostgreSQL,openGauss" />
    <sql-case id="select_with_jsonb_contain_any_top_key" value="SELECT content_json::jsonb?|array['title','nation'] FROM tb_content_json" db-types="PostgreSQL,openGauss" />
    <sql-case id="select_with_jsonb_contain_all_top_key" value="SELECT content_json::jsonb?&amp;array['title','nation'] FROM tb_content_json" db-types="PostgreSQL,openGauss" />
    <sql-case id="select_with_jsonb_concat" value="SELECT content_json::jsonb||'{&quot;price&quot;:999}'::jsonb FROM tb_content_json" db-types="PostgreSQL,openGauss" />
    <sql-case id="select_with_jsonb_delete" value="SELECT content_json::jsonb-'title' FROM tb_content_json" db-types="PostgreSQL,openGauss" />
    <sql-case id="select_with_jsonb_path_delete" value="SELECT content_json::jsonb#-'{title}' FROM tb_content_json" db-types="PostgreSQL,openGauss" />
    <sql-case id="select_with_jsonb_path_contain_any_value" value="SELECT content_json::jsonb @?'$.keyword[*]?(@==&quot;ss&quot;)' FROM tb_content_json" db-types="PostgreSQL,openGauss" />
    <sql-case id="select_with_jsonb_path_predicate_check" value="SELECT content_json::jsonb@@'$.keyword[*]==&quot;ss&quot;' FROM tb_content_json" db-types="PostgreSQL,openGauss" />
    <sql-case id="select_with_assignment_operator" value="SELECT @rn := 1, @now_code := '' FROM t_order" db-types="MySQL" />
    <sql-case id="select_with_assignment_operator_and_keyword" value="SELECT @KEY := '', @num := 123 FROM t_order" db-types="MySQL" />
    <sql-case id="select_from_dual" value="SELECT 1 FROM DUAL" db-types="MySQL" />
    <sql-case id="select_with_cast_as_signed" value="SELECT user_id,CAST(order_id AS SIGNED) FROM t_order" db-types="MySQL" />
    <sql-case id="select_with_cast_as_unsigned" value="SELECT CAST(order_id AS UNSIGNED),user_id FROM t_order" db-types="MySQL" />
    <sql-case id="select_with_cast_as_signed_int" value="SELECT user_id,CAST(order_id AS SIGNED INT) FROM t_order" db-types="MySQL" />
    <sql-case id="select_with_cast_as_unsigned_int" value="SELECT CAST(order_id AS UNSIGNED INT),user_id FROM t_order" db-types="MySQL" />
    <sql-case id="select_with_cast_as_signed_integer" value="SELECT user_id,CAST(order_id AS SIGNED INTEGER) FROM t_order" db-types="MySQL" />
    <sql-case id="select_with_cast_as_unsigned_integer" value="SELECT CAST(order_id AS UNSIGNED INTEGER),user_id FROM t_order" db-types="MySQL" />
    <sql-case id="select_with_simple_table" value="SELECT * FROM employees WHERE department_id = 30 ORDER BY last_name" db-types="MySQL,Oracle" />
    <sql-case id="select_with_binding_tables_with_subquery_without_join" value="SELECT a.department_id &quot;Department&quot;, a.num_emp/b.total_count &quot;%_Employees&quot;, a.sal_sum/b.total_sal &quot;%_Salary&quot; 
    FROM (SELECT department_id, COUNT(*) num_emp, SUM(salary) sal_sum FROM employees GROUP BY department_id) a, (SELECT COUNT(*) total_count, SUM(salary) total_sal FROM employees) b ORDER BY a.department_id" db-types="Oracle" />
    <sql-case id="select_with_partitioned_table" value="SELECT * FROM sales PARTITION (sales_q2_2000) s WHERE s.amount_sold > 1500 ORDER BY cust_id, time_id, channel_id" db-types="Oracle" />
    <sql-case id="select_with_binding_tables_without_join" value="SELECT last_name, job_id, departments.department_id, department_name FROM employees, departments WHERE employees.department_id = departments.department_id ORDER BY last_name, job_id" db-types="Oracle" />
    <sql-case id="select_with_lateral_clause" value="SELECT * FROM employees e, LATERAL(SELECT * FROM departments d WHERE e.department_id = d.department_id)" db-types="Oracle" />
    <sql-case id="select_with_containers" value="SELECT * FROM CONTAINERS(employees)" db-types="Oracle" />
    <sql-case id="select_with_hierarchical_connect_by" value="SELECT last_name, employee_id, manager_id FROM employees CONNECT BY employee_id = manager_id ORDER BY last_name" db-types="Oracle" />
    <sql-case id="select_current_date_function_with_shorthand_regular_function" value="SELECT * FROM t_order WHERE date = CURRENT_DATE" db-types="MySQL" />
    <sql-case id="select_current_date_function_with_complete_regular_function" value="SELECT * FROM t_order WHERE date = CURRENT_DATE()" db-types="MySQL" />
    <sql-case id="select_current_time_function_with_shorthand_regular_function" value="SELECT * FROM t_order WHERE time = CURRENT_TIME" db-types="MySQL" />
    <sql-case id="select_current_time_function_with_complete_regular_function" value="SELECT * FROM t_order WHERE time = CURRENT_TIME()" db-types="MySQL" />
    <sql-case id="select_with_model_partition_dimension" value="SELECT country, prod, year, s FROM sales_view_ref MODEL PARTITION BY (country) DIMENSION BY (prod, year) MEASURES (sale s) IGNORE NAV UNIQUE DIMENSION RULES UPSERT SEQUENTIAL ORDER (s[prod='Mouse Pad', year=2001] = s['Mouse Pad', 1999] + s['Mouse Pad', 2000], 
    s['Standard Mouse', 2002] = s['Standard Mouse', 2001]) ORDER BY country, prod, year" db-types="Oracle" />
    <sql-case id="select_with_model_dimension" value="SELECT country, year, sale, csum FROM (SELECT country, year, SUM(sale) sale FROM sales_view_ref GROUP BY country, year) MODEL DIMENSION BY (country, year) MEASURES (sale, 0 csum) RULES (csum[any, any] = SUM(sale) OVER (PARTITION BY country ORDER BY year ROWS UNBOUNDED PRECEDING)) ORDER BY country, year" db-types="Oracle" />
    <sql-case id="select_with_model_with_single_column_for_loop" value="SELECT SUBSTR(country,1,20) country, SUBSTR(prod,1,15) prod, year, sales FROM sales_view WHERE country='Italy' MODEL RETURN UPDATED ROWS PARTITION BY (country) DIMENSION BY (prod, year) MEASURES (sale sales) RULES (sales[FOR prod in ('Mouse Pad', 'Bounce', 'Y Box'), 2005] = 1.3 * sales[cv(prod), 2001]) ORDER BY country, prod, year" db-types="Oracle" />
    <sql-case id="select_with_model_with_reference_model" value="SELECT SUBSTR(country,1,20) country, year, localsales, dollarsales FROM sales_view WHERE country IN ('Canada', 'Brazil') GROUP BY country, year MODEL RETURN UPDATED ROWS REFERENCE conv_refmodel ON (SELECT country, exchange_rate AS er FROM dollar_conv) DIMENSION BY (country) MEASURES (er) IGNORE NAV MAIN main_model DIMENSION BY (country, year) 
    MEASURES (SUM(sale) sales, 0 localsales, 0 dollarsales) IGNORE NAV RULES (localsales['Canada', 2005] = sales[cv(country), 2001] * 1.22, dollarsales['Canada', 2005] = sales[cv(country), 2001] * 1.22 * conv_refmodel.er['Canada'], localsales['Brazil', 2005] = sales[cv(country), 2001] * 1.34, dollarsales['Brazil', 2005] = sales['Brazil', 2001] * 1.34 * er['Brazil'])" db-types="Oracle" />
    <sql-case id="select_with_model_with_order_by" value="SELECT year, sales FROM sales_view WHERE country='Italy' AND prod='Bounce' MODEL DIMENSION BY (year) MEASURES (sale sales) RULES SEQUENTIAL ORDER (sales[ANY] ORDER BY year DESC = sales[cv(year)-1]) ORDER BY year" db-types="Oracle" />
    <sql-case id="select_with_model_with_multi_column_for_loop" value="SELECT country, product, year, s FROM sales_view MODEL DIMENSION BY (country, product, year) MEASURES (sales s) IGNORE NAV RULES UPSERT (s[FOR (country, product, year) IN (SELECT DISTINCT 'new_country', product, year FROM sales_view WHERE country = 'Poland')] = s['Poland',CV(),CV()]) ORDER BY country, year, product" db-types="Oracle" />
    <sql-case id="select_with_comments" value="-- begin comments&#x000A;SELECT * FROM # middle comments&#x000A; t_order; -- end comments" db-types="MySQL" />
    <sql-case id="select_with_model_in" value="SELECT order_id_value,order_item_id_value FROM (select 1001 as order_id_value, 100001 as order_item_id_value from dual) MODEL RETURN UPDATED ROWS DIMENSION BY(order_item_id_value) MEASURES(order_id_value) RULES(order_id_value[1] = 10001)" db-types="Oracle" />
    <sql-case id="select_with_dollar_parameter_for_postgresql" value="SELECT order_id FROM t_order WHERE user_id = $2 AND order_id = $1 OR user_id = $2" db-types="PostgreSQL,openGauss" case-types="Placeholder" />
    <sql-case id="select_with_binary_keyword" value="select position(binary 'll' in 'hello'),position('a' in binary 'hello')" db-types="MySQL" />
    <sql-case id="select_with_schema_name_in_shorthand_projection" value="SELECT sharding_db.t_order.* FROM t_order WHERE user_id = ? AND order_id = ?" db-types="MySQL" />
    <sql-case id="select_with_schema_name_in_column_projection" value="SELECT sharding_db.t_order.order_id FROM t_order WHERE user_id = ? AND order_id = ?" db-types="MySQL" />
    <sql-case id="select_with_schema_name_in_table" value="SELECT order_id FROM public.t_order WHERE user_id = ? AND order_id = ?" db-types="PostgreSQL,openGauss" />
    <sql-case id="select_with_database_name_and_schema_name_in_table" value="SELECT order_id FROM sharding_db.public.t_order WHERE user_id = ? AND order_id = ?" db-types="PostgreSQL,openGauss" />
    <sql-case id="select_with_underscore_charset" value="SELECT _code,_a FROM t_order" db-types="MySQL" />
    <sql-case id="select_table_with_capacity_unit_charset" value="SELECT T.USER_NO FROM T_RATION_INFO T" db-types="Oracle" />
    <sql-case id="select_with_character_charset" value="SELECT _binary 'abc' as a" db-types="MySQL" />
    <sql-case id="select_with_for_xml_clause" value="SELECT o.order_id, o.status, i.item_id FROM t_order o INNER JOIN t_order_item i ON o.user_id = i.user_id FOR XML AUTO" db-types="SQLServer" />
    <sql-case id="select_with_for_xml_clause_with_directive" value="SELECT user_id, status FROM t_order WHERE order_id = 1 FOR XML RAW, ELEMENTS XSINIL" db-types="SQLServer" />
    <sql-case id="select_with_for_json_clause" value="SELECT order_id, status FROM t_order FOR JSON AUTO, INCLUDE_NULL_VALUES" db-types="SQLServer" />
    <sql-case id="select_with_keyword_target" value="SELECT m.target FROM sys_menu m" />
    <sql-case id="select_with_keyword_maxvalue" value="SELECT m.maxvalue FROM sys_menu m" />
    <sql-case id="select_with_keyword_priority" value="SELECT m.priority FROM sys_menu m" db-types="Oracle" />
    <sql-case id="select_with_xml_namespaces_clause" value="WITH XMLNAMESPACES ('uri' AS ns1) SELECT order_id AS 'ns1:order_id', status AS 'ns1:status' FROM t_order FOR XML RAW ('ns1:order'), ELEMENTS" db-types="SQLServer" />
    <sql-case id="select_with_xml_default_namespaces_clause" value="WITH XMLNAMESPACES ('uri1' AS ns1, 'uri2' AS ns2, DEFAULT 'uri2') SELECT order_id AS 'ns1:order_id', status AS 'ns1:status' FROM t_order FOR XML RAW ('ns1:order'), ELEMENTS XSINIL" db-types="SQLServer" />
    <sql-case id="select_with_mysql_main_and_utc_data_and_so_on" value="SELECT MYSQL_MAIN,UTC_DATE,UTC_TIME,UTC_TIMESTAMP FROM test" db-types="MySQL" />
    <sql-case id="select_with_analytic_function" value="SELECT order_id, ROW_NUMBER () OVER (PARTITION BY user_id ORDER BY order_id DESC) AS row_number FROM t_order WHERE order_id = ?" db-types="Oracle" />
    <sql-case id="select_with_listagg_function_start_with_connect_by" value="SELECT LISTAGG(c.category_name, '/') WITHIN GROUP (ORDER BY LENGTH (c.&quot;level&quot;) DESC) AS category_level FROM t_product_category c START WITH c.category_id = 1 CONNECT BY PRIOR c.parent_id = c.category_id" db-types="Oracle" />
    <sql-case id="select_aggregate_percent_rank" value="SELECT PERCENT_RANK(15000, .05) WITHIN GROUP (ORDER BY salary, commission_pct) 'Percent-Rank' FROM employees;" db-types="Oracle" />
    <sql-case id="select_analytic_percent_rank" value="SELECT department_id, last_name, salary, PERCENT_RANK() OVER (PARTITION BY department_id ORDER BY salary DESC) AS pr FROM employees ORDER BY pr, salary, last_name;" db-types="Oracle" />
    <sql-case id="select_aggregate_percentile_cont" value="SELECT department_id, PERCENTILE_CONT(0.5) WITHIN GROUP (ORDER BY salary DESC) 'Median cont' FROM employees;" db-types="Oracle" />
    <sql-case id="select_aggregate_percentile_disc" value="SELECT department_id, last_name, salary, PERCENTILE_DISC(0.5) WITHIN GROUP (ORDER BY salary DESC) OVER (PARTITION BY department_id) 'Percentile_Disc' FROM employees WHERE department_id in (30, 60) ORDER BY last_name, salary, department_id;" db-types="Oracle" />
    <sql-case id="select_aggregate_cume_dist" value="SELECT CUME_DIST(15500, .05) WITHIN GROUP (ORDER BY salary, commission_pct) 'Cume-Dist of 15500' FROM employees;" db-types="Oracle" />
    <sql-case id="select_aggregate_rank" value="SELECT RANK(15500) WITHIN GROUP (ORDER BY salary DESC) 'Rank of 15500' FROM employees;" db-types="Oracle" />
    <sql-case id="select_rowid" value="SELECT ROWID FROM employees WHERE ROWIDTOCHAR(ROWID) LIKE '%JAAB%' ORDER BY ROWID;" db-types="Oracle" />
    <sql-case id="select_linear_regression_function" value="SELECT job_id, employee_id ID, salary, REGR_SLOPE(SYSDATE-hire_date, salary) OVER (PARTITION BY job_id) slope, REGR_INTERCEPT(SYSDATE-hire_date, salary) OVER (PARTITION BY job_id) intcpt, REGR_R2(SYSDATE-hire_date, salary) OVER (PARTITION BY job_id) rsqr, REGR_COUNT(SYSDATE-hire_date, salary) OVER (PARTITION BY job_id) count, REGR_AVGX(SYSDATE-hire_date, salary) OVER (PARTITION BY job_id) avgx, REGR_AVGY(SYSDATE-hire_date, salary) OVER (PARTITION BY job_id) avgy FROM employees WHERE department_id in (50, 80) ORDER BY job_id, employee_id;" db-types="Oracle" />
    <sql-case id="select_lpad_function" value="SELECT LPAD('Page 1',15,'*.') 'LPAD example' FROM DUAL;" db-types="Oracle" />
    <sql-case id="select_to_char_function" value="SELECT TO_CHAR(ts_col, 'DD-MON-YYYY HH24:MI:SSxFF') AS ts_col FROM date_tab ORDER BY ts_col;" />
    <sql-case id="select_xmlelement_xmlagg_function" value="SELECT XMLELEMENT('Department', XMLAGG(XMLELEMENT('Employee', e.job_id||' '||e.last_name) ORDER BY last_name)) as 'Dept_list' FROM employees e WHERE e.department_id = 30;" db-types="Oracle" />
    <sql-case id="select_xmlcast_function" value="SELECT XMLCAST(des.COLUMN_VALUE AS VARCHAR2(256)) FROM purchaseorder;" db-types="Oracle" />
    <sql-case id="select_xmlcolattval_function" value="SELECT XMLCOLATTVAL(e.employee_id AS EVALNAME 'ID', e.last_name AS name, e.salary) 'Emp Element' FROM employees e WHERE employee_id = 204;" db-types="Oracle" />
    <sql-case id="select_xmlexists_function" value="SELECT id, XMLEXISTS('//student[@age=20]' PASSING BY VALUE xcol AS x) FROM x_table;" db-types="Oracle" />
    <sql-case id="select_xmlforest_function" value="SELECT XMLFOREST(e.employee_id AS EVALNAME 'ID', e.last_name AS name, e.salary) FROM employees e WHERE employee_id = 204;" db-types="Oracle" />
    <sql-case id="select_xmlparse_function" value="SELECT XMLPARSE(DOCUMENT 'DEPTXML' WELLFORMED) AS dept FROM DUAL;" db-types="Oracle" />
    <sql-case id="select_xmlpi_function" value="SELECT XMLPI(NAME &quot;Order analysisComp&quot;, 'imported, reconfigured, disassembled') AS 'XMLPI' FROM DUAL;" db-types="Oracle" />
    <sql-case id="select_xmlquery_function" value="SELECT XMLQUERY('//student[@age=20]' PASSING BY VALUE xcol AS x RETURNING CONTENT NULL ON EMPTY) FROM x_table;" db-types="Oracle" />
    <sql-case id="select_xmlroot_function" value="SELECT XMLROOT(XMLType('143598'), VERSION '1.0', STANDALONE YES) AS 'XMLROOT' FROM DUAL;" db-types="Oracle" />
    <sql-case id="select_xmlserialize_function" value="SELECT XMLSERIALIZE(DOCUMENT c2 AS BLOB ENCODING 'UTF-8' VERSION 'a' INDENT SIZE = 0 SHOW DEFAULTS) FROM b;" db-types="Oracle" />
    <sql-case id="select_from_xmltable_function" value="SELECT warehouse_name warehouse, warehouse2.Water, warehouse2.Rail FROM warehouses, XMLTABLE('/Warehouse' PASSING warehouses.warehouse_spec COLUMNS &quot;Water&quot; varchar2(6) PATH 'WaterAccess',&quot;Rail&quot; varchar2(6) PATH 'RailAccess') warehouse2;" db-types="Oracle" />
    <sql-case id="select_with_null_keyword_in_projection" value="select null as order_id, item_id from t_order" db-types="MySQL" />
    <sql-case id="select_literal_type_cast_money" value="SELECT '$99'::money" db-types="PostgreSQL,openGauss" />
    <sql-case id="select_positional_parameter_type_cast_money" value="SELECT $1::money" db-types="PostgreSQL,openGauss" case-types="Placeholder" />
    <sql-case id="select_string_constant_type_cast" value="SELECT int4 '1', money '2'" db-types="PostgreSQL,openGauss" />
    <sql-case id="select_constant_with_nested_type_cast" value="SELECT CAST(MONEY '1' AS VARCHAR)::CHAR(10)::VARCHAR::CHAR(4)" db-types="PostgreSQL,openGauss"  />
    <sql-case id="select_projection_with_parameter" value="SELECT 1 AS id, ? AS status, SYSDATE AS create_time, TRUNC(SYSDATE) AS create_date FROM DUAL" db-types="Oracle"  />
    <sql-case id="select_with_chinese_comma" value="SELECT 1， 2，3 FROM DUAL" db-types="Oracle"  />
    <sql-case id="select_with_keyword_system" value="SELECT * FROM vtx_project WHERE system = ?" />
    <sql-case id="select_with_keyword_groups_and_rank" value="SELECT t.groups, t.rank FROM t_order t" db-types="MySQL" />
    <sql-case id="select_with_format_function" value="SELECT wi.code.format(null,'PURE_IDENTITY') as PURE_IDENTITY FROM warehouse_info wi;" db-types="Oracle" />
    <sql-case id="select_with_xml_is_schema_valid_function" value="SELECT x.xmlcol.isSchemaValid('http://www.example.com/schemas/ipo.xsd','purchaseOrder') FROM po_tab x;" db-types="Oracle" />
    <sql-case id="select_with_last_value_function" value="SELECT LAST_VALUE(AGE IGNORE NULLS) OVER (PARTITION BY AGE ORDER BY AGE) from TEST;" db-types="Oracle" />
    <sql-case id="select_with_lead_and_lag_function" value="SELECT hire_date, LAG(hire_date, 1) OVER (ORDER BY hire_date) AS LAG1, LEAD(hire_date, 1) OVER (ORDER BY hire_date) AS LEAD1 FROM employees WHERE department_id = 30 ORDER BY hire_date;" db-types="Oracle" />
    <sql-case id="select_with_connect_by_root" value="SELECT CONNECT_BY_ROOT last_name 'Manager' FROM employees CONNECT BY PRIOR employee_id = manager_id" db-types="Oracle" />
    <sql-case id="select_with_ntile_function" value="SELECT NTILE(4) OVER (ORDER BY salary DESC) AS quartile FROM employees WHERE department_id = 100 ORDER BY last_name" db-types="Oracle" />
    <sql-case id="select_with_percentile_functions" value="SELECT department_id, PERCENTILE_CONT(0.5) WITHIN GROUP (ORDER BY salary DESC) 'Median cont', PERCENTILE_DISC(0.5) WITHIN GROUP (ORDER BY salary DESC) 'Median disc' FROM employees GROUP BY department_id" db-types="Oracle" />
    <sql-case id="select_with_keep_clause" value="SELECT salary,MIN(salary) KEEP (DENSE_RANK FIRST ORDER BY commission_pct) OVER (PARTITION BY department_id) 'Worst', MAX(salary) KEEP (DENSE_RANK LAST ORDER BY commission_pct) OVER (PARTITION BY department_id) 'Best' FROM employees ORDER BY department_id" db-types="Oracle" />
    <sql-case id="select_with_corr_function" value="SELECT employee_id, CORR(SYSDATE - hire_date, salary) FROM employees WHERE department_id in (50, 80) ORDER BY employee_id" db-types="Oracle" />
    <sql-case id="select_with_trim_function" value="select TRIM('  derby '), TRIM(BOTH ' ' FROM '  derby '), TRIM(TRAILING ' ' FROM '  derby '), TRIM(cast (null as char(1)) FROM '  derby '), TRIM(' ' FROM cast(null as varchar(30))), TRIM('y' FROM ' derby') FROM employees" db-types="Oracle" />
    <sql-case id="select_with_ratio_to_report_function" value="SELECT TO_CHAR(RATIO_TO_REPORT(amount_sold) OVER (), '9.999') AS RATIO_TO_REPORT FROM sales s GROUP BY s.channel_desc" db-types="Oracle" />
    <sql-case id="select_with_sys_xmlagg_and_xmlgen" value="SELECT SYS_XMLAGG(last_name) a, SYS_XMLGEN(last_name) b FROM employees WHERE last_name LIKE 'R%' ORDER BY xmlagg;" db-types="Oracle" />
    <sql-case id="select_with_cover_pop_and_covar_samp" value="SELECT product_id, supplier_id, COVAR_POP(list_price, min_price)  OVER (ORDER BY product_id, supplier_id) AS CUM_COVP, COVAR_SAMP(list_price, min_price) OVER (ORDER BY product_id, supplier_id) AS CUM_COVS  FROM product_information p WHERE category_id = 29 ORDER BY product_id, supplier_id" db-types="Oracle" />
    <sql-case id="select_with_percent_rank_function" value="SELECT department_id, last_name, salary, PERCENT_RANK()  OVER (PARTITION BY department_id ORDER BY salary DESC) AS pr FROM employees ORDER BY pr, salary, last_name" db-types="Oracle" />
    <sql-case id="select_with_rank_function" value="SELECT RANK(15500, .05) WITHIN GROUP (ORDER BY salary, commission_pct) 'Rank' FROM employees" db-types="Oracle" />
    <sql-case id="select_with_rownumber_function" value="SELECT department_id, first_name, last_name, salary FROM (SELECT department_id, first_name, last_name, salary, ROW_NUMBER() OVER (PARTITION BY department_id ORDER BY salary desc) rn  FROM employees) WHERE rn = 3 ORDER BY department_id, salary DESC, last_name" db-types="Oracle" />
    <sql-case id="select_with_xml_functions" value="SELECT INSERTCHILDXML(warehouse_spec, '/Warehouse/Building', 'Owner', XMLType('&lt;Owner>LesserCo&lt;/Owner>')), SYS_DBURIGEN(employee_id, email), INSERTCHILDXMLAFTER(warehouse_spec, '/Warehouse/Building','Owner[2]', XMLType('&lt;Owner>ThirdOwner&lt;/Owner>')), INSERTCHILDXMLBEFORE(warehouse_spec, '/Warehouse/Building','Owner[2]', XMLType('&lt;Owner>ThirdOwner&lt;/Owner>')), INSERTXMLAFTER(warehouse_spec,'/Warehouse/Building/Owner[1]', XMLType('&lt;Owner>SecondOwner&lt;/Owner>')), INSERTXMLBEFORE(warehouse_spec, '/Warehouse/Building/Owner[2]', XMLType('&lt;Owner>ThirdOwner&lt;/Owner>')), EXTRACT(warehouse_spec, '/Warehouse/Docks') 'Number of Docks', EXTRACTVALUE(e.warehouse_spec, '/Warehouse/Docks') 'Docks', APPENDCHILDXML(warehouse_spec, 'Warehouse/Building', XMLType('&lt;Owner>Grandco&lt;/Owner>')), DELETEXML(warehouse_spec, '/Warehouse/Building/Owner')   FROM warehouses   WHERE EXISTSNODE(warehouse_spec, '/Warehouse/Docks') = 1   ORDER BY warehouse_id" db-types="Oracle" />
    <sql-case id="select_with_more_xml_functions" value="SELECT XMLCOMMENT('OrderAnalysisComp imported, reconfigured, disassembled'), XMLCONCAT(XMLELEMENT('First', e.first_name), XMLELEMENT('Last', e.last_name)) AS 'Result', XMLPATCH(XMLTYPE('xml')), XMLDIFF(XMLTYPE('xml'),XMLTYPE('xml2')), XMLELEMENT('Emp', XMLATTRIBUTES(e.employee_id, e.last_name)), XMLSEQUENCE(EXTRACT(warehouse_spec, '/Warehouse/*')) FROM DUAL" db-types="Oracle" />
    <sql-case id="select_with_nested_object" value="SELECT o.item.line_item_id, o.item.quantity FROM short_orders o;" db-types="Oracle" />
    <sql-case id="select_with_collection_table" value="SELECT VALUE(p) FROM warehouses w, TABLE(XMLSEQUENCE(EXTRACT(warehouse_spec, '/Warehouse/*'))) p;" db-types="Oracle" />
    <sql-case id="select_with_group_by_and_having" value="select cfg_name from bmsql_config group by cfg_name having cfg_name='1';" db-types="openGauss" />
    <sql-case id="select_with_to_date_function" value="SELECT TO_DATE('Febuary 15, 2016, 11:00 A.M.' DEFAULT 'January 01, 2016 12:00 A.M.' ON CONVERSION ERROR, 'Month dd, YYYY, HH:MI A.M.') FROM DUAL;" db-types="Oracle" />
    <sql-case id="select_with_expressions_in_projection" value="SELECT ((a.enddate - term + term2 + 1) / (last_day(term) - term + 1)) cnt, a.empid FROM employee aWHERE nvl(disabled, 0) = 1  AND enddate BETWEEN term AND last_day(term)  AND EXISTS (SELECT 1 FROM post d WHERE a.orgid = d.orgid   AND a.postid = d.postid   AND d.title != 'TEST'   AND nvl(d.postid, 0) != 0)" db-types="Oracle" />
    <sql-case id="select_with_custom_table_function" value="SELECT COUNT(empid) FROM EMPLOYEE b, custom_function(b.orgid) a WHERE a.postid = b.postid" db-types="Oracle" />
    <sql-case id="select_numeric_operator" value="SELECT 5! AS RESULT;" db-types="openGauss" />
    <sql-case id="select_with_custom_distinct_function" value="select custom_concat(distinct a.P1) From TEST a;" db-types="Oracle" />
    <sql-case id="select_with_unicode_string" value="SELECT u'test', U'test' from DUAL" db-types="Oracle" />
    <sql-case id="select_wm_concat_function1" value="SELECT TO_CHAR(WM_CONCAT(DISTINCT TEST_ID) OVER(PARTITION BY TEST_ID)) ID FROM TEST_TABLE" db-types="Oracle" />
    <sql-case id="select_wm_concat_function2" value="SELECT WM_CONCAT(NAME) NAME FROM TEST_TABLE" db-types="Oracle" />
    <sql-case id="select_wm_concat_function3" value="SELECT REPLACE(WM_CONCAT(NAME),',','|') FROM TEST_TABLE" db-types="Oracle" />
    <sql-case id="select_wm_concat_function4" value="SELECT NAME,WM_CONCAT(DECODE(SUBSTR((TO_CHAR(NAME)),0,1),'.','0'||TO_CHAR(NAME),TO_CHAR(NAME))) WM_NAME FROM TEST_TABLE WHERE NAME ='TEST' GROUP BY NAME" db-types="Oracle" />
    <sql-case id="select_with_user_updatable_columns" value="SELECT column_name, updatable FROM user_updatable_columns WHERE table_name = 'LOCATIONS_VIEW' ORDER BY column_name, updatable" db-types="Oracle" />
    <sql-case id="select_with_script_variables" value="SELECT x.$(ColumnName) FROM Person.Person x WHERE x.BusinessEntityID > 5" db-types="SQLServer" />
    <sql-case id="select_not_expression" value="select !0,NOT 0=1,!(0=0),1 AND 1,1 &amp;&amp; 0,0 OR 1,1 || NULL, 1=1 or 1=1 and 1=0" db-types="MySQL" />
<<<<<<< HEAD
    <sql-case id="select_with_unreserved_column" value="SELECT name, server_id, provider FROM sys.servers" db-types="SQLServer" />
=======
    <sql-case id="select_with_count_temp_table" value="SELECT COUNT(*) AS [Number of rows] FROM #Test" db-types="SQLServer"/>
    <sql-case id="select_with_bracket_alias" value="SELECT obj1.name AS [XEvent-name], col2.name AS [XEvent-column], obj1.description AS [Descr-name], col2.description AS [Descr-column] FROM sys.dm_xe_objects AS obj1 INNER JOIN sys.dm_xe_object_columns AS col2 ON col2.object_name = obj1.name ORDER BY obj1.name, col2.name" db-types="SQLServer"/>
    <sql-case id="select_with_cross_apply" value="SELECT query = a.text, start_time, percent_complete, eta = dateadd(second,estimated_completion_time/1000, getdate()) FROM sys.dm_exec_requests r CROSS APPLY sys.dm_exec_sql_text(r.sql_handle) a WHERE r.command = 'RESTORE DATABASE'" db-types="SQLServer"/>
>>>>>>> def4383b
</sql-cases><|MERGE_RESOLUTION|>--- conflicted
+++ resolved
@@ -232,11 +232,8 @@
     <sql-case id="select_with_user_updatable_columns" value="SELECT column_name, updatable FROM user_updatable_columns WHERE table_name = 'LOCATIONS_VIEW' ORDER BY column_name, updatable" db-types="Oracle" />
     <sql-case id="select_with_script_variables" value="SELECT x.$(ColumnName) FROM Person.Person x WHERE x.BusinessEntityID > 5" db-types="SQLServer" />
     <sql-case id="select_not_expression" value="select !0,NOT 0=1,!(0=0),1 AND 1,1 &amp;&amp; 0,0 OR 1,1 || NULL, 1=1 or 1=1 and 1=0" db-types="MySQL" />
-<<<<<<< HEAD
     <sql-case id="select_with_unreserved_column" value="SELECT name, server_id, provider FROM sys.servers" db-types="SQLServer" />
-=======
     <sql-case id="select_with_count_temp_table" value="SELECT COUNT(*) AS [Number of rows] FROM #Test" db-types="SQLServer"/>
     <sql-case id="select_with_bracket_alias" value="SELECT obj1.name AS [XEvent-name], col2.name AS [XEvent-column], obj1.description AS [Descr-name], col2.description AS [Descr-column] FROM sys.dm_xe_objects AS obj1 INNER JOIN sys.dm_xe_object_columns AS col2 ON col2.object_name = obj1.name ORDER BY obj1.name, col2.name" db-types="SQLServer"/>
     <sql-case id="select_with_cross_apply" value="SELECT query = a.text, start_time, percent_complete, eta = dateadd(second,estimated_completion_time/1000, getdate()) FROM sys.dm_exec_requests r CROSS APPLY sys.dm_exec_sql_text(r.sql_handle) a WHERE r.command = 'RESTORE DATABASE'" db-types="SQLServer"/>
->>>>>>> def4383b
 </sql-cases>