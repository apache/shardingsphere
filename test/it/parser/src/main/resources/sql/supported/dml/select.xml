--- conflicted
+++ resolved
@@ -274,10 +274,6 @@
     <sql-case id="select_from_subquery_with_graph_agg_function_and_arbitrary_match" value="SELECT PersonName, Friends FROM (SELECT Person1.name AS PersonName, STRING_AGG(Person2.name, '->') WITHIN GROUP (GRAPH PATH) AS Friends, LAST_VALUE(Person2.name) WITHIN GROUP (GRAPH PATH) AS LastNode FROM Person AS Person1, friendOf FOR PATH AS fo, Person FOR PATH  AS Person2 WHERE MATCH(SHORTEST_PATH(Person1(-(fo)->Person2)+)) AND Person1.name = 'Jacob') AS Q WHERE Q.LastNode = 'Alice'" db-types="SQLServer"/>
     <sql-case id="select_from_arbitrary_match_al_pattern_where" value="SELECT Person1.name AS PersonName, STRING_AGG(Person2.name, '->') WITHIN GROUP (GRAPH PATH) AS Friends FROM Person AS Person1, friendOf FOR PATH AS fo, Person FOR PATH  AS Person2 WHERE MATCH(SHORTEST_PATH(Person1(-(fo)->Person2){1,3})) AND Person1.name = 'Jacob'" db-types="SQLServer"/>
     <sql-case id="select_with_multi_arbitrary_match" value="SELECT Person1.name AS PersonName, STRING_AGG(Person2.name, '->') WITHIN GROUP (GRAPH PATH) AS Friends, Restaurant.name FROM Person AS Person1, friendOf FOR PATH AS fo, Person FOR PATH  AS Person2, likes, Restaurant WHERE MATCH(SHORTEST_PATH(Person1(-(fo)->Person2){1,3}) AND LAST_NODE(Person2)-(likes)->Restaurant ) AND Person1.name = 'Jacob' AND Restaurant.name = 'Ginger and Spice'" db-types="SQLServer"/>
-<<<<<<< HEAD
-    <sql-case id="select_views" value="SELECT 'ALTER DATABASE DATAFILE '''||name||''' ONLINE;' FROM V$DATAFILE;" db-types="Oracle"/>
-=======
     <sql-case id="select_hour_from_table" value="select hour from table1" db-types="SQLServer"/>
     <sql-case id="select_minute_from_table" value="select minute from table1" db-types="SQLServer"/>
->>>>>>> cfe2fb7f
 </sql-cases>