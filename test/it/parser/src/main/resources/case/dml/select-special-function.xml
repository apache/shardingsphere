<?xml version="1.0" encoding="UTF-8"?>
<!--
  ~ Licensed to the Apache Software Foundation (ASF) under one or more
  ~ contributor license agreements.  See the NOTICE file distributed with
  ~ this work for additional information regarding copyright ownership.
  ~ The ASF licenses this file to You under the Apache License, Version 2.0
  ~ (the "License"); you may not use this file except in compliance with
  ~ the License.  You may obtain a copy of the License at
  ~
  ~     http://www.apache.org/licenses/LICENSE-2.0
  ~
  ~ Unless required by applicable law or agreed to in writing, software
  ~ distributed under the License is distributed on an "AS IS" BASIS,
  ~ WITHOUT WARRANTIES OR CONDITIONS OF ANY KIND, either express or implied.
  ~ See the License for the specific language governing permissions and
  ~ limitations under the License.
  -->

<sql-parser-test-cases>
    <select sql-case-id="select_group_concat">
        <from>
            <simple-table name="t_order" start-index="33" stop-index="39" />
        </from>
        <projections start-index="7" stop-index="26">
            <aggregation-projection type="GROUP_CONCAT" expression="GROUP_CONCAT(status)" text="GROUP_CONCAT(status)" start-index="7" stop-index="26">
                <expr>
                    <function function-name="GROUP_CONCAT" start-index="7" stop-index="26" text="GROUP_CONCAT(status)">
                        <parameter>
                            <column name="status" start-index="20" stop-index="25" />
                        </parameter>
                    </function>
                </expr>
            </aggregation-projection>
        </projections>
    </select>
    <select sql-case-id="select_window_function">
        <from>
            <simple-table name="t_order" start-index="42" stop-index="48" />
        </from>
        <projections start-index="7" stop-index="35">
            <column-projection name="order_id" start-index="7" stop-index="14" />
            <expression-projection text="ROW_NUMBER() OVER()" start-index="17" stop-index="35">
                <expr>
                    <function function-name="OVER" start-index="17" stop-index="35" text="ROW_NUMBER() OVER()" >
                        <parameter>
                            <function function-name="ROW_NUMBER" start-index="17" stop-index="26" text="ROW_NUMBER()" />
                        </parameter>
                    </function>
                </expr>
            </expression-projection>
        </projections>
    </select>
    <select sql-case-id="select_cast_function">
        <projections start-index="7" stop-index="27">
            <expression-projection text="CAST('1' AS UNSIGNED)" start-index="7" stop-index="27">
                <expr>
                    <function function-name="CAST" start-index="7" stop-index="27" text="CAST('1' AS UNSIGNED)">
                        <parameter>
                            <literal-expression value="1" start-index="12" stop-index="14" />
                        </parameter>
                        <parameter>
                            <data-type value="UNSIGNED" start-index="19" stop-index="26" />
                        </parameter>
                    </function>
                </expr>
            </expression-projection>
        </projections>
    </select>
    <select sql-case-id="select_cast">
        <projections start-index="7" stop-index="44">
            <expression-projection text="CAST(c AT TIME ZONE 'UTC' AS DATETIME)" start-index="7" stop-index="44">
                <expr>
                    <function function-name="CAST" start-index="7" stop-index="44" text="CAST(c AT TIME ZONE 'UTC' AS DATETIME)">
                        <parameter>
                            <column name="c" start-index="12" stop-index="12" />
                        </parameter>
                        <parameter>
                            <literal-expression value="UTC" start-index="27" stop-index="31" />
                        </parameter>
                        <parameter>
                            <data-type value="DATETIME" start-index="36" stop-index="43" />
                        </parameter>
                    </function>
                </expr>
            </expression-projection>
        </projections>
    </select>
    <select sql-case-id="select_cast_multiset">
        <projections start-index="7" stop-index="119">
            <expression-projection text="CAST(MULTISET(SELECT cust_address FROM customers c WHERE c.customer_id = cd.customer_id) as cust_address_tab_typ)" start-index="7" stop-index="119">
                <expr>
                    <function function-name="CAST" start-index="7" stop-index="119" text="CAST(MULTISET(SELECT cust_address FROM customers c WHERE c.customer_id = cd.customer_id) as cust_address_tab_typ)">
                        <parameter>
                            <subquery start-index="20" stop-index="94">
                                <select>
                                    <from start-index="46" stop-index="54">
                                        <simple-table name="customers" alias="c" start-index="46" stop-index="56"/>
                                    </from>
                                    <projections start-index="28" stop-index="39">
                                        <column-projection name="cust_address" start-index="28" stop-index="39"/>
                                    </projections>
                                    <where start-index="58" stop-index="93">
                                        <expr>
                                            <binary-operation-expression start-index="64" stop-index="93">
                                                <left>
                                                    <column name="customer_id" start-index="64" stop-index="76">
                                                        <owner start-index="64" stop-index="64" name="c" />
                                                    </column>
                                                </left>
                                                <operator>=</operator>
                                                <right>
                                                    <column name="customer_id" start-index="80" stop-index="93">
                                                        <owner start-index="80" stop-index="81" name="cd" />
                                                    </column>
                                                </right>
                                            </binary-operation-expression>
                                        </expr>
                                    </where>
                                </select>
                            </subquery>
                        </parameter>
                        <parameter>
                            <data-type value="cust_address_tab_typ" start-index="99" stop-index="118" />
                        </parameter>
                    </function>
                </expr>
            </expression-projection>
        </projections>
        <from>
            <simple-table name="customer" start-index="126" stop-index="133" />
        </from>
    </select>
    <select sql-case-id="select_convert_function">
        <projections start-index="7" stop-index="33">
            <expression-projection text="CONVERT('2020-10-01', DATE)" start-index="7" stop-index="33">
                <expr>
                    <function function-name="CONVERT" start-index="7" stop-index="33" text="CONVERT('2020-10-01', DATE)" />
                </expr>
            </expression-projection>
        </projections>
    </select>
    <select sql-case-id="select_position">
        <projections start-index="7" stop-index="36">
            <expression-projection text="POSITION('bar' IN 'foobarbar')" start-index="7" stop-index="36">
                <expr>
                    <function function-name="POSITION" start-index="7" stop-index="36" text="POSITION('bar' IN 'foobarbar')" >
                        <parameter>
                            <literal-expression value="bar" start-index="16" stop-index="20" />
                        </parameter>
                        <parameter>
                            <literal-expression value="foobarbar" start-index="25" stop-index="35" />
                        </parameter>
                    </function>
                </expr>
            </expression-projection>
        </projections>
    </select>
    <select sql-case-id="select_substring">
        <projections start-index="7" stop-index="35">
            <expression-projection text="SUBSTRING('foobarbar' from 4)" start-index="7" stop-index="35">
                <expr>
                    <function function-name="SUBSTRING" start-index="7" stop-index="35" text="SUBSTRING('foobarbar' from 4)" >
                        <parameter>
                            <literal-expression value="foobarbar" start-index="17" stop-index="27" />
                        </parameter>
                        <parameter>
                            <literal-expression value="4" start-index="34" stop-index="34" />
                        </parameter>
                    </function>
                </expr>
            </expression-projection>
        </projections>
    </select>
    <select sql-case-id="select_extract">
        <projections start-index="7" stop-index="37">
            <expression-projection text="EXTRACT(YEAR FROM '2019-07-02')" start-index="7" stop-index="37">
                <expr>
                    <function function-name="EXTRACT" start-index="7" stop-index="37" text="EXTRACT(YEAR FROM '2019-07-02')" >
                        <parameter>
                            <literal-expression value="YEAR" start-index="15" stop-index="18" />
                        </parameter>
                        <parameter>
                            <literal-expression value="2019-07-02" start-index="25"  stop-index="36" />
                        </parameter>
                    </function>
                </expr>
            </expression-projection>
        </projections>
    </select>
    <select sql-case-id="select_extract_from_column">
        <projections start-index="7" stop-index="40">
            <expression-projection text="EXTRACT(YEAR FROM o.creation_date)" start-index="7" stop-index="40">
                <expr>
                    <function function-name="EXTRACT" start-index="7" stop-index="40" text="EXTRACT(YEAR FROM o.creation_date)" >
                        <parameter>
                            <literal-expression value="YEAR" start-index="15" stop-index="18" />
                        </parameter>
                        <parameter>
                            <column name="creation_date" start-index="25" stop-index="39">
                                <owner name="o" start-index="25" stop-index="25" />
                            </column>
                        </parameter>
                    </function>
                </expr>
            </expression-projection>
        </projections>
        <from>
            <simple-table name="t_order" start-index="47" stop-index="55" alias="o" />
        </from>
    </select>
    <select sql-case-id="select_char">
        <projections start-index="7" stop-index="29">
            <expression-projection text="CHAR(77,121,83,81,'76')" start-index="7" stop-index="29">
                <expr>
                    <function function-name="CHAR" start-index="7" stop-index="29" text="CHAR(77,121,83,81,'76')" >
                        <parameter>
                            <literal-expression value="77" start-index="12" stop-index="13" />
                        </parameter>
                        <parameter>
                            <literal-expression value="121" start-index="15" stop-index="17" />
                        </parameter>
                        <parameter>
                            <literal-expression value="83" start-index="19" stop-index="20" />
                        </parameter>
                        <parameter>
                            <literal-expression value="81" start-index="22" stop-index="23" />
                        </parameter>
                        <parameter>
                            <literal-expression value="76" start-index="25" stop-index="28" />
                        </parameter>
                    </function>
                </expr>
            </expression-projection>
        </projections>
    </select>
    <select sql-case-id="select_chr_using_nchar_cs">
        <from>
            <simple-table name="DUAL" start-index="37" stop-index="40" />
        </from>
        <projections start-index="7" stop-index="30">
            <expression-projection text="CHR (196 USING NCHAR_CS)" start-index="7" stop-index="30">
                <expr>
                    <function function-name="CHR" start-index="7" stop-index="30" text="CHR (196 USING NCHAR_CS)" >
                        <parameter>
                            <literal-expression value="196" start-index="12" stop-index="14" />
                        </parameter>
                    </function>
                </expr>
            </expression-projection>
        </projections>
    </select>
    <select sql-case-id="select_trim">
        <projections start-index="7" stop-index="22">
            <expression-projection text="TRIM('  bar   ')" start-index="7" stop-index="22">
                <expr>
                    <function function-name="TRIM" start-index="7" stop-index="22" text="TRIM('  bar   ')">
                        <parameter>
                            <literal-expression value="  bar   " start-index="12" stop-index="21" />
                        </parameter>
                    </function>
                </expr>
            </expression-projection>
        </projections>
    </select>
    <select sql-case-id="select_trim_with_both">
        <projections start-index="7" stop-index="33">
            <expression-projection text="TRIM(BOTH ' ' from ' bar ')" start-index="7" stop-index="33">
                <expr>
                    <function function-name="TRIM" start-index="7" stop-index="33" text="TRIM(BOTH ' ' from ' bar ')" >
                        <parameter>
                            <literal-expression value="BOTH" start-index="12" stop-index="15" />
                        </parameter>
                        <parameter>
                            <literal-expression value=" " start-index="17" stop-index="19" />
                        </parameter>
                        <parameter>
                            <literal-expression value=" bar " start-index="26" stop-index="32" />
                        </parameter>
                    </function>
                </expr>
            </expression-projection>
        </projections>
    </select>
    <select sql-case-id="select_with_trim_expr">
        <projections start-index="7" stop-index="27">
            <expression-projection text="TRIM('#' FROM `name`)" start-index="7" stop-index="27">
                <expr>
                    <function function-name="TRIM" start-index="7" stop-index="27" text="TRIM('#' FROM `name`)" >
                        <parameter>
                            <literal-expression value="#" start-index="12" stop-index="14" />
                        </parameter>
                        <parameter>
                            <column name="name" start-delimiter="`" end-delimiter="`" start-index="21" stop-index="26" />
                        </parameter>
                    </function>
                </expr>
            </expression-projection>
        </projections>
        <from>
            <simple-table name="t_order" start-index="34" stop-index="40" />
        </from>
    </select>
    <select sql-case-id="select_with_trim_expr_and_both">
        <projections start-index="7" stop-index="32">
            <expression-projection text="TRIM(BOTH '#' FROM `name`)" start-index="7" stop-index="32">
                <expr>
                    <function function-name="TRIM" start-index="7" stop-index="32" text="TRIM(BOTH '#' FROM `name`)" >
                        <parameter>
                            <literal-expression value="BOTH" start-index="12" stop-index="15" />
                        </parameter>
                        <parameter>
                            <literal-expression value="#" start-index="17" stop-index="19" />
                        </parameter>
                        <parameter>
                            <column name="name" start-delimiter="`" end-delimiter="`" start-index="26" stop-index="31" />
                        </parameter>
                    </function>
                </expr>
            </expression-projection>
        </projections>
        <from>
            <simple-table name="t_order" start-delimiter="`" end-delimiter="`" start-index="39" stop-index="47" />
        </from>
    </select>
    <select sql-case-id="select_with_trim_expr_from_expr">
        <projections start-index="7" stop-index="33">
            <expression-projection text="TRIM(remove_name FROM name)" start-index="7" stop-index="33">
                <expr>
                    <function function-name="TRIM" start-index="7" stop-index="33" text="TRIM(remove_name FROM name)" >
                        <parameter>
                            <column name="remove_name" start-index="12" stop-index="22" />
                        </parameter>
                        <parameter>
                            <column name="name" start-index="29" stop-index="32" />
                        </parameter>
                    </function>
                </expr>
            </expression-projection>
        </projections>
        <from>
            <simple-table name="t_order" start-index="40" stop-index="46" />
        </from>
    </select>
    <select sql-case-id="select_with_trim_expr_from_expr_and_both">
        <projections start-index="7" stop-index="42">
            <expression-projection text="TRIM(BOTH `remove_name` FROM `name`)" start-index="7" stop-index="42">
                <expr>
                    <function function-name="TRIM" start-index="7" stop-index="42" text="TRIM(BOTH `remove_name` FROM `name`)" >
                        <parameter>
                            <literal-expression value="BOTH" start-index="12" stop-index="15" />
                        </parameter>
                        <parameter>
                            <column name="remove_name" start-delimiter="`" end-delimiter="`" start-index="17" stop-index="29" />
                        </parameter>
                        <parameter>
                            <column name="name" start-delimiter="`" end-delimiter="`" start-index="36" stop-index="41" />
                        </parameter>
                    </function>
                </expr>
            </expression-projection>
        </projections>
        <from>
            <simple-table name="t_order" start-delimiter="`" end-delimiter="`" start-index="49" stop-index="57" />
        </from>
    </select>
    <select sql-case-id="select_weight_string">
        <projections start-index="7" stop-index="26">
            <expression-projection text="WEIGHT_STRING('bar')" start-index="7" stop-index="26">
                <expr>
                    <function function-name="WEIGHT_STRING" start-index="7" stop-index="26" text="WEIGHT_STRING('bar')" >
                        <parameter>
                            <literal-expression value="bar" start-index="21" stop-index="25" />
                        </parameter>
                    </function>
                </expr>
            </expression-projection>
        </projections>
    </select>
    <select sql-case-id="select_values">
        <from>
            <simple-table name="t_order" start-index="29" stop-index="35" />
        </from>
        <projections start-index="7" stop-index="22">
            <expression-projection text="VALUES(order_id)" start-index="7" stop-index="22">
                <expr>
                    <function function-name="VALUES" start-index="7" stop-index="22" text="VALUES(order_id)">
                        <parameter>
                            <column name="order_id" start-index="14" stop-index="21" />
                        </parameter>
                    </function>
                </expr>
            </expression-projection>
        </projections>
    </select>
    <select sql-case-id="select_current_user_brackets">
        <projections start-index="7" stop-index="20">
            <expression-projection text="CURRENT_USER()" start-index="7" stop-index="20">
                <expr>
                    <function function-name="CURRENT_USER" start-index="7" stop-index="20" text="CURRENT_USER()" />
                </expr>
            </expression-projection>
        </projections>
    </select>

    <select sql-case-id="select_extract_function">
        <projections start-index="7" stop-index="56">
            <expression-projection text="EXTRACT(YEAR FROM TIMESTAMP '2001-02-16 20:38:40')" start-index="7" stop-index="56">
                <expr>
                    <function function-name="EXTRACT" start-index="7" stop-index="56" text="EXTRACT(YEAR FROM TIMESTAMP '2001-02-16 20:38:40')">
                        <parameter>
                            <extract-arg start-index="15" stop-index="18" text="YEAR" />
                        </parameter>
                        <parameter>
                            <type-cast-expression>
                                <expression>
                                    <literal-expression value="2001-02-16 20:38:40" start-index="35" stop-index="55" />
                                </expression>
                                <data-type>TIMESTAMP</data-type>
                            </type-cast-expression>
                        </parameter>
                    </function>
                </expr>
            </expression-projection>
        </projections>
    </select>

    <select sql-case-id="select_extract_function_for_oracle">
        <projections start-index="7" stop-index="56" literal-start-index="7" literal-stop-index="56">
            <expression-projection text="EXTRACT(YEAR FROM TIMESTAMP '2001-02-16 20:38:40')" start-index="7" stop-index="56" literal-start-index="7" literal-stop-index="56">
                <literalText>EXTRACT(YEAR FROM TIMESTAMP '2001-02-16 20:38:40')</literalText>
                <expr>
                    <function function-name="EXTRACT" text="EXTRACT(YEAR FROM TIMESTAMP '2001-02-16 20:38:40')" start-index="7" stop-index="56" literal-start-index="7" literal-stop-index="56">
                        <parameter>
                            <common-expression text="TIMESTAMP '2001-02-16 20:38:40'" start-index="25" stop-index="55" literal-start-index="25" literal-stop-index="55" />
                        </parameter>
                        <literalText>EXTRACT(YEAR FROM TIMESTAMP '2001-02-16 20:38:40')</literalText>
                    </function>
                </expr>
            </expression-projection>
        </projections>
        <from>
            <simple-table name="DUAL" start-index="63" stop-index="66" literal-start-index="63" literal-stop-index="66" />
        </from>
    </select>

    <select sql-case-id="select_mod_function">
        <projections start-index="7" stop-index="22">
            <expression-projection text="MOD(order_id, 1)" start-index="7" stop-index="22">
                <expr>
                    <function function-name="MOD" start-index="7" stop-index="22" text="MOD(order_id, 1)">
                        <parameter>
                            <column name="order_id" start-index="11" stop-index="18" />
                        </parameter>
                        <parameter>
                            <literal-expression value="1" start-index="21" stop-index="21" />
                        </parameter>
                    </function>
                </expr>
            </expression-projection>
        </projections>
        <from>
            <simple-table name="t_order" start-index="29" stop-index="35" />
        </from>
    </select>

    <select sql-case-id="select_with_lead_and_lag_function">
        <projections start-index="7" stop-index="123" literal-start-index="7" literal-stop-index="123">
            <column-projection name="hire_date" start-index="7" stop-index="15" literal-start-index="7" literal-stop-index="15" />
            <expression-projection text="LAG(hire_date, 1) OVER (ORDER BY hire_date)" alias="LAG1" start-index="18" stop-index="68" literal-start-index="18" literal-stop-index="68">
                <literalText>LAG(hire_date, 1) OVER (ORDER BY hire_date)</literalText>
                <expr>
                    <function function-name="LAG" text="LAG(hire_date, 1) OVER (ORDER BY hire_date)" start-index="18" stop-index="60" literal-start-index="18" literal-stop-index="60">
                        <parameter>
                            <column name="hire_date" start-index="22" stop-index="30" literal-start-index="22" literal-stop-index="30" />
                        </parameter>
                        <literalText>LAG(hire_date, 1) OVER (ORDER BY hire_date)</literalText>
                    </function>
                </expr>
            </expression-projection>
            <expression-projection text="LEAD(hire_date, 1) OVER (ORDER BY hire_date)" alias="LEAD1" start-index="71" stop-index="123" literal-start-index="71" literal-stop-index="123">
                <literalText>LEAD(hire_date, 1) OVER (ORDER BY hire_date)</literalText>
                <expr>
                    <function function-name="LEAD" text="LEAD(hire_date, 1) OVER (ORDER BY hire_date)" start-index="71" stop-index="114" literal-start-index="71" literal-stop-index="114">
                        <parameter>
                            <column name="hire_date" start-index="76" stop-index="84" literal-start-index="76" literal-stop-index="84" />
                        </parameter>
                        <literalText>LEAD(hire_date, 1) OVER (ORDER BY hire_date)</literalText>
                    </function>
                </expr>
            </expression-projection>
        </projections>
        <from>
            <simple-table name="employees" start-index="130" stop-index="138" literal-start-index="130" literal-stop-index="138" />
        </from>
        <where start-index="140" stop-index="163" literal-start-index="140" literal-stop-index="163">
            <expr>
                <binary-operation-expression start-index="146" stop-index="163" literal-start-index="146" literal-stop-index="163">
                    <left>
                        <column name="department_id" start-index="146" stop-index="158" literal-start-index="146" literal-stop-index="158" />
                    </left>
                    <operator>=</operator>
                    <right>
                        <literal-expression value="30" start-index="162" stop-index="163" literal-start-index="162" literal-stop-index="163" />
                    </right>
                </binary-operation-expression>
            </expr>
        </where>
        <order-by>
            <column-item name="hire_date" order-direction="ASC" start-index="174" stop-index="182" literal-start-index="174" literal-stop-index="182" />
        </order-by>
    </select>

    <select sql-case-id="select_sys_xml_agg">
        <projections start-index="7" stop-index="46">
            <expression-projection text="SYS_XMLAGG(SYS_XMLGEN(last_name))" alias="XMLAGG" start-index="7" stop-index="46">
                <expr>
                    <function function-name="SYS_XMLAGG" start-index="7" stop-index="39" text="SYS_XMLAGG(SYS_XMLGEN(last_name))">
                        <parameter>
                            <function function-name="SYS_XMLGEN" start-index="18" stop-index="38" text="SYS_XMLGEN(last_name)">
                                <parameter>
                                    <column name="last_name" start-index="29" stop-index="37"/>
                                </parameter>
                            </function>
                        </parameter>
                    </function>
                </expr>
            </expression-projection>
        </projections>
        <from>
            <simple-table name="employees" start-index="53" stop-index="61" />
        </from>
        <where start-index="63" stop-index="87">
            <expr>
                <binary-operation-expression start-index="69" stop-index="87" >
                    <left>
                        <column name="last_name" start-index="69" stop-index="77"/>
                    </left>
                    <operator>LIKE</operator>
                    <right>
                        <list-expression start-index="84" stop-index="87">
                            <items>
                                <literal-expression value="R%" start-index="84" stop-index="87" />
                            </items>
                        </list-expression>
                    </right>
                </binary-operation-expression>
            </expr>
        </where>
        <order-by>
            <column-item name="xmlagg" order-direction="ASC" start-index="98" stop-index="103"/>
        </order-by>
    </select>

    <select sql-case-id="select_set_function">
        <projections start-index="7" stop-index="49">
            <column-projection name="customer_id" start-index="7" stop-index="17" />
            <expression-projection text="SET(cust_address_ntab)" alias="address" start-index="20" stop-index="49">
                <expr>
                    <function function-name="SET" start-index="20" stop-index="41" text="SET(cust_address_ntab)">
                        <parameter>
                            <column name="cust_address_ntab" start-index="24" stop-index="40" />
                        </parameter>
                    </function>
                </expr>
            </expression-projection>
        </projections>
        <from>
            <simple-table name="customers_demo" start-index="56" stop-index="69" />
        </from>
        <order-by>
            <column-item name="customer_id" order-direction="ASC" start-index="80" stop-index="90" literal-start-index="80" literal-stop-index="90" />
        </order-by>
    </select>

    <select sql-case-id="select_pivot">
        <projections start-index="7" stop-index="7">
            <shorthand-projection start-index="7" stop-index="7"/>
        </projections>
        <from>
            <subquery-table>
                <subquery>
                    <select>
                        <projections start-index="22" stop-index="22">
                            <shorthand-projection start-index="22" stop-index="22"/>
                        </projections>
                        <from start-index="29" stop-index="33">
                            <simple-table name="sales" start-index="29" stop-index="33"/>
                        </from>
                    </select>
                </subquery>
            </subquery-table>
        </from>
    </select>

    <select sql-case-id="select_string_split_function">
        <from>
            <join-table join-type="CROSS">
                <left>
                    <simple-table name="Product"  start-index="59" stop-index="65" />
                </left>
                <right>
                    <function-table>
                        <table-function function-name="STRING_SPLIT" text="STRING_SPLIT(Tags, ',')"/>
                    </function-table>
                </right>
            </join-table>
        </from>
        <projections start-index="7" stop-index="52">
            <column-projection name="value" alias="tag" start-index="7" stop-index="18" />
            <aggregation-projection type="COUNT" expression="COUNT(*)" start-index="21" stop-index="28" alias="number_of_articles"/>
        </projections>
        <group-by>
            <column-item name="value" start-index="112" stop-index="116"/>
        </group-by>
        <having start-index="118" stop-index="136">
            <expr>
                <binary-operation-expression start-index="125" stop-index="136">
                    <left>
                        <aggregation-projection type="COUNT" expression="COUNT(*)" start-index="125" stop-index="132"/>
                    </left>
                    <operator>&gt;</operator>
                    <right>
                        <literal-expression start-index="136" stop-index="136" value="2"/>
                    </right>
                </binary-operation-expression>
            </expr>
        </having>
        <order-by>
            <expression-item expression="COUNT(*)" order-direction="DESC"  start-index="147" stop-index="154"/>
        </order-by>
    </select>

    <select sql-case-id="select_from_open_json_function">
        <projections start-index="7" stop-index="7">
            <shorthand-projection start-index="7" stop-index="7"/>
        </projections>
        <from start-index="14" stop-index="101">
            <function-table start-index="14" stop-index="102" table-alias="months">
                <table-function text="OPENJSON(@array) WITH (  month VARCHAR(3), temp int, month_id tinyint '$.sql:identity()')" function-name="OPENJSON">
                    <parameter>
                        <column name="@array" start-index="23" stop-index="28"/>
                    </parameter>
                </table-function>
            </function-table>
        </from>
    </select>

    <select sql-case-id="select_from_open_json_function_with_path">
        <projections start-index="7" stop-index="18">
            <column-projection name="key" start-index="7" stop-index="11" start-delimiter='[' end-delimiter=']'/>
            <column-projection name="value" start-index="14" stop-index="18"/>
        </projections>
        <from start-index="25" stop-index="64">
            <function-table start-index="25" stop-index="64">
                <table-function text="OPENJSON(@json,'$.path.to.&quot;sub-object&quot;')" function-name="OPENJSON">
                    <parameter>
                        <column name="@json" start-index="34" stop-index="38"/>
                    </parameter>
                    <parameter>
                        <literal-expression value="$.path.to.&quot;sub-object&quot;" start-index="40" stop-index="63"/>
                    </parameter>
                </table-function>
            </function-table>
        </from>
    </select>

    <select sql-case-id="select_from_open_row_set_with_provider_name">
        <projections start-index="7" stop-index="9">
            <shorthand-projection start-index="7" stop-index="9">
                <owner start-index="7" stop-index="7" name="a"/>
            </shorthand-projection>
        </projections>
        <from start-index="16" stop-index="110">
            <function-table start-index="16" stop-index="110" table-alias="a">
                <table-function function-name="OPENROWSET" text="OPENROWSET('Microsoft.Jet.OLEDB.4.0', 'C:\SAMPLES\Northwind.mdb';'admin';'password', Customers)">
                    <parameter>
                        <literal-expression value="Microsoft.Jet.OLEDB.4.0" start-index="27" stop-index="51"/>
                    </parameter>
                    <parameter>
                        <literal-expression value="C:\SAMPLES\Northwind.mdb" start-index="54" stop-index="79"/>
                    </parameter>
                    <parameter>
                        <literal-expression value="admin" start-index="81" stop-index="87"/>
                    </parameter>
                    <parameter>
                        <literal-expression value="password" start-index="89" stop-index="98"/>
                    </parameter>
                    <parameter>
                        <literal-expression value="Customers" start-index="101" stop-index="109"/>
                    </parameter>
                </table-function>
            </function-table>
        </from>
    </select>

    <select sql-case-id="select_from_open_row_set_with_provider_string">
        <projections start-index="7" stop-index="9">
            <shorthand-projection start-index="7" stop-index="9">
                <owner start-index="7" stop-index="7" name="d"/>
            </shorthand-projection>
        </projections>
        <from start-index="6" stop-index="123">
            <function-table start-index="16" stop-index="123" table-alias="d">
                <table-function function-name="OPENROWSET" text="OPENROWSET('SQLNCLI','Server=Seattle1;Trusted_Connection=yes;',AdventureWorks2022.HumanResources.Department)">
                    <parameter>
                        <literal-expression value="SQLNCLI" start-index="27" stop-index="35"/>
                    </parameter>
                    <parameter>
                        <literal-expression value="Server=Seattle1;Trusted_Connection=yes;" start-index="37" stop-index="77"/>
                    </parameter>
                    <parameter>
                        <literal-expression value="AdventureWorks2022.HumanResources.Department" start-index="79" stop-index="122"/>
                    </parameter>
                </table-function>
            </function-table>
        </from>
    </select>
    
    <select sql-case-id="select_json_object_simple_key_value">
        <projections start-index="7" stop-index="43">
            <expression-projection start-index="7" stop-index="43" text="JSON_OBJECT('name':'value', 'type':1)">
                <expr>
                    <function function-name="JSON_OBJECT" text="JSON_OBJECT('name':'value', 'type':1)" start-index="7" stop-index="43">
                        <parameter>
                            <key-value start-index="19" stop-index="32" text="'name':'value'">
                                <key>
                                    <literal-expression start-index="19" stop-index="24" value="name"/>
                                </key>
                                <value>
                                    <literal-expression start-index="26" stop-index="32" value="value"/>
                                </value>
                            </key-value>
                        </parameter>
                        <parameter>
                            <key-value start-index="35" stop-index="42" text="'type':1">
                                <key>
                                    <literal-expression start-index="35" stop-index="40" value="type"/>
                                </key>
                                <value>
                                    <literal-expression start-index="42" stop-index="42" value="1"/>
                                </value>
                            </key-value>
                        </parameter>
                    </function>
                </expr>
            </expression-projection>
        </projections>
    </select>
    
    <select sql-case-id="select_nest_json_object">
        <projections start-index="7" stop-index="78">
            <expression-projection text="JSON_OBJECT('name':'value', 'type':JSON_OBJECT('type_id':1, 'name':'a'))" start-index="7" stop-index="78">
                <expr>
                    <function function-name="JSON_OBJECT" text="JSON_OBJECT('name':'value', 'type':JSON_OBJECT('type_id':1, 'name':'a'))" start-index="7" stop-index="78">
                        <parameter>
                            <key-value text="'name':'value'" start-index="19" stop-index="32">
                                <key>
                                    <literal-expression value="name" start-index="19" stop-index="24"/>
                                </key>
                                <value>
                                    <literal-expression value="value" start-index="26" stop-index="32"/>
                                </value>
                            </key-value>
                        </parameter>
                        <parameter>
                            <key-value text="'type':JSON_OBJECT('type_id':1,'name':'a')" start-index="35" stop-index="77">
                                <key>
                                    <literal-expression value="type" start-index="35" stop-index="40"/>
                                </key>
                                <value>
                                    <function function-name="JSON_OBJECT" text="JSON_OBJECT('type_id':1, 'name':'a')" start-index="42" stop-index="77">
                                        <parameter>
                                            <key-value text="'type_id':1" start-index="54" stop-index="64">
                                                <key>
                                                    <literal-expression value="type_id" start-index="54" stop-index="62"/>
                                                </key>
                                                <value>
                                                    <literal-expression value="1" start-index="64" stop-index="64"/>
                                                </value>
                                            </key-value>
                                        </parameter>
                                        <parameter>
                                            <key-value text="'name':'a'" start-index="67" stop-index="76">
                                                <key>
                                                    <literal-expression value="name" start-index="67" stop-index="72"/>
                                                </key>
                                                <value>
                                                    <literal-expression value="a" start-index="74" stop-index="76"/>
                                                </value>
                                            </key-value>
                                        </parameter>
                                    </function>
                                </value>
                            </key-value>
                        </parameter>
                    </function>
                </expr>
            </expression-projection>
        </projections>
    </select>
    
    <select sql-case-id="select_json_array">
        <projections start-index="7" stop-index="58">
            <expression-projection text="JSON_OBJECT('name':'value', 'type':JSON_ARRAY(1, 2))" start-index="7" stop-index="58">
                <expr>
                    <function function-name="JSON_OBJECT" text="JSON_OBJECT('name':'value', 'type':JSON_ARRAY(1, 2))" start-index="7" stop-index="58">
                        <parameter>
                            <key-value text="'name':'value'" start-index="19" stop-index="32">
                                <key>
                                    <literal-expression value="name" start-index="19" stop-index="24"/>
                                </key>
                                <value>
                                    <literal-expression value="value" start-index="26" stop-index="32"/>
                                </value>
                            </key-value>
                        </parameter>
                        <parameter>
                            <key-value text="'type':JSON_ARRAY(1,2)" start-index="35" stop-index="57">
                                <key>
                                    <literal-expression value="type" start-index="35" stop-index="40"/>
                                </key>
                                <value>
                                    <function function-name="JSON_ARRAY" text="JSON_ARRAY(1, 2)" start-index="42" stop-index="57">
                                        <parameter>
                                            <literal-expression value="1" start-index="53" stop-index="53"/>
                                        </parameter>
                                        <parameter>
                                            <literal-expression value="2" start-index="56" stop-index="56"/>
                                        </parameter>
                                    </function>
                                </value>
                            </key-value>
                        </parameter>
                    </function>
                </expr>
            </expression-projection>
        </projections>
    </select>
    
    <select sql-case-id="select_json_object_absent_not_null">
        <projections start-index="7" stop-index="61">
            <expression-projection text="JSON_OBJECT('name':'value', 'type':NULL ABSENT ON NULL)" start-index="7" stop-index="61">
                <expr>
                    <function function-name="JSON_OBJECT" text="JSON_OBJECT('name':'value', 'type':NULL ABSENT ON NULL)" start-index="7" stop-index="61">
                        <parameter>
                            <key-value start-index="19" stop-index="32" text="'name':'value'">
                                <key>
                                    <literal-expression start-index="19" stop-index="24" value="name"/>
                                </key>
                                <value>
                                    <literal-expression start-index="26" stop-index="32" value="value"/>
                                </value>
                            </key-value>
                        </parameter>
                        <parameter>
                            <key-value start-index="35" stop-index="45" text="'type':NULL">
                                <key>
                                    <literal-expression start-index="35" stop-index="40" value="type"/>
                                </key>
                                <value>
                                    <literal-expression start-index="42" stop-index="45" value="null"/>
                                </value>
                            </key-value>
                        </parameter>
                        <parameter>
                            <json-null-clause-expression text="ABSENT ON NULL" start-index="47" stop-index="60"/>
                        </parameter>
                    </function>
                </expr>
            </expression-projection>
        </projections>
    </select>
    
    <select sql-case-id="select_json_object_with_subquery">
        <projections start-index="7" stop-index="84">
            <expression-projection text="JSON_OBJECT('user_name':USER_NAME(), @id_key:@id_value, 'sid':(SELECT @@SPID))" start-index="7" stop-index="84">
                <expr>
                    <function function-name="JSON_OBJECT" text="JSON_OBJECT('user_name':USER_NAME(), @id_key:@id_value, 'sid':(SELECT @@SPID))" start-index="7" stop-index="84">
                        <parameter>
                            <key-value text="'user_name':USER_NAME()" start-index="19" stop-index="41">
                                <key>
                                    <literal-expression value="user_name" start-index="19" stop-index="29"/>
                                </key>
                                <value>
                                    <function function-name="USER_NAME" text="USER_NAME()" start-index="31" stop-index="41"/>
                                </value>
                            </key-value>
                        </parameter>
                        <parameter>
                            <key-value text="@id_key:@id_value" start-index="44" stop-index="60">
                                <key>
                                    <column name="@id_key" start-index="44" stop-index="50"/>
                                </key>
                                <value>
                                    <column name="@id_value" start-index="52" stop-index="60"/>
                                </value>
                            </key-value>
                        </parameter>
                        <parameter>
                            <key-value text="'sid':(SELECT@@SPID)" start-index="63" stop-index="83">
                                <key>
                                    <literal-expression value="sid" start-index="63" stop-index="67"/>
                                </key>
                                <value>
                                    <subquery start-index="69" stop-index="83">
                                        <select>
                                            <projections start-index="77" stop-index="82">
                                                <column-projection name="@@SPID" start-index="77" stop-index="82"/>
                                            </projections>
                                        </select>
                                    </subquery>
                                </value>
                            </key-value>
                        </parameter>
                    </function>
                </expr>
            </expression-projection>
        </projections>
    </select>
    
    <select sql-case-id="select_dm_exec_sessions_with_json_object_function">
        <projections start-index="7"  stop-index="109">
            <column-projection name="session_id" start-index="7" stop-index="18">
                <owner name="s" start-index="7" stop-index="7" />
            </column-projection>
            <expression-projection text="JSON_OBJECT('security_id':s.security_id, 'login':s.login_name, 'status':s.status)" alias="info" start-index="21" stop-index="109">
                <expr>
                    <function function-name="JSON_OBJECT" text="JSON_OBJECT('security_id':s.security_id, 'login':s.login_name, 'status':s.status)" start-index="21" stop-index="101">
                        <parameter>
                            <key-value text="'security_id':s.security_id" start-index="33" stop-index="59">
                                <key>
                                    <literal-expression value="security_id" start-index="33" stop-index="45"/>
                                </key>
                                <value>
                                    <column name="security_id" start-index="47" stop-index="59">
                                        <owner name="s" start-index="47" stop-index="47" />
                                    </column>
                                </value>
                            </key-value>
                        </parameter>
                        <parameter>
                            <key-value text="'login':s.login_name" start-index="62" stop-index="81">
                                <key>
                                    <literal-expression value="login" start-index="62" stop-index="68" />
                                </key>
                                <value>
                                    <column name="login_name" start-index="70" stop-index="81">
                                        <owner name="s" start-index="70" stop-index="70" />
                                    </column>
                                </value>
                            </key-value>
                        </parameter>
                        <parameter>
                            <key-value text="JSON_OBJECT('security_id':s.security_id, 'login':s.login_name, 'status':s.status)" start-index="84" stop-index="100">
                                <key>
                                    <literal-expression value="status" start-index="84" stop-index="91" />
                                </key>
                                <value>
                                    <column name="status" start-index="93" stop-index="100">
                                        <owner name="s" start-index="93" stop-index="93" />
                                    </column>
                                </value>
                            </key-value>
                        </parameter>
                    </function>
                </expr>
            </expression-projection>
        </projections>
        <from start-index="116" stop-index="140">
            <simple-table name="dm_exec_sessions" alias="s" start-index="116" stop-index="140">
                <owner name="sys" start-index="116" stop-index="118" />
            </simple-table>
        </from>
        <where start-index="142" stop-index="168">
            <expr>
                <binary-operation-expression start-index="148" stop-index="168" text="s.is_user_process = 1">
                    <left>
                        <column name="is_user_process" start-index="148" stop-index="164">
                            <owner name="s" start-index="148" stop-index="148" />
                        </column>
                    </left>
                    <right>
                        <literal-expression value="1" start-index="168" stop-index="168" />
                    </right>
                    <operator>=</operator>
                </binary-operation-expression>
            </expr>
        </where>
    </select>
    
<<<<<<< HEAD
    <select sql-case-id="select_approx_percentile_cont_function">
        <projections start-index="7" stop-index="148">
            <column-projection start-index="7" stop-index="12" name="DeptId" />
            <expression-projection start-index="14" stop-index="80" text="APPROX_PERCENTILE_CONT(0.10) WITHIN GROUP(ORDER BY Salary)" alias="P10">
                <expr>
                    <function function-name="APPROX_PERCENTILE_CONT" text="APPROX_PERCENTILE_CONT(0.10) WITHIN GROUP(ORDER BY Salary)" start-index="14" stop-index="71">
                        <parameter>
                            <literal-expression value="0.10" start-index="37" stop-index="40" />
                        </parameter>
                        <parameter>
                            <column name="Salary" start-index="65" stop-index="70" />
=======
    <select sql-case-id="select_first_last_value_function">
        <projections start-index="7" stop-index="493">
            <column-projection name="BusinessEntityID" start-index="7" stop-index="22" />
            <expression-projection text="DATEPART(QUARTER, QuotaDate)" alias="Quarter" start-index="25" stop-index="63">
                <expr>
                    <function function-name="DATEPART" text="DATEPART(QUARTER, QuotaDate)" start-index="25" stop-index="52">
                        <parameter>
                            <column name="QUARTER" start-index="34" stop-index="40" />
                        </parameter>
                        <parameter>
                            <column name="QuotaDate" start-index="43" stop-index="51" />
>>>>>>> 7e5fbcaf
                        </parameter>
                    </function>
                </expr>
            </expression-projection>
<<<<<<< HEAD
            <expression-projection text="APPROX_PERCENTILE_CONT(0.90) WITHIN GROUP(ORDER BY Salary)" start-index="82" stop-index="148" alias="P90">
                <expr>
                    <function function-name="APPROX_PERCENTILE_CONT" text="APPROX_PERCENTILE_CONT(0.90) WITHIN GROUP(ORDER BY Salary)" start-index="82" stop-index="139">
                        <parameter>
                            <literal-expression value="0.90" start-index="105" stop-index="108" />
                        </parameter>
                        <parameter>
                            <column name="Salary" start-index="133" stop-index="138" />
=======
            <expression-projection text="YEAR(QuotaDate)" start-index="66" stop-index="93" alias="SalesYear">
                <expr>
                    <function function-name="YEAR" text="YEAR(QuotaDate)" start-index="66" stop-index="80">
                        <parameter>
                            <column name="QuotaDate" start-index="71" stop-index="79" />
>>>>>>> 7e5fbcaf
                        </parameter>
                    </function>
                </expr>
            </expression-projection>
<<<<<<< HEAD
        </projections>
        <from>
            <simple-table name="tblEmployee"  start-index="155" stop-index="165" />
        </from>
        <group-by start-index="167" stop-index="181">
            <column-item name="DeptId" order-direction="ASC" start-index="176" stop-index="181" />
        </group-by>
=======
            <column-projection name="SalesQuota" alias="QuotaThisQuarter" start-index="96" stop-index="125" />
            <expression-projection text="SalesQuota - FIRST_VALUE(SalesQuota) OVER (PARTITION BY BusinessEntityID, YEAR(QuotaDate) ORDER BY DATEPART(QUARTER, QuotaDate))" alias="DifferenceFromFirstQuarter" start-index="128" stop-index="285">
                <expr>
                    <binary-operation-expression start-index="128" stop-index="255">
                        <left>
                            <column name="SalesQuota" start-index="128" stop-index="137" />
                        </left>
                        <right>
                            <function function-name="FIRST_VALUE" text="FIRST_VALUE(SalesQuota) OVER (PARTITION BY BusinessEntityID, YEAR(QuotaDate) ORDER BY DATEPART(QUARTER, QuotaDate))" start-index="141" stop-index="255">
                                <parameter>
                                    <column name="SalesQuota" start-index="153" stop-index="162" />
                                </parameter>
                            </function>
                        </right>
                        <operator>-</operator>
                    </binary-operation-expression>
                </expr>
            </expression-projection>
            <expression-projection start-index="288" stop-index="493" text="SalesQuota - LAST_VALUE(SalesQuota) OVER (PARTITION BY BusinessEntityID, YEAR(QuotaDate) ORDER BY DATEPART(QUARTER, QuotaDate) RANGE BETWEEN CURRENT ROW AND UNBOUNDED FOLLOWING)" alias="DifferenceFromLastQuarter">
                <expr>
                    <binary-operation-expression start-index="288" stop-index="464">
                        <left>
                            <column name="SalesQuota" start-index="288" stop-index="297" />
                        </left>
                        <right>
                            <function function-name="LAST_VALUE" text="LAST_VALUE(SalesQuota) OVER (PARTITION BY BusinessEntityID, YEAR(QuotaDate) ORDER BY DATEPART(QUARTER, QuotaDate) RANGE BETWEEN CURRENT ROW AND UNBOUNDED FOLLOWING)" start-index="301" stop-index="464">
                                <parameter>
                                    <column name="SalesQuota" start-index="312" stop-index="321" />
                                </parameter>
                            </function>
                        </right>
                        <operator>-</operator>
                    </binary-operation-expression>
                </expr>
            </expression-projection>
        </projections>
        <from>
            <simple-table name="SalesPersonQuotaHistory" start-index="500" stop-index="528">
                <owner name="Sales" start-index="500" stop-index="504" />
            </simple-table>
        </from>
        <where start-index="530" stop-index="598">
            <expr>
                <binary-operation-expression start-index="536" stop-index="598" text="YEAR(QuotaDate) > 2005 AND BusinessEntityID BETWEEN 274 AND 275">
                    <left>
                        <binary-operation-expression start-index="536" stop-index="557" text="YEAR(QuotaDate) > 2005">
                            <left>
                                <function function-name="YEAR" text="YEAR(QuotaDate)" start-index="536" stop-index="550">
                                    <parameter>
                                        <column name="QuotaDate" start-index="541" stop-index="549" />
                                    </parameter>
                                </function>
                            </left>
                            <right>
                                <literal-expression value="2005" start-index="554" stop-index="557" />
                            </right>
                            <operator>></operator>
                        </binary-operation-expression>
                    </left>
                    <right>
                        <between-expression start-index="563" stop-index="598">
                            <not>false</not>
                            <left>
                                <column name="BusinessEntityID" start-index="563" stop-index="578" />
                            </left>
                            <between-expr>
                                <literal-expression value="274" start-index="588" stop-index="590" />
                            </between-expr>
                            <and-expr>
                                <literal-expression value="275" start-index="596" stop-index="598" />
                            </and-expr>
                        </between-expression>
                    </right>
                    <operator>AND</operator>
                </binary-operation-expression>
            </expr>
        </where>
        <order-by>
            <column-item name="BusinessEntityID" order-direction="ASC" start-index="609" stop-index="624" />
            <column-item name="SalesYear" order-direction="ASC" start-index="627" stop-index="635" />
            <column-item name="Quarter" order-direction="ASC" start-index="638" stop-index="644" />
        </order-by>
>>>>>>> 7e5fbcaf
    </select>
</sql-parser-test-cases><|MERGE_RESOLUTION|>--- conflicted
+++ resolved
@@ -988,19 +988,6 @@
         </where>
     </select>
     
-<<<<<<< HEAD
-    <select sql-case-id="select_approx_percentile_cont_function">
-        <projections start-index="7" stop-index="148">
-            <column-projection start-index="7" stop-index="12" name="DeptId" />
-            <expression-projection start-index="14" stop-index="80" text="APPROX_PERCENTILE_CONT(0.10) WITHIN GROUP(ORDER BY Salary)" alias="P10">
-                <expr>
-                    <function function-name="APPROX_PERCENTILE_CONT" text="APPROX_PERCENTILE_CONT(0.10) WITHIN GROUP(ORDER BY Salary)" start-index="14" stop-index="71">
-                        <parameter>
-                            <literal-expression value="0.10" start-index="37" stop-index="40" />
-                        </parameter>
-                        <parameter>
-                            <column name="Salary" start-index="65" stop-index="70" />
-=======
     <select sql-case-id="select_first_last_value_function">
         <projections start-index="7" stop-index="493">
             <column-projection name="BusinessEntityID" start-index="7" stop-index="22" />
@@ -1012,40 +999,19 @@
                         </parameter>
                         <parameter>
                             <column name="QuotaDate" start-index="43" stop-index="51" />
->>>>>>> 7e5fbcaf
-                        </parameter>
-                    </function>
-                </expr>
-            </expression-projection>
-<<<<<<< HEAD
-            <expression-projection text="APPROX_PERCENTILE_CONT(0.90) WITHIN GROUP(ORDER BY Salary)" start-index="82" stop-index="148" alias="P90">
-                <expr>
-                    <function function-name="APPROX_PERCENTILE_CONT" text="APPROX_PERCENTILE_CONT(0.90) WITHIN GROUP(ORDER BY Salary)" start-index="82" stop-index="139">
-                        <parameter>
-                            <literal-expression value="0.90" start-index="105" stop-index="108" />
-                        </parameter>
-                        <parameter>
-                            <column name="Salary" start-index="133" stop-index="138" />
-=======
+                        </parameter>
+                    </function>
+                </expr>
+            </expression-projection>
             <expression-projection text="YEAR(QuotaDate)" start-index="66" stop-index="93" alias="SalesYear">
                 <expr>
                     <function function-name="YEAR" text="YEAR(QuotaDate)" start-index="66" stop-index="80">
                         <parameter>
                             <column name="QuotaDate" start-index="71" stop-index="79" />
->>>>>>> 7e5fbcaf
-                        </parameter>
-                    </function>
-                </expr>
-            </expression-projection>
-<<<<<<< HEAD
-        </projections>
-        <from>
-            <simple-table name="tblEmployee"  start-index="155" stop-index="165" />
-        </from>
-        <group-by start-index="167" stop-index="181">
-            <column-item name="DeptId" order-direction="ASC" start-index="176" stop-index="181" />
-        </group-by>
-=======
+                        </parameter>
+                    </function>
+                </expr>
+            </expression-projection>
             <column-projection name="SalesQuota" alias="QuotaThisQuarter" start-index="96" stop-index="125" />
             <expression-projection text="SalesQuota - FIRST_VALUE(SalesQuota) OVER (PARTITION BY BusinessEntityID, YEAR(QuotaDate) ORDER BY DATEPART(QUARTER, QuotaDate))" alias="DifferenceFromFirstQuarter" start-index="128" stop-index="285">
                 <expr>
@@ -1128,6 +1094,41 @@
             <column-item name="SalesYear" order-direction="ASC" start-index="627" stop-index="635" />
             <column-item name="Quarter" order-direction="ASC" start-index="638" stop-index="644" />
         </order-by>
->>>>>>> 7e5fbcaf
+    </select>
+    
+    <select sql-case-id="select_approx_percentile_cont_function">
+        <projections start-index="7" stop-index="148">
+            <column-projection start-index="7" stop-index="12" name="DeptId" />
+            <expression-projection start-index="14" stop-index="80" text="APPROX_PERCENTILE_CONT(0.10) WITHIN GROUP(ORDER BY Salary)" alias="P10">
+                <expr>
+                    <function function-name="APPROX_PERCENTILE_CONT" text="APPROX_PERCENTILE_CONT(0.10) WITHIN GROUP(ORDER BY Salary)" start-index="14" stop-index="71">
+                        <parameter>
+                            <literal-expression value="0.10" start-index="37" stop-index="40" />
+                        </parameter>
+                        <parameter>
+                            <column name="Salary" start-index="65" stop-index="70" />
+                        </parameter>
+                    </function>
+                </expr>
+            </expression-projection>
+            <expression-projection text="APPROX_PERCENTILE_CONT(0.90) WITHIN GROUP(ORDER BY Salary)" start-index="82" stop-index="148" alias="P90">
+                <expr>
+                    <function function-name="APPROX_PERCENTILE_CONT" text="APPROX_PERCENTILE_CONT(0.90) WITHIN GROUP(ORDER BY Salary)" start-index="82" stop-index="139">
+                        <parameter>
+                            <literal-expression value="0.90" start-index="105" stop-index="108" />
+                        </parameter>
+                        <parameter>
+                            <column name="Salary" start-index="133" stop-index="138" />
+                        </parameter>
+                    </function>
+                </expr>
+            </expression-projection>
+        </projections>
+        <from>
+            <simple-table name="tblEmployee"  start-index="155" stop-index="165" />
+        </from>
+        <group-by start-index="167" stop-index="181">
+            <column-item name="DeptId" order-direction="ASC" start-index="176" stop-index="181" />
+        </group-by>
     </select>
 </sql-parser-test-cases>