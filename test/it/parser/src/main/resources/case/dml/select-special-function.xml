--- conflicted
+++ resolved
@@ -4912,8 +4912,6 @@
         </projections>
     </select>
 
-<<<<<<< HEAD
-=======
     <select sql-case-id="select_localtime">
         <projections start-index="7" stop-index="17">
             <expression-projection start-index="7" stop-index="17" text="LOCALTIME()">
@@ -4983,7 +4981,6 @@
         </order-by>
     </select>
 
->>>>>>> 7bb180c3
     <select sql-case-id="select_name_const">
         <projections start-index="7" stop-index="29">
             <expression-projection start-index="7" stop-index="29" text="NAME_CONST('myname',14)">
