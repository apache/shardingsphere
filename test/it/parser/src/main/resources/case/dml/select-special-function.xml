<?xml version="1.0" encoding="UTF-8"?>
<!--
  ~ Licensed to the Apache Software Foundation (ASF) under one or more
  ~ contributor license agreements.  See the NOTICE file distributed with
  ~ this work for additional information regarding copyright ownership.
  ~ The ASF licenses this file to You under the Apache License, Version 2.0
  ~ (the "License"); you may not use this file except in compliance with
  ~ the License.  You may obtain a copy of the License at
  ~
  ~     http://www.apache.org/licenses/LICENSE-2.0
  ~
  ~ Unless required by applicable law or agreed to in writing, software
  ~ distributed under the License is distributed on an "AS IS" BASIS,
  ~ WITHOUT WARRANTIES OR CONDITIONS OF ANY KIND, either express or implied.
  ~ See the License for the specific language governing permissions and
  ~ limitations under the License.
  -->

<sql-parser-test-cases>
    <select sql-case-id="select_group_concat_with_order_by">
        <from>
            <simple-table name="t_order" start-index="49" stop-index="55" />
        </from>
        <projections start-index="7" stop-index="42">
            <expression-projection text="GROUP_CONCAT(status ORDER BY status)" start-index="7" stop-index="42">
                <expr>
                    <function function-name="GROUP_CONCAT" start-index="7" stop-index="42" text="GROUP_CONCAT(status ORDER BY status)">
                        <parameter>
                            <column name="status" start-index="20" stop-index="25" />
                        </parameter>
                        <parameter>
                            <column name="status" start-index="36" stop-index="41" />
                        </parameter>
                    </function>
                </expr>
            </expression-projection>
        </projections>
    </select>
    <select sql-case-id="select_window_function">
        <from>
            <simple-table name="t_order" start-index="42" stop-index="48" />
        </from>
        <projections start-index="7" stop-index="35">
            <column-projection name="order_id" start-index="7" stop-index="14" />
            <expression-projection text="ROW_NUMBER() OVER()" start-index="17" stop-index="35">
                <expr>
                    <function function-name="ROW_NUMBER" start-index="17" stop-index="35" text="ROW_NUMBER() OVER()"/>
                </expr>
            </expression-projection>
        </projections>
    </select>
    <select sql-case-id="select_cast_function">
        <projections start-index="7" stop-index="27">
            <expression-projection text="CAST('1' AS UNSIGNED)" start-index="7" stop-index="27">
                <expr>
                    <function function-name="CAST" start-index="7" stop-index="27" text="CAST('1' AS UNSIGNED)">
                        <parameter>
                            <literal-expression value="1" start-index="12" stop-index="14" />
                        </parameter>
                        <parameter>
                            <data-type value="UNSIGNED" start-index="19" stop-index="26" />
                        </parameter>
                    </function>
                </expr>
            </expression-projection>
        </projections>
    </select>

    <select sql-case-id="select_cast_as_year">
        <projections start-index="7" stop-index="24">
            <expression-projection text="CAST(-1.1 AS YEAR)" start-index="7" stop-index="24">
                <expr>
                    <function function-name="CAST" start-index="7" stop-index="24" text="CAST(-1.1 AS YEAR)">
                        <parameter>
                            <literal-expression value="-1.1" start-index="12" stop-index="15" />
                        </parameter>
                        <parameter>
                            <data-type value="YEAR" start-index="20" stop-index="23" />
                        </parameter>
                    </function>
                </expr>
            </expression-projection>
        </projections>
    </select>

    <select sql-case-id="select_cast">
        <projections start-index="7" stop-index="44">
            <expression-projection text="CAST(c AT TIME ZONE 'UTC' AS DATETIME)" start-index="7" stop-index="44">
                <expr>
                    <function function-name="CAST" start-index="7" stop-index="44" text="CAST(c AT TIME ZONE 'UTC' AS DATETIME)">
                        <parameter>
                            <column name="c" start-index="12" stop-index="12" />
                        </parameter>
                        <parameter>
                            <literal-expression value="UTC" start-index="27" stop-index="31" />
                        </parameter>
                        <parameter>
                            <data-type value="DATETIME" start-index="36" stop-index="43" />
                        </parameter>
                    </function>
                </expr>
            </expression-projection>
        </projections>
    </select>
    <select sql-case-id="select_cast_multiset">
        <projections start-index="7" stop-index="119">
            <expression-projection text="CAST(MULTISET(SELECT cust_address FROM customers c WHERE c.customer_id = cd.customer_id) as cust_address_tab_typ)" start-index="7" stop-index="119">
                <expr>
                    <function function-name="CAST" start-index="7" stop-index="119" text="CAST(MULTISET(SELECT cust_address FROM customers c WHERE c.customer_id = cd.customer_id) as cust_address_tab_typ)">
                        <parameter>
                            <subquery start-index="20" stop-index="94">
                                <select>
                                    <from start-index="46" stop-index="54">
                                        <simple-table name="customers" alias="c" start-index="46" stop-index="56"/>
                                    </from>
                                    <projections start-index="28" stop-index="39">
                                        <column-projection name="cust_address" start-index="28" stop-index="39"/>
                                    </projections>
                                    <where start-index="58" stop-index="93">
                                        <expr>
                                            <binary-operation-expression start-index="64" stop-index="93">
                                                <left>
                                                    <column name="customer_id" start-index="64" stop-index="76">
                                                        <owner start-index="64" stop-index="64" name="c" />
                                                    </column>
                                                </left>
                                                <operator>=</operator>
                                                <right>
                                                    <column name="customer_id" start-index="80" stop-index="93">
                                                        <owner start-index="80" stop-index="81" name="cd" />
                                                    </column>
                                                </right>
                                            </binary-operation-expression>
                                        </expr>
                                    </where>
                                </select>
                            </subquery>
                        </parameter>
                        <parameter>
                            <data-type value="cust_address_tab_typ" start-index="99" stop-index="118" />
                        </parameter>
                    </function>
                </expr>
            </expression-projection>
        </projections>
        <from>
            <simple-table name="customer" start-index="126" stop-index="133" />
        </from>
    </select>
    <select sql-case-id="select_convert_function">
        <projections start-index="7" stop-index="33">
            <expression-projection text="CONVERT('2020-10-01', DATE)" start-index="7" stop-index="33">
                <expr>
                    <function function-name="CONVERT" start-index="7" stop-index="33" text="CONVERT('2020-10-01', DATE)">
                        <parameter>
                            <literal-expression value="2020-10-01" start-index="15" stop-index="26" />
                        </parameter>
                    </function>
                </expr>
            </expression-projection>
        </projections>
    </select>
    <select sql-case-id="select_position">
        <projections start-index="7" stop-index="36">
            <expression-projection text="POSITION('bar' IN 'foobarbar')" start-index="7" stop-index="36">
                <expr>
                    <function function-name="POSITION" start-index="7" stop-index="36" text="POSITION('bar' IN 'foobarbar')" >
                        <parameter>
                            <literal-expression value="bar" start-index="16" stop-index="20" />
                        </parameter>
                        <parameter>
                            <literal-expression value="foobarbar" start-index="25" stop-index="35" />
                        </parameter>
                    </function>
                </expr>
            </expression-projection>
        </projections>
    </select>
    <select sql-case-id="select_substring">
        <projections start-index="7" stop-index="35">
            <expression-projection text="SUBSTRING('foobarbar' from 4)" start-index="7" stop-index="35">
                <expr>
                    <function function-name="SUBSTRING" start-index="7" stop-index="35" text="SUBSTRING('foobarbar' from 4)" >
                        <parameter>
                            <literal-expression value="foobarbar" start-index="17" stop-index="27" />
                        </parameter>
                        <parameter>
                            <literal-expression value="4" start-index="34" stop-index="34" />
                        </parameter>
                    </function>
                </expr>
            </expression-projection>
        </projections>
    </select>
    <select sql-case-id="select_substr">
        <projections start-index="7" stop-index="32">
            <expression-projection text="SUBSTR('foobarbar' from 4)" start-index="7" stop-index="32">
                <expr>
                    <function function-name="SUBSTR" start-index="7" stop-index="32" text="SUBSTR('foobarbar' from 4)" >
                        <parameter>
                            <literal-expression value="foobarbar" start-index="14" stop-index="24" />
                        </parameter>
                        <parameter>
                            <literal-expression value="4" start-index="31" stop-index="31" />
                        </parameter>
                    </function>
                </expr>
            </expression-projection>
        </projections>
    </select>
    <select sql-case-id="select_extract">
        <projections start-index="7" stop-index="37">
            <expression-projection text="EXTRACT(YEAR FROM '2019-07-02')" start-index="7" stop-index="37">
                <expr>
                    <function function-name="EXTRACT" start-index="7" stop-index="37" text="EXTRACT(YEAR FROM '2019-07-02')" >
                        <parameter>
                            <literal-expression value="YEAR" start-index="15" stop-index="18" />
                        </parameter>
                        <parameter>
                            <literal-expression value="2019-07-02" start-index="25"  stop-index="36" />
                        </parameter>
                    </function>
                </expr>
            </expression-projection>
        </projections>
    </select>
    <select sql-case-id="select_extract_from_column">
        <projections start-index="7" stop-index="40">
            <expression-projection text="EXTRACT(YEAR FROM o.creation_date)" start-index="7" stop-index="40">
                <expr>
                    <function function-name="EXTRACT" start-index="7" stop-index="40" text="EXTRACT(YEAR FROM o.creation_date)" >
                        <parameter>
                            <literal-expression value="YEAR" start-index="15" stop-index="18" />
                        </parameter>
                        <parameter>
                            <column name="creation_date" start-index="25" stop-index="39">
                                <owner name="o" start-index="25" stop-index="25" />
                            </column>
                        </parameter>
                    </function>
                </expr>
            </expression-projection>
        </projections>
        <from>
            <simple-table name="t_order" start-index="47" stop-index="55" alias="o" />
        </from>
    </select>
    <select sql-case-id="select_char">
        <projections start-index="7" stop-index="29">
            <expression-projection text="CHAR(77,121,83,81,'76')" start-index="7" stop-index="29">
                <expr>
                    <function function-name="CHAR" start-index="7" stop-index="29" text="CHAR(77,121,83,81,'76')" >
                        <parameter>
                            <literal-expression value="77" start-index="12" stop-index="13" />
                        </parameter>
                        <parameter>
                            <literal-expression value="121" start-index="15" stop-index="17" />
                        </parameter>
                        <parameter>
                            <literal-expression value="83" start-index="19" stop-index="20" />
                        </parameter>
                        <parameter>
                            <literal-expression value="81" start-index="22" stop-index="23" />
                        </parameter>
                        <parameter>
                            <literal-expression value="76" start-index="25" stop-index="28" />
                        </parameter>
                    </function>
                </expr>
            </expression-projection>
        </projections>
    </select>
    <select sql-case-id="select_chr_using_nchar_cs">
        <from>
            <simple-table name="DUAL" start-index="37" stop-index="40" />
        </from>
        <projections start-index="7" stop-index="30">
            <expression-projection text="CHR (196 USING NCHAR_CS)" start-index="7" stop-index="30">
                <expr>
                    <function function-name="CHR" start-index="7" stop-index="30" text="CHR (196 USING NCHAR_CS)" >
                        <parameter>
                            <literal-expression value="196" start-index="12" stop-index="14" />
                        </parameter>
                    </function>
                </expr>
            </expression-projection>
        </projections>
    </select>
    <select sql-case-id="select_trim">
        <projections start-index="7" stop-index="22">
            <expression-projection text="TRIM('  bar   ')" start-index="7" stop-index="22">
                <expr>
                    <function function-name="TRIM" start-index="7" stop-index="22" text="TRIM('  bar   ')">
                        <parameter>
                            <literal-expression value="  bar   " start-index="12" stop-index="21" />
                        </parameter>
                    </function>
                </expr>
            </expression-projection>
        </projections>
    </select>
    <select sql-case-id="select_trim_with_both">
        <projections start-index="7" stop-index="33">
            <expression-projection text="TRIM(BOTH ' ' from ' bar ')" start-index="7" stop-index="33">
                <expr>
                    <function function-name="TRIM" start-index="7" stop-index="33" text="TRIM(BOTH ' ' from ' bar ')" >
                        <parameter>
                            <literal-expression value="BOTH" start-index="12" stop-index="15" />
                        </parameter>
                        <parameter>
                            <literal-expression value=" " start-index="17" stop-index="19" />
                        </parameter>
                        <parameter>
                            <literal-expression value=" bar " start-index="26" stop-index="32" />
                        </parameter>
                    </function>
                </expr>
            </expression-projection>
        </projections>
    </select>
    <select sql-case-id="select_with_trim_expr">
        <projections start-index="7" stop-index="27">
            <expression-projection text="TRIM('#' FROM `name`)" start-index="7" stop-index="27">
                <expr>
                    <function function-name="TRIM" start-index="7" stop-index="27" text="TRIM('#' FROM `name`)" >
                        <parameter>
                            <literal-expression value="#" start-index="12" stop-index="14" />
                        </parameter>
                        <parameter>
                            <column name="name" start-delimiter="`" end-delimiter="`" start-index="21" stop-index="26" />
                        </parameter>
                    </function>
                </expr>
            </expression-projection>
        </projections>
        <from>
            <simple-table name="t_order" start-index="34" stop-index="40" />
        </from>
    </select>
    <select sql-case-id="select_with_trim_expr_and_both">
        <projections start-index="7" stop-index="32">
            <expression-projection text="TRIM(BOTH '#' FROM `name`)" start-index="7" stop-index="32">
                <expr>
                    <function function-name="TRIM" start-index="7" stop-index="32" text="TRIM(BOTH '#' FROM `name`)" >
                        <parameter>
                            <literal-expression value="BOTH" start-index="12" stop-index="15" />
                        </parameter>
                        <parameter>
                            <literal-expression value="#" start-index="17" stop-index="19" />
                        </parameter>
                        <parameter>
                            <column name="name" start-delimiter="`" end-delimiter="`" start-index="26" stop-index="31" />
                        </parameter>
                    </function>
                </expr>
            </expression-projection>
        </projections>
        <from>
            <simple-table name="t_order" start-delimiter="`" end-delimiter="`" start-index="39" stop-index="47" />
        </from>
    </select>
    <select sql-case-id="select_with_trim_expr_from_expr">
        <projections start-index="7" stop-index="33">
            <expression-projection text="TRIM(remove_name FROM name)" start-index="7" stop-index="33">
                <expr>
                    <function function-name="TRIM" start-index="7" stop-index="33" text="TRIM(remove_name FROM name)" >
                        <parameter>
                            <column name="remove_name" start-index="12" stop-index="22" />
                        </parameter>
                        <parameter>
                            <column name="name" start-index="29" stop-index="32" />
                        </parameter>
                    </function>
                </expr>
            </expression-projection>
        </projections>
        <from>
            <simple-table name="t_order" start-index="40" stop-index="46" />
        </from>
    </select>
    <select sql-case-id="select_with_trim_expr_from_expr_and_both">
        <projections start-index="7" stop-index="42">
            <expression-projection text="TRIM(BOTH `remove_name` FROM `name`)" start-index="7" stop-index="42">
                <expr>
                    <function function-name="TRIM" start-index="7" stop-index="42" text="TRIM(BOTH `remove_name` FROM `name`)" >
                        <parameter>
                            <literal-expression value="BOTH" start-index="12" stop-index="15" />
                        </parameter>
                        <parameter>
                            <column name="remove_name" start-delimiter="`" end-delimiter="`" start-index="17" stop-index="29" />
                        </parameter>
                        <parameter>
                            <column name="name" start-delimiter="`" end-delimiter="`" start-index="36" stop-index="41" />
                        </parameter>
                    </function>
                </expr>
            </expression-projection>
        </projections>
        <from>
            <simple-table name="t_order" start-delimiter="`" end-delimiter="`" start-index="49" stop-index="57" />
        </from>
    </select>
    <select sql-case-id="select_weight_string">
        <projections start-index="7" stop-index="26">
            <expression-projection text="WEIGHT_STRING('bar')" start-index="7" stop-index="26">
                <expr>
                    <function function-name="WEIGHT_STRING" start-index="7" stop-index="26" text="WEIGHT_STRING('bar')" >
                        <parameter>
                            <literal-expression value="bar" start-index="21" stop-index="25" />
                        </parameter>
                    </function>
                </expr>
            </expression-projection>
        </projections>
    </select>
    <select sql-case-id="select_values">
        <from>
            <simple-table name="t_order" start-index="29" stop-index="35" />
        </from>
        <projections start-index="7" stop-index="22">
            <expression-projection text="VALUES(order_id)" start-index="7" stop-index="22">
                <expr>
                    <function function-name="VALUES" start-index="7" stop-index="22" text="VALUES(order_id)">
                        <parameter>
                            <column name="order_id" start-index="14" stop-index="21" />
                        </parameter>
                    </function>
                </expr>
            </expression-projection>
        </projections>
    </select>
    <select sql-case-id="select_current_user_brackets">
        <projections start-index="7" stop-index="20">
            <expression-projection text="CURRENT_USER()" start-index="7" stop-index="20">
                <expr>
                    <function function-name="CURRENT_USER" start-index="7" stop-index="20" text="CURRENT_USER()" />
                </expr>
            </expression-projection>
        </projections>
    </select>

    <select sql-case-id="select_extract_function">
        <projections start-index="7" stop-index="56">
            <expression-projection text="EXTRACT(YEAR FROM TIMESTAMP '2001-02-16 20:38:40')" start-index="7" stop-index="56">
                <expr>
                    <function function-name="EXTRACT" start-index="7" stop-index="56" text="EXTRACT(YEAR FROM TIMESTAMP '2001-02-16 20:38:40')">
                        <parameter>
                            <extract-arg start-index="15" stop-index="18" text="YEAR" />
                        </parameter>
                        <parameter>
                            <type-cast-expression>
                                <expression>
                                    <literal-expression value="2001-02-16 20:38:40" start-index="35" stop-index="55" />
                                </expression>
                                <data-type>TIMESTAMP</data-type>
                            </type-cast-expression>
                        </parameter>
                    </function>
                </expr>
            </expression-projection>
        </projections>
    </select>

    <select sql-case-id="select_extract_function_week">
        <projections start-index="7" stop-index="56">
            <expression-projection text="EXTRACT(WEEK FROM TIMESTAMP '2001-02-16 20:38:40')" start-index="7" stop-index="56">
                <expr>
                    <function function-name="EXTRACT" start-index="7" stop-index="56" text="EXTRACT(WEEK FROM TIMESTAMP '2001-02-16 20:38:40')">
                        <parameter>
                            <extract-arg start-index="15" stop-index="18" text="WEEK" />
                        </parameter>
                        <parameter>
                            <type-cast-expression>
                                <expression>
                                    <literal-expression value="2001-02-16 20:38:40" start-index="35" stop-index="55" />
                                </expression>
                                <data-type>TIMESTAMP</data-type>
                            </type-cast-expression>
                        </parameter>
                    </function>
                </expr>
            </expression-projection>
        </projections>
    </select>

    <select sql-case-id="select_extract_function_quarter">
        <projections start-index="7" stop-index="59">
            <expression-projection text="EXTRACT(QUARTER FROM TIMESTAMP '2001-02-16 20:38:40')" start-index="7" stop-index="59">
                <expr>
                    <function function-name="EXTRACT" start-index="7" stop-index="59" text="EXTRACT(QUARTER FROM TIMESTAMP '2001-02-16 20:38:40')">
                        <parameter>
                            <extract-arg start-index="15" stop-index="21" text="QUARTER" />
                        </parameter>
                        <parameter>
                            <type-cast-expression>
                                <expression>
                                    <literal-expression value="2001-02-16 20:38:40" start-index="38" stop-index="58" />
                                </expression>
                                <data-type>TIMESTAMP</data-type>
                            </type-cast-expression>
                        </parameter>
                    </function>
                </expr>
            </expression-projection>
        </projections>
    </select>

    <select sql-case-id="select_extract_function_for_oracle">
        <projections start-index="7" stop-index="56" literal-start-index="7" literal-stop-index="56">
            <expression-projection text="EXTRACT(YEAR FROM TIMESTAMP '2001-02-16 20:38:40')" start-index="7" stop-index="56" literal-start-index="7" literal-stop-index="56">
                <literalText>EXTRACT(YEAR FROM TIMESTAMP '2001-02-16 20:38:40')</literalText>
                <expr>
                    <function function-name="EXTRACT" text="EXTRACT(YEAR FROM TIMESTAMP '2001-02-16 20:38:40')" start-index="7" stop-index="56" literal-start-index="7" literal-stop-index="56">
                        <parameter>
                            <common-expression text="TIMESTAMP '2001-02-16 20:38:40'" start-index="25" stop-index="55" literal-start-index="25" literal-stop-index="55" />
                        </parameter>
                        <literalText>EXTRACT(YEAR FROM TIMESTAMP '2001-02-16 20:38:40')</literalText>
                    </function>
                </expr>
            </expression-projection>
        </projections>
        <from>
            <simple-table name="DUAL" start-index="63" stop-index="66" literal-start-index="63" literal-stop-index="66" />
        </from>
    </select>

    <select sql-case-id="select_mod_function">
        <projections start-index="7" stop-index="22">
            <expression-projection text="MOD(order_id, 1)" start-index="7" stop-index="22">
                <expr>
                    <function function-name="MOD" start-index="7" stop-index="22" text="MOD(order_id, 1)">
                        <parameter>
                            <column name="order_id" start-index="11" stop-index="18" />
                        </parameter>
                        <parameter>
                            <literal-expression value="1" start-index="21" stop-index="21" />
                        </parameter>
                    </function>
                </expr>
            </expression-projection>
        </projections>
        <from>
            <simple-table name="t_order" start-index="29" stop-index="35" />
        </from>
    </select>

    <select sql-case-id="select_with_lead_and_lag_function">
        <projections start-index="7" stop-index="123" literal-start-index="7" literal-stop-index="123">
            <column-projection name="hire_date" start-index="7" stop-index="15" literal-start-index="7" literal-stop-index="15" />
            <expression-projection text="LAG(hire_date, 1) OVER (ORDER BY hire_date)" alias="LAG1" start-index="18" stop-index="68" literal-start-index="18" literal-stop-index="68">
                <literalText>LAG(hire_date, 1) OVER (ORDER BY hire_date)</literalText>
                <expr>
                    <function function-name="LAG" text="LAG(hire_date, 1) OVER (ORDER BY hire_date)" start-index="18" stop-index="60" literal-start-index="18" literal-stop-index="60">
                        <parameter>
                            <column name="hire_date" start-index="22" stop-index="30" literal-start-index="22" literal-stop-index="30" />
                        </parameter>
                        <literalText>LAG(hire_date, 1) OVER (ORDER BY hire_date)</literalText>
                    </function>
                </expr>
            </expression-projection>
            <expression-projection text="LEAD(hire_date, 1) OVER (ORDER BY hire_date)" alias="LEAD1" start-index="71" stop-index="123" literal-start-index="71" literal-stop-index="123">
                <literalText>LEAD(hire_date, 1) OVER (ORDER BY hire_date)</literalText>
                <expr>
                    <function function-name="LEAD" text="LEAD(hire_date, 1) OVER (ORDER BY hire_date)" start-index="71" stop-index="114" literal-start-index="71" literal-stop-index="114">
                        <parameter>
                            <column name="hire_date" start-index="76" stop-index="84" literal-start-index="76" literal-stop-index="84" />
                        </parameter>
                        <literalText>LEAD(hire_date, 1) OVER (ORDER BY hire_date)</literalText>
                    </function>
                </expr>
            </expression-projection>
        </projections>
        <from>
            <simple-table name="employees" start-index="130" stop-index="138" literal-start-index="130" literal-stop-index="138" />
        </from>
        <where start-index="140" stop-index="163" literal-start-index="140" literal-stop-index="163">
            <expr>
                <binary-operation-expression start-index="146" stop-index="163" literal-start-index="146" literal-stop-index="163">
                    <left>
                        <column name="department_id" start-index="146" stop-index="158" literal-start-index="146" literal-stop-index="158" />
                    </left>
                    <operator>=</operator>
                    <right>
                        <literal-expression value="30" start-index="162" stop-index="163" literal-start-index="162" literal-stop-index="163" />
                    </right>
                </binary-operation-expression>
            </expr>
        </where>
        <order-by>
            <column-item name="hire_date" order-direction="ASC" start-index="174" stop-index="182" literal-start-index="174" literal-stop-index="182" />
        </order-by>
    </select>

    <select sql-case-id="select_sys_xml_agg">
        <projections start-index="7" stop-index="46">
            <expression-projection text="SYS_XMLAGG(SYS_XMLGEN(last_name))" alias="XMLAGG" start-index="7" stop-index="46">
                <expr>
                    <function function-name="SYS_XMLAGG" start-index="7" stop-index="39" text="SYS_XMLAGG(SYS_XMLGEN(last_name))">
                        <parameter>
                            <function function-name="SYS_XMLGEN" start-index="18" stop-index="38" text="SYS_XMLGEN(last_name)">
                                <parameter>
                                    <column name="last_name" start-index="29" stop-index="37"/>
                                </parameter>
                            </function>
                        </parameter>
                    </function>
                </expr>
            </expression-projection>
        </projections>
        <from>
            <simple-table name="employees" start-index="53" stop-index="61" />
        </from>
        <where start-index="63" stop-index="87">
            <expr>
                <binary-operation-expression start-index="69" stop-index="87" >
                    <left>
                        <column name="last_name" start-index="69" stop-index="77"/>
                    </left>
                    <operator>LIKE</operator>
                    <right>
                        <list-expression start-index="84" stop-index="87">
                            <items>
                                <literal-expression value="R%" start-index="84" stop-index="87" />
                            </items>
                        </list-expression>
                    </right>
                </binary-operation-expression>
            </expr>
        </where>
        <order-by>
            <column-item name="xmlagg" order-direction="ASC" start-index="98" stop-index="103"/>
        </order-by>
    </select>

    <select sql-case-id="select_set_function">
        <projections start-index="7" stop-index="49">
            <column-projection name="customer_id" start-index="7" stop-index="17" />
            <expression-projection text="SET(cust_address_ntab)" alias="address" start-index="20" stop-index="49">
                <expr>
                    <function function-name="SET" start-index="20" stop-index="41" text="SET(cust_address_ntab)">
                        <parameter>
                            <column name="cust_address_ntab" start-index="24" stop-index="40" />
                        </parameter>
                    </function>
                </expr>
            </expression-projection>
        </projections>
        <from>
            <simple-table name="customers_demo" start-index="56" stop-index="69" />
        </from>
        <order-by>
            <column-item name="customer_id" order-direction="ASC" start-index="80" stop-index="90" literal-start-index="80" literal-stop-index="90" />
        </order-by>
    </select>

    <select sql-case-id="select_pivot">
        <projections start-index="7" stop-index="7">
            <shorthand-projection start-index="7" stop-index="7"/>
        </projections>
        <from>
            <subquery-table start-index="14" stop-index="34" >
                <subquery>
                    <select>
                        <projections start-index="22" stop-index="22">
                            <shorthand-projection start-index="22" stop-index="22"/>
                        </projections>
                        <from start-index="29" stop-index="33">
                            <simple-table name="sales" start-index="29" stop-index="33"/>
                        </from>
                    </select>
                </subquery>
            </subquery-table>
        </from>
    </select>

    <select sql-case-id="select_string_split_function">
        <from>
            <join-table join-type="CROSS">
                <left>
                    <simple-table name="Product"  start-index="59" stop-index="65" />
                </left>
                <right>
                    <function-table>
                        <table-function function-name="STRING_SPLIT" text="STRING_SPLIT(Tags, ',')"/>
                    </function-table>
                </right>
            </join-table>
        </from>
        <projections start-index="7" stop-index="52">
            <column-projection name="value" alias="tag" start-index="7" stop-index="18" />
            <aggregation-projection type="COUNT" expression="COUNT(*)" start-index="21" stop-index="28" alias="number_of_articles"/>
        </projections>
        <group-by>
            <column-item name="value" start-index="112" stop-index="116"/>
        </group-by>
        <having start-index="118" stop-index="136">
            <expr>
                <binary-operation-expression start-index="125" stop-index="136">
                    <left>
                        <aggregation-projection type="COUNT" expression="COUNT(*)" start-index="125" stop-index="132"/>
                    </left>
                    <operator>&gt;</operator>
                    <right>
                        <literal-expression start-index="136" stop-index="136" value="2"/>
                    </right>
                </binary-operation-expression>
            </expr>
        </having>
        <order-by>
            <expression-item expression="COUNT(*)" order-direction="DESC"  start-index="147" stop-index="154"/>
        </order-by>
    </select>

    <select sql-case-id="select_from_open_json_function">
        <projections start-index="7" stop-index="7">
            <shorthand-projection start-index="7" stop-index="7"/>
        </projections>
        <from start-index="14" stop-index="101">
            <function-table start-index="14" stop-index="102" table-alias="months">
                <table-function text="OPENJSON(@array) WITH (  month VARCHAR(3), temp int, month_id tinyint '$.sql:identity()')" function-name="OPENJSON">
                    <parameter>
                        <column name="@array" start-index="23" stop-index="28"/>
                    </parameter>
                </table-function>
            </function-table>
        </from>
    </select>

    <select sql-case-id="select_from_open_json_function_with_path">
        <projections start-index="7" stop-index="18">
            <column-projection name="key" start-index="7" stop-index="11" start-delimiter='[' end-delimiter=']'/>
            <column-projection name="value" start-index="14" stop-index="18"/>
        </projections>
        <from start-index="25" stop-index="64">
            <function-table start-index="25" stop-index="64">
                <table-function text="OPENJSON(@json,'$.path.to.&quot;sub-object&quot;')" function-name="OPENJSON">
                    <parameter>
                        <column name="@json" start-index="34" stop-index="38"/>
                    </parameter>
                    <parameter>
                        <literal-expression value="$.path.to.&quot;sub-object&quot;" start-index="40" stop-index="63"/>
                    </parameter>
                </table-function>
            </function-table>
        </from>
    </select>

    <select sql-case-id="select_from_open_row_set_with_provider_name">
        <projections start-index="7" stop-index="9">
            <shorthand-projection start-index="7" stop-index="9">
                <owner start-index="7" stop-index="7" name="a"/>
            </shorthand-projection>
        </projections>
        <from start-index="16" stop-index="110">
            <function-table start-index="16" stop-index="110" table-alias="a">
                <table-function function-name="OPENROWSET" text="OPENROWSET('Microsoft.Jet.OLEDB.4.0', 'C:\SAMPLES\Northwind.mdb';'admin';'password', Customers)">
                    <parameter>
                        <literal-expression value="Microsoft.Jet.OLEDB.4.0" start-index="27" stop-index="51"/>
                    </parameter>
                    <parameter>
                        <literal-expression value="C:\SAMPLES\Northwind.mdb" start-index="54" stop-index="79"/>
                    </parameter>
                    <parameter>
                        <literal-expression value="admin" start-index="81" stop-index="87"/>
                    </parameter>
                    <parameter>
                        <literal-expression value="password" start-index="89" stop-index="98"/>
                    </parameter>
                    <parameter>
                        <literal-expression value="Customers" start-index="101" stop-index="109"/>
                    </parameter>
                </table-function>
            </function-table>
        </from>
    </select>

    <select sql-case-id="select_from_open_row_set_with_provider_string">
        <projections start-index="7" stop-index="9">
            <shorthand-projection start-index="7" stop-index="9">
                <owner start-index="7" stop-index="7" name="d"/>
            </shorthand-projection>
        </projections>
        <from start-index="6" stop-index="123">
            <function-table start-index="16" stop-index="123" table-alias="d">
                <table-function function-name="OPENROWSET" text="OPENROWSET('SQLNCLI','Server=Seattle1;Trusted_Connection=yes;',AdventureWorks2022.HumanResources.Department)">
                    <parameter>
                        <literal-expression value="SQLNCLI" start-index="27" stop-index="35"/>
                    </parameter>
                    <parameter>
                        <literal-expression value="Server=Seattle1;Trusted_Connection=yes;" start-index="37" stop-index="77"/>
                    </parameter>
                    <parameter>
                        <literal-expression value="AdventureWorks2022.HumanResources.Department" start-index="79" stop-index="122"/>
                    </parameter>
                </table-function>
            </function-table>
        </from>
    </select>
    
    <select sql-case-id="select_json_object_simple_key_value">
        <projections start-index="7" stop-index="43">
            <expression-projection start-index="7" stop-index="43" text="JSON_OBJECT('name':'value', 'type':1)">
                <expr>
                    <function function-name="JSON_OBJECT" text="JSON_OBJECT('name':'value', 'type':1)" start-index="7" stop-index="43">
                        <parameter>
                            <key-value start-index="19" stop-index="32" text="'name':'value'">
                                <key>
                                    <literal-expression start-index="19" stop-index="24" value="name"/>
                                </key>
                                <value>
                                    <literal-expression start-index="26" stop-index="32" value="value"/>
                                </value>
                            </key-value>
                        </parameter>
                        <parameter>
                            <key-value start-index="35" stop-index="42" text="'type':1">
                                <key>
                                    <literal-expression start-index="35" stop-index="40" value="type"/>
                                </key>
                                <value>
                                    <literal-expression start-index="42" stop-index="42" value="1"/>
                                </value>
                            </key-value>
                        </parameter>
                    </function>
                </expr>
            </expression-projection>
        </projections>
    </select>
    
    <select sql-case-id="select_nest_json_object">
        <projections start-index="7" stop-index="78">
            <expression-projection text="JSON_OBJECT('name':'value', 'type':JSON_OBJECT('type_id':1, 'name':'a'))" start-index="7" stop-index="78">
                <expr>
                    <function function-name="JSON_OBJECT" text="JSON_OBJECT('name':'value', 'type':JSON_OBJECT('type_id':1, 'name':'a'))" start-index="7" stop-index="78">
                        <parameter>
                            <key-value text="'name':'value'" start-index="19" stop-index="32">
                                <key>
                                    <literal-expression value="name" start-index="19" stop-index="24"/>
                                </key>
                                <value>
                                    <literal-expression value="value" start-index="26" stop-index="32"/>
                                </value>
                            </key-value>
                        </parameter>
                        <parameter>
                            <key-value text="'type':JSON_OBJECT('type_id':1,'name':'a')" start-index="35" stop-index="77">
                                <key>
                                    <literal-expression value="type" start-index="35" stop-index="40"/>
                                </key>
                                <value>
                                    <function function-name="JSON_OBJECT" text="JSON_OBJECT('type_id':1, 'name':'a')" start-index="42" stop-index="77">
                                        <parameter>
                                            <key-value text="'type_id':1" start-index="54" stop-index="64">
                                                <key>
                                                    <literal-expression value="type_id" start-index="54" stop-index="62"/>
                                                </key>
                                                <value>
                                                    <literal-expression value="1" start-index="64" stop-index="64"/>
                                                </value>
                                            </key-value>
                                        </parameter>
                                        <parameter>
                                            <key-value text="'name':'a'" start-index="67" stop-index="76">
                                                <key>
                                                    <literal-expression value="name" start-index="67" stop-index="72"/>
                                                </key>
                                                <value>
                                                    <literal-expression value="a" start-index="74" stop-index="76"/>
                                                </value>
                                            </key-value>
                                        </parameter>
                                    </function>
                                </value>
                            </key-value>
                        </parameter>
                    </function>
                </expr>
            </expression-projection>
        </projections>
    </select>
    
    <select sql-case-id="select_json_object_with_json_array">
        <projections start-index="7" stop-index="58">
            <expression-projection text="JSON_OBJECT('name':'value', 'type':JSON_ARRAY(1, 2))" start-index="7" stop-index="58">
                <expr>
                    <function function-name="JSON_OBJECT" text="JSON_OBJECT('name':'value', 'type':JSON_ARRAY(1, 2))" start-index="7" stop-index="58">
                        <parameter>
                            <key-value text="'name':'value'" start-index="19" stop-index="32">
                                <key>
                                    <literal-expression value="name" start-index="19" stop-index="24"/>
                                </key>
                                <value>
                                    <literal-expression value="value" start-index="26" stop-index="32"/>
                                </value>
                            </key-value>
                        </parameter>
                        <parameter>
                            <key-value text="'type':JSON_ARRAY(1,2)" start-index="35" stop-index="57">
                                <key>
                                    <literal-expression value="type" start-index="35" stop-index="40"/>
                                </key>
                                <value>
                                    <function function-name="JSON_ARRAY" text="JSON_ARRAY(1, 2)" start-index="42" stop-index="57">
                                        <parameter>
                                            <literal-expression value="1" start-index="53" stop-index="53"/>
                                        </parameter>
                                        <parameter>
                                            <literal-expression value="2" start-index="56" stop-index="56"/>
                                        </parameter>
                                    </function>
                                </value>
                            </key-value>
                        </parameter>
                    </function>
                </expr>
            </expression-projection>
        </projections>
    </select>

    <select sql-case-id="select_json_array">
        <projections start-index="7" stop-index="49">
            <expression-projection text="JSON_ARRAY(1, 'abc', NULL, TRUE, CURTIME())" start-index="7" stop-index="49" >
                <expr>
                    <function function-name="JSON_ARRAY" text="JSON_ARRAY(1, 'abc', NULL, TRUE, CURTIME())" start-index="7" stop-index="49">
                        <parameter>
                            <literal-expression value="1" start-index="18" stop-index="18"/>
                        </parameter>
                        <parameter>
                            <literal-expression value="abc" start-index="21" stop-index="25"/>
                        </parameter>
                        <parameter>
                            <literal-expression value="null" start-index="28" stop-index="31"/>
                        </parameter>
                        <parameter>
                            <literal-expression value="true" start-index="34" stop-index="37"/>
                        </parameter>
                        <parameter>
                            <function function-name="CURTIME" text="CURTIME()" start-index="40" stop-index="48" />
                        </parameter>
                    </function>
                </expr>
            </expression-projection>
        </projections>
    </select>

    <select sql-case-id="select_json_array_append">
        <projections start-index="7" stop-index="60">
            <expression-projection text="JSON_ARRAY_APPEND('[&quot;a&quot;, [&quot;b&quot;, &quot;c&quot;], &quot;d&quot;]', '$[1]', 1)" start-index="7" stop-index="60" >
                <expr>
                    <function function-name="JSON_ARRAY_APPEND" text="JSON_ARRAY_APPEND('[&quot;a&quot;, [&quot;b&quot;, &quot;c&quot;], &quot;d&quot;]', '$[1]', 1)" start-index="7" stop-index="60">
                        <parameter>
                            <literal-expression value="[&quot;a&quot;, [&quot;b&quot;, &quot;c&quot;], &quot;d&quot;]" start-index="25" stop-index="48"/>
                        </parameter>
                        <parameter>
                            <literal-expression value="$[1]" start-index="51" stop-index="56"/>
                        </parameter>
                        <parameter>
                            <literal-expression value="1" start-index="59" stop-index="59"/>
                        </parameter>
                    </function>
                </expr>
            </expression-projection>
        </projections>
    </select>

    <select sql-case-id="select_json_array_insert">
        <projections start-index="7" stop-index="68">
            <expression-projection text="JSON_ARRAY_INSERT('[&quot;a&quot;, {&quot;b&quot;: [1, 2]}, [3, 4]]', '$[1]', 'x')" start-index="7" stop-index="68" >
                <expr>
                    <function function-name="JSON_ARRAY_INSERT" text="JSON_ARRAY_INSERT('[&quot;a&quot;, {&quot;b&quot;: [1, 2]}, [3, 4]]', '$[1]', 'x')" start-index="7" stop-index="68">
                        <parameter>
                            <literal-expression value="[&quot;a&quot;, {&quot;b&quot;: [1, 2]}, [3, 4]]" start-index="25" stop-index="54"/>
                        </parameter>
                        <parameter>
                            <literal-expression value="$[1]" start-index="57" stop-index="62"/>
                        </parameter>
                        <parameter>
                            <literal-expression value="x" start-index="65" stop-index="67"/>
                        </parameter>
                    </function>
                </expr>
            </expression-projection>
        </projections>
    </select>

    <select sql-case-id="select_json_arrayagg">
        <projections start-index="7" stop-index="52">
            <column-projection name="o_id" start-index="7" stop-index="10" />
            <expression-projection text="JSON_ARRAYAGG(attribute)" alias="attributes" start-index="13" stop-index="52">
                <expr>
                    <function function-name="JSON_ARRAYAGG" text="JSON_ARRAYAGG(attribute)" start-index="13" stop-index="36">
                        <parameter>
                            <column name="attribute" start-index="27" stop-index="35" />
                        </parameter>
                    </function>
                </expr>
            </expression-projection>
        </projections>
        <from start-index="59" stop-index="60">
            <simple-table name="t3" start-index="59" stop-index="60"/>
        </from>
        <group-by start-index="62" stop-index="74">
            <column-item name="o_id" order-direction="ASC" start-index="71" stop-index="74" />
        </group-by>
    </select>

    <select sql-case-id="select_json_contains">
        <projections start-index="7" stop-index="66">
            <expression-projection text="JSON_CONTAINS('{&quot;a&quot;: 1, &quot;b&quot;: 2, &quot;c&quot;: {&quot;d&quot;: 4}}', '1', '$.a')" start-index="7" stop-index="66">
                <expr>
                    <function function-name="JSON_CONTAINS" text="JSON_CONTAINS('{&quot;a&quot;: 1, &quot;b&quot;: 2, &quot;c&quot;: {&quot;d&quot;: 4}}', '1', '$.a')" start-index="7" stop-index="66">
                        <parameter>
                            <literal-expression value="{&quot;a&quot;: 1, &quot;b&quot;: 2, &quot;c&quot;: {&quot;d&quot;: 4}}" start-index="21" stop-index="53"/>
                        </parameter>
                        <parameter>
                            <literal-expression value="1" start-index="56" stop-index="58"/>
                        </parameter>
                        <parameter>
                            <literal-expression value="$.a" start-index="61" stop-index="65"/>
                        </parameter>
                    </function>
                </expr>
            </expression-projection>
        </projections>
    </select>

    <select sql-case-id="select_json_contains_one">
        <projections start-index="7" stop-index="80">
            <expression-projection text="JSON_CONTAINS_PATH('{&quot;a&quot;: 1, &quot;b&quot;: 2, &quot;c&quot;: {&quot;d&quot;: 4}}', 'one', '$.a', '$.e')" start-index="7" stop-index="80">
                <expr>
                    <function function-name="JSON_CONTAINS_PATH" text="JSON_CONTAINS_PATH('{&quot;a&quot;: 1, &quot;b&quot;: 2, &quot;c&quot;: {&quot;d&quot;: 4}}', 'one', '$.a', '$.e')" start-index="7" stop-index="80">
                        <parameter>
                            <literal-expression value="{&quot;a&quot;: 1, &quot;b&quot;: 2, &quot;c&quot;: {&quot;d&quot;: 4}}" start-index="26" stop-index="58"/>
                        </parameter>
                        <parameter>
                            <literal-expression value="one" start-index="61" stop-index="65"/>
                        </parameter>
                        <parameter>
                            <literal-expression value="$.a" start-index="68" stop-index="72"/>
                        </parameter>
                        <parameter>
                            <literal-expression value="$.e" start-index="75" stop-index="79"/>
                        </parameter>
                    </function>
                </expr>
            </expression-projection>
        </projections>
    </select>

    <select sql-case-id="select_json_contains_all">
        <projections start-index="7" stop-index="80">
            <expression-projection text="JSON_CONTAINS_PATH('{&quot;a&quot;: 1, &quot;b&quot;: 2, &quot;c&quot;: {&quot;d&quot;: 4}}', 'all', '$.a', '$.e')" start-index="7" stop-index="80">
                <expr>
                    <function function-name="JSON_CONTAINS_PATH" text="JSON_CONTAINS_PATH('{&quot;a&quot;: 1, &quot;b&quot;: 2, &quot;c&quot;: {&quot;d&quot;: 4}}', 'all', '$.a', '$.e')" start-index="7" stop-index="80">
                        <parameter>
                            <literal-expression value="{&quot;a&quot;: 1, &quot;b&quot;: 2, &quot;c&quot;: {&quot;d&quot;: 4}}" start-index="26" stop-index="58"/>
                        </parameter>
                        <parameter>
                            <literal-expression value="all" start-index="61" stop-index="65"/>
                        </parameter>
                        <parameter>
                            <literal-expression value="$.a" start-index="68" stop-index="72"/>
                        </parameter>
                        <parameter>
                            <literal-expression value="$.e" start-index="75" stop-index="79"/>
                        </parameter>
                    </function>
                </expr>
            </expression-projection>
        </projections>
    </select>

    <select sql-case-id="select_json_depth">
        <projections start-index="7" stop-index="35">
            <expression-projection text="JSON_DEPTH('[10, {&quot;a&quot;: 20}]')" start-index="7" stop-index="35">
                <expr>
                    <function function-name="JSON_DEPTH" text="JSON_DEPTH('[10, {&quot;a&quot;: 20}]')" start-index="7" stop-index="35">
                        <parameter>
                            <literal-expression value="[10, {&quot;a&quot;: 20}]" start-index="18" stop-index="34"/>
                        </parameter>
                    </function>
                </expr>
            </expression-projection>
        </projections>
    </select>

    <select sql-case-id="select_json_extract">
        <projections start-index="7" stop-index="56">
            <expression-projection text="JSON_EXTRACT('[10, 20, [30, 40]]', '$[1]', '$[0]')" start-index="7" stop-index="56">
                <expr>
                    <function function-name="JSON_EXTRACT" text="JSON_EXTRACT('[10, 20, [30, 40]]', '$[1]', '$[0]')" start-index="7" stop-index="56">
                        <parameter>
                            <literal-expression value="[10, 20, [30, 40]]" start-index="20" stop-index="39"/>
                        </parameter>
                        <parameter>
                            <literal-expression value="$[1]" start-index="42" stop-index="47"/>
                        </parameter>
                        <parameter>
                            <literal-expression value="$[0]" start-index="50" stop-index="55"/>
                        </parameter>
                    </function>
                </expr>
            </expression-projection>
        </projections>
    </select>

    <select sql-case-id="select_json_keys">
        <projections start-index="7" stop-index="43">
            <expression-projection text="JSON_KEYS('{&quot;a&quot;: 1, &quot;b&quot;: {&quot;c&quot;: 30}}')" start-index="7" stop-index="43">
                <expr>
                    <function function-name="JSON_KEYS" text="JSON_KEYS('{&quot;a&quot;: 1, &quot;b&quot;: {&quot;c&quot;: 30}}')" start-index="7" stop-index="43">
                        <parameter>
                            <literal-expression value="{&quot;a&quot;: 1, &quot;b&quot;: {&quot;c&quot;: 30}}" start-index="17" stop-index="42"/>
                        </parameter>
                    </function>
                </expr>
            </expression-projection>
        </projections>
    </select>

    <select sql-case-id="select_json_length">
        <projections start-index="7" stop-index="37">
            <expression-projection text="JSON_LENGTH('[1, 2, {&quot;a&quot;: 3}]')" start-index="7" stop-index="37">
                <expr>
                    <function function-name="JSON_LENGTH" text="JSON_LENGTH('[1, 2, {&quot;a&quot;: 3}]')" start-index="7" stop-index="37">
                        <parameter>
                            <literal-expression value="[1, 2, {&quot;a&quot;: 3}]" start-index="19" stop-index="36"/>
                        </parameter>
                    </function>
                </expr>
            </expression-projection>
        </projections>
    </select>

    <select sql-case-id="select_json_merge">
        <projections start-index="7" stop-index="43">
            <expression-projection text="JSON_MERGE('[1, 2]', '[true, false]')" start-index="7" stop-index="43">
                <expr>
                    <function function-name="JSON_MERGE" text="JSON_MERGE('[1, 2]', '[true, false]')" start-index="7" stop-index="43">
                        <parameter>
                            <literal-expression value="[1, 2]" start-index="18" stop-index="25"/>
                        </parameter>
                        <parameter>
                            <literal-expression value="[true, false]" start-index="28" stop-index="42"/>
                        </parameter>
                    </function>
                </expr>
            </expression-projection>
        </projections>
    </select>

    <select sql-case-id="select_json_merge_patch">
        <projections start-index="7" stop-index="49">
            <expression-projection text="JSON_MERGE_PATCH('[1, 2]', '[true, false]')" start-index="7" stop-index="49">
                <expr>
                    <function function-name="JSON_MERGE_PATCH" text="JSON_MERGE_PATCH('[1, 2]', '[true, false]')" start-index="7" stop-index="49">
                        <parameter>
                            <literal-expression value="[1, 2]" start-index="24" stop-index="31"/>
                        </parameter>
                        <parameter>
                            <literal-expression value="[true, false]" start-index="34" stop-index="48"/>
                        </parameter>
                    </function>
                </expr>
            </expression-projection>
        </projections>
    </select>

    <select sql-case-id="select_json_merge_preserve">
        <projections start-index="7" stop-index="52">
            <expression-projection text="JSON_MERGE_PRESERVE('[1, 2]', '[true, false]')" start-index="7" stop-index="52">
                <expr>
                    <function function-name="JSON_MERGE_PRESERVE" text="JSON_MERGE_PRESERVE('[1, 2]', '[true, false]')" start-index="7" stop-index="52">
                        <parameter>
                            <literal-expression value="[1, 2]" start-index="27" stop-index="34"/>
                        </parameter>
                        <parameter>
                            <literal-expression value="[true, false]" start-index="37" stop-index="51"/>
                        </parameter>
                    </function>
                </expr>
            </expression-projection>
        </projections>
    </select>
    
    <select sql-case-id="select_json_object_absent_not_null">
        <projections start-index="7" stop-index="61">
            <expression-projection text="JSON_OBJECT('name':'value', 'type':NULL ABSENT ON NULL)" start-index="7" stop-index="61">
                <expr>
                    <function function-name="JSON_OBJECT" text="JSON_OBJECT('name':'value', 'type':NULL ABSENT ON NULL)" start-index="7" stop-index="61">
                        <parameter>
                            <key-value start-index="19" stop-index="32" text="'name':'value'">
                                <key>
                                    <literal-expression start-index="19" stop-index="24" value="name"/>
                                </key>
                                <value>
                                    <literal-expression start-index="26" stop-index="32" value="value"/>
                                </value>
                            </key-value>
                        </parameter>
                        <parameter>
                            <key-value start-index="35" stop-index="45" text="'type':NULL">
                                <key>
                                    <literal-expression start-index="35" stop-index="40" value="type"/>
                                </key>
                                <value>
                                    <literal-expression start-index="42" stop-index="45" value="null"/>
                                </value>
                            </key-value>
                        </parameter>
                        <parameter>
                            <json-null-clause-expression text="ABSENT ON NULL" start-index="47" stop-index="60"/>
                        </parameter>
                    </function>
                </expr>
            </expression-projection>
        </projections>
    </select>
    
    <select sql-case-id="select_json_object_with_subquery">
        <projections start-index="7" stop-index="84">
            <expression-projection text="JSON_OBJECT('user_name':USER_NAME(), @id_key:@id_value, 'sid':(SELECT @@SPID))" start-index="7" stop-index="84">
                <expr>
                    <function function-name="JSON_OBJECT" text="JSON_OBJECT('user_name':USER_NAME(), @id_key:@id_value, 'sid':(SELECT @@SPID))" start-index="7" stop-index="84">
                        <parameter>
                            <key-value text="'user_name':USER_NAME()" start-index="19" stop-index="41">
                                <key>
                                    <literal-expression value="user_name" start-index="19" stop-index="29"/>
                                </key>
                                <value>
                                    <function function-name="USER_NAME" text="USER_NAME()" start-index="31" stop-index="41"/>
                                </value>
                            </key-value>
                        </parameter>
                        <parameter>
                            <key-value text="@id_key:@id_value" start-index="44" stop-index="60">
                                <key>
                                    <column name="@id_key" start-index="44" stop-index="50"/>
                                </key>
                                <value>
                                    <column name="@id_value" start-index="52" stop-index="60"/>
                                </value>
                            </key-value>
                        </parameter>
                        <parameter>
                            <key-value text="'sid':(SELECT@@SPID)" start-index="63" stop-index="83">
                                <key>
                                    <literal-expression value="sid" start-index="63" stop-index="67"/>
                                </key>
                                <value>
                                    <subquery start-index="69" stop-index="83">
                                        <select>
                                            <projections start-index="77" stop-index="82">
                                                <column-projection name="@@SPID" start-index="77" stop-index="82"/>
                                            </projections>
                                        </select>
                                    </subquery>
                                </value>
                            </key-value>
                        </parameter>
                    </function>
                </expr>
            </expression-projection>
        </projections>
    </select>
    
    <select sql-case-id="select_dm_exec_sessions_with_json_object_function">
        <projections start-index="7"  stop-index="109">
            <column-projection name="session_id" start-index="7" stop-index="18">
                <owner name="s" start-index="7" stop-index="7" />
            </column-projection>
            <expression-projection text="JSON_OBJECT('security_id':s.security_id, 'login':s.login_name, 'status':s.status)" alias="info" start-index="21" stop-index="109">
                <expr>
                    <function function-name="JSON_OBJECT" text="JSON_OBJECT('security_id':s.security_id, 'login':s.login_name, 'status':s.status)" start-index="21" stop-index="101">
                        <parameter>
                            <key-value text="'security_id':s.security_id" start-index="33" stop-index="59">
                                <key>
                                    <literal-expression value="security_id" start-index="33" stop-index="45"/>
                                </key>
                                <value>
                                    <column name="security_id" start-index="47" stop-index="59">
                                        <owner name="s" start-index="47" stop-index="47" />
                                    </column>
                                </value>
                            </key-value>
                        </parameter>
                        <parameter>
                            <key-value text="'login':s.login_name" start-index="62" stop-index="81">
                                <key>
                                    <literal-expression value="login" start-index="62" stop-index="68" />
                                </key>
                                <value>
                                    <column name="login_name" start-index="70" stop-index="81">
                                        <owner name="s" start-index="70" stop-index="70" />
                                    </column>
                                </value>
                            </key-value>
                        </parameter>
                        <parameter>
                            <key-value text="JSON_OBJECT('security_id':s.security_id, 'login':s.login_name, 'status':s.status)" start-index="84" stop-index="100">
                                <key>
                                    <literal-expression value="status" start-index="84" stop-index="91" />
                                </key>
                                <value>
                                    <column name="status" start-index="93" stop-index="100">
                                        <owner name="s" start-index="93" stop-index="93" />
                                    </column>
                                </value>
                            </key-value>
                        </parameter>
                    </function>
                </expr>
            </expression-projection>
        </projections>
        <from start-index="116" stop-index="140">
            <simple-table name="dm_exec_sessions" alias="s" start-index="116" stop-index="140">
                <owner name="sys" start-index="116" stop-index="118" />
            </simple-table>
        </from>
        <where start-index="142" stop-index="168">
            <expr>
                <binary-operation-expression start-index="148" stop-index="168" text="s.is_user_process = 1">
                    <left>
                        <column name="is_user_process" start-index="148" stop-index="164">
                            <owner name="s" start-index="148" stop-index="148" />
                        </column>
                    </left>
                    <right>
                        <literal-expression value="1" start-index="168" stop-index="168" />
                    </right>
                    <operator>=</operator>
                </binary-operation-expression>
            </expr>
        </where>
    </select>
    
    <select sql-case-id="select_first_last_value_function">
        <projections start-index="7" stop-index="493">
            <column-projection name="BusinessEntityID" start-index="7" stop-index="22" />
            <expression-projection text="DATEPART(QUARTER, QuotaDate)" alias="Quarter" start-index="25" stop-index="63">
                <expr>
                    <function function-name="DATEPART" text="DATEPART(QUARTER, QuotaDate)" start-index="25" stop-index="52">
                        <parameter>
                            <column name="QUARTER" start-index="34" stop-index="40" />
                        </parameter>
                        <parameter>
                            <column name="QuotaDate" start-index="43" stop-index="51" />
                        </parameter>
                    </function>
                </expr>
            </expression-projection>
            <expression-projection text="YEAR(QuotaDate)" start-index="66" stop-index="93" alias="SalesYear">
                <expr>
                    <function function-name="YEAR" text="YEAR(QuotaDate)" start-index="66" stop-index="80">
                        <parameter>
                            <column name="QuotaDate" start-index="71" stop-index="79" />
                        </parameter>
                    </function>
                </expr>
            </expression-projection>
            <column-projection name="SalesQuota" alias="QuotaThisQuarter" start-index="96" stop-index="125" />
            <expression-projection text="SalesQuota - FIRST_VALUE(SalesQuota) OVER (PARTITION BY BusinessEntityID, YEAR(QuotaDate) ORDER BY DATEPART(QUARTER, QuotaDate))" alias="DifferenceFromFirstQuarter" start-index="128" stop-index="285">
                <expr>
                    <binary-operation-expression start-index="128" stop-index="255">
                        <left>
                            <column name="SalesQuota" start-index="128" stop-index="137" />
                        </left>
                        <right>
                            <function function-name="FIRST_VALUE" text="FIRST_VALUE(SalesQuota) OVER (PARTITION BY BusinessEntityID, YEAR(QuotaDate) ORDER BY DATEPART(QUARTER, QuotaDate))" start-index="141" stop-index="255">
                                <parameter>
                                    <column name="SalesQuota" start-index="153" stop-index="162" />
                                </parameter>
                            </function>
                        </right>
                        <operator>-</operator>
                    </binary-operation-expression>
                </expr>
            </expression-projection>
            <expression-projection start-index="288" stop-index="493" text="SalesQuota - LAST_VALUE(SalesQuota) OVER (PARTITION BY BusinessEntityID, YEAR(QuotaDate) ORDER BY DATEPART(QUARTER, QuotaDate) RANGE BETWEEN CURRENT ROW AND UNBOUNDED FOLLOWING)" alias="DifferenceFromLastQuarter">
                <expr>
                    <binary-operation-expression start-index="288" stop-index="464">
                        <left>
                            <column name="SalesQuota" start-index="288" stop-index="297" />
                        </left>
                        <right>
                            <function function-name="LAST_VALUE" text="LAST_VALUE(SalesQuota) OVER (PARTITION BY BusinessEntityID, YEAR(QuotaDate) ORDER BY DATEPART(QUARTER, QuotaDate) RANGE BETWEEN CURRENT ROW AND UNBOUNDED FOLLOWING)" start-index="301" stop-index="464">
                                <parameter>
                                    <column name="SalesQuota" start-index="312" stop-index="321" />
                                </parameter>
                            </function>
                        </right>
                        <operator>-</operator>
                    </binary-operation-expression>
                </expr>
            </expression-projection>
        </projections>
        <from>
            <simple-table name="SalesPersonQuotaHistory" start-index="500" stop-index="528">
                <owner name="Sales" start-index="500" stop-index="504" />
            </simple-table>
        </from>
        <where start-index="530" stop-index="598">
            <expr>
                <binary-operation-expression start-index="536" stop-index="598" text="YEAR(QuotaDate) > 2005 AND BusinessEntityID BETWEEN 274 AND 275">
                    <left>
                        <binary-operation-expression start-index="536" stop-index="557" text="YEAR(QuotaDate) > 2005">
                            <left>
                                <function function-name="YEAR" text="YEAR(QuotaDate)" start-index="536" stop-index="550">
                                    <parameter>
                                        <column name="QuotaDate" start-index="541" stop-index="549" />
                                    </parameter>
                                </function>
                            </left>
                            <right>
                                <literal-expression value="2005" start-index="554" stop-index="557" />
                            </right>
                            <operator>></operator>
                        </binary-operation-expression>
                    </left>
                    <right>
                        <between-expression start-index="563" stop-index="598">
                            <not>false</not>
                            <left>
                                <column name="BusinessEntityID" start-index="563" stop-index="578" />
                            </left>
                            <between-expr>
                                <literal-expression value="274" start-index="588" stop-index="590" />
                            </between-expr>
                            <and-expr>
                                <literal-expression value="275" start-index="596" stop-index="598" />
                            </and-expr>
                        </between-expression>
                    </right>
                    <operator>AND</operator>
                </binary-operation-expression>
            </expr>
        </where>
        <order-by>
            <column-item name="BusinessEntityID" order-direction="ASC" start-index="609" stop-index="624" />
            <column-item name="SalesYear" order-direction="ASC" start-index="627" stop-index="635" />
            <column-item name="Quarter" order-direction="ASC" start-index="638" stop-index="644" />
        </order-by>
    </select>
    
    <select sql-case-id="select_approx_percentile_cont_function">
        <projections start-index="7" stop-index="148">
            <column-projection start-index="7" stop-index="12" name="DeptId" />
            <expression-projection start-index="14" stop-index="80" text="APPROX_PERCENTILE_CONT(0.10) WITHIN GROUP(ORDER BY Salary)" alias="P10">
                <expr>
                    <function function-name="APPROX_PERCENTILE_CONT" text="APPROX_PERCENTILE_CONT(0.10) WITHIN GROUP(ORDER BY Salary)" start-index="14" stop-index="71">
                        <parameter>
                            <literal-expression value="0.10" start-index="37" stop-index="40" />
                        </parameter>
                        <parameter>
                            <column name="Salary" start-index="65" stop-index="70" />
                        </parameter>
                    </function>
                </expr>
            </expression-projection>
            <expression-projection text="APPROX_PERCENTILE_CONT(0.90) WITHIN GROUP(ORDER BY Salary)" start-index="82" stop-index="148" alias="P90">
                <expr>
                    <function function-name="APPROX_PERCENTILE_CONT" text="APPROX_PERCENTILE_CONT(0.90) WITHIN GROUP(ORDER BY Salary)" start-index="82" stop-index="139">
                        <parameter>
                            <literal-expression value="0.90" start-index="105" stop-index="108" />
                        </parameter>
                        <parameter>
                            <column name="Salary" start-index="133" stop-index="138" />
                        </parameter>
                    </function>
                </expr>
            </expression-projection>
        </projections>
        <from>
            <simple-table name="tblEmployee"  start-index="155" stop-index="165" />
        </from>
        <group-by start-index="167" stop-index="181">
            <column-item name="DeptId" order-direction="ASC" start-index="176" stop-index="181" />
        </group-by>
    </select>
    
    <select sql-case-id="select_wm_concat_function_with_schema">
        <projections start-index="7" stop-index="49">
            <expression-projection start-index="7" stop-index="49" text="TO_CHAR(WMSYS.WM_CONCAT(DISTINCT o.status))">
                <expr>
                    <function function-name="TO_CHAR" text="TO_CHAR(WMSYS.WM_CONCAT(DISTINCT o.status))" start-index="7" stop-index="49">
                        <parameter>
                            <function function-name="WM_CONCAT" text="WMSYS.WM_CONCAT(DISTINCT o.status)" start-index="15" stop-index="48">
                                <parameter>
                                    <column name="status" start-index="40" stop-index="47">
                                        <owner start-index="40" stop-index="40" name="o" />
                                    </column>
                                </parameter>
                                <owner start-index="15" stop-index="19" name="WMSYS" />
                            </function>
                        </parameter>
                    </function>
                </expr>
            </expression-projection>
        </projections>
        <from>
            <simple-table name="t_order" start-index="56" stop-index="64" alias="o" />
        </from>
        <group-by start-index="66" stop-index="84">
            <column-item name="order_id" order-direction="ASC" start-index="75" stop-index="84">
                <owner start-index="75" stop-index="75" name="o" />
            </column-item>
        </group-by>
    </select>

    <select sql-case-id="select_add_date">
        <projections start-index="7" stop-index="31">
            <expression-projection text="ADDDATE('2008-01-02', 31)" start-index="7" stop-index="31">
                <expr>
                    <function function-name="ADDDATE" start-index="7" stop-index="31" text="ADDDATE('2008-01-02', 31)" >
                        <parameter>
                            <literal-expression value="2008-01-02" start-index="15" stop-index="26" />
                        </parameter>
                        <parameter>
                            <literal-expression value="31" start-index="29" stop-index="30" />
                        </parameter>
                    </function>
                </expr>
            </expression-projection>
        </projections>
    </select>

    <select sql-case-id="select_add_time">
        <projections start-index="7" stop-index="61">
            <expression-projection text="ADDTIME('2007-12-31 23:59:59.999999', '1 1:1:1.000002')" start-index="7" stop-index="61">
                <expr>
                    <function function-name="ADDTIME" start-index="7" stop-index="61" text="ADDTIME('2007-12-31 23:59:59.999999', '1 1:1:1.000002')" >
                        <parameter>
                            <literal-expression value="2007-12-31 23:59:59.999999" start-index="15" stop-index="42" />
                        </parameter>
                        <parameter>
                            <literal-expression value="1 1:1:1.000002" start-index="45" stop-index="60" />
                        </parameter>
                    </function>
                </expr>
            </expression-projection>
        </projections>
    </select>

    <select sql-case-id="select_aes_decrypt">
        <projections start-index="7" stop-index="43">
            <expression-projection text="AES_DECRYPT('encrypt_text','key_str')" start-index="7" stop-index="43">
                <expr>
                    <function function-name="AES_DECRYPT" start-index="7" stop-index="43" text="AES_DECRYPT('encrypt_text','key_str')" >
                        <parameter>
                            <literal-expression value="encrypt_text" start-index="19" stop-index="32" />
                        </parameter>
                        <parameter>
                            <literal-expression value="key_str" start-index="34" stop-index="42" />
                        </parameter>
                    </function>
                </expr>
            </expression-projection>
        </projections>
    </select>

    <select sql-case-id="select_any_value">
        <from>
            <simple-table name="t" start-index="27" stop-index="27" />
        </from>
        <projections start-index="7" stop-index="20">
            <expression-projection text="ANY_VALUE(age)" start-index="7" stop-index="20">
                <expr>
                    <function function-name="ANY_VALUE" start-index="7" stop-index="20" text="ANY_VALUE(age)" >
                        <parameter>
                            <column name="age" start-index="17" stop-index="19" />
                        </parameter>
                    </function>
                </expr>
            </expression-projection>
        </projections>
    </select>

    <select sql-case-id="select_ascii">
        <projections start-index="7" stop-index="16">
            <expression-projection text="ASCII('2')" start-index="7" stop-index="16">
                <expr>
                    <function function-name="ASCII" start-index="7" stop-index="16" text="ASCII('2')" >
                        <parameter>
                            <literal-expression value="2" start-index="13" stop-index="15" />
                        </parameter>
                    </function>
                </expr>
            </expression-projection>
        </projections>
    </select>
  
    <select sql-case-id="select_bin">
        <projections start-index="7" stop-index="13">
            <expression-projection start-index="7" stop-index="13" text="BIN(12)">
                <expr>
                    <function function-name="BIN" text="BIN(12)" start-index="7" stop-index="13">
                        <parameter>
                            <literal-expression value="12" start-index="11" stop-index="12" />
                        </parameter>
                    </function>
                </expr>
            </expression-projection>
        </projections>
    </select>
  
    <select sql-case-id="select_bin_uuid">
        <projections start-index="7" stop-index="70">
            <expression-projection start-index="7" stop-index="70" text="BIN_TO_UUID(UUID_TO_BIN('6ccd780c-baba-1026-9564-5b8c656024db'))">
                <expr>
                    <function function-name="BIN_TO_UUID" text="BIN_TO_UUID(UUID_TO_BIN('6ccd780c-baba-1026-9564-5b8c656024db'))" start-index="7" stop-index="70">
                        <parameter>
                            <function function-name="UUID_TO_BIN" text="UUID_TO_BIN('6ccd780c-baba-1026-9564-5b8c656024db')" start-index="19" stop-index="69">
                                <parameter>
                                    <literal-expression value="6ccd780c-baba-1026-9564-5b8c656024db" start-index="31" stop-index="68" />
                                </parameter>
                            </function>
                        </parameter>
                    </function>
                </expr>
            </expression-projection>
        </projections>
    </select>
  
    <select sql-case-id="select_bit_length">
        <projections start-index="7" stop-index="19">
            <expression-projection start-index="7" stop-index="19" text="BIT_LENGTH(1)">
                <expr>
                    <function function-name="BIT_LENGTH" text="BIT_LENGTH(1)" start-index="7" stop-index="19">
                        <parameter>
                            <literal-expression value="1" start-index="18" stop-index="18" />
                        </parameter>
                    </function>
                </expr>
            </expression-projection>
        </projections>
    </select>
  
     <select sql-case-id="select_bit_count">
        <projections start-index="7" stop-index="18">
            <expression-projection start-index="7" stop-index="18" text="BIT_COUNT(1)">
                <expr>
                    <function function-name="BIT_COUNT" text="BIT_COUNT(1)" start-index="7" stop-index="18">
                        <parameter>
                            <literal-expression value="1" start-index="17" stop-index="17" />
                        </parameter>
                    </function>
                </expr>
            </expression-projection>
        </projections>
    </select>
  
    <select sql-case-id="select_ceil">
        <projections start-index="7" stop-index="15">
            <expression-projection start-index="7" stop-index="15" text="CEIL(1.1)">
                <expr>
                    <function function-name="CEIL" text="CEIL(1.1)" start-index="7" stop-index="15">
                        <parameter>
                            <literal-expression value="1.1" start-index="12" stop-index="14" />
                        </parameter>
                    </function>
                </expr>
            </expression-projection>
        </projections>
    </select>

     <select sql-case-id="select_ceiling">
        <projections start-index="7" stop-index="18">
            <expression-projection start-index="7" stop-index="18" text="CEILING(1.1)">
                <expr>
                    <function function-name="CEILING" text="CEILING(1.1)" start-index="7" stop-index="18">
                        <parameter>
                            <literal-expression value="1.1" start-index="15" stop-index="17" />
                        </parameter>
                    </function>
                </expr>
            </expression-projection>
        </projections>
    </select>
  
    <select sql-case-id="select_with_uuid_function">
        <projections start-index="7" stop-index="12">
            <expression-projection text="UUID()" start-index="7" stop-index="12">
                <expr>
                    <function function-name="UUID" start-index="7" stop-index="12" text="UUID()" />
                </expr>
            </expression-projection>
        </projections>
    </select>

    <select sql-case-id="select_with_uuid_short_function">
        <projections start-index="7" stop-index="18">
            <expression-projection text="UUID_SHORT()" start-index="7" stop-index="18">
                <expr>
                    <function function-name="UUID_SHORT" start-index="7" stop-index="18" text="UUID_SHORT()" />
                </expr>
            </expression-projection>
        </projections>
    </select>

    <select sql-case-id="select_with_uuid_to_bin_function">
        <projections start-index="7" stop-index="60">
            <expression-projection text="UUID_TO_BIN('6ccd780c-baba-1026-9564-5b8c656024db', 0)" start-index="7" stop-index="60">
                <expr>
                    <function function-name="UUID_TO_BIN" start-index="7" stop-index="60" text="UUID_TO_BIN('6ccd780c-baba-1026-9564-5b8c656024db', 0)">
                        <parameter>
                            <literal-expression value="6ccd780c-baba-1026-9564-5b8c656024db" start-index="19" stop-index="56" />
                        </parameter>
                        <parameter>
                            <literal-expression value="0" start-index="59" stop-index="59" />
                        </parameter>
                    </function>
                </expr>
            </expression-projection>
        </projections>
    </select>

    <select sql-case-id="select_with_validate_password_strength_function">
        <projections start-index="7" stop-index="50">
            <expression-projection text="VALIDATE_PASSWORD_STRENGTH('N0Tweak$_@123!')" start-index="7" stop-index="50">
                <expr>
                    <function function-name="VALIDATE_PASSWORD_STRENGTH" start-index="7" stop-index="50" text="VALIDATE_PASSWORD_STRENGTH('N0Tweak$_@123!')">
                        <parameter>
                            <literal-expression value="N0Tweak$_@123!" start-index="34" stop-index="49"/>
                        </parameter>
                    </function>
                </expr>
            </expression-projection>
        </projections>
    </select>

    <select sql-case-id="select_with_var_pop_function">
        <from>
            <simple-table name="sales_view" start-index="28" stop-index="39" alias="s" />
        </from>
        <projections start-index="7" stop-index="21">
            <expression-projection text="VAR_POP(s.year)" start-index="7" stop-index="21">
                <expr>
                    <function function-name="VAR_POP" start-index="7" stop-index="21" text="VAR_POP(s.year)">
                        <parameter>
                            <column name="year" start-index="15" stop-index="20">
                                <owner name="s" start-index="15" stop-index="15"/>
                            </column>
                        </parameter>
                    </function>
                </expr>
            </expression-projection>
        </projections>
    </select>

    <select sql-case-id="select_with_var_samp_function">
        <from>
            <simple-table name="sales_view" start-index="29" stop-index="40" alias="s" />
        </from>
        <projections start-index="7" stop-index="22">
            <expression-projection text="VAR_SAMP(s.year)" start-index="7" stop-index="22">
                <expr>
                    <function function-name="VAR_SAMP" start-index="7" stop-index="22" text="VAR_SAMP(s.year)">
                        <parameter>
                            <column name="year" start-index="16" stop-index="21">
                                <owner name="s" start-index="16" stop-index="16"/>
                            </column>
                        </parameter>
                    </function>
                </expr>
            </expression-projection>
        </projections>
    </select>
  
    <select sql-case-id="select_with_variance_function">
        <from>
            <simple-table name="sales_view" start-index="29" stop-index="40" alias="s" />
        </from>
        <projections start-index="7" stop-index="22">
            <expression-projection text="VARIANCE(s.year)" start-index="7" stop-index="22">
                <expr>
                    <function function-name="VARIANCE" start-index="7" stop-index="22" text="VARIANCE(s.year)">
                        <parameter>
                            <column name="year" start-index="16" stop-index="21">
                                <owner name="s" start-index="16" stop-index="16"/>
                            </column>
                        </parameter>
                    </function>
                </expr>
            </expression-projection>
        </projections>
    </select>

    <select sql-case-id="select_with_version_function">
        <projections start-index="7" stop-index="15">
            <expression-projection text="VERSION()" start-index="7" stop-index="15">
                <expr>
                    <function function-name="VERSION" start-index="7" stop-index="15" text="VERSION()" />
                </expr>
            </expression-projection>
        </projections>
    </select>

    <select sql-case-id="select_with_wait_for_executed_gtid_set_function">
        <projections start-index="7" stop-index="76">
            <expression-projection text="WAIT_FOR_EXECUTED_GTID_SET('3E11FA47-71CA-11E1-9E33-C80AA9429562:1-5')" start-index="7" stop-index="76">
                <expr>
                    <function function-name="WAIT_FOR_EXECUTED_GTID_SET" start-index="7" stop-index="76" text="WAIT_FOR_EXECUTED_GTID_SET('3E11FA47-71CA-11E1-9E33-C80AA9429562:1-5')">
                        <parameter>
                            <literal-expression value="3E11FA47-71CA-11E1-9E33-C80AA9429562:1-5" start-index="34" stop-index="75"/>
                        </parameter>
                    </function>
                </expr>
            </expression-projection>
        </projections>
    </select>

    <select sql-case-id="select_with_wait_until_sql_thread_after_gtids_function">
        <projections start-index="7" stop-index="83">
            <expression-projection text="WAIT_UNTIL_SQL_THREAD_AFTER_GTIDS('3E11FA47-71CA-11E1-9E33-C80AA9429562:1-5')" start-index="7" stop-index="83">
                <expr>
                    <function function-name="WAIT_UNTIL_SQL_THREAD_AFTER_GTIDS" start-index="7" stop-index="83" text="WAIT_UNTIL_SQL_THREAD_AFTER_GTIDS('3E11FA47-71CA-11E1-9E33-C80AA9429562:1-5')">
                        <parameter>
                            <literal-expression value="3E11FA47-71CA-11E1-9E33-C80AA9429562:1-5" start-index="41" stop-index="82"/>
                        </parameter>
                    </function>
                </expr>
            </expression-projection>
        </projections>
    </select>

    <select sql-case-id="select_with_week_function">
        <projections start-index="7" stop-index="26">
            <expression-projection text="WEEK('2018-02-20',1)" start-index="7" stop-index="26">
                <expr>
                    <function function-name="WEEK" start-index="7" stop-index="26" text="WEEK('2018-02-20',1)">
                        <parameter>
                            <literal-expression value="2018-02-20" start-index="12" stop-index="23" />
                        </parameter>
                        <parameter>
                            <literal-expression value="1" start-index="25" stop-index="25" />
                        </parameter>
                    </function>
                </expr>
            </expression-projection>
        </projections>
    </select>

    <select sql-case-id="select_with_weekday_function">
        <projections start-index="7" stop-index="36">
            <expression-projection text="WEEKDAY('2017-02-03 22:23:00')" start-index="7" stop-index="36">
                <expr>
                    <function function-name="WEEKDAY" start-index="7" stop-index="36" text="WEEKDAY('2017-02-03 22:23:00')">
                        <parameter>
                            <literal-expression value="2017-02-03 22:23:00" start-index="15" stop-index="35" />
                        </parameter>
                    </function>
                </expr>
            </expression-projection>
        </projections>
    </select>

    <select sql-case-id="select_with_weekofyear_function">
        <projections start-index="7" stop-index="30">
            <expression-projection text="WEEKOFYEAR('2019-02-20')" start-index="7" stop-index="30">
                <expr>
                    <function function-name="WEEKOFYEAR" start-index="7" stop-index="30" text="WEEKOFYEAR('2019-02-20')">
                        <parameter>
                            <literal-expression value="2019-02-20" start-index="18" stop-index="29" />
                        </parameter>
                    </function>
                </expr>
            </expression-projection>
        </projections>
    </select>

    <select sql-case-id="select_with_xor_function">
        <projections start-index="7" stop-index="16">
            <expression-projection text="1 XOR NULL" start-index="7" stop-index="16">
                <expr>
                    <binary-operation-expression start-index="7" stop-index="16">
                        <left>
                            <literal-expression value="1" start-index="7" stop-index="7" />
                        </left>
                        <operator>XOR</operator>
                        <right>
                            <literal-expression value="null" start-index="13" stop-index="16" />
                        </right>
                    </binary-operation-expression>
                </expr>
            </expression-projection>
        </projections>
    </select>

    <select sql-case-id="select_with_year_function">
        <projections start-index="7" stop-index="24">
            <expression-projection text="YEAR('1999-09-09')" start-index="7" stop-index="24">
                <expr>
                    <function function-name="YEAR" start-index="7" stop-index="24" text="YEAR('1999-09-09')">
                        <parameter>
                            <literal-expression value="1999-09-09" start-index="12" stop-index="23" />
                        </parameter>
                    </function>
                </expr>
            </expression-projection>
        </projections>
    </select>

    <select sql-case-id="select_with_yearweek_function">
        <projections start-index="7" stop-index="28">
            <expression-projection text="YEARWEEK('1988-08-08')" start-index="7" stop-index="28">
                <expr>
                    <function function-name="YEARWEEK" start-index="7" stop-index="28" text="YEARWEEK('1988-08-08')">
                        <parameter>
                            <literal-expression value="1988-08-08" start-index="16" stop-index="27" />
                        </parameter>
                    </function>
                </expr>
            </expression-projection>
        </projections>
    </select>

    <select sql-case-id="select_with_weight_string_function">
        <projections start-index="7" stop-index="33">
            <expression-projection text="HEX(WEIGHT_STRING('MySQL'))" start-index="7" stop-index="33">
                <expr>
                    <function function-name="HEX" start-index="7" stop-index="33" text="HEX(WEIGHT_STRING('MySQL'))">
                        <parameter>
                            <function function-name="WEIGHT_STRING" start-index="11" stop-index="32" text="WEIGHT_STRING('MySQL')">
                                <parameter>
                                    <literal-expression value="MySQL" start-index="25" stop-index="31" />
                                </parameter>
                            </function>
                        </parameter>
                    </function>
                </expr>
            </expression-projection>
        </projections>
    </select>

    <select sql-case-id="select_row_number">
        <projections start-index="7" stop-index="25">
            <expression-projection text="ROW_NUMBER() OVER w" start-index="7" stop-index="25">
                <expr>
                    <function function-name="ROW_NUMBER" start-index="7" stop-index="25" text="ROW_NUMBER() OVER w" />
                </expr>
            </expression-projection>
        </projections>
        <from>
            <simple-table name="t_order" start-index="32" stop-index="38" />
        </from>
    </select>

    <select sql-case-id="select_rpad">
        <projections start-index="7" stop-index="28">
            <expression-projection text="RPAD('Hello', 10, '*')" start-index="7" stop-index="28">
                <expr>
                    <function function-name="RPAD" start-index="7" stop-index="28" text="RPAD('Hello', 10, '*')">
                        <parameter>
                            <literal-expression value="Hello" start-index="12" stop-index="18" />
                        </parameter>
                        <parameter>
                            <literal-expression value="10" start-index="21" stop-index="22" />
                        </parameter>
                        <parameter>
                            <literal-expression value="*" start-index="25" stop-index="27" />
                        </parameter>
                    </function>
                </expr>
            </expression-projection>
        </projections>
    </select>

    <select sql-case-id="select_rtrim">
        <projections start-index="7" stop-index="24">
            <expression-projection text="RTRIM('  Hello  ')" start-index="7" stop-index="24">
                <expr>
                    <function function-name="RTRIM" start-index="7" stop-index="24" text="RTRIM('  Hello  ')">
                        <parameter>
                            <literal-expression value="  Hello  " start-index="13" stop-index="23" />
                        </parameter>
                    </function>
                </expr>
            </expression-projection>
        </projections>
    </select>

    <select sql-case-id="select_schema">
        <projections start-index="7" stop-index="14">
            <expression-projection text="SCHEMA()" start-index="7" stop-index="14">
                <expr>
                    <function function-name="SCHEMA" start-index="7" stop-index="14" text="SCHEMA()" />
                </expr>
            </expression-projection>
        </projections>
    </select>

    <select sql-case-id="select_sec_to_time">
        <projections start-index="7" stop-index="23">
            <expression-projection text="SEC_TO_TIME(3600)" start-index="7" stop-index="23">
                <expr>
                    <function function-name="SEC_TO_TIME" start-index="7" stop-index="23" text="SEC_TO_TIME(3600)" >
                        <parameter>
                            <literal-expression value="3600" start-index="19" stop-index="22" />
                        </parameter>
                    </function>
                </expr>
            </expression-projection>
        </projections>
    </select>

    <select sql-case-id="select_second">
        <projections start-index="7" stop-index="35">
            <expression-projection text="SECOND('2020-06-10 12:34:56')" start-index="7" stop-index="35">
                <expr>
                    <function function-name="SECOND" start-index="7" stop-index="35" text="SECOND('2020-06-10 12:34:56')">
                        <parameter>
                            <literal-expression value="2020-06-10 12:34:56" start-index="14" stop-index="34" />
                        </parameter>
                    </function>
                </expr>
            </expression-projection>
        </projections>
    </select>

    <select sql-case-id="select_session_user">
        <projections start-index="7" stop-index="20">
            <expression-projection text="SESSION_USER()" start-index="7" stop-index="20">
                <expr>
                    <function function-name="SESSION_USER" start-index="7" stop-index="20" text="SESSION_USER()" />
                </expr>
            </expression-projection>
        </projections>
    </select>

    <select sql-case-id="select_sha">
        <projections start-index="7" stop-index="24">
            <expression-projection text="SHA('test_string')" start-index="7" stop-index="24">
                <expr>
                    <function function-name="SHA" start-index="7" stop-index="24" text="SHA('test_string')">
                        <parameter>
                            <literal-expression value="test_string" start-index="11" stop-index="23" />
                        </parameter>
                    </function>
                </expr>
            </expression-projection>
        </projections>
    </select>

    <select sql-case-id="select_sign">
        <projections start-index="7" stop-index="14">
            <expression-projection text="SIGN(-5)" start-index="7" stop-index="14">
                <expr>
                    <function function-name="SIGN" start-index="7" stop-index="14" text="SIGN(-5)">
                        <parameter>
                            <literal-expression value="-5" start-index="12" stop-index="13" />
                        </parameter>
                    </function>
                </expr>
            </expression-projection>
        </projections>
    </select>

    <select sql-case-id="select_sin">
        <projections start-index="7" stop-index="14">
            <expression-projection text="SIN(0.5)" start-index="7" stop-index="14">
                <expr>
                    <function function-name="SIN" start-index="7" stop-index="14" text="SIN(0.5)">
                        <parameter>
                            <literal-expression value="0.5" start-index="11" stop-index="13" />
                        </parameter>
                    </function>
                </expr>
            </expression-projection>
        </projections>
    </select>

    <select sql-case-id="select_sleep">
        <projections start-index="7" stop-index="14">
            <expression-projection text="SLEEP(5)" start-index="7" stop-index="14">
                <expr>
                    <function function-name="SLEEP" start-index="7" stop-index="14" text="SLEEP(5)">
                        <parameter>
                            <literal-expression value="5" start-index="13" stop-index="13" />
                        </parameter>
                    </function>
                </expr>
            </expression-projection>
        </projections>
    </select>

    <select sql-case-id="select_char_length">
        <projections start-index="7" stop-index="24">
            <expression-projection start-index="7" stop-index="24" text="CHAR_LENGTH('str')">
                <expr>
                    <function function-name="CHAR_LENGTH" text="CHAR_LENGTH('str')" start-index="7" stop-index="24">
                        <parameter>
                            <literal-expression value="str" start-index="19" stop-index="23" />
                        </parameter>
                    </function>
                </expr>
            </expression-projection>
        </projections>
    </select>

    <select sql-case-id="select_character_length">
        <projections start-index="7" stop-index="29">
            <expression-projection start-index="7" stop-index="29" text="CHARACTER_LENGTH('str')">
                <expr>
                    <function function-name="CHARACTER_LENGTH" text="CHARACTER_LENGTH('str')" start-index="7" stop-index="29">
                        <parameter>
                            <literal-expression value="str" start-index="24" stop-index="28" />
                        </parameter>
                    </function>
                </expr>
            </expression-projection>
        </projections>
    </select>

    <select sql-case-id="select_charset">
        <projections start-index="7" stop-index="20">
            <expression-projection start-index="7" stop-index="20" text="CHARSET('str')">
                <expr>
                    <function function-name="CHARSET" text="CHARSET('str')" start-index="7" stop-index="20">
                        <parameter>
                            <literal-expression value="str" start-index="15" stop-index="19" />
                        </parameter>
                    </function>
                </expr>
            </expression-projection>
        </projections>
    </select>

    <select sql-case-id="select_coalesce">
        <projections start-index="7" stop-index="23">
            <expression-projection start-index="7" stop-index="23" text="COALESCE(null, 1)">
                <expr>
                    <function function-name="COALESCE" text="COALESCE(null, 1)" start-index="7" stop-index="23">
                        <parameter>
                            <literal-expression value="null" start-index="16" stop-index="19" />
                        </parameter>
                        <parameter>
                            <literal-expression value="1" start-index="22" stop-index="22" />
                        </parameter>
                    </function>
                </expr>
            </expression-projection>
        </projections>
    </select>

    <select sql-case-id="select_coercibility">
        <projections start-index="7" stop-index="25">
            <expression-projection start-index="7" stop-index="25" text="COERCIBILITY('str')">
                <expr>
                    <function function-name="COERCIBILITY" text="COERCIBILITY('str')" start-index="7" stop-index="25">
                        <parameter>
                            <literal-expression value="str" start-index="20" stop-index="24" />
                        </parameter>
                    </function>
                </expr>
            </expression-projection>
        </projections>
    </select>

    <select sql-case-id="select_collation">
        <projections start-index="7" stop-index="22">
            <expression-projection start-index="7" stop-index="22" text="COLLATION('str')">
                <expr>
                    <function function-name="COLLATION" text="COLLATION('str')" start-index="7" stop-index="22">
                        <parameter>
                            <literal-expression value="str" start-index="17" stop-index="21" />
                        </parameter>
                    </function>
                </expr>
            </expression-projection>
        </projections>
    </select>

    <select sql-case-id="select_compress">
        <projections start-index="7" stop-index="21">
            <expression-projection start-index="7" stop-index="21" text="COMPRESS('str')">
                <expr>
                    <function function-name="COMPRESS" text="COMPRESS('str')" start-index="7" stop-index="21">
                        <parameter>
                            <literal-expression value="str" start-index="16" stop-index="20" />
                        </parameter>
                    </function>
                </expr>
            </expression-projection>
        </projections>
    </select>

    <select sql-case-id="select_concat">
        <projections start-index="7" stop-index="29">
            <expression-projection start-index="7" stop-index="29" text="CONCAT('My', 'S', 'QL')">
                <expr>
                    <function function-name="CONCAT" text="CONCAT('My', 'S', 'QL')" start-index="7" stop-index="29">
                        <parameter>
                            <literal-expression value="My" start-index="14" stop-index="17" />
                        </parameter>
                        <parameter>
                            <literal-expression value="S" start-index="20" stop-index="22" />
                        </parameter>
                        <parameter>
                            <literal-expression value="QL" start-index="25" stop-index="28" />
                        </parameter>
                    </function>
                </expr>
            </expression-projection>
        </projections>
    </select>

    <select sql-case-id="select_concat_ws">
        <projections start-index="7" stop-index="62">
            <expression-projection start-index="7" stop-index="62" text="CONCAT_WS(',', 'First name', 'Second name', 'Last Name')">
                <expr>
                    <function function-name="CONCAT_WS" text="CONCAT_WS(',', 'First name', 'Second name', 'Last Name')" start-index="7" stop-index="62">
                        <parameter>
                            <literal-expression value="," start-index="17" stop-index="19" />
                        </parameter>
                        <parameter>
                            <literal-expression value="First name" start-index="22" stop-index="33" />
                        </parameter>
                        <parameter>
                            <literal-expression value="Second name" start-index="36" stop-index="48" />
                        </parameter>
                        <parameter>
                            <literal-expression value="Last Name" start-index="51" stop-index="61" />
                        </parameter>
                    </function>
                </expr>
            </expression-projection>
        </projections>
    </select>

    <select sql-case-id="select_connection_id">
        <projections start-index="7" stop-index="21">
            <expression-projection start-index="7" stop-index="21" text="CONNECTION_ID()">
                <expr>
                    <function function-name="CONNECTION_ID" text="CONNECTION_ID()" start-index="7" stop-index="21" />
                </expr>
            </expression-projection>
        </projections>
    </select>

    <select sql-case-id="select_conv">
        <projections start-index="7" stop-index="20">
            <expression-projection start-index="7" stop-index="20" text="CONV('a',16,2)">
                <expr>
                    <function function-name="CONV" text="CONV('a',16,2)" start-index="7" stop-index="20">
                        <parameter>
                            <literal-expression value="a" start-index="12" stop-index="14" />
                        </parameter>
                        <parameter>
                            <literal-expression value="16" start-index="16" stop-index="17" />
                        </parameter>
                        <parameter>
                            <literal-expression value="2" start-index="19" stop-index="19" />
                        </parameter>
                    </function>
                </expr>
            </expression-projection>
        </projections>
    </select>

    <select sql-case-id="select_convert_function_using_character_set">
        <projections start-index="7" stop-index="34">
            <expression-projection text="CONVERT('abc' USING utf8mb4)" start-index="7" stop-index="34">
                <expr>
                    <function function-name="CONVERT" start-index="7" stop-index="34" text="CONVERT('abc' USING utf8mb4)">
                        <parameter>
                            <literal-expression value="abc" start-index="15" stop-index="19" />
                            <using-character-set text="USING utf8mb4" start-index="20" stop-index="34" />
                        </parameter>
                    </function>
                </expr>
            </expression-projection>
        </projections>
    </select>

    <select sql-case-id="select_convert_tz_function">
        <projections start-index="7" stop-index="51">
            <expression-projection text="CONVERT_TZ('2004-01-01 12:00:00','GMT','MET')" start-index="7" stop-index="51">
                <expr>
                    <function function-name="CONVERT_TZ" start-index="7" stop-index="51" text="CONVERT_TZ('2004-01-01 12:00:00','GMT','MET')">
                        <parameter>
                            <literal-expression value="2004-01-01 12:00:00" start-index="18" stop-index="38" />
                        </parameter>
                        <parameter>
                            <literal-expression value="GMT" start-index="40" stop-index="44" />
                        </parameter>
                        <parameter>
                            <literal-expression value="MET" start-index="46" stop-index="50" />
                        </parameter>
                    </function>
                </expr>
            </expression-projection>
        </projections>
    </select>

    <select sql-case-id="select_cos_function">
        <projections start-index="7" stop-index="15">
            <expression-projection text="COS(PI())" start-index="7" stop-index="15">
                <expr>
                    <function function-name="COS" start-index="7" stop-index="15" text="COS(PI())">
                        <parameter>
                            <function function-name="PI" start-index="11" stop-index="14" text="PI()">
                            </function>
                        </parameter>
                    </function>
                </expr>
            </expression-projection>
        </projections>
    </select>

    <select sql-case-id="select_cot_function">
        <projections start-index="7" stop-index="13">
            <expression-projection text="COT(12)" start-index="7" stop-index="13">
                <expr>
                    <function function-name="COT" start-index="7" stop-index="13" text="COT(12)">
                        <parameter>
                            <literal-expression value="12" start-index="11" stop-index="12" />
                        </parameter>
                    </function>
                </expr>
            </expression-projection>
        </projections>
    </select>

    <select sql-case-id="select_crc32_function">
        <projections start-index="7" stop-index="20">
            <expression-projection text="CRC32('MySQL')" start-index="7" stop-index="20">
                <expr>
                    <function function-name="CRC32" start-index="7" stop-index="20" text="CRC32('MySQL')">
                        <parameter>
                            <literal-expression value="MySQL" start-index="13" stop-index="19" />
                        </parameter>
                    </function>
                </expr>
            </expression-projection>
        </projections>
    </select>

    <select sql-case-id="select_window_with_cume_dist_function">
        <from>
            <simple-table name="numbers" start-index="36" stop-index="42" />
        </from>
        <projections start-index="7" stop-index="29">
            <column-projection name="val" start-index="7" stop-index="9" />
            <expression-projection text="CUME_DIST() OVER()" start-index="12" stop-index="29">
                <expr>
                    <function function-name="CUME_DIST" start-index="12" stop-index="29" text="CUME_DIST() OVER()"/>
                </expr>
            </expression-projection>
        </projections>
    </select>

    <select sql-case-id="select_curdate_function">
        <projections start-index="7" stop-index="15">
            <expression-projection text="CURDATE()" start-index="7" stop-index="15">
                <expr>
                    <function function-name="CURDATE" start-index="7" stop-index="15" text="CURDATE()">
                    </function>
                </expr>
            </expression-projection>
        </projections>
    </select>

    <select sql-case-id="select_current_date_function">
        <projections start-index="7" stop-index="20">
            <expression-projection text="CURRENT_DATE()" start-index="7" stop-index="20">
                <expr>
                    <function function-name="CURRENT_DATE" start-index="7" stop-index="20" text="CURRENT_DATE()">
                    </function>
                </expr>
            </expression-projection>
        </projections>
    </select>

    <select sql-case-id="select_current_time_function">
        <projections start-index="7" stop-index="20">
            <expression-projection text="CURRENT_TIME()" start-index="7" stop-index="20">
                <expr>
                    <function function-name="CURRENT_TIME" start-index="7" stop-index="20" text="CURRENT_TIME()">
                    </function>
                </expr>
            </expression-projection>
        </projections>
    </select>

    <select sql-case-id="select_current_timestamp_function">
        <projections start-index="7" stop-index="25">
            <expression-projection text="CURRENT_TIMESTAMP()" start-index="7" stop-index="25">
                <expr>
                    <function function-name="CURRENT_TIMESTAMP" start-index="7" stop-index="25" text="CURRENT_TIMESTAMP()">
                    </function>
                </expr>
            </expression-projection>
        </projections>
    </select>

    <select sql-case-id="select_curtime_function">
        <projections start-index="7" stop-index="15">
            <expression-projection text="CURTIME()" start-index="7" stop-index="15">
                <expr>
                    <function function-name="CURTIME" start-index="7" stop-index="15" text="CURTIME()">
                    </function>
                </expr>
            </expression-projection>
        </projections>
    </select>

    <select sql-case-id="select_date_function">
        <projections start-index="7" stop-index="33">
            <expression-projection text="DATE('2003-12-31 01:02:03')" start-index="7" stop-index="33">
                <expr>
                    <function function-name="DATE" start-index="7" stop-index="33" text="DATE('2003-12-31 01:02:03')">
                        <parameter>
                            <literal-expression value="2003-12-31 01:02:03" start-index="12" stop-index="32" />
                        </parameter>
                    </function>
                </expr>
            </expression-projection>
        </projections>
    </select>

    <select sql-case-id="select_date_add_function">
        <projections start-index="7" stop-index="43">
            <expression-projection text="DATE_ADD('2018-05-01',INTERVAL 1 DAY)" start-index="7" stop-index="43">
                <expr>
                    <function function-name="DATE_ADD" start-index="7" stop-index="43" text="DATE_ADD('2018-05-01',INTERVAL 1 DAY)">
                        <parameter>
                            <literal-expression value="2018-05-01" start-index="16" stop-index="27" />
                        </parameter>
                        <parameter>
                            <function function-name="INTERVAL" text="INTERVAL" start-index="29" stop-index="36" >
                                <parameter>
                                    <parameter-marker-expression parameter-index="0" start-index="38" stop-index="38" />
                                    <literal-expression value="1" start-index="38" stop-index="38" />
                                </parameter>
                                <parameter>
                                    <literal-expression value="DAY" start-index="40" stop-index="42" />
                                </parameter>
                            </function>
                        </parameter>
                    </function>
                </expr>
            </expression-projection>
        </projections>
    </select>

    <select sql-case-id="select_date_format_function">
        <projections start-index="7" stop-index="52">
            <expression-projection text="DATE_FORMAT('2009-10-04 22:23:00', '%W %M %Y')" start-index="7" stop-index="52">
                <expr>
                    <function function-name="DATE_FORMAT" start-index="7" stop-index="52" text="DATE_FORMAT('2009-10-04 22:23:00', '%W %M %Y')">
                        <parameter>
                            <literal-expression value="2009-10-04 22:23:00" start-index="19" stop-index="39" />
                        </parameter>
                        <parameter>
                            <literal-expression value="%W %M %Y" start-index="42" stop-index="51" />
                        </parameter>
                    </function>
                </expr>
            </expression-projection>
        </projections>
    </select>

    <select sql-case-id="select_date_sub_function">
        <projections start-index="7" stop-index="43">
            <expression-projection text="DATE_SUB('2018-05-01',INTERVAL 1 DAY)" start-index="7" stop-index="43">
                <expr>
                    <function function-name="DATE_SUB" start-index="7" stop-index="43" text="DATE_SUB('2018-05-01',INTERVAL 1 DAY)">
                        <parameter>
                            <literal-expression value="2018-05-01" start-index="16" stop-index="27" />
                        </parameter>
                        <parameter>
                            <function function-name="INTERVAL" text="INTERVAL" start-index="29" stop-index="36" >
                                <parameter>
                                    <parameter-marker-expression parameter-index="0" start-index="38" stop-index="38" />
                                    <literal-expression value="1" start-index="38" stop-index="38" />
                                </parameter>
                                <parameter>
                                    <literal-expression value="DAY" start-index="40" stop-index="42" />
                                </parameter>
                            </function>
                        </parameter>
                    </function>
                </expr>
            </expression-projection>
        </projections>
    </select>

    <select sql-case-id="select_datediff_function">
        <projections start-index="7" stop-index="50">
            <expression-projection text="DATEDIFF('2007-12-31 23:59:59','2007-12-30')" start-index="7" stop-index="50">
                <expr>
                    <function function-name="DATEDIFF" start-index="7" stop-index="50" text="DATEDIFF('2007-12-31 23:59:59','2007-12-30')">
                        <parameter>
                            <literal-expression value="2007-12-31 23:59:59" start-index="16" stop-index="36" />
                        </parameter>
                        <parameter>
                            <literal-expression value="2007-12-30" start-index="38" stop-index="49" />
                        </parameter>
                    </function>
                </expr>
            </expression-projection>
        </projections>
    </select>

    <select sql-case-id="select_day_function">
        <projections start-index="7" stop-index="23">
            <expression-projection text="DAY('2007-02-03')" start-index="7" stop-index="23">
                <expr>
                    <function function-name="DAY" start-index="7" stop-index="23" text="DAY('2007-02-03')">
                        <parameter>
                            <literal-expression value="2007-02-03" start-index="11" stop-index="22" />
                        </parameter>
                    </function>
                </expr>
            </expression-projection>
        </projections>
    </select>

    <select sql-case-id="select_dayname_function">
        <projections start-index="7" stop-index="27">
            <expression-projection text="DAYNAME('2007-02-03')" start-index="7" stop-index="27">
                <expr>
                    <function function-name="DAYNAME" start-index="7" stop-index="27" text="DAYNAME('2007-02-03')">
                        <parameter>
                            <literal-expression value="2007-02-03" start-index="15" stop-index="26" />
                        </parameter>
                    </function>
                </expr>
            </expression-projection>
        </projections>
    </select>

    <select sql-case-id="select_dayofmonth_function">
        <projections start-index="7" stop-index="30">
            <expression-projection text="DAYOFMONTH('2007-02-03')" start-index="7" stop-index="30">
                <expr>
                    <function function-name="DAYOFMONTH" start-index="7" stop-index="30" text="DAYOFMONTH('2007-02-03')">
                        <parameter>
                            <literal-expression value="2007-02-03" start-index="18" stop-index="29" />
                        </parameter>
                    </function>
                </expr>
            </expression-projection>
        </projections>
    </select>

    <select sql-case-id="select_dayofweek_function">
        <projections start-index="7" stop-index="29">
            <expression-projection text="DAYOFWEEK('2007-02-03')" start-index="7" stop-index="29">
                <expr>
                    <function function-name="DAYOFWEEK" start-index="7" stop-index="29" text="DAYOFWEEK('2007-02-03')">
                        <parameter>
                            <literal-expression value="2007-02-03" start-index="17" stop-index="28" />
                        </parameter>
                    </function>
                </expr>
            </expression-projection>
        </projections>
    </select>

    <select sql-case-id="select_dayofyear_function">
        <projections start-index="7" stop-index="29">
            <expression-projection text="DAYOFYEAR('2007-02-03')" start-index="7" stop-index="29">
                <expr>
                    <function function-name="DAYOFYEAR" start-index="7" stop-index="29" text="DAYOFYEAR('2007-02-03')">
                        <parameter>
                            <literal-expression value="2007-02-03" start-index="17" stop-index="28" />
                        </parameter>
                    </function>
                </expr>
            </expression-projection>
        </projections>
    </select>

    <select sql-case-id="select_default_function">
        <projections start-index="7" stop-index="18">
            <expression-projection text="DEFAULT(val)" start-index="7" stop-index="18">
                <expr>
                    <function function-name="DEFAULT" start-index="7" stop-index="18" text="DEFAULT(val)">
                        <parameter>
                            <column name="val" start-index="15" stop-index="17" />
                        </parameter>
                    </function>
                </expr>
            </expression-projection>
        </projections>
        <from>
            <simple-table name="numbers" start-index="25" stop-index="31" />
        </from>
    </select>

    <select sql-case-id="select_degrees_function">
        <projections start-index="7" stop-index="19">
            <expression-projection text="DEGREES(PI())" start-index="7" stop-index="19">
                <expr>
                    <function function-name="DEGREES" start-index="7" stop-index="19" text="DEGREES(PI())">
                        <parameter>
                            <function function-name="PI" start-index="15" stop-index="18" text="PI()">
                            </function>
                        </parameter>
                    </function>
                </expr>
            </expression-projection>
        </projections>
    </select>

    <select sql-case-id="select_window_with_dense_rank_function">
        <from>
            <simple-table name="numbers" start-index="37" stop-index="43" />
        </from>
        <projections start-index="7" stop-index="30">
            <column-projection name="val" start-index="7" stop-index="9" />
            <expression-projection text="DENSE_RANK() OVER()" start-index="12" stop-index="30">
                <expr>
                    <function function-name="DENSE_RANK" start-index="12" stop-index="30" text="DENSE_RANK() OVER()"/>
                </expr>
            </expression-projection>
        </projections>
    </select>

    <select sql-case-id="select_elt">
        <projections start-index="7" stop-index="24">
            <expression-projection start-index="7" stop-index="24" text="ELT(1, 'Aa', 'Bb')">
                <expr>
                    <function function-name="ELT" text="ELT(1, 'Aa', 'Bb')" start-index="7" stop-index="24">
                        <parameter>
                            <literal-expression value="1" start-index="11" stop-index="11" />
                        </parameter>
                        <parameter>
                            <literal-expression value="Aa" start-index="14" stop-index="17" />
                        </parameter>
                        <parameter>
                            <literal-expression value="Bb" start-index="20" stop-index="23" />
                        </parameter>
                    </function>
                </expr>
            </expression-projection>
        </projections>
    </select>

    <select sql-case-id="select_exp">
        <projections start-index="7" stop-index="12">
            <expression-projection start-index="7" stop-index="12" text="EXP(2)">
                <expr>
                    <function function-name="EXP" text="EXP(2)" start-index="7" stop-index="12">
                        <parameter>
                            <literal-expression value="2" start-index="11" stop-index="11" />
                        </parameter>
                    </function>
                </expr>
            </expression-projection>
        </projections>
    </select>

    <select sql-case-id="select_export_set">
        <projections start-index="7" stop-index="33">
            <expression-projection start-index="7" stop-index="33" text="EXPORT_SET(5,'Y','N',',',4)">
                <expr>
                    <function function-name="EXPORT_SET" text="EXPORT_SET(5,'Y','N',',',4)" start-index="7" stop-index="33">
                        <parameter>
                            <literal-expression value="5" start-index="18" stop-index="18" />
                        </parameter>
                        <parameter>
                            <literal-expression value="Y" start-index="20" stop-index="22" />
                        </parameter>
                        <parameter>
                            <literal-expression value="N" start-index="24" stop-index="26" />
                        </parameter>
                        <parameter>
                            <literal-expression value="," start-index="28" stop-index="30" />
                        </parameter>
                        <parameter>
                            <literal-expression value="4" start-index="32" stop-index="32" />
                        </parameter>
                    </function>
                </expr>
            </expression-projection>
        </projections>
    </select>

    <select sql-case-id="select_extractvalue">
        <projections start-index="7" stop-index="41">
            <expression-projection start-index="7" stop-index="41" text="ExtractValue('&lt;a&gt;&lt;b/&gt;&lt;/a&gt;', '/a/b')">
                <expr>
                    <function function-name="ExtractValue" text="ExtractValue('&lt;a&gt;&lt;b/&gt;&lt;/a&gt;', '/a/b')" start-index="7" stop-index="41">
                        <parameter>
                            <literal-expression value="&lt;a&gt;&lt;b/&gt;&lt;/a&gt;" start-index="20" stop-index="32" />
                        </parameter>
                        <parameter>
                            <literal-expression value="/a/b" start-index="35" stop-index="40" />
                        </parameter>
                    </function>
                </expr>
            </expression-projection>
        </projections>
    </select>

    <select sql-case-id="select_field">
        <projections start-index="7" stop-index="29">
            <expression-projection start-index="7" stop-index="29" text="FIELD('Bb', 'Aa', 'Bb')">
                <expr>
                    <function function-name="FIELD" text="FIELD('Bb', 'Aa', 'Bb')" start-index="7" stop-index="29">
                        <parameter>
                            <literal-expression value="Bb" start-index="13" stop-index="16" />
                        </parameter>
                        <parameter>
                            <literal-expression value="Aa" start-index="19" stop-index="22" />
                        </parameter>
                        <parameter>
                            <literal-expression value="Bb" start-index="25" stop-index="28" />
                        </parameter>
                    </function>
                </expr>
            </expression-projection>
        </projections>
    </select>

    <select sql-case-id="select_find_in_set">
        <projections start-index="7" stop-index="32">
            <expression-projection start-index="7" stop-index="32" text="FIND_IN_SET('b','a,b,c,d')">
                <expr>
                    <function function-name="FIND_IN_SET" text="FIND_IN_SET('b','a,b,c,d')" start-index="7" stop-index="32">
                        <parameter>
                            <literal-expression value="b" start-index="19" stop-index="21" />
                        </parameter>
                        <parameter>
                            <literal-expression value="a,b,c,d" start-index="23" stop-index="31" />
                        </parameter>
                    </function>
                </expr>
            </expression-projection>
        </projections>
    </select>

    <select sql-case-id="select_first_value">
        <projections start-index="7" stop-index="42">
            <expression-projection start-index="7" stop-index="42" text="FIRST_VALUE(name) OVER (ORDER BY id)">
                <expr>
                    <function function-name="FIRST_VALUE" text="FIRST_VALUE(name) OVER (ORDER BY id)" start-index="7" stop-index="42">
                        <parameter>
                            <column name="name" start-index="19" stop-index="22" />
                        </parameter>
                    </function>
                </expr>
            </expression-projection>
        </projections>
        <from>
            <simple-table name="t_order" start-index="49" stop-index="55" />
        </from>
    </select>

    <select sql-case-id="select_floor">
        <projections start-index="7" stop-index="17">
            <expression-projection start-index="7" stop-index="17" text="FLOOR(1.23)">
                <expr>
                    <function function-name="FLOOR" text="FLOOR(1.23)" start-index="7" stop-index="17">
                        <parameter>
                            <literal-expression value="1.23" start-index="13" stop-index="16" />
                        </parameter>
                    </function>
                </expr>
            </expression-projection>
        </projections>
    </select>

    <select sql-case-id="select_format">
        <projections start-index="7" stop-index="29">
            <expression-projection start-index="7" stop-index="29" text="FORMAT(12332.123456, 4)">
                <expr>
                    <function function-name="FORMAT" text="FORMAT(12332.123456, 4)" start-index="7" stop-index="29">
                        <parameter>
                            <literal-expression value="12332.123456" start-index="14" stop-index="25" />
                        </parameter>
                        <parameter>
                            <literal-expression value="4" start-index="28" stop-index="28" />
                        </parameter>
                    </function>
                </expr>
            </expression-projection>
        </projections>
    </select>

    <select sql-case-id="select_format_bytes">
        <projections start-index="7" stop-index="23">
            <expression-projection start-index="7" stop-index="23" text="FORMAT_BYTES(512)">
                <expr>
                    <function function-name="FORMAT_BYTES" text="FORMAT_BYTES(512)" start-index="7" stop-index="23">
                        <parameter>
                            <literal-expression value="512" start-index="20" stop-index="22" />
                        </parameter>
                    </function>
                </expr>
            </expression-projection>
        </projections>
    </select>

    <select sql-case-id="select_json_parse">
        <projections start-index="7" stop-index="41">
            <expression-projection start-index="7" stop-index="41" text="JSON_PARSE('{&quot;k1&quot;:&quot;v31&quot;,&quot;k2&quot;:300}')">
                <expr>
                    <function function-name="JSON_PARSE" text="JSON_PARSE('{&quot;k1&quot;:&quot;v31&quot;,&quot;k2&quot;:300}')" start-index="7" stop-index="41">
                        <parameter>
                            <literal-expression value="{&quot;k1&quot;:&quot;v31&quot;,&quot;k2&quot;:300}" start-index="18" stop-index="40" />
                        </parameter>
                    </function>
                </expr>
            </expression-projection>
        </projections>
    </select>

    <select sql-case-id="select_json_parse_error_to_null">
        <projections start-index="7" stop-index="32">
            <expression-projection start-index="7" stop-index="32" text="JSON_PARSE('invalid json')">
                <expr>
                    <function function-name="JSON_PARSE" text="JSON_PARSE('invalid json')" start-index="7" stop-index="32">
                        <parameter>
                            <literal-expression value="invalid json" start-index="18" stop-index="31" />
                        </parameter>
                    </function>
                </expr>
            </expression-projection>
        </projections>
    </select>

    <select sql-case-id="select_json_parse_error_to_value">
        <projections start-index="7" stop-index="38">
            <expression-projection start-index="7" stop-index="38" text="JSON_PARSE('invalid json', '{}')">
                <expr>
                    <function function-name="JSON_PARSE" text="JSON_PARSE('invalid json', '{}')" start-index="7" stop-index="38">
                        <parameter>
                            <literal-expression value="invalid json" start-index="18" stop-index="31" />
                        </parameter>
                        <parameter>
                            <literal-expression value="{}" start-index="34" stop-index="37" />
                        </parameter>
                    </function>
                </expr>
            </expression-projection>
        </projections>
    </select>

    <select sql-case-id="select_std">
        <projections start-index="7" stop-index="12">
            <expression-projection start-index="7" stop-index="12" text="STD(1)">
                <expr>
                    <function function-name="STD" text="STD(1)" start-index="7" stop-index="12">
                        <parameter>
                            <literal-expression value="1" start-index="11" stop-index="11" />
                        </parameter>
                    </function>
                </expr>
            </expression-projection>
        </projections>
    </select>

    <select sql-case-id="select_stddev">
        <projections start-index="7" stop-index="15">
            <expression-projection start-index="7" stop-index="15" text="STDDEV(1)">
                <expr>
                    <function function-name="STDDEV" text="STDDEV(1)" start-index="7" stop-index="15">
                        <parameter>
                            <literal-expression value="1" start-index="14" stop-index="14" />
                        </parameter>
                    </function>
                </expr>
            </expression-projection>
        </projections>
    </select>

    <select sql-case-id="select_stddev_pop">
        <projections start-index="7" stop-index="19">
            <expression-projection start-index="7" stop-index="19" text="STDDEV_POP(1)">
                <expr>
                    <function function-name="STDDEV_POP" text="STDDEV_POP(1)" start-index="7" stop-index="19">
                        <parameter>
                            <literal-expression value="1" start-index="18" stop-index="18" />
                        </parameter>
                    </function>
                </expr>
            </expression-projection>
        </projections>
    </select>

    <select sql-case-id="select_stddev_samp">
        <projections start-index="7" stop-index="20">
            <expression-projection start-index="7" stop-index="20" text="STDDEV_SAMP(1)">
                <expr>
                    <function function-name="STDDEV_SAMP" text="STDDEV_SAMP(1)" start-index="7" stop-index="20">
                        <parameter>
                            <literal-expression value="1" start-index="19" stop-index="19" />
                        </parameter>
                    </function>
                </expr>
            </expression-projection>
        </projections>
    </select>

    <select sql-case-id="select_str_to_date">
        <projections start-index="7" stop-index="41">
            <expression-projection start-index="7" stop-index="41" text="STR_TO_DATE('01,5,2013','%d,%m,%Y')">
                <expr>
                    <function function-name="STR_TO_DATE" text="STR_TO_DATE('01,5,2013','%d,%m,%Y')" start-index="7" stop-index="41">
                        <parameter>
                            <literal-expression value="01,5,2013" start-index="19" stop-index="29" />
                        </parameter>
                        <parameter>
                            <literal-expression value="%d,%m,%Y" start-index="31" stop-index="40" />
                        </parameter>
                    </function>
                </expr>
            </expression-projection>
        </projections>
    </select>

    <select sql-case-id="select_strcmp">
        <projections start-index="7" stop-index="29">
            <expression-projection start-index="7" stop-index="29" text="STRCMP('text', 'text2')">
                <expr>
                    <function function-name="STRCMP" text="STRCMP('text', 'text2')" start-index="7" stop-index="29">
                        <parameter>
                            <literal-expression value="text" start-index="14" stop-index="19" />
                        </parameter>
                        <parameter>
                            <literal-expression value="text2" start-index="22" stop-index="28" />
                        </parameter>
                    </function>
                </expr>
            </expression-projection>
        </projections>
    </select>

    <select sql-case-id="select_subdate">
        <projections start-index="7" stop-index="40">
            <expression-projection start-index="7" stop-index="40" text="SUBDATE('2008-01-02 12:00:00', 31)">
                <expr>
                    <function function-name="SUBDATE" text="SUBDATE('2008-01-02 12:00:00', 31)" start-index="7" stop-index="40">
                        <parameter>
                            <literal-expression value="2008-01-02 12:00:00" start-index="15" stop-index="35" />
                        </parameter>
                        <parameter>
                            <literal-expression value="31" start-index="38" stop-index="39" />
                        </parameter>
                    </function>
                </expr>
            </expression-projection>
        </projections>
    </select>

    <select sql-case-id="select_subtime">
        <projections start-index="7" stop-index="60">
            <expression-projection start-index="7" stop-index="60" text="SUBTIME('2007-12-31 23:59:59.999999','1 1:1:1.000002')">
                <expr>
                    <function function-name="SUBTIME" text="SUBTIME('2007-12-31 23:59:59.999999','1 1:1:1.000002')" start-index="7" stop-index="60">
                        <parameter>
                            <literal-expression value="2007-12-31 23:59:59.999999" start-index="15" stop-index="42" />
                        </parameter>
                        <parameter>
                            <literal-expression value="1 1:1:1.000002" start-index="44" stop-index="59" />
                        </parameter>
                    </function>
                </expr>
            </expression-projection>
        </projections>
    </select>

    <select sql-case-id="select_sysdate">
        <projections start-index="7" stop-index="15">
            <expression-projection start-index="7" stop-index="15" text="SYSDATE()">
                <expr>
                    <function function-name="SYSDATE" text="SYSDATE()" start-index="7" stop-index="15">
                    </function>
                </expr>
            </expression-projection>
        </projections>
    </select>

    <select sql-case-id="select_format_pico_time">
        <projections start-index="7" stop-index="28">
            <expression-projection start-index="7" stop-index="28" text="FORMAT_PICO_TIME(3501)">
                <expr>
                    <function function-name="FORMAT_PICO_TIME" text="FORMAT_PICO_TIME(3501)" start-index="7" stop-index="28">
                        <parameter>
                            <literal-expression value="3501" start-index="24" stop-index="27" />
                        </parameter>
                    </function>
                </expr>
            </expression-projection>
        </projections>
    </select>

    <select sql-case-id="select_found_rows">
        <projections start-index="7" stop-index="18">
            <expression-projection start-index="7" stop-index="18" text="FOUND_ROWS()">
                <expr>
                    <function function-name="FOUND_ROWS" text="FOUND_ROWS()" start-index="7" stop-index="18" />
                </expr>
            </expression-projection>
        </projections>
    </select>

    <select sql-case-id="select_from_base64">
        <projections start-index="7" stop-index="35">
            <expression-projection start-index="7" stop-index="35" text="FROM_BASE64(TO_BASE64('abc'))">
                <expr>
                    <function function-name="FROM_BASE64" text="FROM_BASE64(TO_BASE64('abc'))" start-index="7" stop-index="35">
                        <parameter>
                            <function function-name="TO_BASE64" text="TO_BASE64('abc')" start-index="19" stop-index="34">
                                <parameter>
                                    <literal-expression value="abc" start-index="29" stop-index="33" />
                                </parameter>
                            </function>
                        </parameter>
                    </function>
                </expr>
            </expression-projection>
        </projections>
    </select>

    <select sql-case-id="select_from_days">
        <projections start-index="7" stop-index="23">
            <expression-projection start-index="7" stop-index="23" text="FROM_DAYS(730669)">
                <expr>
                    <function function-name="FROM_DAYS" text="FROM_DAYS(730669)" start-index="7" stop-index="23">
                        <parameter>
                            <literal-expression value="730669" start-index="17" stop-index="22" />
                        </parameter>
                    </function>
                </expr>
            </expression-projection>
        </projections>
    </select>

    <select sql-case-id="select_from_unixtime">
        <projections start-index="7" stop-index="31">
            <expression-projection start-index="7" stop-index="31" text="FROM_UNIXTIME(1447430881)">
                <expr>
                    <function function-name="FROM_UNIXTIME" text="FROM_UNIXTIME(1447430881)" start-index="7" stop-index="31">
                        <parameter>
                            <literal-expression value="1447430881" start-index="21" stop-index="30" />
                        </parameter>
                    </function>
                </expr>
            </expression-projection>
        </projections>
    </select>

    <select sql-case-id="select_get_format">
        <projections start-index="7" stop-index="29">
            <expression-projection start-index="7" stop-index="29" text="GET_FORMAT(DATE, 'EUR')">
                <function function-name="GET_FORMAT" text="GET_FORMAT(DATE, 'EUR')" start-index="7" stop-index="29">
                    <parameter>
                        <literal-expression value="DATE" start-index="18" stop-index="21" />
                    </parameter>
                    <parameter>
                        <literal-expression value="EUR" start-index="24" stop-index="28" />
                    </parameter>
                </function>
            </expression-projection>
        </projections>
    </select>

    <select sql-case-id="select_get_lock">
        <projections start-index="7" stop-index="26">
            <expression-projection start-index="7" stop-index="26" text="GET_LOCK('lock1',10)">
                <expr>
                    <function function-name="GET_LOCK" text="GET_LOCK('lock1',10)" start-index="7" stop-index="26">
                        <parameter>
                            <literal-expression value="lock1" start-index="16" stop-index="22" />
                        </parameter>
                        <parameter>
                            <literal-expression value="10" start-index="24" stop-index="25" />
                        </parameter>
                    </function>
                </expr>
            </expression-projection>
        </projections>
    </select>

    <select sql-case-id="select_greatest">
        <projections start-index="7" stop-index="19">
            <expression-projection start-index="7" stop-index="19" text="GREATEST(2,0)">
                <expr>
                    <function function-name="GREATEST" text="GREATEST(2,0)" start-index="7" stop-index="19">
                        <parameter>
                            <literal-expression value="2" start-index="16" stop-index="16" />
                        </parameter>
                        <parameter>
                            <literal-expression value="0" start-index="18" stop-index="18" />
                        </parameter>
                    </function>
                </expr>
            </expression-projection>
        </projections>
    </select>

    <select sql-case-id="select_grouping">
        <from>
            <simple-table name="t_order" start-index="29" stop-index="35" />
        </from>
        <projections start-index="7" stop-index="22">
            <expression-projection text="GROUPING(status)" start-index="7" stop-index="22" />
        </projections>
        <order-by>
            <column-item name="status" start-index="46" stop-index="51" />
        </order-by>
    </select>

    <select sql-case-id="select_gtid_subset">
        <projections start-index="7" stop-index="105">
            <expression-projection start-index="7" stop-index="105" text="GTID_SUBSET('3E11FA47-71CA-11E1-9E33-C80AA9429562:23','3E11FA47-71CA-11E1-9E33-C80AA9429562:21-57')">
                <expr>
                    <function function-name="GTID_SUBSET" text="GTID_SUBSET('3E11FA47-71CA-11E1-9E33-C80AA9429562:23','3E11FA47-71CA-11E1-9E33-C80AA9429562:21-57')" start-index="7" stop-index="105">
                        <parameter>
                            <literal-expression value="3E11FA47-71CA-11E1-9E33-C80AA9429562:23" start-index="19" stop-index="59" />
                        </parameter>
                        <parameter>
                            <literal-expression value="3E11FA47-71CA-11E1-9E33-C80AA9429562:21-57" start-index="61" stop-index="104" />
                        </parameter>
                    </function>
                </expr>
            </expression-projection>
        </projections>
    </select>

    <select sql-case-id="select_gtid_subtract">
        <projections start-index="7" stop-index="107">
            <expression-projection start-index="7" stop-index="107" text="GTID_SUBTRACT('3E11FA47-71CA-11E1-9E33-C80AA9429562:21-57','3E11FA47-71CA-11E1-9E33-C80AA9429562:21')">
                <expr>
                    <function start-index="7" stop-index="107" function-name="GTID_SUBTRACT" text="GTID_SUBTRACT('3E11FA47-71CA-11E1-9E33-C80AA9429562:21-57','3E11FA47-71CA-11E1-9E33-C80AA9429562:21')">
                        <parameter>
                            <literal-expression start-index="21" stop-index="64" value="3E11FA47-71CA-11E1-9E33-C80AA9429562:21-57" />
                        </parameter>
                        <parameter>
                            <literal-expression start-index="66" stop-index="106" value="3E11FA47-71CA-11E1-9E33-C80AA9429562:21" />
                        </parameter>
                    </function>
                </expr>
            </expression-projection>
        </projections>
    </select>

    <select sql-case-id="select_hex">
        <projections start-index="7" stop-index="16">
            <expression-projection start-index="7" stop-index="16" text="HEX('abc')">
                <expr>
                    <function function-name="HEX" text="HEX('abc')" start-index="7" stop-index="16">
                        <parameter>
                            <literal-expression start-index="11" stop-index="15" value="abc" />
                        </parameter>
                    </function>
                </expr>
            </expression-projection>
        </projections>
    </select>

    <select sql-case-id="select_hour">
        <projections start-index="7" stop-index="22">
            <expression-projection start-index="7" stop-index="22" text="HOUR('10:05:03')">
                <expr>
                    <function function-name="HOUR" text="HOUR('10:05:03')" start-index="7" stop-index="22">
                        <parameter>
                            <literal-expression start-index="12" stop-index="21" value="10:05:03" />
                        </parameter>
                    </function>
                </expr>
            </expression-projection>
        </projections>
    </select>

    <select sql-case-id="select_is_ipv4">
        <projections start-index="7" stop-index="25">
            <expression-projection start-index="7" stop-index="25" text="IS_IPV4('10.0.5.9')">
                <expr>
                    <function function-name="IS_IPV4" text="IS_IPV4('10.0.5.9')" start-index="7" stop-index="25">
                        <parameter>
                            <literal-expression start-index="15" stop-index="24" value="10.0.5.9" />
                        </parameter>
                    </function>
                </expr>
            </expression-projection>
        </projections>
    </select>

    <select sql-case-id="select_is_ipv4_compat">
        <projections start-index="7" stop-index="46">
            <expression-projection start-index="7" stop-index="46" text="IS_IPV4_COMPAT(INET6_ATON('::10.0.5.9'))">
                <expr>
                    <function function-name="IS_IPV4_COMPAT" text="IS_IPV4_COMPAT(INET6_ATON('::10.0.5.9'))" start-index="7" stop-index="46">
                        <parameter>
                            <function function-name="INET6_ATON" text="INET6_ATON('::10.0.5.9')" start-index="22" stop-index="45">
                                <parameter>
                                    <literal-expression start-index="33" stop-index="44" value="::10.0.5.9" />
                                </parameter>
                            </function>
                        </parameter>
                    </function>
                </expr>
            </expression-projection>
        </projections>
    </select>

    <select sql-case-id="select_is_ipv4_mapped">
        <projections start-index="7" stop-index="46">
            <expression-projection start-index="7" stop-index="46" text="IS_IPV4_MAPPED(INET6_ATON('::10.0.5.9'))">
                <expr>
                    <function function-name="IS_IPV4_MAPPED" text="IS_IPV4_MAPPED(INET6_ATON('::10.0.5.9'))" start-index="7" stop-index="46">
                        <parameter>
                            <function function-name="INET6_ATON" text="INET6_ATON('::10.0.5.9')" start-index="22" stop-index="45">
                                <parameter>
                                    <literal-expression start-index="33" stop-index="44" value="::10.0.5.9" />
                                </parameter>
                            </function>
                        </parameter>
                    </function>
                </expr>
            </expression-projection>
        </projections>
    </select>

    <select sql-case-id="select_is_ipv6">
        <projections start-index="7" stop-index="25">
            <expression-projection start-index="7" stop-index="25" text="IS_IPV6('10.0.5.9')">
                <expr>
                    <function function-name="IS_IPV6" text="IS_IPV6('10.0.5.9')" start-index="7" stop-index="25">
                        <parameter>
                            <literal-expression start-index="15" stop-index="24" value="10.0.5.9" />
                        </parameter>
                    </function>
                </expr>
            </expression-projection>
        </projections>
    </select>

    <select sql-case-id="select_is_free_lock">
        <projections start-index="7" stop-index="27">
            <expression-projection start-index="7" stop-index="27" text="IS_FREE_LOCK('lock1')">
                <expr>
                    <function function-name="IS_FREE_LOCK" text="IS_FREE_LOCK('lock1')" start-index="7" stop-index="27">
                        <parameter>
                            <literal-expression start-index="20" stop-index="26" value="lock1" />
                        </parameter>
                    </function>
                </expr>
            </expression-projection>
        </projections>
    </select>

    <select sql-case-id="select_is_used_lock">
        <projections start-index="7" stop-index="27">
            <expression-projection start-index="7" stop-index="27" text="IS_USED_LOCK('lock1')">
                <expr>
                    <function function-name="IS_USED_LOCK" text="IS_USED_LOCK('lock1')" start-index="7" stop-index="27">
                        <parameter>
                            <literal-expression start-index="20" stop-index="26" value="lock1" />
                        </parameter>
                    </function>
                </expr>
            </expression-projection>
        </projections>
    </select>

    <select sql-case-id="select_is_null">
        <projections start-index="7" stop-index="17">
            <expression-projection start-index="7" stop-index="17" text="ISNULL(1+1)">
                <expr>
                    <function function-name="ISNULL" text="ISNULL(1+1)" start-index="7" stop-index="17">
                        <parameter>
                            <binary-operation-expression start-index="14" stop-index="16" literal-start-index="14" literal-stop-index="16">
                                <left>
                                    <literal-expression value="1" start-index="14" stop-index="14" literal-start-index="14" literal-stop-index="14" />
                                </left>
                                <operator>+</operator>
                                <right>
                                    <literal-expression value="1" start-index="16" stop-index="16" literal-start-index="16" literal-stop-index="16" />
                                </right>
                            </binary-operation-expression>
                        </parameter>
                    </function>
                </expr>
            </expression-projection>
        </projections>
    </select>

    <select sql-case-id="select_is_not_null">
        <projections start-index="7" stop-index="19">
            <expression-projection text="1 IS NOT NULL" start-index="7" stop-index="19">
                <expr>
                    <binary-operation-expression start-index="7" stop-index="19">
                        <left>
                            <literal-expression value="1" start-index="7" stop-index="7" />
                        </left>
                        <operator>IS</operator>
                        <right>
                            <literal-expression value="NOT NULL" start-index="12" stop-index="19" />
                        </right>
                    </binary-operation-expression>
                </expr>
            </expression-projection>
        </projections>
    </select>

    <select sql-case-id="select_is_uuid">
        <projections start-index="7" stop-index="53">
            <expression-projection start-index="7" stop-index="53" text="IS_UUID('6ccd780c-baba-1026-9564-5b8c656024db')">
                <expr>
                    <function function-name="IS_UUID" text="IS_UUID('6ccd780c-baba-1026-9564-5b8c656024db')" start-index="7" stop-index="53">
                        <parameter>
                            <literal-expression start-index="15" stop-index="52" value="6ccd780c-baba-1026-9564-5b8c656024db" />
                        </parameter>
                    </function>
                </expr>
            </expression-projection>
        </projections>
    </select>

    <select sql-case-id="select_random_bytes">
        <projections start-index="7" stop-index="22">
            <expression-projection start-index="7" stop-index="22" text="RANDOM_BYTES(16)">
                <expr>
                    <function function-name="RANDOM_BYTES" text="RANDOM_BYTES(16)" start-index="7" stop-index="22">
                        <parameter>
                            <literal-expression value="16" start-index="20" stop-index="21" />
                        </parameter>
                    </function>
                </expr>
            </expression-projection>
        </projections>
    </select>

    <select sql-case-id="select_rank">
        <projections start-index="7" stop-index="12">
            <expression-projection start-index="7" stop-index="12" text="RANK()">
                <expr>
                    <function function-name="RANK" start-index="7" stop-index="12" text="RANK()">
                    </function>
                </expr>
            </expression-projection>
        </projections>
        <from>
            <simple-table name="numbers" start-index="19" stop-index="25" />
        </from>
    </select>

    <select sql-case-id="select_regexp_instr">
        <projections start-index="7" stop-index="40">
            <expression-projection start-index="7" stop-index="40" text="REGEXP_INSTR('dog cat dog', 'dog')">
                <expr>
                    <function function-name="REGEXP_INSTR" text="REGEXP_INSTR('dog cat dog', 'dog')" start-index="7" stop-index="40">
                        <parameter>
                            <literal-expression value="dog cat dog" start-index="20" stop-index="32" />
                        </parameter>
                        <parameter>
                            <literal-expression value="dog" start-index="35" stop-index="39" />
                        </parameter>
                    </function>
                </expr>
            </expression-projection>
        </projections>
    </select>

    <select sql-case-id="select_regexp_like">
        <projections start-index="7" stop-index="43">
            <expression-projection start-index="7" stop-index="43" text="REGEXP_LIKE('CamelCase', 'CAMELCASE')">
                <expr>
                    <function function-name="REGEXP_LIKE" text="REGEXP_LIKE('CamelCase', 'CAMELCASE')" start-index="7" stop-index="43">
                        <parameter>
                            <literal-expression value="CamelCase" start-index="19" stop-index="29" />
                        </parameter>
                        <parameter>
                            <literal-expression value="CAMELCASE" start-index="32" stop-index="42" />
                        </parameter>
                    </function>
                </expr>
            </expression-projection>
        </projections>
    </select>

    <select sql-case-id="select_regexp_replace">
        <projections start-index="7" stop-index="39">
            <expression-projection start-index="7" stop-index="39" text="REGEXP_REPLACE('a b c', 'b', 'X')">
                <expr>
                    <function function-name="REGEXP_REPLACE" text="REGEXP_REPLACE('a b c', 'b', 'X')" start-index="7" stop-index="39">
                        <parameter>
                            <literal-expression value="a b c" start-index="22" stop-index="28" />
                        </parameter>
                        <parameter>
                            <literal-expression value="b" start-index="31" stop-index="33" />
                        </parameter>
                        <parameter>
                            <literal-expression value="X" start-index="36" stop-index="38" />
                        </parameter>
                    </function>
                </expr>
            </expression-projection>
        </projections>
    </select>

    <select sql-case-id="select_regexp_substr">
        <projections start-index="7" stop-index="44">
            <expression-projection start-index="7" stop-index="44" text="REGEXP_SUBSTR('abc def ghi', '[a-z]+')">
                <expr>
                    <function function-name="REGEXP_SUBSTR" text="REGEXP_SUBSTR('abc def ghi', '[a-z]+')" start-index="7" stop-index="44">
                        <parameter>
                            <literal-expression value="abc def ghi" start-index="21" stop-index="33" />
                        </parameter>
                        <parameter>
                            <literal-expression value="[a-z]+" start-index="36" stop-index="43" />
                        </parameter>
                    </function>
                </expr>
            </expression-projection>
        </projections>
    </select>

    <select sql-case-id="select_release_lock">
        <projections start-index="7" stop-index="27">
            <expression-projection start-index="7" stop-index="27" text="RELEASE_LOCK('lock1')">
                <expr>
                    <function function-name="RELEASE_LOCK" text="RELEASE_LOCK('lock1')" start-index="7" stop-index="27">
                        <parameter>
                            <literal-expression value="lock1" start-index="20" stop-index="26" />
                        </parameter>
                    </function>
                </expr>
            </expression-projection>
        </projections>
    </select>

    <select sql-case-id="select_release_all_locks">
        <projections start-index="7" stop-index="25">
            <expression-projection start-index="7" stop-index="25" text="RELEASE_ALL_LOCKS()">
                <expr>
                    <function function-name="RELEASE_ALL_LOCKS" text="RELEASE_ALL_LOCKS()" start-index="7" stop-index="25">
                    </function>
                </expr>
            </expression-projection>
        </projections>
    </select>

    <select sql-case-id="select_repeat">
        <projections start-index="7" stop-index="24">
            <expression-projection start-index="7" stop-index="24" text="REPEAT('MySQL', 3)">
                <expr>
                    <function function-name="REPEAT" text="REPEAT('MySQL', 3)" start-index="7" stop-index="24">
                        <parameter>
                            <literal-expression value="MySQL" start-index="14" stop-index="20" />
                        </parameter>
                        <parameter>
                            <literal-expression value="3" start-index="23" stop-index="23" />
                        </parameter>
                    </function>
                </expr>
            </expression-projection>
        </projections>
    </select>

    <select sql-case-id="select_replace">
        <projections start-index="7" stop-index="41">
            <expression-projection start-index="7" stop-index="41" text="REPLACE('www.mysql.com', 'w', 'Ww')">
                <expr>
                    <function function-name="REPLACE" text="REPLACE('www.mysql.com', 'w', 'Ww')" start-index="7" stop-index="41">
                        <parameter>
                            <literal-expression value="www.mysql.com" start-index="15" stop-index="29" />
                        </parameter>
                        <parameter>
                            <literal-expression value="w" start-index="32" stop-index="34" />
                        </parameter>
                        <parameter>
                            <literal-expression value="Ww" start-index="37" stop-index="40" />
                        </parameter>
                    </function>
                </expr>
            </expression-projection>
        </projections>
    </select>

    <select sql-case-id="select_reverse">
        <projections start-index="7" stop-index="20">
            <expression-projection start-index="7" stop-index="20" text="REVERSE('abc')">
                <expr>
                    <function function-name="REVERSE" text="REVERSE('abc')" start-index="7" stop-index="20">
                        <parameter>
                            <literal-expression value="abc" start-index="15" stop-index="19" />
                        </parameter>
                    </function>
                </expr>
            </expression-projection>
        </projections>
    </select>

    <select sql-case-id="select_right" db-types="MySQL, Doris">
        <projections start-index="7" stop-index="27">
            <expression-projection start-index="7" stop-index="27" text="RIGHT('foobarbar', 4)">
                <expr>
                    <function function-name="RIGHT" text="RIGHT('foobarbar', 4)" start-index="7" stop-index="27">
                        <parameter>
                            <literal-expression value="foobarbar" start-index="13" stop-index="23" />
                        </parameter>
                        <parameter>
                            <literal-expression value="4" start-index="26" stop-index="26" />
                        </parameter>
                    </function>
                </expr>
            </expression-projection>
        </projections>
    </select>

    <select sql-case-id="select_roles_graphml">
        <projections start-index="7" stop-index="21">
            <expression-projection start-index="7" stop-index="21" text="ROLES_GRAPHML()">
                <expr>
                    <function function-name="ROLES_GRAPHML" text="ROLES_GRAPHML()" start-index="7" stop-index="21">
                    </function>
                </expr>
            </expression-projection>
        </projections>
    </select>

    <select sql-case-id="select_round">
        <projections start-index="7" stop-index="17">
            <expression-projection start-index="7" stop-index="17" text="ROUND(1.58)">
                <expr>
                    <function function-name="ROUND" text="ROUND(1.58)" start-index="7" stop-index="17">
                        <parameter>
                            <literal-expression value="1.58" start-index="13" stop-index="16" />
                        </parameter>
                    </function>
                </expr>
            </expression-projection>
        </projections>
    </select>

    <select sql-case-id="select_row_count">
        <projections start-index="7" stop-index="17">
            <expression-projection start-index="7" stop-index="17" text="ROW_COUNT()">
                <expr>
                    <function function-name="ROW_COUNT" text="ROW_COUNT()" start-index="7" stop-index="17">
                    </function>
                </expr>
            </expression-projection>
        </projections>
    </select>

    <select sql-case-id="select_md5">
        <projections start-index="7" stop-index="20">
            <expression-projection start-index="7" stop-index="20" text="MD5('testing')">
                <expr>
                    <function function-name="MD5" text="MD5('testing')" start-index="7" stop-index="20">
                        <parameter>
                            <literal-expression value="testing" start-index="11" stop-index="19" />
                        </parameter>
                    </function>
                </expr>
            </expression-projection>
        </projections>
    </select>

    <select sql-case-id="select_member_of">
        <projections start-index="7" stop-index="49">
            <expression-projection start-index="7" stop-index="49" text="'ab' MEMBER OF('[23, &quot;abc&quot;, 17, &quot;ab&quot;, 10]')">
                <expr>
                    <binary-operation-expression start-index="7" stop-index="49">
                        <left>
                            <literal-expression value="ab" start-index="7" stop-index="10" />
                        </left>
                        <operator>MEMBER OF</operator>
                        <right>
                            <expression-projection text="'[23, &quot;abc&quot;, 17, &quot;ab&quot;, 10]'" start-index="22" stop-index="48" />
                        </right>
                    </binary-operation-expression>
                </expr>
            </expression-projection>
        </projections>
    </select>

    <select sql-case-id="select_microsecond">
        <projections start-index="7" stop-index="36">
            <expression-projection start-index="7" stop-index="36" text="MICROSECOND('12:00:00.123456')">
                <expr>
                    <function function-name="MICROSECOND" text="MICROSECOND('12:00:00.123456')" start-index="7" stop-index="36">
                        <parameter>
                            <literal-expression value="12:00:00.123456" start-index="19" stop-index="35" />
                        </parameter>
                    </function>
                </expr>
            </expression-projection>
        </projections>
    </select>

    <select sql-case-id="select_mid">
        <projections start-index="7" stop-index="29">
            <expression-projection text="MID('foobarbar' from 4)" start-index="7" stop-index="29">
                <expr>
                    <function function-name="MID" start-index="7" stop-index="29" text="MID('foobarbar' from 4)" >
                        <parameter>
                            <literal-expression value="foobarbar" start-index="11" stop-index="21" />
                        </parameter>
                        <parameter>
                            <literal-expression value="4" start-index="28" stop-index="28" />
                        </parameter>
                    </function>
                </expr>
            </expression-projection>
        </projections>
    </select>

    <select sql-case-id="select_minute">
        <projections start-index="7" stop-index="35">
            <expression-projection start-index="7" stop-index="35" text="MINUTE('2008-02-03 10:05:03')">
                <expr>
                    <function function-name="MINUTE" text="MINUTE('2008-02-03 10:05:03')" start-index="7" stop-index="35">
                        <parameter>
                            <literal-expression value="2008-02-03 10:05:03" start-index="14" stop-index="34" />
                        </parameter>
                    </function>
                </expr>
            </expression-projection>
        </projections>
    </select>

    <select sql-case-id="select_mod">
        <projections start-index="7" stop-index="18">
            <expression-projection start-index="7" stop-index="18" text="MOD(234, 10)">
                <expr>
                    <function function-name="MOD" text="MOD(234, 10)" start-index="7" stop-index="18">
                        <parameter>
                            <literal-expression value="234" start-index="11" stop-index="13" />
                        </parameter>
                        <parameter>
                            <literal-expression value="10" start-index="16" stop-index="17" />
                        </parameter>
                    </function>
                </expr>
            </expression-projection>
        </projections>
    </select>

    <select sql-case-id="select_month">
        <projections start-index="7" stop-index="25">
            <expression-projection start-index="7" stop-index="25" text="MONTH('2008-02-03')">
                <expr>
                    <function function-name="MONTH" text="MONTH('2008-02-03')" start-index="7" stop-index="25">
                        <parameter>
                            <literal-expression value="2008-02-03" start-index="13" stop-index="24" />
                        </parameter>
                    </function>
                </expr>
            </expression-projection>
        </projections>
    </select>

    <select sql-case-id="select_monthname">
        <projections start-index="7" stop-index="29">
            <expression-projection start-index="7" stop-index="29" text="MONTHNAME('2008-02-03')">
                <expr>
                    <function function-name="MONTHNAME" text="MONTHNAME('2008-02-03')" start-index="7" stop-index="29">
                        <parameter>
                            <literal-expression value="2008-02-03" start-index="17" stop-index="28" />
                        </parameter>
                    </function>
                </expr>
            </expression-projection>
        </projections>
    </select>

    <select sql-case-id="select_multilinestring">
        <projections start-index="7" stop-index="102">
            <expression-projection start-index="7" stop-index="102" text="MultiLineString(ST_GeomFromText('LineString(1 1, 2 2)'),ST_GeomFromText('LineString(1 1, 2 2)'))">
                <expr>
                    <function function-name="MultiLineString" text="MultiLineString(ST_GeomFromText('LineString(1 1, 2 2)'),ST_GeomFromText('LineString(1 1, 2 2)'))" start-index="7" stop-index="102">
                        <parameter>
                            <function function-name="ST_GeomFromText" text="ST_GeomFromText('LineString(1 1, 2 2)')" start-index="23" stop-index="61">
                                <parameter>
                                    <literal-expression value="LineString(1 1, 2 2)" start-index="39" stop-index="60" />
                                </parameter>
                            </function>
                        </parameter>
                        <parameter>
                            <function function-name="ST_GeomFromText" text="ST_GeomFromText('LineString(1 1, 2 2)')" start-index="63" stop-index="101">
                                <parameter>
                                    <literal-expression value="LineString(1 1, 2 2)" start-index="79" stop-index="100" />
                                </parameter>
                            </function>
                        </parameter>
                    </function>
                </expr>
            </expression-projection>
        </projections>
    </select>

    <select sql-case-id="select_multipoint">
        <projections start-index="7" stop-index="39">
            <expression-projection start-index="7" stop-index="39" text="MultiPoint(point(1,1),point(1,1))">
                <expr>
                    <function function-name="MultiPoint" text="MultiPoint(point(1,1),point(1,1))" start-index="7" stop-index="39">
                        <parameter>
                            <function function-name="point" text="point(1,1)" start-index="18" stop-index="27" >
                                <parameter>
                                    <literal-expression value="1" start-index="24" stop-index="24" />
                                </parameter>
                                <parameter>
                                    <literal-expression value="1" start-index="26" stop-index="26"  />
                                </parameter>
                            </function>
                        </parameter>
                        <parameter>
                            <function function-name="point" text="point(1,1)" start-index="29" stop-index="38" >
                                <parameter>
                                    <literal-expression value="1" start-index="35" stop-index="35" />
                                </parameter>
                                <parameter>
                                    <literal-expression value="1" start-index="37" stop-index="37"  />
                                </parameter>
                            </function>
                        </parameter>
                    </function>
                </expr>
            </expression-projection>
        </projections>
    </select>

    <select sql-case-id="select_multipolygon">
        <projections start-index="7" stop-index="127">
            <expression-projection start-index="7" stop-index="127" text="MultiPolygon(ST_GeomFromText('Polygon((0 0, 1 0, 1 1, 0 1, 0 0))'),ST_GeomFromText('Polygon((0 0, 1 0, 1 1, 0 1, 0 0))'))">
                <expr>
                    <function function-name="MultiPolygon" text="MultiPolygon(ST_GeomFromText('Polygon((0 0, 1 0, 1 1, 0 1, 0 0))'),ST_GeomFromText('Polygon((0 0, 1 0, 1 1, 0 1, 0 0))'))" start-index="7" stop-index="127">
                        <parameter>
                            <function function-name="ST_GeomFromText" text="ST_GeomFromText('Polygon((0 0, 1 0, 1 1, 0 1, 0 0))')" start-index="20" stop-index="72">
                                <parameter>
                                    <literal-expression value="Polygon((0 0, 1 0, 1 1, 0 1, 0 0))" start-index="36" stop-index="71" />
                                </parameter>
                            </function>
                        </parameter>
                        <parameter>
                            <function function-name="ST_GeomFromText" text="ST_GeomFromText('Polygon((0 0, 1 0, 1 1, 0 1, 0 0))')" start-index="74" stop-index="126">
                                <parameter>
                                    <literal-expression value="Polygon((0 0, 1 0, 1 1, 0 1, 0 0))" start-index="90" stop-index="125" />
                                </parameter>
                            </function>
                        </parameter>
                    </function>
                </expr>
            </expression-projection>
        </projections>
    </select>

    <select sql-case-id="select_polygon">
        <projections start-index="7" stop-index="59">
            <expression-projection start-index="7" stop-index="59" text="ST_GeomFromText('Polygon((0 0, 1 0, 1 1, 0 1, 0 0))')">
                <expr>
                    <function function-name="ST_GeomFromText" text="ST_GeomFromText('Polygon((0 0, 1 0, 1 1, 0 1, 0 0))')" start-index="7" stop-index="59">
                        <parameter>
                            <literal-expression value="Polygon((0 0, 1 0, 1 1, 0 1, 0 0))" start-index="23" stop-index="58" />
                        </parameter>
                    </function>
                </expr>
            </expression-projection>
        </projections>
    </select>

    <select sql-case-id="select_point">
        <projections start-index="7" stop-index="16">
            <expression-projection start-index="7" stop-index="16" text="Point(1,1)">
                <expr>
                    <function function-name="Point" text="Point(1,1)" start-index="7" stop-index="16">
                        <parameter>
                            <literal-expression value="1" start-index="13" stop-index="13" />
                        </parameter>
                        <parameter>
                            <literal-expression value="1" start-index="15" stop-index="15" />
                        </parameter>
                    </function>
                </expr>
            </expression-projection>
        </projections>
    </select>

    <select sql-case-id="select_ps_current_thread_id">
        <projections start-index="7" stop-index="28">
            <expression-projection start-index="7" stop-index="28" text="PS_CURRENT_THREAD_ID()">
                <expr>
                    <function function-name="PS_CURRENT_THREAD_ID" text="PS_CURRENT_THREAD_ID()" start-index="7" stop-index="28"/>
                </expr>
            </expression-projection>
        </projections>
    </select>

    <select sql-case-id="select_ps_thread_id">
        <projections start-index="7" stop-index="21">
            <expression-projection start-index="7" stop-index="21" text="PS_THREAD_ID(5)">
                <expr>
                    <function function-name="PS_THREAD_ID" text="PS_THREAD_ID(5)" start-index="7" stop-index="21">
                        <parameter>
                            <literal-expression value="5" start-index="20" stop-index="20" />
                        </parameter>
                    </function>
                </expr>
            </expression-projection>
        </projections>
    </select>

    <select sql-case-id="select_quote">
        <projections start-index="7" stop-index="22">
            <expression-projection start-index="7" stop-index="22" text="QUOTE('Don\'t!')">
                <expr>
                    <function function-name="QUOTE" text="QUOTE('Don\'t!')" start-index="7" stop-index="22">
                        <parameter>
                            <literal-expression value="Don\'t!" start-index="13" stop-index="21" />
                        </parameter>
                    </function>
                </expr>
            </expression-projection>
        </projections>
    </select>


    <select sql-case-id="select_json_objectagg">
        <projections start-index="7" stop-index="38">
            <expression-projection start-index="7" stop-index="38" text="JSON_OBJECTAGG(attribute, value)">
                <expr>
                    <function function-name="JSON_OBJECTAGG" text="JSON_OBJECTAGG(attribute, value)" start-index="7" stop-index="38">
                        <parameter>
                            <column name="attribute" start-index="22" stop-index="30" />
                        </parameter>
                        <parameter>
                            <column name="value" start-index="33" stop-index="37" />
                        </parameter>
                    </function>
                </expr>
            </expression-projection>
        </projections>
        <from>
            <simple-table name="t" start-index="45" stop-index="45" />
        </from>
        <group-by>
            <column-item name="id" start-index="56" stop-index="57" />
        </group-by>
    </select>

    <select sql-case-id="select_json_overlaps">
        <projections start-index="7" stop-index="43">
            <expression-projection start-index="7" stop-index="43" text="JSON_OVERLAPS(&quot;[1,3,5,7]&quot;, &quot;[2,5,7]&quot;)">
                <expr>
                    <function function-name="JSON_OVERLAPS" text="JSON_OVERLAPS(&quot;[1,3,5,7]&quot;, &quot;[2,5,7]&quot;)" start-index="7" stop-index="43">
                        <parameter>
                            <literal-expression value="[1,3,5,7]" start-index="21" stop-index="31"/>
                        </parameter>
                        <parameter>
                            <literal-expression value="[2,5,7]" start-index="34" stop-index="42"/>
                        </parameter>
                    </function>
                </expr>
            </expression-projection>
        </projections>
    </select>

    <select sql-case-id="select_json_pretty">
        <projections start-index="7" stop-index="24">
            <expression-projection start-index="7" stop-index="24" text="JSON_PRETTY('123')">
                <expr>
                    <function function-name="JSON_PRETTY" text="JSON_PRETTY('123')" start-index="7" stop-index="24">
                        <parameter>
                            <literal-expression value="123" start-index="19" stop-index="23"/>
                        </parameter>
                    </function>
                </expr>
            </expression-projection>
        </projections>
    </select>

    <select sql-case-id="select_json_quote">
        <projections start-index="7" stop-index="21">
            <expression-projection start-index="7" stop-index="21" text="JSON_QUOTE('a')">
                <expr>
                    <function function-name="JSON_QUOTE" text="JSON_QUOTE('a')" start-index="7" stop-index="21">
                        <parameter>
                            <literal-expression value="a" start-index="18" stop-index="20"/>
                        </parameter>
                    </function>
                </expr>
            </expression-projection>
        </projections>
    </select>

    <select sql-case-id="select_json_remove">
        <projections start-index="7" stop-index="44">
            <expression-projection start-index="7" stop-index="44" text="JSON_REMOVE('[&quot;a&quot;, &quot;b&quot;, &quot;d&quot;]', '$[0]')">
                <expr>
                    <function function-name="JSON_REMOVE" text="JSON_REMOVE('[&quot;a&quot;, &quot;b&quot;, &quot;d&quot;]', '$[0]')" start-index="7" stop-index="44">
                        <parameter>
                            <literal-expression value="[&quot;a&quot;, &quot;b&quot;, &quot;d&quot;]" start-index="19" stop-index="35"/>
                        </parameter>
                        <parameter>
                            <literal-expression value="$[0]" start-index="38" stop-index="43"/>
                        </parameter>
                    </function>
                </expr>
            </expression-projection>
        </projections>
    </select>

    <select sql-case-id="select_json_replace">
        <projections start-index="7" stop-index="52">
            <expression-projection start-index="7" stop-index="52" text="JSON_REPLACE('{ &quot;a&quot;: 1, &quot;b&quot;: &quot;2&quot;}', '$.a', 10)">
                <expr>
                    <function function-name="JSON_REPLACE" text="JSON_REPLACE('{ &quot;a&quot;: 1, &quot;b&quot;: &quot;2&quot;}', '$.a', 10)" start-index="7" stop-index="52">
                        <parameter>
                            <literal-expression value="{ &quot;a&quot;: 1, &quot;b&quot;: &quot;2&quot;}" start-index="20" stop-index="40"/>
                        </parameter>
                        <parameter>
                            <literal-expression value="$.a" start-index="43" stop-index="47"/>
                        </parameter>
                        <parameter>
                            <literal-expression value="10" start-index="50" stop-index="51"/>
                        </parameter>
                    </function>
                </expr>
            </expression-projection>
        </projections>
    </select>

    <select sql-case-id="select_json_schema_valid">
        <projections start-index="7" stop-index="98">
            <expression-projection start-index="7" stop-index="98" text="JSON_SCHEMA_VALID('{&quot;type&quot;:&quot;object&quot;,&quot;required&quot;:[&quot;name&quot;,&quot;value&quot;]}','{&quot;name&quot;:&quot;a&quot;,&quot;value&quot;:10}')">
                <expr>
                    <function function-name="JSON_SCHEMA_VALID" text="JSON_SCHEMA_VALID('{&quot;type&quot;:&quot;object&quot;,&quot;required&quot;:[&quot;name&quot;,&quot;value&quot;]}','{&quot;name&quot;:&quot;a&quot;,&quot;value&quot;:10}')" start-index="7" stop-index="98">
                        <parameter>
                            <literal-expression value="{&quot;type&quot;:&quot;object&quot;,&quot;required&quot;:[&quot;name&quot;,&quot;value&quot;]}" start-index="25" stop-index="71"/>
                        </parameter>
                        <parameter>
                            <literal-expression value="{&quot;name&quot;:&quot;a&quot;,&quot;value&quot;:10}" start-index="73" stop-index="97"/>
                        </parameter>
                    </function>
                </expr>
            </expression-projection>
        </projections>
    </select>

    <select sql-case-id="select_json_schema_validation_report">
        <projections start-index="7" stop-index="110">
            <expression-projection start-index="7" stop-index="110" text="JSON_SCHEMA_VALIDATION_REPORT('{&quot;type&quot;:&quot;object&quot;,&quot;required&quot;:[&quot;name&quot;,&quot;value&quot;]}','{&quot;name&quot;:&quot;a&quot;,&quot;value&quot;:10}')">
                <expr>
                    <function function-name="JSON_SCHEMA_VALIDATION_REPORT" text="JSON_SCHEMA_VALIDATION_REPORT('{&quot;type&quot;:&quot;object&quot;,&quot;required&quot;:[&quot;name&quot;,&quot;value&quot;]}','{&quot;name&quot;:&quot;a&quot;,&quot;value&quot;:10}')" start-index="7" stop-index="110">
                        <parameter>
                            <literal-expression value="{&quot;type&quot;:&quot;object&quot;,&quot;required&quot;:[&quot;name&quot;,&quot;value&quot;]}" start-index="37" stop-index="83"/>
                        </parameter>
                        <parameter>
                            <literal-expression value="{&quot;name&quot;:&quot;a&quot;,&quot;value&quot;:10}" start-index="85" stop-index="109"/>
                        </parameter>
                    </function>
                </expr>
            </expression-projection>
        </projections>
    </select>

    <select sql-case-id="select_json_search">
        <projections start-index="7" stop-index="54">
            <expression-projection start-index="7" stop-index="54" text="JSON_SEARCH('[&quot;abc&quot;,{&quot;x&quot;:&quot;abc&quot;}]', 'one', 'abc')">
                <expr>
                    <function function-name="JSON_SEARCH" text="JSON_SEARCH('[&quot;abc&quot;,{&quot;x&quot;:&quot;abc&quot;}]', 'one', 'abc')" start-index="7" stop-index="54">
                        <parameter>
                            <literal-expression value="[&quot;abc&quot;,{&quot;x&quot;:&quot;abc&quot;}]" start-index="19" stop-index="39"/>
                        </parameter>
                        <parameter>
                            <literal-expression value="one" start-index="42" stop-index="46"/>
                        </parameter>
                        <parameter>
                            <literal-expression value="abc" start-index="49" stop-index="53"/>
                        </parameter>
                    </function>
                </expr>
            </expression-projection>
        </projections>
    </select>

    <select sql-case-id="select_json_set">
        <projections start-index="7" stop-index="44">
            <expression-projection start-index="7" stop-index="44" text="JSON_SET('{&quot;a&quot;:1,&quot;b&quot;:[2,3]}','$.c',10)">
                <expr>
                    <function  start-index="7" stop-index="44" function-name="JSON_SET" text="JSON_SET('{&quot;a&quot;:1,&quot;b&quot;:[2,3]}','$.c',10)">
                        <parameter>
                            <literal-expression value="{&quot;a&quot;:1,&quot;b&quot;:[2,3]}" start-index="16" stop-index="34"/>
                        </parameter>
                        <parameter>
                            <literal-expression value="$.c" start-index="36" stop-index="40"/>
                        </parameter>
                        <parameter>
                            <literal-expression value="10" start-index="42" stop-index="43"/>
                        </parameter>
                    </function>
                </expr>
            </expression-projection>
        </projections>
    </select>

    <select sql-case-id="select_json_storage_free">
        <projections start-index="7" stop-index="33">
            <expression-projection start-index="7" stop-index="33" text="JSON_STORAGE_FREE(json_col)">
                <expr>
                    <function  start-index="7" stop-index="33" function-name="JSON_STORAGE_FREE" text="JSON_STORAGE_FREE(json_col)">
                        <parameter>
                            <column name="json_col" start-index="25" stop-index="32"/>
                        </parameter>
                    </function>
                </expr>
            </expression-projection>
        </projections>
        <from>
            <simple-table name="t" start-index="40" stop-index="40" />
        </from>
    </select>

    <select sql-case-id="select_json_storage_size">
        <projections start-index="7" stop-index="33">
            <expression-projection start-index="7" stop-index="33" text="JSON_STORAGE_SIZE(json_col)">
                <expr>
                    <function  start-index="7" stop-index="33" function-name="JSON_STORAGE_SIZE" text="JSON_STORAGE_SIZE(json_col)">
                        <parameter>
                            <column name="json_col" start-index="25" stop-index="32"/>
                        </parameter>
                    </function>
                </expr>
            </expression-projection>
        </projections>
        <from>
            <simple-table name="t" start-index="40" stop-index="40" />
        </from>
    </select>

    <select sql-case-id="select_json_table">
        <projections start-index="7" stop-index="7">
            <shorthand-projection start-index="7" stop-index="7"/>
        </projections>
        <from start-index="14" stop-index="100">
            <function-table start-index="14" stop-index="100" table-alias="t">
                <table-function function-name="JSON_TABLE" text="JSON_TABLE('[{&quot;name&quot;: 2}]','$[*]' COLUMNS( name INT PATH '$.name' error on empty))">
                    <parameter>
                        <literal-expression value="[{&quot;name&quot;: 2}]" start-index="25" stop-index="39" />
                    </parameter>
                    <parameter>
                        <literal-expression value="$[*]" start-index="41" stop-index="46" />
                    </parameter>
                    <parameter>
                        <literal-expression value="COLUMNS( name INT PATH '$.name' error on empty)" start-index="48" stop-index="94" />
                    </parameter>
                </table-function>
            </function-table>
        </from>
    </select>

    <select sql-case-id="select_json_table_with_path">
        <projections start-index="7" stop-index="7">
            <shorthand-projection start-index="7" stop-index="7"/>
        </projections>
        <from start-index="14" stop-index="71">
            <function-table start-index="14" stop-index="71" table-alias="t">
                <table-function function-name="JSON_TABLE" text="JSON_TABLE('[]', '$[*]' COLUMNS (p NCHAR PATH '$.a'))">
                    <parameter>
                        <literal-expression value="[]" start-index="25" stop-index="28" />
                    </parameter>
                    <parameter>
                        <literal-expression value="$[*]" start-index="31" stop-index="35" />
                    </parameter>
                    <parameter>
                        <!-- TODO parse json table columns to new segment -->
                        <literal-expression value="COLUMNS (p NCHAR PATH '$.a')" start-index="38" stop-index="65" />
                    </parameter>
                </table-function>
            </function-table>
        </from>
    </select>

    <select sql-case-id="select_json_type">
        <projections start-index="7" stop-index="26">
            <expression-projection start-index="7" stop-index="26" text="JSON_TYPE('[1,2,3]')">
                <expr>
                    <function  start-index="7" stop-index="26" function-name="JSON_TYPE" text="JSON_TYPE('[1,2,3]')">
                        <parameter>
                            <literal-expression value="[1,2,3]" start-index="17" stop-index="25"/>
                        </parameter>
                    </function>
                </expr>
            </expression-projection>
        </projections>
    </select>

    <select sql-case-id="select_json_unquote">
        <projections start-index="7" stop-index="27">
            <expression-projection start-index="7" stop-index="27" text="JSON_UNQUOTE('&quot;abc&quot;')">
                <expr>
                    <function  start-index="7" stop-index="27" function-name="JSON_UNQUOTE" text="JSON_UNQUOTE('&quot;abc&quot;')">
                        <parameter>
                            <literal-expression value="&quot;abc&quot;" start-index="20" stop-index="26"/>
                        </parameter>
                    </function>
                </expr>
            </expression-projection>
        </projections>
    </select>

    <select sql-case-id="select_json_valid">
        <projections start-index="7" stop-index="28">
            <expression-projection start-index="7" stop-index="28" text="JSON_VALID('{&quot;a&quot;: 1}')">
                <expr>
                    <function  start-index="7" stop-index="28" function-name="JSON_VALID" text="JSON_VALID('{&quot;a&quot;: 1}')">
                        <parameter>
                            <literal-expression value="{&quot;a&quot;: 1}" start-index="18" stop-index="27"/>
                        </parameter>
                    </function>
                </expr>
            </expression-projection>
        </projections>
    </select>

    <select sql-case-id="select_json_value">
        <projections start-index="7" stop-index="105">
            <expression-projection start-index="7" stop-index="105" text="JSON_VALUE('{&quot;price&quot;: &quot;49.95&quot;}', '$.price' RETURNING DECIMAL(4,1) null on empty default 0 on error)">
                <expr>
                    <function  start-index="7" stop-index="105" function-name="JSON_VALUE" text="JSON_VALUE('{&quot;price&quot;: &quot;49.95&quot;}', '$.price' RETURNING DECIMAL(4,1) null on empty default 0 on error)">
                        <parameter>
                            <literal-expression value="{&quot;price&quot;: &quot;49.95&quot;}" start-index="18" stop-index="37" />
                        </parameter>
                        <parameter>
                            <list-expression start-index="40" stop-index="104" >
                                <items>
                                    <literal-expression value="'$.price'" start-index="40" stop-index="48" />
                                </items>
                                <items>
                                    <literal-expression value="RETURNING" start-index="50" stop-index="58" />
                                </items>
                                <items>
                                    <data-type value="DECIMAL" start-index="60" stop-index="71" />
                                </items>
                            </list-expression>
                        </parameter>
                    </function>
                </expr>
            </expression-projection>
        </projections>
    </select>

    <select sql-case-id="select_st_difference">
        <projections start-index="7" stop-index="43">
            <expression-projection start-index="7" stop-index="43" text="ST_Difference(Point(1,1), Point(2,2))">
                <expr>
                    <function  start-index="7" stop-index="43" function-name="ST_Difference" text="ST_Difference(Point(1,1), Point(2,2))">
                        <parameter>
                            <function start-index="21" stop-index="30" function-name="Point" text="Point(1,1)">
                                <parameter>
                                    <literal-expression start-index="27" stop-index="27" value="1"/>
                                </parameter>
                                <parameter>
                                    <literal-expression start-index="29" stop-index="29" value="1"/>
                                </parameter>
                            </function>
                        </parameter>
                        <parameter>
                            <function start-index="33" stop-index="42" function-name="Point" text="Point(2,2)" >
                                <parameter>
                                    <literal-expression start-index="39" stop-index="39" value="2"/>
                                </parameter>
                                <parameter>
                                    <literal-expression start-index="41" stop-index="41" value="2"/>
                                </parameter>
                            </function>
                        </parameter>
                    </function>
                </expr>
            </expression-projection>
        </projections>
    </select>

    <select sql-case-id="select_st_dimension">
        <projections start-index="7" stop-index="58">
            <expression-projection start-index="7" stop-index="58" text="ST_Dimension(ST_GeomFromText('LineString(1 1,2 2)'))">
                <expr>
                    <function  start-index="7" stop-index="58" function-name="ST_Dimension" text="ST_Dimension(ST_GeomFromText('LineString(1 1,2 2)'))">
                        <parameter>
                            <function start-index="20" stop-index="57" function-name="ST_GeomFromText" text="ST_GeomFromText('LineString(1 1,2 2)')" >
                                <parameter>
                                    <literal-expression start-index="36" stop-index="56" value="LineString(1 1,2 2)"/>
                                </parameter>
                            </function>
                        </parameter>
                    </function>
                </expr>
            </expression-projection>
        </projections>
    </select>

    <select sql-case-id="select_st_disjoint">
        <projections start-index="7" stop-index="40">
            <expression-projection start-index="7" stop-index="40" text="ST_Disjoint(Point(1,1),Point(2,2))">
                <expr>
                    <function  start-index="7" stop-index="40" function-name="ST_Disjoint" text="ST_Disjoint(Point(1,1),Point(2,2))">
                        <parameter>
                            <function start-index="19" stop-index="28" function-name="Point" text="Point(1,1)" >
                                <parameter>
                                    <literal-expression start-index="25" stop-index="25" value="1"/>
                                </parameter>
                                <parameter>
                                    <literal-expression start-index="27" stop-index="27" value="1"/>
                                </parameter>
                            </function>
                        </parameter>
                        <parameter>
                            <function start-index="30" stop-index="39" function-name="Point" text="Point(2,2)" >
                                <parameter>
                                    <literal-expression start-index="36" stop-index="36" value="2"/>
                                </parameter>
                                <parameter>
                                    <literal-expression start-index="38" stop-index="38" value="2"/>
                                </parameter>
                            </function>
                        </parameter>
                    </function>
                </expr>
            </expression-projection>
        </projections>
    </select>

    <select sql-case-id="select_st_distance">
        <projections start-index="7" stop-index="79">
            <expression-projection start-index="7" stop-index="79" text="ST_Distance(ST_GeomFromText('POINT(1 1)'), ST_GeomFromText('POINT(1 1)'))">
                <expr>
                    <function  start-index="7" stop-index="79" function-name="ST_Distance" text="ST_Distance(ST_GeomFromText('POINT(1 1)'), ST_GeomFromText('POINT(1 1)'))">
                        <parameter>
                            <function start-index="19" stop-index="47" function-name="ST_GeomFromText" text="ST_GeomFromText('POINT(1 1)')" >
                                <parameter>
                                    <literal-expression start-index="35" stop-index="46" value="POINT(1 1)"/>
                                </parameter>
                            </function>
                        </parameter>
                        <parameter>
                            <function start-index="50" stop-index="78" function-name="ST_GeomFromText" text="ST_GeomFromText('POINT(1 1)')" >
                                <parameter>
                                    <literal-expression start-index="66" stop-index="77" value="POINT(1 1)"/>
                                </parameter>
                            </function>
                        </parameter>
                    </function>
                </expr>
            </expression-projection>
        </projections>
    </select>

    <select sql-case-id="select_st_distance_sphere">
        <projections start-index="7" stop-index="86">
            <expression-projection start-index="7" stop-index="86" text="ST_Distance_Sphere(ST_GeomFromText('POINT(1 1)'), ST_GeomFromText('POINT(1 1)'))">
                <expr>
                    <function  start-index="7" stop-index="86" function-name="ST_Distance_Sphere" text="ST_Distance_Sphere(ST_GeomFromText('POINT(1 1)'), ST_GeomFromText('POINT(1 1)'))">
                        <parameter>
                            <function start-index="26" stop-index="54" function-name="ST_GeomFromText" text="ST_GeomFromText('POINT(1 1)')" >
                                <parameter>
                                    <literal-expression start-index="42" stop-index="53" value="POINT(1 1)"/>
                                </parameter>
                            </function>
                        </parameter>
                        <parameter>
                            <function start-index="57" stop-index="85" function-name="ST_GeomFromText" text="ST_GeomFromText('POINT(1 1)')" >
                                <parameter>
                                    <literal-expression start-index="73" stop-index="84" value="POINT(1 1)"/>
                                </parameter>
                            </function>
                        </parameter>
                    </function>
                </expr>
            </expression-projection>
        </projections>
    </select>

    <select sql-case-id="doris_select_st_distance_sphere">
        <projections start-index="7" stop-index="42">
            <expression-projection start-index="7" stop-index="42" text="st_distance_sphere(116, 39, 116, 40)">
                <expr>
                    <function  start-index="7" stop-index="42" function-name="st_distance_sphere" text="st_distance_sphere(116, 39, 116, 40)">
                        <parameter>
                            <literal-expression start-index="26" stop-index="28" value="116" />
                        </parameter>
                        <parameter>
                            <literal-expression start-index="31" stop-index="32" value="39" />
                        </parameter>
                        <parameter>
                            <literal-expression start-index="35" stop-index="37" value="116" />
                        </parameter>
                        <parameter>
                            <literal-expression start-index="40" stop-index="41" value="40" />
                        </parameter>
                    </function>
                </expr>
            </expression-projection>
        </projections>
    </select>

    <select sql-case-id="select_st_endpoint">
        <projections start-index="7" stop-index="57">
            <expression-projection start-index="7" stop-index="57" text="ST_EndPoint(ST_GeomFromText('LineString(1 1,2 2)'))">
                <expr>
                    <function  start-index="7" stop-index="57" function-name="ST_EndPoint" text="ST_EndPoint(ST_GeomFromText('LineString(1 1,2 2)'))">
                        <parameter>
                            <function start-index="19" stop-index="56" function-name="ST_GeomFromText" text="ST_GeomFromText('LineString(1 1,2 2)')" >
                                <parameter>
                                    <literal-expression start-index="35" stop-index="55" value="LineString(1 1,2 2)"/>
                                </parameter>
                            </function>
                        </parameter>
                    </function>
                </expr>
            </expression-projection>
        </projections>
    </select>

    <select sql-case-id="select_st_envelope">
        <projections start-index="7" stop-index="57">
            <expression-projection start-index="7" stop-index="57" text="ST_Envelope(ST_GeomFromText('LineString(1 1,2 2)'))">
                <expr>
                    <function  start-index="7" stop-index="57" function-name="ST_Envelope" text="ST_Envelope(ST_GeomFromText('LineString(1 1,2 2)'))">
                        <parameter>
                            <function start-index="19" stop-index="56" function-name="ST_GeomFromText" text="ST_GeomFromText('LineString(1 1,2 2)')" >
                                <parameter>
                                    <literal-expression start-index="35" stop-index="55" value="LineString(1 1,2 2)"/>
                                </parameter>
                            </function>
                        </parameter>
                    </function>
                </expr>
            </expression-projection>
        </projections>
    </select>

    <select sql-case-id="select_st_equals">
        <projections start-index="7" stop-index="39">
            <expression-projection start-index="7" stop-index="39" text="ST_Equals(Point(1,1), Point(2,2))">
                <expr>
                    <function  start-index="7" stop-index="39" function-name="ST_Equals" text="ST_Equals(Point(1,1), Point(2,2))">
                        <parameter>
                            <function start-index="17" stop-index="26" function-name="Point" text="Point(1,1)" >
                                <parameter>
                                    <literal-expression start-index="23" stop-index="23" value="1"/>
                                </parameter>
                                <parameter>
                                    <literal-expression start-index="25" stop-index="25" value="1"/>
                                </parameter>
                            </function>
                        </parameter>
                        <parameter>
                            <function start-index="29" stop-index="38" function-name="Point" text="Point(2,2)" >
                                <parameter>
                                    <literal-expression start-index="35" stop-index="35" value="2"/>
                                </parameter>
                                <parameter>
                                    <literal-expression start-index="37" stop-index="37" value="2"/>
                                </parameter>
                            </function>
                        </parameter>
                    </function>
                </expr>
            </expression-projection>
        </projections>
    </select>

    <select sql-case-id="select_st_exteriorring">
        <projections start-index="7" stop-index="94">
            <expression-projection start-index="7" stop-index="94" text="ST_ExteriorRing(ST_GeomFromText('Polygon((0 0,0 3,3 3,3 0,0 0),(1 1,1 2,2 2,2 1,1 1))'))">
                <expr>
                    <function  start-index="7" stop-index="94" function-name="ST_ExteriorRing" text="ST_ExteriorRing(ST_GeomFromText('Polygon((0 0,0 3,3 3,3 0,0 0),(1 1,1 2,2 2,2 1,1 1))'))">
                        <parameter>
                            <function start-index="23" stop-index="93" function-name="ST_GeomFromText" text="ST_GeomFromText('Polygon((0 0,0 3,3 3,3 0,0 0),(1 1,1 2,2 2,2 1,1 1))')" >
                                <parameter>
                                    <literal-expression start-index="39" stop-index="92" value="Polygon((0 0,0 3,3 3,3 0,0 0),(1 1,1 2,2 2,2 1,1 1))"/>
                                </parameter>
                            </function>
                        </parameter>
                    </function>
                </expr>
            </expression-projection>
        </projections>
    </select>

    <select sql-case-id="select_st_frechetdistance">
        <projections start-index="7" stop-index="120">
            <expression-projection start-index="7" stop-index="120" text="ST_FrechetDistance(ST_GeomFromText('LINESTRING(0 0,0 0,0 0,0 0)'), ST_GeomFromText('LINESTRING(2 2,2 2,2 2,2 2)'))">
                <expr>
                    <function  start-index="7" stop-index="120" function-name="ST_FrechetDistance" text="ST_FrechetDistance(ST_GeomFromText('LINESTRING(0 0,0 0,0 0,0 0)'), ST_GeomFromText('LINESTRING(2 2,2 2,2 2,2 2)'))">
                        <parameter>
                            <function start-index="26" stop-index="71" function-name="ST_GeomFromText" text="ST_GeomFromText('LINESTRING(0 0,0 0,0 0,0 0)')" >
                                <parameter>
                                    <literal-expression start-index="42" stop-index="70" value="LINESTRING(0 0,0 0,0 0,0 0)"/>
                                </parameter>
                            </function>
                        </parameter>
                        <parameter>
                            <function start-index="74" stop-index="119" function-name="ST_GeomFromText" text="ST_GeomFromText('LINESTRING(2 2,2 2,2 2,2 2)')" >
                                <parameter>
                                    <literal-expression start-index="90" stop-index="118" value="LINESTRING(2 2,2 2,2 2,2 2)"/>
                                </parameter>
                            </function>
                        </parameter>
                    </function>
                </expr>
            </expression-projection>
        </projections>
    </select>

    <select sql-case-id="select_st_geohash">
        <projections start-index="7" stop-index="26">
            <expression-projection start-index="7" stop-index="26" text="ST_GeoHash(180,0,10)">
                <expr>
                    <function  start-index="7" stop-index="26" function-name="ST_GeoHash" text="ST_GeoHash(180,0,10)">
                        <parameter>
                            <literal-expression start-index="18" stop-index="20" value="180" />
                        </parameter>
                        <parameter>
                            <literal-expression start-index="22" stop-index="22" value="0" />
                        </parameter>
                        <parameter>
                            <literal-expression start-index="24" stop-index="25" value="10" />
                        </parameter>
                    </function>
                </expr>
            </expression-projection>
        </projections>
    </select>

    <select sql-case-id="select_st_geomcollfromtext">
        <projections start-index="7" stop-index="74">
            <expression-projection start-index="7" stop-index="74" text="ST_GeomCollFromText('MULTILINESTRING((10 10, 11 11), (9 9, 10 10))')">
                <expr>
                    <function  start-index="7" stop-index="74" function-name="ST_GeomCollFromText" text="ST_GeomCollFromText('MULTILINESTRING((10 10, 11 11), (9 9, 10 10))')">
                        <parameter>
                            <literal-expression start-index="27" stop-index="73" value="MULTILINESTRING((10 10, 11 11), (9 9, 10 10))" />
                        </parameter>
                    </function>
                </expr>
            </expression-projection>
        </projections>
    </select>

    <select sql-case-id="select_st_geometrycollectionfromwkb">
        <projections start-index="7" stop-index="252">
            <expression-projection start-index="7" stop-index="252" text="ST_GeometryCollectionFromWKB(0x0107000000020000000103000000010000000400000000000000000014400000000000001440000000000000244000000000000014400000000000002440000000000000244000000000000014400000000000001440010100000000000000000024400000000000002440)">
                <expr>
                    <function  start-index="7" stop-index="252" function-name="ST_GeometryCollectionFromWKB" text="ST_GeometryCollectionFromWKB(0x0107000000020000000103000000010000000400000000000000000014400000000000001440000000000000244000000000000014400000000000002440000000000000244000000000000014400000000000001440010100000000000000000024400000000000002440)">
                        <parameter>
                            <common-expression start-index="36" stop-index="251" text="0x0107000000020000000103000000010000000400000000000000000014400000000000001440000000000000244000000000000014400000000000002440000000000000244000000000000014400000000000001440010100000000000000000024400000000000002440" />
                        </parameter>
                    </function>
                </expr>
            </expression-projection>
        </projections>
    </select>

    <select sql-case-id="select_st_geometryn">
        <projections start-index="7" stop-index="92">
            <expression-projection start-index="7" stop-index="92" text="ST_GeometryN(ST_GeomFromText('GeometryCollection(Point(1 1),LineString(2 2, 3 3))'),1)">
                <expr>
                    <function  start-index="7" stop-index="92" function-name="ST_GeometryN" text="ST_GeometryN(ST_GeomFromText('GeometryCollection(Point(1 1),LineString(2 2, 3 3))'),1)">
                        <parameter>
                            <function start-index="20" stop-index="89" function-name="ST_GeomFromText" text="ST_GeomFromText('GeometryCollection(Point(1 1),LineString(2 2, 3 3))')" >
                                <parameter>
                                    <literal-expression start-index="36" stop-index="88" value="GeometryCollection(Point(1 1),LineString(2 2, 3 3))" />
                                </parameter>
                            </function>
                        </parameter>
                        <parameter>
                            <literal-expression start-index="91" stop-index="91" value="1" />
                        </parameter>
                    </function>
                </expr>
            </expression-projection>
        </projections>
    </select>

    <select sql-case-id="select_st_geometrytype">
        <projections start-index="7" stop-index="52">
            <expression-projection start-index="7" stop-index="52" text="ST_GeometryType(ST_GeomFromText('POINT(1 1)'))">
                <expr>
                    <function  start-index="7" stop-index="52" function-name="ST_GeometryType" text="ST_GeometryType(ST_GeomFromText('POINT(1 1)'))">
                        <parameter>
                            <function start-index="23" stop-index="51" function-name="ST_GeomFromText" text="ST_GeomFromText('POINT(1 1)')" >
                                <parameter>
                                    <literal-expression start-index="39" stop-index="50" value="POINT(1 1)" />
                                </parameter>
                            </function>
                        </parameter>
                    </function>
                </expr>
            </expression-projection>
        </projections>
    </select>

    <select sql-case-id="select_st_geomfromgeojson">
        <projections start-index="7" stop-index="71">
            <expression-projection start-index="7" stop-index="71" text="ST_GeomFromGeoJSON('{&quot;type&quot;:&quot;Point&quot;,&quot;coordinates&quot;:[102.0, 0.0]}')">
                <expr>
                    <function  start-index="7" stop-index="71" function-name="ST_GeomFromGeoJSON" text="ST_GeomFromGeoJSON('{&quot;type&quot;:&quot;Point&quot;,&quot;coordinates&quot;:[102.0, 0.0]}')">
                        <parameter>
                           <literal-expression start-index="26" stop-index="70" value="{&quot;type&quot;:&quot;Point&quot;,&quot;coordinates&quot;:[102.0, 0.0]}" />
                        </parameter>
                    </function>
                </expr>
            </expression-projection>
        </projections>
    </select>

    <select sql-case-id="select_soundex">
        <projections start-index="7" stop-index="22">
            <expression-projection start-index="7" stop-index="22" text="SOUNDEX('Hello')">
                <expr>
                    <function start-index="7" stop-index="22" function-name="SOUNDEX" text="SOUNDEX('Hello')">
                        <parameter>
                            <literal-expression start-index="15" stop-index="21" value="Hello" />
                        </parameter>
                    </function>
                </expr>
            </expression-projection>
        </projections>
    </select>

    <select sql-case-id="select_space">
        <projections start-index="7" stop-index="14">
            <expression-projection start-index="7" stop-index="14" text="SPACE(6)">
                <expr>
                    <function  start-index="7" stop-index="14" function-name="SPACE" text="SPACE(6)">
                        <parameter>
                            <literal-expression start-index="13" stop-index="13" value="6" />
                        </parameter>
                    </function>
                </expr>
            </expression-projection>
        </projections>
    </select>

    <select sql-case-id="select_sqrt">
        <projections start-index="7" stop-index="13">
            <expression-projection start-index="7" stop-index="13" text="SQRT(4)">
                <expr>
                    <function  start-index="7" stop-index="13" function-name="SQRT" text="SQRT(4)">
                        <parameter>
                            <literal-expression start-index="12" stop-index="12" value="4" />
                        </parameter>
                    </function>
                </expr>
            </expression-projection>
        </projections>
    </select>

    <select sql-case-id="select_st_area">
        <projections start-index="7" stop-index="78">
            <expression-projection start-index="7" stop-index="78" text="ST_Area(ST_GeomFromText('Polygon((0 0,0 3,3 0,0 0),(1 1,1 2,2 1,1 1))'))">
                <expr>
                    <function  start-index="7" stop-index="78" function-name="ST_Area" text="ST_Area(ST_GeomFromText('Polygon((0 0,0 3,3 0,0 0),(1 1,1 2,2 1,1 1))'))">
                        <parameter>
                            <function start-index="15" stop-index="77" function-name="ST_GeomFromText" text="ST_GeomFromText('Polygon((0 0,0 3,3 0,0 0),(1 1,1 2,2 1,1 1))')" >
                                <parameter>
                                    <literal-expression start-index="31" stop-index="76" value="Polygon((0 0,0 3,3 0,0 0),(1 1,1 2,2 1,1 1))" />
                                </parameter>
                            </function>
                        </parameter>
                    </function>
                </expr>
            </expression-projection>
        </projections>
    </select>

    <select sql-case-id="select_st_asbinary">
        <projections start-index="7" stop-index="30">
            <expression-projection start-index="7" stop-index="30" text="ST_AsBinary(POINT(1, 1))">
                <expr>
                    <function start-index="7" stop-index="30" function-name="ST_AsBinary" text="ST_AsBinary(POINT(1, 1))">
                        <parameter>
                            <function start-index="19" stop-index="29" function-name="POINT" text="POINT(1, 1)" >
                                <parameter>
                                    <literal-expression start-index="25" stop-index="25" value="1"/>
                                </parameter>
                                <parameter>
                                    <literal-expression start-index="28" stop-index="28" value="1"/>
                                </parameter>
                            </function>
                        </parameter>
                    </function>
                </expr>
            </expression-projection>
        </projections>
    </select>

    <select sql-case-id="select_st_asgeojson">
        <projections start-index="7" stop-index="65">
            <expression-projection start-index="7" stop-index="65" text="ST_AsGeoJSON(ST_GeomFromText('POINT(11.11111 12.22222)'),2)">
                <expr>
                    <function start-index="7" stop-index="65" function-name="ST_AsGeoJSON" text="ST_AsGeoJSON(ST_GeomFromText('POINT(11.11111 12.22222)'),2)">
                        <parameter>
                            <function start-index="20" stop-index="62" function-name="ST_GeomFromText" text="ST_GeomFromText('POINT(11.11111 12.22222)')" >
                                <parameter>
                                    <literal-expression start-index="36" stop-index="61" value="POINT(11.11111 12.22222)"/>
                                </parameter>
                            </function>
                        </parameter>
                        <parameter>
                            <literal-expression start-index="64" stop-index="64" value="2"/>
                        </parameter>
                    </function>
                </expr>
            </expression-projection>
        </projections>
    </select>

    <select sql-case-id="select_st_astext">
        <projections start-index="7" stop-index="59">
            <expression-projection start-index="7" stop-index="59" text="ST_AsText(ST_GeomFromText('LineString(1 1,2 2,3 3)'))">
                <expr>
                    <function start-index="7" stop-index="59" function-name="ST_AsText" text="ST_AsText(ST_GeomFromText('LineString(1 1,2 2,3 3)'))">
                        <parameter>
                            <function start-index="17" stop-index="58" function-name="ST_GeomFromText" text="ST_GeomFromText('LineString(1 1,2 2,3 3)')" >
                                <parameter>
                                    <literal-expression start-index="33" stop-index="57" value="LineString(1 1,2 2,3 3)"/>
                                </parameter>
                            </function>
                        </parameter>
                    </function>
                </expr>
            </expression-projection>
        </projections>
    </select>

    <select sql-case-id="select_st_buffer">
        <projections start-index="7" stop-index="49">
            <expression-projection start-index="7" stop-index="49" text="ST_Buffer(ST_GeomFromText('POINT(0 0)'), 0)">
                <expr>
                    <function start-index="7" stop-index="49" function-name="ST_Buffer" text="ST_Buffer(ST_GeomFromText('POINT(0 0)'), 0)">
                        <parameter>
                            <function start-index="17" stop-index="45" function-name="ST_GeomFromText" text="ST_GeomFromText('POINT(0 0)')" >
                                <parameter>
                                    <literal-expression start-index="33" stop-index="44" value="POINT(0 0)"/>
                                </parameter>
                            </function>
                        </parameter>
                        <parameter>
                            <literal-expression start-index="48" stop-index="48" value="0"/>
                        </parameter>
                    </function>
                </expr>
            </expression-projection>
        </projections>
    </select>

    <select sql-case-id="select_st_buffer_strategy">
        <projections start-index="7" stop-index="36">
            <expression-projection start-index="7" stop-index="36" text="ST_Buffer_Strategy('end_flat')">
                <expr>
                    <function start-index="7" stop-index="36" function-name="ST_Buffer_Strategy" text="ST_Buffer_Strategy('end_flat')">
                        <parameter>
                            <literal-expression start-index="26" stop-index="35" value="end_flat"/>
                        </parameter>
                    </function>
                </expr>
            </expression-projection>
        </projections>
    </select>

    <select sql-case-id="select_st_centroid">
        <projections start-index="7" stop-index="68">
            <expression-projection start-index="7" stop-index="68" text="ST_Centroid(ST_GeomFromText('POLYGON((0 0,0 3,3 3,3 0,0 0))'))">
                <expr>
                    <function start-index="7" stop-index="68" function-name="ST_Centroid" text="ST_Centroid(ST_GeomFromText('POLYGON((0 0,0 3,3 3,3 0,0 0))'))">
                        <parameter>
                            <function start-index="19" stop-index="67" function-name="ST_GeomFromText" text="ST_GeomFromText('POLYGON((0 0,0 3,3 3,3 0,0 0))')" >
                                <parameter>
                                    <literal-expression start-index="35" stop-index="66" value="POLYGON((0 0,0 3,3 3,3 0,0 0))"/>
                                </parameter>
                            </function>
                        </parameter>
                    </function>
                </expr>
            </expression-projection>
        </projections>
    </select>

    <select sql-case-id="select_st_contains">
        <projections start-index="7" stop-index="79">
            <expression-projection start-index="7" stop-index="79" text="ST_Contains(ST_GeomFromText('POINT(1 1)'), ST_GeomFromText('POINT(2 1)'))">
                <expr>
                    <function start-index="7" stop-index="79" function-name="ST_Contains" text="ST_Contains(ST_GeomFromText('POINT(1 1)'), ST_GeomFromText('POINT(2 1)'))">
                        <parameter>
                            <function start-index="19" stop-index="47" function-name="ST_GeomFromText" text="ST_GeomFromText('POINT(1 1)')" >
                                <parameter>
                                    <literal-expression start-index="35" stop-index="46" value="POINT(1 1)"/>
                                </parameter>
                            </function>
                        </parameter>
                        <parameter>
                            <function start-index="50" stop-index="78" function-name="ST_GeomFromText" text="ST_GeomFromText('POINT(2 1)')" >
                                <parameter>
                                    <literal-expression start-index="66" stop-index="77" value="POINT(2 1)"/>
                                </parameter>
                            </function>
                        </parameter>
                    </function>
                </expr>
            </expression-projection>
        </projections>
    </select>

    <select sql-case-id="select_st_convexhull">
        <projections start-index="7" stop-index="72">
            <expression-projection start-index="7" stop-index="72" text="ST_ConvexHull(ST_GeomFromText('MULTIPOINT(5 0,25 0,15 10,15 25)'))">
                <expr>
                    <function start-index="7" stop-index="72" function-name="ST_ConvexHull" text="ST_ConvexHull(ST_GeomFromText('MULTIPOINT(5 0,25 0,15 10,15 25)'))">
                        <parameter>
                            <function start-index="21" stop-index="71" function-name="ST_GeomFromText" text="ST_GeomFromText('MULTIPOINT(5 0,25 0,15 10,15 25)')" >
                                <parameter>
                                    <literal-expression start-index="37" stop-index="70" value="MULTIPOINT(5 0,25 0,15 10,15 25)"/>
                                </parameter>
                            </function>
                        </parameter>
                    </function>
                </expr>
            </expression-projection>
        </projections>
    </select>

    <select sql-case-id="select_st_crosses">
        <projections start-index="7" stop-index="78">
            <expression-projection start-index="7" stop-index="78" text="ST_Crosses(ST_GeomFromText('POINT(1 1)'), ST_GeomFromText('POINT(2 2)'))">
                <expr>
                    <function start-index="7" stop-index="78" function-name="ST_Crosses" text="ST_Crosses(ST_GeomFromText('POINT(1 1)'), ST_GeomFromText('POINT(2 2)'))">
                        <parameter>
                            <function start-index="18" stop-index="46" function-name="ST_GeomFromText" text="ST_GeomFromText('POINT(1 1)')" >
                                <parameter>
                                    <literal-expression start-index="34" stop-index="45" value="POINT(1 1)"/>
                                </parameter>
                            </function>
                        </parameter>
                        <parameter>
                            <function start-index="49" stop-index="77" function-name="ST_GeomFromText" text="ST_GeomFromText('POINT(2 2)')" >
                                <parameter>
                                    <literal-expression start-index="65" stop-index="76" value="POINT(2 2)"/>
                                </parameter>
                            </function>
                        </parameter>
                    </function>
                </expr>
            </expression-projection>
        </projections>
    </select>
    <select sql-case-id="select_from_table_function">
        <projections start-index="7" stop-index="7">
            <shorthand-projection start-index="7" stop-index="7"/>
        </projections>
        <from>
            <function-table>
                <table-function function-name="GENERATE_SERIES" text="GENERATE_SERIES(1, name)">
                    <parameter>
                        <literal-expression value="1" start-index="30" stop-index="30" />
                        <column name="name" start-index="33" stop-index="36" />
                    </parameter>
                </table-function>
            </function-table>
        </from>
    </select>
    <select sql-case-id="select_bitxor" db-types="Doris">
        <projections start-index="7" stop-index="17">
            <expression-projection text="BITXOR(3,5)" start-index="7" stop-index="17">
                <expr>
                    <function function-name="BITXOR" start-index="7" stop-index="17" text="BITXOR(3,5)">
                        <parameter>
                            <literal-expression value="3" start-index="14" stop-index="14" />
                        </parameter>
                        <parameter>
                            <literal-expression value="5" start-index="16" stop-index="16" />
                        </parameter>
                    </function>
                </expr>
            </expression-projection>
        </projections>
    </select>
    <select sql-case-id="select_instr" db-types="Doris">
        <projections start-index="7" stop-index="27">
            <expression-projection text="INSTR('foobar','bar')" start-index="7" stop-index="27">
                <expr>
                    <function function-name="INSTR" start-index="7" stop-index="27" text="INSTR('foobar','bar')">
                        <parameter>
                            <literal-expression value="'foobar'" start-index="13" stop-index="20" />
                        </parameter>
                        <parameter>
                            <literal-expression value="'bar'" start-index="22" stop-index="26" />
                        </parameter>
                    </function>
                </expr>
            </expression-projection>
        </projections>
    </select>
    <select sql-case-id="select_strright" db-types="Doris">
        <projections start-index="7" stop-index="29">
            <expression-projection start-index="7" stop-index="29" text="STRRIGHT('foobarbar',4)">
                <expr>
                    <function function-name="STRRIGHT" text="STRRIGHT('foobarbar',4)" start-index="7" stop-index="29">
                        <parameter>
                            <literal-expression value="foobarbar" start-index="16" stop-index="26" />
                        </parameter>
                        <parameter>
                            <literal-expression value="4" start-index="28" stop-index="28" />
                        </parameter>
                    </function>
                </expr>
            </expression-projection>
        </projections>
    </select>
    <select sql-case-id="select_extract_url_parameter" db-types="Doris">
        <projections start-index="7" stop-index="60">
            <expression-projection start-index="7" stop-index="60" text="EXTRACT_URL_PARAMETER('http://foo.com/?bar=baz','bar')">
                <expr>
                    <function function-name="EXTRACT_URL_PARAMETER" text="EXTRACT_URL_PARAMETER('http://foo.com/?bar=baz','bar')" start-index="7" stop-index="60">
                        <parameter>
                            <literal-expression value="'http://foo.com/?bar=baz'" start-index="29" stop-index="53" />
                        </parameter>
                        <parameter>
                            <literal-expression value="'bar'" start-index="55" stop-index="59" />
                        </parameter>
                    </function>
                </expr>
            </expression-projection>
        </projections>
    </select>

    <select sql-case-id="select_last_insert_id">
        <projections start-index="7" stop-index="22">
            <expression-projection start-index="7" stop-index="22" text="LAST_INSERT_ID()">
                <expr>
                    <function start-index="7" stop-index="22" function-name="LAST_INSERT_ID" text="LAST_INSERT_ID()"/>
                </expr>
            </expression-projection>
        </projections>
    </select>

    <select sql-case-id="select_last_value">
        <projections start-index="7" stop-index="58" literal-start-index="7" literal-stop-index="58">
            <expression-projection text="LAST_VALUE(AGE) OVER (PARTITION BY AGE ORDER BY AGE)" start-index="7" stop-index="58" literal-start-index="7" literal-stop-index="58">
                <literalText>LAST_VALUE(AGE) OVER (PARTITION BY AGE ORDER BY AGE)</literalText>
                <expr>
                    <function function-name="LAST_VALUE" text="LAST_VALUE(AGE) OVER (PARTITION BY AGE ORDER BY AGE)" start-index="7" stop-index="58" literal-start-index="7" literal-stop-index="58">
                        <parameter>
                            <column name="AGE" start-index="18" stop-index="20" literal-start-index="18" literal-stop-index="20" />
                        </parameter>
                        <literalText>LAST_VALUE(AGE) OVER (PARTITION BY AGE ORDER BY AGE)</literalText>
                    </function>
                </expr>
            </expression-projection>
        </projections>
        <from>
            <simple-table name="TEST" start-index="65" stop-index="68" literal-start-index="65" literal-stop-index="68" />
        </from>
    </select>

    <select sql-case-id="select_lcase_function">
        <projections start-index="7" stop-index="28">
            <expression-projection start-index="7" stop-index="28" text="LCASE('QUADRATICALLY')">
                <expr>
                    <function start-index="7" stop-index="28" function-name="LCASE" text="LCASE('QUADRATICALLY')">
                        <parameter>
                            <literal-expression start-index="13" stop-index="27" value="QUADRATICALLY"/>
                        </parameter>
                    </function>
                </expr>
            </expression-projection>
        </projections>
    </select>
  
    <select sql-case-id="select_lower_function">
        <projections start-index="7" stop-index="28">
            <expression-projection start-index="7" stop-index="28" text="LOWER('QUADRATICALLY')">
                <expr>
                    <function start-index="7" stop-index="28" function-name="LOWER" text="LOWER('QUADRATICALLY')">
                        <parameter>
                            <literal-expression start-index="13" stop-index="27" value="QUADRATICALLY"/>
                        </parameter>
                    </function>
                </expr>
            </expression-projection>
        </projections>
    </select>
  
    <select sql-case-id="select_length">
        <projections start-index="7" stop-index="20">
            <expression-projection start-index="7" stop-index="20" text="LENGTH('TEXT')">
                <expr>
                    <function start-index="7" stop-index="20" function-name="LENGTH" text="LENGTH('TEXT')">
                        <parameter>
                            <literal-expression start-index="14" stop-index="19" value="TEXT"/>
                        </parameter>
                    </function>
                </expr>
            </expression-projection>
        </projections>
    </select>
  
    <select sql-case-id="select_locate">
        <projections start-index="7" stop-index="31">
            <expression-projection start-index="7" stop-index="31" text="LOCATE('bar','foobarbar')">
                <expr>
                    <function start-index="7" stop-index="31" function-name="LOCATE" text="LOCATE('bar','foobarbar')">
                        <parameter>
                            <literal-expression  value="bar" start-index="14" stop-index="18"/>
                        </parameter>
                        <parameter>
                            <literal-expression  value="foobarbar" start-index="20" stop-index="30"/>
                        </parameter>
                    </function>
                </expr>
            </expression-projection>
        </projections>
    </select>

<<<<<<< HEAD
    <select sql-case-id="select_localtime">
        <projections start-index="7" stop-index="17">
            <expression-projection start-index="7" stop-index="17" text="LOCALTIME()">
                <expr>
                    <function start-index="7" stop-index="17" function-name="LOCALTIME" text="LOCALTIME()"/>
                </expr>
            </expression-projection>
        </projections>
    </select>

    <select sql-case-id="select_localtimestamp">
        <projections start-index="7" stop-index="22">
            <expression-projection start-index="7" stop-index="22" text="LOCALTIMESTAMP()">
                <expr>
                    <function start-index="7" stop-index="22" function-name="LOCALTIMESTAMP" text="LOCALTIMESTAMP()"/>
                </expr>
            </expression-projection>
        </projections>
    </select>

    <select sql-case-id="select_lpad">
        <projections start-index="7" stop-index="23">
            <expression-projection start-index="7" stop-index="23" text="LPAD('hi',4,'??')">
                <expr>
                    <function start-index="7" stop-index="23" function-name="LPAD" text="LPAD('hi',4,'??')">
                        <parameter>
                            <literal-expression  value="hi" start-index="12" stop-index="15"/>
                        </parameter>
                        <parameter>
                            <literal-expression  value="4" start-index="17" stop-index="17"/>
                        </parameter>
                        <parameter>
                            <literal-expression  value="??" start-index="19" stop-index="22"/>
                        </parameter>
                    </function>
                </expr>
            </expression-projection>
        </projections>
    </select>

=======
>>>>>>> 7bbbacf8
    <select sql-case-id="select_prediction_cost">
        <projections distinct-row="false" start-index="7" stop-index="13">
            <column-projection name="cust_id" start-delimiter="" end-delimiter="" start-index="7" stop-index="13"/>
        </projections>
        <from start-delimiter="" end-delimiter="" start-index="20" stop-index="38">
            <simple-table name="mining_data_apply_v" start-delimiter="" end-delimiter="" start-index="20" stop-index="38"/>
        </from>
        <where start-index="40" stop-index="67">
            <expr start-index="46" stop-index="67">
                <binary-operation-expression start-index="46" stop-index="67">
                    <left start-index="46" stop-index="57">
                        <column name="country_name" start-delimiter="" end-delimiter="" start-index="46" stop-index="57"/>
                    </left>
                    <operator>=</operator>
                    <right start-index="61" stop-index="67">
                        <literal-expression value="Italy" start-index="61" stop-index="67"/>
                    </right>
                </binary-operation-expression>
            </expr>
        </where>
        <order-by start-index="69" stop-index="133">
            <expression-item expression="PREDICTION_COST(DT_SH_Clas_sample, 1 COST MODEL USING *)" order-direction="ASC" start-delimiter="" end-delimiter="" start-index="78" stop-index="133">
                <expr start-index="78" stop-index="133">
                    <function function-name="PREDICTION_COST" text="PREDICTION_COST(DT_SH_Clas_sample, 1 COST MODEL USING *)" start-index="78" stop-index="133"/>
                </expr>
            </expression-item>
        </order-by>
    </select>

    <select sql-case-id="select_name_const">
        <projections start-index="7" stop-index="29">
            <expression-projection start-index="7" stop-index="29" text="NAME_CONST('myname',14)">
                <expr>
                    <function start-index="7" stop-index="29" function-name="NAME_CONST" text="NAME_CONST('myname',14)">
                        <parameter>
                            <literal-expression value="myname" start-index="18" stop-index="25"/>
                        </parameter>
                        <parameter>
                            <literal-expression value="14" start-index="27" stop-index="28"/>
                        </parameter>
                    </function>
                </expr>
            </expression-projection>
        </projections>
    </select>

    <select sql-case-id="select_not_in">
        <projections start-index="7" stop-index="33">
            <expression-projection start-index="7" stop-index="33" text="3,4) NOT IN ((1,2), (3,4)">
                <expr>
                    <in-expression start-index="7" stop-index="33">
                        <left>
                            <row-expression  start-index="7" stop-index="11" text="(3,4)">
                                <items>
                                    <literal-expression start-index="8" stop-index="8" value="3" />
                                </items>
                                <items>
                                    <literal-expression start-index="10" stop-index="10" value="4" />
                                </items>
                            </row-expression>
                        </left>
                        <not>true</not>>
                        <right>
                            <list-expression start-index="20" stop-index="33">
                                <items>
                                    <row-expression start-index="21" stop-index="25" text="(1,2)" >
                                        <items>
                                            <literal-expression start-index="22" stop-index="22" value="1"/>
                                        </items>
                                        <items>
                                            <literal-expression start-index="24" stop-index="24" value="2"/>
                                        </items>
                                    </row-expression>
                                </items>
                                <items>
                                    <row-expression start-index="28" stop-index="32" text="(3,4)" >
                                        <items>
                                            <literal-expression start-index="29" stop-index="29" value="3"/>
                                        </items>
                                        <items>
                                            <literal-expression start-index="31" stop-index="31" value="4"/>
                                        </items>
                                    </row-expression>
                                </items>
                            </list-expression>
                        </right>
                    </in-expression>
                </expr>
            </expression-projection>
        </projections>
    </select>

    <select sql-case-id="select_not_like">
        <projections start-index="7" stop-index="37">
            <expression-projection start-index="7" stop-index="37" text="'hello world' NOT LIKE '%test%'">
                <expr>
                    <binary-operation-expression start-index="7" stop-index="37" text="'hello world' NOT LIKE '%test%'">
                            <left>
                                <literal-expression start-index="7" stop-index="19" value="hello world" />
                            </left>
                            <operator>NOT LIKE</operator>
                            <right>
                                <list-expression start-index="30" stop-index="37">
                                    <items>
                                        <literal-expression start-index="30" stop-index="37" value="%test%"/>
                                    </items>
                                </list-expression>
                            </right>
                    </binary-operation-expression>
                </expr>
            </expression-projection>
        </projections>
    </select>

    <select sql-case-id="select_now">
        <projections start-index="7" stop-index="11">
            <expression-projection start-index="7" stop-index="11" text="NOW()">
                <expr>
                    <function function-name="NOW"  start-index="7" stop-index="11" text="NOW()" />
                </expr>
            </expression-projection>
        </projections>
    </select>

    <select sql-case-id="select_nth_value">
        <from>
            <simple-table start-index="80" stop-index="88" name="employees"/>
        </from>
            <projections start-index="7" stop-index="73">
                <expression-projection start-index="7" stop-index="73" alias="third_highest_salary" text="NTH_VALUE(salary, 3) OVER (ORDER BY salary)" >
                    <expr>
                        <function function-name="NTH_VALUE" start-index="7" stop-index="49" text="NTH_VALUE(salary, 3) OVER (ORDER BY salary)">
                            <parameter>
                                <column start-index="17" stop-index="22" name="salary"/>
                            </parameter>
                            <parameter>
                                <literal-expression start-index="25" stop-index="25" value="3"/>
                            </parameter>
                        </function>
                    </expr>
                </expression-projection>
            </projections>
    </select>

    <select sql-case-id="select_nullif">
        <projections start-index="7" stop-index="17">
            <expression-projection start-index="7" stop-index="17" text="NULLIF(1,1)">
                <expr>
                    <function function-name="NULLIF" start-index="7" stop-index="17" text="NULLIF(1,1)">
                        <parameter>
                            <literal-expression start-index="14" stop-index="14" value="1"/>
                        </parameter>
                        <parameter>
                            <literal-expression start-index="16" stop-index="16" value="1"/>
                        </parameter>
                    </function>
                </expr>
            </expression-projection>
        </projections>
    </select>

    <select sql-case-id="select_oct">
        <projections start-index="7" stop-index="13">
            <expression-projection start-index="7" stop-index="13" text="OCT(12)">
                <expr>
                    <function function-name="OCT" start-index="7" stop-index="13" text="OCT(12)">
                        <parameter>
                            <literal-expression start-index="11" stop-index="12" value="12"/>
                        </parameter>
                    </function>
                </expr>
            </expression-projection>
        </projections>
    </select>

    <select sql-case-id="select_octet_length">
        <projections start-index="7" stop-index="26">
            <expression-projection start-index="7" stop-index="26" text="OCTET_LENGTH('text')">
                <expr>
                    <function function-name="OCTET_LENGTH" start-index="7" stop-index="26" text="OCTET_LENGTH('text')">
                        <parameter>
                            <literal-expression start-index="20" stop-index="25" value="text"/>
                        </parameter>
                    </function>
                </expr>
            </expression-projection>
        </projections>
    </select>

    <select sql-case-id="select_ord">
        <projections start-index="7" stop-index="14">
            <expression-projection start-index="7" stop-index="14" text="ORD('2')">
                <expr>
                    <function function-name="ORD" start-index="7" stop-index="14" text="ORD('2')">
                        <parameter>
                            <literal-expression start-index="11" stop-index="13" value="2"/>
                        </parameter>
                    </function>
                </expr>
            </expression-projection>
        </projections>
    </select>

    <select sql-case-id="select_period_add">
        <projections start-index="7" stop-index="26">
            <expression-projection start-index="7" stop-index="26" text="PERIOD_ADD(200801,2)">
                <expr>
                    <function function-name="PERIOD_ADD" start-index="7" stop-index="26" text="PERIOD_ADD(200801,2)">
                        <parameter>
                            <literal-expression start-index="18" stop-index="23" value="200801"/>
                        </parameter>
                        <parameter>
                            <literal-expression start-index="25" stop-index="25" value="2"/>
                        </parameter>
                    </function>
                </expr>
            </expression-projection>
        </projections>
    </select>

    <select sql-case-id="select_period_diff">
        <projections start-index="7" stop-index="32">
            <expression-projection start-index="7" stop-index="32" text="PERIOD_DIFF(200802,200703)">
                <expr>
                    <function function-name="PERIOD_DIFF" start-index="7" stop-index="32" text="PERIOD_DIFF(200802,200703)">
                        <parameter>
                            <literal-expression start-index="19" stop-index="24" value="200802"/>
                        </parameter>
                        <parameter>
                            <literal-expression start-index="26" stop-index="31" value="200703"/>
                        </parameter>
                    </function>
                </expr>
            </expression-projection>
        </projections>
    </select>

    <select sql-case-id="select_percent_rank">
        <from>
            <simple-table start-index="50" stop-index="58" name="employees"/>
        </from>
        <projections start-index="7" stop-index="43">
            <expression-projection start-index="7" stop-index="43" text="PERCENT_RANK() OVER (ORDER BY salary)" >
                <expr>
                    <function function-name="PERCENT_RANK" start-index="7" stop-index="43" text="PERCENT_RANK() OVER (ORDER BY salary)"/>
                </expr>
            </expression-projection>
        </projections>
    </select>

    <select sql-case-id="select_pi">
        <projections start-index="7" stop-index="10">
            <expression-projection start-index="7" stop-index="10" text="PI()">
                <expr>
                    <function function-name="PI" start-index="7" stop-index="10" text="PI()"/>
                </expr>
            </expression-projection>
        </projections>
    </select>

    <select sql-case-id="select_regexp" >
        <projections start-index="7" stop-index="25">
            <expression-projection start-index="7" stop-index="25" text="'a' REGEXP '^[a-d]'">
                <expr>
                    <binary-operation-expression start-index="7" stop-index="25" text="'a' REGEXP '^[a-d]'">
                        <left>
                            <literal-expression start-index="7" stop-index="9" value="a"/>
                        </left>
                        <operator>REGEXP</operator>
                        <right>
                            <literal-expression start-index="18" stop-index="25" value="^[a-d]"/>
                        </right>
                    </binary-operation-expression>
                </expr>
            </expression-projection>
        </projections>
    </select>
</sql-parser-test-cases><|MERGE_RESOLUTION|>--- conflicted
+++ resolved
@@ -4912,7 +4912,6 @@
         </projections>
     </select>
 
-<<<<<<< HEAD
     <select sql-case-id="select_localtime">
         <projections start-index="7" stop-index="17">
             <expression-projection start-index="7" stop-index="17" text="LOCALTIME()">
@@ -4953,8 +4952,6 @@
         </projections>
     </select>
 
-=======
->>>>>>> 7bbbacf8
     <select sql-case-id="select_prediction_cost">
         <projections distinct-row="false" start-index="7" stop-index="13">
             <column-projection name="cust_id" start-delimiter="" end-delimiter="" start-index="7" stop-index="13"/>
