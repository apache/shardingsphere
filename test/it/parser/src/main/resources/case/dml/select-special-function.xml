--- conflicted
+++ resolved
@@ -4764,7 +4764,6 @@
             </expression-projection>
         </projections>
     </select>
-<<<<<<< HEAD
     <select sql-case-id="select_extract_url_parameter" db-types="Doris">
         <projections start-index="7" stop-index="60">
             <expression-projection start-index="7" stop-index="60" text="EXTRACT_URL_PARAMETER('http://foo.com/?bar=baz','bar')">
@@ -4775,8 +4774,12 @@
                         </parameter>
                         <parameter>
                             <literal-expression value="'bar'" start-index="55" stop-index="59" />
-=======
-  
+                        </parameter>
+                    </function>
+                </expr>
+            </expression-projection>
+        </projections>
+    </select>  
     <select sql-case-id="select_lcase_function">
         <projections start-index="7" stop-index="28">
             <expression-projection start-index="7" stop-index="28" text="LCASE('QUADRATICALLY')">
@@ -4829,7 +4832,6 @@
                         </parameter>
                         <parameter>
                             <literal-expression  value="foobarbar" start-index="20" stop-index="30"/>
->>>>>>> 68a0ace3
                         </parameter>
                     </function>
                 </expr>
