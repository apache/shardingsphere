--- conflicted
+++ resolved
@@ -2641,7 +2641,45 @@
             <simple-table name="mining_data_apply_v" start-index="62" stop-index="80" />
         </from>
     </select>
-<<<<<<< HEAD
+
+    <select sql-case-id="select_with_multiset_except_expression">
+        <from>
+            <simple-table name="customers_demo" start-index="103" stop-index="116" />
+        </from>
+        <projections start-index="7" stop-index="96">
+            <column-projection name="customer_id" start-index="7" stop-index="17" />
+            <expression-projection text="cust_address_ntab MULTISET EXCEPT DISTINCT cust_address2_ntab" alias="multiset_except" start-index="20" stop-index="96" />
+        </projections>
+        <order-by>
+            <column-item name="customer_id" order-direction="ASC" start-index="127" stop-index="137"/>
+        </order-by>
+    </select>
+
+    <select sql-case-id="select_with_multiset_intersect_expression">
+        <from>
+            <simple-table name="customers_demo" start-index="109" stop-index="122" />
+        </from>
+        <projections start-index="7" stop-index="102">
+            <column-projection name="customer_id" start-index="7" stop-index="17" />
+            <expression-projection text="cust_address_ntab MULTISET INTERSECT DISTINCT cust_address2_ntab" alias="multiset_intersect" start-index="20" stop-index="102" />
+        </projections>
+        <order-by>
+            <column-item name="customer_id" order-direction="ASC" start-index="133" stop-index="143"/>
+        </order-by>
+    </select>
+
+    <select sql-case-id="select_with_multiset_union_expression">
+        <from>
+            <simple-table name="customers_demo" start-index="92" stop-index="105" />
+        </from>
+        <projections start-index="7" stop-index="85">
+            <column-projection name="customer_id" start-index="7" stop-index="17" />
+            <expression-projection text="cust_address_ntab MULTISET UNION cust_address2_ntab" alias="multiset_union" start-index="20" stop-index="85" />
+        </projections>
+        <order-by>
+            <column-item name="customer_id" order-direction="ASC" start-index="116" stop-index="126"/>
+        </order-by>
+    </select>
     
     <select sql-case-id="select_from_table_function">
         <projections start-index="7" stop-index="7">
@@ -2675,45 +2713,5 @@
                 </function>
             </table-collection-expr>
         </from>
-=======
-
-    <select sql-case-id="select_with_multiset_except_expression">
-        <from>
-            <simple-table name="customers_demo" start-index="103" stop-index="116" />
-        </from>
-        <projections start-index="7" stop-index="96">
-            <column-projection name="customer_id" start-index="7" stop-index="17" />
-            <expression-projection text="cust_address_ntab MULTISET EXCEPT DISTINCT cust_address2_ntab" alias="multiset_except" start-index="20" stop-index="96" />
-        </projections>
-        <order-by>
-            <column-item name="customer_id" order-direction="ASC" start-index="127" stop-index="137"/>
-        </order-by>
-    </select>
-
-    <select sql-case-id="select_with_multiset_intersect_expression">
-        <from>
-            <simple-table name="customers_demo" start-index="109" stop-index="122" />
-        </from>
-        <projections start-index="7" stop-index="102">
-            <column-projection name="customer_id" start-index="7" stop-index="17" />
-            <expression-projection text="cust_address_ntab MULTISET INTERSECT DISTINCT cust_address2_ntab" alias="multiset_intersect" start-index="20" stop-index="102" />
-        </projections>
-        <order-by>
-            <column-item name="customer_id" order-direction="ASC" start-index="133" stop-index="143"/>
-        </order-by>
-    </select>
-
-    <select sql-case-id="select_with_multiset_union_expression">
-        <from>
-            <simple-table name="customers_demo" start-index="92" stop-index="105" />
-        </from>
-        <projections start-index="7" stop-index="85">
-            <column-projection name="customer_id" start-index="7" stop-index="17" />
-            <expression-projection text="cust_address_ntab MULTISET UNION cust_address2_ntab" alias="multiset_union" start-index="20" stop-index="85" />
-        </projections>
-        <order-by>
-            <column-item name="customer_id" order-direction="ASC" start-index="116" stop-index="126"/>
-        </order-by>
->>>>>>> bfb0d9b5
     </select>
 </sql-parser-test-cases>