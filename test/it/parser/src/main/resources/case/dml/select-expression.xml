<?xml version="1.0" encoding="UTF-8"?>
<!--
  ~ Licensed to the Apache Software Foundation (ASF) under one or more
  ~ contributor license agreements.  See the NOTICE file distributed with
  ~ this work for additional information regarding copyright ownership.
  ~ The ASF licenses this file to You under the Apache License, Version 2.0
  ~ (the "License"); you may not use this file except in compliance with
  ~ the License.  You may obtain a copy of the License at
  ~
  ~     http://www.apache.org/licenses/LICENSE-2.0
  ~
  ~ Unless required by applicable law or agreed to in writing, software
  ~ distributed under the License is distributed on an "AS IS" BASIS,
  ~ WITHOUT WARRANTIES OR CONDITIONS OF ANY KIND, either express or implied.
  ~ See the License for the specific language governing permissions and
  ~ limitations under the License.
  -->

<sql-parser-test-cases>
    <select sql-case-id="select_with_performance_schema_global_status">
        <from>
            <simple-table name="global_status" start-index="24" stop-index="55">
                <owner name="performance_schema" start-index="24" stop-index="41" />
            </simple-table>
        </from>
        <projections start-index="7" stop-index="17">
            <expression-projection text="1" alias="STATUS" start-index="7" stop-index="17">
                <expr>
                    <literal-expression start-index="7" stop-index="7" value="1" />
                </expr>
            </expression-projection>
        </projections>
        <where start-index="57" stop-index="165">
            <expr>
                <binary-operation-expression start-index="63" stop-index="165">
                    <left>
                        <binary-operation-expression start-index="63" stop-index="108">
                            <left>
                                <column name="VARIABLE_NAME" start-index="63" stop-index="75" />
                            </left>
                            <operator>=</operator>
                            <right>
                                <literal-expression start-index="78" stop-index="108" value="MAX_EXECUTION_TIME_SET_FAILED" />
                            </right>
                        </binary-operation-expression>
                    </left>
                    <operator>AND</operator>
                    <right>
                        <binary-operation-expression start-index="114" stop-index="165">
                            <left>
                                <function function-name="CONVERT" start-index="114" stop-index="146" text="CONVERT(VARIABLE_VALUE, UNSIGNED)" />
                            </left>
                            <operator>&gt;</operator>
                            <right>
                                <variable-segment start-index="150" stop-index="165" variable="time_set_failed" />
                            </right>
                        </binary-operation-expression>
                    </right>
                </binary-operation-expression>
            </expr>
        </where>
    </select>

    <select sql-case-id="select_udf_function_mysqltest1_f1">
        <projections start-index="7" stop-index="21">
            <expression-projection text="mysqltest1.f1()" start-index="7" stop-index="21">
                <function function-name="mysqltest1.f1()" alias="creation_date" start-index="7" stop-index="21" text="mysqltest1.f1()" />
            </expression-projection>
        </projections>
    </select>

    <select sql-case-id="select_case_when_with_mul_condition">
        <projections start-index="7" stop-index="52">
            <expression-projection text="case 1*0 when &quot;a&quot; then &quot;true&quot; else &quot;false&quot; END" start-index="7" stop-index="52">
                <expr>
                    <case-when-expression>
                        <case-expr start-index="12" stop-index="14">
                            <binary-operation-expression start-index="12" stop-index="14">
                                <left>
                                    <literal-expression value="1" start-index="12" stop-index="12" />
                                </left>
                                <operator>*</operator>
                                <right>
                                    <literal-expression value="0" start-index="14" stop-index="14" />
                                </right>
                            </binary-operation-expression>
                        </case-expr>
                        <when-exprs>
                            <literal-expression value="a" start-index="21" stop-index="23" />
                        </when-exprs>
                        <then-exprs>
                            <literal-expression value="true" start-index="30" stop-index="35" />
                        </then-exprs>
                        <else-expr>
                            <literal-expression value="false" start-index="42" stop-index="48" />
                        </else-expr>
                    </case-when-expression>
                </expr>
            </expression-projection>
        </projections>
    </select>

    <select sql-case-id="select_case_when_with_sub_condition">
        <projections start-index="7" stop-index="52">
            <expression-projection text="case 1-0 when &quot;a&quot; then &quot;true&quot; else &quot;false&quot; END" start-index="7" stop-index="52">
                <expr>
                    <case-when-expression>
                        <case-expr start-index="12" stop-index="14">
                            <binary-operation-expression start-index="12" stop-index="14">
                                <left>
                                    <literal-expression value="1" start-index="12" stop-index="12" />
                                </left>
                                <operator>-</operator>
                                <right>
                                    <literal-expression value="0" start-index="14" stop-index="14" />
                                </right>
                            </binary-operation-expression>
                        </case-expr>
                        <when-exprs>
                            <literal-expression value="a" start-index="21" stop-index="23" />
                        </when-exprs>
                        <then-exprs>
                            <literal-expression value="true" start-index="30" stop-index="35" />
                        </then-exprs>
                        <else-expr>
                            <literal-expression value="false" start-index="42" stop-index="48" />
                        </else-expr>
                    </case-when-expression>
                </expr>
            </expression-projection>
        </projections>
    </select>

    <select sql-case-id="select_case_when_with_add_condition">
        <projections start-index="7" stop-index="52">
            <expression-projection text="case 1+0 when &quot;a&quot; then &quot;true&quot; else &quot;false&quot; END" start-index="7" stop-index="52">
                <expr>
                    <case-when-expression>
                        <case-expr start-index="12" stop-index="14">
                            <binary-operation-expression start-index="12" stop-index="14">
                                <left>
                                    <literal-expression value="1" start-index="12" stop-index="12" />
                                </left>
                                <operator>+</operator>
                                <right>
                                    <literal-expression value="0" start-index="14" stop-index="14" />
                                </right>
                            </binary-operation-expression>
                        </case-expr>
                        <when-exprs>
                            <literal-expression value="a" start-index="21" stop-index="23" />
                        </when-exprs>
                        <then-exprs>
                            <literal-expression value="true" start-index="30" stop-index="35" />
                        </then-exprs>
                        <else-expr>
                            <literal-expression value="false" start-index="42" stop-index="48" />
                        </else-expr>
                    </case-when-expression>
                </expr>
            </expression-projection>
        </projections>
    </select>

    <select sql-case-id="select_case_when_with_div_condition">
        <projections start-index="7" stop-index="52">
            <expression-projection text="case 1/0 when &quot;a&quot; then &quot;true&quot; else &quot;false&quot; END" start-index="7" stop-index="52">
                <expr>
                    <case-when-expression>
                        <case-expr start-index="12" stop-index="14">
                            <binary-operation-expression start-index="12" stop-index="14">
                                <left>
                                    <literal-expression value="1" start-index="12" stop-index="12" />
                                </left>
                                <operator>/</operator>
                                <right>
                                    <literal-expression value="0" start-index="14" stop-index="14" />
                                </right>
                            </binary-operation-expression>
                        </case-expr>
                        <when-exprs>
                            <literal-expression value="a" start-index="21" stop-index="23" />
                        </when-exprs>
                        <then-exprs>
                            <literal-expression value="true" start-index="30" stop-index="35" />
                        </then-exprs>
                        <else-expr>
                            <literal-expression value="false" start-index="42" stop-index="48" />
                        </else-expr>
                    </case-when-expression>
                </expr>
            </expression-projection>
        </projections>
    </select>

    <select sql-case-id="select_with_expression">
        <from>
            <simple-table name="t_order" alias="o" start-index="38" stop-index="49" />
        </from>
        <projections start-index="7" stop-index="31">
            <!-- TODO check expression-projection's stop-index whether include alias -->
            <expression-projection text="o.order_id + 1 * 2" alias="exp" start-index="7" stop-index="31" />
        </projections>
        <order-by>
            <column-item name="order_id" start-index="60" stop-index="69">
                <owner name="o" start-index="60" stop-index="60" />
            </column-item>
        </order-by>
    </select>

    <select sql-case-id="select_with_expression_for_postgresql">
        <from>
            <simple-table name="t_order" alias="o" start-index="38" stop-index="49" />
        </from>
        <projections start-index="7" stop-index="31">
            <!-- 'text' is different from other database -->
            <expression-projection text="o.order_id + 1 * 2" alias="exp" start-index="7" stop-index="31" />
        </projections>
        <order-by>
            <column-item name="order_id" start-index="60" stop-index="69">
                <owner name="o" start-index="60" stop-index="60" />
            </column-item>
        </order-by>
    </select>

    <select sql-case-id="select_with_encode_function">
        <from>
            <simple-table name="test_bytea" start-index="54" stop-index="63" />
        </from>
        <projections start-index="7" stop-index="47">
            <expression-projection text="ENCODE(test_datetype_col::bytea,'escape')" start-index="7" stop-index="47">
                <expr>
                    <function function-name="ENCODE" start-index="7" stop-index="47" text="ENCODE(test_datetype_col::bytea,'escape')">
                        <parameter>
                            <type-cast-expression>
                                <expression>
                                    <column name="test_datetype_col" start-index="14" stop-index="30" >
                                    </column>
                                </expression>
                                <data-type>bytea</data-type>
                            </type-cast-expression>
                        </parameter>
                        <parameter>
                            <literal-expression value="escape" start-index="39" stop-index="46" />
                        </parameter>
                    </function>
                </expr>
            </expression-projection>
        </projections>
    </select>

    <select sql-case-id="select_with_date_function">
        <from>
            <simple-table name="t_order_item" alias="i" start-delimiter="`" end-delimiter="`" start-index="51" stop-index="69" />
        </from>
        <projections start-index="7" stop-index="44">
            <expression-projection text="DATE(i.creation_date)" alias="creation_date" start-index="7" stop-index="44">
                <expr>
                    <function function-name="DATE" alias="creation_date" start-index="7" stop-index="27" text="DATE(i.creation_date)">
                        <parameter>
                            <column name="creation_date" start-index="12" stop-index="26" >
                                <owner name="i" start-index="12" stop-index="12" />
                            </column>
                        </parameter>
                    </function>
                </expr>
            </expression-projection>
        </projections>
        <order-by>
            <expression-item expression="DATE(i.creation_date)" order-direction="DESC" start-index="80" stop-index="100" />
        </order-by>
    </select>

    <select sql-case-id="select_with_regexp" parameters="'init', 1, 2">
        <from>
            <simple-table name="t_order_item" alias="t" start-index="14" stop-index="27" />
        </from>
        <projections start-index="7" stop-index="7">
            <shorthand-projection start-index="7" stop-index="7" />
        </projections>
        <where start-index="29" stop-index="75" literal-stop-index="80">
            <expr>
                <binary-operation-expression start-index="35" stop-index="75" literal-stop-index="80">
                    <left>
                        <binary-operation-expression start-index="35" stop-index="51" literal-stop-index="56">
                            <left>
                                <column name="status" start-index="35" stop-index="42">
                                    <owner name="t" start-index="35" stop-index="35" />
                                </column>
                            </left>
                            <operator>REGEXP</operator>
                            <right>
                                <literal-expression value="init" start-index="51" stop-index="56" />
                                <parameter-marker-expression parameter-index="0" start-index="51" stop-index="51" />
                            </right>
                        </binary-operation-expression>
                    </left>
                    <operator>AND</operator>
                    <right>
                        <in-expression start-index="57" stop-index="75" literal-start-index="62" literal-stop-index="80">
                            <not>false</not>
                            <left>
                                <column name="item_id" start-index="57" stop-index="65" literal-start-index="62" literal-stop-index="70">
                                    <owner name="t" start-index="57" stop-index="57" literal-start-index="62" literal-stop-index="62" />
                                </column>
                            </left>
                            <right>
                                <list-expression start-index="70" stop-index="75" literal-start-index="75" literal-stop-index="80">
                                    <items>
                                        <literal-expression value="1" start-index="76" stop-index="76" />
                                        <parameter-marker-expression parameter-index="1" start-index="71" stop-index="71" />
                                    </items>
                                    <items>
                                        <literal-expression value="2" start-index="79" stop-index="79" />
                                        <parameter-marker-expression parameter-index="2" start-index="74" stop-index="74" />
                                    </items>
                                </list-expression>
                            </right>
                        </in-expression>
                    </right>
                </binary-operation-expression>
            </expr>
        </where>
    </select>

    <select sql-case-id="select_with_rlike" parameters="'init', 1, 2">
        <from>
            <simple-table name="t_order_item" alias="t" start-index="14" stop-index="27" />
        </from>
        <projections start-index="7" stop-index="7">
            <shorthand-projection start-index="7" stop-index="7" />
        </projections>
        <where start-index="29" stop-index="74" literal-stop-index="79">
            <expr>
                <binary-operation-expression start-index="35" stop-index="74" literal-stop-index="79">
                    <left>
                        <binary-operation-expression start-index="35" stop-index="50" literal-stop-index="55">
                            <left>
                                <column name="status" start-index="35" stop-index="42">
                                    <owner name="t" start-index="35" stop-index="35" />
                                </column>
                            </left>
                            <operator>RLIKE</operator>
                            <right>
                                <literal-expression value="init" start-index="50" stop-index="55" />
                                <parameter-marker-expression parameter-index="0" start-index="50" stop-index="50" />
                            </right>
                        </binary-operation-expression>
                    </left>
                    <operator>AND</operator>
                    <right>
                        <in-expression start-index="56" stop-index="74" literal-start-index="61" literal-stop-index="79">
                            <not>false</not>
                            <left>
                                <column name="item_id" start-index="56" stop-index="64" literal-start-index="61" literal-stop-index="69">
                                    <owner name="t" start-index="56" stop-index="56" literal-start-index="61" literal-stop-index="61" />
                                </column>
                            </left>
                            <right>
                                <list-expression start-index="69" stop-index="74" literal-start-index="74" literal-stop-index="79">
                                    <items>
                                        <literal-expression value="1" start-index="75" stop-index="75" />
                                        <parameter-marker-expression parameter-index="1" start-index="70" stop-index="70" />
                                    </items>
                                    <items>
                                        <literal-expression value="2" start-index="78" stop-index="78" />
                                        <parameter-marker-expression parameter-index="2" start-index="73" stop-index="73" />
                                    </items>
                                </list-expression>
                            </right>
                        </in-expression>
                    </right>
                </binary-operation-expression>
            </expr>
        </where>
    </select>

    <select sql-case-id="select_with_case_expression">
        <projections start-index="7" stop-index="124">
            <shorthand-projection start-index="7" stop-index="9">
                <owner start-index="7" stop-index="7" name="t" />
            </shorthand-projection>
            <column-projection start-index="11" stop-index="30" name="item_id" alias="item_id">
                <owner start-index="11" stop-index="11" name="o" />
            </column-projection>
            <expression-projection text="case when t.status = 'init' then '已启用' when t.status = 'failed' then '已停用' end" start-index="32" stop-index="124" alias="stateName">
                <expr>
                    <case-when-expression>
                        <when-exprs>
                            <binary-operation-expression start-index="43" stop-index="59">
                                <left>
                                    <column name="status" start-index="43" stop-index="50">
                                        <owner name="t" start-index="43" stop-index="43" />
                                    </column>
                                </left>
                                <operator>=</operator>
                                <right>
                                    <literal-expression value="init" start-index="54" stop-index="59" />
                                </right>
                            </binary-operation-expression>
                        </when-exprs>
                        <when-exprs>
                            <binary-operation-expression start-index="77" stop-index="95">
                                <left>
                                    <column name="status" start-index="77" stop-index="84">
                                        <owner name="t" start-index="77" stop-index="77" />
                                    </column>
                                </left>
                                <operator>=</operator>
                                <right>
                                    <literal-expression value="failed" start-index="88" stop-index="95" />
                                </right>
                            </binary-operation-expression>
                        </when-exprs>
                        <then-exprs>
                            <literal-expression value="已启用" start-index="66" stop-index="70" />
                        </then-exprs>
                        <then-exprs>
                            <literal-expression value="已停用" start-index="102" stop-index="106" />
                        </then-exprs>
                    </case-when-expression>
                </expr>
            </expression-projection>
        </projections>
        <from>
            <join-table join-type="LEFT">
                <left>
                    <simple-table start-index="131" stop-index="139" name="t_order" alias="t" />
                </left>
                <right>
                    <simple-table start-index="151" stop-index="167" name="t_order_item" alias="o" />
                </right>
                <on-condition>
                    <binary-operation-expression start-index="172" stop-index="193">
                        <left>
                            <column name="order_id" start-index="172" stop-index="181">
                                <owner name="o" start-index="172" stop-index="172" />
                            </column>
                        </left>
                        <operator>=</operator>
                        <right>
                            <column name="order_id" start-index="184" stop-index="193">
                                <owner name="t" start-index="184" stop-index="184" />
                            </column>
                        </right>
                    </binary-operation-expression>
                </on-condition>
            </join-table>
        </from>
        <where start-index="195" stop-index="215">
            <expr>
                <binary-operation-expression start-index="201" stop-index="215">
                    <left>
                        <column name="order_id" start-index="201" stop-index="210">
                            <owner name="t" start-index="201" stop-index="201" />
                        </column>
                    </left>
                    <operator>=</operator>
                    <right>
                        <literal-expression value="1000" start-index="212" stop-index="215" />
                    </right>
                </binary-operation-expression>
            </expr>
        </where>
        <limit start-index="217" stop-index="223">
            <row-count value="1" start-index="223" stop-index="223" />
        </limit>
    </select>

    <select sql-case-id="select_where_with_expr_with_or" parameters="1,2">
        <from start-index="14" stop-index="20">
            <simple-table name="t_order" start-index="14" stop-index="20" />
        </from>
        <projections distinct-row="false" start-index="7" stop-index="7">
            <shorthand-projection start-index="7" stop-index="7" />
        </projections>
        <where start-index="22" stop-index="71">
            <expr>
                <binary-operation-expression start-index="28" stop-index="71">
                    <left>
                        <binary-operation-expression start-index="28" stop-index="47">
                            <left>
                                <column name="order_id" start-index="28" stop-index="43">
                                    <owner name="t_order" start-index="28" stop-index="34" />
                                </column>
                            </left>
                            <operator>=</operator>
                            <right>
                                <literal-expression value="1" start-index="47" stop-index="47" />
                                <parameter-marker-expression parameter-index="0" start-index="47" stop-index="47" />
                            </right>
                        </binary-operation-expression>
                    </left>
                    <operator>OR</operator>
                    <right>
                        <binary-operation-expression start-index="52" stop-index="71">
                            <left>
                                <literal-expression value="2" start-index="52" stop-index="52" />
                                <parameter-marker-expression parameter-index="1" start-index="52" stop-index="52" />
                            </left>
                            <operator>=</operator>
                            <right>
                                <column name="order_id" start-index="56" stop-index="71">
                                    <owner name="t_order" start-index="56" stop-index="62" />
                                </column>
                            </right>
                        </binary-operation-expression>
                    </right>
                </binary-operation-expression>
            </expr>
        </where>
    </select>

    <select sql-case-id="select_where_with_expr_with_or_sign" parameters="1, 2">
        <from start-index="14" stop-index="20">
            <simple-table name="t_order" start-index="14" stop-index="20" />
        </from>
        <projections start-index="7" stop-index="7">
            <shorthand-projection start-index="7" stop-index="7" />
        </projections>
        <where start-index="22" stop-index="71">
            <expr>
                <binary-operation-expression start-index="28" stop-index="71">
                    <left>
                        <binary-operation-expression start-index="28" stop-index="47">
                            <left>
                                <column name="order_id" start-index="28" stop-index="43">
                                    <owner name="t_order" start-index="28" stop-index="34" />
                                </column>
                            </left>
                            <operator>=</operator>
                            <right>
                                <parameter-marker-expression parameter-index="0" start-index="47" stop-index="47" />
                                <literal-expression value="1" start-index="47" stop-index="47" />
                            </right>
                        </binary-operation-expression>
                    </left>
                    <operator>||</operator>
                    <right>
                        <binary-operation-expression start-index="52" stop-index="71">
                            <left>
                                <parameter-marker-expression parameter-index="1" start-index="52" stop-index="52" />
                                <literal-expression value="2" start-index="52" stop-index="52" />
                            </left>
                            <operator>=</operator>
                            <right>
                                <column name="order_id" start-index="56" stop-index="71">
                                    <owner name="t_order" start-index="56" stop-index="62" />
                                </column>
                            </right>
                        </binary-operation-expression>
                    </right>
                </binary-operation-expression>
            </expr>
        </where>
    </select>

    <select sql-case-id="select_where_with_expr_with_xor" parameters="1,2">
        <from start-index="14" stop-index="20">
            <simple-table name="t_order" start-index="14" stop-index="20" />
        </from>
        <projections distinct-row="false" start-index="7" stop-index="7">
            <shorthand-projection start-index="7" stop-index="7" />
        </projections>
        <where start-index="22" stop-index="72">
            <expr>
                <binary-operation-expression start-index="28" stop-index="72">
                    <left>
                        <binary-operation-expression start-index="28" stop-index="47">
                            <left>
                                <column name="order_id" start-index="28" stop-index="43">
                                    <owner name="t_order" start-index="28" stop-index="34" />
                                </column>
                            </left>
                            <operator>=</operator>
                            <right>
                                <literal-expression value="1" start-index="47" stop-index="47" />
                                <parameter-marker-expression parameter-index="0" start-index="47" stop-index="47" />
                            </right>
                        </binary-operation-expression>
                    </left>
                    <operator>XOR</operator>
                    <right>
                        <binary-operation-expression start-index="53" stop-index="72">
                            <left>
                                <literal-expression value="2" start-index="53" stop-index="53" />
                                <parameter-marker-expression parameter-index="1" start-index="53" stop-index="53" />
                            </left>
                            <operator>=</operator>
                            <right>
                                <column name="order_id" start-index="57" stop-index="72">
                                    <owner name="t_order" start-index="57" stop-index="63" />
                                </column>
                            </right>
                        </binary-operation-expression>
                    </right>
                </binary-operation-expression>
            </expr>
        </where>
    </select>

    <select sql-case-id="select_where_with_expr_with_and" parameters="1,2">
        <from start-index="14" stop-index="20">
            <simple-table name="t_order" start-index="14" stop-index="20" />
        </from>
        <projections distinct-row="false" start-index="7" stop-index="7">
            <shorthand-projection start-index="7" stop-index="7" />
        </projections>
        <where start-index="22" stop-index="72">
            <expr>
                <binary-operation-expression start-index="28" stop-index="72">
                    <left>
                        <binary-operation-expression start-index="28" stop-index="47">
                            <left>
                                <column name="order_id" start-index="28" stop-index="43">
                                    <owner name="t_order" start-index="28" stop-index="34" />
                                </column>
                            </left>
                            <operator>=</operator>
                            <right>
                                <literal-expression value="1" start-index="47" stop-index="47" />
                                <parameter-marker-expression parameter-index="0" start-index="47" stop-index="47" />
                            </right>
                        </binary-operation-expression>
                    </left>
                    <operator>AND</operator>
                    <right>
                        <binary-operation-expression start-index="53" stop-index="72">
                            <left>
                                <literal-expression value="2" start-index="53" stop-index="53" />
                                <parameter-marker-expression parameter-index="1" start-index="53" stop-index="53" />
                            </left>
                            <operator>=</operator>
                            <right>
                                <column name="order_id" start-index="57" stop-index="72">
                                    <owner name="t_order" start-index="57" stop-index="63" />
                                </column>
                            </right>
                        </binary-operation-expression>
                    </right>
                </binary-operation-expression>
            </expr>
        </where>
    </select>

    <select sql-case-id="select_where_with_expr_with_and_or" parameters="1,2,2">
        <from start-index="14" stop-index="20">
            <simple-table name="t_order" start-index="14" stop-index="20" />
        </from>
        <projections distinct-row="false" start-index="7" stop-index="7">
            <shorthand-projection start-index="7" stop-index="7" />
        </projections>
        <where start-index="22" stop-index="126">
            <expr>
                <binary-operation-expression start-index="28" stop-index="126">
                    <left>
                        <binary-operation-expression start-index="28" stop-index="72">
                            <left>
                                <binary-operation-expression start-index="28" stop-index="47">
                                    <left>
                                        <column name="order_id" start-index="28" stop-index="43">
                                            <owner name="t_order" start-index="28" stop-index="34" />
                                        </column>
                                    </left>
                                    <operator>=</operator>
                                    <right>
                                        <literal-expression value="1" start-index="47" stop-index="47" />
                                        <parameter-marker-expression parameter-index="0" start-index="47" stop-index="47" />
                                    </right>
                                </binary-operation-expression>
                            </left>
                            <operator>AND</operator>
                            <right>
                                <binary-operation-expression start-index="53" stop-index="72">
                                    <left>
                                        <literal-expression value="2" start-index="53" stop-index="53" />
                                        <parameter-marker-expression parameter-index="1" start-index="53" stop-index="53" />
                                    </left>
                                    <operator>=</operator>
                                    <right>
                                        <column name="order_id" start-index="57" stop-index="72">
                                            <owner name="t_order" start-index="57" stop-index="63" />
                                        </column>
                                    </right>
                                </binary-operation-expression>
                            </right>
                        </binary-operation-expression>
                    </left>
                    <operator>OR</operator>
                    <right>
                        <binary-operation-expression start-index="77" stop-index="126">
                            <left>
                                <binary-operation-expression start-index="77" stop-index="101">
                                    <left>
                                        <column name="status" start-index="77" stop-index="90">
                                            <owner name="t_order" start-index="77" stop-index="83" />
                                        </column>
                                    </left>
                                    <operator>=</operator>
                                    <right>
                                        <literal-expression value="failed" start-index="94" stop-index="101" />
                                    </right>
                                </binary-operation-expression>
                            </left>
                            <operator>AND</operator>
                            <right>
                                <binary-operation-expression start-index="107" stop-index="126">
                                    <left>
                                        <literal-expression value="2" start-index="107" stop-index="107" />
                                        <parameter-marker-expression parameter-index="2" start-index="107" stop-index="107" />
                                    </left>
                                    <operator>=</operator>
                                    <right>
                                        <column name="order_id" start-index="111" stop-index="126">
                                            <owner name="t_order" start-index="111" stop-index="117" />
                                        </column>
                                    </right>
                                </binary-operation-expression>
                            </right>
                        </binary-operation-expression>
                    </right>
                </binary-operation-expression>
            </expr>
        </where>
    </select>

    <select sql-case-id="select_where_with_expr_with_and_sign" parameters="1,2">
        <from start-index="14" stop-index="20">
            <simple-table name="t_order" start-index="14" stop-index="20" />
        </from>
        <projections distinct-row="false" start-index="7" stop-index="7">
            <shorthand-projection start-index="7" stop-index="7" />
        </projections>
        <where start-index="22" stop-index="71">
            <expr>
                <binary-operation-expression start-index="28" stop-index="71">
                    <left>
                        <binary-operation-expression start-index="28" stop-index="47">
                            <left>
                                <column name="order_id" start-index="28" stop-index="43">
                                    <owner name="t_order" start-index="28" stop-index="34" />
                                </column>
                            </left>
                            <operator>=</operator>
                            <right>
                                <literal-expression value="1" start-index="47" stop-index="47" />
                                <parameter-marker-expression parameter-index="0" start-index="47" stop-index="47" />
                            </right>
                        </binary-operation-expression>
                    </left>
                    <operator>&amp;&amp;</operator>
                    <right>
                        <binary-operation-expression start-index="52" stop-index="71">
                            <left>
                                <literal-expression value="2" start-index="52" stop-index="52" />
                                <parameter-marker-expression parameter-index="1" start-index="52" stop-index="52" />
                            </left>
                            <operator>=</operator>
                            <right>
                                <column name="order_id" start-index="56" stop-index="71">
                                    <owner name="t_order" start-index="56" stop-index="62" />
                                </column>
                            </right>
                        </binary-operation-expression>
                    </right>
                </binary-operation-expression>
            </expr>
        </where>
    </select>

    <select sql-case-id="select_where_with_expr_with_not" parameters="1">
        <from start-index="14" stop-index="20">
            <simple-table name="t_order" start-index="14" stop-index="20" />
        </from>
        <projections distinct-row="false" start-index="7" stop-index="7">
            <shorthand-projection start-index="7" stop-index="7" />
        </projections>
        <where start-index="22" stop-index="53">
            <expr>
                <not-expression start-index="28" stop-index="53">
                    <expr>
                        <binary-operation-expression start-index="33" stop-index="52">
                            <left>
                                <literal-expression value="1" start-index="33" stop-index="33" />
                                <parameter-marker-expression parameter-index="0" start-index="33" stop-index="33" />
                            </left>
                            <operator>=</operator>
                            <right>
                                <column name="order_id" start-index="37" stop-index="52">
                                    <owner name="t_order" start-index="37" stop-index="43" />
                                </column>
                            </right>
                        </binary-operation-expression>
                    </expr>
                </not-expression>
            </expr>
        </where>
    </select>

    <select sql-case-id="select_where_with_expr_with_not_sign" parameters="1">
        <from start-index="14" stop-index="20">
            <simple-table name="t_order" start-index="14" stop-index="20" />
        </from>
        <projections distinct-row="false" start-index="7" stop-index="7">
            <shorthand-projection start-index="7" stop-index="7" />
        </projections>
        <where start-index="22" stop-index="52">
            <expr>
                <not-expression start-index="28" stop-index="52">
                    <expr>
                        <binary-operation-expression start-index="32" stop-index="51">
                            <left>
                                <literal-expression value="1" start-index="32" stop-index="32" />
                                <parameter-marker-expression parameter-index="0" start-index="32" stop-index="32" />
                            </left>
                            <operator>=</operator>
                            <right>
                                <column name="order_id" start-index="36" stop-index="51">
                                    <owner name="t_order" start-index="36" stop-index="42" />
                                </column>
                            </right>
                        </binary-operation-expression>
                    </expr>
                </not-expression>
            </expr>
        </where>
    </select>

    <select sql-case-id="select_where_with_expr_with_is" parameters="1">
        <from start-index="14" stop-index="20">
            <simple-table name="t_order" start-index="14" stop-index="20" />
        </from>
        <projections distinct-row="false" start-index="7" stop-index="7">
            <shorthand-projection start-index="7" stop-index="7" />
        </projections>
        <where start-index="22" stop-index="56">
            <expr>
                <binary-operation-expression start-index="28" stop-index="56">
                    <left>
                        <binary-operation-expression start-index="28" stop-index="47">
                            <left>
                                <literal-expression value="1" start-index="28" stop-index="28" />
                                <parameter-marker-expression parameter-index="0" start-index="28" stop-index="28" />
                            </left>
                            <operator>=</operator>
                            <right>
                                <column name="order_id" start-index="32" stop-index="47">
                                    <owner name="t_order" start-index="32" stop-index="38" />
                                </column>
                            </right>
                        </binary-operation-expression>
                    </left>
                    <operator>IS</operator>
                    <right>
                        <literal-expression value="FALSE" start-index="52" stop-index="56" />
                    </right>
                </binary-operation-expression>
            </expr>
        </where>
    </select>

    <select sql-case-id="select_where_with_expr_with_is_not" parameters="1">
        <from start-index="14" stop-index="20">
            <simple-table name="t_order" start-index="14" stop-index="20" />
        </from>
        <projections distinct-row="false" start-index="7" stop-index="7">
            <shorthand-projection start-index="7" stop-index="7" />
        </projections>
        <where start-index="22" stop-index="60">
            <expr>
                <binary-operation-expression start-index="28" stop-index="60">
                    <left>
                        <binary-operation-expression start-index="28" stop-index="47">
                            <left>
                                <literal-expression value="1" start-index="28" stop-index="28" />
                                <parameter-marker-expression parameter-index="0" start-index="28" stop-index="28" />
                            </left>
                            <operator>=</operator>
                            <right>
                                <column name="order_id" start-index="32" stop-index="47">
                                    <owner name="t_order" start-index="32" stop-index="38" />
                                </column>
                            </right>
                        </binary-operation-expression>
                    </left>
                    <operator>IS</operator>
                    <right>
                        <literal-expression value="NOT FALSE" start-index="52" stop-index="60" />
                    </right>
                </binary-operation-expression>
            </expr>
        </where>
    </select>

    <select sql-case-id="select_where_with_boolean_primary_with_is">
        <from start-index="14" stop-index="20">
            <simple-table name="t_order" start-index="14" stop-index="20" />
        </from>
        <projections distinct-row="false" start-index="7" stop-index="7">
            <shorthand-projection start-index="7" stop-index="7" />
        </projections>
        <where start-index="22" stop-index="49">
            <expr>
                <binary-operation-expression start-index="28" stop-index="49">
                    <left>
                        <column name="status" start-index="28" stop-index="41">
                            <owner name="t_order" start-index="28" stop-index="34" />
                        </column>
                    </left>
                    <operator>IS</operator>
                    <right>
                        <literal-expression value="NULL" start-index="46" stop-index="49" />
                    </right>
                </binary-operation-expression>
            </expr>
        </where>
    </select>

    <select sql-case-id="select_where_with_boolean_primary_with_is_not">
        <from start-index="14" stop-index="20">
            <simple-table name="t_order" start-index="14" stop-index="20" />
        </from>
        <projections distinct-row="false" start-index="7" stop-index="7">
            <shorthand-projection start-index="7" stop-index="7" />
        </projections>
        <where start-index="22" stop-index="53">
            <expr>
                <binary-operation-expression start-index="28" stop-index="53">
                    <left>
                        <column name="status" start-index="28" stop-index="41">
                            <owner name="t_order" start-index="28" stop-index="34" />
                        </column>
                    </left>
                    <operator>IS</operator>
                    <right>
                        <literal-expression value="NOT NULL" start-index="46" stop-index="53" />
                    </right>
                </binary-operation-expression>
            </expr>
        </where>
    </select>

    <select sql-case-id="select_where_with_boolean_primary_with_null_safe">
        <from start-index="14" stop-index="20">
            <simple-table name="t_order" start-index="14" stop-index="20" />
        </from>
        <projections distinct-row="false" start-index="7" stop-index="7">
            <shorthand-projection start-index="7" stop-index="7" />
        </projections>
        <where start-index="22" stop-index="62">
            <expr>
                <binary-operation-expression start-index="28" stop-index="62">
                    <left>
                        <column name="status" start-index="28" stop-index="41">
                            <owner name="t_order" start-index="28" stop-index="34" />
                        </column>
                    </left>
                    <operator>&lt;=&gt;</operator>
                    <right>
                        <column name="order_id" start-index="47" stop-index="62">
                            <owner name="t_order" start-index="47" stop-index="53" />
                        </column>
                    </right>
                </binary-operation-expression>
            </expr>
        </where>
    </select>

    <select sql-case-id="select_where_with_boolean_primary_with_comparison_predicate">
        <from start-index="14" stop-index="20">
            <simple-table name="t_order" start-index="14" stop-index="20" />
        </from>
        <projections distinct-row="false" start-index="7" stop-index="7">
            <shorthand-projection start-index="7" stop-index="7" />
        </projections>
        <where start-index="22" stop-index="61">
            <expr>
                <binary-operation-expression start-index="28" stop-index="61">
                    <left>
                        <column name="status" start-index="28" stop-index="41">
                            <owner name="t_order" start-index="28" stop-index="34" />
                        </column>
                    </left>
                    <operator>&gt;=</operator>
                    <right>
                        <column name="order_id" start-index="46" stop-index="61">
                            <owner name="t_order" start-index="46" stop-index="52" />
                        </column>
                    </right>
                </binary-operation-expression>
            </expr>
        </where>
    </select>

    <select sql-case-id="select_where_with_boolean_primary_with_comparison_subquery" parameters="1">
        <from start-index="14" stop-index="20">
            <simple-table name="t_order" start-index="14" stop-index="20" />
        </from>
        <projections distinct-row="false" start-index="7" stop-index="7">
            <shorthand-projection start-index="7" stop-index="7" />
        </projections>
        <where start-index="22" stop-index="98">
            <expr>
                <binary-operation-expression start-index="28" stop-index="98">
                    <left>
                        <column name="status" start-index="28" stop-index="41">
                            <owner name="t_order" start-index="28" stop-index="34" />
                        </column>
                    </left>
                    <operator>&gt;</operator>
                    <right>
                        <subquery start-index="49" stop-index="98">
                            <select>
                                <from start-index="69" stop-index="80">
                                    <simple-table name="t_order_item" start-index="69" stop-index="80" />
                                </from>
                                <projections distinct-row="false" start-index="57" stop-index="62">
                                    <column-projection name="status" start-index="57" stop-index="62" />
                                </projections>
                                <where start-index="82" stop-index="97">
                                    <expr>
                                        <binary-operation-expression start-index="88" stop-index="97">
                                            <left>
                                                <column name="status" start-index="88" stop-index="93" />
                                            </left>
                                            <operator>&gt;</operator>
                                            <right>
                                                <literal-expression value="1" start-index="97" stop-index="97" />
                                                <parameter-marker-expression parameter-index="0" start-index="97" stop-index="97" />
                                            </right>
                                        </binary-operation-expression>
                                    </expr>
                                </where>
                            </select>
                        </subquery>
                    </right>
                </binary-operation-expression>
            </expr>
        </where>
    </select>

    <select sql-case-id="select_where_with_predicate_with_in_subquery" parameters="1">
        <from start-index="14" stop-index="20">
            <simple-table name="t_order" start-index="14" stop-index="20" />
        </from>
        <projections distinct-row="false" start-index="7" stop-index="7">
            <shorthand-projection start-index="7" stop-index="7" />
        </projections>
        <where start-index="22" stop-index="103">
            <expr>
                <in-expression start-index="28" stop-index="103">
                    <not>true</not>
                    <left>
                        <column name="order_id" start-index="28" stop-index="43">
                            <owner name="t_order" start-index="28" stop-index="34" />
                        </column>
                    </left>
                    <right>
                        <subquery start-index="52" stop-index="103">
                            <select>
                                <from start-index="74" stop-index="85">
                                    <simple-table name="t_order_item" start-index="74" stop-index="85" />
                                </from>
                                <projections distinct-row="false" start-index="60" stop-index="67">
                                    <column-projection name="order_id" start-index="60" stop-index="67" />
                                </projections>
                                <where start-index="87" stop-index="102">
                                    <expr>
                                        <binary-operation-expression start-index="93" stop-index="102">
                                            <left>
                                                <column name="status" start-index="93" stop-index="98" />
                                            </left>
                                            <operator>&gt;</operator>
                                            <right>
                                                <literal-expression value="1" start-index="102" stop-index="102" />
                                                <parameter-marker-expression parameter-index="0" start-index="102" stop-index="102" />
                                            </right>
                                        </binary-operation-expression>
                                    </expr>
                                </where>
                            </select>
                        </subquery>
                    </right>
                </in-expression>
            </expr>
        </where>
    </select>

    <select sql-case-id="select_where_with_predicate_with_in_expr" parameters="1,2,3">
        <from start-index="14" stop-index="20">
            <simple-table name="t_order" start-index="14" stop-index="20" />
        </from>
        <projections distinct-row="false" start-index="7" stop-index="7">
            <shorthand-projection start-index="7" stop-index="7" />
        </projections>
        <where start-index="22" stop-index="56">
            <expr>
                <in-expression start-index="28" stop-index="56">
                    <not>false</not>
                    <left>
                        <column name="order_id" start-index="28" stop-index="43">
                            <owner name="t_order" start-index="28" stop-index="34" />
                        </column>
                    </left>
                    <right>
                        <list-expression start-index="48" stop-index="56">
                            <items>
                                <literal-expression value="1" start-index="49" stop-index="49" />
                                <parameter-marker-expression parameter-index="0" start-index="49" stop-index="49" />
                            </items>
                            <items>
                                <literal-expression value="2" start-index="52" stop-index="52" />
                                <parameter-marker-expression parameter-index="1" start-index="52" stop-index="52" />
                            </items>
                            <items>
                                <literal-expression value="3" start-index="55" stop-index="55" />
                                <parameter-marker-expression parameter-index="2" start-index="55" stop-index="55" />
                            </items>
                        </list-expression>
                    </right>
                </in-expression>
            </expr>
        </where>
    </select>

    <select sql-case-id="select_where_with_predicate_with_between" parameters="1,2">
        <from start-index="14" stop-index="20">
            <simple-table name="t_order" start-index="14" stop-index="20" />
        </from>
        <projections distinct-row="false" start-index="7" stop-index="7">
            <shorthand-projection start-index="7" stop-index="7" />
        </projections>
        <where start-index="22" stop-index="59">
            <expr>
                <between-expression start-index="28" stop-index="59">
                    <not>false</not>
                    <left>
                        <column name="order_id" start-index="28" stop-index="43">
                            <owner name="t_order" start-index="28" stop-index="34" />
                        </column>
                    </left>
                    <between-expr>
                        <literal-expression value="1" start-index="53" stop-index="53" />
                        <parameter-marker-expression parameter-index="0" start-index="53" stop-index="53" />
                    </between-expr>
                    <and-expr>
                        <literal-expression value="2" start-index="59" stop-index="59" />
                        <parameter-marker-expression parameter-index="1" start-index="59" stop-index="59" />
                    </and-expr>
                </between-expression>
            </expr>
        </where>
    </select>

    <select sql-case-id="select_where_with_predicate_with_sounds_like">
        <from start-index="14" stop-index="20">
            <simple-table name="t_order" start-index="14" stop-index="20" />
        </from>
        <projections distinct-row="false" start-index="7" stop-index="7">
            <shorthand-projection start-index="7" stop-index="7" />
        </projections>
        <where start-index="22" stop-index="60">
            <expr>
                <binary-operation-expression start-index="28" stop-index="60">
                    <left>
                        <column name="order_id" start-index="28" stop-index="43">
                            <owner name="t_order" start-index="28" stop-index="34" />
                        </column>
                    </left>
                    <operator>SOUNDS LIKE</operator>
                    <right>
                        <literal-expression value="1%" start-index="57" stop-index="60" />
                    </right>
                </binary-operation-expression>
            </expr>
        </where>
    </select>

    <select sql-case-id="select_where_with_predicate_with_like">
        <from start-index="14" stop-index="20">
            <simple-table name="t_order" start-index="14" stop-index="20" />
        </from>
        <projections distinct-row="false" start-index="7" stop-index="7">
            <shorthand-projection start-index="7" stop-index="7" />
        </projections>
        <where start-index="22" stop-index="68">
            <expr>
                <binary-operation-expression start-index="28" stop-index="68">
                    <left>
                        <column name="order_id" start-index="28" stop-index="43">
                            <owner name="t_order" start-index="28" stop-index="34" />
                        </column>
                    </left>
                    <operator>NOT LIKE</operator>
                    <right>
                        <list-expression start-index="54" stop-index="68">
                            <items>
                                <literal-expression value="1%" start-index="54" stop-index="57" />
                            </items>
                            <items>
                                <literal-expression value="$" start-index="66" stop-index="68" />
                            </items>
                        </list-expression>
                    </right>
                </binary-operation-expression>
            </expr>
        </where>
    </select>

    <select sql-case-id="select_where_with_predicate_with_not_like">
        <from start-index="14" stop-index="20">
            <simple-table name="t_order" start-index="14" stop-index="20" />
        </from>
        <projections distinct-row="false" start-index="7" stop-index="7">
            <shorthand-projection start-index="7" stop-index="7" />
        </projections>
        <where start-index="22" stop-index="55">
            <expr>
                <binary-operation-expression start-index="28" stop-index="55">
                    <left>
                        <column name="status" start-index="28" stop-index="41">
                            <owner name="t_order" start-index="28" stop-index="34" />
                        </column>
                    </left>
                    <operator>NOT LIKE</operator>
                    <right>
                        <list-expression start-index="52" stop-index="55">
                            <items>
                                <literal-expression value="1%" start-index="52" stop-index="55" />
                            </items>
                        </list-expression>
                    </right>
                </binary-operation-expression>
            </expr>
        </where>
    </select>

    <select sql-case-id="select_where_with_predicate_with_regexp">
        <from start-index="14" stop-index="20">
            <simple-table name="t_order" start-index="14" stop-index="20" />
        </from>
        <projections distinct-row="false" start-index="7" stop-index="7">
            <shorthand-projection start-index="7" stop-index="7" />
        </projections>
        <where start-index="22" stop-index="62">
            <expr>
                <binary-operation-expression start-index="28" stop-index="62">
                    <left>
                        <column name="order_id" start-index="28" stop-index="43">
                            <owner name="t_order" start-index="28" stop-index="34" />
                        </column>
                    </left>
                    <operator>NOT REGEXP</operator>
                    <right>
                        <literal-expression value="[123]" start-index="56" stop-index="62" />
                    </right>
                </binary-operation-expression>
            </expr>
        </where>
    </select>

    <select sql-case-id="select_where_with_predicate_with_rlike">
        <from start-index="14" stop-index="20">
            <simple-table name="t_order" start-index="14" stop-index="20" />
        </from>
        <projections distinct-row="false" start-index="7" stop-index="7">
            <shorthand-projection start-index="7" stop-index="7" />
        </projections>
        <where start-index="22" stop-index="61">
            <expr>
                <binary-operation-expression start-index="28" stop-index="61">
                    <left>
                        <column name="order_id" start-index="28" stop-index="43">
                            <owner name="t_order" start-index="28" stop-index="34" />
                        </column>
                    </left>
                    <operator>NOT RLIKE</operator>
                    <right>
                        <literal-expression value="[123]" start-index="55" stop-index="61" />
                    </right>
                </binary-operation-expression>
            </expr>
        </where>
    </select>

    <select sql-case-id="select_where_with_bit_expr_with_vertical_bar" parameters="1">
        <from start-index="14" stop-index="20">
            <simple-table name="t_order" start-index="14" stop-index="20" />
        </from>
        <projections distinct-row="false" start-index="7" stop-index="7">
            <shorthand-projection start-index="7" stop-index="7" />
        </projections>
        <where start-index="22" stop-index="47">
            <expr>
                <binary-operation-expression start-index="28" stop-index="47">
                    <left>
                        <column name="order_id" start-index="28" stop-index="43">
                            <owner name="t_order" start-index="28" stop-index="34" />
                        </column>
                    </left>
                    <operator>|</operator>
                    <right>
                        <literal-expression value="1" start-index="47" stop-index="47" />
                        <parameter-marker-expression parameter-index="0" start-index="47" stop-index="47" />
                    </right>
                </binary-operation-expression>
            </expr>
        </where>
    </select>

    <select sql-case-id="select_where_with_bit_expr_with_ampersand" parameters="1">
        <from start-index="14" stop-index="20">
            <simple-table name="t_order" start-index="14" stop-index="20" />
        </from>
        <projections distinct-row="false" start-index="7" stop-index="7">
            <shorthand-projection start-index="7" stop-index="7" />
        </projections>
        <where start-index="22" stop-index="47">
            <expr>
                <binary-operation-expression start-index="28" stop-index="47">
                    <left>
                        <column name="order_id" start-index="28" stop-index="43">
                            <owner name="t_order" start-index="28" stop-index="34" />
                        </column>
                    </left>
                    <operator>&amp;</operator>
                    <right>
                        <literal-expression value="1" start-index="47" stop-index="47" />
                        <parameter-marker-expression parameter-index="0" start-index="47" stop-index="47" />
                    </right>
                </binary-operation-expression>
            </expr>
        </where>
    </select>

    <select sql-case-id="select_where_with_bit_expr_with_signed_left_shift" parameters="1">
        <from start-index="14" stop-index="20">
            <simple-table name="t_order" start-index="14" stop-index="20" />
        </from>
        <projections distinct-row="false" start-index="7" stop-index="7">
            <shorthand-projection start-index="7" stop-index="7" />
        </projections>
        <where start-index="22" stop-index="48">
            <expr>
                <binary-operation-expression start-index="28" stop-index="48">
                    <left>
                        <column name="order_id" start-index="28" stop-index="43">
                            <owner name="t_order" start-index="28" stop-index="34" />
                        </column>
                    </left>
                    <operator>&lt;&lt;</operator>
                    <right>
                        <literal-expression value="1" start-index="48" stop-index="48" />
                        <parameter-marker-expression parameter-index="0" start-index="48" stop-index="48" />
                    </right>
                </binary-operation-expression>
            </expr>
        </where>
    </select>

    <select sql-case-id="select_where_with_bit_expr_with_signed_right_shift" parameters="1">
        <from start-index="14" stop-index="20">
            <simple-table name="t_order" start-index="14" stop-index="20" />
        </from>
        <projections distinct-row="false" start-index="7" stop-index="7">
            <shorthand-projection start-index="7" stop-index="7" />
        </projections>
        <where start-index="22" stop-index="48">
            <expr>
                <binary-operation-expression start-index="28" stop-index="48">
                    <left>
                        <column name="order_id" start-index="28" stop-index="43">
                            <owner name="t_order" start-index="28" stop-index="34" />
                        </column>
                    </left>
                    <operator>&gt;&gt;</operator>
                    <right>
                        <literal-expression value="1" start-index="48" stop-index="48" />
                        <parameter-marker-expression parameter-index="0" start-index="48" stop-index="48" />
                    </right>
                </binary-operation-expression>
            </expr>
        </where>
    </select>

    <select sql-case-id="select_where_with_bit_expr_with_plus" parameters="1">
        <from start-index="14" stop-index="20">
            <simple-table name="t_order" start-index="14" stop-index="20" />
        </from>
        <projections distinct-row="false" start-index="7" stop-index="7">
            <shorthand-projection start-index="7" stop-index="7" />
        </projections>
        <where start-index="22" stop-index="47">
            <expr>
                <binary-operation-expression start-index="28" stop-index="47">
                    <left>
                        <column name="order_id" start-index="28" stop-index="43">
                            <owner name="t_order" start-index="28" stop-index="34" />
                        </column>
                    </left>
                    <operator>+</operator>
                    <right>
                        <literal-expression value="1" start-index="47" stop-index="47" />
                        <parameter-marker-expression parameter-index="0" start-index="47" stop-index="47" />
                    </right>
                </binary-operation-expression>
            </expr>
        </where>
    </select>

    <select sql-case-id="select_where_with_bit_expr_with_minus" parameters="1">
        <from start-index="14" stop-index="20">
            <simple-table name="t_order" start-index="14" stop-index="20" />
        </from>
        <projections distinct-row="false" start-index="7" stop-index="7">
            <shorthand-projection start-index="7" stop-index="7" />
        </projections>
        <where start-index="22" stop-index="47">
            <expr>
                <binary-operation-expression start-index="28" stop-index="47">
                    <left>
                        <column name="order_id" start-index="28" stop-index="43">
                            <owner name="t_order" start-index="28" stop-index="34" />
                        </column>
                    </left>
                    <operator>-</operator>
                    <right>
                        <literal-expression value="1" start-index="47" stop-index="47" />
                        <parameter-marker-expression parameter-index="0" start-index="47" stop-index="47" />
                    </right>
                </binary-operation-expression>
            </expr>
        </where>
    </select>

    <select sql-case-id="select_where_with_bit_expr_with_asterisk" parameters="1">
        <from start-index="14" stop-index="20">
            <simple-table name="t_order" start-index="14" stop-index="20" />
        </from>
        <projections distinct-row="false" start-index="7" stop-index="7">
            <shorthand-projection start-index="7" stop-index="7" />
        </projections>
        <where start-index="22" stop-index="47">
            <expr>
                <binary-operation-expression start-index="28" stop-index="47">
                    <left>
                        <column name="order_id" start-index="28" stop-index="43">
                            <owner name="t_order" start-index="28" stop-index="34" />
                        </column>
                    </left>
                    <operator>*</operator>
                    <right>
                        <literal-expression value="1" start-index="47" stop-index="47" />
                        <parameter-marker-expression parameter-index="0" start-index="47" stop-index="47" />
                    </right>
                </binary-operation-expression>
            </expr>
        </where>
    </select>

    <select sql-case-id="select_where_with_bit_expr_with_slash" parameters="1">
        <from start-index="14" stop-index="20">
            <simple-table name="t_order" start-index="14" stop-index="20" />
        </from>
        <projections distinct-row="false" start-index="7" stop-index="7">
            <shorthand-projection start-index="7" stop-index="7" />
        </projections>
        <where start-index="22" stop-index="47">
            <expr>
                <binary-operation-expression start-index="28" stop-index="47">
                    <left>
                        <column name="order_id" start-index="28" stop-index="43">
                            <owner name="t_order" start-index="28" stop-index="34" />
                        </column>
                    </left>
                    <operator>/</operator>
                    <right>
                        <literal-expression value="1" start-index="47" stop-index="47" />
                        <parameter-marker-expression parameter-index="0" start-index="47" stop-index="47" />
                    </right>
                </binary-operation-expression>
            </expr>
        </where>
    </select>

    <select sql-case-id="select_where_with_bit_expr_with_div" parameters="1">
        <from start-index="14" stop-index="20">
            <simple-table name="t_order" start-index="14" stop-index="20" />
        </from>
        <projections distinct-row="false" start-index="7" stop-index="7">
            <shorthand-projection start-index="7" stop-index="7" />
        </projections>
        <where start-index="22" stop-index="49">
            <expr>
                <binary-operation-expression start-index="28" stop-index="49">
                    <left>
                        <column name="order_id" start-index="28" stop-index="43">
                            <owner name="t_order" start-index="28" stop-index="34" />
                        </column>
                    </left>
                    <operator>DIV</operator>
                    <right>
                        <literal-expression value="1" start-index="49" stop-index="49" />
                        <parameter-marker-expression parameter-index="0" start-index="49" stop-index="49" />
                    </right>
                </binary-operation-expression>
            </expr>
        </where>
    </select>

    <select sql-case-id="select_where_with_bit_expr_with_mod" parameters="1">
        <from start-index="14" stop-index="20">
            <simple-table name="t_order" start-index="14" stop-index="20" />
        </from>
        <projections distinct-row="false" start-index="7" stop-index="7">
            <shorthand-projection start-index="7" stop-index="7" />
        </projections>
        <where start-index="22" stop-index="49">
            <expr>
                <binary-operation-expression start-index="28" stop-index="49">
                    <left>
                        <column name="order_id" start-index="28" stop-index="43">
                            <owner name="t_order" start-index="28" stop-index="34" />
                        </column>
                    </left>
                    <operator>MOD</operator>
                    <right>
                        <literal-expression value="1" start-index="49" stop-index="49" />
                        <parameter-marker-expression parameter-index="0" start-index="49" stop-index="49" />
                    </right>
                </binary-operation-expression>
            </expr>
        </where>
    </select>

    <select sql-case-id="select_where_with_bit_expr_with_mod_sign" parameters="1">
        <from start-index="14" stop-index="20">
            <simple-table name="t_order" start-index="14" stop-index="20" />
        </from>
        <projections distinct-row="false" start-index="7" stop-index="7">
            <shorthand-projection start-index="7" stop-index="7" />
        </projections>
        <where start-index="22" stop-index="47">
            <expr>
                <binary-operation-expression start-index="28" stop-index="47">
                    <left>
                        <column name="order_id" start-index="28" stop-index="43">
                            <owner name="t_order" start-index="28" stop-index="34" />
                        </column>
                    </left>
                    <operator>%</operator>
                    <right>
                        <literal-expression value="1" start-index="47" stop-index="47" />
                        <parameter-marker-expression parameter-index="0" start-index="47" stop-index="47" />
                    </right>
                </binary-operation-expression>
            </expr>
        </where>
    </select>

    <select sql-case-id="select_where_with_bit_expr_with_caret" parameters="1">
        <from start-index="14" stop-index="20">
            <simple-table name="t_order" start-index="14" stop-index="20" />
        </from>
        <projections distinct-row="false" start-index="7" stop-index="7">
            <shorthand-projection start-index="7" stop-index="7" />
        </projections>
        <where start-index="22" stop-index="47">
            <expr>
                <binary-operation-expression start-index="28" stop-index="47">
                    <left>
                        <column name="order_id" start-index="28" stop-index="43">
                            <owner name="t_order" start-index="28" stop-index="34" />
                        </column>
                    </left>
                    <operator>^</operator>
                    <right>
                        <literal-expression value="1" start-index="47" stop-index="47" />
                        <parameter-marker-expression parameter-index="0" start-index="47" stop-index="47" />
                    </right>
                </binary-operation-expression>
            </expr>
        </where>
    </select>

    <select sql-case-id="select_where_with_bit_expr_with_plus_interval">
        <from start-index="14" stop-index="20">
            <simple-table name="t_order" start-index="14" stop-index="20" />
        </from>
        <projections distinct-row="false" start-index="7" stop-index="7">
            <shorthand-projection start-index="7" stop-index="7" />
        </projections>
        <where start-index="22" stop-index="63">
            <expr>
                <binary-operation-expression start-index="28" stop-index="63">
                    <left>
                        <column name="order_id" start-index="28" stop-index="43">
                            <owner name="t_order" start-index="28" stop-index="34" />
                        </column>
                    </left>
                    <operator>+</operator>
                    <right>
                        <function function-name="INTERVAL" text="INTERVAL" start-index="47" stop-index="54" >
                            <parameter>
                                <literal-expression value="1" start-index="56" stop-index="56" />
                            </parameter>
                            <parameter>
                                <literal-expression value="SECOND" start-index="58" stop-index="63" />
                            </parameter>
                        </function>
                    </right>
                </binary-operation-expression>
            </expr>
        </where>
    </select>

    <select sql-case-id="select_where_with_bit_expr_with_minus_interval">
        <from start-index="14" stop-index="20">
            <simple-table name="t_order" start-index="14" stop-index="20" />
        </from>
        <projections distinct-row="false" start-index="7" stop-index="7">
            <shorthand-projection start-index="7" stop-index="7" />
        </projections>
        <where start-index="22" stop-index="63">
            <expr>
                <binary-operation-expression start-index="28" stop-index="63">
                    <left>
                        <column name="order_id" start-index="28" stop-index="43">
                            <owner name="t_order" start-index="28" stop-index="34" />
                        </column>
                    </left>
                    <operator>-</operator>
                    <right>
                        <function function-name="INTERVAL" text="INTERVAL" start-index="47" stop-index="54" >
                            <parameter>
                                <literal-expression value="1" start-index="56" stop-index="56" />
                            </parameter>
                            <parameter>
                                <literal-expression value="SECOND" start-index="58" stop-index="63" />
                            </parameter>
                        </function>
                    </right>
                </binary-operation-expression>
            </expr>
        </where>
    </select>

    <select sql-case-id="select_where_with_simple_expr_with_literals" parameters="1">
        <from start-index="14" stop-index="20">
            <simple-table name="t_order" start-index="14" stop-index="20" />
        </from>
        <projections distinct-row="false" start-index="7" stop-index="7">
            <shorthand-projection start-index="7" stop-index="7" />
        </projections>
        <where start-index="22" stop-index="39">
            <expr>
                <binary-operation-expression start-index="28" stop-index="39">
                    <left>
                        <literal-expression value="1" start-index="28" stop-index="28" />
                        <parameter-marker-expression parameter-index="0" start-index="28" stop-index="28" />
                    </left>
                    <operator>&lt;</operator>
                    <right>
                        <column name="order_id" start-index="32" stop-index="39" />
                    </right>
                </binary-operation-expression>
            </expr>
        </where>
    </select>

    <select sql-case-id="select_where_with_simple_expr_with_column">
        <from start-index="14" stop-index="20">
            <simple-table name="t_order" start-index="14" stop-index="20" />
        </from>
        <projections distinct-row="false" start-index="7" stop-index="7">
            <shorthand-projection start-index="7" stop-index="7" />
        </projections>
        <where start-index="22" stop-index="43">
            <expr>
                <column name="order_id" start-index="28" stop-index="43">
                    <owner name="t_order" start-index="28" stop-index="34" />
                </column>
            </expr>
        </where>
    </select>

    <select sql-case-id="select_where_with_simple_expr_with_function_call">
        <from start-index="14" stop-index="20">
            <simple-table name="t_order" start-index="14" stop-index="20" />
        </from>
        <projections distinct-row="false" start-index="7" stop-index="7">
            <shorthand-projection start-index="7" stop-index="7" />
        </projections>
        <where start-index="22" stop-index="43">
            <expr>
                <binary-operation-expression start-index="28" stop-index="43">
                    <left>
                        <function function-name="now" start-index="28" stop-index="32" text="now()" />
                    </left>
                    <operator>&lt;</operator>
                    <right>
                        <column name="order_id" start-index="36" stop-index="43" />
                    </right>
                </binary-operation-expression>
            </expr>
        </where>
    </select>

    <select sql-case-id="select_where_with_simple_expr_with_collate">
        <from start-index="14" stop-index="20">
            <simple-table name="t_order" start-index="14" stop-index="20" />
        </from>
        <projections distinct-row="false" start-index="7" stop-index="7">
            <shorthand-projection start-index="7" stop-index="7" />
        </projections>
        <where start-index="22" stop-index="62" literal-stop-index="62">
            <expr>
                <collate-expression start-index="28" stop-index="62" literal-stop-index="62">
                    <collate-name>
                        <literal-expression value="utf8mb4_0900_ai_ci" start-index="37" stop-index="62" />
                        <parameter-marker-expression parameter-index="0" start-index="37" stop-index="45" />
                    </collate-name>
                </collate-expression>
                <expr>
                    <column name="order_id" start-index="28" stop-index="35" />
                </expr>
            </expr>
        </where>
    </select>
    
    <select sql-case-id="select_where_with_simple_expr_with_variable">
        <from start-index="14" stop-index="20">
            <simple-table name="t_order" start-index="14" stop-index="20" />
        </from>
        <projections distinct-row="false" start-index="7" stop-index="7">
            <shorthand-projection start-index="7" stop-index="7" />
        </projections>
        <where start-index="22" stop-index="55">
            <expr>
                <binary-operation-expression start-index="28" stop-index="55">
                    <left>
                        <variable-segment text="@@max_connections" start-index="28" stop-index="44" variable="max_connections" />
                    </left>
                    <operator>&lt;</operator>
                    <right>
                        <column name="order_id" start-index="48" stop-index="55" />
                    </right>
                </binary-operation-expression>
            </expr>
        </where>
    </select>

    <select sql-case-id="select_where_with_simple_expr_with_plus" parameters="1">
        <from start-index="14" stop-index="20">
            <simple-table name="t_order" start-index="14" stop-index="20" />
        </from>
        <projections distinct-row="false" start-index="7" stop-index="7">
            <shorthand-projection start-index="7" stop-index="7" />
        </projections>
        <where start-index="22" stop-index="47">
            <expr>
                <binary-operation-expression start-index="28" stop-index="47">
                    <left>
                        <literal-expression value="1" start-index="28" stop-index="28" />
                        <parameter-marker-expression parameter-index="0" start-index="28" stop-index="28" />
                    </left>
                    <operator>+</operator>
                    <right>
                        <column name="order_id" start-index="32" stop-index="47">
                            <owner name="t_order" start-index="32" stop-index="38" />
                        </column>
                    </right>
                </binary-operation-expression>
            </expr>
        </where>
    </select>

    <select sql-case-id="select_where_with_simple_expr_with_minus" parameters="1">
        <from start-index="14" stop-index="20">
            <simple-table name="t_order" start-index="14" stop-index="20" />
        </from>
        <projections distinct-row="false" start-index="7" stop-index="7">
            <shorthand-projection start-index="7" stop-index="7" />
        </projections>
        <where start-index="22" stop-index="47">
            <expr>
                <binary-operation-expression start-index="28" stop-index="47">
                    <left>
                        <literal-expression value="1" start-index="28" stop-index="28" />
                        <parameter-marker-expression parameter-index="0" start-index="28" stop-index="28" />
                    </left>
                    <operator>-</operator>
                    <right>
                        <column name="order_id" start-index="32" stop-index="47">
                            <owner name="t_order" start-index="32" stop-index="38" />
                        </column>
                    </right>
                </binary-operation-expression>
            </expr>
        </where>
    </select>

    <select sql-case-id="select_where_with_simple_expr_with_tilde">
        <from start-index="14" stop-index="20">
            <simple-table name="t_order" start-index="14" stop-index="20" />
        </from>
        <projections distinct-row="false" start-index="7" stop-index="7">
            <shorthand-projection start-index="7" stop-index="7" />
        </projections>
        <where start-index="22" stop-index="44">
            <expr>
                <unary-operation-expression text="~t_order.order_id" start-index="28" stop-index="44">
                    <operator>~</operator>
                    <expr>
                        <column name="order_id" start-index="29" stop-index="44">
                            <owner name="t_order" start-index="29" stop-index="35" />
                        </column>
                    </expr>
                </unary-operation-expression>
            </expr>
        </where>
    </select>

    <select sql-case-id="select_where_with_simple_expr_with_not">
        <from start-index="14" stop-index="20">
            <simple-table name="t_order" start-index="14" stop-index="20" />
        </from>
        <projections distinct-row="false" start-index="7" stop-index="7">
            <shorthand-projection start-index="7" stop-index="7" />
        </projections>
        <where start-index="22" stop-index="44">
            <expr>
                <not-expression start-index="28" stop-index="44">
                    <expr>
                        <column name="order_id" start-index="29" stop-index="44">
                            <owner name="t_order" start-index="29" stop-index="35" />
                        </column>
                    </expr>
                </not-expression>
            </expr>
        </where>
    </select>

    <select sql-case-id="select_where_with_simple_expr_with_binary">
        <from start-index="14" stop-index="20">
            <simple-table name="t_order" start-index="14" stop-index="20" />
        </from>
        <projections distinct-row="false" start-index="7" stop-index="7">
            <shorthand-projection start-index="7" stop-index="7" />
        </projections>
        <where start-index="22" stop-index="50">
            <expr>
                <column name="order_id" start-index="35" stop-index="50">
                    <owner name="t_order" start-index="35" stop-index="41" />
                </column>
            </expr>
        </where>
    </select>

    <select sql-case-id="select_where_with_simple_expr_with_binary_value" parameters="1">
        <from start-index="14" stop-index="20">
            <simple-table name="t_order" start-index="14" stop-index="20" />
        </from>
        <projections distinct-row="false" start-index="7" stop-index="7">
            <shorthand-projection start-index="7" stop-index="7" />
        </projections>
        <where start-index="22" stop-index="54">
            <expr>
                <binary-operation-expression start-index="28" stop-index="54">
                    <left>
                        <column name="order_id" start-index="28" stop-index="43">
                            <owner name="t_order" start-index="28" stop-index="34" />
                        </column>
                    </left>
                    <operator>=</operator>
                    <right>
                        <parameter-marker-expression parameter-index="0" start-index="54" stop-index="54" />
                        <literal-expression value="1" start-index="54" stop-index="54" />
                    </right>
                </binary-operation-expression>
            </expr>
        </where>
    </select>

    <select sql-case-id="select_where_with_simple_expr_with_row" parameters="'abc'">
        <from start-index="14" stop-index="20">
            <simple-table name="t_order" start-index="14" stop-index="20" />
        </from>
        <projections start-index="7" stop-index="7">
            <shorthand-projection start-index="7" stop-index="7" />
        </projections>
        <where start-index="22" stop-index="61" literal-stop-index="65">
            <expr>
                <binary-operation-expression start-index="28" stop-index="61" literal-stop-index="65">
                    <left>
                        <row-expression text="ROW(?, now())" literal-text="ROW('abc', now())" start-index="28" stop-index="40" literal-stop-index="44" >
                            <items>
                                <parameter-marker-expression start-index="32" stop-index="32" parameter-index="0" />
                                <literal-expression start-index="32" stop-index="36" value="abc" />
                            </items>
                            <items>
                                <function start-index="35" stop-index="39" text="now()" function-name="now" literal-start-index="39" literal-stop-index="43"/>
                            </items>
                        </row-expression>
                    </left>
                    <operator>=</operator>
                    <right>
                        <row-expression text="(order_id, status)" start-index="44" stop-index="61" literal-start-index="48" literal-stop-index="65" >
                            <items>
                                <column start-index="45" stop-index="52" literal-start-index="49" literal-stop-index="56" name="order_id" />
                            </items>
                            <items>
                                <column start-index="55" stop-index="60" literal-start-index="59" literal-stop-index="64" name="status" />
                            </items>
                        </row-expression>
                    </right>
                </binary-operation-expression>
            </expr>
        </where>
    </select>

    <select sql-case-id="select_where_with_simple_expr_with_subquery" parameters="1">
        <from start-index="14" stop-index="20">
            <simple-table name="t_order" start-index="14" stop-index="20" />
        </from>
        <projections distinct-row="false" start-index="7" stop-index="7">
            <shorthand-projection start-index="7" stop-index="7" />
        </projections>
        <where start-index="22" stop-index="79">
            <expr>
                <subquery start-index="28" stop-index="79">
                    <select>
                        <from start-index="50" stop-index="61">
                            <simple-table name="t_order_item" start-index="50" stop-index="61" />
                        </from>
                        <projections distinct-row="false" start-index="36" stop-index="43">
                            <column-projection name="order_id" start-index="36" stop-index="43" />
                        </projections>
                        <where start-index="63" stop-index="78">
                            <expr>
                                <binary-operation-expression start-index="69" stop-index="78">
                                    <left>
                                        <column name="status" start-index="69" stop-index="74" />
                                    </left>
                                    <operator>&gt;</operator>
                                    <right>
                                        <literal-expression value="1" start-index="78" stop-index="78" />
                                        <parameter-marker-expression parameter-index="0" start-index="78" stop-index="78" />
                                    </right>
                                </binary-operation-expression>
                            </expr>
                        </where>
                    </select>
                </subquery>
            </expr>
        </where>
    </select>

    <select sql-case-id="select_where_with_simple_expr_with_exists_subquery" parameters="1">
        <from start-index="14" stop-index="20">
            <simple-table name="t_order" start-index="14" stop-index="20" />
        </from>
        <projections distinct-row="false" start-index="7" stop-index="7">
            <shorthand-projection start-index="7" stop-index="7" />
        </projections>
        <where start-index="22" stop-index="87">
            <expr>
                <exists-subquery start-index="28" stop-index="87">
                    <not>false</not>
                    <subquery start-index="35" stop-index="87">
                        <select>
                            <from start-index="57" stop-index="68">
                                <simple-table name="t_order_item" start-index="57" stop-index="68" />
                            </from>
                            <projections distinct-row="false" start-index="43" stop-index="50">
                                <column-projection name="order_id" start-index="43" stop-index="50" />
                            </projections>
                            <where start-index="70" stop-index="85">
                                <expr>
                                    <binary-operation-expression start-index="76" stop-index="85">
                                        <left>
                                            <column name="status" start-index="76" stop-index="81" />
                                        </left>
                                        <operator>&gt;</operator>
                                        <right>
                                            <literal-expression value="1" start-index="85" stop-index="85" />
                                            <parameter-marker-expression parameter-index="0" start-index="85" stop-index="85" />
                                        </right>
                                    </binary-operation-expression>
                                </expr>
                            </where>
                        </select>
                    </subquery>
                </exists-subquery>
            </expr>
        </where>
    </select>

    <select sql-case-id="select_where_with_simple_expr_with_odbc_escape_syntax" parameters="'1994-02-04 12:23:00'">
        <from start-index="14" stop-index="20">
            <simple-table name="t_order" start-index="14" stop-index="20" />
        </from>
        <projections start-index="7" stop-index="7">
            <shorthand-projection start-index="7" stop-index="7" />
        </projections>
        <where start-index="22" stop-index="33" literal-stop-index="53">
            <expr>
                <parameter-marker-expression start-index="32" stop-index="32" parameter-index="0" />
                <literal-expression start-index="32" stop-index="52" value="1994-02-04 12:23:00" />
            </expr>
        </where>
    </select>

    <select sql-case-id="select_where_with_simple_expr_with_json_extract_sign">
        <from start-index="14" stop-index="20">
            <simple-table name="t_order" start-index="14" stop-index="20" />
        </from>
        <projections distinct-row="false" start-index="7" stop-index="7">
            <shorthand-projection start-index="7" stop-index="7" />
        </projections>
        <where start-index="22" stop-index="44">
            <expr>
                <function function-name="-&gt;" text="order_id -&gt;&quot;$[1]&quot;" start-index="28" stop-index="44"/>
            </expr>
        </where>
    </select>

    <select sql-case-id="select_where_with_simple_expr_with_json_member_of">
        <from start-index="14" stop-index="20">
            <simple-table name="t_order" start-index="14" stop-index="20" />
        </from>
        <projections distinct-row="false" start-index="7" stop-index="7">
            <shorthand-projection start-index="7" stop-index="7" />
        </projections>
        <where start-index="22" stop-index="56">
            <expr>
                <binary-operation-expression start-index="28" stop-index="56">
                    <left>
                        <column name="order_id" start-index="28" stop-index="35"/>
                    </left>
                    <operator>MEMBER OF</operator>
                    <right>
                        <expression-projection text="&quot;[1,2,3]&quot;" start-index="47" stop-index="55" />
                    </right>
                </binary-operation-expression>
            </expr>
        </where>
    </select>

    <select sql-case-id="select_where_with_simple_expr_with_json_unquote_extract_sign">
        <from start-index="14" stop-index="20">
            <simple-table name="t_order" start-index="14" stop-index="20" />
        </from>
        <projections distinct-row="false" start-index="7" stop-index="7">
            <shorthand-projection start-index="7" stop-index="7" />
        </projections>
        <where start-index="22" stop-index="46">
            <expr>
                <function function-name="-&gt;&gt;" text="order_id -&gt;&gt; &quot;$[1]&quot;" start-index="28" stop-index="46" />
            </expr>
        </where>
    </select>

    <select sql-case-id="select_where_with_simple_expr_with_json_contains">
        <from start-index="14" stop-index="20">
            <simple-table name="t_order" start-index="14" stop-index="20" />
        </from>
        <projections distinct-row="false" start-index="7" stop-index="7">
            <shorthand-projection start-index="7" stop-index="7" />
        </projections>
        <where start-index="22" stop-index="76">
            <expr>
                <function function-name="JSON_CONTAINS" text="JSON_CONTAINS(order_msg -> '$[*].code', 'x', '$')" start-index="28" stop-index="76" >
                    <parameter>
                        <function start-index="42" stop-index="65" function-name="->" text="order_msg -> '$[*].code'" />
                    </parameter>
                    <parameter>
                        <literal-expression start-index="68" stop-index="70" value="x" />
                    </parameter>
                    <parameter>
                        <literal-expression start-index="73" stop-index="75" value="$" />
                    </parameter>
                </function>
            </expr>
        </where>
    </select>
    
    <select sql-case-id="select_where_with_simple_expr_with_json_contains_and_limit" parameters="1, 0, 1">
        <projections start-index="7" stop-index="28">
            <column-projection name="id" start-index="7" stop-index="8"/>
            <expression-projection text="order_info->'$.id'" start-index="11" stop-index="28"/>
        </projections>
        <from>
            <simple-table name="t_order" start-index="35" stop-index="41" />
        </from>
        <where start-index="43" stop-index="84">
            <expr>
                <function function-name="json_contains" text="json_contains(order_info, ?, '$.id')" literal-text="json_contains(order_info, 1, '$.id')" start-index="49" stop-index="84" >
                    <parameter>
                        <column start-index="63" stop-index="72" name="order_info" />
                    </parameter>
                    <parameter>
                        <parameter-marker-expression start-index="75" stop-index="75" parameter-index="0" />
                        <literal-expression start-index="75" stop-index="75" value="1" />
                    </parameter>
                    <parameter>
                        <literal-expression start-index="78" stop-index="83" value="$.id" />
                    </parameter>
                </function>
            </expr>
        </where>
        <limit start-index="86" stop-index="95">
            <offset value="0" parameter-index="1" start-index="92" stop-index="92" />
            <row-count value="1" parameter-index="2" start-index="95" stop-index="95"/>
        </limit>
    </select>

    <select sql-case-id="select_where_with_simple_expr_with_match" parameters="'keyword'">
        <from start-index="14" stop-index="20">
            <simple-table name="t_order" start-index="14" stop-index="20" />
        </from>
        <projections start-index="7" stop-index="7">
            <shorthand-projection start-index="7" stop-index="7" />
        </projections>
        <where start-index="22" stop-index="80" literal-stop-index="88">
            <expr>
                <match-expression start-index="28" stop-index="88">
                    <expr>
                        <literal-expression value="keyword" start-index="54" stop-index="62" />
                        <parameter-marker-expression parameter-index="0" start-index="54" stop-index="54" />
                    </expr>
                </match-expression>
            </expr>
        </where>
    </select>

    <select sql-case-id="select_where_with_simple_expr_with_case" parameters="1,'true','false'">
        <projections start-index="7" stop-index="7">
            <shorthand-projection start-index="7" stop-index="7" />
        </projections>
        <from start-index="14" stop-index="20">
            <simple-table name="t_order" start-index="14" stop-index="20" />
        </from>
        <where start-index="22" stop-index="67" literal-stop-index="78">
            <expr>
                <case-when-expression>
                    <when-exprs>
                        <binary-operation-expression start-index="38" stop-index="49">
                            <left>
                                <column name="order_id" start-index="38" stop-index="45" />
                            </left>
                            <operator>&gt;</operator>
                            <right>
                                <literal-expression value="1" start-index="49" stop-index="49" />
                                <parameter-marker-expression parameter-index="0" start-index="49" stop-index="49" />
                            </right>
                        </binary-operation-expression>
                    </when-exprs>
                    <then-exprs>
                        <literal-expression value="true" start-index="56" stop-index="61" />
                        <parameter-marker-expression parameter-index="1" start-index="56" stop-index="56" />
                    </then-exprs>
                    <else-expr>
                        <literal-expression value="false" start-index="68" stop-index="74" />
                        <parameter-marker-expression parameter-index="2" start-index="63" stop-index="63" />
                    </else-expr>
                </case-when-expression>
            </expr>
        </where>
    </select>

    <select sql-case-id="select_where_with_expr_with_not_with_order_by">
        <from start-index="53" stop-index="61">
            <simple-table name="employees" start-index="53" stop-index="61" />
        </from>
        <projections start-index="7" stop-index="46">
            <column-projection name="last_name" start-index="7" stop-index="15" />
            <column-projection name="job_id" start-index="18" stop-index="23" />
            <column-projection name="salary" start-index="26" stop-index="31" />
            <column-projection name="department_id" start-index="34" stop-index="46" />
        </projections>
        <where start-index="63" stop-index="116">
            <expr>
                <not-expression start-index="69" stop-index="116">
                    <expr>
                        <binary-operation-expression start-index="74" stop-index="115">
                            <left>
                                <binary-operation-expression start-index="74" stop-index="92">
                                    <left>
                                        <column name="job_id" start-index="74" stop-index="79" />
                                    </left>
                                    <operator>=</operator>
                                    <right>
                                        <literal-expression value="PU_CLERK" start-index="83" stop-index="92" />
                                    </right>
                                </binary-operation-expression>
                            </left>
                            <operator>AND</operator>
                            <right>
                                <binary-operation-expression start-index="98" stop-index="115">
                                    <left>
                                        <column name="department_id" start-index="98" stop-index="110" />
                                    </left>
                                    <operator>=</operator>
                                    <right>
                                        <literal-expression value="30" start-index="114" stop-index="115" />
                                    </right>
                                </binary-operation-expression>
                            </right>
                        </binary-operation-expression>
                    </expr>
                </not-expression>
            </expr>
        </where>
        <order-by>
            <column-item name="last_name" start-index="127" stop-index="135" />
        </order-by>
    </select>

    <select sql-case-id="select_where_with_subquery">
        <from start-index="37" stop-index="45">
            <simple-table name="employees" start-index="37" stop-index="45" />
        </from>
        <projections start-index="7" stop-index="30">
            <column-projection name="last_name" start-index="7" stop-index="15" />
            <column-projection name="department_id" start-index="18" stop-index="30" />
        </projections>
        <where start-index="47" stop-index="133">
            <expr>
                <binary-operation-expression start-index="53" stop-index="133">
                    <left>
                        <column name="department_id" start-index="53" stop-index="65" />
                    </left>
                    <operator>=</operator>
                    <right>
                        <subquery start-index="69" stop-index="133">
                            <select>
                                <from start-index="96" stop-index="104">
                                    <simple-table name="employees" start-index="96" stop-index="104" />
                                </from>
                                <projections start-index="77" stop-index="89">
                                    <column-projection name="department_id" start-index="77" stop-index="89" />
                                </projections>
                                <where start-index="106" stop-index="132">
                                    <expr>
                                        <binary-operation-expression start-index="112" stop-index="132">
                                            <left>
                                                <column name="last_name" start-index="112" stop-index="120" />
                                            </left>
                                            <operator>=</operator>
                                            <right>
                                                <literal-expression value="Lorentz" start-index="124" stop-index="132" />
                                            </right>
                                        </binary-operation-expression>
                                    </expr>
                                </where>
                            </select>
                        </subquery>
                    </right>
                </binary-operation-expression>
            </expr>
        </where>
        <order-by>
            <column-item name="last_name" start-index="144" stop-index="152" />
            <column-item name="department_id" start-index="155" stop-index="167" />
        </order-by>
    </select>

    <select sql-case-id="select_where_with_expr_with_not_in">
        <from start-index="14" stop-index="22">
            <simple-table name="employees" start-index="14" stop-index="22" />
        </from>
        <projections start-index="7" stop-index="7">
            <shorthand-projection start-index="7" stop-index="7" />
        </projections>
        <where start-index="24" stop-index="114">
            <expr>
                <in-expression start-index="30" stop-index="114">
                    <not>true</not>
                    <left>
                        <column name="department_id" start-index="30" stop-index="42" />
                    </left>
                    <right>
                        <subquery start-index="51" stop-index="114">
                            <select>
                                <from start-index="78" stop-index="70">
                                    <simple-table name="departments" start-index="78" stop-index="88" />
                                </from>
                                <projections start-index="59" stop-index="71">
                                    <column-projection name="department_id" start-index="59" stop-index="71" />
                                </projections>
                                <where start-index="90" stop-index="113">
                                    <expr>
                                        <binary-operation-expression start-index="96" stop-index="113">
                                            <left>
                                                <column name="location_id" start-index="96" stop-index="106" />
                                            </left>
                                            <operator>=</operator>
                                            <right>
                                                <literal-expression value="1700" start-index="110" stop-index="113" />
                                            </right>
                                        </binary-operation-expression>
                                    </expr>
                                </where>
                            </select>
                        </subquery>
                    </right>
                </in-expression>
            </expr>
        </where>
        <order-by>
            <column-item name="last_name" start-index="125" stop-index="133" />
        </order-by>
    </select>

    <select sql-case-id="select_projections_with_expr">
        <projections start-index="7" stop-index="58">
            <expression-projection start-index="7" stop-index="11" text="10+20" />
            <expression-projection start-index="13" stop-index="56" text="CASE order_id WHEN 1 THEN '11' ELSE '00' END">
                <expr>
                    <case-when-expression>
                        <case-expr>
                            <column name="order_id" start-index="18" stop-index="25" />
                        </case-expr>
                        <when-exprs>
                            <literal-expression value="1" start-index="32" stop-index="32" />
                        </when-exprs>
                        <then-exprs>
                            <literal-expression value="11" start-index="39" stop-index="42" />
                        </then-exprs>
                        <else-expr>
                            <literal-expression value="00" start-index="49" stop-index="52" />
                        </else-expr>
                    </case-when-expression>
                </expr>
            </expression-projection>
            <expression-projection start-index="58" stop-index="58" text="1">
                <expr>
                    <literal-expression value="1" start-index="58" stop-index="58" />
                </expr>
            </expression-projection>
        </projections>
        <from>
            <simple-table name="t_order" start-index="65" stop-index="71" />
        </from>
    </select>

    <select sql-case-id="select_projections_with_only_expr">
        <projections start-index="7" stop-index="50">
            <expression-projection start-index="7" stop-index="50" text="CASE order_id WHEN 1 THEN '11' ELSE '00' END">
                <expr>
                    <case-when-expression>
                        <case-expr>
                            <column name="order_id" start-index="12" stop-index="19" />
                        </case-expr>
                        <when-exprs>
                            <literal-expression value="1" start-index="26" stop-index="26" />
                        </when-exprs>
                        <then-exprs>
                            <literal-expression value="11" start-index="33" stop-index="36" />
                        </then-exprs>
                        <else-expr>
                            <literal-expression value="00" start-index="43" stop-index="46" />
                        </else-expr>
                    </case-when-expression>
                </expr>
            </expression-projection>
        </projections>
        <from>
            <simple-table name="t_order" start-index="57" stop-index="63" />
        </from>
    </select>

    <select sql-case-id="select_with_amp">
        <projections start-index="7" stop-index="11">
            <expression-projection text="1 &amp; 1" start-index="7" stop-index="11" />
        </projections>
    </select>

    <select sql-case-id="select_with_vertical_bar">
        <projections start-index="7" stop-index="11">
            <expression-projection text="1 | 1" start-index="7" stop-index="11" />
        </projections>
    </select>

    <select sql-case-id="select_with_abs_function">
        <from>
            <simple-table name="t_order" start-index="19" stop-index="25" />
        </from>
        <projections start-index="7" stop-index="12">
            <expression-projection text="ABS(1)" start-index="7" stop-index="12">
                <expr>
                    <function function-name="ABS" text="ABS(1)" start-index="7" stop-index="12">
                        <parameter>
                            <literal-expression value="1" start-index="11" stop-index="11" />
                        </parameter>
                    </function>
                </expr>
            </expression-projection>
        </projections>
        <where start-index="27" stop-index="42">
            <expr>
                <binary-operation-expression start-index="33" stop-index="42">
                    <left>
                        <function function-name="ABS" text="ABS(1)" start-index="33" stop-index="38">
                            <parameter>
                                <literal-expression value="1" start-index="37" stop-index="37" />
                            </parameter>
                        </function>
                    </left>
                    <operator>&gt;</operator>
                    <right>
                        <literal-expression value="1" start-index="42" stop-index="42" />
                    </right>
                </binary-operation-expression>
            </expr>
        </where>
        <group-by>
            <expression-item expression="ABS(1)" start-index="53" stop-index="58">
                <expr>
                    <function function-name="ABS" text="ABS(1)" start-index="53" stop-index="58">
                        <parameter>
                            <literal-expression value="1" start-index="57" stop-index="57" />
                        </parameter>
                    </function>
                </expr>
            </expression-item>
        </group-by>
        <order-by>
            <expression-item expression="ABS(1)" start-index="69" stop-index="74">
                <expr>
                    <function function-name="ABS" text="ABS(1)" start-index="69" stop-index="74">
                        <parameter>
                            <literal-expression value="1" start-index="73" stop-index="73" />
                        </parameter>
                    </function>
                </expr>
            </expression-item>
        </order-by>
    </select>
    
    <select sql-case-id="select_with_insert_function">
        <from>
            <simple-table name="t_order" start-index="50" stop-index="56" />
        </from>
        <projections start-index="7" stop-index="43">
            <expression-projection text="INSERT(phone, 4, 3, '***')" alias="phone" start-index="7" stop-index="43">
                <expr>
                    <function function-name="INSERT" text="INSERT(phone, 4, 3, '***')" start-index="7" stop-index="32">
                        <parameter>
                            <column name="phone" start-index="14" stop-index="18" />
                        </parameter>
                        <parameter>
                            <literal-expression value="4" start-index="21" stop-index="21" />
                        </parameter>
                        <parameter>
                            <literal-expression value="3" start-index="24" stop-index="24" />
                        </parameter>
                        <parameter>
                            <literal-expression value="***" start-index="27" stop-index="31" />
                        </parameter>
                    </function>
                </expr>
            </expression-projection>
        </projections>
    </select>

    <select sql-case-id="select_with_repeat_function">
        <from>
            <simple-table name="t_order" start-index="31" stop-index="37" />
        </from>
        <projections start-index="7" stop-index="24">
            <expression-projection text="REPEAT('MySQL', 3)" start-index="7" stop-index="24">
                <expr>
                    <function function-name="REPEAT" text="REPEAT('MySQL', 3)" start-index="7" stop-index="24">
                        <parameter>
                            <literal-expression value="MySQL" start-index="14" stop-index="20" />
                        </parameter>
                        <parameter>
                            <literal-expression value="3" start-index="23" stop-index="23" />
                        </parameter>
                    </function>
                </expr>
            </expression-projection>
        </projections>
    </select>

    <select sql-case-id="select_with_regular_function">
        <from>
            <simple-table name="t_order" start-index="17" stop-index="23" />
        </from>
        <projections start-index="7" stop-index="10">
            <expression-projection text="A(1)" start-index="7" stop-index="10">
                <expr>
                    <function function-name="A" text="A(1)" start-index="7" stop-index="10">
                        <parameter>
                            <literal-expression value="1" start-index="9" stop-index="9" />
                        </parameter>
                    </function>
                </expr>
            </expression-projection>
        </projections>
        <where start-index="25" stop-index="38">
            <expr>
                <binary-operation-expression start-index="31" stop-index="38">
                    <left>
                        <function function-name="A" text="A(1)" start-index="31" stop-index="34">
                            <parameter>
                                <literal-expression value="1" start-index="33" stop-index="33" />
                            </parameter>
                        </function>
                    </left>
                    <operator>=</operator>
                    <right>
                        <literal-expression value="1" start-index="38" stop-index="38" />
                    </right>
                </binary-operation-expression>
            </expr>
        </where>
        <group-by>
            <expression-item expression="A(order_id)" start-index="49" stop-index="59">
                <expr>
                    <function function-name="A" text="A(order_id)" start-index="49" stop-index="59">
                        <parameter>
                            <column name="order_id" start-index="51" stop-index="58" />
                        </parameter>
                    </function>
                </expr>
            </expression-item>
        </group-by>
        <order-by>
            <expression-item expression="A(order_id)" start-index="70" stop-index="80">
                <expr>
                    <function function-name="A" text="A(order_id)" start-index="70" stop-index="80">
                        <parameter>
                            <column name="order_id" start-index="72" stop-index="79" />
                        </parameter>
                    </function>
                </expr>
            </expression-item>
        </order-by>
    </select>

    <select sql-case-id="select_with_regular_function_for_sql92">
        <from>
            <simple-table name="t_order" start-index="17" stop-index="23" />
        </from>
        <projections start-index="7" stop-index="10">
            <expression-projection text="A(1)" start-index="7" stop-index="10">
                <expr>
                    <function function-name="A" text="A(1)" start-index="7" stop-index="10">
                        <parameter>
                            <literal-expression value="1" start-index="9" stop-index="9" />
                        </parameter>
                    </function>
                </expr>
            </expression-projection>
        </projections>
        <where start-index="25" stop-index="38">
            <expr>
                <binary-operation-expression start-index="31" stop-index="38">
                    <left>
                        <function function-name="A" text="A(1)" start-index="31" stop-index="34">
                            <parameter>
                                <literal-expression value="1" start-index="33" stop-index="33" />
                            </parameter>
                        </function>
                    </left>
                    <operator>=</operator>
                    <right>
                        <literal-expression value="1" start-index="38" stop-index="38" />
                    </right>
                </binary-operation-expression>
            </expr>
        </where>
    </select>

    <select sql-case-id="select_with_regular_function_utc_timestamp">
        <projections start-index="7" stop-index="38">
            <expression-projection text="TIMEDIFF(NOW(), UTC_TIMESTAMP())" start-index="7" stop-index="38">
                <expr>
                    <function function-name="TIMEDIFF" text="TIMEDIFF(NOW(), UTC_TIMESTAMP())" start-index="7" stop-index="38">
                        <parameter>
                            <function function-name="NOW" text="NOW()" start-index="16" stop-index="20" />
                        </parameter>
                        <parameter>
                            <function function-name="UTC_TIMESTAMP" text="UTC_TIMESTAMP()" start-index="23" stop-index="37" />
                        </parameter>
                    </function>
                </expr>
            </expression-projection>
        </projections>
    </select>
    
    <select sql-case-id="select_with_collate_with_marker" parameters="latin1_bin">
        <projections start-index="7" stop-index="7">
            <shorthand-projection start-index="7" stop-index="7" />
        </projections>
        <from>
            <simple-table name="t_order" start-index="14" stop-index="20" />
        </from>
        <where start-index="22" stop-index="45" literal-stop-index="54">
            <expr>
                <collate-expression start-index="28" stop-index="45" literal-stop-index="54">
                    <collate-name>
                        <literal-expression value="latin1_bin" start-index="37" stop-index="54" />
                        <parameter-marker-expression parameter-index="0" start-index="37" stop-index="45" />
                    </collate-name>
                </collate-expression>
            </expr>
        </where>
    </select>

    <select sql-case-id="select_age_for_postgres">
        <projections start-index="7" stop-index="7">
            <shorthand-projection start-index="7" stop-index="7" />
        </projections>
        <from>
            <simple-table name="not support" start-index="14" stop-index="70" />
        </from>
    </select>

    <select sql-case-id="select_datetime_expression">
        <projections start-index="7" stop-index="37">
            <expression-projection text="SYSTIMESTAMP AT TIME ZONE 'UTC'" start-index="7" stop-index="37" />
        </projections>
        <from>
            <simple-table name="DUAL" start-index="44" stop-index="47" />
        </from>
    </select>

    <select sql-case-id="select_between_expression">
        <projections start-index="7" stop-index="44">
            <expression-projection text="item_id BETWEEN 1 AND order_id" start-index="7" stop-index="36">
                <expr>
                    <between-expression start-index="7" stop-index="36">
                        <left>
                            <column start-index="7" stop-index="13" name="item_id" />
                        </left>
                        <between-expr>
                            <literal-expression start-index="23" stop-index="23" value="1" />
                        </between-expr>
                        <and-expr>
                            <column start-index="29" stop-index="36" name="order_id" />
                        </and-expr>
                    </between-expression>
                </expr>
            </expression-projection>
            <column-projection start-index="39" stop-index="44" name="status" />
        </projections>
        <from>
            <simple-table name="t_order_item" start-index="51" stop-index="62" />
        </from>
    </select>
    
    <select sql-case-id="select_dbms_logmnr_mine_value_regular_function">
        <projections start-index="7" stop-index="63">
            <expression-projection text="DBMS_LOGMNR.MINE_VALUE(UNDO_VALUE, 'HR.EMPLOYEES.SALARY')" start-index="7" stop-index="63">
                <function function-name="MINE_VALUE" text="DBMS_LOGMNR.MINE_VALUE(UNDO_VALUE, 'HR.EMPLOYEES.SALARY')" owner="DBMS_LOGMNR">
                    <parameter>
                        <column name="UNDO_VALUE" />
                        <column name="HR.EMPLOYEES.SALARY" />
                    </parameter>
                </function>
            </expression-projection>
        </projections>
        <from>
            <simple-table name="V$LOGMNR_CONTENTS" start-index="70" stop-index="86" />
        </from>
    </select>
    
    <select sql-case-id="select_interval_day_to_second_expression">
        <projections start-index="7" stop-index="50">
            <expression-projection text="(SYSTIMESTAMP - order_date) DAY(9) TO SECOND" start-index="7" stop-index="50">
                <function>
                    <interval-expression>
                        <left>
                            <column name="SYSTIMESTAMP" start-index="" stop-index=""/>
                        </left>
                        <operator>-</operator>
                        <right>
                            <column name="order_date" start-index="" stop-index="" />
                        </right>
                        <interval-day-to-second-expr>
                            <leading-field-precision>9</leading-field-precision>
                        </interval-day-to-second-expr>
                    </interval-expression>
                </function>
            </expression-projection>
        </projections>
        <from>
            <simple-table name="orders" start-index="57" stop-index="62" />
        </from>
    </select>
    
    <select sql-case-id="select_feature_function">
        <projections start-index="7" stop-index="45">
            <expression-projection text="FEATURE_VALUE(nmf_sh_sample, 3 USING *)" start-index="7" stop-index="45">
                <function function-name="FEATURE_VALUE" text="FEATURE_VALUE(nmf_sh_sample, 3 USING *)" />
            </expression-projection>
        </projections>
        <from>
            <simple-table name="nmf_sh_sample_apply_prepared" start-index="52" stop-index="79" />
        </from>
    </select>
    
    <select sql-case-id="select_cluster_function">
        <projections start-index="7" stop-index="55">
            <expression-projection text="CLUSTER_PROBABILITY(km_sh_clus_sample, 2 USING *)" start-index="7" stop-index="55">
                <function function-name="CLUSTER_PROBABILITY" text="CLUSTER_PROBABILITY(km_sh_clus_sample, 2 USING *)" />
            </expression-projection>
        </projections>
        <from>
            <simple-table name="mining_data_apply_v" start-index="62" stop-index="80" />
        </from>
    </select>

    <select sql-case-id="select_with_multiset_except_expression">
        <from>
            <simple-table name="customers_demo" start-index="103" stop-index="116" />
        </from>
        <projections start-index="7" stop-index="96">
            <column-projection name="customer_id" start-index="7" stop-index="17" />
            <expression-projection text="cust_address_ntab MULTISET EXCEPT DISTINCT cust_address2_ntab" alias="multiset_except" start-index="20" stop-index="96" />
        </projections>
        <order-by>
            <column-item name="customer_id" order-direction="ASC" start-index="127" stop-index="137"/>
        </order-by>
    </select>

    <select sql-case-id="select_with_multiset_intersect_expression">
        <from>
            <simple-table name="customers_demo" start-index="109" stop-index="122" />
        </from>
        <projections start-index="7" stop-index="102">
            <column-projection name="customer_id" start-index="7" stop-index="17" />
            <expression-projection text="cust_address_ntab MULTISET INTERSECT DISTINCT cust_address2_ntab" alias="multiset_intersect" start-index="20" stop-index="102" literal-start-index="20" literal-stop-index="102">
                <literalText>cust_address_ntab MULTISET INTERSECT DISTINCT cust_address2_ntab</literalText>
                <expr>
                    <multiset-expression>
                        <left>
                            <column name="cust_address_ntab" start-index="20" stop-index="36" literal-start-index="20" literal-stop-index="36" />
                        </left>
                        <right>
                            <column name="cust_address2_ntab" start-index="66" stop-index="83" literal-start-index="66" literal-stop-index="83" />
                        </right>
                        <operator>INTERSECT</operator>
                        <keyWord>DISTINCT</keyWord>
                    </multiset-expression>
                </expr>
            </expression-projection>
        </projections>
        <order-by>
            <column-item name="customer_id" order-direction="ASC" start-index="133" stop-index="143"/>
        </order-by>
    </select>

    <select sql-case-id="select_with_multiset_union_expression">
        <from>
            <simple-table name="customers_demo" start-index="92" stop-index="105" />
        </from>
        <projections start-index="7" stop-index="85">
            <column-projection name="customer_id" start-index="7" stop-index="17" />
            <expression-projection text="cust_address_ntab MULTISET UNION cust_address2_ntab" alias="multiset_union" start-index="20" stop-index="85" />
        </projections>
        <order-by>
            <column-item name="customer_id" order-direction="ASC" start-index="116" stop-index="126"/>
        </order-by>
    </select>
    
    <select sql-case-id="select_collect_expression">
        <projections start-index="7" stop-index="92">
            <expression-projection text="CAST(COLLECT(warehouse_name ORDER BY warehouse_name) AS warehouse_name_t)" alias="Warehouses" start-index="7" stop-index="92" literal-start-index="7" literal-stop-index="92">
                <literalText>CAST(COLLECT(warehouse_name ORDER BY warehouse_name) AS warehouse_name_t)</literalText>
                <expr>
                    <function function-name="CAST" text="CAST(COLLECT(warehouse_name ORDER BY warehouse_name) AS warehouse_name_t)" start-index="7" stop-index="79" literal-start-index="7" literal-stop-index="79">
                        <parameter>
                            <function function-name="COLLECT" text="COLLECT(warehouse_name ORDER BY warehouse_name)" start-index="12" stop-index="58" literal-start-index="12" literal-stop-index="58">
                                <parameter>
                                    <column name="warehouse_name" start-index="20" stop-index="33" literal-start-index="20" literal-stop-index="33" />
                                </parameter>
                                <literalText>COLLECT(warehouse_name ORDER BY warehouse_name)</literalText>
                            </function>
                        </parameter>
                        <parameter>
                            <data-type value="warehouse_name_t" start-index="63" stop-index="78" />
                        </parameter>
                        <literalText>CAST(COLLECT(warehouse_name ORDER BY warehouse_name) AS warehouse_name_t)</literalText>
                    </function>
                </expr>
            </expression-projection>
        </projections>
        <from>
            <simple-table start-index="99" stop-index="108" name="warehouses" />
        </from>
    </select>
    
    <select sql-case-id="select_expr_dot_expr">
        <projections start-index="7" stop-index="43">
            <expression-projection start-index="7" stop-index="43" text="DBURIType('/HR/DEPARTMENTS').getXML()">
                <binary-operation-expression start-index="7" stop-index="43">
                    <left>
                        <function function-name="DBURIType" text="DBURIType('/HR/DEPARTMENTS')" />
                    </left>
                    <operator>.</operator>
                    <right>
                        <function function-name="getXML" text="getXML()" />
                    </right>
                </binary-operation-expression>
            </expression-projection>
        </projections>
        <from>
            <simple-table start-index="50" stop-index="53" name="DUAL" />
        </from>
    </select>
    
    <select sql-case-id="select_arrow_symbol_in_function">
        <projections start-index="7" stop-index="103">
            <expression-projection start-index="7" stop-index="103" text="DECODE(DBMS_COMPRESSION.GET_COMPRESSION_TYPE(ownname => 'HR'), 'No Compression')" alias="compression_type">
                <function function-name="DECODE" text="DECODE(DBMS_COMPRESSION.GET_COMPRESSION_TYPE(ownname => 'HR'), 'No Compression')" alias="compression_type" />
            </expression-projection>
        </projections>
        <from>
            <simple-table start-index="110" stop-index="113" name="DUAL" />
        </from>
    </select>
    
    <select sql-case-id="select_prediction_probability_function">
        <projections start-index="7" stop-index="73">
            <expression-projection start-index="7" stop-index="73" text="PREDICTION_PROBABILITY(dt_sh_clas_sample, 1 USING *)" alias="cust_card_prob">
                <function start-index="7" stop-index="73" function-name="PREDICTION_PROBABILITY" alias="cust_card_prob" text="PREDICTION_PROBABILITY(dt_sh_clas_sample, 1 USING *)" />
            </expression-projection>
        </projections>
        <from>
            <simple-table start-index="80" stop-index="98" name="mining_data_apply_v" />
        </from>
        <where start-index="100" stop-index="121">
            <expr>
                <binary-operation-expression start-index="106" stop-index="121">
                    <left>
                        <column name="cust_id" start-index="106" stop-index="112" />
                    </left>
                    <operator>=</operator>
                    <right>
                        <literal-expression start-index="116" stop-index="121" value="101488" />
                    </right>
                </binary-operation-expression>
            </expr>
        </where>
    </select>
    
    <select sql-case-id="select_prediction_set_function">
        <projections start-index="7" stop-index="63">
            <expression-projection start-index="7" stop-index="63" text="PREDICTION_SET(dt_sh_clas_sample COST MODEL USING *)" alias="pset">
                <function function-name="PREDICTION_SET" start-index="7" stop-index="63" text="PREDICTION_SET(dt_sh_clas_sample COST MODEL USING *)" alias="pset" />
            </expression-projection>
        </projections>
        <from>
            <simple-table start-index="70" stop-index="88" name="mining_data_apply_v" />
        </from>
        <where start-index="90" stop-index="111">
            <expr>
                <binary-operation-expression start-index="96" stop-index="111">
                    <left>
                        <column name="cust_id" start-index="96" stop-index="102" />
                    </left>
                    <operator>=</operator>
                    <right>
                        <literal-expression value="100011" start-index="106" stop-index="111" />
                    </right>
                </binary-operation-expression>
            </expr>
        </where>
    </select>
    
    <select sql-case-id="select_cursor_function">
        <projections start-index="7" stop-index="100">
            <expression-projection start-index="7" stop-index="100" text="CURSOR(SELECTsalary,commission_pctFROMemployeeseWHEREe.department_id=d.department_id)">
                <function function-name="CURSOR" start-index="7" stop-index="100" text="CURSOR(SELECT salary, commission_pct FROM employees e WHERE e.department_id = d.department_id)" />
            </expression-projection>
        </projections>
        <from>
            <simple-table name="departments" alias="d" start-index="107" stop-index="119" />
        </from>
    </select>
    
    <select sql-case-id="select_prediction_bounds_function">
        <projections start-index="7" stop-index="13">
            <column-projection name="cust_id" start-index="7" stop-index="13" />
        </projections>
        <from>
            <simple-table name="mining_data_apply_v" start-index="20" stop-index="38" />
        </from>
        <where start-index="40" stop-index="107">
            <expr>
                <binary-operation-expression start-index="46" stop-index="107">
                    <left>
                        <binary-operation-expression start-index="46" stop-index="102">
                            <left>
                                <function function-name="PREDICTION_BOUNDS" start-index="46" stop-index="96" text="PREDICTION_BOUNDS(glmr_sh_regr_sample,0.98 USING *)" />
                            </left>
                            <operator>.</operator>
                            <right>
                                <column start-index="98" stop-index="102" name="LOWER" />
                            </right>
                        </binary-operation-expression>
                    </left>
                    <operator>=</operator>
                    <right>
                        <literal-expression start-index="106" stop-index="107" value="24" />
                    </right>
                </binary-operation-expression>
            </expr>
        </where>
    </select>
    
    <select sql-case-id="select_prediction_function">
        <projections start-index="7" stop-index="17">
            <column-projection name="cust_gender" start-index="7" stop-index="17" />
        </projections>
        <from>
            <simple-table name="mining_data_apply_v" start-index="24" stop-index="42" />
        </from>
        <where start-index="44" stop-index="153">
            <expr>
                <binary-operation-expression start-index="50" stop-index="153">
                    <left>
                        <function function-name="PREDICTION" start-index="50" stop-index="149" text="PREDICTION (nb_sh_clas_sample COST MODEL AUTO USING cust_marital_status, aeducation, household_size)" />
                    </left>
                    <operator>=</operator>
                    <right>
                        <literal-expression value="1" start-index="153" stop-index="153" />
                    </right>
                </binary-operation-expression>
            </expr>
        </where>
    </select>
    <select sql-case-id="select_prediction_details_function">
        <projections start-index="7" stop-index="51">
            <expression-projection start-index="7" stop-index="51" text="PREDICTION_DETAILS(DT_SH_Clas_sample using *)">
                <function function-name="PREDICTION_DETAILS" start-index="7" stop-index="51" text="PREDICTION_DETAILS(DT_SH_Clas_sample using *)" />
            </expression-projection>
        </projections>
        <from>
            <simple-table name="mining_data_apply_v" start-index="58" stop-index="76" />
        </from>
        <where start-index="78" stop-index="105">
            <expr>
                <binary-operation-expression start-index="84" stop-index="105">
                    <left>
                        <column start-index="84" stop-index="93" name="occupation" />
                    </left>
                    <operator>=</operator>
                    <right>
                        <literal-expression value="TechSup" start-index="97" stop-index="105" />
                    </right>
                </binary-operation-expression>
            </expr>
        </where>
    </select>
    
    <select sql-case-id="select_predict_by_function">
        <projections start-index="7" stop-index="56">
            <expression-projection start-index="7" stop-index="56" text="PREDICT BY point_kmeans (FEATURES position)" alias="pos" />
        </projections>
        <from>
            <subquery-table>
                <subquery>
                    <select>
                        <projections start-index="71" stop-index="71">
                            <shorthand-projection start-index="71" stop-index="71" />
                        </projections>
                        <from>
                            <simple-table name="kmeans_2d" start-index="78" stop-index="86" />
                        </from>
                        <limit start-index="88" stop-index="95">
                            <row-count start-index="94" stop-index="95" value="10" />
                        </limit>
                    </select>
                </subquery>
            </subquery-table>
        </from>
    </select>
    
    <select sql-case-id="select_inet_function">
        <projections start-index="7" stop-index="55">
            <expression-projection start-index="7" stop-index="55" alias="RESULT" text="inet '192.168.1.5' = inet '192.168.1.5'">
                <binary-operation-expression start-index="7" stop-index="47">
                    <left>
                        <function function-name="inet" start-index="7" stop-index="27" text="inet '192.168.1.5'" />
                    </left>
                    <operator>=</operator>
                    <right>
                        <function function-name="inet" start-index="30" stop-index="47" text="inet '192.168.1.5'" />
                    </right>
                </binary-operation-expression>
            </expression-projection>
        </projections>
    </select>
    
    <select sql-case-id="select_inet_function_with_inet_operator">
        <projections start-index="7" stop-index="57">
            <expression-projection start-index="7" stop-index="57" alias="RESULT" text="inet '192.168.1.5' &lt;&lt;= inet '192.168.1.5'">
                <binary-operation-expression start-index="7" stop-index="49">
                    <left>
                        <function function-name="inet" start-index="7" stop-index="27" text="inet '192.168.1.5'" />
                    </left>
                    <operator>&lt;&lt;=</operator>
                    <right>
                        <function function-name="inet" start-index="32" stop-index="49" text="inet '192.168.1.5'" />
                    </right>
                </binary-operation-expression>
            </expression-projection>
        </projections>
    </select>
    
    <select sql-case-id="select_ts_rewrite_function">
        <projections start-index="7" stop-index="62">
            <expression-projection start-index="7" stop-index="62" text="ts_rewrite('a &amp; b'::tsquery, 'a'::tsquery, 'c'::tsquery)">
                <function start-index="7" stop-index="62" function-name="ts_rewrite" text="ts_rewrite('a &amp; b'::tsquery, 'a'::tsquery, 'c'::tsquery)" />
            </expression-projection>
        </projections>
    </select>
    
    <select sql-case-id="select_int_2_function">
        <projections start-index="7" stop-index="16">
            <expression-projection start-index="7" stop-index="16" text="int2(25.3)">
                <function start-index="7" stop-index="16" text="int2(25.3);" function-name="int2" />
            </expression-projection>
        </projections>
    </select>
    
    <select sql-case-id="select_elem_contained_by_range_function">
        <projections start-index="7" stop-index="53">
            <expression-projection start-index="7" stop-index="53" text="elem_contained_by_range('2', numrange(1.1,2.2))">
                <function start-index="7" stop-index="53" function-name="elem_contained_by_range" text="elem_contained_by_range('2', numrange(1.1,2.2))" />
            </expression-projection>
        </projections>
    </select>
    
    <select sql-case-id="select_int8range">
        <projections start-index="7" stop-index="50">
            <expression-projection start-index="7" stop-index="50" text="int8range(5,15) * int8range(10,20)" alias="RESULT">
                <binary-operation-expression start-index="7" stop-index="40">
                    <left>
                        <function start-index="7" stop-index="22" function-name="int8range" text="int8range(5,15)" />
                    </left>
                    <operator>*</operator>
                    <right>
                        <function start-index="23" stop-index="40" function-name="int8range" text="int8range(10,20)" />
                    </right>
                </binary-operation-expression>
            </expression-projection>
        </projections>
    </select>
    
    <select sql-case-id="select_int4range">
        <projections start-index="7" stop-index="48">
            <expression-projection start-index="7" stop-index="48" text="int4range(2,4) &lt;@ int4range(1,7)" alias="RESULT">
                <binary-operation-expression start-index="7" stop-index="38">
                    <left>
                        <function start-index="7" stop-index="21" function-name="int4range" text="int4range(2,4)" />
                    </left>
                    <operator>&lt;@</operator>
                    <right>
                        <function start-index="23" stop-index="37" function-name="int4range" text="int4range(1,7)" />
                    </right>
                </binary-operation-expression>
            </expression-projection>
        </projections>
    </select>
    
    <select sql-case-id="select_lower_inf_function">
        <projections start-index="7" stop-index="43">
            <expression-projection start-index="7" stop-index="43" text="lower_inf('(,)'::daterange)" alias="RESULT">
                <function start-index="7" stop-index="35" function-name="lower_inf" text="lower_inf('(,)'::daterange)" />
            </expression-projection>
        </projections>
    </select>
    
    <select sql-case-id="select_tsquery">
        <projections start-index="7" stop-index="24">
            <expression-projection start-index="7" stop-index="24" text="'super:*'::tsquery">
                <binary-operation-expression start-index="7" stop-index="24">
                    <left>
                        <literal-expression start-index="7" stop-index="15" value="super:*" />
                    </left>
                    <operator>::</operator>
                    <right>
                        <column start-index="17" stop-index="24" name="tsquery" />
                    </right>
                </binary-operation-expression>
            </expression-projection>
        </projections>
    </select>
    
    <select sql-case-id="select_abbrev_function">
        <projections start-index="7" stop-index="42">
            <expression-projection start-index="7" stop-index="42" text="abbrev(cidr '10.1.0.0/16')" alias="RESULT">
                <function start-index="7" stop-index="42" function-name="abbrev" text="abbrev(cidr '10.1.0.0/16')" alias="RESULT" />
            </expression-projection>
        </projections>
    </select>
    
    <select sql-case-id="select_set_masklen_function">
        <projections start-index="7" stop-index="55">
            <expression-projection start-index="7" stop-index="55" text="set_masklen('192.168.1.0/24'::cidr, 16)" alias="RESULT">
                <function start-index="7" stop-index="55" function-name="set_masklen" text="set_masklen('192.168.1.0/24'::cidr, 16)" alias="RESULT" />
            </expression-projection>
        </projections>
    </select>
    
    <select sql-case-id="select_text_inet_function">
        <projections start-index="7" stop-index="40">
            <expression-projection start-index="7" stop-index="40" text="text(inet '192.168.1.5')" alias="RESULT">
                <function start-index="7" stop-index="40" function-name="text" text="text(inet '192.168.1.5')" alias="RESULT" />
            </expression-projection>
        </projections>
    </select>
    
    <select sql-case-id="select_trunc_function">
        <projections start-index="7" stop-index="50">
            <expression-projection start-index="7" stop-index="50" text="trunc(macaddr '12:34:56:78:90:ab')" alias="RESULT">
                <function start-index="7" stop-index="50" function-name="trunc" text="trunc(macaddr '12:34:56:78:90:ab')" alias="RESULT" />
            </expression-projection>
        </projections>
    </select>

<<<<<<< HEAD
    <select sql-case-id="select_test1col_from_temp_table">
        <projections start-index="7" stop-index="18">
            <column-projection start-index="7" stop-index="18" name="x" alias="Test1Col" />
        </projections>
        <from>
            <simple-table name="#t" start-index="25" stop-index="26" />
        </from>
    </select>

    <select sql-case-id="select_test2col_from_temp_table">
        <projections start-index="7" stop-index="18">
            <column-projection start-index="7" stop-index="18" name="x" alias="Test2Col" />
        </projections>
        <from>
            <simple-table name="#t" start-index="25" stop-index="26" />
        </from>
=======
    <select sql-case-id="select_with_case_when_from_sys">
        <from start-index="651" stop-index="681">
            <simple-table name="database_files" start-index="651" stop-index="681" alias="df">
                <owner name="sys" start-index="658" stop-index="660">
                    <owner name="tempdb" start-index="651" stop-index="656"/>
                </owner>
            </simple-table>
        </from>
        <projections start-index="7" stop-index="644">
            <column-projection name="name" start-index="7" stop-index="24" alias="FileName">
                <owner name="df" start-index="18" stop-index="19"/>
            </column-projection>
            <expression-projection text="df.size*1.0/128" start-index="27" stop-index="64" alias="current_file_size_MB">
                <expr>
                    <binary-operation-expression start-index="50" stop-index="64">
                        <left>
                            <binary-operation-expression start-index="50" stop-index="60">
                                <left>
                                    <column name="size" start-index="50" stop-index="56">
                                        <owner name="df" start-index="50" stop-index="51"/>
                                    </column>
                                </left>
                                <right>
                                    <literal-expression value="1.0" start-index="58" stop-index="60"/>
                                </right>
                                <operator>*</operator>
                            </binary-operation-expression>
                        </left>
                        <right>
                            <literal-expression value="128" start-index="62" stop-index="64"/>
                        </right>
                        <operator>/</operator>
                    </binary-operation-expression>
                </expr>
            </expression-projection>
            <expression-projection start-index="67" stop-index="212" alias="max_size" text="CASEdf.max_sizeWHEN0THEN'Autogrowth is off.'WHEN-1THEN'Autogrowth is on.'ELSE'Log file grows to a maximum size of 2 TB.'END">
                <expr>
                    <common-expression literal-text="CASEdf.max_sizeWHEN0THEN'Autogrowth is off.'WHEN-1THEN'Autogrowth is on.'ELSE'Log file grows to a maximum size of 2 TB.'END" start-index="78" stop-index="212"/>
                </expr>
            </expression-projection>
            <expression-projection start-index="215" stop-index="407" alias="growth_value" text="CASEWHENdf.growth=0THENdf.growthWHENdf.growth>0ANDdf.is_percent_growth=0THENdf.growth*1.0/128.0WHENdf.growth>0ANDdf.is_percent_growth=1THENdf.growthEND">
                <expr>
                    <common-expression literal-text="CASEWHENdf.growth=0THENdf.growthWHENdf.growth>0ANDdf.is_percent_growth=0THENdf.growth*1.0/128.0WHENdf.growth>0ANDdf.is_percent_growth=1THENdf.growthEND" start-index="230" stop-index="407"/>
                </expr>
            </expression-projection>
            <expression-projection start-index="410" stop-index="644" alias="growth_increment_unit" text="CASEWHENdf.growth=0THEN'Size is fixed.'WHENdf.growth>0ANDdf.is_percent_growth=0THEN'Growth value is MB.'WHENdf.growth>0ANDdf.is_percent_growth=1THEN'Growth value is a percentage.'END">
                <expr>
                    <common-expression literal-text="CASEWHENdf.growth=0THEN'Size is fixed.'WHENdf.growth>0ANDdf.is_percent_growth=0THEN'Growth value is MB.'WHENdf.growth>0ANDdf.is_percent_growth=1THEN'Growth value is a percentage.'END" start-index="434" stop-index="644"/>
                </expr>
            </expression-projection>
        </projections>
>>>>>>> 7e7f4a1d
    </select>
</sql-parser-test-cases><|MERGE_RESOLUTION|>--- conflicted
+++ resolved
@@ -3126,7 +3126,6 @@
         </projections>
     </select>
 
-<<<<<<< HEAD
     <select sql-case-id="select_test1col_from_temp_table">
         <projections start-index="7" stop-index="18">
             <column-projection start-index="7" stop-index="18" name="x" alias="Test1Col" />
@@ -3143,7 +3142,8 @@
         <from>
             <simple-table name="#t" start-index="25" stop-index="26" />
         </from>
-=======
+    </select>
+
     <select sql-case-id="select_with_case_when_from_sys">
         <from start-index="651" stop-index="681">
             <simple-table name="database_files" start-index="651" stop-index="681" alias="df">
@@ -3195,6 +3195,5 @@
                 </expr>
             </expression-projection>
         </projections>
->>>>>>> 7e7f4a1d
     </select>
 </sql-parser-test-cases>