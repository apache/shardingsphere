<?xml version="1.0" encoding="UTF-8"?>
<!--
  ~ Licensed to the Apache Software Foundation (ASF) under one or more
  ~ contributor license agreements.  See the NOTICE file distributed with
  ~ this work for additional information regarding copyright ownership.
  ~ The ASF licenses this file to You under the Apache License, Version 2.0
  ~ (the "License"); you may not use this file except in compliance with
  ~ the License.  You may obtain a copy of the License at
  ~
  ~     http://www.apache.org/licenses/LICENSE-2.0
  ~
  ~ Unless required by applicable law or agreed to in writing, software
  ~ distributed under the License is distributed on an "AS IS" BASIS,
  ~ WITHOUT WARRANTIES OR CONDITIONS OF ANY KIND, either express or implied.
  ~ See the License for the specific language governing permissions and
  ~ limitations under the License.
  -->

<sql-parser-test-cases>
<<<<<<< HEAD
    <select sql-case-id="select_udf_function_mysqltest1_f1">
        <projections start-index="7" stop-index="21">
            <expression-projection text="mysqltest1.f1()" start-index="7" stop-index="21">
                <function function-name="mysqltest1.f1()" alias="creation_date" start-index="7" stop-index="21" text="mysqltest1.f1()" />
            </expression-projection>
        </projections>
    </select>

    <select sql-case-id="select_case_when_with_mul_condition">
        <projections start-index="7" stop-index="52">
            <expression-projection text="case 1*0 when &quot;a&quot; then &quot;true&quot; else &quot;false&quot; END" start-index="7" stop-index="52">
                <expr>
                    <case-when-expression>
                        <case-expr start-index="12" stop-index="14">
                            <binary-operation-expression start-index="12" stop-index="14">
                                <left>
                                    <literal-expression value="1" start-index="12" stop-index="12" />
                                </left>
                                <operator>*</operator>
                                <right>
                                    <literal-expression value="0" start-index="14" stop-index="14" />
                                </right>
                            </binary-operation-expression>
                        </case-expr>
                        <when-exprs>
                            <literal-expression value="a" start-index="21" stop-index="23" />
                        </when-exprs>
                        <then-exprs>
                            <literal-expression value="true" start-index="30" stop-index="35" />
                        </then-exprs>
                        <else-expr>
                            <literal-expression value="false" start-index="42" stop-index="48" />
                        </else-expr>
                    </case-when-expression>
                </expr>
            </expression-projection>
        </projections>
    </select>

    <select sql-case-id="select_case_when_with_sub_condition">
        <projections start-index="7" stop-index="52">
            <expression-projection text="case 1-0 when &quot;a&quot; then &quot;true&quot; else &quot;false&quot; END" start-index="7" stop-index="52">
                <expr>
                    <case-when-expression>
                        <case-expr start-index="12" stop-index="14">
                            <binary-operation-expression start-index="12" stop-index="14">
                                <left>
                                    <literal-expression value="1" start-index="12" stop-index="12" />
                                </left>
                                <operator>-</operator>
                                <right>
                                    <literal-expression value="0" start-index="14" stop-index="14" />
                                </right>
                            </binary-operation-expression>
                        </case-expr>
                        <when-exprs>
                            <literal-expression value="a" start-index="21" stop-index="23" />
                        </when-exprs>
                        <then-exprs>
                            <literal-expression value="true" start-index="30" stop-index="35" />
                        </then-exprs>
                        <else-expr>
                            <literal-expression value="false" start-index="42" stop-index="48" />
                        </else-expr>
                    </case-when-expression>
                </expr>
            </expression-projection>
        </projections>
    </select>

    <select sql-case-id="select_case_when_with_add_condition">
        <projections start-index="7" stop-index="52">
            <expression-projection text="case 1+0 when &quot;a&quot; then &quot;true&quot; else &quot;false&quot; END" start-index="7" stop-index="52">
                <expr>
                    <case-when-expression>
                        <case-expr start-index="12" stop-index="14">
                            <binary-operation-expression start-index="12" stop-index="14">
                                <left>
                                    <literal-expression value="1" start-index="12" stop-index="12" />
                                </left>
                                <operator>+</operator>
                                <right>
                                    <literal-expression value="0" start-index="14" stop-index="14" />
                                </right>
                            </binary-operation-expression>
                        </case-expr>
                        <when-exprs>
                            <literal-expression value="a" start-index="21" stop-index="23" />
                        </when-exprs>
                        <then-exprs>
                            <literal-expression value="true" start-index="30" stop-index="35" />
                        </then-exprs>
                        <else-expr>
                            <literal-expression value="false" start-index="42" stop-index="48" />
                        </else-expr>
                    </case-when-expression>
                </expr>
            </expression-projection>
        </projections>
    </select>

    <select sql-case-id="select_case_when_with_div_condition">
        <projections start-index="7" stop-index="52">
            <expression-projection text="case 1/0 when &quot;a&quot; then &quot;true&quot; else &quot;false&quot; END" start-index="7" stop-index="52">
                <expr>
                    <case-when-expression>
                        <case-expr start-index="12" stop-index="14">
                            <binary-operation-expression start-index="12" stop-index="14">
                                <left>
                                    <literal-expression value="1" start-index="12" stop-index="12" />
                                </left>
                                <operator>/</operator>
                                <right>
                                    <literal-expression value="0" start-index="14" stop-index="14" />
                                </right>
                            </binary-operation-expression>
                        </case-expr>
                        <when-exprs>
                            <literal-expression value="a" start-index="21" stop-index="23" />
                        </when-exprs>
                        <then-exprs>
                            <literal-expression value="true" start-index="30" stop-index="35" />
                        </then-exprs>
                        <else-expr>
                            <literal-expression value="false" start-index="42" stop-index="48" />
                        </else-expr>
                    </case-when-expression>
                </expr>
            </expression-projection>
        </projections>
=======
    <select sql-case-id="select_with_performance_schema_global_status">
        <from>
            <simple-table name="global_status" start-index="24" stop-index="55">
                <owner name="performance_schema" start-index="24" stop-index="41" />
            </simple-table>
        </from>
        <projections start-index="7" stop-index="17">
            <expression-projection text="1" alias="STATUS" start-index="7" stop-index="17">
                <expr>
                    <literal-expression start-index="7" stop-index="7" value="1" />
                </expr>
            </expression-projection>
        </projections>
        <where start-index="57" stop-index="165">
            <expr>
                <binary-operation-expression start-index="63" stop-index="165">
                    <left>
                        <binary-operation-expression start-index="63" stop-index="108">
                            <left>
                                <column name="VARIABLE_NAME" start-index="63" stop-index="75" />
                            </left>
                            <operator>=</operator>
                            <right>
                                <literal-expression start-index="78" stop-index="108" value="MAX_EXECUTION_TIME_SET_FAILED" />
                            </right>
                        </binary-operation-expression>
                    </left>
                    <operator>AND</operator>
                    <right>
                        <binary-operation-expression start-index="114" stop-index="165">
                            <left>
                                <function function-name="CONVERT" start-index="114" stop-index="146" text="CONVERT(VARIABLE_VALUE, UNSIGNED)" />
                            </left>
                            <operator>&gt;</operator>
                            <right>
                                <variable-segment start-index="150" stop-index="165" variable="time_set_failed" />
                            </right>
                        </binary-operation-expression>
                    </right>
                </binary-operation-expression>
            </expr>
        </where>
>>>>>>> a3e727c9
    </select>

    <select sql-case-id="select_with_expression">
        <from>
            <simple-table name="t_order" alias="o" start-index="38" stop-index="49" />
        </from>
        <projections start-index="7" stop-index="31">
            <!-- TODO check expression-projection's stop-index whether include alias -->
            <expression-projection text="o.order_id + 1 * 2" alias="exp" start-index="7" stop-index="31" />
        </projections>
        <order-by>
            <column-item name="order_id" start-index="60" stop-index="69">
                <owner name="o" start-index="60" stop-index="60" />
            </column-item>
        </order-by>
    </select>

    <select sql-case-id="select_with_expression_for_postgresql">
        <from>
            <simple-table name="t_order" alias="o" start-index="38" stop-index="49" />
        </from>
        <projections start-index="7" stop-index="31">
            <!-- 'text' is different from other database -->
            <expression-projection text="o.order_id + 1 * 2" alias="exp" start-index="7" stop-index="31" />
        </projections>
        <order-by>
            <column-item name="order_id" start-index="60" stop-index="69">
                <owner name="o" start-index="60" stop-index="60" />
            </column-item>
        </order-by>
    </select>

    <select sql-case-id="select_with_date_function">
        <from>
            <simple-table name="t_order_item" alias="i" start-delimiter="`" end-delimiter="`" start-index="51" stop-index="69" />
        </from>
        <projections start-index="7" stop-index="44">
            <expression-projection text="DATE(i.creation_date)" alias="creation_date" start-index="7" stop-index="44">
                <expr>
                    <function function-name="DATE" alias="creation_date" start-index="7" stop-index="27" text="DATE(i.creation_date)">
                        <parameter>
                            <column name="creation_date" start-index="12" stop-index="26" >
                                <owner name="i" start-index="12" stop-index="12" />
                            </column>
                        </parameter>
                    </function>
                </expr>
            </expression-projection>
        </projections>
        <order-by>
            <expression-item expression="DATE(i.creation_date)" order-direction="DESC" start-index="80" stop-index="100" />
        </order-by>
    </select>

    <select sql-case-id="select_with_regexp" parameters="'init', 1, 2">
        <from>
            <simple-table name="t_order_item" alias="t" start-index="14" stop-index="27" />
        </from>
        <projections start-index="7" stop-index="7">
            <shorthand-projection start-index="7" stop-index="7" />
        </projections>
        <where start-index="29" stop-index="75" literal-stop-index="80">
            <expr>
                <binary-operation-expression start-index="35" stop-index="75" literal-stop-index="80">
                    <left>
                        <binary-operation-expression start-index="35" stop-index="51" literal-stop-index="56">
                            <left>
                                <column name="status" start-index="35" stop-index="42">
                                    <owner name="t" start-index="35" stop-index="35" />
                                </column>
                            </left>
                            <operator>REGEXP</operator>
                            <right>
                                <literal-expression value="init" start-index="51" stop-index="56" />
                                <parameter-marker-expression parameter-index="0" start-index="51" stop-index="51" />
                            </right>
                        </binary-operation-expression>
                    </left>
                    <operator>AND</operator>
                    <right>
                        <in-expression start-index="57" stop-index="75" literal-start-index="62" literal-stop-index="80">
                            <not>false</not>
                            <left>
                                <column name="item_id" start-index="57" stop-index="65" literal-start-index="62" literal-stop-index="70">
                                    <owner name="t" start-index="57" stop-index="57" literal-start-index="62" literal-stop-index="62" />
                                </column>
                            </left>
                            <right>
                                <list-expression start-index="70" stop-index="75" literal-start-index="75" literal-stop-index="80">
                                    <items>
                                        <literal-expression value="1" start-index="76" stop-index="76" />
                                        <parameter-marker-expression parameter-index="1" start-index="71" stop-index="71" />
                                    </items>
                                    <items>
                                        <literal-expression value="2" start-index="79" stop-index="79" />
                                        <parameter-marker-expression parameter-index="2" start-index="74" stop-index="74" />
                                    </items>
                                </list-expression>
                            </right>
                        </in-expression>
                    </right>
                </binary-operation-expression>
            </expr>
        </where>
    </select>

    <select sql-case-id="select_with_rlike" parameters="'init', 1, 2">
        <from>
            <simple-table name="t_order_item" alias="t" start-index="14" stop-index="27" />
        </from>
        <projections start-index="7" stop-index="7">
            <shorthand-projection start-index="7" stop-index="7" />
        </projections>
        <where start-index="29" stop-index="74" literal-stop-index="79">
            <expr>
                <binary-operation-expression start-index="35" stop-index="74" literal-stop-index="79">
                    <left>
                        <binary-operation-expression start-index="35" stop-index="50" literal-stop-index="55">
                            <left>
                                <column name="status" start-index="35" stop-index="42">
                                    <owner name="t" start-index="35" stop-index="35" />
                                </column>
                            </left>
                            <operator>RLIKE</operator>
                            <right>
                                <literal-expression value="init" start-index="50" stop-index="55" />
                                <parameter-marker-expression parameter-index="0" start-index="50" stop-index="50" />
                            </right>
                        </binary-operation-expression>
                    </left>
                    <operator>AND</operator>
                    <right>
                        <in-expression start-index="56" stop-index="74" literal-start-index="61" literal-stop-index="79">
                            <not>false</not>
                            <left>
                                <column name="item_id" start-index="56" stop-index="64" literal-start-index="61" literal-stop-index="69">
                                    <owner name="t" start-index="56" stop-index="56" literal-start-index="61" literal-stop-index="61" />
                                </column>
                            </left>
                            <right>
                                <list-expression start-index="69" stop-index="74" literal-start-index="74" literal-stop-index="79">
                                    <items>
                                        <literal-expression value="1" start-index="75" stop-index="75" />
                                        <parameter-marker-expression parameter-index="1" start-index="70" stop-index="70" />
                                    </items>
                                    <items>
                                        <literal-expression value="2" start-index="78" stop-index="78" />
                                        <parameter-marker-expression parameter-index="2" start-index="73" stop-index="73" />
                                    </items>
                                </list-expression>
                            </right>
                        </in-expression>
                    </right>
                </binary-operation-expression>
            </expr>
        </where>
    </select>

    <select sql-case-id="select_with_case_expression">
        <projections start-index="7" stop-index="124">
            <shorthand-projection start-index="7" stop-index="9">
                <owner start-index="7" stop-index="7" name="t" />
            </shorthand-projection>
            <column-projection start-index="11" stop-index="30" name="item_id" alias="item_id">
                <owner start-index="11" stop-index="11" name="o" />
            </column-projection>
            <expression-projection text="case when t.status = 'init' then '已启用' when t.status = 'failed' then '已停用' end" start-index="32" stop-index="124" alias="stateName">
                <expr>
                    <case-when-expression>
                        <when-exprs>
                            <binary-operation-expression start-index="43" stop-index="59">
                                <left>
                                    <column name="status" start-index="43" stop-index="50">
                                        <owner name="t" start-index="43" stop-index="43" />
                                    </column>
                                </left>
                                <operator>=</operator>
                                <right>
                                    <literal-expression value="init" start-index="54" stop-index="59" />
                                </right>
                            </binary-operation-expression>
                        </when-exprs>
                        <when-exprs>
                            <binary-operation-expression start-index="77" stop-index="95">
                                <left>
                                    <column name="status" start-index="77" stop-index="84">
                                        <owner name="t" start-index="77" stop-index="77" />
                                    </column>
                                </left>
                                <operator>=</operator>
                                <right>
                                    <literal-expression value="failed" start-index="88" stop-index="95" />
                                </right>
                            </binary-operation-expression>
                        </when-exprs>
                        <then-exprs>
                            <literal-expression value="已启用" start-index="66" stop-index="70" />
                        </then-exprs>
                        <then-exprs>
                            <literal-expression value="已停用" start-index="102" stop-index="106" />
                        </then-exprs>
                    </case-when-expression>
                </expr>
            </expression-projection>
        </projections>
        <from>
            <join-table join-type="LEFT">
                <left>
                    <simple-table start-index="131" stop-index="139" name="t_order" alias="t" />
                </left>
                <right>
                    <simple-table start-index="151" stop-index="167" name="t_order_item" alias="o" />
                </right>
                <on-condition>
                    <binary-operation-expression start-index="172" stop-index="193">
                        <left>
                            <column name="order_id" start-index="172" stop-index="181">
                                <owner name="o" start-index="172" stop-index="172" />
                            </column>
                        </left>
                        <operator>=</operator>
                        <right>
                            <column name="order_id" start-index="184" stop-index="193">
                                <owner name="t" start-index="184" stop-index="184" />
                            </column>
                        </right>
                    </binary-operation-expression>
                </on-condition>
            </join-table>
        </from>
        <where start-index="195" stop-index="215">
            <expr>
                <binary-operation-expression start-index="201" stop-index="215">
                    <left>
                        <column name="order_id" start-index="201" stop-index="210">
                            <owner name="t" start-index="201" stop-index="201" />
                        </column>
                    </left>
                    <operator>=</operator>
                    <right>
                        <literal-expression value="1000" start-index="212" stop-index="215" />
                    </right>
                </binary-operation-expression>
            </expr>
        </where>
        <limit start-index="217" stop-index="223">
            <row-count value="1" start-index="223" stop-index="223" />
        </limit>
    </select>

    <select sql-case-id="select_where_with_expr_with_or" parameters="1,2">
        <from start-index="14" stop-index="20">
            <simple-table name="t_order" start-index="14" stop-index="20" />
        </from>
        <projections distinct-row="false" start-index="7" stop-index="7">
            <shorthand-projection start-index="7" stop-index="7" />
        </projections>
        <where start-index="22" stop-index="71">
            <expr>
                <binary-operation-expression start-index="28" stop-index="71">
                    <left>
                        <binary-operation-expression start-index="28" stop-index="47">
                            <left>
                                <column name="order_id" start-index="28" stop-index="43">
                                    <owner name="t_order" start-index="28" stop-index="34" />
                                </column>
                            </left>
                            <operator>=</operator>
                            <right>
                                <literal-expression value="1" start-index="47" stop-index="47" />
                                <parameter-marker-expression parameter-index="0" start-index="47" stop-index="47" />
                            </right>
                        </binary-operation-expression>
                    </left>
                    <operator>OR</operator>
                    <right>
                        <binary-operation-expression start-index="52" stop-index="71">
                            <left>
                                <literal-expression value="2" start-index="52" stop-index="52" />
                                <parameter-marker-expression parameter-index="1" start-index="52" stop-index="52" />
                            </left>
                            <operator>=</operator>
                            <right>
                                <column name="order_id" start-index="56" stop-index="71">
                                    <owner name="t_order" start-index="56" stop-index="62" />
                                </column>
                            </right>
                        </binary-operation-expression>
                    </right>
                </binary-operation-expression>
            </expr>
        </where>
    </select>

    <select sql-case-id="select_where_with_expr_with_or_sign" parameters="1, 2">
        <from start-index="14" stop-index="20">
            <simple-table name="t_order" start-index="14" stop-index="20" />
        </from>
        <projections start-index="7" stop-index="7">
            <shorthand-projection start-index="7" stop-index="7" />
        </projections>
        <where start-index="22" stop-index="71">
            <expr>
                <binary-operation-expression start-index="28" stop-index="71">
                    <left>
                        <binary-operation-expression start-index="28" stop-index="52">
                            <left>
                                <column name="order_id" start-index="28" stop-index="43">
                                    <owner name="t_order" start-index="28" stop-index="34" />
                                </column>
                            </left>
                            <operator>=</operator>
                            <right>
                                <binary-operation-expression start-index="47" stop-index="52">
                                    <left>
                                        <parameter-marker-expression parameter-index="0" start-index="47" stop-index="47" />
                                        <literal-expression value="1" start-index="47" stop-index="47" />
                                    </left>
                                    <operator>||</operator>
                                    <right>
                                        <parameter-marker-expression parameter-index="1" start-index="52" stop-index="52" />
                                        <literal-expression value="2" start-index="52" stop-index="52" />
                                    </right>
                                </binary-operation-expression>
                            </right>
                        </binary-operation-expression>
                    </left>
                    <operator>=</operator>
                    <right>
                        <column name="order_id" start-index="56" stop-index="71">
                            <owner name="t_order" start-index="56" stop-index="62" />
                        </column>
                    </right>
                </binary-operation-expression>
            </expr>
        </where>
    </select>

    <select sql-case-id="select_where_with_expr_with_xor" parameters="1,2">
        <from start-index="14" stop-index="20">
            <simple-table name="t_order" start-index="14" stop-index="20" />
        </from>
        <projections distinct-row="false" start-index="7" stop-index="7">
            <shorthand-projection start-index="7" stop-index="7" />
        </projections>
        <where start-index="22" stop-index="72">
            <expr>
                <binary-operation-expression start-index="28" stop-index="72">
                    <left>
                        <binary-operation-expression start-index="28" stop-index="47">
                            <left>
                                <column name="order_id" start-index="28" stop-index="43">
                                    <owner name="t_order" start-index="28" stop-index="34" />
                                </column>
                            </left>
                            <operator>=</operator>
                            <right>
                                <literal-expression value="1" start-index="47" stop-index="47" />
                                <parameter-marker-expression parameter-index="0" start-index="47" stop-index="47" />
                            </right>
                        </binary-operation-expression>
                    </left>
                    <operator>XOR</operator>
                    <right>
                        <binary-operation-expression start-index="53" stop-index="72">
                            <left>
                                <literal-expression value="2" start-index="53" stop-index="53" />
                                <parameter-marker-expression parameter-index="1" start-index="53" stop-index="53" />
                            </left>
                            <operator>=</operator>
                            <right>
                                <column name="order_id" start-index="57" stop-index="72">
                                    <owner name="t_order" start-index="57" stop-index="63" />
                                </column>
                            </right>
                        </binary-operation-expression>
                    </right>
                </binary-operation-expression>
            </expr>
        </where>
    </select>

    <select sql-case-id="select_where_with_expr_with_and" parameters="1,2">
        <from start-index="14" stop-index="20">
            <simple-table name="t_order" start-index="14" stop-index="20" />
        </from>
        <projections distinct-row="false" start-index="7" stop-index="7">
            <shorthand-projection start-index="7" stop-index="7" />
        </projections>
        <where start-index="22" stop-index="72">
            <expr>
                <binary-operation-expression start-index="28" stop-index="72">
                    <left>
                        <binary-operation-expression start-index="28" stop-index="47">
                            <left>
                                <column name="order_id" start-index="28" stop-index="43">
                                    <owner name="t_order" start-index="28" stop-index="34" />
                                </column>
                            </left>
                            <operator>=</operator>
                            <right>
                                <literal-expression value="1" start-index="47" stop-index="47" />
                                <parameter-marker-expression parameter-index="0" start-index="47" stop-index="47" />
                            </right>
                        </binary-operation-expression>
                    </left>
                    <operator>AND</operator>
                    <right>
                        <binary-operation-expression start-index="53" stop-index="72">
                            <left>
                                <literal-expression value="2" start-index="53" stop-index="53" />
                                <parameter-marker-expression parameter-index="1" start-index="53" stop-index="53" />
                            </left>
                            <operator>=</operator>
                            <right>
                                <column name="order_id" start-index="57" stop-index="72">
                                    <owner name="t_order" start-index="57" stop-index="63" />
                                </column>
                            </right>
                        </binary-operation-expression>
                    </right>
                </binary-operation-expression>
            </expr>
        </where>
    </select>

    <select sql-case-id="select_where_with_expr_with_and_or" parameters="1,2,2">
        <from start-index="14" stop-index="20">
            <simple-table name="t_order" start-index="14" stop-index="20" />
        </from>
        <projections distinct-row="false" start-index="7" stop-index="7">
            <shorthand-projection start-index="7" stop-index="7" />
        </projections>
        <where start-index="22" stop-index="126">
            <expr>
                <binary-operation-expression start-index="28" stop-index="126">
                    <left>
                        <binary-operation-expression start-index="28" stop-index="72">
                            <left>
                                <binary-operation-expression start-index="28" stop-index="47">
                                    <left>
                                        <column name="order_id" start-index="28" stop-index="43">
                                            <owner name="t_order" start-index="28" stop-index="34" />
                                        </column>
                                    </left>
                                    <operator>=</operator>
                                    <right>
                                        <literal-expression value="1" start-index="47" stop-index="47" />
                                        <parameter-marker-expression parameter-index="0" start-index="47" stop-index="47" />
                                    </right>
                                </binary-operation-expression>
                            </left>
                            <operator>AND</operator>
                            <right>
                                <binary-operation-expression start-index="53" stop-index="72">
                                    <left>
                                        <literal-expression value="2" start-index="53" stop-index="53" />
                                        <parameter-marker-expression parameter-index="1" start-index="53" stop-index="53" />
                                    </left>
                                    <operator>=</operator>
                                    <right>
                                        <column name="order_id" start-index="57" stop-index="72">
                                            <owner name="t_order" start-index="57" stop-index="63" />
                                        </column>
                                    </right>
                                </binary-operation-expression>
                            </right>
                        </binary-operation-expression>
                    </left>
                    <operator>OR</operator>
                    <right>
                        <binary-operation-expression start-index="77" stop-index="126">
                            <left>
                                <binary-operation-expression start-index="77" stop-index="101">
                                    <left>
                                        <column name="status" start-index="77" stop-index="90">
                                            <owner name="t_order" start-index="77" stop-index="83" />
                                        </column>
                                    </left>
                                    <operator>=</operator>
                                    <right>
                                        <literal-expression value="failed" start-index="94" stop-index="101" />
                                    </right>
                                </binary-operation-expression>
                            </left>
                            <operator>AND</operator>
                            <right>
                                <binary-operation-expression start-index="107" stop-index="126">
                                    <left>
                                        <literal-expression value="2" start-index="107" stop-index="107" />
                                        <parameter-marker-expression parameter-index="2" start-index="107" stop-index="107" />
                                    </left>
                                    <operator>=</operator>
                                    <right>
                                        <column name="order_id" start-index="111" stop-index="126">
                                            <owner name="t_order" start-index="111" stop-index="117" />
                                        </column>
                                    </right>
                                </binary-operation-expression>
                            </right>
                        </binary-operation-expression>
                    </right>
                </binary-operation-expression>
            </expr>
        </where>
    </select>

    <select sql-case-id="select_where_with_expr_with_and_sign" parameters="1,2">
        <from start-index="14" stop-index="20">
            <simple-table name="t_order" start-index="14" stop-index="20" />
        </from>
        <projections distinct-row="false" start-index="7" stop-index="7">
            <shorthand-projection start-index="7" stop-index="7" />
        </projections>
        <where start-index="22" stop-index="71">
            <expr>
                <binary-operation-expression start-index="28" stop-index="71">
                    <left>
                        <binary-operation-expression start-index="28" stop-index="47">
                            <left>
                                <column name="order_id" start-index="28" stop-index="43">
                                    <owner name="t_order" start-index="28" stop-index="34" />
                                </column>
                            </left>
                            <operator>=</operator>
                            <right>
                                <literal-expression value="1" start-index="47" stop-index="47" />
                                <parameter-marker-expression parameter-index="0" start-index="47" stop-index="47" />
                            </right>
                        </binary-operation-expression>
                    </left>
                    <operator>&amp;&amp;</operator>
                    <right>
                        <binary-operation-expression start-index="52" stop-index="71">
                            <left>
                                <literal-expression value="2" start-index="52" stop-index="52" />
                                <parameter-marker-expression parameter-index="1" start-index="52" stop-index="52" />
                            </left>
                            <operator>=</operator>
                            <right>
                                <column name="order_id" start-index="56" stop-index="71">
                                    <owner name="t_order" start-index="56" stop-index="62" />
                                </column>
                            </right>
                        </binary-operation-expression>
                    </right>
                </binary-operation-expression>
            </expr>
        </where>
    </select>

    <select sql-case-id="select_where_with_expr_with_not" parameters="1">
        <from start-index="14" stop-index="20">
            <simple-table name="t_order" start-index="14" stop-index="20" />
        </from>
        <projections distinct-row="false" start-index="7" stop-index="7">
            <shorthand-projection start-index="7" stop-index="7" />
        </projections>
        <where start-index="22" stop-index="53">
            <expr>
                <not-expression start-index="28" stop-index="53">
                    <expr>
                        <binary-operation-expression start-index="33" stop-index="52">
                            <left>
                                <literal-expression value="1" start-index="33" stop-index="33" />
                                <parameter-marker-expression parameter-index="0" start-index="33" stop-index="33" />
                            </left>
                            <operator>=</operator>
                            <right>
                                <column name="order_id" start-index="37" stop-index="52">
                                    <owner name="t_order" start-index="37" stop-index="43" />
                                </column>
                            </right>
                        </binary-operation-expression>
                    </expr>
                </not-expression>
            </expr>
        </where>
    </select>

    <select sql-case-id="select_where_with_expr_with_not_sign" parameters="1">
        <from start-index="14" stop-index="20">
            <simple-table name="t_order" start-index="14" stop-index="20" />
        </from>
        <projections distinct-row="false" start-index="7" stop-index="7">
            <shorthand-projection start-index="7" stop-index="7" />
        </projections>
        <where start-index="22" stop-index="52">
            <expr>
                <not-expression start-index="28" stop-index="52">
                    <expr>
                        <binary-operation-expression start-index="32" stop-index="51">
                            <left>
                                <literal-expression value="1" start-index="32" stop-index="32" />
                                <parameter-marker-expression parameter-index="0" start-index="32" stop-index="32" />
                            </left>
                            <operator>=</operator>
                            <right>
                                <column name="order_id" start-index="36" stop-index="51">
                                    <owner name="t_order" start-index="36" stop-index="42" />
                                </column>
                            </right>
                        </binary-operation-expression>
                    </expr>
                </not-expression>
            </expr>
        </where>
    </select>

    <select sql-case-id="select_where_with_expr_with_is" parameters="1">
        <from start-index="14" stop-index="20">
            <simple-table name="t_order" start-index="14" stop-index="20" />
        </from>
        <projections distinct-row="false" start-index="7" stop-index="7">
            <shorthand-projection start-index="7" stop-index="7" />
        </projections>
        <where start-index="22" stop-index="56">
            <expr>
                <binary-operation-expression start-index="28" stop-index="56">
                    <left>
                        <binary-operation-expression start-index="28" stop-index="47">
                            <left>
                                <literal-expression value="1" start-index="28" stop-index="28" />
                                <parameter-marker-expression parameter-index="0" start-index="28" stop-index="28" />
                            </left>
                            <operator>=</operator>
                            <right>
                                <column name="order_id" start-index="32" stop-index="47">
                                    <owner name="t_order" start-index="32" stop-index="38" />
                                </column>
                            </right>
                        </binary-operation-expression>
                    </left>
                    <operator>IS</operator>
                    <right>
                        <literal-expression value="FALSE" start-index="52" stop-index="56" />
                    </right>
                </binary-operation-expression>
            </expr>
        </where>
    </select>

    <select sql-case-id="select_where_with_expr_with_is_not" parameters="1">
        <from start-index="14" stop-index="20">
            <simple-table name="t_order" start-index="14" stop-index="20" />
        </from>
        <projections distinct-row="false" start-index="7" stop-index="7">
            <shorthand-projection start-index="7" stop-index="7" />
        </projections>
        <where start-index="22" stop-index="60">
            <expr>
                <binary-operation-expression start-index="28" stop-index="60">
                    <left>
                        <binary-operation-expression start-index="28" stop-index="47">
                            <left>
                                <literal-expression value="1" start-index="28" stop-index="28" />
                                <parameter-marker-expression parameter-index="0" start-index="28" stop-index="28" />
                            </left>
                            <operator>=</operator>
                            <right>
                                <column name="order_id" start-index="32" stop-index="47">
                                    <owner name="t_order" start-index="32" stop-index="38" />
                                </column>
                            </right>
                        </binary-operation-expression>
                    </left>
                    <operator>IS</operator>
                    <right>
                        <literal-expression value="NOT FALSE" start-index="52" stop-index="60" />
                    </right>
                </binary-operation-expression>
            </expr>
        </where>
    </select>

    <select sql-case-id="select_where_with_boolean_primary_with_is">
        <from start-index="14" stop-index="20">
            <simple-table name="t_order" start-index="14" stop-index="20" />
        </from>
        <projections distinct-row="false" start-index="7" stop-index="7">
            <shorthand-projection start-index="7" stop-index="7" />
        </projections>
        <where start-index="22" stop-index="49">
            <expr>
                <binary-operation-expression start-index="28" stop-index="49">
                    <left>
                        <column name="status" start-index="28" stop-index="41">
                            <owner name="t_order" start-index="28" stop-index="34" />
                        </column>
                    </left>
                    <operator>IS</operator>
                    <right>
                        <literal-expression value="NULL" start-index="46" stop-index="49" />
                    </right>
                </binary-operation-expression>
            </expr>
        </where>
    </select>

    <select sql-case-id="select_where_with_boolean_primary_with_is_not">
        <from start-index="14" stop-index="20">
            <simple-table name="t_order" start-index="14" stop-index="20" />
        </from>
        <projections distinct-row="false" start-index="7" stop-index="7">
            <shorthand-projection start-index="7" stop-index="7" />
        </projections>
        <where start-index="22" stop-index="53">
            <expr>
                <binary-operation-expression start-index="28" stop-index="53">
                    <left>
                        <column name="status" start-index="28" stop-index="41">
                            <owner name="t_order" start-index="28" stop-index="34" />
                        </column>
                    </left>
                    <operator>IS</operator>
                    <right>
                        <literal-expression value="NOT NULL" start-index="46" stop-index="53" />
                    </right>
                </binary-operation-expression>
            </expr>
        </where>
    </select>

    <select sql-case-id="select_where_with_boolean_primary_with_null_safe">
        <from start-index="14" stop-index="20">
            <simple-table name="t_order" start-index="14" stop-index="20" />
        </from>
        <projections distinct-row="false" start-index="7" stop-index="7">
            <shorthand-projection start-index="7" stop-index="7" />
        </projections>
        <where start-index="22" stop-index="62">
            <expr>
                <binary-operation-expression start-index="28" stop-index="62">
                    <left>
                        <column name="status" start-index="28" stop-index="41">
                            <owner name="t_order" start-index="28" stop-index="34" />
                        </column>
                    </left>
                    <operator>&lt;=&gt;</operator>
                    <right>
                        <column name="order_id" start-index="47" stop-index="62">
                            <owner name="t_order" start-index="47" stop-index="53" />
                        </column>
                    </right>
                </binary-operation-expression>
            </expr>
        </where>
    </select>

    <select sql-case-id="select_where_with_boolean_primary_with_comparison_predicate">
        <from start-index="14" stop-index="20">
            <simple-table name="t_order" start-index="14" stop-index="20" />
        </from>
        <projections distinct-row="false" start-index="7" stop-index="7">
            <shorthand-projection start-index="7" stop-index="7" />
        </projections>
        <where start-index="22" stop-index="61">
            <expr>
                <binary-operation-expression start-index="28" stop-index="61">
                    <left>
                        <column name="status" start-index="28" stop-index="41">
                            <owner name="t_order" start-index="28" stop-index="34" />
                        </column>
                    </left>
                    <operator>&gt;=</operator>
                    <right>
                        <column name="order_id" start-index="46" stop-index="61">
                            <owner name="t_order" start-index="46" stop-index="52" />
                        </column>
                    </right>
                </binary-operation-expression>
            </expr>
        </where>
    </select>

    <select sql-case-id="select_where_with_boolean_primary_with_comparison_subquery" parameters="1">
        <from start-index="14" stop-index="20">
            <simple-table name="t_order" start-index="14" stop-index="20" />
        </from>
        <projections distinct-row="false" start-index="7" stop-index="7">
            <shorthand-projection start-index="7" stop-index="7" />
        </projections>
        <where start-index="22" stop-index="98">
            <expr>
                <binary-operation-expression start-index="28" stop-index="98">
                    <left>
                        <column name="status" start-index="28" stop-index="41">
                            <owner name="t_order" start-index="28" stop-index="34" />
                        </column>
                    </left>
                    <operator>&gt; ALL</operator>
                    <right>
                        <subquery start-index="49" stop-index="98">
                            <select>
                                <from start-index="69" stop-index="80">
                                    <simple-table name="t_order_item" start-index="69" stop-index="80" />
                                </from>
                                <projections distinct-row="false" start-index="57" stop-index="62">
                                    <column-projection name="status" start-index="57" stop-index="62" />
                                </projections>
                                <where start-index="82" stop-index="97">
                                    <expr>
                                        <binary-operation-expression start-index="88" stop-index="97">
                                            <left>
                                                <column name="status" start-index="88" stop-index="93" />
                                            </left>
                                            <operator>&gt;</operator>
                                            <right>
                                                <literal-expression value="1" start-index="97" stop-index="97" />
                                                <parameter-marker-expression parameter-index="0" start-index="97" stop-index="97" />
                                            </right>
                                        </binary-operation-expression>
                                    </expr>
                                </where>
                            </select>
                        </subquery>
                    </right>
                </binary-operation-expression>
            </expr>
        </where>
    </select>

    <select sql-case-id="select_where_with_predicate_with_in_subquery" parameters="1">
        <from start-index="14" stop-index="20">
            <simple-table name="t_order" start-index="14" stop-index="20" />
        </from>
        <projections distinct-row="false" start-index="7" stop-index="7">
            <shorthand-projection start-index="7" stop-index="7" />
        </projections>
        <where start-index="22" stop-index="103">
            <expr>
                <in-expression start-index="28" stop-index="103">
                    <not>true</not>
                    <left>
                        <column name="order_id" start-index="28" stop-index="43">
                            <owner name="t_order" start-index="28" stop-index="34" />
                        </column>
                    </left>
                    <right>
                        <subquery start-index="52" stop-index="103">
                            <select>
                                <from start-index="74" stop-index="85">
                                    <simple-table name="t_order_item" start-index="74" stop-index="85" />
                                </from>
                                <projections distinct-row="false" start-index="60" stop-index="67">
                                    <column-projection name="order_id" start-index="60" stop-index="67" />
                                </projections>
                                <where start-index="87" stop-index="102">
                                    <expr>
                                        <binary-operation-expression start-index="93" stop-index="102">
                                            <left>
                                                <column name="status" start-index="93" stop-index="98" />
                                            </left>
                                            <operator>&gt;</operator>
                                            <right>
                                                <literal-expression value="1" start-index="102" stop-index="102" />
                                                <parameter-marker-expression parameter-index="0" start-index="102" stop-index="102" />
                                            </right>
                                        </binary-operation-expression>
                                    </expr>
                                </where>
                            </select>
                        </subquery>
                    </right>
                </in-expression>
            </expr>
        </where>
    </select>

    <select sql-case-id="select_where_with_predicate_with_in_expr" parameters="1,2,3">
        <from start-index="14" stop-index="20">
            <simple-table name="t_order" start-index="14" stop-index="20" />
        </from>
        <projections distinct-row="false" start-index="7" stop-index="7">
            <shorthand-projection start-index="7" stop-index="7" />
        </projections>
        <where start-index="22" stop-index="56">
            <expr>
                <in-expression start-index="28" stop-index="56">
                    <not>false</not>
                    <left>
                        <column name="order_id" start-index="28" stop-index="43">
                            <owner name="t_order" start-index="28" stop-index="34" />
                        </column>
                    </left>
                    <right>
                        <list-expression start-index="48" stop-index="56">
                            <items>
                                <literal-expression value="1" start-index="49" stop-index="49" />
                                <parameter-marker-expression parameter-index="0" start-index="49" stop-index="49" />
                            </items>
                            <items>
                                <literal-expression value="2" start-index="52" stop-index="52" />
                                <parameter-marker-expression parameter-index="1" start-index="52" stop-index="52" />
                            </items>
                            <items>
                                <literal-expression value="3" start-index="55" stop-index="55" />
                                <parameter-marker-expression parameter-index="2" start-index="55" stop-index="55" />
                            </items>
                        </list-expression>
                    </right>
                </in-expression>
            </expr>
        </where>
    </select>

    <select sql-case-id="select_where_with_predicate_with_between" parameters="1,2">
        <from start-index="14" stop-index="20">
            <simple-table name="t_order" start-index="14" stop-index="20" />
        </from>
        <projections distinct-row="false" start-index="7" stop-index="7">
            <shorthand-projection start-index="7" stop-index="7" />
        </projections>
        <where start-index="22" stop-index="59">
            <expr>
                <between-expression start-index="28" stop-index="59">
                    <not>false</not>
                    <left>
                        <column name="order_id" start-index="28" stop-index="43">
                            <owner name="t_order" start-index="28" stop-index="34" />
                        </column>
                    </left>
                    <between-expr>
                        <literal-expression value="1" start-index="53" stop-index="53" />
                        <parameter-marker-expression parameter-index="0" start-index="53" stop-index="53" />
                    </between-expr>
                    <and-expr>
                        <literal-expression value="2" start-index="59" stop-index="59" />
                        <parameter-marker-expression parameter-index="1" start-index="59" stop-index="59" />
                    </and-expr>
                </between-expression>
            </expr>
        </where>
    </select>

    <select sql-case-id="select_where_with_predicate_with_sounds_like">
        <from start-index="14" stop-index="20">
            <simple-table name="t_order" start-index="14" stop-index="20" />
        </from>
        <projections distinct-row="false" start-index="7" stop-index="7">
            <shorthand-projection start-index="7" stop-index="7" />
        </projections>
        <where start-index="22" stop-index="60">
            <expr>
                <binary-operation-expression start-index="28" stop-index="60">
                    <left>
                        <column name="order_id" start-index="28" stop-index="43">
                            <owner name="t_order" start-index="28" stop-index="34" />
                        </column>
                    </left>
                    <operator>SOUNDS LIKE</operator>
                    <right>
                        <literal-expression value="1%" start-index="57" stop-index="60" />
                    </right>
                </binary-operation-expression>
            </expr>
        </where>
    </select>

    <select sql-case-id="select_where_with_predicate_with_like">
        <from start-index="14" stop-index="20">
            <simple-table name="t_order" start-index="14" stop-index="20" />
        </from>
        <projections distinct-row="false" start-index="7" stop-index="7">
            <shorthand-projection start-index="7" stop-index="7" />
        </projections>
        <where start-index="22" stop-index="68">
            <expr>
                <binary-operation-expression start-index="28" stop-index="68">
                    <left>
                        <column name="order_id" start-index="28" stop-index="43">
                            <owner name="t_order" start-index="28" stop-index="34" />
                        </column>
                    </left>
                    <operator>NOT LIKE</operator>
                    <right>
                        <list-expression start-index="54" stop-index="68">
                            <items>
                                <literal-expression value="1%" start-index="54" stop-index="57" />
                            </items>
                            <items>
                                <literal-expression value="$" start-index="66" stop-index="68" />
                            </items>
                        </list-expression>
                    </right>
                </binary-operation-expression>
            </expr>
        </where>
    </select>

    <select sql-case-id="select_where_with_predicate_with_not_like">
        <from start-index="14" stop-index="20">
            <simple-table name="t_order" start-index="14" stop-index="20" />
        </from>
        <projections distinct-row="false" start-index="7" stop-index="7">
            <shorthand-projection start-index="7" stop-index="7" />
        </projections>
        <where start-index="22" stop-index="55">
            <expr>
                <binary-operation-expression start-index="28" stop-index="55">
                    <left>
                        <column name="status" start-index="28" stop-index="41">
                            <owner name="t_order" start-index="28" stop-index="34" />
                        </column>
                    </left>
                    <operator>NOT LIKE</operator>
                    <right>
                        <list-expression start-index="52" stop-index="55">
                            <items>
                                <literal-expression value="1%" start-index="52" stop-index="55" />
                            </items>
                        </list-expression>
                    </right>
                </binary-operation-expression>
            </expr>
        </where>
    </select>

    <select sql-case-id="select_where_with_predicate_with_regexp">
        <from start-index="14" stop-index="20">
            <simple-table name="t_order" start-index="14" stop-index="20" />
        </from>
        <projections distinct-row="false" start-index="7" stop-index="7">
            <shorthand-projection start-index="7" stop-index="7" />
        </projections>
        <where start-index="22" stop-index="62">
            <expr>
                <binary-operation-expression start-index="28" stop-index="62">
                    <left>
                        <column name="order_id" start-index="28" stop-index="43">
                            <owner name="t_order" start-index="28" stop-index="34" />
                        </column>
                    </left>
                    <operator>NOT REGEXP</operator>
                    <right>
                        <literal-expression value="[123]" start-index="56" stop-index="62" />
                    </right>
                </binary-operation-expression>
            </expr>
        </where>
    </select>

    <select sql-case-id="select_where_with_predicate_with_rlike">
        <from start-index="14" stop-index="20">
            <simple-table name="t_order" start-index="14" stop-index="20" />
        </from>
        <projections distinct-row="false" start-index="7" stop-index="7">
            <shorthand-projection start-index="7" stop-index="7" />
        </projections>
        <where start-index="22" stop-index="61">
            <expr>
                <binary-operation-expression start-index="28" stop-index="61">
                    <left>
                        <column name="order_id" start-index="28" stop-index="43">
                            <owner name="t_order" start-index="28" stop-index="34" />
                        </column>
                    </left>
                    <operator>NOT RLIKE</operator>
                    <right>
                        <literal-expression value="[123]" start-index="55" stop-index="61" />
                    </right>
                </binary-operation-expression>
            </expr>
        </where>
    </select>

    <select sql-case-id="select_where_with_bit_expr_with_vertical_bar" parameters="1">
        <from start-index="14" stop-index="20">
            <simple-table name="t_order" start-index="14" stop-index="20" />
        </from>
        <projections distinct-row="false" start-index="7" stop-index="7">
            <shorthand-projection start-index="7" stop-index="7" />
        </projections>
        <where start-index="22" stop-index="47">
            <expr>
                <binary-operation-expression start-index="28" stop-index="47">
                    <left>
                        <column name="order_id" start-index="28" stop-index="43">
                            <owner name="t_order" start-index="28" stop-index="34" />
                        </column>
                    </left>
                    <operator>|</operator>
                    <right>
                        <literal-expression value="1" start-index="47" stop-index="47" />
                        <parameter-marker-expression parameter-index="0" start-index="47" stop-index="47" />
                    </right>
                </binary-operation-expression>
            </expr>
        </where>
    </select>

    <select sql-case-id="select_where_with_bit_expr_with_ampersand" parameters="1">
        <from start-index="14" stop-index="20">
            <simple-table name="t_order" start-index="14" stop-index="20" />
        </from>
        <projections distinct-row="false" start-index="7" stop-index="7">
            <shorthand-projection start-index="7" stop-index="7" />
        </projections>
        <where start-index="22" stop-index="47">
            <expr>
                <binary-operation-expression start-index="28" stop-index="47">
                    <left>
                        <column name="order_id" start-index="28" stop-index="43">
                            <owner name="t_order" start-index="28" stop-index="34" />
                        </column>
                    </left>
                    <operator>&amp;</operator>
                    <right>
                        <literal-expression value="1" start-index="47" stop-index="47" />
                        <parameter-marker-expression parameter-index="0" start-index="47" stop-index="47" />
                    </right>
                </binary-operation-expression>
            </expr>
        </where>
    </select>

    <select sql-case-id="select_where_with_bit_expr_with_signed_left_shift" parameters="1">
        <from start-index="14" stop-index="20">
            <simple-table name="t_order" start-index="14" stop-index="20" />
        </from>
        <projections distinct-row="false" start-index="7" stop-index="7">
            <shorthand-projection start-index="7" stop-index="7" />
        </projections>
        <where start-index="22" stop-index="48">
            <expr>
                <binary-operation-expression start-index="28" stop-index="48">
                    <left>
                        <column name="order_id" start-index="28" stop-index="43">
                            <owner name="t_order" start-index="28" stop-index="34" />
                        </column>
                    </left>
                    <operator>&lt;&lt;</operator>
                    <right>
                        <literal-expression value="1" start-index="48" stop-index="48" />
                        <parameter-marker-expression parameter-index="0" start-index="48" stop-index="48" />
                    </right>
                </binary-operation-expression>
            </expr>
        </where>
    </select>

    <select sql-case-id="select_where_with_bit_expr_with_signed_right_shift" parameters="1">
        <from start-index="14" stop-index="20">
            <simple-table name="t_order" start-index="14" stop-index="20" />
        </from>
        <projections distinct-row="false" start-index="7" stop-index="7">
            <shorthand-projection start-index="7" stop-index="7" />
        </projections>
        <where start-index="22" stop-index="48">
            <expr>
                <binary-operation-expression start-index="28" stop-index="48">
                    <left>
                        <column name="order_id" start-index="28" stop-index="43">
                            <owner name="t_order" start-index="28" stop-index="34" />
                        </column>
                    </left>
                    <operator>&gt;&gt;</operator>
                    <right>
                        <literal-expression value="1" start-index="48" stop-index="48" />
                        <parameter-marker-expression parameter-index="0" start-index="48" stop-index="48" />
                    </right>
                </binary-operation-expression>
            </expr>
        </where>
    </select>

    <select sql-case-id="select_where_with_bit_expr_with_plus" parameters="1">
        <from start-index="14" stop-index="20">
            <simple-table name="t_order" start-index="14" stop-index="20" />
        </from>
        <projections distinct-row="false" start-index="7" stop-index="7">
            <shorthand-projection start-index="7" stop-index="7" />
        </projections>
        <where start-index="22" stop-index="47">
            <expr>
                <binary-operation-expression start-index="28" stop-index="47">
                    <left>
                        <column name="order_id" start-index="28" stop-index="43">
                            <owner name="t_order" start-index="28" stop-index="34" />
                        </column>
                    </left>
                    <operator>+</operator>
                    <right>
                        <literal-expression value="1" start-index="47" stop-index="47" />
                        <parameter-marker-expression parameter-index="0" start-index="47" stop-index="47" />
                    </right>
                </binary-operation-expression>
            </expr>
        </where>
    </select>

    <select sql-case-id="select_where_with_bit_expr_with_minus" parameters="1">
        <from start-index="14" stop-index="20">
            <simple-table name="t_order" start-index="14" stop-index="20" />
        </from>
        <projections distinct-row="false" start-index="7" stop-index="7">
            <shorthand-projection start-index="7" stop-index="7" />
        </projections>
        <where start-index="22" stop-index="47">
            <expr>
                <binary-operation-expression start-index="28" stop-index="47">
                    <left>
                        <column name="order_id" start-index="28" stop-index="43">
                            <owner name="t_order" start-index="28" stop-index="34" />
                        </column>
                    </left>
                    <operator>-</operator>
                    <right>
                        <literal-expression value="1" start-index="47" stop-index="47" />
                        <parameter-marker-expression parameter-index="0" start-index="47" stop-index="47" />
                    </right>
                </binary-operation-expression>
            </expr>
        </where>
    </select>

    <select sql-case-id="select_where_with_bit_expr_with_asterisk" parameters="1">
        <from start-index="14" stop-index="20">
            <simple-table name="t_order" start-index="14" stop-index="20" />
        </from>
        <projections distinct-row="false" start-index="7" stop-index="7">
            <shorthand-projection start-index="7" stop-index="7" />
        </projections>
        <where start-index="22" stop-index="47">
            <expr>
                <binary-operation-expression start-index="28" stop-index="47">
                    <left>
                        <column name="order_id" start-index="28" stop-index="43">
                            <owner name="t_order" start-index="28" stop-index="34" />
                        </column>
                    </left>
                    <operator>*</operator>
                    <right>
                        <literal-expression value="1" start-index="47" stop-index="47" />
                        <parameter-marker-expression parameter-index="0" start-index="47" stop-index="47" />
                    </right>
                </binary-operation-expression>
            </expr>
        </where>
    </select>

    <select sql-case-id="select_where_with_bit_expr_with_slash" parameters="1">
        <from start-index="14" stop-index="20">
            <simple-table name="t_order" start-index="14" stop-index="20" />
        </from>
        <projections distinct-row="false" start-index="7" stop-index="7">
            <shorthand-projection start-index="7" stop-index="7" />
        </projections>
        <where start-index="22" stop-index="47">
            <expr>
                <binary-operation-expression start-index="28" stop-index="47">
                    <left>
                        <column name="order_id" start-index="28" stop-index="43">
                            <owner name="t_order" start-index="28" stop-index="34" />
                        </column>
                    </left>
                    <operator>/</operator>
                    <right>
                        <literal-expression value="1" start-index="47" stop-index="47" />
                        <parameter-marker-expression parameter-index="0" start-index="47" stop-index="47" />
                    </right>
                </binary-operation-expression>
            </expr>
        </where>
    </select>

    <select sql-case-id="select_where_with_bit_expr_with_div" parameters="1">
        <from start-index="14" stop-index="20">
            <simple-table name="t_order" start-index="14" stop-index="20" />
        </from>
        <projections distinct-row="false" start-index="7" stop-index="7">
            <shorthand-projection start-index="7" stop-index="7" />
        </projections>
        <where start-index="22" stop-index="49">
            <expr>
                <binary-operation-expression start-index="28" stop-index="49">
                    <left>
                        <column name="order_id" start-index="28" stop-index="43">
                            <owner name="t_order" start-index="28" stop-index="34" />
                        </column>
                    </left>
                    <operator>DIV</operator>
                    <right>
                        <literal-expression value="1" start-index="49" stop-index="49" />
                        <parameter-marker-expression parameter-index="0" start-index="49" stop-index="49" />
                    </right>
                </binary-operation-expression>
            </expr>
        </where>
    </select>

    <select sql-case-id="select_where_with_bit_expr_with_mod" parameters="1">
        <from start-index="14" stop-index="20">
            <simple-table name="t_order" start-index="14" stop-index="20" />
        </from>
        <projections distinct-row="false" start-index="7" stop-index="7">
            <shorthand-projection start-index="7" stop-index="7" />
        </projections>
        <where start-index="22" stop-index="49">
            <expr>
                <binary-operation-expression start-index="28" stop-index="49">
                    <left>
                        <column name="order_id" start-index="28" stop-index="43">
                            <owner name="t_order" start-index="28" stop-index="34" />
                        </column>
                    </left>
                    <operator>MOD</operator>
                    <right>
                        <literal-expression value="1" start-index="49" stop-index="49" />
                        <parameter-marker-expression parameter-index="0" start-index="49" stop-index="49" />
                    </right>
                </binary-operation-expression>
            </expr>
        </where>
    </select>

    <select sql-case-id="select_where_with_bit_expr_with_mod_sign" parameters="1">
        <from start-index="14" stop-index="20">
            <simple-table name="t_order" start-index="14" stop-index="20" />
        </from>
        <projections distinct-row="false" start-index="7" stop-index="7">
            <shorthand-projection start-index="7" stop-index="7" />
        </projections>
        <where start-index="22" stop-index="47">
            <expr>
                <binary-operation-expression start-index="28" stop-index="47">
                    <left>
                        <column name="order_id" start-index="28" stop-index="43">
                            <owner name="t_order" start-index="28" stop-index="34" />
                        </column>
                    </left>
                    <operator>%</operator>
                    <right>
                        <literal-expression value="1" start-index="47" stop-index="47" />
                        <parameter-marker-expression parameter-index="0" start-index="47" stop-index="47" />
                    </right>
                </binary-operation-expression>
            </expr>
        </where>
    </select>

    <select sql-case-id="select_where_with_bit_expr_with_caret" parameters="1">
        <from start-index="14" stop-index="20">
            <simple-table name="t_order" start-index="14" stop-index="20" />
        </from>
        <projections distinct-row="false" start-index="7" stop-index="7">
            <shorthand-projection start-index="7" stop-index="7" />
        </projections>
        <where start-index="22" stop-index="47">
            <expr>
                <binary-operation-expression start-index="28" stop-index="47">
                    <left>
                        <column name="order_id" start-index="28" stop-index="43">
                            <owner name="t_order" start-index="28" stop-index="34" />
                        </column>
                    </left>
                    <operator>^</operator>
                    <right>
                        <literal-expression value="1" start-index="47" stop-index="47" />
                        <parameter-marker-expression parameter-index="0" start-index="47" stop-index="47" />
                    </right>
                </binary-operation-expression>
            </expr>
        </where>
    </select>

    <select sql-case-id="select_where_with_bit_expr_with_plus_interval">
        <from start-index="14" stop-index="20">
            <simple-table name="t_order" start-index="14" stop-index="20" />
        </from>
        <projections distinct-row="false" start-index="7" stop-index="7">
            <shorthand-projection start-index="7" stop-index="7" />
        </projections>
        <where start-index="22" stop-index="63">
            <expr>
                <binary-operation-expression start-index="28" stop-index="63">
                    <left>
                        <column name="order_id" start-index="28" stop-index="43">
                            <owner name="t_order" start-index="28" stop-index="34" />
                        </column>
                    </left>
                    <operator>+</operator>
                    <right>
                        <function function-name="INTERVAL" text="INTERVAL" start-index="47" stop-index="54" >
                            <parameter>
                                <literal-expression value="1" start-index="56" stop-index="56" />
                            </parameter>
                            <parameter>
                                <literal-expression value="SECOND" start-index="58" stop-index="63" />
                            </parameter>
                        </function>
                    </right>
                </binary-operation-expression>
            </expr>
        </where>
    </select>

    <select sql-case-id="select_where_with_bit_expr_with_minus_interval">
        <from start-index="14" stop-index="20">
            <simple-table name="t_order" start-index="14" stop-index="20" />
        </from>
        <projections distinct-row="false" start-index="7" stop-index="7">
            <shorthand-projection start-index="7" stop-index="7" />
        </projections>
        <where start-index="22" stop-index="63">
            <expr>
                <binary-operation-expression start-index="28" stop-index="63">
                    <left>
                        <column name="order_id" start-index="28" stop-index="43">
                            <owner name="t_order" start-index="28" stop-index="34" />
                        </column>
                    </left>
                    <operator>-</operator>
                    <right>
                        <function function-name="INTERVAL" text="INTERVAL" start-index="47" stop-index="54" >
                            <parameter>
                                <literal-expression value="1" start-index="56" stop-index="56" />
                            </parameter>
                            <parameter>
                                <literal-expression value="SECOND" start-index="58" stop-index="63" />
                            </parameter>
                        </function>
                    </right>
                </binary-operation-expression>
            </expr>
        </where>
    </select>

    <select sql-case-id="select_where_with_simple_expr_with_literals" parameters="1">
        <from start-index="14" stop-index="20">
            <simple-table name="t_order" start-index="14" stop-index="20" />
        </from>
        <projections distinct-row="false" start-index="7" stop-index="7">
            <shorthand-projection start-index="7" stop-index="7" />
        </projections>
        <where start-index="22" stop-index="39">
            <expr>
                <binary-operation-expression start-index="28" stop-index="39">
                    <left>
                        <literal-expression value="1" start-index="28" stop-index="28" />
                        <parameter-marker-expression parameter-index="0" start-index="28" stop-index="28" />
                    </left>
                    <operator>&lt;</operator>
                    <right>
                        <column name="order_id" start-index="32" stop-index="39" />
                    </right>
                </binary-operation-expression>
            </expr>
        </where>
    </select>

    <select sql-case-id="select_where_with_simple_expr_with_column">
        <from start-index="14" stop-index="20">
            <simple-table name="t_order" start-index="14" stop-index="20" />
        </from>
        <projections distinct-row="false" start-index="7" stop-index="7">
            <shorthand-projection start-index="7" stop-index="7" />
        </projections>
        <where start-index="22" stop-index="43">
            <expr>
                <column name="order_id" start-index="28" stop-index="43">
                    <owner name="t_order" start-index="28" stop-index="34" />
                </column>
            </expr>
        </where>
    </select>

    <select sql-case-id="select_where_with_simple_expr_with_function_call">
        <from start-index="14" stop-index="20">
            <simple-table name="t_order" start-index="14" stop-index="20" />
        </from>
        <projections distinct-row="false" start-index="7" stop-index="7">
            <shorthand-projection start-index="7" stop-index="7" />
        </projections>
        <where start-index="22" stop-index="43">
            <expr>
                <binary-operation-expression start-index="28" stop-index="43">
                    <left>
                        <function function-name="now" start-index="28" stop-index="32" text="now()" />
                    </left>
                    <operator>&lt;</operator>
                    <right>
                        <column name="order_id" start-index="36" stop-index="43" />
                    </right>
                </binary-operation-expression>
            </expr>
        </where>
    </select>

    <select sql-case-id="select_where_with_simple_expr_with_collate">
        <from start-index="14" stop-index="20">
            <simple-table name="t_order" start-index="14" stop-index="20" />
        </from>
        <projections distinct-row="false" start-index="7" stop-index="7">
            <shorthand-projection start-index="7" stop-index="7" />
        </projections>
        <where start-index="22" stop-index="45" literal-stop-index="64">
            <expr>
                <collate-expression start-index="28" stop-index="45" literal-stop-index="64">
                    <collate-name>
                        <literal-expression value="'utf8mb4_0900_ai_ci'" start-index="37" stop-index="64" />
                        <parameter-marker-expression parameter-index="0" start-index="37" stop-index="45" />
                    </collate-name>
                </collate-expression>
            </expr>
        </where>
    </select>
    
    <select sql-case-id="select_where_with_simple_expr_with_variable">
        <from start-index="14" stop-index="20">
            <simple-table name="t_order" start-index="14" stop-index="20" />
        </from>
        <projections distinct-row="false" start-index="7" stop-index="7">
            <shorthand-projection start-index="7" stop-index="7" />
        </projections>
        <where start-index="22" stop-index="55">
            <expr>
                <binary-operation-expression start-index="28" stop-index="55">
                    <left>
                        <variable-segment text="@@max_connections" start-index="28" stop-index="44" variable="max_connections" />
                    </left>
                    <operator>&lt;</operator>
                    <right>
                        <column name="order_id" start-index="48" stop-index="55" />
                    </right>
                </binary-operation-expression>
            </expr>
        </where>
    </select>

    <select sql-case-id="select_where_with_simple_expr_with_plus" parameters="1">
        <from start-index="14" stop-index="20">
            <simple-table name="t_order" start-index="14" stop-index="20" />
        </from>
        <projections distinct-row="false" start-index="7" stop-index="7">
            <shorthand-projection start-index="7" stop-index="7" />
        </projections>
        <where start-index="22" stop-index="47">
            <expr>
                <binary-operation-expression start-index="28" stop-index="47">
                    <left>
                        <literal-expression value="1" start-index="28" stop-index="28" />
                        <parameter-marker-expression parameter-index="0" start-index="28" stop-index="28" />
                    </left>
                    <operator>+</operator>
                    <right>
                        <column name="order_id" start-index="32" stop-index="47">
                            <owner name="t_order" start-index="32" stop-index="38" />
                        </column>
                    </right>
                </binary-operation-expression>
            </expr>
        </where>
    </select>

    <select sql-case-id="select_where_with_simple_expr_with_minus" parameters="1">
        <from start-index="14" stop-index="20">
            <simple-table name="t_order" start-index="14" stop-index="20" />
        </from>
        <projections distinct-row="false" start-index="7" stop-index="7">
            <shorthand-projection start-index="7" stop-index="7" />
        </projections>
        <where start-index="22" stop-index="47">
            <expr>
                <binary-operation-expression start-index="28" stop-index="47">
                    <left>
                        <literal-expression value="1" start-index="28" stop-index="28" />
                        <parameter-marker-expression parameter-index="0" start-index="28" stop-index="28" />
                    </left>
                    <operator>-</operator>
                    <right>
                        <column name="order_id" start-index="32" stop-index="47">
                            <owner name="t_order" start-index="32" stop-index="38" />
                        </column>
                    </right>
                </binary-operation-expression>
            </expr>
        </where>
    </select>

    <select sql-case-id="select_where_with_simple_expr_with_tilde">
        <from start-index="14" stop-index="20">
            <simple-table name="t_order" start-index="14" stop-index="20" />
        </from>
        <projections distinct-row="false" start-index="7" stop-index="7">
            <shorthand-projection start-index="7" stop-index="7" />
        </projections>
        <where start-index="22" stop-index="44">
            <expr>
                <common-expression text="~t_order.order_id" start-index="28" stop-index="44" />
            </expr>
        </where>
    </select>

    <select sql-case-id="select_where_with_simple_expr_with_not">
        <from start-index="14" stop-index="20">
            <simple-table name="t_order" start-index="14" stop-index="20" />
        </from>
        <projections distinct-row="false" start-index="7" stop-index="7">
            <shorthand-projection start-index="7" stop-index="7" />
        </projections>
        <where start-index="22" stop-index="44">
            <expr>
                <not-expression start-index="28" stop-index="44">
                    <expr>
                        <column name="order_id" start-index="29" stop-index="44">
                            <owner name="t_order" start-index="29" stop-index="35" />
                        </column>
                    </expr>
                </not-expression>
            </expr>
        </where>
    </select>

    <select sql-case-id="select_where_with_simple_expr_with_binary">
        <from start-index="14" stop-index="20">
            <simple-table name="t_order" start-index="14" stop-index="20" />
        </from>
        <projections distinct-row="false" start-index="7" stop-index="7">
            <shorthand-projection start-index="7" stop-index="7" />
        </projections>
        <where start-index="22" stop-index="50">
            <expr>
                <column name="order_id" start-index="35" stop-index="50">
                    <owner name="t_order" start-index="35" stop-index="41" />
                </column>
            </expr>
        </where>
    </select>

    <select sql-case-id="select_where_with_simple_expr_with_binary_value" parameters="1">
        <from start-index="14" stop-index="20">
            <simple-table name="t_order" start-index="14" stop-index="20" />
        </from>
        <projections distinct-row="false" start-index="7" stop-index="7">
            <shorthand-projection start-index="7" stop-index="7" />
        </projections>
        <where start-index="22" stop-index="54">
            <expr>
                <binary-operation-expression start-index="28" stop-index="54">
                    <left>
                        <column name="order_id" start-index="28" stop-index="43">
                            <owner name="t_order" start-index="28" stop-index="34" />
                        </column>
                    </left>
                    <operator>=</operator>
                    <right>
                        <parameter-marker-expression parameter-index="0" start-index="54" stop-index="54" />
                        <literal-expression value="1" start-index="54" stop-index="54" />
                    </right>
                </binary-operation-expression>
            </expr>
        </where>
    </select>

    <select sql-case-id="select_where_with_simple_expr_with_row" parameters="'abc'">
        <from start-index="14" stop-index="20">
            <simple-table name="t_order" start-index="14" stop-index="20" />
        </from>
        <projections start-index="7" stop-index="7">
            <shorthand-projection start-index="7" stop-index="7" />
        </projections>
        <where start-index="22" stop-index="61" literal-stop-index="65">
            <expr>
                <binary-operation-expression start-index="28" stop-index="61" literal-stop-index="65">
                    <left>
                        <common-expression text="ROW(?, now())" literal-text="ROW('abc', now())" start-index="28" stop-index="40" literal-stop-index="44" />
                    </left>
                    <operator>=</operator>
                    <right>
                        <common-expression text="(order_id, status)" start-index="44" stop-index="61" literal-start-index="48" literal-stop-index="65" />
                    </right>
                </binary-operation-expression>
            </expr>
        </where>
    </select>

    <select sql-case-id="select_where_with_simple_expr_with_subquery" parameters="1">
        <from start-index="14" stop-index="20">
            <simple-table name="t_order" start-index="14" stop-index="20" />
        </from>
        <projections distinct-row="false" start-index="7" stop-index="7">
            <shorthand-projection start-index="7" stop-index="7" />
        </projections>
        <where start-index="22" stop-index="79">
            <expr>
                <subquery start-index="28" stop-index="79">
                    <select>
                        <from start-index="50" stop-index="61">
                            <simple-table name="t_order_item" start-index="50" stop-index="61" />
                        </from>
                        <projections distinct-row="false" start-index="36" stop-index="43">
                            <column-projection name="order_id" start-index="36" stop-index="43" />
                        </projections>
                        <where start-index="63" stop-index="78">
                            <expr>
                                <binary-operation-expression start-index="69" stop-index="78">
                                    <left>
                                        <column name="status" start-index="69" stop-index="74" />
                                    </left>
                                    <operator>&gt;</operator>
                                    <right>
                                        <literal-expression value="1" start-index="78" stop-index="78" />
                                        <parameter-marker-expression parameter-index="0" start-index="78" stop-index="78" />
                                    </right>
                                </binary-operation-expression>
                            </expr>
                        </where>
                    </select>
                </subquery>
            </expr>
        </where>
    </select>

    <select sql-case-id="select_where_with_simple_expr_with_exists_subquery" parameters="1">
        <from start-index="14" stop-index="20">
            <simple-table name="t_order" start-index="14" stop-index="20" />
        </from>
        <projections distinct-row="false" start-index="7" stop-index="7">
            <shorthand-projection start-index="7" stop-index="7" />
        </projections>
        <where start-index="22" stop-index="87">
            <expr>
                <exists-subquery start-index="28" stop-index="87">
                    <not>false</not>
                    <subquery start-index="35" stop-index="87">
                        <select>
                            <from start-index="57" stop-index="68">
                                <simple-table name="t_order_item" start-index="57" stop-index="68" />
                            </from>
                            <projections distinct-row="false" start-index="43" stop-index="50">
                                <column-projection name="order_id" start-index="43" stop-index="50" />
                            </projections>
                            <where start-index="70" stop-index="85">
                                <expr>
                                    <binary-operation-expression start-index="76" stop-index="85">
                                        <left>
                                            <column name="status" start-index="76" stop-index="81" />
                                        </left>
                                        <operator>&gt;</operator>
                                        <right>
                                            <literal-expression value="1" start-index="85" stop-index="85" />
                                            <parameter-marker-expression parameter-index="0" start-index="85" stop-index="85" />
                                        </right>
                                    </binary-operation-expression>
                                </expr>
                            </where>
                        </select>
                    </subquery>
                </exists-subquery>
            </expr>
        </where>
    </select>

    <select sql-case-id="select_where_with_simple_expr_with_odbc_escape_syntax" parameters="'1994-02-04 12:23:00'">
        <from start-index="14" stop-index="20">
            <simple-table name="t_order" start-index="14" stop-index="20" />
        </from>
        <projections start-index="7" stop-index="7">
            <shorthand-projection start-index="7" stop-index="7" />
        </projections>
        <where start-index="22" stop-index="33" literal-stop-index="53">
            <expr>
                <common-expression text="{ts ?}" literal-text="{ts '1994-02-04 12:23:00'}" start-index="28" stop-index="33" literal-stop-index="53" />
            </expr>
        </where>
    </select>

    <select sql-case-id="select_where_with_simple_expr_with_json_extract_sign">
        <from start-index="14" stop-index="20">
            <simple-table name="t_order" start-index="14" stop-index="20" />
        </from>
        <projections distinct-row="false" start-index="7" stop-index="7">
            <shorthand-projection start-index="7" stop-index="7" />
        </projections>
        <where start-index="22" stop-index="44">
            <expr>
                <function function-name="-&gt;" text="order_id -&gt;&quot;$[1]&quot;" start-index="28" stop-index="44"/>
            </expr>
        </where>
    </select>

    <select sql-case-id="select_where_with_simple_expr_with_json_member_of">
        <from start-index="14" stop-index="20">
            <simple-table name="t_order" start-index="14" stop-index="20" />
        </from>
        <projections distinct-row="false" start-index="7" stop-index="7">
            <shorthand-projection start-index="7" stop-index="7" />
        </projections>
        <where start-index="22" stop-index="56">
            <expr>
                <binary-operation-expression start-index="28" stop-index="56">
                    <left>
                        <column name="order_id" start-index="28" stop-index="35"/>
                    </left>
                    <operator>MEMBER OF</operator>
                    <right>
                        <expression-projection text="&quot;[1,2,3]&quot;" start-index="47" stop-index="55" />
                    </right>
                </binary-operation-expression>
            </expr>
        </where>
    </select>

    <select sql-case-id="select_where_with_simple_expr_with_json_unquote_extract_sign">
        <from start-index="14" stop-index="20">
            <simple-table name="t_order" start-index="14" stop-index="20" />
        </from>
        <projections distinct-row="false" start-index="7" stop-index="7">
            <shorthand-projection start-index="7" stop-index="7" />
        </projections>
        <where start-index="22" stop-index="46">
            <expr>
                <function function-name="-&gt;&gt;" text="order_id -&gt;&gt; &quot;$[1]&quot;" start-index="28" stop-index="46" />
            </expr>
        </where>
    </select>

    <select sql-case-id="select_where_with_simple_expr_with_json_contains">
        <from start-index="14" stop-index="20">
            <simple-table name="t_order" start-index="14" stop-index="20" />
        </from>
        <projections distinct-row="false" start-index="7" stop-index="7">
            <shorthand-projection start-index="7" stop-index="7" />
        </projections>
        <where start-index="22" stop-index="76">
            <expr>
                <function function-name="JSON_CONTAINS" text="JSON_CONTAINS(order_msg -> '$[*].code', 'x', '$')" start-index="28" stop-index="76" />
            </expr>
        </where>
    </select>
    
    <select sql-case-id="select_where_with_simple_expr_with_json_contains_and_limit" parameters="1, 0, 1">
        <projections start-index="7" stop-index="28">
            <column-projection name="id" start-index="7" stop-index="8"/>
            <expression-projection text="order_info->'$.id'" start-index="11" stop-index="28"/>
        </projections>
        <from>
            <simple-table name="t_order" start-index="35" stop-index="41" />
        </from>
        <where start-index="43" stop-index="84">
            <expr>
                <function function-name="json_contains" text="json_contains(order_info, ?, '$.id')" literal-text="json_contains(order_info, 1, '$.id')" start-index="49" stop-index="84" />
            </expr>
        </where>
        <limit start-index="86" stop-index="95">
            <offset value="0" parameter-index="1" start-index="92" stop-index="92" />
            <row-count value="1" parameter-index="2" start-index="95" stop-index="95"/>
        </limit>
    </select>

    <select sql-case-id="select_where_with_simple_expr_with_match" parameters="'keyword'">
        <from start-index="14" stop-index="20">
            <simple-table name="t_order" start-index="14" stop-index="20" />
        </from>
        <projections start-index="7" stop-index="7">
            <shorthand-projection start-index="7" stop-index="7" />
        </projections>
        <where start-index="22" stop-index="80" literal-stop-index="88">
            <expr>
                <match-expression start-index="28" stop-index="88">
                    <expr>
                        <literal-expression value="keyword" start-index="54" stop-index="62" />
                        <parameter-marker-expression parameter-index="0" start-index="54" stop-index="54" />
                    </expr>
                </match-expression>
            </expr>
        </where>
    </select>

    <select sql-case-id="select_where_with_simple_expr_with_case" parameters="1,'true','false'">
        <projections start-index="7" stop-index="7">
            <shorthand-projection start-index="7" stop-index="7" />
        </projections>
        <from start-index="14" stop-index="20">
            <simple-table name="t_order" start-index="14" stop-index="20" />
        </from>
        <where start-index="22" stop-index="67" literal-stop-index="78">
            <expr>
                <case-when-expression>
                    <when-exprs>
                        <binary-operation-expression start-index="38" stop-index="49">
                            <left>
                                <column name="order_id" start-index="38" stop-index="45" />
                            </left>
                            <operator>&gt;</operator>
                            <right>
                                <literal-expression value="1" start-index="49" stop-index="49" />
                                <parameter-marker-expression parameter-index="0" start-index="49" stop-index="49" />
                            </right>
                        </binary-operation-expression>
                    </when-exprs>
                    <then-exprs>
                        <literal-expression value="true" start-index="56" stop-index="61" />
                        <parameter-marker-expression parameter-index="1" start-index="56" stop-index="56" />
                    </then-exprs>
                    <else-expr>
                        <literal-expression value="false" start-index="68" stop-index="74" />
                        <parameter-marker-expression parameter-index="2" start-index="63" stop-index="63" />
                    </else-expr>
                </case-when-expression>
            </expr>
        </where>
    </select>

    <select sql-case-id="select_where_with_expr_with_not_with_order_by">
        <from start-index="53" stop-index="61">
            <simple-table name="employees" start-index="53" stop-index="61" />
        </from>
        <projections start-index="7" stop-index="46">
            <column-projection name="last_name" start-index="7" stop-index="15" />
            <column-projection name="job_id" start-index="18" stop-index="23" />
            <column-projection name="salary" start-index="26" stop-index="31" />
            <column-projection name="department_id" start-index="34" stop-index="46" />
        </projections>
        <where start-index="63" stop-index="116">
            <expr>
                <not-expression start-index="69" stop-index="116">
                    <expr>
                        <binary-operation-expression start-index="74" stop-index="115">
                            <left>
                                <binary-operation-expression start-index="74" stop-index="92">
                                    <left>
                                        <column name="job_id" start-index="74" stop-index="79" />
                                    </left>
                                    <operator>=</operator>
                                    <right>
                                        <literal-expression value="PU_CLERK" start-index="83" stop-index="92" />
                                    </right>
                                </binary-operation-expression>
                            </left>
                            <operator>AND</operator>
                            <right>
                                <binary-operation-expression start-index="98" stop-index="115">
                                    <left>
                                        <column name="department_id" start-index="98" stop-index="110" />
                                    </left>
                                    <operator>=</operator>
                                    <right>
                                        <literal-expression value="30" start-index="114" stop-index="115" />
                                    </right>
                                </binary-operation-expression>
                            </right>
                        </binary-operation-expression>
                    </expr>
                </not-expression>
            </expr>
        </where>
        <order-by>
            <column-item name="last_name" start-index="127" stop-index="135" />
        </order-by>
    </select>

    <select sql-case-id="select_where_with_subquery">
        <from start-index="37" stop-index="45">
            <simple-table name="employees" start-index="37" stop-index="45" />
        </from>
        <projections start-index="7" stop-index="30">
            <column-projection name="last_name" start-index="7" stop-index="15" />
            <column-projection name="department_id" start-index="18" stop-index="30" />
        </projections>
        <where start-index="47" stop-index="133">
            <expr>
                <binary-operation-expression start-index="53" stop-index="133">
                    <left>
                        <column name="department_id" start-index="53" stop-index="65" />
                    </left>
                    <operator>=</operator>
                    <right>
                        <subquery start-index="69" stop-index="133">
                            <select>
                                <from start-index="96" stop-index="104">
                                    <simple-table name="employees" start-index="96" stop-index="104" />
                                </from>
                                <projections start-index="77" stop-index="89">
                                    <column-projection name="department_id" start-index="77" stop-index="89" />
                                </projections>
                                <where start-index="106" stop-index="132">
                                    <expr>
                                        <binary-operation-expression start-index="112" stop-index="132">
                                            <left>
                                                <column name="last_name" start-index="112" stop-index="120" />
                                            </left>
                                            <operator>=</operator>
                                            <right>
                                                <literal-expression value="Lorentz" start-index="124" stop-index="132" />
                                            </right>
                                        </binary-operation-expression>
                                    </expr>
                                </where>
                            </select>
                        </subquery>
                    </right>
                </binary-operation-expression>
            </expr>
        </where>
        <order-by>
            <column-item name="last_name" start-index="144" stop-index="152" />
            <column-item name="department_id" start-index="155" stop-index="167" />
        </order-by>
    </select>

    <select sql-case-id="select_where_with_expr_with_not_in">
        <from start-index="14" stop-index="22">
            <simple-table name="employees" start-index="14" stop-index="22" />
        </from>
        <projections start-index="7" stop-index="7">
            <shorthand-projection start-index="7" stop-index="7" />
        </projections>
        <where start-index="24" stop-index="114">
            <expr>
                <in-expression start-index="30" stop-index="114">
                    <not>true</not>
                    <left>
                        <column name="department_id" start-index="30" stop-index="42" />
                    </left>
                    <right>
                        <subquery start-index="51" stop-index="114">
                            <select>
                                <from start-index="78" stop-index="70">
                                    <simple-table name="departments" start-index="78" stop-index="88" />
                                </from>
                                <projections start-index="59" stop-index="71">
                                    <column-projection name="department_id" start-index="59" stop-index="71" />
                                </projections>
                                <where start-index="90" stop-index="113">
                                    <expr>
                                        <binary-operation-expression start-index="96" stop-index="113">
                                            <left>
                                                <column name="location_id" start-index="96" stop-index="106" />
                                            </left>
                                            <operator>=</operator>
                                            <right>
                                                <literal-expression value="1700" start-index="110" stop-index="113" />
                                            </right>
                                        </binary-operation-expression>
                                    </expr>
                                </where>
                            </select>
                        </subquery>
                    </right>
                </in-expression>
            </expr>
        </where>
        <order-by>
            <column-item name="last_name" start-index="125" stop-index="133" />
        </order-by>
    </select>

    <select sql-case-id="select_projections_with_expr">
        <projections start-index="7" stop-index="58">
            <expression-projection start-index="7" stop-index="11" text="10+20" />
            <expression-projection start-index="13" stop-index="56" text="CASE order_id WHEN 1 THEN '11' ELSE '00' END">
                <expr>
                    <case-when-expression>
                        <case-expr>
                            <column name="order_id" start-index="18" stop-index="25" />
                        </case-expr>
                        <when-exprs>
                            <literal-expression value="1" start-index="32" stop-index="32" />
                        </when-exprs>
                        <then-exprs>
                            <literal-expression value="11" start-index="39" stop-index="42" />
                        </then-exprs>
                        <else-expr>
                            <literal-expression value="00" start-index="49" stop-index="52" />
                        </else-expr>
                    </case-when-expression>
                </expr>
            </expression-projection>
            <expression-projection start-index="58" stop-index="58" text="1">
                <expr>
                    <literal-expression value="1" start-index="58" stop-index="58" />
                </expr>
            </expression-projection>
        </projections>
        <from>
            <simple-table name="t_order" start-index="65" stop-index="71" />
        </from>
    </select>

    <select sql-case-id="select_projections_with_only_expr">
        <projections start-index="7" stop-index="50">
            <expression-projection start-index="7" stop-index="50" text="CASE order_id WHEN 1 THEN '11' ELSE '00' END">
                <expr>
                    <case-when-expression>
                        <case-expr>
                            <column name="order_id" start-index="12" stop-index="19" />
                        </case-expr>
                        <when-exprs>
                            <literal-expression value="1" start-index="26" stop-index="26" />
                        </when-exprs>
                        <then-exprs>
                            <literal-expression value="11" start-index="33" stop-index="36" />
                        </then-exprs>
                        <else-expr>
                            <literal-expression value="00" start-index="43" stop-index="46" />
                        </else-expr>
                    </case-when-expression>
                </expr>
            </expression-projection>
        </projections>
        <from>
            <simple-table name="t_order" start-index="57" stop-index="63" />
        </from>
    </select>

    <select sql-case-id="select_with_amp">
        <projections start-index="7" stop-index="11">
            <expression-projection text="1 &amp; 1" start-index="7" stop-index="11" />
        </projections>
    </select>

    <select sql-case-id="select_with_vertical_bar">
        <projections start-index="7" stop-index="11">
            <expression-projection text="1 | 1" start-index="7" stop-index="11" />
        </projections>
    </select>

    <select sql-case-id="select_with_abs_function">
        <from>
            <simple-table name="t_order" start-index="19" stop-index="25" />
        </from>
        <projections start-index="7" stop-index="12">
            <expression-projection text="ABS(1)" start-index="7" stop-index="12">
                <expr>
                    <function function-name="ABS" text="ABS(1)" start-index="7" stop-index="12">
                        <parameter>
                            <literal-expression value="1" start-index="11" stop-index="11" />
                        </parameter>
                    </function>
                </expr>
            </expression-projection>
        </projections>
        <where start-index="27" stop-index="42">
            <expr>
                <binary-operation-expression start-index="33" stop-index="42">
                    <left>
                        <function function-name="ABS" text="ABS(1)" start-index="33" stop-index="38">
                            <parameter>
                                <literal-expression value="1" start-index="37" stop-index="37" />
                            </parameter>
                        </function>
                    </left>
                    <operator>&gt;</operator>
                    <right>
                        <literal-expression value="1" start-index="42" stop-index="42" />
                    </right>
                </binary-operation-expression>
            </expr>
        </where>
        <group-by>
            <expression-item expression="ABS(1)" start-index="53" stop-index="58">
                <expr>
                    <function function-name="ABS" text="ABS(1)" start-index="53" stop-index="58">
                        <parameter>
                            <literal-expression value="1" start-index="57" stop-index="57" />
                        </parameter>
                    </function>
                </expr>
            </expression-item>
        </group-by>
        <order-by>
            <expression-item expression="ABS(1)" start-index="69" stop-index="74">
                <expr>
                    <function function-name="ABS" text="ABS(1)" start-index="69" stop-index="74">
                        <parameter>
                            <literal-expression value="1" start-index="73" stop-index="73" />
                        </parameter>
                    </function>
                </expr>
            </expression-item>
        </order-by>
    </select>
    
    <select sql-case-id="select_with_insert_function">
        <from>
            <simple-table name="t_order" start-index="50" stop-index="56" />
        </from>
        <projections start-index="7" stop-index="43">
            <expression-projection text="INSERT(phone, 4, 3, '***')" alias="phone" start-index="7" stop-index="43">
                <expr>
                    <function function-name="INSERT" text="INSERT(phone, 4, 3, '***')" start-index="7" stop-index="32">
                        <parameter>
                            <column name="phone" start-index="14" stop-index="18" />
                        </parameter>
                        <parameter>
                            <literal-expression value="4" start-index="21" stop-index="21" />
                        </parameter>
                        <parameter>
                            <literal-expression value="3" start-index="24" stop-index="24" />
                        </parameter>
                        <parameter>
                            <literal-expression value="***" start-index="27" stop-index="31" />
                        </parameter>
                    </function>
                </expr>
            </expression-projection>
        </projections>
    </select>

    <select sql-case-id="select_with_repeat_function">
        <from>
            <simple-table name="t_order" start-index="31" stop-index="37" />
        </from>
        <projections start-index="7" stop-index="24">
            <expression-projection text="REPEAT('MySQL', 3)" start-index="7" stop-index="24">
                <expr>
                    <function function-name="REPEAT" text="REPEAT('MySQL', 3)" start-index="7" stop-index="24">
                        <parameter>
                            <literal-expression value="MySQL" start-index="14" stop-index="20" />
                        </parameter>
                        <parameter>
                            <literal-expression value="3" start-index="23" stop-index="23" />
                        </parameter>
                    </function>
                </expr>
            </expression-projection>
        </projections>
    </select>

    <select sql-case-id="select_with_regular_function">
        <from>
            <simple-table name="t_order" start-index="17" stop-index="23" />
        </from>
        <projections start-index="7" stop-index="10">
            <expression-projection text="A(1)" start-index="7" stop-index="10">
                <expr>
                    <function function-name="A" text="A(1)" start-index="7" stop-index="10">
                        <parameter>
                            <literal-expression value="1" start-index="9" stop-index="9" />
                        </parameter>
                    </function>
                </expr>
            </expression-projection>
        </projections>
        <where start-index="25" stop-index="38">
            <expr>
                <binary-operation-expression start-index="31" stop-index="38">
                    <left>
                        <function function-name="A" text="A(1)" start-index="31" stop-index="34">
                            <parameter>
                                <literal-expression value="1" start-index="33" stop-index="33" />
                            </parameter>
                        </function>
                    </left>
                    <operator>=</operator>
                    <right>
                        <literal-expression value="1" start-index="38" stop-index="38" />
                    </right>
                </binary-operation-expression>
            </expr>
        </where>
        <group-by>
            <expression-item expression="A(order_id)" start-index="49" stop-index="59">
                <expr>
                    <function function-name="A" text="A(order_id)" start-index="49" stop-index="59">
                        <parameter>
                            <column name="order_id" start-index="51" stop-index="58" />
                        </parameter>
                    </function>
                </expr>
            </expression-item>
        </group-by>
        <order-by>
            <expression-item expression="A(order_id)" start-index="70" stop-index="80">
                <expr>
                    <function function-name="A" text="A(order_id)" start-index="70" stop-index="80">
                        <parameter>
                            <column name="order_id" start-index="72" stop-index="79" />
                        </parameter>
                    </function>
                </expr>
            </expression-item>
        </order-by>
    </select>

    <select sql-case-id="select_with_regular_function_for_sql92">
        <from>
            <simple-table name="t_order" start-index="17" stop-index="23" />
        </from>
        <projections start-index="7" stop-index="10">
            <expression-projection text="A(1)" start-index="7" stop-index="10">
                <expr>
                    <function function-name="A" text="A(1)" start-index="7" stop-index="10">
                        <parameter>
                            <literal-expression value="1" start-index="9" stop-index="9" />
                        </parameter>
                    </function>
                </expr>
            </expression-projection>
        </projections>
        <where start-index="25" stop-index="38">
            <expr>
                <binary-operation-expression start-index="31" stop-index="38">
                    <left>
                        <function function-name="A" text="A(1)" start-index="31" stop-index="34">
                            <parameter>
                                <literal-expression value="1" start-index="33" stop-index="33" />
                            </parameter>
                        </function>
                    </left>
                    <operator>=</operator>
                    <right>
                        <literal-expression value="1" start-index="38" stop-index="38" />
                    </right>
                </binary-operation-expression>
            </expr>
        </where>
    </select>

    <select sql-case-id="select_with_regular_function_utc_timestamp">
        <projections start-index="7" stop-index="38">
            <expression-projection text="TIMEDIFF(NOW(), UTC_TIMESTAMP())" start-index="7" stop-index="38">
                <expr>
                    <function function-name="TIMEDIFF" text="TIMEDIFF(NOW(), UTC_TIMESTAMP())" start-index="7" stop-index="38">
                        <parameter>
                            <function function-name="NOW" text="NOW()" start-index="16" stop-index="20" />
                        </parameter>
                        <parameter>
                            <function function-name="UTC_TIMESTAMP" text="UTC_TIMESTAMP()" start-index="23" stop-index="37" />
                        </parameter>
                    </function>
                </expr>
            </expression-projection>
        </projections>
    </select>
    
    <select sql-case-id="select_with_collate_with_marker" parameters="latin1_bin">
        <projections start-index="7" stop-index="7">
            <shorthand-projection start-index="7" stop-index="7" />
        </projections>
        <from>
            <simple-table name="t_order" start-index="14" stop-index="20" />
        </from>
        <where start-index="22" stop-index="45" literal-stop-index="54">
            <expr>
                <collate-expression start-index="28" stop-index="45" literal-stop-index="54">
                    <collate-name>
                        <literal-expression value="latin1_bin" start-index="37" stop-index="54" />
                        <parameter-marker-expression parameter-index="0" start-index="37" stop-index="45" />
                    </collate-name>
                </collate-expression>
            </expr>
        </where>
    </select>

    <select sql-case-id="select_age_for_postgres">
        <projections start-index="7" stop-index="7">
            <shorthand-projection start-index="7" stop-index="7" />
        </projections>
        <from>
            <simple-table name="not support" start-index="14" stop-index="70" />
        </from>
    </select>

    <select sql-case-id="select_datetime_expression">
        <projections start-index="7" stop-index="37">
            <expression-projection text="SYSTIMESTAMP AT TIME ZONE 'UTC'" start-index="7" stop-index="37" />
        </projections>
        <from>
            <simple-table name="DUAL" start-index="44" stop-index="47" />
        </from>
    </select>

    <select sql-case-id="select_between_expression">
        <projections start-index="7" stop-index="44">
            <expression-projection text="item_id BETWEEN 1 AND order_id" start-index="7" stop-index="36">
                <expr>
                    <between-expression start-index="7" stop-index="36">
                        <left>
                            <column start-index="7" stop-index="13" name="item_id" />
                        </left>
                        <between-expr>
                            <literal-expression start-index="23" stop-index="23" value="1" />
                        </between-expr>
                        <and-expr>
                            <column start-index="29" stop-index="36" name="order_id" />
                        </and-expr>
                    </between-expression>
                </expr>
            </expression-projection>
            <column-projection start-index="39" stop-index="44" name="status" />
        </projections>
        <from>
            <simple-table name="t_order_item" start-index="51" stop-index="62" />
        </from>
    </select>
</sql-parser-test-cases><|MERGE_RESOLUTION|>--- conflicted
+++ resolved
@@ -17,7 +17,50 @@
   -->
 
 <sql-parser-test-cases>
-<<<<<<< HEAD
+    <select sql-case-id="select_with_performance_schema_global_status">
+        <from>
+            <simple-table name="global_status" start-index="24" stop-index="55">
+                <owner name="performance_schema" start-index="24" stop-index="41" />
+            </simple-table>
+        </from>
+        <projections start-index="7" stop-index="17">
+            <expression-projection text="1" alias="STATUS" start-index="7" stop-index="17">
+                <expr>
+                    <literal-expression start-index="7" stop-index="7" value="1" />
+                </expr>
+            </expression-projection>
+        </projections>
+        <where start-index="57" stop-index="165">
+            <expr>
+                <binary-operation-expression start-index="63" stop-index="165">
+                    <left>
+                        <binary-operation-expression start-index="63" stop-index="108">
+                            <left>
+                                <column name="VARIABLE_NAME" start-index="63" stop-index="75" />
+                            </left>
+                            <operator>=</operator>
+                            <right>
+                                <literal-expression start-index="78" stop-index="108" value="MAX_EXECUTION_TIME_SET_FAILED" />
+                            </right>
+                        </binary-operation-expression>
+                    </left>
+                    <operator>AND</operator>
+                    <right>
+                        <binary-operation-expression start-index="114" stop-index="165">
+                            <left>
+                                <function function-name="CONVERT" start-index="114" stop-index="146" text="CONVERT(VARIABLE_VALUE, UNSIGNED)" />
+                            </left>
+                            <operator>&gt;</operator>
+                            <right>
+                                <variable-segment start-index="150" stop-index="165" variable="time_set_failed" />
+                            </right>
+                        </binary-operation-expression>
+                    </right>
+                </binary-operation-expression>
+            </expr>
+        </where>
+    </select>
+
     <select sql-case-id="select_udf_function_mysqltest1_f1">
         <projections start-index="7" stop-index="21">
             <expression-projection text="mysqltest1.f1()" start-index="7" stop-index="21">
@@ -148,50 +191,6 @@
                 </expr>
             </expression-projection>
         </projections>
-=======
-    <select sql-case-id="select_with_performance_schema_global_status">
-        <from>
-            <simple-table name="global_status" start-index="24" stop-index="55">
-                <owner name="performance_schema" start-index="24" stop-index="41" />
-            </simple-table>
-        </from>
-        <projections start-index="7" stop-index="17">
-            <expression-projection text="1" alias="STATUS" start-index="7" stop-index="17">
-                <expr>
-                    <literal-expression start-index="7" stop-index="7" value="1" />
-                </expr>
-            </expression-projection>
-        </projections>
-        <where start-index="57" stop-index="165">
-            <expr>
-                <binary-operation-expression start-index="63" stop-index="165">
-                    <left>
-                        <binary-operation-expression start-index="63" stop-index="108">
-                            <left>
-                                <column name="VARIABLE_NAME" start-index="63" stop-index="75" />
-                            </left>
-                            <operator>=</operator>
-                            <right>
-                                <literal-expression start-index="78" stop-index="108" value="MAX_EXECUTION_TIME_SET_FAILED" />
-                            </right>
-                        </binary-operation-expression>
-                    </left>
-                    <operator>AND</operator>
-                    <right>
-                        <binary-operation-expression start-index="114" stop-index="165">
-                            <left>
-                                <function function-name="CONVERT" start-index="114" stop-index="146" text="CONVERT(VARIABLE_VALUE, UNSIGNED)" />
-                            </left>
-                            <operator>&gt;</operator>
-                            <right>
-                                <variable-segment start-index="150" stop-index="165" variable="time_set_failed" />
-                            </right>
-                        </binary-operation-expression>
-                    </right>
-                </binary-operation-expression>
-            </expr>
-        </where>
->>>>>>> a3e727c9
     </select>
 
     <select sql-case-id="select_with_expression">
