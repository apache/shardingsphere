--- conflicted
+++ resolved
@@ -1896,511 +1896,4 @@
             </expr>
         </where>
     </update>
-<<<<<<< HEAD
-    
-    <update sql-case-id="update_with_open_query_function">
-        <table start-index="7" stop-index="106">
-            <function-table start-index="7" stop-index="106">
-                <table-function function-name="OPENQUERY" text="OPENQUERY (MyLinkedServer, 'SELECT GroupName FROM HumanResources.Department WHERE DepartmentID = 4')">
-                    <parameter>
-                        <column name="MyLinkedServer" start-index="18" stop-index="31" />
-                    </parameter>
-                    <parameter>
-                        <literal-expression value="SELECT GroupName FROM HumanResources.Department WHERE DepartmentID = 4" start-index="34" stop-index="105" />
-                    </parameter>
-                </table-function>
-            </function-table>
-        </table>
-        <set start-index="108" stop-index="144">
-            <assignment start-index="112" stop-index="144">
-                <column name="GroupName" start-index="112" stop-index="120" />
-                <assignment-value>
-                    <literal-expression value="Sales and Marketing" start-index="124" stop-index="144" />
-                </assignment-value>
-            </assignment>
-        </set>
-    </update>
-    
-    <update sql-case-id="update_with_open_datasource_function">
-        <table start-index="7" stop-index="130">
-            <function-table start-index="7" stop-index="130">
-                <table-function function-name="OPENDATASOURCE" text="OPENDATASOURCE('SQLNCLI', 'Data Source=&lt;server name&gt;;Integrated Security=SSPI').AdventureWorks2022.HumanResources.Department" />
-            </function-table>
-        </table>
-        <set start-index="132" stop-index="168">
-            <assignment>
-                <column name="GroupName" start-index="136" stop-index="144" />
-                <assignment-value>
-                    <literal-expression value="Sales and Marketing" start-index="148" stop-index="168" />
-                </assignment-value>
-            </assignment>
-        </set>
-        <where start-index="170" stop-index="191">
-            <expr>
-                <binary-operation-expression start-index="176" stop-index="191">
-                    <left>
-                        <column name="DepartmentID" start-index="176" stop-index="187" />
-                    </left>
-                    <right>
-                        <literal-expression value="4" start-index="191" stop-index="191" />
-                    </right>
-                    <operator>=</operator>
-                </binary-operation-expression>
-            </expr>
-        </where>
-    </update>
-    
-    <update sql-case-id="update_with_write_function_and_output_clause">
-        <table start-index="7" stop-index="25">
-            <simple-table name="Document" start-index="7" stop-index="25">
-                <owner name="Production" start-index="7" stop-index="16" />
-            </simple-table>
-        </table>
-        <set start-index="27" stop-index="72">
-            <assignment start-index="31" stop-index="72">
-                <column name="DocumentSummary" start-index="31" stop-index="45" />
-                <assignment-value>
-                    <function function-name="WRITE" text="WRITE (N'features',28,10)" start-index="48" stop-index="72">
-                        <parameter>
-                            <literal-expression value="features" start-index="55" stop-index="65" />
-                        </parameter>
-                        <parameter>
-                            <literal-expression value="28" start-index="67" stop-index="68" />
-                        </parameter>
-                        <parameter>
-                            <literal-expression value="10" start-index="70" stop-index="71" />
-                        </parameter>
-                    </function>
-                </assignment-value>
-            </assignment>
-        </set>
-        <output start-index="74" stop-index="146">
-            <output-table name="@MyTableVar" start-index="136" stop-index="146" />
-            <output-columns>
-                <column-projection name="DocumentSummary" start-index="81" stop-index="103" />
-                <column-projection name="DocumentSummary" start-index="106" stop-index="129" />
-            </output-columns>
-        </output>
-        <where start-index="148" stop-index="200">
-            <expr>
-                <binary-operation-expression start-index="154" stop-index="200">
-                    <left>
-                        <column name="Title" start-index="154" stop-index="158" />
-                    </left>
-                    <right>
-                        <literal-expression value="Front Reflector Bracket Installation" start-index="162" stop-index="200" />
-                    </right>
-                    <operator>=</operator>
-                </binary-operation-expression>
-            </expr>
-        </where>
-    </update>
-    
-    <update sql-case-id="update_with_open_rowset_function_and_subquery">
-        <table start-index="7" stop-index="29">
-            <simple-table name="ProductPhoto" start-index="7" stop-index="29">
-                <owner name="Production" start-index="7" stop-index="16" />
-            </simple-table>
-        </table>
-        <set start-index="31" stop-index="118">
-            <assignment start-index="35" stop-index="118">
-                <column name="ThumbNailPhoto" start-index="35" stop-index="48" />
-                <assignment-value>
-                    <subquery start-index="52" stop-index="118">
-                        <select>
-                            <projections start-index="61" stop-index="61">
-                                <shorthand-projection start-index="61" stop-index="61" />
-                            </projections>
-                            <from start-index="69" stop-index="111">
-                                <function-table table-alias="x" start-index="69" stop-index="111">
-                                    <table-function function-name="OPENROWSET" text="OPENROWSET(BULK 'c:Tires.jpg', SINGLE_BLOB)">
-                                        <parameter>
-                                            <literal-expression value="c:Tires.jpg" start-index="85" stop-index="97" />
-                                        </parameter>
-                                        <parameter>
-                                            <column name="SINGLE_BLOB" start-index="100" stop-index="110" />
-                                        </parameter>
-                                    </table-function>
-                                </function-table>
-                            </from>
-                        </select>
-                    </subquery>
-                </assignment-value>
-            </assignment>
-        </set>
-        <where start-index="120" stop-index="143">
-            <expr>
-                <binary-operation-expression start-index="126" stop-index="143">
-                    <left>
-                        <column name="ProductPhotoID" start-index="126" stop-index="139" />
-                    </left>
-                    <right>
-                        <literal-expression value="1" start-index="143" stop-index="143" />
-                    </right>
-                    <operator>=</operator>
-                </binary-operation-expression>
-            </expr>
-        </where>
-    </update>
-    
-    <update sql-case-id="update_with_filestream">
-        <table start-index="7" stop-index="25">
-            <simple-table name="Records" start-index="7" stop-index="25">
-                <owner name="dbo" start-index="15" stop-index="17">
-                    <owner name="Archive" start-index="7" stop-index="13" />
-                </owner>
-            </simple-table>
-        </table>
-        <set start-index="27" stop-index="72">
-            <assignment start-index="31" stop-index="72">
-                <column name="Chart" start-delimiter="[" end-delimiter="]" start-index="31" stop-index="37" />
-                <assignment-value>
-                    <function function-name="CAST" text="CAST('Xray 1' as VARBINARY(max))" start-index="41" stop-index="72">
-                        <parameter>
-                            <literal-expression value="Xray 1" start-index="46" stop-index="53" />
-                        </parameter>
-                        <parameter>
-                            <data-type value="VARBINARY" start-index="58" stop-index="71" />
-                        </parameter>
-                    </function>
-                </assignment-value>
-            </assignment>
-        </set>
-        <where start-index="74" stop-index="97">
-            <expr>
-                <binary-operation-expression start-index="80" stop-index="97">
-                    <left>
-                        <column name="SerialNumber" start-delimiter="[" end-delimiter="]" start-index="80" stop-index="93" />
-                    </left>
-                    <right>
-                        <literal-expression value="2" start-index="97" stop-index="97" />
-                    </right>
-                    <operator>=</operator>
-                </binary-operation-expression>
-            </expr>
-        </where>
-    </update>
-    
-    <update sql-case-id="update_with_open_query_function">
-        <table start-index="7" stop-index="106">
-            <function-table start-index="7" stop-index="106">
-                <table-function function-name="OPENQUERY" text="OPENQUERY (MyLinkedServer, 'SELECT GroupName FROM HumanResources.Department WHERE DepartmentID = 4')">
-                    <parameter>
-                        <column name="MyLinkedServer" start-index="18" stop-index="31" />
-                    </parameter>
-                    <parameter>
-                        <literal-expression value="SELECT GroupName FROM HumanResources.Department WHERE DepartmentID = 4" start-index="34" stop-index="105" />
-                    </parameter>
-                </table-function>
-            </function-table>
-        </table>
-        <set start-index="108" stop-index="144">
-            <assignment start-index="112" stop-index="144">
-                <column name="GroupName" start-index="112" stop-index="120" />
-                <assignment-value>
-                    <literal-expression value="Sales and Marketing" start-index="124" stop-index="144" />
-                </assignment-value>
-            </assignment>
-        </set>
-    </update>
-    
-    <update sql-case-id="update_with_open_datasource_function">
-        <table start-index="7" stop-index="130">
-            <function-table start-index="7" stop-index="130">
-                <table-function function-name="OPENDATASOURCE" text="OPENDATASOURCE('SQLNCLI', 'Data Source=&lt;server name&gt;;Integrated Security=SSPI').AdventureWorks2022.HumanResources.Department" />
-            </function-table>
-        </table>
-        <set start-index="132" stop-index="168">
-            <assignment>
-                <column name="GroupName" start-index="136" stop-index="144" />
-                <assignment-value>
-                    <literal-expression value="Sales and Marketing" start-index="148" stop-index="168" />
-                </assignment-value>
-            </assignment>
-        </set>
-        <where start-index="170" stop-index="191">
-            <expr>
-                <binary-operation-expression start-index="176" stop-index="191">
-                    <left>
-                        <column name="DepartmentID" start-index="176" stop-index="187" />
-                    </left>
-                    <right>
-                        <literal-expression value="4" start-index="191" stop-index="191" />
-                    </right>
-                    <operator>=</operator>
-                </binary-operation-expression>
-            </expr>
-        </where>
-    </update>
-    
-    <update sql-case-id="update_with_write_function_and_output_clause">
-        <table start-index="7" stop-index="25">
-            <simple-table name="Document" start-index="7" stop-index="25">
-                <owner name="Production" start-index="7" stop-index="16" />
-            </simple-table>
-        </table>
-        <set start-index="27" stop-index="72">
-            <assignment start-index="31" stop-index="72">
-                <column name="DocumentSummary" start-index="31" stop-index="45" />
-                <assignment-value>
-                    <function function-name="WRITE" text="WRITE (N'features',28,10)" start-index="48" stop-index="72">
-                        <parameter>
-                            <literal-expression value="features" start-index="55" stop-index="65" />
-                        </parameter>
-                        <parameter>
-                            <literal-expression value="28" start-index="67" stop-index="68" />
-                        </parameter>
-                        <parameter>
-                            <literal-expression value="10" start-index="70" stop-index="71" />
-                        </parameter>
-                    </function>
-                </assignment-value>
-            </assignment>
-        </set>
-        <output start-index="74" stop-index="146">
-            <output-table name="@MyTableVar" start-index="136" stop-index="146" />
-            <output-columns>
-                <column-projection name="DocumentSummary" start-index="81" stop-index="103" />
-                <column-projection name="DocumentSummary" start-index="106" stop-index="129" />
-            </output-columns>
-        </output>
-        <where start-index="148" stop-index="200">
-            <expr>
-                <binary-operation-expression start-index="154" stop-index="200">
-                    <left>
-                        <column name="Title" start-index="154" stop-index="158" />
-                    </left>
-                    <right>
-                        <literal-expression value="Front Reflector Bracket Installation" start-index="162" stop-index="200" />
-                    </right>
-                    <operator>=</operator>
-                </binary-operation-expression>
-            </expr>
-        </where>
-    </update>
-    
-    <update sql-case-id="update_with_open_rowset_function_and_subquery">
-        <table start-index="7" stop-index="29">
-            <simple-table name="ProductPhoto" start-index="7" stop-index="29">
-                <owner name="Production" start-index="7" stop-index="16" />
-            </simple-table>
-        </table>
-        <set start-index="31" stop-index="118">
-            <assignment start-index="35" stop-index="118">
-                <column name="ThumbNailPhoto" start-index="35" stop-index="48" />
-                <assignment-value>
-                    <subquery start-index="52" stop-index="118">
-                        <select>
-                            <projections start-index="61" stop-index="61">
-                                <shorthand-projection start-index="61" stop-index="61" />
-                            </projections>
-                            <from start-index="69" stop-index="111">
-                                <function-table table-alias="x" start-index="69" stop-index="111">
-                                    <table-function function-name="OPENROWSET" text="OPENROWSET(BULK 'c:Tires.jpg', SINGLE_BLOB)">
-                                        <parameter>
-                                            <literal-expression value="c:Tires.jpg" start-index="85" stop-index="97" />
-                                        </parameter>
-                                        <parameter>
-                                            <column name="SINGLE_BLOB" start-index="100" stop-index="110" />
-                                        </parameter>
-                                    </table-function>
-                                </function-table>
-                            </from>
-                        </select>
-                    </subquery>
-                </assignment-value>
-            </assignment>
-        </set>
-        <where start-index="120" stop-index="143">
-            <expr>
-                <binary-operation-expression start-index="126" stop-index="143">
-                    <left>
-                        <column name="ProductPhotoID" start-index="126" stop-index="139" />
-                    </left>
-                    <right>
-                        <literal-expression value="1" start-index="143" stop-index="143" />
-                    </right>
-                    <operator>=</operator>
-                </binary-operation-expression>
-            </expr>
-        </where>
-    </update>
-    
-    <update sql-case-id="update_with_filestream">
-        <table start-index="7" stop-index="25">
-            <simple-table name="Records" start-index="7" stop-index="25">
-                <owner name="dbo" start-index="15" stop-index="17">
-                    <owner name="Archive" start-index="7" stop-index="13" />
-                </owner>
-            </simple-table>
-        </table>
-        <set start-index="27" stop-index="72">
-            <assignment start-index="31" stop-index="72">
-                <column name="Chart" start-delimiter="[" end-delimiter="]" start-index="31" stop-index="37" />
-                <assignment-value>
-                    <function function-name="CAST" text="CAST('Xray 1' as VARBINARY(max))" start-index="41" stop-index="72">
-                        <parameter>
-                            <literal-expression value="Xray 1" start-index="46" stop-index="53" />
-                        </parameter>
-                        <parameter>
-                            <data-type value="VARBINARY" start-index="58" stop-index="71" />
-                        </parameter>
-                    </function>
-                </assignment-value>
-            </assignment>
-        </set>
-        <where start-index="74" stop-index="97">
-            <expr>
-                <binary-operation-expression start-index="80" stop-index="97">
-                    <left>
-                        <column name="SerialNumber" start-delimiter="[" end-delimiter="]" start-index="80" stop-index="93" />
-                    </left>
-                    <right>
-                        <literal-expression value="2" start-index="97" stop-index="97" />
-                    </right>
-                    <operator>=</operator>
-                </binary-operation-expression>
-            </expr>
-        </where>
-    </update>
-    
-    <update sql-case-id="update_production_product_with_like">
-        <table start-index="7" stop-index="24">
-            <simple-table name="Product" start-index="7" stop-index="24">
-                <owner name="Production" start-index="7" stop-index="16" />
-            </simple-table>
-        </table>
-        <set start-index="26" stop-index="52">
-            <assignment start-index="30" stop-index="52">
-                <column name="Color" start-index="30" stop-index="34" />
-                <assignment-value>
-                    <literal-expression value="Metallic Red" start-index="38" stop-index="52" />
-                </assignment-value>
-            </assignment>
-        </set>
-        <where start-index="54" stop-index="100">
-            <expr>
-                <binary-operation-expression start-index="60" stop-index="100">
-                    <left>
-                        <binary-operation-expression start-index="60" stop-index="81">
-                            <left>
-                                <column name="Name" start-index="60" stop-index="63" />
-                            </left>
-                            <right>
-                                <list-expression start-index="70" stop-index="81">
-                                    <items>
-                                        <literal-expression value="Road-250%" start-index="70" stop-index="81" />
-                                    </items>
-                                </list-expression>
-                            </right>
-                            <operator>LIKE</operator>
-                        </binary-operation-expression>
-                    </left>
-                    <right>
-                        <binary-operation-expression start-index="87" stop-index="100">
-                            <left>
-                                <column name="Color" stop-index="87" start-index="91" />
-                            </left>
-                            <right>
-                                <literal-expression value="Red" start-index="95" stop-index="100" />
-                            </right>
-                            <operator>=</operator>
-                        </binary-operation-expression>
-                    </right>
-                    <operator>AND</operator>
-                </binary-operation-expression>
-            </expr>
-        </where>
-    </update>
-    
-    <update sql-case-id="update_with_current_of">
-        <table start-index="7" stop-index="39">
-            <simple-table start-index="7" stop-index="39">
-                <owner name="HumanResources" start-index="7" stop-index="20" />
-            </simple-table>
-        </table>
-        <set start-index="41" stop-index="60">
-            <assignment start-index="45" stop-index="60">
-                <column name="PayFrequency" start-index="45" stop-index="56" />
-                <assignment-value>
-                    <literal-expression value="2" start-index="60" stop-index="60" />
-                </assignment-value>
-            </assignment>
-        </set>
-        <where start-index="68" stop-index="92">
-            <expr>
-                <common-expression text="CURRENT OF complex_cursor" start-index="68" stop-index="92" />
-            </expr>
-        </where>
-    </update>
-    
-    <update sql-case-id="update_with_plus_eq_symbol">
-        <table start-index="7" stop-index="24">
-            <simple-table name="Product" start-index="7" stop-index="24">
-                <owner name="Production" start-index="7" stop-index="16" />
-            </simple-table>
-        </table>
-        <set start-index="26" stop-index="51">
-            <assignment start-index="30" stop-index="51">
-                <column name="ListPrice" start-index="30" stop-index="38" />
-                <assignment-value>
-                    <column name="@NewPrice" start-index="43" stop-index="51" />
-                </assignment-value>
-            </assignment>
-        </set>
-        <where start-index="53" stop-index="72">
-            <expr>
-                <binary-operation-expression start-index="59" stop-index="72">
-                    <left>
-                        <column name="Color" start-index="59" stop-index="63" />
-                    </left>
-                    <right>
-                        <literal-expression value="Red" start-index="67" stop-index="72" />
-                    </right>
-                    <operator>=</operator>
-                </binary-operation-expression>
-            </expr>
-        </where>
-    </update>
-    
-    <update sql-case-id="update_scrapreason_with_between_and">
-        <table start-index="7" stop-index="28">
-            <simple-table name="ScrapReason" start-index="7" stop-index="28">
-                <owner name="Production" start-index="7" stop-index="16" />
-            </simple-table>
-        </table>
-        <set start-index="30" stop-index="62">
-            <assignment start-index="34" stop-index="62">
-                <column name="Name" start-index="34" stop-index="37" />
-                <assignment-value>
-                    <literal-expression value=" - tool malfunction" start-index="42" stop-index="62" />
-                </assignment-value>
-            </assignment>
-        </set>
-        <where start-index="64" stop-index="100">
-            <expr>
-                <between-expression start-index="70" stop-index="100">
-                    <left>
-                        <column name="ScrapReasonID" start-index="70" stop-index="82" />
-                    </left>
-                    <between-expr>
-                        <literal-expression value="10" start-index="92" stop-index="93" />
-                    </between-expr>
-                    <and-expr>
-                        <literal-expression value="12" start-index="99" stop-index="100" />
-                    </and-expr>
-                    <not>false</not>
-                </between-expression>
-            </expr>
-        </where>
-    </update>
-    
-    <update sql-case-id="update_sr_with_join_subquery">
-        <table start-index="7" stop-index="8">
-            <simple-table name="sr" start-index="7" stop-index="8" />
-        </table>
-        
-    </update>
-=======
->>>>>>> e0b43378
 </sql-parser-test-cases>