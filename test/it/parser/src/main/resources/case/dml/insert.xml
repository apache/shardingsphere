<?xml version="1.0" encoding="UTF-8"?>
<!--
  ~ Licensed to the Apache Software Foundation (ASF) under one or more
  ~ contributor license agreements.  See the NOTICE file distributed with
  ~ this work for additional information regarding copyright ownership.
  ~ The ASF licenses this file to You under the Apache License, Version 2.0
  ~ (the "License"); you may not use this file except in compliance with
  ~ the License.  You may obtain a copy of the License at
  ~
  ~     http://www.apache.org/licenses/LICENSE-2.0
  ~
  ~ Unless required by applicable law or agreed to in writing, software
  ~ distributed under the License is distributed on an "AS IS" BASIS,
  ~ WITHOUT WARRANTIES OR CONDITIONS OF ANY KIND, either express or implied.
  ~ See the License for the specific language governing permissions and
  ~ limitations under the License.
  -->

<sql-parser-test-cases>
    <insert sql-case-id="insert_into_values1">
        <table name="test_nested" start-index="12" stop-index="22" />
        <columns start-index="23" stop-index="23" />
        <values>
            <value>
                <assignment-value>
                    <literal-expression value="1" start-index="31" stop-index="31" />
                </assignment-value>
            </value>
        </values>
    </insert>
    
    <insert sql-case-id="insert_into_values2">
        <table name="emp_table" start-index="12" stop-index="20" />
        <columns start-index="21" stop-index="21" />
        <values>
            <value>
                <assignment-value>
                    <literal-expression value="1" start-index="29" stop-index="29" />
                </assignment-value>
                <assignment-value>
                    <literal-expression value="John" start-index="31" stop-index="36" />
                </assignment-value>
                <assignment-value>
                    <literal-expression value="1000.00" start-index="38" stop-index="44" />
                </assignment-value>
                <assignment-value>
                    <literal-expression value="Architect" start-index="46" stop-index="56" />
                </assignment-value>
            </value>
        </values>
    </insert>
    
    <insert sql-case-id="insert_into_values3">
        <table name="emp_table" start-index="12" stop-index="20" />
        <columns start-index="21" stop-index="21" />
        <values>
            <value>
                <assignment-value>
                    <literal-expression value="2" start-index="29" stop-index="29" />
                </assignment-value>
                <assignment-value>
                    <literal-expression value="Robert" start-index="31" stop-index="38" />
                </assignment-value>
                <assignment-value>
                    <literal-expression value="900.00" start-index="40" stop-index="45" />
                </assignment-value>
                <assignment-value>
                    <literal-expression value="Developer" start-index="47" stop-index="57" />
                </assignment-value>
            </value>
        </values>
    </insert>
    
    <insert sql-case-id="insert_into_values4">
        <table name="emp_table" start-index="12" stop-index="20" />
        <columns start-index="21" stop-index="21" />
        <values>
            <value>
                <assignment-value>
                    <literal-expression value="3" start-index="29" stop-index="29" />
                </assignment-value>
                <assignment-value>
                    <literal-expression value="James" start-index="31" stop-index="37" />
                </assignment-value>
                <assignment-value>
                    <literal-expression value="2000.00" start-index="39" stop-index="45" />
                </assignment-value>
                <assignment-value>
                    <literal-expression value="Director" start-index="47" stop-index="56" />
                </assignment-value>
            </value>
        </values>
    </insert>
    
    <insert sql-case-id="insert_into_values5">
        <table name="dept" start-index="12" stop-index="15" />
        <columns start-index="16" stop-index="16" />
        <values>
            <value>
                <assignment-value>
                    <literal-expression value="1" start-index="24" stop-index="24" />
                </assignment-value>
                <assignment-value>
                    <literal-expression value="Sales" start-index="26" stop-index="32" />
                </assignment-value>
                <assignment-value>
                    <literal-expression value="500 Oracle pkwy" start-index="34" stop-index="50" />
                </assignment-value>
                <assignment-value>
                    <literal-expression value="Redwood S" start-index="52" stop-index="62" />
                </assignment-value>
                <assignment-value>
                    <literal-expression value="CA" start-index="64" stop-index="67" />
                </assignment-value>
                <assignment-value>
                    <literal-expression value="94065" start-index="69" stop-index="75" />
                </assignment-value>
            </value>
        </values>
    </insert>
    
    <insert sql-case-id="insert_into_values6">
        <table name="dept" start-index="12" stop-index="15" />
        <columns start-index="16" stop-index="16" />
        <values>
            <value>
                <assignment-value>
                    <literal-expression value="2" start-index="24" stop-index="24" />
                </assignment-value>
                <assignment-value>
                    <literal-expression value="ST" start-index="26" stop-index="29" />
                </assignment-value>
                <assignment-value>
                    <literal-expression value="400 Oracle Pkwy" start-index="31" stop-index="47" />
                </assignment-value>
                <assignment-value>
                    <literal-expression value="Redwood S" start-index="49" stop-index="59" />
                </assignment-value>
                <assignment-value>
                    <literal-expression value="CA" start-index="61" stop-index="64" />
                </assignment-value>
                <assignment-value>
                    <literal-expression value="94065" start-index="66" stop-index="72" />
                </assignment-value>
            </value>
        </values>
    </insert>
    
    <insert sql-case-id="insert_into_values7">
        <table name="dept" start-index="12" stop-index="15" />
        <columns start-index="16" stop-index="16" />
        <values>
            <value>
                <assignment-value>
                    <literal-expression value="3" start-index="24" stop-index="24" />
                </assignment-value>
                <assignment-value>
                    <literal-expression value="Apps" start-index="26" stop-index="31" />
                </assignment-value>
                <assignment-value>
                    <literal-expression value="300 Oracle pkwy" start-index="33" stop-index="49" />
                </assignment-value>
                <assignment-value>
                    <literal-expression value="Redwood S" start-index="51" stop-index="61" />
                </assignment-value>
                <assignment-value>
                    <literal-expression value="CA" start-index="63" stop-index="66" />
                </assignment-value>
                <assignment-value>
                    <literal-expression value="94065" start-index="68" stop-index="74" />
                </assignment-value>
            </value>
        </values>
    </insert>
    
    <insert sql-case-id="insert_with_all_placeholders" parameters="1, 1, 'init'">
        <table name="t_order" start-index="12" stop-index="18" />
        <columns start-index="20" stop-index="46">
            <column name="order_id" start-index="21" stop-index="28" />
            <column name="user_id" start-index="31" stop-index="37" />
            <column name="status" start-index="40" stop-index="45" />
        </columns>
        <values>
            <value>
                <assignment-value>
                    <parameter-marker-expression parameter-index="0" start-index="56" stop-index="56" />
                    <literal-expression value="1" start-index="56" stop-index="56" />
                </assignment-value>
                <assignment-value>
                    <parameter-marker-expression parameter-index="1" start-index="59" stop-index="59" />
                    <literal-expression value="1" start-index="59" stop-index="59" />
                </assignment-value>
                <assignment-value>
                    <parameter-marker-expression parameter-index="2" start-index="62" stop-index="62" />
                    <literal-expression value="init" start-index="62" stop-index="67" />
                </assignment-value>
            </value>
        </values>
    </insert>
    
    <insert sql-case-id="insert_with_historical_type_cast_syntax" parameters="1, 1, 'init'">
        <table name="t_order" start-index="12" stop-index="18" />
        <columns start-index="20" stop-index="46">
            <column name="order_id" start-index="21" stop-index="28" />
            <column name="user_id" start-index="31" stop-index="37" />
            <column name="status" start-index="40" stop-index="45" />
        </columns>
        <values>
            <value>
                <assignment-value>
                    <parameter-marker-expression parameter-index="0" start-index="56" stop-index="56" />
                    <literal-expression value="1" start-index="56" stop-index="56" />
                </assignment-value>
                <assignment-value>
                    <binary-operation-expression start-index="59" stop-index="65">
                        <left>
                            <parameter-marker-expression parameter-index="2" start-index="59" stop-index="59" />
                        </left>
                        <right>
                            <common-expression text="int4" start-index="62" stop-index="65" />
                        </right>
                        <operator>::</operator>
                    </binary-operation-expression>
                </assignment-value>
                <assignment-value>
                    <binary-operation-expression start-index="68" stop-index="74">
                        <left>
                            <parameter-marker-expression parameter-index="3" start-index="68" stop-index="68" />
                        </left>
                        <right>
                            <common-expression text="text" start-index="71" stop-index="74" />
                        </right>
                        <operator>::</operator>
                    </binary-operation-expression>
                </assignment-value>
            </value>
        </values>
    </insert>

    <insert sql-case-id="insert_with_now_function" parameters="1, 1, 'init'">
        <table name="t_order_item" start-index="12" stop-index="23" />
        <columns start-index="25" stop-index="75">
            <column name="item_id" start-index="26" stop-index="32" />
            <column name="order_id" start-index="35" stop-index="42" />
            <column name="user_id" start-index="45" stop-index="51" />
            <column name="status" start-index="54" stop-index="59" />
            <column name="creation_date" start-index="62" stop-index="74" />
        </columns>
        <values>
            <value>
                <assignment-value>
                    <parameter-marker-expression parameter-index="0" start-index="85" stop-index="85" />
                    <literal-expression value="1" start-index="85" stop-index="85" />
                </assignment-value>
                <assignment-value>
                    <parameter-marker-expression parameter-index="1" start-index="88" stop-index="88" />
                    <literal-expression value="1" start-index="88" stop-index="88" />
                </assignment-value>
                <assignment-value>
                    <parameter-marker-expression parameter-index="2" start-index="91" stop-index="91" />
                    <literal-expression value="init" start-index="91" stop-index="96" />
                </assignment-value>
                <assignment-value>
                    <literal-expression value="insert" start-index="94" stop-index="101" literal-start-index="99" literal-stop-index="106" />
                </assignment-value>
                <assignment-value>
                    <function function-name="now" text="now()" start-index="104" stop-index="108" literal-start-index="109" literal-stop-index="113" />
                </assignment-value>
            </value>
        </values>
    </insert>

    <insert sql-case-id="insert_without_parameters">
        <table name="t_order" start-index="12" stop-index="18" />
        <columns start-index="20" stop-index="46">
            <column name="order_id" start-index="21" stop-index="28" />
            <column name="user_id" start-index="31" stop-index="37" />
            <column name="status" start-index="40" stop-index="45" />
        </columns>
        <values>
            <value>
                <assignment-value>
                    <parameter-marker-expression parameter-index="0" />
                    <literal-expression value="1" start-index="56" stop-index="56" />
                </assignment-value>
                <assignment-value>
                    <parameter-marker-expression parameter-index="1" />
                    <literal-expression value="1" start-index="59" stop-index="59" />
                </assignment-value>
                <assignment-value>
                    <parameter-marker-expression parameter-index="2" />
                    <literal-expression value="insert" start-index="62" stop-index="69" />
                </assignment-value>
            </value>
        </values>
    </insert>

    <insert sql-case-id="insert_with_uuid_column" parameters="1, 1">
        <table name="t_order" start-index="12" stop-index="18" />
        <columns start-index="20" stop-index="28">
            <column name="id" start-index="21" stop-index="22" />
            <column name="uuid" start-index="24" stop-index="27" />
        </columns>
        <values>
            <value>
                <assignment-value>
                    <parameter-marker-expression parameter-index="0" start-index="38" stop-index="38" />
                    <literal-expression value="1" start-index="38" stop-index="38" />
                </assignment-value>
                <assignment-value>
                    <parameter-marker-expression parameter-index="1" start-index="41" stop-index="41" />
                    <literal-expression value="1" start-index="41" stop-index="41" />
                </assignment-value>
            </value>
        </values>
    </insert>

    <insert sql-case-id="insert_with_multiple_values">
        <table name="t_order" start-index="12" stop-index="18" />
        <columns start-index="20" stop-index="46">
            <column name="order_id" start-index="21" stop-index="28" />
            <column name="user_id" start-index="31" stop-index="37" />
            <column name="status" start-index="40" stop-index="45" />
        </columns>
        <values>
            <value>
                <assignment-value>
                    <literal-expression value="1" start-index="56" stop-index="56" />
                </assignment-value>
                <assignment-value>
                    <literal-expression value="1" start-index="59" stop-index="59" />
                </assignment-value>
                <assignment-value>
                    <literal-expression value="insert" start-index="62" stop-index="69" />
                </assignment-value>
            </value>
            <value>
                <assignment-value>
                    <literal-expression value="2" start-index="74" stop-index="74" />
                </assignment-value>
                <assignment-value>
                    <literal-expression value="2" start-index="77" stop-index="77" />
                </assignment-value>
                <assignment-value>
                    <literal-expression value="insert2" start-index="80" stop-index="88" />
                </assignment-value>
            </value>
        </values>
    </insert>

    <insert sql-case-id="insert_with_special_characters">
        <table name="t_order" start-delimiter="`" end-delimiter="`" start-index="12" stop-index="20" />
        <columns start-index="22" stop-index="54">
            <column name="order_id" start-delimiter="`" end-delimiter="`" start-index="23" stop-index="32" />
            <column name="user_id" start-delimiter="`" end-delimiter="`" start-index="35" stop-index="43" />
            <column name="status" start-delimiter="`" end-delimiter="`" start-index="46" stop-index="53" />
        </columns>
        <values>
            <value>
                <assignment-value>
                    <literal-expression value="1" start-index="64" stop-index="64" />
                </assignment-value>
                <assignment-value>
                    <literal-expression value="1" start-index="67" stop-index="67" />
                </assignment-value>
                <assignment-value>
                    <literal-expression value="insert" start-index="70" stop-index="77" />
                </assignment-value>
            </value>
        </values>
    </insert>

    <insert sql-case-id="insert_with_special_syntax">
        <table name="t_order" start-index="33" stop-index="39" />
        <columns start-index="41" stop-index="67">
            <column name="order_id" start-index="42" stop-index="49" />
            <column name="user_id" start-index="52" stop-index="58" />
            <column name="status" start-index="61" stop-index="66" />
        </columns>
        <values>
            <value>
                <assignment-value>
                    <parameter-marker-expression parameter-index="0" />
                    <literal-expression value="1" start-index="77" stop-index="77" />
                </assignment-value>
                <assignment-value>
                    <parameter-marker-expression parameter-index="1" />
                    <literal-expression value="1" start-index="80" stop-index="80" />
                </assignment-value>
                <assignment-value>
                    <parameter-marker-expression parameter-index="2" />
                    <literal-expression value="insert" start-index="83" stop-index="90" />
                </assignment-value>
            </value>
        </values>
        <comment start-index="7" stop-index="26" text="/*+ index(field1) */" />
        <returning>
            <projections start-index="103" stop-index="169">
                <column-projection name="order_id" start-index="103" stop-index="110" />
                <shorthand-projection start-index="113" stop-index="113" />
                <shorthand-projection start-index="116" stop-index="124">
                    <owner name="t_order" start-index="116" stop-index="122" />
                </shorthand-projection>
                <column-projection name="user_id" alias="u" start-index="127" stop-index="135" />
                <column-projection name="status" alias="s" start-index="138" stop-index="156">
                    <owner name="t_order" start-index="138" stop-index="144" />
                </column-projection>
                <expression-projection text="'OK'" alias="result" start-index="159" stop-index="169" />
            </projections>
        </returning>
    </insert>

    <insert sql-case-id="insert_with_all_placeholders_for_table_identifier" parameters="1, 1, 'init'">
        <table name="t_order" start-index="12" stop-index="18" />
        <columns start-index="20" stop-index="70">
            <column name="order_id" start-index="21" stop-index="36">
                <owner name="t_order" start-index="21" stop-index="27" />
            </column>
            <column name="user_id" start-index="39" stop-index="53">
                <owner name="t_order" start-index="39" stop-index="45" />
            </column>
            <column name="status" start-index="56" stop-index="69">
                <owner name="t_order" start-index="56" stop-index="62" />
            </column>
        </columns>
        <values>
            <value>
                <assignment-value>
                    <parameter-marker-expression parameter-index="0" start-index="80" stop-index="80" />
                    <literal-expression value="1" start-index="80" stop-index="80" />
                </assignment-value>
                <assignment-value>
                    <parameter-marker-expression parameter-index="1" start-index="83" stop-index="83" />
                    <literal-expression value="1" start-index="83" stop-index="83" />
                </assignment-value>
                <assignment-value>
                    <parameter-marker-expression parameter-index="2" start-index="86" stop-index="86" />
                    <literal-expression value="init" start-index="86" stop-index="91" />
                </assignment-value>
            </value>
        </values>
    </insert>

    <insert sql-case-id="insert_without_columns_with_all_placeholders" parameters="1, 1, 'init'">
        <table name="t_order" start-index="12" stop-index="18" />
        <columns start-index="19" stop-index="19" />
        <values>
            <value>
                <assignment-value>
                    <parameter-marker-expression parameter-index="0" start-index="28" stop-index="28" />
                    <literal-expression value="1" start-index="28" stop-index="28" />
                </assignment-value>
                <assignment-value>
                    <parameter-marker-expression parameter-index="1" start-index="31" stop-index="31" />
                    <literal-expression value="1" start-index="31" stop-index="31" />
                </assignment-value>
                <assignment-value>
                    <parameter-marker-expression parameter-index="2" start-index="34" stop-index="34" />
                    <literal-expression value="init" start-index="34" stop-index="39" />
                </assignment-value>
            </value>
        </values>
    </insert>

    <insert sql-case-id="insert_set_with_all_placeholders" parameters="1, 1, 'init'">
        <table name="t_order" start-index="12" stop-index="18" />
        <set start-index="20" stop-index="60" literal-stop-index="65">
            <assignment>
                <column name="order_id" start-index="24" stop-index="31" />
                <assignment-value>
                    <parameter-marker-expression parameter-index="0" start-index="35" stop-index="35" />
                    <literal-expression value="1" literal-start-index="35" literal-stop-index="35" />
                </assignment-value>
            </assignment>
            <assignment>
                <column name="user_id" start-index="38" stop-index="44" />
                <assignment-value>
                    <parameter-marker-expression parameter-index="1" start-index="48" stop-index="48" />
                    <literal-expression value="1" literal-start-index="48" literal-stop-index="48" />
                </assignment-value>
            </assignment>
            <assignment>
                <column name="status" start-index="51" stop-index="56" />
                <assignment-value>
                    <parameter-marker-expression parameter-index="2" start-index="60" stop-index="60" />
                    <literal-expression value="init" literal-start-index="60" literal-stop-index="65" />
                </assignment-value>
            </assignment>
        </set>
    </insert>
    <insert sql-case-id="insert_duplicate_key_update">
        <table name="t_order" start-index="12" stop-index="18" />
        <set start-index="20" stop-index="34" literal-stop-index="34">
            <assignment>
                <column name="b" start-index="24" stop-index="24" />
                <assignment-value>
                    <literal-expression value="11" literal-start-index="26" literal-stop-index="29" />
                </assignment-value>
            </assignment>
            <assignment>
                <column name="a" start-index="32" stop-index="32" />
                <assignment-value>
                    <literal-expression value="0" literal-start-index="34" literal-stop-index="34" />
                </assignment-value>
            </assignment>
        </set>
        <on-duplicate-key-columns start-index="43" stop-index="76" literal-start-index="36" literal-stop-index="76">
            <assignment start-index="65" stop-index="69">
                <column name="b" start-index="65" stop-index="65"  />
                <assignment-value>
                    <common-expression literal-text="n.a" start-index="67" stop-index="69" />
                </assignment-value>
            </assignment>
            <assignment start-index="72" stop-index="76">
                <column name="a" start-index="72" stop-index="72"  />
                <assignment-value>
                    <common-expression literal-text="n.b" start-index="74" stop-index="76" />
                </assignment-value>
            </assignment>
        </on-duplicate-key-columns>
    </insert>
    <insert sql-case-id="insert_with_underscore_charset">
        <table name="t_order" start-index="12" stop-index="18" />
        <columns start-index="19" stop-index="19" />
        <values>
            <value>
                <assignment-value>
                    <common-expression literal-text="_utf160x1EC2" start-index="27" stop-index="39" />
                </assignment-value>
            </value>
            <value>
                <assignment-value>
                    <common-expression literal-text="_utf160x1EC3" start-index="44" stop-index="56" />
                </assignment-value>
            </value>
            <value>
                <assignment-value>
                    <common-expression literal-text="_utf160x1EC5" start-index="61" stop-index="73" />
                </assignment-value>
            </value>
            <value>
                <assignment-value>
                    <common-expression literal-text="_utf160x1EC0" start-index="78" stop-index="90" />
                </assignment-value>
            </value>
            <value>
                <assignment-value>
                    <common-expression literal-text="_utf160x1EC7" start-index="95" stop-index="107" />
                </assignment-value>
            </value>
            <value>
                <assignment-value>
                    <common-expression literal-text="_Utf160x1EBF" start-index="112" stop-index="124" />
                </assignment-value>
            </value>
        </values>
    </insert>
    <insert sql-case-id="insert_with_partial_placeholders" parameters="1, 1">
        <table name="t_order" start-index="12" stop-index="18" />
        <columns start-index="20" stop-index="46">
            <column name="order_id" start-index="21" stop-index="28" />
            <column name="user_id" start-index="31" stop-index="37" />
            <column name="status" start-index="40" stop-index="45" />
        </columns>
        <values>
            <value>
                <assignment-value>
                    <parameter-marker-expression parameter-index="0" start-index="56" stop-index="56" />
                    <literal-expression value="1" start-index="56" stop-index="56" />
                </assignment-value>
                <assignment-value>
                    <parameter-marker-expression parameter-index="1" start-index="59" stop-index="59" />
                    <literal-expression value="1" start-index="59" stop-index="59" />
                </assignment-value>
                <assignment-value>
                    <literal-expression value="insert" start-index="62" stop-index="69" />
                </assignment-value>
            </value>
        </values>
    </insert>

    <insert sql-case-id="insert_set_with_partial_placeholders" parameters="1, 1">
        <table name="t_order" start-index="12" stop-index="18" />
        <set start-index="20" stop-index="67">
            <assignment>
                <column name="order_id" start-index="24" stop-index="31" />
                <assignment-value>
                    <parameter-marker-expression parameter-index="0" start-index="35" stop-index="35" />
                    <literal-expression value="1" start-index="35" stop-index="35" />
                </assignment-value>
            </assignment>
            <assignment>
                <column name="user_id" start-index="38" stop-index="44" />
                <assignment-value>
                    <parameter-marker-expression parameter-index="1" start-index="48" stop-index="48" />
                    <literal-expression value="1"  start-index="48" stop-index="48" />
                </assignment-value>
            </assignment>
            <assignment>
                <column name="status" start-index="51" stop-index="56" />
                <assignment-value>
                    <literal-expression value="insert" start-index="60" stop-index="67" />
                </assignment-value>
            </assignment>
        </set>
    </insert>

    <insert sql-case-id="insert_with_generate_key_column" parameters="10000, 1000, 10">
        <table name="t_order_item" start-index="12" stop-index="23" />
        <columns start-index="24" stop-index="74">
            <column name="item_id" start-index="25" stop-index="31" />
            <column name="order_id" start-index="34" stop-index="41" />
            <column name="user_id" start-index="44" stop-index="50" />
            <column name="status" start-index="53" stop-index="58" />
            <column name="creation_date" start-index="61" stop-index="73" />
        </columns>
        <values>
            <value>
                <assignment-value>
                    <parameter-marker-expression parameter-index="0" start-index="84" stop-index="84" />
                    <literal-expression value="10000" start-index="84" stop-index="88" />
                </assignment-value>
                <assignment-value>
                    <parameter-marker-expression parameter-index="1" start-index="87" stop-index="87" />
                    <literal-expression value="1000" start-index="91" stop-index="94" />
                </assignment-value>
                <assignment-value>
                    <parameter-marker-expression parameter-index="2" start-index="90" stop-index="90" />
                    <literal-expression value="10" start-index="97" stop-index="98" />
                </assignment-value>
                <assignment-value>
                    <literal-expression value="insert" start-index="93" stop-index="100" literal-start-index="101" literal-stop-index="108" />
                </assignment-value>
                <assignment-value>
                    <literal-expression value="2017-08-08" start-index="103" stop-index="114" literal-start-index="111" literal-stop-index="122" />
                </assignment-value>
            </value>
        </values>
    </insert>

    <insert sql-case-id="insert_without_generate_key_column" parameters="1000, 10">
        <table name="t_order_item" start-index="12" stop-index="23" />
        <columns start-index="24" stop-index="65">
            <column name="order_id" start-index="25" stop-index="32" />
            <column name="user_id" start-index="35" stop-index="41" />
            <column name="status" start-index="44" stop-index="49" />
            <column name="creation_date" start-index="52" stop-index="64" />
        </columns>
        <values>
            <value>
                <assignment-value>
                    <parameter-marker-expression parameter-index="0" start-index="75" stop-index="75" />
                    <literal-expression value="1000" start-index="75" stop-index="78" />
                </assignment-value>
                <assignment-value>
                    <parameter-marker-expression parameter-index="1" start-index="78" stop-index="78" />
                    <literal-expression value="10" start-index="81" stop-index="82" />
                </assignment-value>
                <assignment-value>
                    <literal-expression value="insert" start-index="81" stop-index="88" literal-start-index="85" literal-stop-index="92" />
                </assignment-value>
                <assignment-value>
                    <literal-expression value="2017-08-08" start-index="91" stop-index="102" literal-start-index="95" literal-stop-index="106" />
                </assignment-value>
            </value>
        </values>
    </insert>

    <insert sql-case-id="insert_set_with_generate_key_column" parameters="10000, 1000, 10">
        <table name="t_order_item" start-index="12" stop-index="23" />
        <set start-index="25" stop-index="113" literal-stop-index="121">
            <assignment>
                <column name="item_id" start-index="29" stop-index="35" />
                <assignment-value>
                    <parameter-marker-expression parameter-index="0" start-index="39" stop-index="39" />
                    <literal-expression value="10000" start-index="39" stop-index="43" />
                </assignment-value>
            </assignment>
            <assignment>
                <column name="order_id" start-index="42" stop-index="49" literal-start-index="46" literal-stop-index="53" />
                <assignment-value>
                    <parameter-marker-expression parameter-index="1" start-index="53" stop-index="53" />
                    <literal-expression value="1000" start-index="57" stop-index="60" />
                </assignment-value>
            </assignment>
            <assignment>
                <column name="user_id" start-index="56" stop-index="62" literal-start-index="63" literal-stop-index="69" />
                <assignment-value>
                    <parameter-marker-expression parameter-index="2" start-index="66" stop-index="66" />
                    <literal-expression value="10" start-index="73" stop-index="74" />
                </assignment-value>
            </assignment>
            <assignment>
                <column name="status" start-index="69" stop-index="74" literal-start-index="77" literal-stop-index="82" />
                <assignment-value>
                    <literal-expression value="insert" start-index="78" stop-index="85" literal-start-index="86" literal-stop-index="93" />
                </assignment-value>
            </assignment>
            <assignment>
                <column name="creation_date" start-index="88" stop-index="100" literal-start-index="96" literal-stop-index="108" />
                <assignment-value>
                    <literal-expression value="2017-08-08" start-index="102" stop-index="113" literal-start-index="110" literal-stop-index="121" />
                </assignment-value>
            </assignment>
        </set>
    </insert>

    <insert sql-case-id="insert_set_without_generate_key_column" parameters="1000, 10">
        <table name="t_order_item" start-index="12" stop-index="23" />
        <set start-index="25" stop-index="100" literal-stop-index="104">
            <assignment>
                <column name="order_id" start-index="29" stop-index="36" />
                <assignment-value>
                    <parameter-marker-expression parameter-index="0" start-index="40" stop-index="40" />
                    <literal-expression value="1000" start-index="40" stop-index="43" />
                </assignment-value>
            </assignment>
            <assignment>
                <column name="user_id" start-index="43" stop-index="49" literal-start-index="46" literal-stop-index="52" />
                <assignment-value>
                    <parameter-marker-expression parameter-index="1" start-index="53" stop-index="53" />
                    <literal-expression value="10" start-index="56" stop-index="57" />
                </assignment-value>
            </assignment>
            <assignment>
                <column name="status" start-index="56" stop-index="61" literal-start-index="60" literal-stop-index="65" />
                <assignment-value>
                    <literal-expression value="insert" start-index="65" stop-index="72" literal-start-index="69" literal-stop-index="76" />
                </assignment-value>
            </assignment>
            <assignment>
                <column name="creation_date" start-index="75" stop-index="87" literal-start-index="79" literal-stop-index="91" />
                <assignment-value>
                    <literal-expression value="2017-08-08" start-index="89" stop-index="100" literal-start-index="93" literal-stop-index="104" />
                </assignment-value>
            </assignment>
        </set>
    </insert>

    <insert sql-case-id="insert_on_duplicate_key_update" parameters="1, 1, 'init'">
        <table name="t_order" start-index="12" stop-index="18" />
        <columns start-index="20" stop-index="46">
            <column name="order_id" start-index="21" stop-index="28" />
            <column name="user_id" start-index="31" stop-index="37" />
            <column name="status" start-index="40" stop-index="45" />
        </columns>
        <values>
            <value>
                <assignment-value>
                    <parameter-marker-expression parameter-index="0" start-index="56" stop-index="56" />
                    <literal-expression value="1" start-index="56" stop-index="56" />
                </assignment-value>
                <assignment-value>
                    <parameter-marker-expression parameter-index="1" start-index="59" stop-index="59" />
                    <literal-expression value="1" start-index="59" stop-index="59" />
                </assignment-value>
                <assignment-value>
                    <parameter-marker-expression parameter-index="2" start-index="62" stop-index="62" />
                    <literal-expression value="init" start-index="62" stop-index="67" />
                </assignment-value>
            </value>
        </values>
        <on-duplicate-key-columns start-index="65" stop-index="111" literal-start-index="70" literal-stop-index="116">
            <assignment start-index="89" stop-index="111" literal-start-index="94" literal-stop-index="116">
                <column name="status" start-index="89" stop-index="94" literal-start-index="94" literal-stop-index="99" />
                <assignment-value>
                    <function function-name="VALUES" text="VALUES(status)" start-index="98" stop-index="111" literal-start-index="103" literal-stop-index="116">
                        <parameter>
                            <column name="status" start-index="105" stop-index="110" literal-start-index="110" literal-stop-index="115" />
                        </parameter>
                    </function>
                </assignment-value>
            </assignment>
        </on-duplicate-key-columns>
    </insert>

    <insert sql-case-id="insert_on_duplicate_key_update_with_placeholders" parameters="1, 1, 'init', 'init'">
        <table name="t_order" start-index="12" stop-index="18" />
        <columns start-index="20" stop-index="46">
            <column name="order_id" start-index="21" stop-index="28" />
            <column name="user_id" start-index="31" stop-index="37" />
            <column name="status" start-index="40" stop-index="45" />
        </columns>
        <values>
            <value>
                <assignment-value>
                    <parameter-marker-expression parameter-index="0" start-index="56" stop-index="56" />
                    <literal-expression value="1" start-index="56" stop-index="56" />
                </assignment-value>
                <assignment-value>
                    <parameter-marker-expression parameter-index="1" start-index="59" stop-index="59" />
                    <literal-expression value="1" start-index="59" stop-index="59" />
                </assignment-value>
                <assignment-value>
                    <parameter-marker-expression parameter-index="2" start-index="62" stop-index="62" />
                    <literal-expression value="init" start-index="62" stop-index="67" />
                </assignment-value>
            </value>
        </values>
        <on-duplicate-key-columns start-index="65" stop-index="98" literal-start-index="70" literal-stop-index="108">
            <assignment start-index="89" stop-index="98" literal-start-index="94" literal-stop-index="108">
                <column name="status" start-index="89" stop-index="94" literal-start-index="94" literal-stop-index="99" />
                <assignment-value>
                    <parameter-marker-expression parameter-index="3" start-index="98" stop-index="98" />
                    <literal-expression value="init" start-index="103" stop-index="108" />
                </assignment-value>
            </assignment>
        </on-duplicate-key-columns>
    </insert>

    <insert sql-case-id="insert_on_duplicate_key_update_with_placeholders_postgres" parameters="1, 1, 'init', 'init'">
        <table name="t_order" start-index="12" stop-index="18" />
        <columns start-index="20" stop-index="46">
            <column name="order_id" start-index="21" stop-index="28" />
            <column name="user_id" start-index="31" stop-index="37" />
            <column name="status" start-index="40" stop-index="45" />
        </columns>
        <values>
            <value>
                <assignment-value>
                    <parameter-marker-expression parameter-index="0" start-index="56" stop-index="56" />
                    <literal-expression value="1" start-index="56" stop-index="56" />
                </assignment-value>
                <assignment-value>
                    <parameter-marker-expression parameter-index="1" start-index="59" stop-index="59" />
                    <literal-expression value="1" start-index="59" stop-index="59" />
                </assignment-value>
                <assignment-value>
                    <parameter-marker-expression parameter-index="2" start-index="62" stop-index="62" />
                    <literal-expression value="init" start-index="62" stop-index="67" />
                </assignment-value>
            </value>
        </values>
        <on-duplicate-key-columns start-index="65" stop-index="111" literal-start-index="70" literal-stop-index="121">
            <assignment start-index="102" stop-index="107" literal-start-index="107" literal-stop-index="121">
                <column name="status" start-index="102" stop-index="107" literal-start-index="107" literal-stop-index="112" />
                <assignment-value>
                    <parameter-marker-expression parameter-index="3" start-index="111" stop-index="111" />
                    <literal-expression value="init" start-index="116" stop-index="121" />
                </assignment-value>
            </assignment>
        </on-duplicate-key-columns>
    </insert>

    <insert sql-case-id="insert_set_with_all_placeholders_for_table_identifier" parameters="1, 1, 'init'">
        <table name="t_order" start-index="12" stop-index="18" />
        <set start-index="20" stop-index="84" literal-stop-index="89">
            <assignment>
                <column name="order_id" start-index="24" stop-index="39">
                    <owner name="t_order" start-index="24" stop-index="30" />
                </column>
                <assignment-value>
                    <parameter-marker-expression parameter-index="0" start-index="43" stop-index="43" />
                    <literal-expression value="1" start-index="43" stop-index="43" />
                </assignment-value>
            </assignment>
            <assignment>
                <column name="user_id" start-index="46" stop-index="60">
                    <owner name="t_order" start-index="46" stop-index="52" />
                </column>
                <assignment-value>
                    <parameter-marker-expression parameter-index="1" start-index="64" stop-index="64" />
                    <literal-expression value="1" start-index="64" stop-index="64" />
                </assignment-value>
            </assignment>
            <assignment>
                <column name="status" start-index="67" stop-index="80">
                    <owner name="t_order" start-index="67" stop-index="73" />
                </column>
                <assignment-value>
                    <parameter-marker-expression parameter-index="2" start-index="84" stop-index="84" />
                    <literal-expression value="init" start-index="84" stop-index="89" />
                </assignment-value>
            </assignment>
        </set>
    </insert>

    <insert sql-case-id="insert_on_duplicate_key_update_with_table_identifier" parameters="1, 1, 'init'">
        <table name="t_order" start-index="12" stop-index="18" />
        <columns start-index="20" stop-index="70">
            <column name="order_id" start-index="21" stop-index="36">
                <owner name="t_order" start-index="21" stop-index="27" />
            </column>
            <column name="user_id" start-index="39" stop-index="53">
                <owner name="t_order" start-index="39" stop-index="45" />
            </column>
            <column name="status" start-index="56" stop-index="69">
                <owner name="t_order" start-index="56" stop-index="62" />
            </column>
        </columns>
        <values>
            <value>
                <assignment-value>
                    <parameter-marker-expression parameter-index="0" start-index="80" stop-index="80" />
                    <literal-expression value="1" start-index="80" stop-index="80" />
                </assignment-value>
                <assignment-value>
                    <parameter-marker-expression parameter-index="1" start-index="83" stop-index="83" />
                    <literal-expression value="1" start-index="83" stop-index="83" />
                </assignment-value>
                <assignment-value>
                    <parameter-marker-expression parameter-index="2" start-index="86" stop-index="86" />
                    <literal-expression value="init" start-index="86" stop-index="91" />
                </assignment-value>
            </value>
        </values>
        <on-duplicate-key-columns start-index="89" stop-index="151" literal-start-index="94" literal-stop-index="156">
            <assignment start-index="118" stop-index="151" literal-start-index="123" literal-stop-index="156">
                <column name="status" start-index="113" stop-index="126" literal-start-index="118" literal-stop-index="131">
                    <owner name="t_order" start-index="113" stop-index="119" literal-start-index="118" literal-stop-index="124" />
                </column>
                <assignment-value>
                    <function function-name="VALUES" text="VALUES(t_order.status)" start-index="130" stop-index="151" literal-start-index="135" literal-stop-index="156">
                        <parameter>
                            <column name="status" start-index="137" stop-index="150" literal-start-index="142" literal-stop-index="155">
                                <owner name="t_order" start-index="137" stop-index="143" literal-start-index="142" literal-stop-index="148" />
                            </column>
                        </parameter>
                    </function>
                </assignment-value>
            </assignment>
        </on-duplicate-key-columns>
    </insert>

    <insert sql-case-id="insert_with_batch" parameters="1000, 10, 'init', 1100, 11, 'init'">
        <table name="t_order" start-index="12" stop-index="18" />
        <columns start-index="20" stop-index="46">
            <column name="order_id" start-index="21" stop-index="28" />
            <column name="user_id" start-index="31" stop-index="37" />
            <column name="status" start-index="40" stop-index="45" />
        </columns>
        <values>
            <value>
                <assignment-value>
                    <parameter-marker-expression parameter-index="0" start-index="56" stop-index="56" />
                    <literal-expression value="1000" start-index="56" stop-index="59" />
                </assignment-value>
                <assignment-value>
                    <parameter-marker-expression parameter-index="1" start-index="59" stop-index="59" />
                    <literal-expression value="10" start-index="62" stop-index="63" />
                </assignment-value>
                <assignment-value>
                    <parameter-marker-expression parameter-index="2" start-index="62" stop-index="62" />
                    <literal-expression value="init" start-index="66" stop-index="71" />
                </assignment-value>
            </value>
            <value>
                <assignment-value>
                    <parameter-marker-expression parameter-index="3" start-index="67" stop-index="67" />
                    <literal-expression value="1100" start-index="76" stop-index="79" />
                </assignment-value>
                <assignment-value>
                    <parameter-marker-expression parameter-index="4" start-index="70" stop-index="70" />
                    <literal-expression value="11" start-index="82" stop-index="83" />
                </assignment-value>
                <assignment-value>
                    <parameter-marker-expression parameter-index="5" start-index="73" stop-index="73" />
                    <literal-expression value="init" start-index="86" stop-index="91" />
                </assignment-value>
            </value>
        </values>
    </insert>

    <insert sql-case-id="insert_with_batch_and_irregular_parameters" parameters="1, 2, 2, 'init'">
        <table name="t_order" start-index="12" stop-index="18" />
        <columns start-index="20" stop-index="46">
            <column name="order_id" start-index="21" stop-index="28" />
            <column name="user_id" start-index="31" stop-index="37" />
            <column name="status" start-index="40" stop-index="45" />
        </columns>
        <values>
            <value>
                <assignment-value>
                    <parameter-marker-expression parameter-index="0" start-index="56" stop-index="56" />
                    <literal-expression value="1" start-index="56" stop-index="56" />
                </assignment-value>
                <assignment-value>
                    <literal-expression value="1" start-index="59" stop-index="59" />
                </assignment-value>
                <assignment-value>
                    <literal-expression value="insert" start-index="62" stop-index="69" />
                </assignment-value>
            </value>
            <value>
                <assignment-value>
                    <parameter-marker-expression parameter-index="1" start-index="74" stop-index="74" />
                    <literal-expression value="2" start-index="74" stop-index="74" />
                </assignment-value>
                <assignment-value>
                    <parameter-marker-expression parameter-index="2" start-index="77" stop-index="77" />
                    <literal-expression value="2" start-index="77" stop-index="77" />
                </assignment-value>
                <assignment-value>
                    <parameter-marker-expression parameter-index="3" start-index="80" stop-index="80" />
                    <literal-expression value="init" start-index="80" stop-index="85" />
                </assignment-value>
            </value>
        </values>
    </insert>

    <insert sql-case-id="insert_with_batch_and_composite_expression" parameters="1, 1, 'init', 2, 2, 'init'">
        <table name="t_order" start-index="12" stop-index="18" />
        <columns start-index="20" stop-index="46">
            <column name="order_id" start-index="21" stop-index="28" />
            <column name="user_id" start-index="31" stop-index="37" />
            <column name="status" start-index="40" stop-index="45" />
        </columns>
        <values>
            <value>
                <assignment-value>
                    <parameter-marker-expression parameter-index="0" start-index="56" stop-index="56" />
                    <literal-expression value="1" start-index="56" stop-index="56" />
                </assignment-value>
                <assignment-value>
                    <parameter-marker-expression parameter-index="1" start-index="59" stop-index="59" />
                    <literal-expression value="1" start-index="59" stop-index="59" />
                </assignment-value>
                <assignment-value>
                    <function function-name="SUBSTR" text="SUBSTR(?, 1)" literal-text="SUBSTR('init', 1)" literal-start-index="62" literal-stop-index="78" start-index="62" stop-index="73" >
                        <parameter>
                            <parameter-marker-expression parameter-index="2" start-index="69" stop-index="69" />
                            <literal-expression value="init" literal-start-index="69" literal-stop-index="74" />
                        </parameter>
                        <parameter>
                            <literal-expression value="1" start-index="72" stop-index="72" literal-start-index="77" literal-stop-index="77" />
                        </parameter>
                    </function>
                </assignment-value>
            </value>
            <value>
                <assignment-value>
                    <parameter-marker-expression parameter-index="3" start-index="78" stop-index="78" />
                    <literal-expression value="2" literal-start-index="83" literal-stop-index="83" />
                </assignment-value>
                <assignment-value>
                    <parameter-marker-expression parameter-index="4" start-index="81" stop-index="81" />
                    <literal-expression value="2" literal-start-index="86" literal-stop-index="86" />
                </assignment-value>
                <assignment-value>
                    <function function-name="SUBSTR" text="SUBSTR(?, 1)" literal-text="SUBSTR('init', 1)" start-index="84" stop-index="95" literal-start-index="89" literal-stop-index="105" >
                        <parameter>
                            <parameter-marker-expression parameter-index="5" start-index="91" stop-index="91" />
                            <literal-expression value="init" literal-start-index="96" literal-stop-index="101" />
                        </parameter>
                        <parameter>
                            <literal-expression value="1" start-index="94" stop-index="94" literal-start-index="104" literal-stop-index="104" />
                        </parameter>
                    </function>
                </assignment-value>
            </value>
        </values>
    </insert>

    <insert sql-case-id="insert_with_batch_and_with_generate_key_column" parameters="10000, 1000, 10, 10010, 1001, 10">
        <table name="t_order_item" start-index="12" stop-index="23" />
        <columns start-index="24" stop-index="74">
            <column name="item_id" start-index="25" stop-index="31" />
            <column name="order_id" start-index="34" stop-index="41" />
            <column name="user_id" start-index="44" stop-index="50" />
            <column name="status" start-index="53" stop-index="58" />
            <column name="creation_date" start-index="61" stop-index="73" />
        </columns>
        <values>
            <value>
                <assignment-value>
                    <parameter-marker-expression parameter-index="0" start-index="84" stop-index="84" />
                    <literal-expression value="10000" start-index="84" stop-index="88" />
                </assignment-value>
                <assignment-value>
                    <parameter-marker-expression parameter-index="1" start-index="87" stop-index="87" />
                    <literal-expression value="1000" start-index="91" stop-index="94" />
                </assignment-value>
                <assignment-value>
                    <parameter-marker-expression parameter-index="2" start-index="90" stop-index="90" />
                    <literal-expression value="10" start-index="97" stop-index="98" />
                </assignment-value>
                <assignment-value>
                    <literal-expression value="insert" start-index="93" stop-index="100" literal-start-index="101" literal-stop-index="108" />
                </assignment-value>
                <assignment-value>
                    <literal-expression value="2017-08-08" start-index="103" stop-index="114" literal-start-index="111" literal-stop-index="122" />
                </assignment-value>
            </value>
            <value>
                <assignment-value>
                    <parameter-marker-expression parameter-index="3" start-index="119" stop-index="119" />
                    <literal-expression value="10010" start-index="127" stop-index="131" />
                </assignment-value>
                <assignment-value>
                    <parameter-marker-expression parameter-index="4" start-index="122" stop-index="122" />
                    <literal-expression value="1001" start-index="134" stop-index="137" />
                </assignment-value>
                <assignment-value>
                    <parameter-marker-expression parameter-index="5" start-index="125" stop-index="125" />
                    <literal-expression value="10" start-index="140" stop-index="141" />
                </assignment-value>
                <assignment-value>
                    <literal-expression value="insert" start-index="128" stop-index="135" literal-start-index="144" literal-stop-index="151" />
                </assignment-value>
                <assignment-value>
                    <literal-expression value="2017-08-08" start-index="138" stop-index="149" literal-start-index="154" literal-stop-index="165" />
                </assignment-value>
            </value>
        </values>
    </insert>

    <insert sql-case-id="insert_with_batch_and_without_generate_key_column" parameters="1000, 10, 1001, 10">
        <table name="t_order_item" start-index="12" stop-index="23" />
        <columns start-index="24" stop-index="65">
            <column name="order_id" start-index="25" stop-index="32" />
            <column name="user_id" start-index="35" stop-index="41" />
            <column name="status" start-index="44" stop-index="49" />
            <column name="creation_date" start-index="52" stop-index="64" />
        </columns>
        <values>
            <value>
                <assignment-value>
                    <parameter-marker-expression parameter-index="0" start-index="75" stop-index="75" />
                    <literal-expression value="1000" start-index="75" stop-index="78" />
                </assignment-value>
                <assignment-value>
                    <parameter-marker-expression parameter-index="1" start-index="78" stop-index="78" />
                    <literal-expression value="10" start-index="81" stop-index="82" />
                </assignment-value>
                <assignment-value>
                    <literal-expression value="insert" start-index="81" stop-index="88" literal-start-index="85" literal-stop-index="92" />
                </assignment-value>
                <assignment-value>
                    <literal-expression value="2017-08-08" start-index="91" stop-index="102" literal-start-index="95" literal-stop-index="106" />
                </assignment-value>
            </value>
            <value>
                <assignment-value>
                    <parameter-marker-expression parameter-index="2" start-index="107" stop-index="107" />
                    <literal-expression value="1001" start-index="111" stop-index="114" />
                </assignment-value>
                <assignment-value>
                    <parameter-marker-expression parameter-index="3" start-index="110" stop-index="110" />
                    <literal-expression value="10" start-index="117" stop-index="118" />
                </assignment-value>
                <assignment-value>
                    <literal-expression value="insert" start-index="113" stop-index="120" literal-start-index="121" literal-stop-index="128" />
                </assignment-value>
                <assignment-value>
                    <literal-expression value="2017-08-08" start-index="123" stop-index="134" literal-start-index="131" literal-stop-index="142" />
                </assignment-value>
            </value>
        </values>
    </insert>

    <insert sql-case-id="insert_with_geography" parameters="7, 200, '{&quot;rule&quot;:&quot;null&quot;}'">
        <table name="t_order" start-index="12" stop-index="18" />
        <columns start-index="19" stop-index="55">
            <column name="user_id" start-index="20" stop-index="26" />
            <column name="order_id" start-index="29" stop-index="36" />
            <column name="start_point" start-index="39" stop-index="49" />
            <column name="rule" start-index="51" stop-index="54" />
        </columns>
        <values>
            <value>
                <assignment-value>
                    <parameter-marker-expression parameter-index="0" start-index="65" stop-index="65" />
                    <literal-expression value="7" start-index="65" stop-index="65" />
                </assignment-value>
                <assignment-value>
                    <parameter-marker-expression parameter-index="1" start-index="68" stop-index="68" />
                    <literal-expression value="200"  start-index="68" stop-index="70" />
                </assignment-value>
                <assignment-value>
                    <common-expression text="ST_GeographyFromText('SRID=4326;POINT(100 200)')" start-index="71" stop-index="118" literal-start-index="73" literal-stop-index="120" />
                    <function function-name="ST_GeographyFromText" text="ST_GeographyFromText('SRID=4326;POINT(100 200)')" start-index="71" stop-index="118" literal-start-index="73" literal-stop-index="120">
                        <parameter>
                            <literal-expression value="SRID=4326;POINT(100 200)" literal-start-index="94" start-index="92" literal-stop-index="119" stop-index="117" />
                        </parameter>
                    </function>
                </assignment-value>
                <assignment-value>
                    <parameter-marker-expression parameter-index="2" start-index="121" stop-index="128" />
                    <common-expression text="'{&quot;rule&quot;:&quot;null&quot;}'::jsonb" start-index="123" stop-index="146" />
                </assignment-value>
            </value>
        </values>
    </insert>

    <insert sql-case-id="insert_without_columns_and_with_generate_key_column" parameters="10000, 1000, 10">
        <table name="t_order_item" start-index="12" stop-index="23" />
        <columns start-index="24" stop-index="24" />
        <values>
            <value>
                <assignment-value>
                    <parameter-marker-expression parameter-index="0" start-index="32" stop-index="32" />
                    <literal-expression value="10000" literal-start-index="32" literal-stop-index="36" />
                </assignment-value>
                <assignment-value>
                    <parameter-marker-expression parameter-index="1" start-index="35" stop-index="35" />
                    <literal-expression value="1000" start-index="35" stop-index="40" literal-start-index="39" literal-stop-index="42" />
                </assignment-value>
                <assignment-value>
                    <parameter-marker-expression parameter-index="2" start-index="38" stop-index="38" />
                    <literal-expression value="10" start-index="38" stop-index="41" literal-start-index="45" literal-stop-index="46" />
                </assignment-value>
                <assignment-value>
                    <literal-expression value="insert" start-index="41" stop-index="48" literal-start-index="49" literal-stop-index="56" />
                </assignment-value>
                <assignment-value>
                    <literal-expression value="2017-08-08" start-index="51" stop-index="62" literal-start-index="59" literal-stop-index="70" />
                </assignment-value>
            </value>
        </values>
    </insert>

    <insert sql-case-id="insert_without_columns_and_without_generate_key_column" parameters="1000, 10">
        <table name="t_order_item" start-index="12" stop-index="23" />
        <columns start-index="24" stop-index="24" />
        <values>
            <value>
                <assignment-value>
                    <parameter-marker-expression parameter-index="0" start-index="32" stop-index="32" />
                    <literal-expression value="1000" start-index="32" stop-index="35" />
                </assignment-value>
                <assignment-value>
                    <parameter-marker-expression parameter-index="1" start-index="35" stop-index="35" />
                    <literal-expression value="10"  start-index="38" stop-index="39" />
                </assignment-value>
                <assignment-value>
                    <literal-expression value="insert" start-index="38" stop-index="45" literal-start-index="42" literal-stop-index="49" />
                </assignment-value>
                <assignment-value>
                    <literal-expression value="2017-08-08" start-index="48" stop-index="59" literal-start-index="52" literal-stop-index="63" />
                </assignment-value>
            </value>
        </values>
    </insert>

    <!-- // TODO
    <insert sql-case-id="assertInsertSelect" sql="INSERT INTO `order` ('order_id', 'state') (SELECT 1, 'RUNNING' FROM dual UNION ALL SELECT 2, 'RUNNING' FROM dual )"">
        <table name="order" />
        <condition-contexts>
           <condition-context/>
        </condition-contexts>
    </insert>
    -->

    <insert sql-case-id="insert_with_one_auto_increment_column">
        <table name="t_auto_increment_table" start-index="12" stop-index="33" />
        <columns start-index="34" stop-index="34" />
        <values>
            <value />
        </values>
    </insert>

    <insert sql-case-id="insert_with_double_value">
        <table name="t_double_test" start-index="12" stop-index="24" />
        <columns start-index="25" stop-index="30">
            <column name="col1" start-index="26" stop-index="29" />
        </columns>
        <values>
            <value>
                <assignment-value>
                    <literal-expression value="1.22" start-index="39" stop-index="42" />
                </assignment-value>
            </value>
        </values>
    </insert>

    <insert sql-case-id="insert_with_null_value">
        <table name="t_null_value_test" start-index="12" stop-index="28" />
        <columns start-index="29" stop-index="34">
            <column name="col1" start-index="30" stop-index="33" />
        </columns>
        <values>
            <value>
                <assignment-value>
                    <literal-expression value="null" start-index="43" stop-index="46" />
                </assignment-value>
            </value>
        </values>
    </insert>

    <insert sql-case-id="insert_with_blob_value">
        <table name="t_blob_value_test" start-index="12" stop-index="28" />
        <columns start-index="29" stop-index="34">
            <column name="col1" start-index="30" stop-index="33" />
        </columns>
        <values>
            <value>
                <assignment-value>
                    <common-expression text="_BINARY'This is a binary value.'" start-index="43" stop-index="74" />
                </assignment-value>
            </value>
        </values>
    </insert>

    <insert sql-case-id="insert_with_function" parameters="1000, 10">
        <table name="t_order" start-index="12" stop-index="18" />
        <columns start-index="19" stop-index="51">
            <column name="present_date" start-index="20" stop-index="31" />
            <column name="order_id" start-index="34" stop-index="41" />
            <column name="user_id" start-index="44" stop-index="50" />
        </columns>
        <values>
            <value>
                <assignment-value>
                    <function function-name="curdate" text="curdate()" start-index="61" stop-index="69" literal-start-index="61" literal-stop-index="69" />
                </assignment-value>
                <assignment-value>
                    <parameter-marker-expression parameter-index="0" start-index="72" stop-index="72" />
                    <literal-expression value="1000" start-index="72" stop-index="75" />
                </assignment-value>
                <assignment-value>
                    <parameter-marker-expression parameter-index="1" start-index="75" stop-index="75" />
                    <literal-expression value="10" start-index="78" stop-index="79" />
                </assignment-value>
            </value>
        </values>
    </insert>

    <insert sql-case-id="insert_on_duplicate_key_update_with_complicated_expression" parameters="1, 2, 45, 2000">
        <table name="emp" start-index="12" stop-index="14" />
        <columns start-index="15" stop-index="42">
            <column name="order_id" start-index="16" stop-index="23" />
            <column name="emp_id" start-index="25" stop-index="30" />
            <column name="age" start-index="32" stop-index="34" />
            <column name="salary" start-index="36" stop-index="41" />
        </columns>
        <values>
            <value>
                <assignment-value>
                    <parameter-marker-expression parameter-index="0" start-index="52" stop-index="52" />
                    <literal-expression value="1" start-index="52" stop-index="52" />
                </assignment-value>
                <assignment-value>
                    <parameter-marker-expression parameter-index="1" start-index="54" stop-index="54" />
                    <literal-expression value="2" start-index="54" stop-index="54" />
                </assignment-value>
                <assignment-value>
                    <parameter-marker-expression parameter-index="2" start-index="56" stop-index="56" />
                    <literal-expression value="45" start-index="56" stop-index="57" />
                </assignment-value>
                <assignment-value>
                    <parameter-marker-expression parameter-index="3" start-index="58" stop-index="58" />
                    <literal-expression value="2000" start-index="59" stop-index="62" />
                </assignment-value>
            </value>
        </values>
        <on-duplicate-key-columns start-index="61" stop-index="126" literal-start-index="65" literal-stop-index="130">
            <assignment>
                <column name="salary" start-index="85" stop-index="90" literal-start-index="89" literal-stop-index="94" />
                <assignment-value>
                    <binary-operation-expression start-index="94" stop-index="126" literal-start-index="98" literal-stop-index="130">
                        <left>
                            <binary-operation-expression start-index="94" stop-index="122" literal-start-index="98" literal-stop-index="126">
                                <left>
                                    <function function-name="VALUES" text="VALUES(salary)" start-index="94" stop-index="107" literal-start-index="98" literal-stop-index="111">
                                        <parameter>
                                            <column name="salary" start-index="101" stop-index="106" literal-start-index="105" literal-stop-index="110" />
                                        </parameter>
                                        <literalText>VALUES(salary)</literalText>
                                    </function>
                                </left>
                                <operator>+</operator>
                                <right>
                                    <function function-name="VALUES" text="VALUES(salary)" start-index="109" stop-index="122" literal-start-index="113" literal-stop-index="126">
                                        <parameter>
                                            <column name="salary" start-index="116" stop-index="121" literal-start-index="120" literal-stop-index="125" />
                                        </parameter>
                                        <literalText>VALUES(salary)</literalText>
                                    </function>
                                </right>
                            </binary-operation-expression>
                        </left>
                        <operator>*</operator>
                        <right>
                            <literal-expression value="0.2" start-index="124" stop-index="126" literal-start-index="128" literal-stop-index="130" />
                        </right>
                    </binary-operation-expression>
                </assignment-value>
            </assignment>
        </on-duplicate-key-columns>
    </insert>

    <insert sql-case-id="insert_with_unix_timestamp_function" parameters="'2019-10-19', 1000, 10">
        <table name="t_order" start-index="12" stop-index="18" />
        <columns start-index="19" stop-index="45">
            <column name="status" start-index="20" stop-index="25" />
            <column name="order_id" start-index="28" stop-index="35" />
            <column name="user_id" start-index="38" stop-index="44" />
        </columns>
        <values>
            <value>
                <assignment-value>
                    <function function-name="unix_timestamp" text="unix_timestamp(?)" literal-text="unix_timestamp('2019-10-19')" start-index="55" stop-index="71" literal-start-index="55" literal-stop-index="82">
                        <parameter>
                            <literal-expression value="2019-10-19" start-index="70" stop-index="81" />
                            <parameter-marker-expression parameter-index="0" start-index="70" stop-index="70" />
                        </parameter>
                    </function>
                </assignment-value>
                <assignment-value>
                    <parameter-marker-expression parameter-index="1" start-index="74" stop-index="74" />
                    <literal-expression value="1000" start-index="85" stop-index="88" />
                </assignment-value>
                <assignment-value>
                    <parameter-marker-expression parameter-index="2" start-index="77" stop-index="77" />
                    <literal-expression value="10" start-index="91" stop-index="92" />
                </assignment-value>
            </value>
        </values>
    </insert>

    <insert sql-case-id="insert_with_aggregation_function_column_name" parameters="1, 1, 1">
        <table name="t_order" start-index="12" stop-index="18" />
        <columns start-index="20" stop-index="45">
            <column name="order_id" start-index="21" stop-index="28" />
            <column name="user_id" start-index="31" stop-index="37" />
            <column name="count" start-index="40" stop-index="44" />
        </columns>
        <values>
            <value>
                <assignment-value>
                    <parameter-marker-expression parameter-index="0" start-index="55" stop-index="55" />
                    <literal-expression value="1" start-index="55" stop-index="55" />
                </assignment-value>
                <assignment-value>
                    <parameter-marker-expression parameter-index="1" start-index="58" stop-index="58" />
                    <literal-expression value="1" start-index="58" stop-index="58" />
                </assignment-value>
                <assignment-value>
                    <parameter-marker-expression parameter-index="2" start-index="61" stop-index="61" />
                    <literal-expression value="1" start-index="61" stop-index="61" />
                </assignment-value>
            </value>
        </values>
    </insert>

    <insert sql-case-id="insert_with_str_to_date" parameters="'2019-12-10', 1, 1">
        <table name="t_order" start-index="12" stop-index="18" />
        <columns start-index="19" stop-index="51">
            <column name="present_date" start-index="20" stop-index="31" />
            <column name="order_id" start-index="34" stop-index="41" />
            <column name="user_id" start-index="44" stop-index="50" />
        </columns>
        <values>
            <value>
                <assignment-value>
                    <parameter-marker-expression parameter-index="0" start-index="89" stop-index="89" />
                    <function function-name="str_to_date" text="str_to_date(?, '%Y-%m-%d')" literal-text="str_to_date('2019-12-10', '%Y-%m-%d')" start-index="61" stop-index="86" literal-start-index="61" literal-stop-index="97">
                        <parameter>
                            <literal-expression value="2019-12-10" start-index="73" stop-index="73" literal-start-index="73" literal-stop-index="84" />
                            <parameter-marker-expression parameter-index="0" start-index="73" stop-index="73" />
                        </parameter>
                        <parameter>
                            <literal-expression value="%Y-%m-%d" start-index="76" stop-index="85" literal-start-index="87" literal-stop-index="96" />
                        </parameter>
                    </function>
                </assignment-value>
                <assignment-value>
                    <parameter-marker-expression parameter-index="1" start-index="89" stop-index="89" />
                    <literal-expression value="1" start-index="100" stop-index="100" />
                </assignment-value>
                <assignment-value>
                    <parameter-marker-expression parameter-index="2" start-index="92" stop-index="92" />
                    <literal-expression value="1" start-index="103" stop-index="103" />
                </assignment-value>
            </value>
        </values>
    </insert>

    <insert sql-case-id="insert_on_duplicate_key_update_with_base64_aes_encrypt" parameters="1, 1, 'init'">
        <table name="t_order" start-index="12" stop-index="18" />
        <set start-index="20" stop-index="111" literal-stop-index="116">
            <assignment start-index="24" stop-index="35">
                <column name="order_id" start-index="24" stop-index="31" />
                <assignment-value>
                    <parameter-marker-expression parameter-index="0" start-index="35" stop-index="35" />
                    <literal-expression value="1" start-index="35" stop-index="35" literal-start-index="35" literal-stop-index="35" />
                </assignment-value>
            </assignment>
            <assignment start-index="38" stop-index="48">
                <column name="user_id" start-index="38" stop-index="44" />
                <assignment-value>
                    <parameter-marker-expression parameter-index="1" start-index="48" stop-index="48" />
                    <literal-expression value="1" start-index="48" stop-index="48" literal-start-index="48" literal-stop-index="48" />
                </assignment-value>
            </assignment>
            <assignment start-index="51" stop-index="111" literal-stop-index="116">
                <column name="status" start-index="51" stop-index="56" />
                <assignment-value>
                    <function function-name="convert" text="convert(to_base64(aes_encrypt(?, 'key')) USING utf8)" literal-text="convert(to_base64(aes_encrypt('init', 'key')) USING utf8)" start-index="60" stop-index="111" literal-start-index="60" literal-stop-index="116" />
                </assignment-value>
            </assignment>
        </set>
        <on-duplicate-key-columns start-index="113" stop-index="159" literal-start-index="118" literal-stop-index="164">
            <assignment start-index="118" stop-index="164" literal-start-index="123" literal-stop-index="169">
                <column name="status" start-index="137" stop-index="142" literal-start-index="142" literal-stop-index="147" />
                <assignment-value>
                    <common-expression text="VALUES(status)" start-index="146" stop-index="159" literal-start-index="151" literal-stop-index="164" />
                    <function function-name="VALUES" text="VALUES(status)" start-index="146" stop-index="159" literal-start-index="151" literal-stop-index="164">
                        <parameter>
                            <column name="status" start-index="153" stop-index="158" literal-start-index="158" literal-stop-index="163" />
                        </parameter>
                    </function>
                </assignment-value>
            </assignment>
        </on-duplicate-key-columns>
    </insert>

    <insert sql-case-id="insert_all_with_all_placeholders" parameters="1, 1, 'init', 2, 2, 'init', 3, 3, 'init'">
        <multi-table-insert-type value="ALL" />
        <multi-table-insert-into start-index="11" stop-index="183" literal-start-index="11" literal-stop-index="198">
            <insert-statement parameters="1, 1, 'init'">
                <table name="t_order" start-index="16" stop-index="22" />
                <columns start-index="24" stop-index="50">
                    <column name="order_id" start-index="25" stop-index="32" />
                    <column name="user_id" start-index="35" stop-index="41" />
                    <column name="status" start-index="44" stop-index="49" />
                </columns>
                <values>
                    <value>
                        <assignment-value>
                            <parameter-marker-expression parameter-index="0" start-index="60" stop-index="60" />
                            <literal-expression value="1" start-index="60" stop-index="60" />
                        </assignment-value>
                        <assignment-value>
                            <parameter-marker-expression parameter-index="1" start-index="63" stop-index="63" />
                            <literal-expression value="1" start-index="63" stop-index="63" />
                        </assignment-value>
                        <assignment-value>
                            <parameter-marker-expression parameter-index="2" start-index="66" stop-index="66" />
                            <literal-expression value="init" start-index="66" stop-index="71" />
                        </assignment-value>
                    </value>
                </values>
            </insert-statement>
            <insert-statement parameters="2, 2, 'init'">
                <table name="t_order" start-index="74" stop-index="80" literal-start-index="79" literal-stop-index="85" />
                <columns start-index="82" stop-index="108" literal-start-index="87" literal-stop-index="113">
                    <column name="order_id" start-index="83" stop-index="90" literal-start-index="88" literal-stop-index="95" />
                    <column name="user_id" start-index="93" stop-index="99" literal-start-index="98" literal-stop-index="104" />
                    <column name="status" start-index="102" stop-index="107" literal-start-index="107" literal-stop-index="112" />
                </columns>
                <values>
                    <value>
                        <assignment-value>
                            <parameter-marker-expression parameter-index="3" start-index="118" stop-index="118" />
                            <literal-expression value="2" start-index="123" stop-index="123" />
                        </assignment-value>
                        <assignment-value>
                            <parameter-marker-expression parameter-index="4" start-index="121" stop-index="121" />
                            <literal-expression value="2" start-index="126" stop-index="126" />
                        </assignment-value>
                        <assignment-value>
                            <parameter-marker-expression parameter-index="5" start-index="124" stop-index="124" />
                            <literal-expression value="init" start-index="129" stop-index="134" />
                        </assignment-value>
                    </value>
                </values>
            </insert-statement>
            <insert-statement parameters="2, 2, 'init'">
                <table name="t_order" start-index="132" stop-index="138" literal-start-index="142" literal-stop-index="148" />
                <columns start-index="140" stop-index="166" literal-start-index="150" literal-stop-index="176">
                    <column name="order_id" start-index="141" stop-index="148" literal-start-index="151" literal-stop-index="158" />
                    <column name="user_id" start-index="151" stop-index="157" literal-start-index="161" literal-stop-index="167" />
                    <column name="status" start-index="160" stop-index="165" literal-start-index="170" literal-stop-index="175" />
                </columns>
                <values>
                    <value>
                        <assignment-value>
                            <parameter-marker-expression parameter-index="6" start-index="176" stop-index="176" />
                            <literal-expression value="3" start-index="186" stop-index="186" />
                        </assignment-value>
                        <assignment-value>
                            <parameter-marker-expression parameter-index="7" start-index="179" stop-index="179" />
                            <literal-expression value="3" start-index="189" stop-index="189" />
                        </assignment-value>
                        <assignment-value>
                            <parameter-marker-expression parameter-index="8" start-index="182" stop-index="182" />
                            <literal-expression value="init" start-index="192" stop-index="197" />
                        </assignment-value>
                    </value>
                </values>
            </insert-statement>
        </multi-table-insert-into>
        <select>
            <from>
                <simple-table name="dual" start-index="199" stop-index="202" literal-start-index="214" literal-stop-index="217" />
            </from>
            <projections start-index="192" stop-index="192" literal-start-index="207" literal-stop-index="207">
                <shorthand-projection start-index="192" stop-index="192" literal-start-index="207" literal-stop-index="207" />
            </projections>
        </select>
    </insert>

    <insert sql-case-id="insert_with_str_date_add" parameters="1, 1, 1">
        <table name="t_order" start-index="12" stop-index="18" />
        <columns start-index="19" stop-index="51">
            <column name="present_date" start-index="20" stop-index="31" />
            <column name="order_id" start-index="34" stop-index="41" />
            <column name="user_id" start-index="44" stop-index="50" />
        </columns>
        <values>
            <value>
                <assignment-value>
                    <function function-name="date_add" text="date_add(now(),interval ? second)" literal-text="date_add(now(),interval 1 second)" start-index="61" stop-index="93" literal-start-index="61" literal-stop-index="93">
                        <parameter>
                            <function function-name="now" text="now()" start-index="70" stop-index="74" />
                        </parameter>
                        <parameter>
                            <function function-name="interval" text="interval" start-index="76" stop-index="83" >
                                <parameter>
                                    <parameter-marker-expression parameter-index="0" start-index="85" stop-index="85" />
                                    <literal-expression value="1" start-index="85" stop-index="85" />
                                </parameter>
                                <parameter>
                                    <literal-expression value="second" start-index="87" stop-index="92" />
                                </parameter>
                            </function>
                        </parameter>
                    </function>
                </assignment-value>
                <assignment-value>
                    <parameter-marker-expression parameter-index="1" start-index="96" stop-index="96" />
                    <literal-expression value="1" start-index="96" stop-index="96" />
                </assignment-value>
                <assignment-value>
                    <parameter-marker-expression parameter-index="2" start-index="99" stop-index="99" />
                    <literal-expression value="1" start-index="99" stop-index="99" />
                </assignment-value>
            </value>
        </values>
    </insert>

    <insert sql-case-id="insert_select_with_all_columns" parameters="100">
        <table name="t_order" start-index="12" stop-index="18" />
        <columns start-index="20" stop-index="46">
            <column name="order_id" start-index="21" stop-index="28" />
            <column name="user_id" start-index="31" stop-index="37" />
            <column name="status" start-index="40" stop-index="45" />
        </columns>
        <select parameters="100">
            <from>
                <simple-table name="t_order" start-index="86" stop-index="92" />
            </from>
            <projections start-index="55" stop-index="79">
                <column-projection name="order_id" start-index="55" stop-index="62" />
                <column-projection name="user_id" start-index="65" stop-index="71" />
                <column-projection name="status" start-index="74" stop-index="79" />
            </projections>
            <where start-index="94" stop-index="111" literal-stop-index="113">
                <expr>
                    <binary-operation-expression start-index="100" stop-index="111" literal-stop-index="113">
                        <left>
                            <column name="order_id" start-index="100" stop-index="107" />
                        </left>
                        <operator>=</operator>
                        <right>
                            <literal-expression value="100" start-index="111" stop-index="113" />
                            <parameter-marker-expression parameter-index="0" start-index="111" stop-index="111" />
                        </right>
                    </binary-operation-expression>
                </expr>
            </where>
        </select>
    </insert>

    <insert sql-case-id="insert_select_without_columns" parameters="100">
        <table name="t_order" start-index="12" stop-index="18" />
        <columns start-index="19" stop-index="19" />
        <select parameters="100">
            <from>
                <simple-table name="t_order" start-index="58" stop-index="64" />
            </from>
            <projections start-index="27" stop-index="51">
                <column-projection name="order_id" start-index="27" stop-index="34" />
                <column-projection name="user_id" start-index="37" stop-index="43" />
                <column-projection name="status" start-index="46" stop-index="51" />
            </projections>
            <where start-index="66" stop-index="83" literal-stop-index="85">
                <expr>
                    <binary-operation-expression start-index="72" stop-index="83" literal-stop-index="85">
                        <left>
                            <column name="order_id" start-index="72" stop-index="79" />
                        </left>
                        <operator>=</operator>
                        <right>
                            <literal-expression value="100" start-index="83" stop-index="85" />
                            <parameter-marker-expression parameter-index="0" start-index="83" stop-index="83" />
                        </right>
                    </binary-operation-expression>
                </expr>
            </where>
        </select>
    </insert>

    <insert sql-case-id="insert_select_with_generate_key_column" parameters="100">
        <table name="t_order_item" start-index="12" stop-index="23" />
        <columns start-index="24" stop-index="74">
            <column name="item_id" start-index="25" stop-index="31" />
            <column name="order_id" start-index="34" stop-index="41" />
            <column name="user_id" start-index="44" stop-index="50" />
            <column name="status" start-index="53" stop-index="58" />
            <column name="creation_date" start-index="61" stop-index="73" />
        </columns>
        <select parameters="100">
            <from>
                <simple-table name="t_order_item" start-index="139" stop-index="150" />
            </from>
            <projections start-index="83" stop-index="132">
                <column-projection name="item_id" start-index="83" stop-index="89" />
                <column-projection name="order_id" start-index="92" stop-index="99" />
                <column-projection name="user_id" start-index="102" stop-index="108" />
                <expression-projection text="insert" start-index="111" stop-index="118" />
                <expression-projection text="2017-08-08" start-index="121" stop-index="132" />
            </projections>
            <where start-index="152" stop-index="168" literal-stop-index="170">
                <expr>
                    <binary-operation-expression start-index="158" stop-index="168" literal-stop-index="170">
                        <left>
                            <column name="item_id" start-index="158" stop-index="164" />
                        </left>
                        <operator>=</operator>
                        <right>
                            <literal-expression value="100" start-index="168" stop-index="170" />
                            <parameter-marker-expression parameter-index="0" start-index="168" stop-index="168" />
                        </right>
                    </binary-operation-expression>
                </expr>
            </where>
        </select>
    </insert>

    <insert sql-case-id="insert_select_without_generate_key_column" parameters="100">
        <table name="t_order_item" start-index="12" stop-index="23" />
        <columns start-index="24" stop-index="65">
            <column name="order_id" start-index="25" stop-index="32" />
            <column name="user_id" start-index="35" stop-index="41" />
            <column name="status" start-index="44" stop-index="49" />
            <column name="creation_date" start-index="52" stop-index="64" />
        </columns>
        <select parameters="100">
            <from>
                <simple-table name="t_order_item" start-index="121" stop-index="132" />
            </from>
            <projections start-index="74" stop-index="114">
                <column-projection name="order_id" start-index="74" stop-index="81" />
                <column-projection name="user_id" start-index="84" stop-index="90" />
                <expression-projection text="insert" start-index="93" stop-index="100" />
                <expression-projection text="2017-08-08" start-index="103" stop-index="114" />
            </projections>
            <where start-index="134" stop-index="151" literal-stop-index="153">
                <expr>
                    <binary-operation-expression start-index="140" stop-index="151" literal-stop-index="153">
                        <left>
                            <column name="order_id" start-index="140" stop-index="147" />
                        </left>
                        <operator>=</operator>
                        <right>
                            <literal-expression value="100" start-index="151" stop-index="153" />
                            <parameter-marker-expression parameter-index="0" start-index="151" stop-index="151" />
                        </right>
                    </binary-operation-expression>
                </expr>
            </where>
        </select>
    </insert>

    <insert sql-case-id="insert_select_on_duplicate_key_update" parameters="100">
        <table name="t_order" start-index="12" stop-index="18" />
        <columns start-index="19" stop-index="45">
            <column name="order_id" start-index="20" stop-index="27" />
            <column name="user_id" start-index="30" stop-index="36" />
            <column name="status" start-index="39" stop-index="44" />
        </columns>
        <select parameters="100">
            <from>
                <simple-table name="t_order" start-index="85" stop-index="91" />
            </from>
            <projections start-index="54" stop-index="78">
                <column-projection name="order_id" start-index="54" stop-index="61" />
                <column-projection name="user_id" start-index="64" stop-index="70" />
                <column-projection name="status" start-index="73" stop-index="78" />
            </projections>
            <where start-index="93" stop-index="110" literal-stop-index="112">
                <expr>
                    <binary-operation-expression start-index="99" stop-index="110" literal-stop-index="112">
                        <left>
                            <column name="order_id" start-index="99" stop-index="106" />
                        </left>
                        <operator>=</operator>
                        <right>
                            <literal-expression value="100" start-index="110" stop-index="112" />
                            <parameter-marker-expression parameter-index="0" start-index="110" stop-index="110" />
                        </right>
                    </binary-operation-expression>
                </expr>
            </where>
        </select>
        <on-duplicate-key-columns start-index="112" stop-index="158" literal-start-index="114" literal-stop-index="160">
            <assignment start-index="136" stop-index="158" literal-start-index="138" literal-stop-index="160">
                <column name="status" start-index="136" stop-index="141" literal-start-index="138" literal-stop-index="143" />
                <assignment-value>
                    <function function-name="VALUES" text="VALUES(status)" start-index="145" stop-index="158" literal-start-index="147" literal-stop-index="160">
                        <parameter>
                            <column name="status" start-index="152" stop-index="157" literal-start-index="154" literal-stop-index="159" />
                        </parameter>
                    </function>
                </assignment-value>
            </assignment>
        </on-duplicate-key-columns>
    </insert>

    <insert sql-case-id="insert_with_emoji_value" >
        <table name="t_emoji_test" start-index="12" stop-index="23" />
        <columns start-index="24" stop-index="29">
            <column name="col1" start-index="25" stop-index="28" />
        </columns>
        <values>
            <value>
                <assignment-value>
                    <parameter-marker-expression parameter-index="0" start-index="99" stop-index="99" />
                    <literal-expression value="test😀" start-index="38" stop-index="45" />
                </assignment-value>
            </value>
        </values>
    </insert>

    <insert sql-case-id="insert_with_digit_literals_value">
        <table name="digit_literals_value_test" start-index="12" stop-index="36" />
        <columns start-index="37" stop-index="48">
            <column name="col1" start-index="38" stop-index="41" />
            <column name="col2" start-index="44" stop-index="47" />
        </columns>
        <values>
            <value>
                <assignment-value>
                    <common-expression text="x'1234'" start-index="57" stop-index="63" />
                </assignment-value>
                <assignment-value>
                    <common-expression text="x''" start-index="66" stop-index="68" />
                </assignment-value>
            </value>
        </values>
    </insert>

    <insert sql-case-id="insert_with_with_clause">
        <with start-index="0" stop-index="70">
            <common-table-expression name = "cte" start-index="5" stop-index="70">
                <column name="order_id" start-index="10" stop-index="17" />
                <column name="user_id" start-index="20" stop-index="26" />
                <subquery-expression start-index="33" stop-index="69">
                    <select>
                        <from>
                            <simple-table name="t_order" start-index="63" stop-index="69" />
                        </from>
                        <projections start-index="40" stop-index="56">
                            <column-projection name="order_id" start-index="40" stop-index="47" />
                            <column-projection name="user_id" start-index="50" stop-index="56" />
                        </projections>
                    </select>
                </subquery-expression>
            </common-table-expression>
        </with>
        <table name="t_order" start-index="84" stop-index="90" />
        <columns start-index="92" stop-index="110">
            <column name="order_id" start-index="93" stop-index="100" />
            <column name="user_id" start-index="103" stop-index="109" />
        </columns>
        <select>
            <from>
                <simple-table name="cte" start-index="142" stop-index="144" />
            </from>
            <projections start-index="119" stop-index="135">
                <column-projection name="order_id" start-index="119" stop-index="126" />
                <column-projection name="user_id" start-index="129" stop-index="135" />
            </projections>
        </select>
    </insert>

    <insert sql-case-id="insert_without_columns_with_with_clause">
        <with start-index="0" stop-index="50">
            <common-table-expression name="cte" start-index="5" stop-index="50">
                <subquery-expression start-index="13" stop-index="49">
                    <select>
                        <from>
                            <simple-table name="t_order" start-index="43" stop-index="49" />
                        </from>
                        <projections start-index="20" stop-index="36">
                            <column-projection name="order_id" start-index="20" stop-index="27" />
                            <column-projection name="user_id" start-index="30" stop-index="36" />
                        </projections>
                    </select>
                </subquery-expression>
            </common-table-expression>
        </with>
        <table name="t_order" start-index="64" stop-index="70" />
        <columns start-index="72" stop-index="90">
            <column name="order_id" start-index="73" stop-index="80" />
            <column name="user_id" start-index="83" stop-index="89" />
        </columns>
        <select>
            <from>
                <simple-table name="cte" start-index="122" stop-index="124" />
            </from>
            <projections start-index="99" stop-index="115">
                <column-projection name="order_id" start-index="99" stop-index="106" />
                <column-projection name="user_id" start-index="109" stop-index="115" />
            </projections>
        </select>
    </insert>

    <insert sql-case-id="insert_without_into_keyword" parameters="1, 1, 'init'">
        <table name="t_order" start-index="7" stop-index="13" />
        <columns start-index="15" stop-index="41">
            <column name="order_id" start-index="16" stop-index="23" />
            <column name="user_id" start-index="26" stop-index="32" />
            <column name="status" start-index="35" stop-index="40" />
        </columns>
        <values>
            <value>
                <assignment-value>
                    <parameter-marker-expression parameter-index="0" start-index="51" stop-index="51" />
                    <literal-expression value="1" start-index="51" stop-index="51" />
                </assignment-value>
                <assignment-value>
                    <parameter-marker-expression parameter-index="1" start-index="54" stop-index="54" />
                    <literal-expression value="1" start-index="54" stop-index="54" />
                </assignment-value>
                <assignment-value>
                    <parameter-marker-expression parameter-index="2" start-index="57" stop-index="57" />
                    <literal-expression value="init" start-index="57" stop-index="62" />
                </assignment-value>
            </value>
        </values>
    </insert>

    <insert sql-case-id="insert_with_default_values">
        <table name="t_order" start-index="12" stop-index="18" />
        <columns start-index="20" stop-index="46">
            <column name="order_id" start-index="21" stop-index="28" />
            <column name="user_id" start-index="31" stop-index="37" />
            <column name="status" start-index="40" stop-index="45" />
        </columns>
    </insert>

    <insert sql-case-id="insert_without_columns_with_default_values">
        <table name="t_order" start-index="12" stop-index="18" />
        <columns start-index="19" stop-index="19" />
    </insert>

    <insert sql-case-id="insert_with_top">
        <table name="t_order" start-index="15" stop-index="21" />
        <columns start-index="23" stop-index="41">
            <column name="order_id" start-index="24" stop-index="31" />
            <column name="user_id" start-index="34" stop-index="40" />
        </columns>
        <select>
            <from>
                <simple-table name="t_order" start-index="73" stop-index="79" />
            </from>
            <projections start-index="50" stop-index="66">
                <column-projection name="order_id" start-index="50" stop-index="57" />
                <column-projection name="user_id" start-index="60" stop-index="66" />
            </projections>
        </select>
    </insert>

    <insert sql-case-id="insert_with_top_percent">
        <table name="t_order" start-index="23" stop-index="29" />
        <columns start-index="31" stop-index="49">
            <column name="order_id" start-index="32" stop-index="39" />
            <column name="user_id" start-index="42" stop-index="48" />
        </columns>
        <select>
            <from>
                <simple-table name="t_order" start-index="81" stop-index="87" />
            </from>
            <projections start-index="58" stop-index="74">
                <column-projection name="order_id" start-index="58" stop-index="65" />
                <column-projection name="user_id" start-index="68" stop-index="74" />
            </projections>
        </select>
    </insert>

    <insert sql-case-id="insert_with_output_clause" parameters="1, 1">
        <table name="t_order" start-index="12" stop-index="18" />
        <columns start-index="20" stop-index="38">
            <column name="order_id" start-index="21" stop-index="28" />
            <column name="user_id" start-index="31" stop-index="37" />
        </columns>
        <output start-index="40" stop-index="128">
            <output-columns start-index="47" stop-index="81">
                <column-projection name="order_id" start-index="47" stop-index="63">
                    <owner name="INSERTED" start-index="47" stop-index="54" />
                </column-projection>
                <column-projection name="user_id" start-index="66" stop-index="81">
                    <owner name="INSERTED" start-index="66" stop-index="73" />
                </column-projection>
            </output-columns>
            <output-table name="@MyTableVar" start-index="88" stop-index="98" />
            <output-table-columns start-index="100" stop-index="128">
                <column name="temp_order_id" start-index="101" stop-index="113" />
                <column name="temp_user_id" start-index="116" stop-index="127" />
            </output-table-columns>
        </output>
        <values>
            <value>
                <assignment-value>
                    <parameter-marker-expression parameter-index="0" start-index="138" stop-index="138" />
                    <literal-expression value="1" start-index="138" stop-index="138" />
                </assignment-value>
                <assignment-value>
                    <parameter-marker-expression parameter-index="1" start-index="141" stop-index="141" />
                    <literal-expression value="1" start-index="141" stop-index="141" />
                </assignment-value>
            </value>
        </values>
    </insert>

    <insert sql-case-id="insert_with_output_clause_without_output_table_columns" parameters="1, 1">
        <table name="t_order" start-index="12" stop-index="18" />
        <columns start-index="20" stop-index="38">
            <column name="order_id" start-index="21" stop-index="28" />
            <column name="user_id" start-index="31" stop-index="37" />
        </columns>
        <output start-index="40" stop-index="98">
            <output-columns start-index="47" stop-index="81">
                <column-projection name="order_id" start-index="47" stop-index="63">
                    <owner name="INSERTED" start-index="47" stop-index="54" />
                </column-projection>
                <column-projection name="user_id" start-index="66" stop-index="81">
                    <owner name="INSERTED" start-index="66" stop-index="73" />
                </column-projection>
            </output-columns>
            <output-table name="@MyTableVar" start-index="88" stop-index="98" />
        </output>
        <values>
            <value>
                <assignment-value>
                    <parameter-marker-expression parameter-index="0" start-index="108" stop-index="108" />
                    <literal-expression value="1" start-index="108" stop-index="108" />
                </assignment-value>
                <assignment-value>
                    <parameter-marker-expression parameter-index="1" start-index="111" stop-index="111" />
                    <literal-expression value="1" start-index="111" stop-index="111" />
                </assignment-value>
            </value>
        </values>
    </insert>

    <insert sql-case-id="insert_with_output_clause_without_output_table" parameters="1, 1">
        <table name="t_order" start-index="12" stop-index="18" />
        <columns start-index="20" stop-index="38">
            <column name="order_id" start-index="21" stop-index="28" />
            <column name="user_id" start-index="31" stop-index="37" />
        </columns>
        <output start-index="40" stop-index="81">
            <output-columns start-index="47" stop-index="81">
                <column-projection name="order_id" start-index="47" stop-index="63">
                    <owner name="INSERTED" start-index="47" stop-index="54" />
                </column-projection>
                <column-projection name="user_id" start-index="66" stop-index="81">
                    <owner name="INSERTED" start-index="66" stop-index="73" />
                </column-projection>
            </output-columns>
        </output>
        <values>
            <value>
                <assignment-value>
                    <parameter-marker-expression parameter-index="0" start-index="91" stop-index="91" />
                    <literal-expression value="1" start-index="91" stop-index="91" />
                </assignment-value>
                <assignment-value>
                    <parameter-marker-expression parameter-index="1" start-index="94" stop-index="94" />
                    <literal-expression value="1" start-index="94" stop-index="94" />
                </assignment-value>
            </value>
        </values>
    </insert>

    <insert sql-case-id="insert_with_output_clause_column_shorthand" parameters="1, 1">
        <table name="t_order" start-index="12" stop-index="18" />
        <columns start-index="20" stop-index="38">
            <column name="order_id" start-index="21" stop-index="28" />
            <column name="user_id" start-index="31" stop-index="37" />
        </columns>
        <output start-index="40" stop-index="56" />
        <values>
            <value>
                <assignment-value>
                    <parameter-marker-expression parameter-index="0" start-index="66" stop-index="66" />
                    <literal-expression value="1" start-index="66" stop-index="66" />
                </assignment-value>
                <assignment-value>
                    <parameter-marker-expression parameter-index="1" start-index="69" stop-index="69" />
                    <literal-expression value="1" start-index="69" stop-index="69" />
                </assignment-value>
            </value>
        </values>
    </insert>

    <insert sql-case-id="insert_without_columns">
        <table name="departments" start-index="12" stop-index="22" />
        <columns start-index="23" stop-index="23" />
        <values>
            <value>
                <assignment-value>
                    <literal-expression value="280" start-index="32" stop-index="34" />
                </assignment-value>
                <assignment-value>
                    <literal-expression value="Recreation" start-index="37" stop-index="48" />
                </assignment-value>
                <assignment-value>
                    <literal-expression value="121" start-index="51" stop-index="53" />
                </assignment-value>
                <assignment-value>
                    <literal-expression value="1700" start-index="56" stop-index="59" />
                </assignment-value>
            </value>
        </values>
    </insert>

    <insert sql-case-id="insert_with_dml_table_expr_select">
        <select>
            <from>
                <simple-table name="employees" start-index="98" stop-index="106" />
            </from>
            <projections start-index="20" stop-index="91">
                <column-projection name="employee_id" start-index="20" stop-index="30" />
                <column-projection name="last_name" start-index="33" stop-index="41" />
                <column-projection name="email" start-index="44" stop-index="48" />
                <column-projection name="hire_date" start-index="51" stop-index="59" />
                <column-projection name="job_id" start-index="62" stop-index="67" />
                <column-projection name="salary" start-index="70" stop-index="75" />
                <column-projection name="commission_pct" start-index="78" stop-index="91" />
            </projections>
        </select>
        <columns start-index="108" stop-index="108" />
        <values>
            <value>
                <assignment-value>
                    <literal-expression value="207" start-index="117" stop-index="119" />
                </assignment-value>
                <assignment-value>
                    <literal-expression value="Gregory" start-index="122" stop-index="130" />
                </assignment-value>
                <assignment-value>
                    <literal-expression value="pgregory@example.com" start-index="133" stop-index="154" />
                </assignment-value>
                <assignment-value>
                    <column name="sysdate" start-index="157" stop-index="163" />
                </assignment-value>
                <assignment-value>
                    <literal-expression value="PU_CLERK" start-index="166" stop-index="175" />
                </assignment-value>
                <assignment-value>
                    <literal-expression value="1.2E+3" start-index="178" stop-index="182" />
                </assignment-value>
                <assignment-value>
                    <literal-expression value="null" start-index="185" stop-index="188" />
                </assignment-value>
            </value>
        </values>
    </insert>
    
    <insert sql-case-id="insert_with_select_subquery">
        <table name="bonuses" start-index="12" stop-index="18" />
        <columns start-index="19" stop-index="19" />
        <select>
            <from>
                <simple-table name="employees" start-index="56" stop-index="64" />
            </from>
            <projections start-index="27" stop-index="49">
                <column-projection name="employee_id" start-index="27" stop-index="37" />
                <expression-projection text="salary*1.1" start-index="40" stop-index="49" />
            </projections>
            <where start-index="66" stop-index="92">
                <expr>
                    <binary-operation-expression start-index="72" stop-index="92">
                        <left>
                            <column name="commission_pct" start-index="72" stop-index="85" />
                        </left>
                        <operator>&gt;</operator>
                        <right>
                            <literal-expression value="0.25" start-index="89" stop-index="92" />
                        </right>
                    </binary-operation-expression>
                </expr>
            </where>
        </select>
    </insert>

    <insert sql-case-id="insert_with_multitable_element">
        <multi-table-insert-type value="ALL" />
        <multi-table-insert-into start-index="11" stop-index="231">
            <insert-statement>
                <table name="sales" start-index="16" stop-index="20" />
                <columns start-index="22" stop-index="56">
                    <column name="prod_id" start-index="23" stop-index="29" />
                    <column name="cust_id" start-index="32" stop-index="38" />
                    <column name="time_id" start-index="41" stop-index="47" />
                    <column name="amount" start-index="50" stop-index="55" />
                </columns>
                <values>
                    <value>
                        <assignment-value>
                            <column name="product_id" start-index="66" stop-index="75" />
                        </assignment-value>
                        <assignment-value>
                            <column name="customer_id" start-index="78" stop-index="88" />
                        </assignment-value>
                        <assignment-value>
                            <column name="weekly_start_date" start-index="91" stop-index="107" />
                        </assignment-value>
                        <assignment-value>
                            <column name="sales_sun" start-index="110" stop-index="118" />
                        </assignment-value>
                    </value>
                </values>
            </insert-statement>
            <insert-statement>
                <table name="sales" start-index="126" stop-index="130" />
                <columns start-index="132" stop-index="166">
                    <column name="prod_id" start-index="133" stop-index="139" />
                    <column name="cust_id" start-index="142" stop-index="148" />
                    <column name="time_id" start-index="151" stop-index="157" />
                    <column name="amount" start-index="160" stop-index="165" />
                </columns>
                <values>
                    <value>
                        <assignment-value>
                            <column name="product_id" start-index="176" stop-index="185" />
                        </assignment-value>
                        <assignment-value>
                            <column name="customer_id" start-index="188" stop-index="198" />
                        </assignment-value>
                        <assignment-value>
                            <column name="sales_mon" start-index="201" stop-index="209" />
                        </assignment-value>
                        <assignment-value>
                            <binary-operation-expression start-index="212" stop-index="230" literal-start-index="212" literal-stop-index="230">
                                <left>
                                    <column name="weekly_start_date" start-index="212" stop-index="228" literal-start-index="212" literal-stop-index="228" />
                                </left>
                                <operator>+</operator>
                                <right>
                                    <literal-expression value="1" start-index="230" stop-index="230" literal-start-index="230" literal-stop-index="230" />
                                </right>
                            </binary-operation-expression>
                        </assignment-value>
                    </value>
                </values>
            </insert-statement>
        </multi-table-insert-into>
        <select>
            <from>
                <simple-table name="sales_input_table" start-index="310" stop-index="326" />
            </from>
            <projections start-index="240" stop-index="303">
                <column-projection name="product_id" start-index="240" stop-index="249" />
                <column-projection name="customer_id" start-index="252" stop-index="262" />
                <column-projection name="weekly_start_date" start-index="265" stop-index="281" />
                <column-projection name="sales_sun" start-index="284" stop-index="292" />
                <column-projection name="sales_mon" start-index="295" stop-index="303" />
            </projections>
        </select>
    </insert>

    <insert sql-case-id="insert_all_with_multi_table_with_conditional_when">
        <multi-table-insert-type value="ALL" />
        <multi-table-conditional-into start-index="7" stop-index="185">
            <conditional-into-when-then start-index="11" stop-index="59">
                <when start-index="16" stop-index="36">
                    <binary-operation-expression start-index="16" stop-index="36">
                        <left>
                            <column name="order_total" start-index="16" stop-index="26" />
                        </left>
                        <operator>&lt;=</operator>
                        <right>
                            <literal-expression value="100000" start-index="31" stop-index="36" />
                        </right>
                    </binary-operation-expression>
                </when>
                <then start-index="43" stop-index="59">
                    <insert-statement>
                        <table name="small_orders" start-index="48" stop-index="59" />
                        <columns start-index="60" stop-index="60" />
                    </insert-statement>        
                </then>
            </conditional-into-when-then>
            <conditional-into-when-then start-index="61" stop-index="136">
                <when start-index="66" stop-index="112">
                    <binary-operation-expression start-index="66" stop-index="112">
                        <left>
                            <binary-operation-expression start-index="66" stop-index="86">
                                <left>
                                    <column name="order_total" start-index="66" stop-index="76" />
                                </left>
                                <operator>&gt;</operator>
                                <right>
                                    <literal-expression value="1000000" start-index="80" stop-index="86" />
                                </right>
                            </binary-operation-expression>
                        </left>
                        <operator>AND</operator>
                        <right>
                            <binary-operation-expression start-index="92" stop-index="112">
                                <left>
                                    <column name="order_total" start-index="92" stop-index="102" />
                                </left>
                                <operator>&lt;=</operator>
                                <right>
                                    <literal-expression value="200000" start-index="107" stop-index="112" />
                                </right>
                            </binary-operation-expression>
                        </right>
                    </binary-operation-expression>
                </when>
                <then start-index="119" stop-index="136">
                    <insert-statement>
                        <table name="medium_orders" start-index="124" stop-index="136" />
                        <columns start-index="137" stop-index="137" />
                    </insert-statement>
                </then>
            </conditional-into-when-then>
            <conditional-into-when-then start-index="138" stop-index="185">
                <when start-index="143" stop-index="162">
                    <binary-operation-expression start-index="143" stop-index="162">
                        <left>
                            <column name="order_total" start-index="143" stop-index="153" />
                        </left>
                        <operator>&gt;</operator>
                        <right>
                            <literal-expression value="200000" start-index="157" stop-index="162" />
                        </right>
                    </binary-operation-expression>
                </when>
                <then start-index="169" stop-index="185">
                    <insert-statement>
                        <table name="large_orders" start-index="174" stop-index="185" />
                        <columns start-index="186" stop-index="186" />
                    </insert-statement>
                </then>
            </conditional-into-when-then>
        </multi-table-conditional-into>
        <select>
            <from>
                <simple-table name="orders" start-index="248" stop-index="253" />
            </from>
            <projections start-index="194" stop-index="241">
                <column-projection name="order_id" start-index="194" stop-index="201" />
                <column-projection name="order_total" start-index="204" stop-index="214" />
                <column-projection name="sales_rep_id" start-index="217" stop-index="228" />
                <column-projection name="customer_id" start-index="231" stop-index="241" />
            </projections>
        </select>
    </insert>

    <insert sql-case-id="insert_all_with_multi_table_with_conditional_when_with_conditional_else">
        <multi-table-insert-type value="ALL" />
        <multi-table-conditional-into start-index="7" stop-index="158">
            <conditional-into-when-then start-index="11" stop-index="59">
                <when start-index="16" stop-index="36">
                    <binary-operation-expression start-index="16" stop-index="36">
                        <left>
                            <column name="order_total" start-index="16" stop-index="26" />
                        </left>
                        <operator>&lt;=</operator>
                        <right>
                            <literal-expression value="100000" start-index="31" stop-index="36" />
                        </right>
                    </binary-operation-expression>
                </when>
                <then start-index="43" stop-index="59">
                    <insert-statement>
                        <table name="small_orders" start-index="48" stop-index="59" />
                        <columns start-index="60" stop-index="60" />
                    </insert-statement>
                </then>
            </conditional-into-when-then>
            <conditional-into-when-then start-index="61" stop-index="135">
                <when start-index="66" stop-index="111">
                    <binary-operation-expression start-index="66" stop-index="111">
                        <left>
                            <binary-operation-expression start-index="66" stop-index="85">
                                <left>
                                    <column name="order_total" start-index="66" stop-index="76" />
                                </left>
                                <operator>&gt;</operator>
                                <right>
                                    <literal-expression value="100000" start-index="80" stop-index="85" />
                                </right>
                            </binary-operation-expression>
                        </left>
                        <operator>AND</operator>
                        <right>
                            <binary-operation-expression start-index="91" stop-index="111">
                                <left>
                                    <column name="order_total" start-index="91" stop-index="101" />
                                </left>
                                <operator>&lt;=</operator>
                                <right>
                                    <literal-expression value="200000" start-index="106" stop-index="111" />
                                </right>
                            </binary-operation-expression>
                        </right>
                    </binary-operation-expression>
                </when>
                <then start-index="118" stop-index="135">
                    <insert-statement>
                        <table name="medium_orders" start-index="123" stop-index="135" />
                        <columns start-index="136" stop-index="136" />
                    </insert-statement>
                </then>
            </conditional-into-when-then>
            <conditional-into-else start-index="137" stop-index="158">
                <insert-statement>
                    <table name="large_orders" start-index="147" stop-index="158" />
                    <columns start-index="159" stop-index="159" />
                </insert-statement>
            </conditional-into-else>
        </multi-table-conditional-into>
        <select>
            <from>
                <simple-table name="orders" start-index="221" stop-index="226" />
            </from>
            <projections start-index="167" stop-index="214">
                <column-projection name="order_id" start-index="167" stop-index="174" />
                <column-projection name="order_total" start-index="177" stop-index="187" />
                <column-projection name="sales_rep_id" start-index="190" stop-index="201" />
                <column-projection name="customer_id" start-index="204" stop-index="214" />
            </projections>
        </select>
    </insert>

    <insert sql-case-id="insert_with_rank_column">
        <table name="sales" start-index="12" stop-index="16" />
        <columns start-index="18" stop-index="23">
            <column name="rank" start-index="19" stop-index="22" />
        </columns>
        <values>
            <value>
                <assignment-value>
                    <literal-expression value="1" start-index="33" stop-index="33" />
                </assignment-value>
            </value>
        </values>
    </insert>

    <insert sql-case-id="insert_with_schema">
        <table name="t_order" start-index="12" stop-index="22">
            <owner name="db1" start-index="12" stop-index="14" />
        </table>
        <columns start-index="23" stop-index="23" />
        <values>
            <value>
                <assignment-value>
                    <literal-expression value="1" start-index="32" stop-index="32" />
                </assignment-value>
                <assignment-value>
                    <literal-expression value="2" start-index="34" stop-index="34" />
                </assignment-value>
                <assignment-value>
                    <literal-expression value="3" start-index="36" stop-index="36" />
                </assignment-value>
            </value>
        </values>
    </insert>

    <insert sql-case-id="insert_on_duplicate_key_update_nothing">
        <table name="t_order" start-index="12" stop-index="18" />
        <columns start-index="20" stop-index="46">
            <column name="order_id" start-index="21" stop-index="28" />
            <column name="user_id" start-index="31" stop-index="37" />
            <column name="status" start-index="40" stop-index="45" />
        </columns>
        <values>
            <value>
                <assignment-value>
                    <literal-expression value="1" start-index="56" stop-index="56" />
                </assignment-value>
                <assignment-value>
                    <literal-expression value="1" start-index="59" stop-index="59" />
                </assignment-value>
                <assignment-value>
                    <literal-expression value="insert" start-index="62" stop-index="69" />
                </assignment-value>
            </value>
        </values>
        <on-duplicate-key-columns start-index="72" stop-index="102" />
    </insert>

    <insert sql-case-id="insert_on_duplicate_key_update_multi_column">
        <table name="t_order" start-index="12" stop-index="18" />
        <columns start-index="20" stop-index="46">
            <column name="order_id" start-index="21" stop-index="28" />
            <column name="user_id" start-index="31" stop-index="37" />
            <column name="status" start-index="40" stop-index="45" />
        </columns>
        <values>
            <value>
                <assignment-value>
                    <parameter-marker-expression parameter-index="0" />
                    <literal-expression value="1" start-index="56" stop-index="56" />
                </assignment-value>
                <assignment-value>
                    <parameter-marker-expression parameter-index="1" />
                    <literal-expression value="1" start-index="59" stop-index="59" />
                </assignment-value>
                <assignment-value>
                    <parameter-marker-expression parameter-index="2" />
                    <literal-expression value="insert" start-index="62" stop-index="69" />
                </assignment-value>
            </value>
        </values>
        <on-duplicate-key-columns start-index="72" stop-index="133">
            <assignment start-index="96" stop-index="116">
                <column name="user_id" start-index="96" stop-index="102" />
                <assignment-value>
                    <binary-operation-expression start-index="106" stop-index="116" literal-start-index="106" literal-stop-index="116">
                        <left>
                            <column name="user_id" start-index="106" stop-index="112" literal-start-index="106" literal-stop-index="112" />
                        </left>
                        <operator>+</operator>
                        <right>
                            <literal-expression value="1" start-index="116" stop-index="116" literal-start-index="116" literal-stop-index="116" />
                        </right>
                    </binary-operation-expression>
                </assignment-value>
            </assignment>
            <assignment start-index="119" stop-index="133">
                <column name="status" start-index="119" stop-index="124" />
                <assignment-value>
                    <literal-expression value="update" start-index="126" stop-index="133" />
                </assignment-value>
            </assignment>
        </on-duplicate-key-columns>
    </insert>

    <insert sql-case-id="insert_with_negative_value" parameters="1, -1, 'init'">
        <table name="t_order" start-index="12" stop-index="18" />
        <columns start-index="20" stop-index="46">
            <column name="order_id" start-index="21" stop-index="28" />
            <column name="user_id" start-index="31" stop-index="37" />
            <column name="status" start-index="40" stop-index="45" />
        </columns>
        <values>
            <value>
                <assignment-value>
                    <parameter-marker-expression parameter-index="0" start-index="56" stop-index="56" />
                    <literal-expression value="1" start-index="56" stop-index="56" />
                </assignment-value>
                <assignment-value>
                    <parameter-marker-expression parameter-index="1" start-index="59" stop-index="59" />
                    <literal-expression value="-1" start-index="59" stop-index="60" />
                </assignment-value>
                <assignment-value>
                    <parameter-marker-expression parameter-index="2" start-index="62" stop-index="62" />
                    <literal-expression value="init" start-index="63" stop-index="68" />
                </assignment-value>
            </value>
        </values>
    </insert>

    <insert sql-case-id="insert_datetime_literals">
        <table name="date_tab" start-index="12" stop-index="19" />
        <columns start-index="20" stop-index="20" />
        <values>
            <value>
                <assignment-value>
                    <common-expression text="TIMESTAMP'1999-12-01 10:00:00'" start-index="30" stop-index="59" />
                </assignment-value>
                <assignment-value>
                    <common-expression text="TIMESTAMP'1999-12-01 10:00:00'" start-index="62" stop-index="91" />
                </assignment-value>
                <assignment-value>
                    <common-expression text="TIMESTAMP'1999-12-01 10:00:00'" start-index="94" stop-index="123" />
                </assignment-value>
            </value>
        </values>
    </insert>
    
    <insert sql-case-id="insert_with_content_keyword">
        <table name="SYS_MQ_MSG" start-index="12" stop-index="21" />
        <columns start-index="23" stop-index="35">
            <column name="ID" start-index="24" stop-index="25" />
            <column name="CONTENT" start-index="28" stop-index="34" />
        </columns>
        <values>
            <value>
                <assignment-value>
                    <literal-expression value="1" start-index="45" stop-index="45" />
                </assignment-value>
                <assignment-value>
                    <literal-expression value="test" start-index="48" stop-index="53" />
                </assignment-value>
            </value>
        </values>
    </insert>
    
    <insert sql-case-id="insert_with_connect_by_and_prior">
        <table name="t" start-index="12" stop-index="12" literal-start-index="12" literal-stop-index="12" />
        <columns start-index="14" stop-index="29" literal-start-index="14" literal-stop-index="29">
            <column name="c1" start-index="15" stop-index="16" literal-start-index="15" literal-stop-index="16" />
            <column name="c2" start-index="18" stop-index="19" literal-start-index="18" literal-stop-index="19" />
            <column name="c3" start-index="21" stop-index="22" literal-start-index="21" literal-stop-index="22" />
            <column name="c4" start-index="24" stop-index="25" literal-start-index="24" literal-stop-index="25" />
            <column name="c5" start-index="27" stop-index="28" literal-start-index="27" literal-stop-index="28" />
        </columns>
        <select>
            <projections start-index="38" stop-index="84" literal-start-index="38" literal-stop-index="84">
                <column-projection name="c1" start-index="38" stop-index="39" literal-start-index="38" literal-stop-index="39" />
                <column-projection name="c2" start-index="41" stop-index="42" literal-start-index="41" literal-stop-index="42" />
                <column-projection name="c4" start-index="80" stop-index="81" literal-start-index="80" literal-stop-index="81" />
                <column-projection name="c5" start-index="83" stop-index="84" literal-start-index="83" literal-stop-index="84" />
                <expression-projection text="regexp_substr(c3, '[^,]+', 1, l)" alias="c3" start-index="44" stop-index="78" literal-start-index="44" literal-stop-index="78">
                    <literalText>regexp_substr(c3, '[^,]+', 1, l)</literalText>
                    <expr>
                        <function function-name="regexp_substr" text="regexp_substr(c3, '[^,]+', 1, l)" start-index="44" stop-index="75" literal-start-index="44" literal-stop-index="75">
                            <parameter>
                                <column name="c3" start-index="58" stop-index="59" literal-start-index="58" literal-stop-index="59" />
                            </parameter>
                            <parameter>
                                <literal-expression value="[^,]+" start-index="62" stop-index="68" literal-start-index="62" literal-stop-index="68" />
                            </parameter>
                            <parameter>
                                <literal-expression value="1" start-index="71" stop-index="71" literal-start-index="71" literal-stop-index="71" />
                            </parameter>
                            <parameter>
                                <column name="l" start-index="74" stop-index="74" literal-start-index="74" literal-stop-index="74" />
                            </parameter>
                            <literalText>regexp_substr(c3, '[^,]+', 1, l)</literalText>
                        </function>
                    </expr>
                </expression-projection>
            </projections>
            <from>
                <simple-table name="t" start-index="91" stop-index="91" literal-start-index="91" literal-stop-index="91" />
            </from>
            <where start-index="93" stop-index="102" literal-start-index="93" literal-stop-index="102">
                <expr>
                    <binary-operation-expression start-index="99" stop-index="102" literal-start-index="99" literal-stop-index="102">
                        <left>
                            <column name="id" start-index="99" stop-index="100" literal-start-index="99" literal-stop-index="100" />
                        </left>
                        <operator>=</operator>
                        <right>
                            <literal-expression value="1" start-index="102" stop-index="102" literal-start-index="102" literal-stop-index="102" />
                        </right>
                    </binary-operation-expression>
                </expr>
            </where>
        </select>
    </insert>
    
    <insert sql-case-id="insert_with_interval">
        <table name="test" start-index="12" stop-index="15" literal-start-index="12" literal-stop-index="15" />
        <columns start-index="16" stop-index="16" literal-start-index="16" literal-stop-index="16" />
        <values>
            <value>
                <assignment-value>
                    <common-expression literal-text="INTERVAL '123-2' YEAR(3) TO MONTH" text="INTERVAL '123-2' YEAR(3) TO MONTH" start-index="25" stop-index="57" literal-start-index="25" literal-stop-index="57" />
                </assignment-value>
                <assignment-value>
                    <common-expression literal-text="INTERVAL '123' YEAR(3)" text="INTERVAL '123' YEAR(3)" start-index="60" stop-index="81" literal-start-index="60" literal-stop-index="81" />
                </assignment-value>
                <assignment-value>
                    <common-expression literal-text="INTERVAL '300' MONTH(3)" text="INTERVAL '300' MONTH(3)" start-index="84" stop-index="106" literal-start-index="84" literal-stop-index="106" />
                </assignment-value>
                <assignment-value>
                    <common-expression literal-text="INTERVAL '4' YEAR" text="INTERVAL '4' YEAR" start-index="109" stop-index="125" literal-start-index="109" literal-stop-index="125" />
                </assignment-value>
                <assignment-value>
                    <common-expression literal-text="INTERVAL '50' MONTH" text="INTERVAL '50' MONTH" start-index="128" stop-index="146" literal-start-index="128" literal-stop-index="146" />
                </assignment-value>
                <assignment-value>
                    <common-expression literal-text="INTERVAL '4 5:12:10.222' DAY TO SECOND(3)" text="INTERVAL '4 5:12:10.222' DAY TO SECOND(3)" start-index="149" stop-index="189" literal-start-index="149" literal-stop-index="189" />
                </assignment-value>
                <assignment-value>
                    <common-expression literal-text="INTERVAL '4 5:12' DAY TO MINUTE" text="INTERVAL '4 5:12' DAY TO MINUTE" start-index="192" stop-index="222" literal-start-index="192" literal-stop-index="222" />
                </assignment-value>
            </value>
        </values>
    </insert>

    <insert sql-case-id="insert_with_national_character_set">
        <table name="customers" start-index="12" stop-index="20" literal-start-index="12" literal-stop-index="20" />
        <columns start-index="21" stop-index="21" literal-start-index="21" literal-stop-index="21" />
        <values>
            <value>
                <assignment-value>
                    <literal-expression value="1000" start-index="30" stop-index="33" literal-start-index="30" literal-stop-index="33" />
                </assignment-value>
                <assignment-value>
                    <function function-name="TO_NCHAR" text="TO_NCHAR('John Smith')" start-index="36" stop-index="57" literal-start-index="36" literal-stop-index="57">
                        <parameter>
                            <literal-expression value="John Smith" start-index="45" stop-index="56" literal-start-index="45" literal-stop-index="56" />
                        </parameter>
                        <literalText>TO_NCHAR('John Smith')</literalText>
                    </function>
                </assignment-value>
                <assignment-value>
                    <literal-expression value="500 Oracle Parkway" start-index="60" stop-index="79" literal-start-index="59" literal-stop-index="79" />
                </assignment-value>
                <assignment-value>
                    <column name="sysdate" start-index="81" stop-index="87" literal-start-index="81" literal-stop-index="87" />
                </assignment-value>
            </value>
        </values>
    </insert>

    <insert sql-case-id="insert_with_oracle_datetime_type">
        <table name="t_order" start-index="12" stop-index="18" />
        <columns start-index="20" stop-index="93">
            <column name="create_date" start-index="21" stop-index="31" />
            <column name="create_timestamp" start-index="34" stop-index="49" />
            <column name="create_interval_year" start-index="52" stop-index="71" />
            <column name="create_interval_day" start-index="74" stop-index="92" />
        </columns>
        <values>
            <value>
                <assignment-value>
                    <function function-name="TO_DATE" text="TO_DATE('2009', 'YYYY')" start-index="103" stop-index="125" literal-start-index="103" literal-stop-index="125">
                        <parameter>
                            <literal-expression value="'2009'" start-index="111" stop-index="116" literal-start-index="111" literal-stop-index="116" />
                        </parameter>
                        <parameter>
                            <literal-expression value="'YYYY'" start-index="119" stop-index="124" literal-start-index="119" literal-stop-index="124" />
                        </parameter>
                        <literalText>TO_DATE('2009', 'YYYY')</literalText>
                    </function>
                </assignment-value>
                <assignment-value>
                    <function function-name="TO_DATE" text="TO_DATE('2009', 'YYYY')" start-index="128" stop-index="150" literal-start-index="128" literal-stop-index="150">
                        <parameter>
                            <literal-expression value="'2009'" start-index="136" stop-index="141" literal-start-index="136" literal-stop-index="141" />
                        </parameter>
                        <parameter>
                            <literal-expression value="'YYYY'" start-index="144" stop-index="149" literal-start-index="144" literal-stop-index="149" />
                        </parameter>
                        <literalText>TO_DATE('2009', 'YYYY')</literalText>
                    </function>
                </assignment-value>
                <assignment-value>
                    <interval-expression>
                        <left>
                            <function function-name="TO_DATE" text="TO_DATE('2009', 'YYYY')" start-index="154" stop-index="176" literal-start-index="154" literal-stop-index="176">
                                <parameter>
                                    <literal-expression value="'2009'" start-index="162" stop-index="167" literal-start-index="162" literal-stop-index="167" />
                                </parameter>
                                <parameter>
                                    <literal-expression value="'YYYY'" start-index="170" stop-index="175" literal-start-index="170" literal-stop-index="175" />
                                </parameter>
                                <literalText>TO_DATE('2009', 'YYYY')</literalText>
                            </function>
                        </left>
                        <right>
                            <function function-name="TO_DATE" text="TO_DATE('2009', 'YYYY')" start-index="180" stop-index="202" literal-start-index="180" literal-stop-index="202">
                                <parameter>
                                    <literal-expression value="'2009'" start-index="188" stop-index="193" literal-start-index="188" literal-stop-index="193" />
                                </parameter>
                                <parameter>
                                    <literal-expression value="'YYYY'" start-index="196" stop-index="201" literal-start-index="196" literal-stop-index="201" />
                                </parameter>
                                <literalText>TO_DATE('2009', 'YYYY')</literalText>
                            </function>
                        </right>
                    </interval-expression>
                </assignment-value>
                <assignment-value>
                    <interval-expression>
                        <left>
                            <function function-name="TO_DATE" text="TO_DATE('2009', 'YYYY')" start-index="221" stop-index="243" literal-start-index="221" literal-stop-index="243">
                                <parameter>
                                    <literal-expression value="'2009'" start-index="229" stop-index="234" literal-start-index="229" literal-stop-index="234" />
                                </parameter>
                                <parameter>
                                    <literal-expression value="'YYYY'" start-index="237" stop-index="242" literal-start-index="237" literal-stop-index="242" />
                                </parameter>
                                <literalText>TO_DATE('2009', 'YYYY')</literalText>
                            </function>
                        </left>
                        <right>
                            <function function-name="TO_DATE" text="TO_DATE('2009', 'YYYY')" start-index="247" stop-index="269" literal-start-index="247" literal-stop-index="269">
                                <parameter>
                                    <literal-expression value="'2009'" start-index="255" stop-index="260" literal-start-index="255" literal-stop-index="260" />
                                </parameter>
                                <parameter>
                                    <literal-expression value="'YYYY'" start-index="263" stop-index="268" literal-start-index="263" literal-stop-index="268" />
                                </parameter>
                                <literalText>TO_DATE('2009', 'YYYY')</literalText>
                            </function>
                        </right>
                    </interval-expression>
                </assignment-value>
            </value>
        </values>
    </insert>

    <insert sql-case-id="insert_all_into">
        <multi-table-insert-type value="ALL" />
        <multi-table-insert-into start-index="11" stop-index="213">
            <insert-statement>
                <table name="T_MASK" start-index="16" stop-index="21" />
                <columns start-index="22" stop-index="50">
                    <column name="ID" start-index="23" stop-index="24" />
                    <column name="EMAIL" start-index="26" stop-index="30" />
                    <column name="NAME" start-index="32" stop-index="35" />
                    <column name="PHONE" start-index="37" stop-index="41" />
                    <column name="ADDRESS" start-index="43" stop-index="49" />
                </columns>
                <values>
                    <value>
                        <assignment-value>
                            <literal-expression value="1" start-index="60" stop-index="60" />
                        </assignment-value>
                        <assignment-value>
                            <literal-expression value="2" start-index="62" stop-index="64" />
                        </assignment-value>
                        <assignment-value>
                            <literal-expression value="3" start-index="66" stop-index="68" />
                        </assignment-value>
                        <assignment-value>
                            <literal-expression value="4" start-index="70" stop-index="72" />
                        </assignment-value>
                        <assignment-value>
                            <literal-expression value="5" start-index="74" stop-index="76" />
                        </assignment-value>
                    </value>
                </values>
            </insert-statement>
            <insert-statement>
                <table name="T_MASK" start-index="84" stop-index="89" />
                <columns start-index="90" stop-index="118">
                    <column name="ID" start-index="91" stop-index="92" />
                    <column name="EMAIL" start-index="94" stop-index="98" />
                    <column name="NAME" start-index="100" stop-index="103" />
                    <column name="PHONE" start-index="105" stop-index="109" />
                    <column name="ADDRESS" start-index="111" stop-index="117" />
                </columns>
                <values>
                    <value>
                        <assignment-value>
                            <literal-expression value="2" start-index="128" stop-index="128" />
                        </assignment-value>
                        <assignment-value>
                            <literal-expression value="2" start-index="130" stop-index="132" />
                        </assignment-value>
                        <assignment-value>
                            <literal-expression value="3" start-index="134" stop-index="136" />
                        </assignment-value>
                        <assignment-value>
                            <literal-expression value="4" start-index="138" stop-index="140" />
                        </assignment-value>
                        <assignment-value>
                            <literal-expression value="5" start-index="142" stop-index="144" />
                        </assignment-value>
                    </value>
                </values>
            </insert-statement>
            <insert-statement>
                <table name="T_MASK" start-index="152" stop-index="157" />
                <columns start-index="158" stop-index="186">
                    <column name="ID" start-index="159" stop-index="160" />
                    <column name="EMAIL" start-index="162" stop-index="166" />
                    <column name="NAME" start-index="168" stop-index="171" />
                    <column name="PHONE" start-index="173" stop-index="177" />
                    <column name="ADDRESS" start-index="179" stop-index="185" />
                </columns>
                <values>
                    <value>
                        <assignment-value>
                            <literal-expression value="3" start-index="196" stop-index="196" />
                        </assignment-value>
                        <assignment-value>
                            <literal-expression value="2" start-index="198" stop-index="200" />
                        </assignment-value>
                        <assignment-value>
                            <literal-expression value="3" start-index="202" stop-index="204" />
                        </assignment-value>
                        <assignment-value>
                            <literal-expression value="4" start-index="206" stop-index="208" />
                        </assignment-value>
                        <assignment-value>
                            <literal-expression value="5" start-index="210" stop-index="212" />
                        </assignment-value>
                    </value>
                </values>
            </insert-statement>
        </multi-table-insert-into>
        <select>
            <projections start-index="222" stop-index="222">
                <expression-projection start-index="222" stop-index="222" text="1">
                    <expr>
                        <literal-expression start-index="222" stop-index="222" value="1" />
                    </expr>
                </expression-projection>
            </projections>
            <from>
                <simple-table name="DUAL" start-index="229" stop-index="232" />
            </from>
        </select>
    </insert>

    <insert sql-case-id="insert_with_nchar_1">
        <table name="T1" start-index="12" stop-index="17">
            <owner name="dbo" start-index="12" stop-index="14" />
        </table>
        <columns start-index="18" stop-index="18" />
        <values>
            <value>
                <assignment-value>
                    <literal-expression value="1" start-index="27" stop-index="27" />
                </assignment-value>
                <assignment-value>
                    <literal-expression value="Natalia" start-index="30" stop-index="39" />
                </assignment-value>
            </value>
        </values>
    </insert>

    <insert sql-case-id="insert_with_nchar_2">
        <table name="T1" start-index="12" stop-index="17">
            <owner name="dbo" start-index="12" stop-index="14" />
        </table>
        <columns start-index="18" stop-index="18" />
        <values>
            <value>
                <assignment-value>
                    <literal-expression value="2" start-index="27" stop-index="27" />
                </assignment-value>
                <assignment-value>
                    <literal-expression value="Mark" start-index="30" stop-index="36" />
                </assignment-value>
            </value>
        </values>
    </insert>

    <insert sql-case-id="insert_with_nchar_3">
        <table name="T1" start-index="12" stop-index="17">
            <owner name="dbo" start-index="12" stop-index="14" />
        </table>
        <columns start-index="18" stop-index="18" />
        <values>
            <value>
                <assignment-value>
                    <literal-expression value="3" start-index="27" stop-index="27" />
                </assignment-value>
                <assignment-value>
                    <literal-expression value="Randolph" start-index="30" stop-index="40" />
                </assignment-value>
            </value>
        </values>
    </insert>

    <insert sql-case-id="insert_with_nchar_4">
        <table name="@table1" start-index="7" stop-index="13"/>
        <columns start-index="15" stop-index="32">
            <column name="c2" start-index="16" stop-index="17"/>
            <column name="is_transient" start-index="20" stop-index="31"/>
        </columns>
        <values>
            <value>
                <assignment-value>
                    <literal-expression value="sample durable" start-index="42" stop-index="58"/>
                </assignment-value>
                <assignment-value>
                    <literal-expression value="0" start-index="61" stop-index="61"/>
                </assignment-value>
            </value>
        </values>
    </insert>

    <insert sql-case-id="insert_with_nchar_5">
        <table name="@table1" start-index="7" stop-index="13"/>
        <columns start-index="15" stop-index="32">
            <column name="c2" start-index="16" stop-index="17"/>
            <column name="is_transient" start-index="20" stop-index="31"/>
        </columns>
        <values>
            <value>
                <assignment-value>
                    <literal-expression value="sample non-durable" start-index="42" stop-index="62"/>
                </assignment-value>
                <assignment-value>
                    <literal-expression value="1" start-index="65" stop-index="65"/>
                </assignment-value>
            </value>
        </values>
    </insert>

    <insert sql-case-id="insert_with_data_base_name">
        <table name="VariableTest" start-index="12" stop-index="46">
            <owner name="dbo" start-index="31" stop-index="33">
                <owner name="AdventureWorks2022" start-index="12" stop-index="29"/>
            </owner>
        </table>
        <columns start-index="47" stop-index="52">
            <column name="Col1" start-index="48" stop-index="51" />
        </columns>
        <values>
            <value>
                <assignment-value>
                    <literal-expression value="$(tablename)" start-index="61" stop-index="74" />
                </assignment-value>
            </value>
        </values>
    </insert>

    <insert sql-case-id="insert_with_batch_nchar">
        <table name="Employees" start-index="12" stop-index="31">
            <owner name="TestSchema" start-index="12" stop-index="21"/>
        </table>
        <columns start-index="33" stop-index="48">
            <column name="Name" start-index="34" stop-index="37"/>
            <column name="Location" start-index="40" stop-index="47"/>
        </columns>
        <values>
            <value>
                <assignment-value>
                    <literal-expression value="Jared" start-index="58" stop-index="65"/>
                </assignment-value>
                <assignment-value>
                    <literal-expression value="Australia" start-index="69" stop-index="80"/>
                </assignment-value>
            </value>
            <value>
                <assignment-value>
                    <literal-expression value="Nikita" start-index="85" stop-index="93"/>
                </assignment-value>
                <assignment-value>
                    <literal-expression value="India" start-index="96" stop-index="103"/>
                </assignment-value>
            </value>
            <value>
                <assignment-value>
                    <literal-expression value="Tom" start-index="108" stop-index="113"/>
                </assignment-value>
                <assignment-value>
                    <literal-expression value="Germany" start-index="116" stop-index="125"/>
                </assignment-value>
            </value>
        </values>
    </insert>

<<<<<<< HEAD
    <insert sql-case-id="insert_into_mytemptable">
        <table name="#MyTempTable" start-index="12" stop-index="23" />
        <columns start-index="24" stop-index="24" />
        <values>
            <value start-index="25" stop-index="28">
                <assignment-value>
                    <literal-expression value="1" start-index="33" stop-index="33" />
=======
    <insert sql-case-id="insert_with_db_schema_name">
        <table name="Affiliation" start-index="12" stop-index="43">
            <owner name="dbo" start-index="29" stop-index="31">
                <owner name="ContosoWarehouse" start-index="12" stop-index="27"/>
            </owner>
        </table>
        <columns start-index="44" stop-index="44"/>
        <select>
            <projections start-index="52" stop-index="52">
                <shorthand-projection start-index="52" stop-index="52"/>
            </projections>
            <from>
                <simple-table name="Affiliation" start-index="59" stop-index="86">
                    <owner name="dbo" start-index="72" stop-index="74">
                        <owner name="My_Lakehouse" start-index="59" stop-index="70"/>
                    </owner>
                </simple-table>
            </from>
        </select>
    </insert>

    <insert sql-case-id="insert_with_exec">
        <table name="iris_rx_data" start-index="12" stop-index="23" />
        <columns start-index="25" stop-index="98">
            <column name="Sepal.Length" start-delimiter="&quot;" end-delimiter="&quot;" start-index="26" stop-index="39"/>
            <column name="Sepal.Width" start-delimiter="&quot;" end-delimiter="&quot;" start-index="42" stop-index="54"/>
            <column name="Petal.Length" start-delimiter="&quot;" end-delimiter="&quot;" start-index="57" stop-index="70"/>
            <column name="Petal.Width" start-delimiter="&quot;" end-delimiter="&quot;" start-index="73" stop-index="85"/>
            <column name="Species" start-delimiter="&quot;" end-delimiter="&quot;" start-index="89" stop-index="97"/>
        </columns>
        <exec name="sp_execute_external_script" start-index="100" stop-index="183">
            <parameter>
                <binary-operation-expression start-index="135" stop-index="150">
                    <left>
                        <column start-index="135" stop-index="143" name="@language" />
                    </left>
                    <operator>=</operator>
                    <right>
                        <literal-expression value="R" start-index="147" stop-index="150" />
                    </right>
                </binary-operation-expression>
            </parameter>
            <parameter>
                <binary-operation-expression start-index="154" stop-index="183">
                    <left>
                        <column start-index="154" stop-index="160" name="@script" />
                    </left>
                    <operator>=</operator>
                    <right>
                        <literal-expression value="iris_data &lt;- iris" start-index="164" stop-index="183" />
                    </right>
                </binary-operation-expression>
            </parameter>
        </exec>
    </insert>

    <insert sql-case-id="insert_into_temp_table">
        <table name="#NonExistentTable" start-index="12" stop-index="28"/>
        <columns start-index="29" stop-index="29"/>
        <values>
            <value>
                <assignment-value>
                    <literal-expression value="10" start-index="38" stop-index="39"/>
>>>>>>> f3094a14
                </assignment-value>
            </value>
        </values>
    </insert>

<<<<<<< HEAD
    <insert sql-case-id="insert_value_1_into_temporary_table">
        <table name="#t" start-index="12" stop-index="13" />
        <columns start-index="14" stop-index="14" />
        <values>
            <value start-index="17" stop-index="20">
                <assignment-value>
                    <literal-expression value="1" start-index="23" stop-index="23" />
=======
    <insert sql-case-id="insert_into_temp_table_with_null_value">
        <columns start-index="28" stop-index="28"/>
        <table name="#SampleTempTable" start-index="12" stop-index="27"/>
        <values>
            <value>
                <assignment-value>
                    <literal-expression value="10" start-index="37" stop-index="38"/>
                </assignment-value>
                <assignment-value>
                    <literal-expression value="null" start-index="41" stop-index="44"/>
>>>>>>> f3094a14
                </assignment-value>
            </value>
        </values>
    </insert>

<<<<<<< HEAD
    <insert sql-case-id="insert_value_2_into_temporary_table">
        <table name="#t" start-index="12" stop-index="13" />
        <columns start-index="14" stop-index="14" />
        <values>
            <value start-index="17" stop-index="20">
                <assignment-value>
                    <literal-expression value="2" start-index="23" stop-index="23" />
=======
    <insert sql-case-id="insert_into_temp_table_with_all_null_value">
        <columns start-index="28" stop-index="28"/>
        <table name="#SampleTempTable" start-index="12" stop-index="27"/>
        <values>
            <value>
                <assignment-value>
                    <literal-expression value="null" start-index="37" stop-index="40"/>
                </assignment-value>
                <assignment-value>
                    <literal-expression value="null" start-index="43" stop-index="46"/>
>>>>>>> f3094a14
                </assignment-value>
            </value>
        </values>
    </insert>
<<<<<<< HEAD
=======

    <insert sql-case-id="insert_with_exec_mtcars">
        <table name="MTCars" start-index="12" stop-index="21">
            <owner name="dbo" start-index="12" stop-index="14"/>
        </table>
        <columns start-index="22" stop-index="22" />
        <exec name="sp_execute_external_script" start-index="23" stop-index="156">
            <parameter>
                <binary-operation-expression start-index="55" stop-index="70">
                    <left>
                        <column name="@language" start-index="55" stop-index="63" />
                    </left>
                    <operator>=</operator>
                    <right>
                        <literal-expression value="R" start-index="67" stop-index="70" />
                    </right>
                </binary-operation-expression>
            </parameter>
            <parameter>
                <binary-operation-expression start-index="73" stop-index="101">
                    <left>
                        <column name="@script" start-index="73" stop-index="79" />
                    </left>
                    <operator>=</operator>
                    <right>
                        <literal-expression value="MTCars &lt;- mtcars" start-index="83" stop-index="101" />
                    </right>
                </binary-operation-expression>
            </parameter>
            <parameter>
                <binary-operation-expression start-index="105" stop-index="123">
                    <left>
                        <column name="@input_data_1" start-index="105" stop-index="117" />
                    </left>
                    <operator>=</operator>
                    <right>
                        <literal-expression value="" start-index="121" stop-index="123" />
                    </right>
                </binary-operation-expression>
            </parameter>
            <parameter>
                <binary-operation-expression start-index="126" stop-index="156">
                    <left>
                        <column name="@output_data_1_name" start-index="126" stop-index="144" />
                    </left>
                    <operator>=</operator>
                    <right>
                        <literal-expression value="MTCars" start-index="148" stop-index="156" />
                    </right>
                </binary-operation-expression>
            </parameter>
        </exec>
    </insert>

    <insert sql-case-id="insert_with_exec_model">
        <table name="GLM_models" start-index="12" stop-index="21" />
        <columns start-index="22" stop-index="28">
            <column name="model" start-index="23" stop-index="27" />
        </columns>
        <exec name="generate_GLM" start-index="30" stop-index="46" />
    </insert>

    <insert sql-case-id="insert_with_table_hint">
        <table name="cci_target" start-index="12" stop-index="21" />
        <columns start-index="37" stop-index="37"/>
        <table-hints start-index="23" stop-index="36">
            <table-hint value="TABLOCK" start-index="29" stop-index="35" />
        </table-hints>
        <select>
            <projections start-index="45" stop-index="56">
                <top-projection start-index="45" stop-index="54">
                    <top-value value="300000" start-index="49" stop-index="54" />
                </top-projection>
                <shorthand-projection start-index="56" stop-index="56" />
            </projections>
            <from>
                <simple-table name="staging" start-index="63" stop-index="69" />
            </from>
        </select>
    </insert>
>>>>>>> f3094a14
</sql-parser-test-cases><|MERGE_RESOLUTION|>--- conflicted
+++ resolved
@@ -2952,42 +2952,6 @@
         </values>
     </insert>
 
-    <insert sql-case-id="insert_with_nchar_4">
-        <table name="@table1" start-index="7" stop-index="13"/>
-        <columns start-index="15" stop-index="32">
-            <column name="c2" start-index="16" stop-index="17"/>
-            <column name="is_transient" start-index="20" stop-index="31"/>
-        </columns>
-        <values>
-            <value>
-                <assignment-value>
-                    <literal-expression value="sample durable" start-index="42" stop-index="58"/>
-                </assignment-value>
-                <assignment-value>
-                    <literal-expression value="0" start-index="61" stop-index="61"/>
-                </assignment-value>
-            </value>
-        </values>
-    </insert>
-
-    <insert sql-case-id="insert_with_nchar_5">
-        <table name="@table1" start-index="7" stop-index="13"/>
-        <columns start-index="15" stop-index="32">
-            <column name="c2" start-index="16" stop-index="17"/>
-            <column name="is_transient" start-index="20" stop-index="31"/>
-        </columns>
-        <values>
-            <value>
-                <assignment-value>
-                    <literal-expression value="sample non-durable" start-index="42" stop-index="62"/>
-                </assignment-value>
-                <assignment-value>
-                    <literal-expression value="1" start-index="65" stop-index="65"/>
-                </assignment-value>
-            </value>
-        </values>
-    </insert>
-
     <insert sql-case-id="insert_with_data_base_name">
         <table name="VariableTest" start-index="12" stop-index="46">
             <owner name="dbo" start-index="31" stop-index="33">
@@ -3041,215 +3005,4 @@
             </value>
         </values>
     </insert>
-
-<<<<<<< HEAD
-    <insert sql-case-id="insert_into_mytemptable">
-        <table name="#MyTempTable" start-index="12" stop-index="23" />
-        <columns start-index="24" stop-index="24" />
-        <values>
-            <value start-index="25" stop-index="28">
-                <assignment-value>
-                    <literal-expression value="1" start-index="33" stop-index="33" />
-=======
-    <insert sql-case-id="insert_with_db_schema_name">
-        <table name="Affiliation" start-index="12" stop-index="43">
-            <owner name="dbo" start-index="29" stop-index="31">
-                <owner name="ContosoWarehouse" start-index="12" stop-index="27"/>
-            </owner>
-        </table>
-        <columns start-index="44" stop-index="44"/>
-        <select>
-            <projections start-index="52" stop-index="52">
-                <shorthand-projection start-index="52" stop-index="52"/>
-            </projections>
-            <from>
-                <simple-table name="Affiliation" start-index="59" stop-index="86">
-                    <owner name="dbo" start-index="72" stop-index="74">
-                        <owner name="My_Lakehouse" start-index="59" stop-index="70"/>
-                    </owner>
-                </simple-table>
-            </from>
-        </select>
-    </insert>
-
-    <insert sql-case-id="insert_with_exec">
-        <table name="iris_rx_data" start-index="12" stop-index="23" />
-        <columns start-index="25" stop-index="98">
-            <column name="Sepal.Length" start-delimiter="&quot;" end-delimiter="&quot;" start-index="26" stop-index="39"/>
-            <column name="Sepal.Width" start-delimiter="&quot;" end-delimiter="&quot;" start-index="42" stop-index="54"/>
-            <column name="Petal.Length" start-delimiter="&quot;" end-delimiter="&quot;" start-index="57" stop-index="70"/>
-            <column name="Petal.Width" start-delimiter="&quot;" end-delimiter="&quot;" start-index="73" stop-index="85"/>
-            <column name="Species" start-delimiter="&quot;" end-delimiter="&quot;" start-index="89" stop-index="97"/>
-        </columns>
-        <exec name="sp_execute_external_script" start-index="100" stop-index="183">
-            <parameter>
-                <binary-operation-expression start-index="135" stop-index="150">
-                    <left>
-                        <column start-index="135" stop-index="143" name="@language" />
-                    </left>
-                    <operator>=</operator>
-                    <right>
-                        <literal-expression value="R" start-index="147" stop-index="150" />
-                    </right>
-                </binary-operation-expression>
-            </parameter>
-            <parameter>
-                <binary-operation-expression start-index="154" stop-index="183">
-                    <left>
-                        <column start-index="154" stop-index="160" name="@script" />
-                    </left>
-                    <operator>=</operator>
-                    <right>
-                        <literal-expression value="iris_data &lt;- iris" start-index="164" stop-index="183" />
-                    </right>
-                </binary-operation-expression>
-            </parameter>
-        </exec>
-    </insert>
-
-    <insert sql-case-id="insert_into_temp_table">
-        <table name="#NonExistentTable" start-index="12" stop-index="28"/>
-        <columns start-index="29" stop-index="29"/>
-        <values>
-            <value>
-                <assignment-value>
-                    <literal-expression value="10" start-index="38" stop-index="39"/>
->>>>>>> f3094a14
-                </assignment-value>
-            </value>
-        </values>
-    </insert>
-
-<<<<<<< HEAD
-    <insert sql-case-id="insert_value_1_into_temporary_table">
-        <table name="#t" start-index="12" stop-index="13" />
-        <columns start-index="14" stop-index="14" />
-        <values>
-            <value start-index="17" stop-index="20">
-                <assignment-value>
-                    <literal-expression value="1" start-index="23" stop-index="23" />
-=======
-    <insert sql-case-id="insert_into_temp_table_with_null_value">
-        <columns start-index="28" stop-index="28"/>
-        <table name="#SampleTempTable" start-index="12" stop-index="27"/>
-        <values>
-            <value>
-                <assignment-value>
-                    <literal-expression value="10" start-index="37" stop-index="38"/>
-                </assignment-value>
-                <assignment-value>
-                    <literal-expression value="null" start-index="41" stop-index="44"/>
->>>>>>> f3094a14
-                </assignment-value>
-            </value>
-        </values>
-    </insert>
-
-<<<<<<< HEAD
-    <insert sql-case-id="insert_value_2_into_temporary_table">
-        <table name="#t" start-index="12" stop-index="13" />
-        <columns start-index="14" stop-index="14" />
-        <values>
-            <value start-index="17" stop-index="20">
-                <assignment-value>
-                    <literal-expression value="2" start-index="23" stop-index="23" />
-=======
-    <insert sql-case-id="insert_into_temp_table_with_all_null_value">
-        <columns start-index="28" stop-index="28"/>
-        <table name="#SampleTempTable" start-index="12" stop-index="27"/>
-        <values>
-            <value>
-                <assignment-value>
-                    <literal-expression value="null" start-index="37" stop-index="40"/>
-                </assignment-value>
-                <assignment-value>
-                    <literal-expression value="null" start-index="43" stop-index="46"/>
->>>>>>> f3094a14
-                </assignment-value>
-            </value>
-        </values>
-    </insert>
-<<<<<<< HEAD
-=======
-
-    <insert sql-case-id="insert_with_exec_mtcars">
-        <table name="MTCars" start-index="12" stop-index="21">
-            <owner name="dbo" start-index="12" stop-index="14"/>
-        </table>
-        <columns start-index="22" stop-index="22" />
-        <exec name="sp_execute_external_script" start-index="23" stop-index="156">
-            <parameter>
-                <binary-operation-expression start-index="55" stop-index="70">
-                    <left>
-                        <column name="@language" start-index="55" stop-index="63" />
-                    </left>
-                    <operator>=</operator>
-                    <right>
-                        <literal-expression value="R" start-index="67" stop-index="70" />
-                    </right>
-                </binary-operation-expression>
-            </parameter>
-            <parameter>
-                <binary-operation-expression start-index="73" stop-index="101">
-                    <left>
-                        <column name="@script" start-index="73" stop-index="79" />
-                    </left>
-                    <operator>=</operator>
-                    <right>
-                        <literal-expression value="MTCars &lt;- mtcars" start-index="83" stop-index="101" />
-                    </right>
-                </binary-operation-expression>
-            </parameter>
-            <parameter>
-                <binary-operation-expression start-index="105" stop-index="123">
-                    <left>
-                        <column name="@input_data_1" start-index="105" stop-index="117" />
-                    </left>
-                    <operator>=</operator>
-                    <right>
-                        <literal-expression value="" start-index="121" stop-index="123" />
-                    </right>
-                </binary-operation-expression>
-            </parameter>
-            <parameter>
-                <binary-operation-expression start-index="126" stop-index="156">
-                    <left>
-                        <column name="@output_data_1_name" start-index="126" stop-index="144" />
-                    </left>
-                    <operator>=</operator>
-                    <right>
-                        <literal-expression value="MTCars" start-index="148" stop-index="156" />
-                    </right>
-                </binary-operation-expression>
-            </parameter>
-        </exec>
-    </insert>
-
-    <insert sql-case-id="insert_with_exec_model">
-        <table name="GLM_models" start-index="12" stop-index="21" />
-        <columns start-index="22" stop-index="28">
-            <column name="model" start-index="23" stop-index="27" />
-        </columns>
-        <exec name="generate_GLM" start-index="30" stop-index="46" />
-    </insert>
-
-    <insert sql-case-id="insert_with_table_hint">
-        <table name="cci_target" start-index="12" stop-index="21" />
-        <columns start-index="37" stop-index="37"/>
-        <table-hints start-index="23" stop-index="36">
-            <table-hint value="TABLOCK" start-index="29" stop-index="35" />
-        </table-hints>
-        <select>
-            <projections start-index="45" stop-index="56">
-                <top-projection start-index="45" stop-index="54">
-                    <top-value value="300000" start-index="49" stop-index="54" />
-                </top-projection>
-                <shorthand-projection start-index="56" stop-index="56" />
-            </projections>
-            <from>
-                <simple-table name="staging" start-index="63" stop-index="69" />
-            </from>
-        </select>
-    </insert>
->>>>>>> f3094a14
 </sql-parser-test-cases>