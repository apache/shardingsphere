--- conflicted
+++ resolved
@@ -3006,7 +3006,27 @@
         </values>
     </insert>
 
-<<<<<<< HEAD
+    <insert sql-case-id="insert_with_db_schema_name">
+        <table name="Affiliation" start-index="12" stop-index="43">
+            <owner name="dbo" start-index="29" stop-index="31">
+                <owner name="ContosoWarehouse" start-index="12" stop-index="27"/>
+            </owner>
+        </table>
+        <columns start-index="44" stop-index="44"/>
+        <select>
+            <projections start-index="52" stop-index="52">
+                <shorthand-projection start-index="52" stop-index="52"/>
+            </projections>
+            <from>
+                <simple-table name="Affiliation" start-index="59" stop-index="86">
+                    <owner name="dbo" start-index="72" stop-index="74">
+                        <owner name="My_Lakehouse" start-index="59" stop-index="70"/>
+                    </owner>
+                </simple-table>
+            </from>
+        </select>
+    </insert>
+
     <insert sql-case-id="insert_with_exec">
         <table name="iris_rx_data" start-index="12" stop-index="23" />
         <columns start-index="25" stop-index="98">
@@ -3041,27 +3061,4 @@
             </parameter>
         </exec>
     </insert>
-
-=======
-    <insert sql-case-id="insert_with_db_schema_name">
-        <table name="Affiliation" start-index="12" stop-index="43">
-            <owner name="dbo" start-index="29" stop-index="31">
-                <owner name="ContosoWarehouse" start-index="12" stop-index="27"/>
-            </owner>
-        </table>
-        <columns start-index="44" stop-index="44"/>
-        <select>
-            <projections start-index="52" stop-index="52">
-                <shorthand-projection start-index="52" stop-index="52"/>
-            </projections>
-            <from>
-                <simple-table name="Affiliation" start-index="59" stop-index="86">
-                    <owner name="dbo" start-index="72" stop-index="74">
-                        <owner name="My_Lakehouse" start-index="59" stop-index="70"/>
-                    </owner>
-                </simple-table>
-            </from>
-        </select>
-    </insert>
->>>>>>> 96e50a9e
 </sql-parser-test-cases>