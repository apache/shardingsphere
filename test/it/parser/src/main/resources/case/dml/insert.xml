--- conflicted
+++ resolved
@@ -2563,7 +2563,58 @@
             </value>
         </values>
     </insert>
-<<<<<<< HEAD
+
+    <insert sql-case-id="insert_with_oracle_datetime_type">
+        <table name="t_order" start-index="12" stop-index="18" />
+        <columns start-index="20" stop-index="93">
+            <column name="create_date" start-index="21" stop-index="31" />
+            <column name="create_timestamp" start-index="34" stop-index="49" />
+            <column name="create_interval_year" start-index="52" stop-index="71" />
+            <column name="create_interval_day" start-index="74" stop-index="92" />
+        </columns>
+        <values>
+            <value>
+                <assignment-value>
+                    <function function-name="TO_DATE" text="TO_DATE('2009', 'YYYY')" start-index="103" stop-index="125" />
+                </assignment-value>
+                <assignment-value>
+                    <function function-name="TO_DATE" text="TO_DATE('2009', 'YYYY')" start-index="128" stop-index="150" />
+                </assignment-value>
+                <assignment-value>
+                    <interval-expression start-index="153" stop-index="217" text="(TO_DATE('2009', 'YYYY') - TO_DATE('2009', 'YYYY')) year to MONTH">
+                        <left>
+                            <function function-name="TO_DATE" text="TO_DATE('2009', 'YYYY')" start-index="154" stop-index="176" />
+                        </left>
+                        <operator>-</operator>
+                        <right>
+                            <function function-name="TO_DATE" text="TO_DATE('2009', 'YYYY')" start-index="180" stop-index="202" />
+                        </right>
+                        <interval-year-to-month-expr start-index="205" stop-index="217">
+                            <year>year</year>
+                            <to>to</to>
+                            <month>MONTH</month>
+                        </interval-year-to-month-expr>
+                    </interval-expression>
+                </assignment-value>
+                <assignment-value>
+                    <interval-expression start-index="220" stop-index="284" text="(TO_DATE('2009', 'YYYY') - TO_DATE('2009', 'YYYY')) DAY TO SECOND">
+                        <left>
+                            <function function-name="TO_DATE" text="TO_DATE('2009', 'YYYY')" start-index="221" stop-index="243" />
+                        </left>
+                        <operator>-</operator>
+                        <right>
+                            <function function-name="TO_DATE" text="TO_DATE('2009', 'YYYY')" start-index="247" stop-index="269" />
+                        </right>
+                        <interval-day-to-second-expr start-index="272" stop-index="284">
+                            <day>DAY</day>
+                            <to>TO</to>
+                            <second>SECOND</second>
+                        </interval-day-to-second-expr>
+                    </interval-expression>
+                </assignment-value>
+            </value>
+        </values>
+    </insert>
 
     <insert sql-case-id="insert_all_into">
         <multi-table-insert-type value="ALL" />
@@ -2668,58 +2719,5 @@
                 <simple-table name="DUAL" start-index="229" stop-index="232" />
             </from>
         </select>
-=======
-    
-    <insert sql-case-id="insert_with_oracle_datetime_type">
-        <table name="t_order" start-index="12" stop-index="18" />
-        <columns start-index="20" stop-index="93">
-            <column name="create_date" start-index="21" stop-index="31" />
-            <column name="create_timestamp" start-index="34" stop-index="49" />
-            <column name="create_interval_year" start-index="52" stop-index="71" />
-            <column name="create_interval_day" start-index="74" stop-index="92" />
-        </columns>
-        <values>
-            <value>
-                <assignment-value>
-                    <function function-name="TO_DATE" text="TO_DATE('2009', 'YYYY')" start-index="103" stop-index="125" />
-                </assignment-value>
-                <assignment-value>
-                    <function function-name="TO_DATE" text="TO_DATE('2009', 'YYYY')" start-index="128" stop-index="150" />
-                </assignment-value>
-                <assignment-value>
-                    <interval-expression start-index="153" stop-index="217" text="(TO_DATE('2009', 'YYYY') - TO_DATE('2009', 'YYYY')) year to MONTH">
-                        <left>
-                            <function function-name="TO_DATE" text="TO_DATE('2009', 'YYYY')" start-index="154" stop-index="176" />
-                        </left>
-                        <operator>-</operator>
-                        <right>
-                            <function function-name="TO_DATE" text="TO_DATE('2009', 'YYYY')" start-index="180" stop-index="202" />
-                        </right>
-                        <interval-year-to-month-expr start-index="205" stop-index="217">
-                            <year>year</year>
-                            <to>to</to>
-                            <month>MONTH</month>
-                        </interval-year-to-month-expr>
-                    </interval-expression>
-                </assignment-value>
-                <assignment-value>
-                    <interval-expression start-index="220" stop-index="284" text="(TO_DATE('2009', 'YYYY') - TO_DATE('2009', 'YYYY')) DAY TO SECOND">
-                        <left>
-                            <function function-name="TO_DATE" text="TO_DATE('2009', 'YYYY')" start-index="221" stop-index="243" />
-                        </left>
-                        <operator>-</operator>
-                        <right>
-                            <function function-name="TO_DATE" text="TO_DATE('2009', 'YYYY')" start-index="247" stop-index="269" />
-                        </right>
-                        <interval-day-to-second-expr start-index="272" stop-index="284">
-                            <day>DAY</day>
-                            <to>TO</to>
-                            <second>SECOND</second>
-                        </interval-day-to-second-expr>
-                    </interval-expression>
-                </assignment-value>
-            </value>
-        </values>
->>>>>>> 0d95caf0
     </insert>
 </sql-parser-test-cases>