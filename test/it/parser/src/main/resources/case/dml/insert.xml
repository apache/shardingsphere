<?xml version="1.0" encoding="UTF-8"?>
<!--
  ~ Licensed to the Apache Software Foundation (ASF) under one or more
  ~ contributor license agreements.  See the NOTICE file distributed with
  ~ this work for additional information regarding copyright ownership.
  ~ The ASF licenses this file to You under the Apache License, Version 2.0
  ~ (the "License"); you may not use this file except in compliance with
  ~ the License.  You may obtain a copy of the License at
  ~
  ~     http://www.apache.org/licenses/LICENSE-2.0
  ~
  ~ Unless required by applicable law or agreed to in writing, software
  ~ distributed under the License is distributed on an "AS IS" BASIS,
  ~ WITHOUT WARRANTIES OR CONDITIONS OF ANY KIND, either express or implied.
  ~ See the License for the specific language governing permissions and
  ~ limitations under the License.
  -->

<sql-parser-test-cases>
    <insert sql-case-id="insert_into_values1">
        <table name="test_nested" start-index="12" stop-index="22" />
        <columns start-index="23" stop-index="23" />
        <values>
            <value>
                <assignment-value>
                    <literal-expression value="1" start-index="31" stop-index="31" />
                </assignment-value>
            </value>
        </values>
    </insert>
    
    <insert sql-case-id="insert_into_values2">
        <table name="emp_table" start-index="12" stop-index="20" />
        <columns start-index="21" stop-index="21" />
        <values>
            <value>
                <assignment-value>
                    <literal-expression value="1" start-index="29" stop-index="29" />
                </assignment-value>
                <assignment-value>
                    <literal-expression value="John" start-index="31" stop-index="36" />
                </assignment-value>
                <assignment-value>
                    <literal-expression value="1000.00" start-index="38" stop-index="44" />
                </assignment-value>
                <assignment-value>
                    <literal-expression value="Architect" start-index="46" stop-index="56" />
                </assignment-value>
            </value>
        </values>
    </insert>
    
    <insert sql-case-id="insert_into_values3">
        <table name="emp_table" start-index="12" stop-index="20" />
        <columns start-index="21" stop-index="21" />
        <values>
            <value>
                <assignment-value>
                    <literal-expression value="2" start-index="29" stop-index="29" />
                </assignment-value>
                <assignment-value>
                    <literal-expression value="Robert" start-index="31" stop-index="38" />
                </assignment-value>
                <assignment-value>
                    <literal-expression value="900.00" start-index="40" stop-index="45" />
                </assignment-value>
                <assignment-value>
                    <literal-expression value="Developer" start-index="47" stop-index="57" />
                </assignment-value>
            </value>
        </values>
    </insert>
    
    <insert sql-case-id="insert_into_values4">
        <table name="emp_table" start-index="12" stop-index="20" />
        <columns start-index="21" stop-index="21" />
        <values>
            <value>
                <assignment-value>
                    <literal-expression value="3" start-index="29" stop-index="29" />
                </assignment-value>
                <assignment-value>
                    <literal-expression value="James" start-index="31" stop-index="37" />
                </assignment-value>
                <assignment-value>
                    <literal-expression value="2000.00" start-index="39" stop-index="45" />
                </assignment-value>
                <assignment-value>
                    <literal-expression value="Director" start-index="47" stop-index="56" />
                </assignment-value>
            </value>
        </values>
    </insert>
    
    <insert sql-case-id="insert_into_values5">
        <table name="dept" start-index="12" stop-index="15" />
        <columns start-index="16" stop-index="16" />
        <values>
            <value>
                <assignment-value>
                    <literal-expression value="1" start-index="24" stop-index="24" />
                </assignment-value>
                <assignment-value>
                    <literal-expression value="Sales" start-index="26" stop-index="32" />
                </assignment-value>
                <assignment-value>
                    <literal-expression value="500 Oracle pkwy" start-index="34" stop-index="50" />
                </assignment-value>
                <assignment-value>
                    <literal-expression value="Redwood S" start-index="52" stop-index="62" />
                </assignment-value>
                <assignment-value>
                    <literal-expression value="CA" start-index="64" stop-index="67" />
                </assignment-value>
                <assignment-value>
                    <literal-expression value="94065" start-index="69" stop-index="75" />
                </assignment-value>
            </value>
        </values>
    </insert>
    
    <insert sql-case-id="insert_into_values6">
        <table name="dept" start-index="12" stop-index="15" />
        <columns start-index="16" stop-index="16" />
        <values>
            <value>
                <assignment-value>
                    <literal-expression value="2" start-index="24" stop-index="24" />
                </assignment-value>
                <assignment-value>
                    <literal-expression value="ST" start-index="26" stop-index="29" />
                </assignment-value>
                <assignment-value>
                    <literal-expression value="400 Oracle Pkwy" start-index="31" stop-index="47" />
                </assignment-value>
                <assignment-value>
                    <literal-expression value="Redwood S" start-index="49" stop-index="59" />
                </assignment-value>
                <assignment-value>
                    <literal-expression value="CA" start-index="61" stop-index="64" />
                </assignment-value>
                <assignment-value>
                    <literal-expression value="94065" start-index="66" stop-index="72" />
                </assignment-value>
            </value>
        </values>
    </insert>
    
    <insert sql-case-id="insert_into_values7">
        <table name="dept" start-index="12" stop-index="15" />
        <columns start-index="16" stop-index="16" />
        <values>
            <value>
                <assignment-value>
                    <literal-expression value="3" start-index="24" stop-index="24" />
                </assignment-value>
                <assignment-value>
                    <literal-expression value="Apps" start-index="26" stop-index="31" />
                </assignment-value>
                <assignment-value>
                    <literal-expression value="300 Oracle pkwy" start-index="33" stop-index="49" />
                </assignment-value>
                <assignment-value>
                    <literal-expression value="Redwood S" start-index="51" stop-index="61" />
                </assignment-value>
                <assignment-value>
                    <literal-expression value="CA" start-index="63" stop-index="66" />
                </assignment-value>
                <assignment-value>
                    <literal-expression value="94065" start-index="68" stop-index="74" />
                </assignment-value>
            </value>
        </values>
    </insert>
    
    <insert sql-case-id="insert_with_all_placeholders" parameters="1, 1, 'init'">
        <table name="t_order" start-index="12" stop-index="18" />
        <columns start-index="20" stop-index="46">
            <column name="order_id" start-index="21" stop-index="28" />
            <column name="user_id" start-index="31" stop-index="37" />
            <column name="status" start-index="40" stop-index="45" />
        </columns>
        <values>
            <value>
                <assignment-value>
                    <parameter-marker-expression parameter-index="0" start-index="56" stop-index="56" />
                    <literal-expression value="1" start-index="56" stop-index="56" />
                </assignment-value>
                <assignment-value>
                    <parameter-marker-expression parameter-index="1" start-index="59" stop-index="59" />
                    <literal-expression value="1" start-index="59" stop-index="59" />
                </assignment-value>
                <assignment-value>
                    <parameter-marker-expression parameter-index="2" start-index="62" stop-index="62" />
                    <literal-expression value="init" start-index="62" stop-index="67" />
                </assignment-value>
            </value>
        </values>
    </insert>
    
    <insert sql-case-id="insert_with_historical_type_cast_syntax" parameters="1, 1, 'init'">
        <table name="t_order" start-index="12" stop-index="18" />
        <columns start-index="20" stop-index="46">
            <column name="order_id" start-index="21" stop-index="28" />
            <column name="user_id" start-index="31" stop-index="37" />
            <column name="status" start-index="40" stop-index="45" />
        </columns>
        <values>
            <value>
                <assignment-value>
                    <parameter-marker-expression parameter-index="0" start-index="56" stop-index="56" />
                    <literal-expression value="1" start-index="56" stop-index="56" />
                </assignment-value>
                <assignment-value>
                    <binary-operation-expression start-index="59" stop-index="65">
                        <left>
                            <parameter-marker-expression parameter-index="2" start-index="59" stop-index="59" />
                        </left>
                        <right>
                            <common-expression text="int4" start-index="62" stop-index="65" />
                        </right>
                        <operator>::</operator>
                    </binary-operation-expression>
                </assignment-value>
                <assignment-value>
                    <binary-operation-expression start-index="68" stop-index="74">
                        <left>
                            <parameter-marker-expression parameter-index="3" start-index="68" stop-index="68" />
                        </left>
                        <right>
                            <common-expression text="text" start-index="71" stop-index="74" />
                        </right>
                        <operator>::</operator>
                    </binary-operation-expression>
                </assignment-value>
            </value>
        </values>
    </insert>

    <insert sql-case-id="insert_with_now_function" parameters="1, 1, 'init'">
        <table name="t_order_item" start-index="12" stop-index="23" />
        <columns start-index="25" stop-index="75">
            <column name="item_id" start-index="26" stop-index="32" />
            <column name="order_id" start-index="35" stop-index="42" />
            <column name="user_id" start-index="45" stop-index="51" />
            <column name="status" start-index="54" stop-index="59" />
            <column name="creation_date" start-index="62" stop-index="74" />
        </columns>
        <values>
            <value>
                <assignment-value>
                    <parameter-marker-expression parameter-index="0" start-index="85" stop-index="85" />
                    <literal-expression value="1" start-index="85" stop-index="85" />
                </assignment-value>
                <assignment-value>
                    <parameter-marker-expression parameter-index="1" start-index="88" stop-index="88" />
                    <literal-expression value="1" start-index="88" stop-index="88" />
                </assignment-value>
                <assignment-value>
                    <parameter-marker-expression parameter-index="2" start-index="91" stop-index="91" />
                    <literal-expression value="init" start-index="91" stop-index="96" />
                </assignment-value>
                <assignment-value>
                    <literal-expression value="insert" start-index="94" stop-index="101" literal-start-index="99" literal-stop-index="106" />
                </assignment-value>
                <assignment-value>
                    <function function-name="now" text="now()" start-index="104" stop-index="108" literal-start-index="109" literal-stop-index="113" />
                </assignment-value>
            </value>
        </values>
    </insert>

    <insert sql-case-id="insert_without_parameters">
        <table name="t_order" start-index="12" stop-index="18" />
        <columns start-index="20" stop-index="46">
            <column name="order_id" start-index="21" stop-index="28" />
            <column name="user_id" start-index="31" stop-index="37" />
            <column name="status" start-index="40" stop-index="45" />
        </columns>
        <values>
            <value>
                <assignment-value>
                    <parameter-marker-expression parameter-index="0" />
                    <literal-expression value="1" start-index="56" stop-index="56" />
                </assignment-value>
                <assignment-value>
                    <parameter-marker-expression parameter-index="1" />
                    <literal-expression value="1" start-index="59" stop-index="59" />
                </assignment-value>
                <assignment-value>
                    <parameter-marker-expression parameter-index="2" />
                    <literal-expression value="insert" start-index="62" stop-index="69" />
                </assignment-value>
            </value>
        </values>
    </insert>

    <insert sql-case-id="insert_with_uuid_column" parameters="1, 1">
        <table name="t_order" start-index="12" stop-index="18" />
        <columns start-index="20" stop-index="28">
            <column name="id" start-index="21" stop-index="22" />
            <column name="uuid" start-index="24" stop-index="27" />
        </columns>
        <values>
            <value>
                <assignment-value>
                    <parameter-marker-expression parameter-index="0" start-index="38" stop-index="38" />
                    <literal-expression value="1" start-index="38" stop-index="38" />
                </assignment-value>
                <assignment-value>
                    <parameter-marker-expression parameter-index="1" start-index="41" stop-index="41" />
                    <literal-expression value="1" start-index="41" stop-index="41" />
                </assignment-value>
            </value>
        </values>
    </insert>

    <insert sql-case-id="insert_with_multiple_values">
        <table name="t_order" start-index="12" stop-index="18" />
        <columns start-index="20" stop-index="46">
            <column name="order_id" start-index="21" stop-index="28" />
            <column name="user_id" start-index="31" stop-index="37" />
            <column name="status" start-index="40" stop-index="45" />
        </columns>
        <values>
            <value>
                <assignment-value>
                    <literal-expression value="1" start-index="56" stop-index="56" />
                </assignment-value>
                <assignment-value>
                    <literal-expression value="1" start-index="59" stop-index="59" />
                </assignment-value>
                <assignment-value>
                    <literal-expression value="insert" start-index="62" stop-index="69" />
                </assignment-value>
            </value>
            <value>
                <assignment-value>
                    <literal-expression value="2" start-index="74" stop-index="74" />
                </assignment-value>
                <assignment-value>
                    <literal-expression value="2" start-index="77" stop-index="77" />
                </assignment-value>
                <assignment-value>
                    <literal-expression value="insert2" start-index="80" stop-index="88" />
                </assignment-value>
            </value>
        </values>
    </insert>

    <insert sql-case-id="insert_with_special_characters">
        <table name="t_order" start-delimiter="`" end-delimiter="`" start-index="12" stop-index="20" />
        <columns start-index="22" stop-index="54">
            <column name="order_id" start-delimiter="`" end-delimiter="`" start-index="23" stop-index="32" />
            <column name="user_id" start-delimiter="`" end-delimiter="`" start-index="35" stop-index="43" />
            <column name="status" start-delimiter="`" end-delimiter="`" start-index="46" stop-index="53" />
        </columns>
        <values>
            <value>
                <assignment-value>
                    <literal-expression value="1" start-index="64" stop-index="64" />
                </assignment-value>
                <assignment-value>
                    <literal-expression value="1" start-index="67" stop-index="67" />
                </assignment-value>
                <assignment-value>
                    <literal-expression value="insert" start-index="70" stop-index="77" />
                </assignment-value>
            </value>
        </values>
    </insert>

    <insert sql-case-id="insert_with_special_syntax">
        <table name="t_order" start-index="33" stop-index="39" />
        <columns start-index="41" stop-index="67">
            <column name="order_id" start-index="42" stop-index="49" />
            <column name="user_id" start-index="52" stop-index="58" />
            <column name="status" start-index="61" stop-index="66" />
        </columns>
        <values>
            <value>
                <assignment-value>
                    <parameter-marker-expression parameter-index="0" />
                    <literal-expression value="1" start-index="77" stop-index="77" />
                </assignment-value>
                <assignment-value>
                    <parameter-marker-expression parameter-index="1" />
                    <literal-expression value="1" start-index="80" stop-index="80" />
                </assignment-value>
                <assignment-value>
                    <parameter-marker-expression parameter-index="2" />
                    <literal-expression value="insert" start-index="83" stop-index="90" />
                </assignment-value>
            </value>
        </values>
        <comment start-index="7" stop-index="26" text="/*+ index(field1) */" />
        <returning>
            <projections start-index="103" stop-index="169">
                <column-projection name="order_id" start-index="103" stop-index="110" />
                <shorthand-projection start-index="113" stop-index="113" />
                <shorthand-projection start-index="116" stop-index="124">
                    <owner name="t_order" start-index="116" stop-index="122" />
                </shorthand-projection>
                <column-projection name="user_id" alias="u" start-index="127" stop-index="135" />
                <column-projection name="status" alias="s" start-index="138" stop-index="156">
                    <owner name="t_order" start-index="138" stop-index="144" />
                </column-projection>
                <expression-projection text="'OK'" alias="result" start-index="159" stop-index="169" />
            </projections>
        </returning>
    </insert>

    <insert sql-case-id="insert_with_all_placeholders_for_table_identifier" parameters="1, 1, 'init'">
        <table name="t_order" start-index="12" stop-index="18" />
        <columns start-index="20" stop-index="70">
            <column name="order_id" start-index="21" stop-index="36">
                <owner name="t_order" start-index="21" stop-index="27" />
            </column>
            <column name="user_id" start-index="39" stop-index="53">
                <owner name="t_order" start-index="39" stop-index="45" />
            </column>
            <column name="status" start-index="56" stop-index="69">
                <owner name="t_order" start-index="56" stop-index="62" />
            </column>
        </columns>
        <values>
            <value>
                <assignment-value>
                    <parameter-marker-expression parameter-index="0" start-index="80" stop-index="80" />
                    <literal-expression value="1" start-index="80" stop-index="80" />
                </assignment-value>
                <assignment-value>
                    <parameter-marker-expression parameter-index="1" start-index="83" stop-index="83" />
                    <literal-expression value="1" start-index="83" stop-index="83" />
                </assignment-value>
                <assignment-value>
                    <parameter-marker-expression parameter-index="2" start-index="86" stop-index="86" />
                    <literal-expression value="init" start-index="86" stop-index="91" />
                </assignment-value>
            </value>
        </values>
    </insert>

    <insert sql-case-id="insert_without_columns_with_all_placeholders" parameters="1, 1, 'init'">
        <table name="t_order" start-index="12" stop-index="18" />
        <columns start-index="19" stop-index="19" />
        <values>
            <value>
                <assignment-value>
                    <parameter-marker-expression parameter-index="0" start-index="28" stop-index="28" />
                    <literal-expression value="1" start-index="28" stop-index="28" />
                </assignment-value>
                <assignment-value>
                    <parameter-marker-expression parameter-index="1" start-index="31" stop-index="31" />
                    <literal-expression value="1" start-index="31" stop-index="31" />
                </assignment-value>
                <assignment-value>
                    <parameter-marker-expression parameter-index="2" start-index="34" stop-index="34" />
                    <literal-expression value="init" start-index="34" stop-index="39" />
                </assignment-value>
            </value>
        </values>
    </insert>

    <insert sql-case-id="insert_set_with_all_placeholders" parameters="1, 1, 'init'">
        <table name="t_order" start-index="12" stop-index="18" />
        <set start-index="20" stop-index="60" literal-stop-index="65">
            <assignment>
                <column name="order_id" start-index="24" stop-index="31" />
                <assignment-value>
                    <parameter-marker-expression parameter-index="0" start-index="35" stop-index="35" />
                    <literal-expression value="1" literal-start-index="35" literal-stop-index="35" />
                </assignment-value>
            </assignment>
            <assignment>
                <column name="user_id" start-index="38" stop-index="44" />
                <assignment-value>
                    <parameter-marker-expression parameter-index="1" start-index="48" stop-index="48" />
                    <literal-expression value="1" literal-start-index="48" literal-stop-index="48" />
                </assignment-value>
            </assignment>
            <assignment>
                <column name="status" start-index="51" stop-index="56" />
                <assignment-value>
                    <parameter-marker-expression parameter-index="2" start-index="60" stop-index="60" />
                    <literal-expression value="init" literal-start-index="60" literal-stop-index="65" />
                </assignment-value>
            </assignment>
        </set>
    </insert>
    <insert sql-case-id="insert_duplicate_key_update">
        <table name="t_order" start-index="12" stop-index="18" />
        <set start-index="20" stop-index="34" literal-stop-index="34">
            <assignment>
                <column name="b" start-index="24" stop-index="24" />
                <assignment-value>
                    <literal-expression value="11" literal-start-index="26" literal-stop-index="29" />
                </assignment-value>
            </assignment>
            <assignment>
                <column name="a" start-index="32" stop-index="32" />
                <assignment-value>
                    <literal-expression value="0" literal-start-index="34" literal-stop-index="34" />
                </assignment-value>
            </assignment>
        </set>
        <on-duplicate-key-columns start-index="43" stop-index="76" literal-start-index="36" literal-stop-index="76">
            <assignment start-index="65" stop-index="69">
                <column name="b" start-index="65" stop-index="65"  />
                <assignment-value>
                    <common-expression literal-text="n.a" start-index="67" stop-index="69" />
                </assignment-value>
            </assignment>
            <assignment start-index="72" stop-index="76">
                <column name="a" start-index="72" stop-index="72"  />
                <assignment-value>
                    <common-expression literal-text="n.b" start-index="74" stop-index="76" />
                </assignment-value>
            </assignment>
        </on-duplicate-key-columns>
    </insert>
    <insert sql-case-id="insert_with_underscore_charset">
        <table name="t_order" start-index="12" stop-index="18" />
        <columns start-index="19" stop-index="19" />
        <values>
            <value>
                <assignment-value>
                    <common-expression literal-text="_utf160x1EC2" start-index="27" stop-index="39" />
                </assignment-value>
            </value>
            <value>
                <assignment-value>
                    <common-expression literal-text="_utf160x1EC3" start-index="44" stop-index="56" />
                </assignment-value>
            </value>
            <value>
                <assignment-value>
                    <common-expression literal-text="_utf160x1EC5" start-index="61" stop-index="73" />
                </assignment-value>
            </value>
            <value>
                <assignment-value>
                    <common-expression literal-text="_utf160x1EC0" start-index="78" stop-index="90" />
                </assignment-value>
            </value>
            <value>
                <assignment-value>
                    <common-expression literal-text="_utf160x1EC7" start-index="95" stop-index="107" />
                </assignment-value>
            </value>
            <value>
                <assignment-value>
                    <common-expression literal-text="_Utf160x1EBF" start-index="112" stop-index="124" />
                </assignment-value>
            </value>
        </values>
    </insert>
    <insert sql-case-id="insert_with_partial_placeholders" parameters="1, 1">
        <table name="t_order" start-index="12" stop-index="18" />
        <columns start-index="20" stop-index="46">
            <column name="order_id" start-index="21" stop-index="28" />
            <column name="user_id" start-index="31" stop-index="37" />
            <column name="status" start-index="40" stop-index="45" />
        </columns>
        <values>
            <value>
                <assignment-value>
                    <parameter-marker-expression parameter-index="0" start-index="56" stop-index="56" />
                    <literal-expression value="1" start-index="56" stop-index="56" />
                </assignment-value>
                <assignment-value>
                    <parameter-marker-expression parameter-index="1" start-index="59" stop-index="59" />
                    <literal-expression value="1" start-index="59" stop-index="59" />
                </assignment-value>
                <assignment-value>
                    <literal-expression value="insert" start-index="62" stop-index="69" />
                </assignment-value>
            </value>
        </values>
    </insert>

    <insert sql-case-id="insert_set_with_partial_placeholders" parameters="1, 1">
        <table name="t_order" start-index="12" stop-index="18" />
        <set start-index="20" stop-index="67">
            <assignment>
                <column name="order_id" start-index="24" stop-index="31" />
                <assignment-value>
                    <parameter-marker-expression parameter-index="0" start-index="35" stop-index="35" />
                    <literal-expression value="1" start-index="35" stop-index="35" />
                </assignment-value>
            </assignment>
            <assignment>
                <column name="user_id" start-index="38" stop-index="44" />
                <assignment-value>
                    <parameter-marker-expression parameter-index="1" start-index="48" stop-index="48" />
                    <literal-expression value="1"  start-index="48" stop-index="48" />
                </assignment-value>
            </assignment>
            <assignment>
                <column name="status" start-index="51" stop-index="56" />
                <assignment-value>
                    <literal-expression value="insert" start-index="60" stop-index="67" />
                </assignment-value>
            </assignment>
        </set>
    </insert>

    <insert sql-case-id="insert_with_generate_key_column" parameters="10000, 1000, 10">
        <table name="t_order_item" start-index="12" stop-index="23" />
        <columns start-index="24" stop-index="74">
            <column name="item_id" start-index="25" stop-index="31" />
            <column name="order_id" start-index="34" stop-index="41" />
            <column name="user_id" start-index="44" stop-index="50" />
            <column name="status" start-index="53" stop-index="58" />
            <column name="creation_date" start-index="61" stop-index="73" />
        </columns>
        <values>
            <value>
                <assignment-value>
                    <parameter-marker-expression parameter-index="0" start-index="84" stop-index="84" />
                    <literal-expression value="10000" start-index="84" stop-index="88" />
                </assignment-value>
                <assignment-value>
                    <parameter-marker-expression parameter-index="1" start-index="87" stop-index="87" />
                    <literal-expression value="1000" start-index="91" stop-index="94" />
                </assignment-value>
                <assignment-value>
                    <parameter-marker-expression parameter-index="2" start-index="90" stop-index="90" />
                    <literal-expression value="10" start-index="97" stop-index="98" />
                </assignment-value>
                <assignment-value>
                    <literal-expression value="insert" start-index="93" stop-index="100" literal-start-index="101" literal-stop-index="108" />
                </assignment-value>
                <assignment-value>
                    <literal-expression value="2017-08-08" start-index="103" stop-index="114" literal-start-index="111" literal-stop-index="122" />
                </assignment-value>
            </value>
        </values>
    </insert>

    <insert sql-case-id="insert_without_generate_key_column" parameters="1000, 10">
        <table name="t_order_item" start-index="12" stop-index="23" />
        <columns start-index="24" stop-index="65">
            <column name="order_id" start-index="25" stop-index="32" />
            <column name="user_id" start-index="35" stop-index="41" />
            <column name="status" start-index="44" stop-index="49" />
            <column name="creation_date" start-index="52" stop-index="64" />
        </columns>
        <values>
            <value>
                <assignment-value>
                    <parameter-marker-expression parameter-index="0" start-index="75" stop-index="75" />
                    <literal-expression value="1000" start-index="75" stop-index="78" />
                </assignment-value>
                <assignment-value>
                    <parameter-marker-expression parameter-index="1" start-index="78" stop-index="78" />
                    <literal-expression value="10" start-index="81" stop-index="82" />
                </assignment-value>
                <assignment-value>
                    <literal-expression value="insert" start-index="81" stop-index="88" literal-start-index="85" literal-stop-index="92" />
                </assignment-value>
                <assignment-value>
                    <literal-expression value="2017-08-08" start-index="91" stop-index="102" literal-start-index="95" literal-stop-index="106" />
                </assignment-value>
            </value>
        </values>
    </insert>

    <insert sql-case-id="insert_set_with_generate_key_column" parameters="10000, 1000, 10">
        <table name="t_order_item" start-index="12" stop-index="23" />
        <set start-index="25" stop-index="113" literal-stop-index="121">
            <assignment>
                <column name="item_id" start-index="29" stop-index="35" />
                <assignment-value>
                    <parameter-marker-expression parameter-index="0" start-index="39" stop-index="39" />
                    <literal-expression value="10000" start-index="39" stop-index="43" />
                </assignment-value>
            </assignment>
            <assignment>
                <column name="order_id" start-index="42" stop-index="49" literal-start-index="46" literal-stop-index="53" />
                <assignment-value>
                    <parameter-marker-expression parameter-index="1" start-index="53" stop-index="53" />
                    <literal-expression value="1000" start-index="57" stop-index="60" />
                </assignment-value>
            </assignment>
            <assignment>
                <column name="user_id" start-index="56" stop-index="62" literal-start-index="63" literal-stop-index="69" />
                <assignment-value>
                    <parameter-marker-expression parameter-index="2" start-index="66" stop-index="66" />
                    <literal-expression value="10" start-index="73" stop-index="74" />
                </assignment-value>
            </assignment>
            <assignment>
                <column name="status" start-index="69" stop-index="74" literal-start-index="77" literal-stop-index="82" />
                <assignment-value>
                    <literal-expression value="insert" start-index="78" stop-index="85" literal-start-index="86" literal-stop-index="93" />
                </assignment-value>
            </assignment>
            <assignment>
                <column name="creation_date" start-index="88" stop-index="100" literal-start-index="96" literal-stop-index="108" />
                <assignment-value>
                    <literal-expression value="2017-08-08" start-index="102" stop-index="113" literal-start-index="110" literal-stop-index="121" />
                </assignment-value>
            </assignment>
        </set>
    </insert>

    <insert sql-case-id="insert_set_without_generate_key_column" parameters="1000, 10">
        <table name="t_order_item" start-index="12" stop-index="23" />
        <set start-index="25" stop-index="100" literal-stop-index="104">
            <assignment>
                <column name="order_id" start-index="29" stop-index="36" />
                <assignment-value>
                    <parameter-marker-expression parameter-index="0" start-index="40" stop-index="40" />
                    <literal-expression value="1000" start-index="40" stop-index="43" />
                </assignment-value>
            </assignment>
            <assignment>
                <column name="user_id" start-index="43" stop-index="49" literal-start-index="46" literal-stop-index="52" />
                <assignment-value>
                    <parameter-marker-expression parameter-index="1" start-index="53" stop-index="53" />
                    <literal-expression value="10" start-index="56" stop-index="57" />
                </assignment-value>
            </assignment>
            <assignment>
                <column name="status" start-index="56" stop-index="61" literal-start-index="60" literal-stop-index="65" />
                <assignment-value>
                    <literal-expression value="insert" start-index="65" stop-index="72" literal-start-index="69" literal-stop-index="76" />
                </assignment-value>
            </assignment>
            <assignment>
                <column name="creation_date" start-index="75" stop-index="87" literal-start-index="79" literal-stop-index="91" />
                <assignment-value>
                    <literal-expression value="2017-08-08" start-index="89" stop-index="100" literal-start-index="93" literal-stop-index="104" />
                </assignment-value>
            </assignment>
        </set>
    </insert>

    <insert sql-case-id="insert_on_duplicate_key_update" parameters="1, 1, 'init'">
        <table name="t_order" start-index="12" stop-index="18" />
        <columns start-index="20" stop-index="46">
            <column name="order_id" start-index="21" stop-index="28" />
            <column name="user_id" start-index="31" stop-index="37" />
            <column name="status" start-index="40" stop-index="45" />
        </columns>
        <values>
            <value>
                <assignment-value>
                    <parameter-marker-expression parameter-index="0" start-index="56" stop-index="56" />
                    <literal-expression value="1" start-index="56" stop-index="56" />
                </assignment-value>
                <assignment-value>
                    <parameter-marker-expression parameter-index="1" start-index="59" stop-index="59" />
                    <literal-expression value="1" start-index="59" stop-index="59" />
                </assignment-value>
                <assignment-value>
                    <parameter-marker-expression parameter-index="2" start-index="62" stop-index="62" />
                    <literal-expression value="init" start-index="62" stop-index="67" />
                </assignment-value>
            </value>
        </values>
        <on-duplicate-key-columns start-index="65" stop-index="111" literal-start-index="70" literal-stop-index="116">
            <assignment start-index="89" stop-index="111" literal-start-index="94" literal-stop-index="116">
                <column name="status" start-index="89" stop-index="94" literal-start-index="94" literal-stop-index="99" />
                <assignment-value>
                    <function function-name="VALUES" text="VALUES(status)" start-index="98" stop-index="111" literal-start-index="103" literal-stop-index="116">
                        <parameter>
                            <column name="status" start-index="105" stop-index="110" literal-start-index="110" literal-stop-index="115" />
                        </parameter>
                    </function>
                </assignment-value>
            </assignment>
        </on-duplicate-key-columns>
    </insert>

    <insert sql-case-id="insert_on_duplicate_key_update_with_placeholders" parameters="1, 1, 'init', 'init'">
        <table name="t_order" start-index="12" stop-index="18" />
        <columns start-index="20" stop-index="46">
            <column name="order_id" start-index="21" stop-index="28" />
            <column name="user_id" start-index="31" stop-index="37" />
            <column name="status" start-index="40" stop-index="45" />
        </columns>
        <values>
            <value>
                <assignment-value>
                    <parameter-marker-expression parameter-index="0" start-index="56" stop-index="56" />
                    <literal-expression value="1" start-index="56" stop-index="56" />
                </assignment-value>
                <assignment-value>
                    <parameter-marker-expression parameter-index="1" start-index="59" stop-index="59" />
                    <literal-expression value="1" start-index="59" stop-index="59" />
                </assignment-value>
                <assignment-value>
                    <parameter-marker-expression parameter-index="2" start-index="62" stop-index="62" />
                    <literal-expression value="init" start-index="62" stop-index="67" />
                </assignment-value>
            </value>
        </values>
        <on-duplicate-key-columns start-index="65" stop-index="98" literal-start-index="70" literal-stop-index="108">
            <assignment start-index="89" stop-index="98" literal-start-index="94" literal-stop-index="108">
                <column name="status" start-index="89" stop-index="94" literal-start-index="94" literal-stop-index="99" />
                <assignment-value>
                    <parameter-marker-expression parameter-index="3" start-index="98" stop-index="98" />
                    <literal-expression value="init" start-index="103" stop-index="108" />
                </assignment-value>
            </assignment>
        </on-duplicate-key-columns>
    </insert>

    <insert sql-case-id="insert_on_duplicate_key_update_with_placeholders_postgres" parameters="1, 1, 'init', 'init'">
        <table name="t_order" start-index="12" stop-index="18" />
        <columns start-index="20" stop-index="46">
            <column name="order_id" start-index="21" stop-index="28" />
            <column name="user_id" start-index="31" stop-index="37" />
            <column name="status" start-index="40" stop-index="45" />
        </columns>
        <values>
            <value>
                <assignment-value>
                    <parameter-marker-expression parameter-index="0" start-index="56" stop-index="56" />
                    <literal-expression value="1" start-index="56" stop-index="56" />
                </assignment-value>
                <assignment-value>
                    <parameter-marker-expression parameter-index="1" start-index="59" stop-index="59" />
                    <literal-expression value="1" start-index="59" stop-index="59" />
                </assignment-value>
                <assignment-value>
                    <parameter-marker-expression parameter-index="2" start-index="62" stop-index="62" />
                    <literal-expression value="init" start-index="62" stop-index="67" />
                </assignment-value>
            </value>
        </values>
        <on-duplicate-key-columns start-index="65" stop-index="111" literal-start-index="70" literal-stop-index="121">
            <assignment start-index="102" stop-index="107" literal-start-index="107" literal-stop-index="121">
                <column name="status" start-index="102" stop-index="107" literal-start-index="107" literal-stop-index="112" />
                <assignment-value>
                    <parameter-marker-expression parameter-index="3" start-index="111" stop-index="111" />
                    <literal-expression value="init" start-index="116" stop-index="121" />
                </assignment-value>
            </assignment>
        </on-duplicate-key-columns>
    </insert>

    <insert sql-case-id="insert_set_with_all_placeholders_for_table_identifier" parameters="1, 1, 'init'">
        <table name="t_order" start-index="12" stop-index="18" />
        <set start-index="20" stop-index="84" literal-stop-index="89">
            <assignment>
                <column name="order_id" start-index="24" stop-index="39">
                    <owner name="t_order" start-index="24" stop-index="30" />
                </column>
                <assignment-value>
                    <parameter-marker-expression parameter-index="0" start-index="43" stop-index="43" />
                    <literal-expression value="1" start-index="43" stop-index="43" />
                </assignment-value>
            </assignment>
            <assignment>
                <column name="user_id" start-index="46" stop-index="60">
                    <owner name="t_order" start-index="46" stop-index="52" />
                </column>
                <assignment-value>
                    <parameter-marker-expression parameter-index="1" start-index="64" stop-index="64" />
                    <literal-expression value="1" start-index="64" stop-index="64" />
                </assignment-value>
            </assignment>
            <assignment>
                <column name="status" start-index="67" stop-index="80">
                    <owner name="t_order" start-index="67" stop-index="73" />
                </column>
                <assignment-value>
                    <parameter-marker-expression parameter-index="2" start-index="84" stop-index="84" />
                    <literal-expression value="init" start-index="84" stop-index="89" />
                </assignment-value>
            </assignment>
        </set>
    </insert>

    <insert sql-case-id="insert_on_duplicate_key_update_with_table_identifier" parameters="1, 1, 'init'">
        <table name="t_order" start-index="12" stop-index="18" />
        <columns start-index="20" stop-index="70">
            <column name="order_id" start-index="21" stop-index="36">
                <owner name="t_order" start-index="21" stop-index="27" />
            </column>
            <column name="user_id" start-index="39" stop-index="53">
                <owner name="t_order" start-index="39" stop-index="45" />
            </column>
            <column name="status" start-index="56" stop-index="69">
                <owner name="t_order" start-index="56" stop-index="62" />
            </column>
        </columns>
        <values>
            <value>
                <assignment-value>
                    <parameter-marker-expression parameter-index="0" start-index="80" stop-index="80" />
                    <literal-expression value="1" start-index="80" stop-index="80" />
                </assignment-value>
                <assignment-value>
                    <parameter-marker-expression parameter-index="1" start-index="83" stop-index="83" />
                    <literal-expression value="1" start-index="83" stop-index="83" />
                </assignment-value>
                <assignment-value>
                    <parameter-marker-expression parameter-index="2" start-index="86" stop-index="86" />
                    <literal-expression value="init" start-index="86" stop-index="91" />
                </assignment-value>
            </value>
        </values>
        <on-duplicate-key-columns start-index="89" stop-index="151" literal-start-index="94" literal-stop-index="156">
            <assignment start-index="118" stop-index="151" literal-start-index="123" literal-stop-index="156">
                <column name="status" start-index="113" stop-index="126" literal-start-index="118" literal-stop-index="131">
                    <owner name="t_order" start-index="113" stop-index="119" literal-start-index="118" literal-stop-index="124" />
                </column>
                <assignment-value>
                    <function function-name="VALUES" text="VALUES(t_order.status)" start-index="130" stop-index="151" literal-start-index="135" literal-stop-index="156">
                        <parameter>
                            <column name="status" start-index="137" stop-index="150" literal-start-index="142" literal-stop-index="155">
                                <owner name="t_order" start-index="137" stop-index="143" literal-start-index="142" literal-stop-index="148" />
                            </column>
                        </parameter>
                    </function>
                </assignment-value>
            </assignment>
        </on-duplicate-key-columns>
    </insert>

    <insert sql-case-id="insert_with_batch" parameters="1000, 10, 'init', 1100, 11, 'init'">
        <table name="t_order" start-index="12" stop-index="18" />
        <columns start-index="20" stop-index="46">
            <column name="order_id" start-index="21" stop-index="28" />
            <column name="user_id" start-index="31" stop-index="37" />
            <column name="status" start-index="40" stop-index="45" />
        </columns>
        <values>
            <value>
                <assignment-value>
                    <parameter-marker-expression parameter-index="0" start-index="56" stop-index="56" />
                    <literal-expression value="1000" start-index="56" stop-index="59" />
                </assignment-value>
                <assignment-value>
                    <parameter-marker-expression parameter-index="1" start-index="59" stop-index="59" />
                    <literal-expression value="10" start-index="62" stop-index="63" />
                </assignment-value>
                <assignment-value>
                    <parameter-marker-expression parameter-index="2" start-index="62" stop-index="62" />
                    <literal-expression value="init" start-index="66" stop-index="71" />
                </assignment-value>
            </value>
            <value>
                <assignment-value>
                    <parameter-marker-expression parameter-index="3" start-index="67" stop-index="67" />
                    <literal-expression value="1100" start-index="76" stop-index="79" />
                </assignment-value>
                <assignment-value>
                    <parameter-marker-expression parameter-index="4" start-index="70" stop-index="70" />
                    <literal-expression value="11" start-index="82" stop-index="83" />
                </assignment-value>
                <assignment-value>
                    <parameter-marker-expression parameter-index="5" start-index="73" stop-index="73" />
                    <literal-expression value="init" start-index="86" stop-index="91" />
                </assignment-value>
            </value>
        </values>
    </insert>

    <insert sql-case-id="insert_with_batch_and_irregular_parameters" parameters="1, 2, 2, 'init'">
        <table name="t_order" start-index="12" stop-index="18" />
        <columns start-index="20" stop-index="46">
            <column name="order_id" start-index="21" stop-index="28" />
            <column name="user_id" start-index="31" stop-index="37" />
            <column name="status" start-index="40" stop-index="45" />
        </columns>
        <values>
            <value>
                <assignment-value>
                    <parameter-marker-expression parameter-index="0" start-index="56" stop-index="56" />
                    <literal-expression value="1" start-index="56" stop-index="56" />
                </assignment-value>
                <assignment-value>
                    <literal-expression value="1" start-index="59" stop-index="59" />
                </assignment-value>
                <assignment-value>
                    <literal-expression value="insert" start-index="62" stop-index="69" />
                </assignment-value>
            </value>
            <value>
                <assignment-value>
                    <parameter-marker-expression parameter-index="1" start-index="74" stop-index="74" />
                    <literal-expression value="2" start-index="74" stop-index="74" />
                </assignment-value>
                <assignment-value>
                    <parameter-marker-expression parameter-index="2" start-index="77" stop-index="77" />
                    <literal-expression value="2" start-index="77" stop-index="77" />
                </assignment-value>
                <assignment-value>
                    <parameter-marker-expression parameter-index="3" start-index="80" stop-index="80" />
                    <literal-expression value="init" start-index="80" stop-index="85" />
                </assignment-value>
            </value>
        </values>
    </insert>

    <insert sql-case-id="insert_with_batch_and_composite_expression" parameters="1, 1, 'init', 2, 2, 'init'">
        <table name="t_order" start-index="12" stop-index="18" />
        <columns start-index="20" stop-index="46">
            <column name="order_id" start-index="21" stop-index="28" />
            <column name="user_id" start-index="31" stop-index="37" />
            <column name="status" start-index="40" stop-index="45" />
        </columns>
        <values>
            <value>
                <assignment-value>
                    <parameter-marker-expression parameter-index="0" start-index="56" stop-index="56" />
                    <literal-expression value="1" start-index="56" stop-index="56" />
                </assignment-value>
                <assignment-value>
                    <parameter-marker-expression parameter-index="1" start-index="59" stop-index="59" />
                    <literal-expression value="1" start-index="59" stop-index="59" />
                </assignment-value>
                <assignment-value>
                    <function function-name="SUBSTR" text="SUBSTR(?, 1)" literal-text="SUBSTR('init', 1)" literal-start-index="62" literal-stop-index="78" start-index="62" stop-index="73" >
                        <parameter>
                            <parameter-marker-expression parameter-index="2" start-index="69" stop-index="69" />
                            <literal-expression value="init" literal-start-index="69" literal-stop-index="74" />
                        </parameter>
                        <parameter>
                            <literal-expression value="1" start-index="72" stop-index="72" literal-start-index="77" literal-stop-index="77" />
                        </parameter>
                    </function>
                </assignment-value>
            </value>
            <value>
                <assignment-value>
                    <parameter-marker-expression parameter-index="3" start-index="78" stop-index="78" />
                    <literal-expression value="2" literal-start-index="83" literal-stop-index="83" />
                </assignment-value>
                <assignment-value>
                    <parameter-marker-expression parameter-index="4" start-index="81" stop-index="81" />
                    <literal-expression value="2" literal-start-index="86" literal-stop-index="86" />
                </assignment-value>
                <assignment-value>
                    <function function-name="SUBSTR" text="SUBSTR(?, 1)" literal-text="SUBSTR('init', 1)" start-index="84" stop-index="95" literal-start-index="89" literal-stop-index="105" >
                        <parameter>
                            <parameter-marker-expression parameter-index="5" start-index="91" stop-index="91" />
                            <literal-expression value="init" literal-start-index="96" literal-stop-index="101" />
                        </parameter>
                        <parameter>
                            <literal-expression value="1" start-index="94" stop-index="94" literal-start-index="104" literal-stop-index="104" />
                        </parameter>
                    </function>
                </assignment-value>
            </value>
        </values>
    </insert>

    <insert sql-case-id="insert_with_batch_and_with_generate_key_column" parameters="10000, 1000, 10, 10010, 1001, 10">
        <table name="t_order_item" start-index="12" stop-index="23" />
        <columns start-index="24" stop-index="74">
            <column name="item_id" start-index="25" stop-index="31" />
            <column name="order_id" start-index="34" stop-index="41" />
            <column name="user_id" start-index="44" stop-index="50" />
            <column name="status" start-index="53" stop-index="58" />
            <column name="creation_date" start-index="61" stop-index="73" />
        </columns>
        <values>
            <value>
                <assignment-value>
                    <parameter-marker-expression parameter-index="0" start-index="84" stop-index="84" />
                    <literal-expression value="10000" start-index="84" stop-index="88" />
                </assignment-value>
                <assignment-value>
                    <parameter-marker-expression parameter-index="1" start-index="87" stop-index="87" />
                    <literal-expression value="1000" start-index="91" stop-index="94" />
                </assignment-value>
                <assignment-value>
                    <parameter-marker-expression parameter-index="2" start-index="90" stop-index="90" />
                    <literal-expression value="10" start-index="97" stop-index="98" />
                </assignment-value>
                <assignment-value>
                    <literal-expression value="insert" start-index="93" stop-index="100" literal-start-index="101" literal-stop-index="108" />
                </assignment-value>
                <assignment-value>
                    <literal-expression value="2017-08-08" start-index="103" stop-index="114" literal-start-index="111" literal-stop-index="122" />
                </assignment-value>
            </value>
            <value>
                <assignment-value>
                    <parameter-marker-expression parameter-index="3" start-index="119" stop-index="119" />
                    <literal-expression value="10010" start-index="127" stop-index="131" />
                </assignment-value>
                <assignment-value>
                    <parameter-marker-expression parameter-index="4" start-index="122" stop-index="122" />
                    <literal-expression value="1001" start-index="134" stop-index="137" />
                </assignment-value>
                <assignment-value>
                    <parameter-marker-expression parameter-index="5" start-index="125" stop-index="125" />
                    <literal-expression value="10" start-index="140" stop-index="141" />
                </assignment-value>
                <assignment-value>
                    <literal-expression value="insert" start-index="128" stop-index="135" literal-start-index="144" literal-stop-index="151" />
                </assignment-value>
                <assignment-value>
                    <literal-expression value="2017-08-08" start-index="138" stop-index="149" literal-start-index="154" literal-stop-index="165" />
                </assignment-value>
            </value>
        </values>
    </insert>

    <insert sql-case-id="insert_with_batch_and_without_generate_key_column" parameters="1000, 10, 1001, 10">
        <table name="t_order_item" start-index="12" stop-index="23" />
        <columns start-index="24" stop-index="65">
            <column name="order_id" start-index="25" stop-index="32" />
            <column name="user_id" start-index="35" stop-index="41" />
            <column name="status" start-index="44" stop-index="49" />
            <column name="creation_date" start-index="52" stop-index="64" />
        </columns>
        <values>
            <value>
                <assignment-value>
                    <parameter-marker-expression parameter-index="0" start-index="75" stop-index="75" />
                    <literal-expression value="1000" start-index="75" stop-index="78" />
                </assignment-value>
                <assignment-value>
                    <parameter-marker-expression parameter-index="1" start-index="78" stop-index="78" />
                    <literal-expression value="10" start-index="81" stop-index="82" />
                </assignment-value>
                <assignment-value>
                    <literal-expression value="insert" start-index="81" stop-index="88" literal-start-index="85" literal-stop-index="92" />
                </assignment-value>
                <assignment-value>
                    <literal-expression value="2017-08-08" start-index="91" stop-index="102" literal-start-index="95" literal-stop-index="106" />
                </assignment-value>
            </value>
            <value>
                <assignment-value>
                    <parameter-marker-expression parameter-index="2" start-index="107" stop-index="107" />
                    <literal-expression value="1001" start-index="111" stop-index="114" />
                </assignment-value>
                <assignment-value>
                    <parameter-marker-expression parameter-index="3" start-index="110" stop-index="110" />
                    <literal-expression value="10" start-index="117" stop-index="118" />
                </assignment-value>
                <assignment-value>
                    <literal-expression value="insert" start-index="113" stop-index="120" literal-start-index="121" literal-stop-index="128" />
                </assignment-value>
                <assignment-value>
                    <literal-expression value="2017-08-08" start-index="123" stop-index="134" literal-start-index="131" literal-stop-index="142" />
                </assignment-value>
            </value>
        </values>
    </insert>

    <insert sql-case-id="insert_with_geography" parameters="7, 200, '{&quot;rule&quot;:&quot;null&quot;}'">
        <table name="t_order" start-index="12" stop-index="18" />
        <columns start-index="19" stop-index="55">
            <column name="user_id" start-index="20" stop-index="26" />
            <column name="order_id" start-index="29" stop-index="36" />
            <column name="start_point" start-index="39" stop-index="49" />
            <column name="rule" start-index="51" stop-index="54" />
        </columns>
        <values>
            <value>
                <assignment-value>
                    <parameter-marker-expression parameter-index="0" start-index="65" stop-index="65" />
                    <literal-expression value="7" start-index="65" stop-index="65" />
                </assignment-value>
                <assignment-value>
                    <parameter-marker-expression parameter-index="1" start-index="68" stop-index="68" />
                    <literal-expression value="200"  start-index="68" stop-index="70" />
                </assignment-value>
                <assignment-value>
                    <common-expression text="ST_GeographyFromText('SRID=4326;POINT(100 200)')" start-index="71" stop-index="118" literal-start-index="73" literal-stop-index="120" />
                    <function function-name="ST_GeographyFromText" text="ST_GeographyFromText('SRID=4326;POINT(100 200)')" start-index="71" stop-index="118" literal-start-index="73" literal-stop-index="120">
                        <parameter>
                            <literal-expression value="SRID=4326;POINT(100 200)" literal-start-index="94" start-index="92" literal-stop-index="119" stop-index="117" />
                        </parameter>
                    </function>
                </assignment-value>
                <assignment-value>
                    <parameter-marker-expression parameter-index="2" start-index="121" stop-index="128" />
                    <common-expression text="'{&quot;rule&quot;:&quot;null&quot;}'::jsonb" start-index="123" stop-index="146" />
                </assignment-value>
            </value>
        </values>
    </insert>

    <insert sql-case-id="insert_without_columns_and_with_generate_key_column" parameters="10000, 1000, 10">
        <table name="t_order_item" start-index="12" stop-index="23" />
        <columns start-index="24" stop-index="24" />
        <values>
            <value>
                <assignment-value>
                    <parameter-marker-expression parameter-index="0" start-index="32" stop-index="32" />
                    <literal-expression value="10000" literal-start-index="32" literal-stop-index="36" />
                </assignment-value>
                <assignment-value>
                    <parameter-marker-expression parameter-index="1" start-index="35" stop-index="35" />
                    <literal-expression value="1000" start-index="35" stop-index="40" literal-start-index="39" literal-stop-index="42" />
                </assignment-value>
                <assignment-value>
                    <parameter-marker-expression parameter-index="2" start-index="38" stop-index="38" />
                    <literal-expression value="10" start-index="38" stop-index="41" literal-start-index="45" literal-stop-index="46" />
                </assignment-value>
                <assignment-value>
                    <literal-expression value="insert" start-index="41" stop-index="48" literal-start-index="49" literal-stop-index="56" />
                </assignment-value>
                <assignment-value>
                    <literal-expression value="2017-08-08" start-index="51" stop-index="62" literal-start-index="59" literal-stop-index="70" />
                </assignment-value>
            </value>
        </values>
    </insert>

    <insert sql-case-id="insert_without_columns_and_without_generate_key_column" parameters="1000, 10">
        <table name="t_order_item" start-index="12" stop-index="23" />
        <columns start-index="24" stop-index="24" />
        <values>
            <value>
                <assignment-value>
                    <parameter-marker-expression parameter-index="0" start-index="32" stop-index="32" />
                    <literal-expression value="1000" start-index="32" stop-index="35" />
                </assignment-value>
                <assignment-value>
                    <parameter-marker-expression parameter-index="1" start-index="35" stop-index="35" />
                    <literal-expression value="10"  start-index="38" stop-index="39" />
                </assignment-value>
                <assignment-value>
                    <literal-expression value="insert" start-index="38" stop-index="45" literal-start-index="42" literal-stop-index="49" />
                </assignment-value>
                <assignment-value>
                    <literal-expression value="2017-08-08" start-index="48" stop-index="59" literal-start-index="52" literal-stop-index="63" />
                </assignment-value>
            </value>
        </values>
    </insert>

    <!-- // TODO
    <insert sql-case-id="assertInsertSelect" sql="INSERT INTO `order` ('order_id', 'state') (SELECT 1, 'RUNNING' FROM dual UNION ALL SELECT 2, 'RUNNING' FROM dual )"">
        <table name="order" />
        <condition-contexts>
           <condition-context/>
        </condition-contexts>
    </insert>
    -->

    <insert sql-case-id="insert_with_one_auto_increment_column">
        <table name="t_auto_increment_table" start-index="12" stop-index="33" />
        <columns start-index="34" stop-index="34" />
        <values>
            <value />
        </values>
    </insert>

    <insert sql-case-id="insert_with_double_value">
        <table name="t_double_test" start-index="12" stop-index="24" />
        <columns start-index="25" stop-index="30">
            <column name="col1" start-index="26" stop-index="29" />
        </columns>
        <values>
            <value>
                <assignment-value>
                    <literal-expression value="1.22" start-index="39" stop-index="42" />
                </assignment-value>
            </value>
        </values>
    </insert>

    <insert sql-case-id="insert_with_null_value">
        <table name="t_null_value_test" start-index="12" stop-index="28" />
        <columns start-index="29" stop-index="34">
            <column name="col1" start-index="30" stop-index="33" />
        </columns>
        <values>
            <value>
                <assignment-value>
                    <literal-expression value="null" start-index="43" stop-index="46" />
                </assignment-value>
            </value>
        </values>
    </insert>

    <insert sql-case-id="insert_with_blob_value">
        <table name="t_blob_value_test" start-index="12" stop-index="28" />
        <columns start-index="29" stop-index="34">
            <column name="col1" start-index="30" stop-index="33" />
        </columns>
        <values>
            <value>
                <assignment-value>
                    <common-expression text="_BINARY'This is a binary value.'" start-index="43" stop-index="74" />
                </assignment-value>
            </value>
        </values>
    </insert>

    <insert sql-case-id="insert_with_function" parameters="1000, 10">
        <table name="t_order" start-index="12" stop-index="18" />
        <columns start-index="19" stop-index="51">
            <column name="present_date" start-index="20" stop-index="31" />
            <column name="order_id" start-index="34" stop-index="41" />
            <column name="user_id" start-index="44" stop-index="50" />
        </columns>
        <values>
            <value>
                <assignment-value>
                    <function function-name="curdate" text="curdate()" start-index="61" stop-index="69" literal-start-index="61" literal-stop-index="69" />
                </assignment-value>
                <assignment-value>
                    <parameter-marker-expression parameter-index="0" start-index="72" stop-index="72" />
                    <literal-expression value="1000" start-index="72" stop-index="75" />
                </assignment-value>
                <assignment-value>
                    <parameter-marker-expression parameter-index="1" start-index="75" stop-index="75" />
                    <literal-expression value="10" start-index="78" stop-index="79" />
                </assignment-value>
            </value>
        </values>
    </insert>

    <insert sql-case-id="insert_on_duplicate_key_update_with_complicated_expression" parameters="1, 2, 45, 2000">
        <table name="emp" start-index="12" stop-index="14" />
        <columns start-index="15" stop-index="42">
            <column name="order_id" start-index="16" stop-index="23" />
            <column name="emp_id" start-index="25" stop-index="30" />
            <column name="age" start-index="32" stop-index="34" />
            <column name="salary" start-index="36" stop-index="41" />
        </columns>
        <values>
            <value>
                <assignment-value>
                    <parameter-marker-expression parameter-index="0" start-index="52" stop-index="52" />
                    <literal-expression value="1" start-index="52" stop-index="52" />
                </assignment-value>
                <assignment-value>
                    <parameter-marker-expression parameter-index="1" start-index="54" stop-index="54" />
                    <literal-expression value="2" start-index="54" stop-index="54" />
                </assignment-value>
                <assignment-value>
                    <parameter-marker-expression parameter-index="2" start-index="56" stop-index="56" />
                    <literal-expression value="45" start-index="56" stop-index="57" />
                </assignment-value>
                <assignment-value>
                    <parameter-marker-expression parameter-index="3" start-index="58" stop-index="58" />
                    <literal-expression value="2000" start-index="59" stop-index="62" />
                </assignment-value>
            </value>
        </values>
        <on-duplicate-key-columns start-index="61" stop-index="126" literal-start-index="65" literal-stop-index="130">
            <assignment>
                <column name="salary" start-index="85" stop-index="90" literal-start-index="89" literal-stop-index="94" />
                <assignment-value>
                    <binary-operation-expression start-index="94" stop-index="126" literal-start-index="98" literal-stop-index="130">
                        <left>
                            <binary-operation-expression start-index="94" stop-index="122" literal-start-index="98" literal-stop-index="126">
                                <left>
                                    <function function-name="VALUES" text="VALUES(salary)" start-index="94" stop-index="107" literal-start-index="98" literal-stop-index="111">
                                        <parameter>
                                            <column name="salary" start-index="101" stop-index="106" literal-start-index="105" literal-stop-index="110" />
                                        </parameter>
                                        <literalText>VALUES(salary)</literalText>
                                    </function>
                                </left>
                                <operator>+</operator>
                                <right>
                                    <function function-name="VALUES" text="VALUES(salary)" start-index="109" stop-index="122" literal-start-index="113" literal-stop-index="126">
                                        <parameter>
                                            <column name="salary" start-index="116" stop-index="121" literal-start-index="120" literal-stop-index="125" />
                                        </parameter>
                                        <literalText>VALUES(salary)</literalText>
                                    </function>
                                </right>
                            </binary-operation-expression>
                        </left>
                        <operator>*</operator>
                        <right>
                            <literal-expression value="0.2" start-index="124" stop-index="126" literal-start-index="128" literal-stop-index="130" />
                        </right>
                    </binary-operation-expression>
                </assignment-value>
            </assignment>
        </on-duplicate-key-columns>
    </insert>

    <insert sql-case-id="insert_with_unix_timestamp_function" parameters="'2019-10-19', 1000, 10">
        <table name="t_order" start-index="12" stop-index="18" />
        <columns start-index="19" stop-index="45">
            <column name="status" start-index="20" stop-index="25" />
            <column name="order_id" start-index="28" stop-index="35" />
            <column name="user_id" start-index="38" stop-index="44" />
        </columns>
        <values>
            <value>
                <assignment-value>
                    <function function-name="unix_timestamp" text="unix_timestamp(?)" literal-text="unix_timestamp('2019-10-19')" start-index="55" stop-index="71" literal-start-index="55" literal-stop-index="82">
                        <parameter>
                            <literal-expression value="2019-10-19" start-index="70" stop-index="81" />
                            <parameter-marker-expression parameter-index="0" start-index="70" stop-index="70" />
                        </parameter>
                    </function>
                </assignment-value>
                <assignment-value>
                    <parameter-marker-expression parameter-index="1" start-index="74" stop-index="74" />
                    <literal-expression value="1000" start-index="85" stop-index="88" />
                </assignment-value>
                <assignment-value>
                    <parameter-marker-expression parameter-index="2" start-index="77" stop-index="77" />
                    <literal-expression value="10" start-index="91" stop-index="92" />
                </assignment-value>
            </value>
        </values>
    </insert>

    <insert sql-case-id="insert_with_aggregation_function_column_name" parameters="1, 1, 1">
        <table name="t_order" start-index="12" stop-index="18" />
        <columns start-index="20" stop-index="45">
            <column name="order_id" start-index="21" stop-index="28" />
            <column name="user_id" start-index="31" stop-index="37" />
            <column name="count" start-index="40" stop-index="44" />
        </columns>
        <values>
            <value>
                <assignment-value>
                    <parameter-marker-expression parameter-index="0" start-index="55" stop-index="55" />
                    <literal-expression value="1" start-index="55" stop-index="55" />
                </assignment-value>
                <assignment-value>
                    <parameter-marker-expression parameter-index="1" start-index="58" stop-index="58" />
                    <literal-expression value="1" start-index="58" stop-index="58" />
                </assignment-value>
                <assignment-value>
                    <parameter-marker-expression parameter-index="2" start-index="61" stop-index="61" />
                    <literal-expression value="1" start-index="61" stop-index="61" />
                </assignment-value>
            </value>
        </values>
    </insert>

    <insert sql-case-id="insert_with_str_to_date" parameters="'2019-12-10', 1, 1">
        <table name="t_order" start-index="12" stop-index="18" />
        <columns start-index="19" stop-index="51">
            <column name="present_date" start-index="20" stop-index="31" />
            <column name="order_id" start-index="34" stop-index="41" />
            <column name="user_id" start-index="44" stop-index="50" />
        </columns>
        <values>
            <value>
                <assignment-value>
                    <parameter-marker-expression parameter-index="0" start-index="89" stop-index="89" />
                    <function function-name="str_to_date" text="str_to_date(?, '%Y-%m-%d')" literal-text="str_to_date('2019-12-10', '%Y-%m-%d')" start-index="61" stop-index="86" literal-start-index="61" literal-stop-index="97">
                        <parameter>
                            <literal-expression value="2019-12-10" start-index="73" stop-index="73" literal-start-index="73" literal-stop-index="84" />
                            <parameter-marker-expression parameter-index="0" start-index="73" stop-index="73" />
                        </parameter>
                        <parameter>
                            <literal-expression value="%Y-%m-%d" start-index="76" stop-index="85" literal-start-index="87" literal-stop-index="96" />
                        </parameter>
                    </function>
                </assignment-value>
                <assignment-value>
                    <parameter-marker-expression parameter-index="1" start-index="89" stop-index="89" />
                    <literal-expression value="1" start-index="100" stop-index="100" />
                </assignment-value>
                <assignment-value>
                    <parameter-marker-expression parameter-index="2" start-index="92" stop-index="92" />
                    <literal-expression value="1" start-index="103" stop-index="103" />
                </assignment-value>
            </value>
        </values>
    </insert>

    <insert sql-case-id="insert_on_duplicate_key_update_with_base64_aes_encrypt" parameters="1, 1, 'init'">
        <table name="t_order" start-index="12" stop-index="18" />
        <set start-index="20" stop-index="111" literal-stop-index="116">
            <assignment start-index="24" stop-index="35">
                <column name="order_id" start-index="24" stop-index="31" />
                <assignment-value>
                    <parameter-marker-expression parameter-index="0" start-index="35" stop-index="35" />
                    <literal-expression value="1" start-index="35" stop-index="35" literal-start-index="35" literal-stop-index="35" />
                </assignment-value>
            </assignment>
            <assignment start-index="38" stop-index="48">
                <column name="user_id" start-index="38" stop-index="44" />
                <assignment-value>
                    <parameter-marker-expression parameter-index="1" start-index="48" stop-index="48" />
                    <literal-expression value="1" start-index="48" stop-index="48" literal-start-index="48" literal-stop-index="48" />
                </assignment-value>
            </assignment>
            <assignment start-index="51" stop-index="111" literal-stop-index="116">
                <column name="status" start-index="51" stop-index="56" />
                <assignment-value>
                    <function function-name="convert" text="convert(to_base64(aes_encrypt(?, 'key')) USING utf8)" literal-text="convert(to_base64(aes_encrypt('init', 'key')) USING utf8)" start-index="60" stop-index="111" literal-start-index="60" literal-stop-index="116" />
                </assignment-value>
            </assignment>
        </set>
        <on-duplicate-key-columns start-index="113" stop-index="159" literal-start-index="118" literal-stop-index="164">
            <assignment start-index="118" stop-index="164" literal-start-index="123" literal-stop-index="169">
                <column name="status" start-index="137" stop-index="142" literal-start-index="142" literal-stop-index="147" />
                <assignment-value>
                    <common-expression text="VALUES(status)" start-index="146" stop-index="159" literal-start-index="151" literal-stop-index="164" />
                    <function function-name="VALUES" text="VALUES(status)" start-index="146" stop-index="159" literal-start-index="151" literal-stop-index="164">
                        <parameter>
                            <column name="status" start-index="153" stop-index="158" literal-start-index="158" literal-stop-index="163" />
                        </parameter>
                    </function>
                </assignment-value>
            </assignment>
        </on-duplicate-key-columns>
    </insert>

    <insert sql-case-id="insert_all_with_all_placeholders" parameters="1, 1, 'init', 2, 2, 'init', 3, 3, 'init'">
        <multi-table-insert-type value="ALL" />
        <multi-table-insert-into start-index="11" stop-index="183" literal-start-index="11" literal-stop-index="198">
            <insert-statement parameters="1, 1, 'init'">
                <table name="t_order" start-index="16" stop-index="22" />
                <columns start-index="24" stop-index="50">
                    <column name="order_id" start-index="25" stop-index="32" />
                    <column name="user_id" start-index="35" stop-index="41" />
                    <column name="status" start-index="44" stop-index="49" />
                </columns>
                <values>
                    <value>
                        <assignment-value>
                            <parameter-marker-expression parameter-index="0" start-index="60" stop-index="60" />
                            <literal-expression value="1" start-index="60" stop-index="60" />
                        </assignment-value>
                        <assignment-value>
                            <parameter-marker-expression parameter-index="1" start-index="63" stop-index="63" />
                            <literal-expression value="1" start-index="63" stop-index="63" />
                        </assignment-value>
                        <assignment-value>
                            <parameter-marker-expression parameter-index="2" start-index="66" stop-index="66" />
                            <literal-expression value="init" start-index="66" stop-index="71" />
                        </assignment-value>
                    </value>
                </values>
            </insert-statement>
            <insert-statement parameters="2, 2, 'init'">
                <table name="t_order" start-index="74" stop-index="80" literal-start-index="79" literal-stop-index="85" />
                <columns start-index="82" stop-index="108" literal-start-index="87" literal-stop-index="113">
                    <column name="order_id" start-index="83" stop-index="90" literal-start-index="88" literal-stop-index="95" />
                    <column name="user_id" start-index="93" stop-index="99" literal-start-index="98" literal-stop-index="104" />
                    <column name="status" start-index="102" stop-index="107" literal-start-index="107" literal-stop-index="112" />
                </columns>
                <values>
                    <value>
                        <assignment-value>
                            <parameter-marker-expression parameter-index="3" start-index="118" stop-index="118" />
                            <literal-expression value="2" start-index="123" stop-index="123" />
                        </assignment-value>
                        <assignment-value>
                            <parameter-marker-expression parameter-index="4" start-index="121" stop-index="121" />
                            <literal-expression value="2" start-index="126" stop-index="126" />
                        </assignment-value>
                        <assignment-value>
                            <parameter-marker-expression parameter-index="5" start-index="124" stop-index="124" />
                            <literal-expression value="init" start-index="129" stop-index="134" />
                        </assignment-value>
                    </value>
                </values>
            </insert-statement>
            <insert-statement parameters="2, 2, 'init'">
                <table name="t_order" start-index="132" stop-index="138" literal-start-index="142" literal-stop-index="148" />
                <columns start-index="140" stop-index="166" literal-start-index="150" literal-stop-index="176">
                    <column name="order_id" start-index="141" stop-index="148" literal-start-index="151" literal-stop-index="158" />
                    <column name="user_id" start-index="151" stop-index="157" literal-start-index="161" literal-stop-index="167" />
                    <column name="status" start-index="160" stop-index="165" literal-start-index="170" literal-stop-index="175" />
                </columns>
                <values>
                    <value>
                        <assignment-value>
                            <parameter-marker-expression parameter-index="6" start-index="176" stop-index="176" />
                            <literal-expression value="3" start-index="186" stop-index="186" />
                        </assignment-value>
                        <assignment-value>
                            <parameter-marker-expression parameter-index="7" start-index="179" stop-index="179" />
                            <literal-expression value="3" start-index="189" stop-index="189" />
                        </assignment-value>
                        <assignment-value>
                            <parameter-marker-expression parameter-index="8" start-index="182" stop-index="182" />
                            <literal-expression value="init" start-index="192" stop-index="197" />
                        </assignment-value>
                    </value>
                </values>
            </insert-statement>
        </multi-table-insert-into>
        <select>
            <from>
                <simple-table name="dual" start-index="199" stop-index="202" literal-start-index="214" literal-stop-index="217" />
            </from>
            <projections start-index="192" stop-index="192" literal-start-index="207" literal-stop-index="207">
                <shorthand-projection start-index="192" stop-index="192" literal-start-index="207" literal-stop-index="207" />
            </projections>
        </select>
    </insert>

    <insert sql-case-id="insert_with_str_date_add" parameters="1, 1, 1">
        <table name="t_order" start-index="12" stop-index="18" />
        <columns start-index="19" stop-index="51">
            <column name="present_date" start-index="20" stop-index="31" />
            <column name="order_id" start-index="34" stop-index="41" />
            <column name="user_id" start-index="44" stop-index="50" />
        </columns>
        <values>
            <value>
                <assignment-value>
                    <function function-name="date_add" text="date_add(now(),interval ? second)" literal-text="date_add(now(),interval 1 second)" start-index="61" stop-index="93" literal-start-index="61" literal-stop-index="93">
                        <parameter>
                            <function function-name="now" text="now()" start-index="70" stop-index="74" />
                        </parameter>
                        <parameter>
                            <function function-name="interval" text="interval" start-index="76" stop-index="83" >
                                <parameter>
                                    <parameter-marker-expression parameter-index="0" start-index="85" stop-index="85" />
                                    <literal-expression value="1" start-index="85" stop-index="85" />
                                </parameter>
                                <parameter>
                                    <literal-expression value="second" start-index="87" stop-index="92" />
                                </parameter>
                            </function>
                        </parameter>
                    </function>
                </assignment-value>
                <assignment-value>
                    <parameter-marker-expression parameter-index="1" start-index="96" stop-index="96" />
                    <literal-expression value="1" start-index="96" stop-index="96" />
                </assignment-value>
                <assignment-value>
                    <parameter-marker-expression parameter-index="2" start-index="99" stop-index="99" />
                    <literal-expression value="1" start-index="99" stop-index="99" />
                </assignment-value>
            </value>
        </values>
    </insert>

    <insert sql-case-id="insert_select_with_all_columns" parameters="100">
        <table name="t_order" start-index="12" stop-index="18" />
        <columns start-index="20" stop-index="46">
            <column name="order_id" start-index="21" stop-index="28" />
            <column name="user_id" start-index="31" stop-index="37" />
            <column name="status" start-index="40" stop-index="45" />
        </columns>
        <select parameters="100">
            <from>
                <simple-table name="t_order" start-index="86" stop-index="92" />
            </from>
            <projections start-index="55" stop-index="79">
                <column-projection name="order_id" start-index="55" stop-index="62" />
                <column-projection name="user_id" start-index="65" stop-index="71" />
                <column-projection name="status" start-index="74" stop-index="79" />
            </projections>
            <where start-index="94" stop-index="111" literal-stop-index="113">
                <expr>
                    <binary-operation-expression start-index="100" stop-index="111" literal-stop-index="113">
                        <left>
                            <column name="order_id" start-index="100" stop-index="107" />
                        </left>
                        <operator>=</operator>
                        <right>
                            <literal-expression value="100" start-index="111" stop-index="113" />
                            <parameter-marker-expression parameter-index="0" start-index="111" stop-index="111" />
                        </right>
                    </binary-operation-expression>
                </expr>
            </where>
        </select>
    </insert>

    <insert sql-case-id="insert_select_without_columns" parameters="100">
        <table name="t_order" start-index="12" stop-index="18" />
        <columns start-index="19" stop-index="19" />
        <select parameters="100">
            <from>
                <simple-table name="t_order" start-index="58" stop-index="64" />
            </from>
            <projections start-index="27" stop-index="51">
                <column-projection name="order_id" start-index="27" stop-index="34" />
                <column-projection name="user_id" start-index="37" stop-index="43" />
                <column-projection name="status" start-index="46" stop-index="51" />
            </projections>
            <where start-index="66" stop-index="83" literal-stop-index="85">
                <expr>
                    <binary-operation-expression start-index="72" stop-index="83" literal-stop-index="85">
                        <left>
                            <column name="order_id" start-index="72" stop-index="79" />
                        </left>
                        <operator>=</operator>
                        <right>
                            <literal-expression value="100" start-index="83" stop-index="85" />
                            <parameter-marker-expression parameter-index="0" start-index="83" stop-index="83" />
                        </right>
                    </binary-operation-expression>
                </expr>
            </where>
        </select>
    </insert>

    <insert sql-case-id="insert_select_with_generate_key_column" parameters="100">
        <table name="t_order_item" start-index="12" stop-index="23" />
        <columns start-index="24" stop-index="74">
            <column name="item_id" start-index="25" stop-index="31" />
            <column name="order_id" start-index="34" stop-index="41" />
            <column name="user_id" start-index="44" stop-index="50" />
            <column name="status" start-index="53" stop-index="58" />
            <column name="creation_date" start-index="61" stop-index="73" />
        </columns>
        <select parameters="100">
            <from>
                <simple-table name="t_order_item" start-index="139" stop-index="150" />
            </from>
            <projections start-index="83" stop-index="132">
                <column-projection name="item_id" start-index="83" stop-index="89" />
                <column-projection name="order_id" start-index="92" stop-index="99" />
                <column-projection name="user_id" start-index="102" stop-index="108" />
                <expression-projection text="insert" start-index="111" stop-index="118" />
                <expression-projection text="2017-08-08" start-index="121" stop-index="132" />
            </projections>
            <where start-index="152" stop-index="168" literal-stop-index="170">
                <expr>
                    <binary-operation-expression start-index="158" stop-index="168" literal-stop-index="170">
                        <left>
                            <column name="item_id" start-index="158" stop-index="164" />
                        </left>
                        <operator>=</operator>
                        <right>
                            <literal-expression value="100" start-index="168" stop-index="170" />
                            <parameter-marker-expression parameter-index="0" start-index="168" stop-index="168" />
                        </right>
                    </binary-operation-expression>
                </expr>
            </where>
        </select>
    </insert>

    <insert sql-case-id="insert_select_without_generate_key_column" parameters="100">
        <table name="t_order_item" start-index="12" stop-index="23" />
        <columns start-index="24" stop-index="65">
            <column name="order_id" start-index="25" stop-index="32" />
            <column name="user_id" start-index="35" stop-index="41" />
            <column name="status" start-index="44" stop-index="49" />
            <column name="creation_date" start-index="52" stop-index="64" />
        </columns>
        <select parameters="100">
            <from>
                <simple-table name="t_order_item" start-index="121" stop-index="132" />
            </from>
            <projections start-index="74" stop-index="114">
                <column-projection name="order_id" start-index="74" stop-index="81" />
                <column-projection name="user_id" start-index="84" stop-index="90" />
                <expression-projection text="insert" start-index="93" stop-index="100" />
                <expression-projection text="2017-08-08" start-index="103" stop-index="114" />
            </projections>
            <where start-index="134" stop-index="151" literal-stop-index="153">
                <expr>
                    <binary-operation-expression start-index="140" stop-index="151" literal-stop-index="153">
                        <left>
                            <column name="order_id" start-index="140" stop-index="147" />
                        </left>
                        <operator>=</operator>
                        <right>
                            <literal-expression value="100" start-index="151" stop-index="153" />
                            <parameter-marker-expression parameter-index="0" start-index="151" stop-index="151" />
                        </right>
                    </binary-operation-expression>
                </expr>
            </where>
        </select>
    </insert>

    <insert sql-case-id="insert_select_on_duplicate_key_update" parameters="100">
        <table name="t_order" start-index="12" stop-index="18" />
        <columns start-index="19" stop-index="45">
            <column name="order_id" start-index="20" stop-index="27" />
            <column name="user_id" start-index="30" stop-index="36" />
            <column name="status" start-index="39" stop-index="44" />
        </columns>
        <select parameters="100">
            <from>
                <simple-table name="t_order" start-index="85" stop-index="91" />
            </from>
            <projections start-index="54" stop-index="78">
                <column-projection name="order_id" start-index="54" stop-index="61" />
                <column-projection name="user_id" start-index="64" stop-index="70" />
                <column-projection name="status" start-index="73" stop-index="78" />
            </projections>
            <where start-index="93" stop-index="110" literal-stop-index="112">
                <expr>
                    <binary-operation-expression start-index="99" stop-index="110" literal-stop-index="112">
                        <left>
                            <column name="order_id" start-index="99" stop-index="106" />
                        </left>
                        <operator>=</operator>
                        <right>
                            <literal-expression value="100" start-index="110" stop-index="112" />
                            <parameter-marker-expression parameter-index="0" start-index="110" stop-index="110" />
                        </right>
                    </binary-operation-expression>
                </expr>
            </where>
        </select>
        <on-duplicate-key-columns start-index="112" stop-index="158" literal-start-index="114" literal-stop-index="160">
            <assignment start-index="136" stop-index="158" literal-start-index="138" literal-stop-index="160">
                <column name="status" start-index="136" stop-index="141" literal-start-index="138" literal-stop-index="143" />
                <assignment-value>
                    <function function-name="VALUES" text="VALUES(status)" start-index="145" stop-index="158" literal-start-index="147" literal-stop-index="160">
                        <parameter>
                            <column name="status" start-index="152" stop-index="157" literal-start-index="154" literal-stop-index="159" />
                        </parameter>
                    </function>
                </assignment-value>
            </assignment>
        </on-duplicate-key-columns>
    </insert>

    <insert sql-case-id="insert_with_emoji_value" >
        <table name="t_emoji_test" start-index="12" stop-index="23" />
        <columns start-index="24" stop-index="29">
            <column name="col1" start-index="25" stop-index="28" />
        </columns>
        <values>
            <value>
                <assignment-value>
                    <parameter-marker-expression parameter-index="0" start-index="99" stop-index="99" />
                    <literal-expression value="test😀" start-index="38" stop-index="45" />
                </assignment-value>
            </value>
        </values>
    </insert>

    <insert sql-case-id="insert_with_digit_literals_value">
        <table name="digit_literals_value_test" start-index="12" stop-index="36" />
        <columns start-index="37" stop-index="48">
            <column name="col1" start-index="38" stop-index="41" />
            <column name="col2" start-index="44" stop-index="47" />
        </columns>
        <values>
            <value>
                <assignment-value>
                    <common-expression text="x'1234'" start-index="57" stop-index="63" />
                </assignment-value>
                <assignment-value>
                    <common-expression text="x''" start-index="66" stop-index="68" />
                </assignment-value>
            </value>
        </values>
    </insert>

    <insert sql-case-id="insert_with_with_clause">
        <with start-index="0" stop-index="70">
            <common-table-expression name = "cte" start-index="5" stop-index="70">
                <column name="order_id" start-index="10" stop-index="17" />
                <column name="user_id" start-index="20" stop-index="26" />
                <subquery-expression start-index="33" stop-index="69">
                    <select>
                        <from>
                            <simple-table name="t_order" start-index="63" stop-index="69" />
                        </from>
                        <projections start-index="40" stop-index="56">
                            <column-projection name="order_id" start-index="40" stop-index="47" />
                            <column-projection name="user_id" start-index="50" stop-index="56" />
                        </projections>
                    </select>
                </subquery-expression>
            </common-table-expression>
        </with>
        <table name="t_order" start-index="84" stop-index="90" />
        <columns start-index="92" stop-index="110">
            <column name="order_id" start-index="93" stop-index="100" />
            <column name="user_id" start-index="103" stop-index="109" />
        </columns>
        <select>
            <from>
                <simple-table name="cte" start-index="142" stop-index="144" />
            </from>
            <projections start-index="119" stop-index="135">
                <column-projection name="order_id" start-index="119" stop-index="126" />
                <column-projection name="user_id" start-index="129" stop-index="135" />
            </projections>
        </select>
    </insert>

    <insert sql-case-id="insert_without_columns_with_with_clause">
        <with start-index="0" stop-index="50">
            <common-table-expression name="cte" start-index="5" stop-index="50">
                <subquery-expression start-index="13" stop-index="49">
                    <select>
                        <from>
                            <simple-table name="t_order" start-index="43" stop-index="49" />
                        </from>
                        <projections start-index="20" stop-index="36">
                            <column-projection name="order_id" start-index="20" stop-index="27" />
                            <column-projection name="user_id" start-index="30" stop-index="36" />
                        </projections>
                    </select>
                </subquery-expression>
            </common-table-expression>
        </with>
        <table name="t_order" start-index="64" stop-index="70" />
        <columns start-index="72" stop-index="90">
            <column name="order_id" start-index="73" stop-index="80" />
            <column name="user_id" start-index="83" stop-index="89" />
        </columns>
        <select>
            <from>
                <simple-table name="cte" start-index="122" stop-index="124" />
            </from>
            <projections start-index="99" stop-index="115">
                <column-projection name="order_id" start-index="99" stop-index="106" />
                <column-projection name="user_id" start-index="109" stop-index="115" />
            </projections>
        </select>
    </insert>

    <insert sql-case-id="insert_without_into_keyword" parameters="1, 1, 'init'">
        <table name="t_order" start-index="7" stop-index="13" />
        <columns start-index="15" stop-index="41">
            <column name="order_id" start-index="16" stop-index="23" />
            <column name="user_id" start-index="26" stop-index="32" />
            <column name="status" start-index="35" stop-index="40" />
        </columns>
        <values>
            <value>
                <assignment-value>
                    <parameter-marker-expression parameter-index="0" start-index="51" stop-index="51" />
                    <literal-expression value="1" start-index="51" stop-index="51" />
                </assignment-value>
                <assignment-value>
                    <parameter-marker-expression parameter-index="1" start-index="54" stop-index="54" />
                    <literal-expression value="1" start-index="54" stop-index="54" />
                </assignment-value>
                <assignment-value>
                    <parameter-marker-expression parameter-index="2" start-index="57" stop-index="57" />
                    <literal-expression value="init" start-index="57" stop-index="62" />
                </assignment-value>
            </value>
        </values>
    </insert>

    <insert sql-case-id="insert_with_default_values">
        <table name="t_order" start-index="12" stop-index="18" />
        <columns start-index="20" stop-index="46">
            <column name="order_id" start-index="21" stop-index="28" />
            <column name="user_id" start-index="31" stop-index="37" />
            <column name="status" start-index="40" stop-index="45" />
        </columns>
    </insert>

    <insert sql-case-id="insert_without_columns_with_default_values">
        <table name="t_order" start-index="12" stop-index="18" />
        <columns start-index="19" stop-index="19" />
    </insert>

    <insert sql-case-id="insert_with_top">
        <table name="t_order" start-index="15" stop-index="21" />
        <columns start-index="23" stop-index="41">
            <column name="order_id" start-index="24" stop-index="31" />
            <column name="user_id" start-index="34" stop-index="40" />
        </columns>
        <select>
            <from>
                <simple-table name="t_order" start-index="73" stop-index="79" />
            </from>
            <projections start-index="50" stop-index="66">
                <column-projection name="order_id" start-index="50" stop-index="57" />
                <column-projection name="user_id" start-index="60" stop-index="66" />
            </projections>
        </select>
    </insert>

    <insert sql-case-id="insert_with_top_percent">
        <table name="t_order" start-index="23" stop-index="29" />
        <columns start-index="31" stop-index="49">
            <column name="order_id" start-index="32" stop-index="39" />
            <column name="user_id" start-index="42" stop-index="48" />
        </columns>
        <select>
            <from>
                <simple-table name="t_order" start-index="81" stop-index="87" />
            </from>
            <projections start-index="58" stop-index="74">
                <column-projection name="order_id" start-index="58" stop-index="65" />
                <column-projection name="user_id" start-index="68" stop-index="74" />
            </projections>
        </select>
    </insert>

    <insert sql-case-id="insert_with_output_clause" parameters="1, 1">
        <table name="t_order" start-index="12" stop-index="18" />
        <columns start-index="20" stop-index="38">
            <column name="order_id" start-index="21" stop-index="28" />
            <column name="user_id" start-index="31" stop-index="37" />
        </columns>
        <output start-index="40" stop-index="128">
            <output-columns start-index="47" stop-index="81">
                <column-projection name="order_id" start-index="47" stop-index="63">
                    <owner name="INSERTED" start-index="47" stop-index="54" />
                </column-projection>
                <column-projection name="user_id" start-index="66" stop-index="81">
                    <owner name="INSERTED" start-index="66" stop-index="73" />
                </column-projection>
            </output-columns>
            <output-table name="@MyTableVar" start-index="88" stop-index="98" />
            <output-table-columns start-index="100" stop-index="128">
                <column name="temp_order_id" start-index="101" stop-index="113" />
                <column name="temp_user_id" start-index="116" stop-index="127" />
            </output-table-columns>
        </output>
        <values>
            <value>
                <assignment-value>
                    <parameter-marker-expression parameter-index="0" start-index="138" stop-index="138" />
                    <literal-expression value="1" start-index="138" stop-index="138" />
                </assignment-value>
                <assignment-value>
                    <parameter-marker-expression parameter-index="1" start-index="141" stop-index="141" />
                    <literal-expression value="1" start-index="141" stop-index="141" />
                </assignment-value>
            </value>
        </values>
    </insert>

    <insert sql-case-id="insert_with_output_clause_without_output_table_columns" parameters="1, 1">
        <table name="t_order" start-index="12" stop-index="18" />
        <columns start-index="20" stop-index="38">
            <column name="order_id" start-index="21" stop-index="28" />
            <column name="user_id" start-index="31" stop-index="37" />
        </columns>
        <output start-index="40" stop-index="98">
            <output-columns start-index="47" stop-index="81">
                <column-projection name="order_id" start-index="47" stop-index="63">
                    <owner name="INSERTED" start-index="47" stop-index="54" />
                </column-projection>
                <column-projection name="user_id" start-index="66" stop-index="81">
                    <owner name="INSERTED" start-index="66" stop-index="73" />
                </column-projection>
            </output-columns>
            <output-table name="@MyTableVar" start-index="88" stop-index="98" />
        </output>
        <values>
            <value>
                <assignment-value>
                    <parameter-marker-expression parameter-index="0" start-index="108" stop-index="108" />
                    <literal-expression value="1" start-index="108" stop-index="108" />
                </assignment-value>
                <assignment-value>
                    <parameter-marker-expression parameter-index="1" start-index="111" stop-index="111" />
                    <literal-expression value="1" start-index="111" stop-index="111" />
                </assignment-value>
            </value>
        </values>
    </insert>

    <insert sql-case-id="insert_with_output_clause_without_output_table" parameters="1, 1">
        <table name="t_order" start-index="12" stop-index="18" />
        <columns start-index="20" stop-index="38">
            <column name="order_id" start-index="21" stop-index="28" />
            <column name="user_id" start-index="31" stop-index="37" />
        </columns>
        <output start-index="40" stop-index="81">
            <output-columns start-index="47" stop-index="81">
                <column-projection name="order_id" start-index="47" stop-index="63">
                    <owner name="INSERTED" start-index="47" stop-index="54" />
                </column-projection>
                <column-projection name="user_id" start-index="66" stop-index="81">
                    <owner name="INSERTED" start-index="66" stop-index="73" />
                </column-projection>
            </output-columns>
        </output>
        <values>
            <value>
                <assignment-value>
                    <parameter-marker-expression parameter-index="0" start-index="91" stop-index="91" />
                    <literal-expression value="1" start-index="91" stop-index="91" />
                </assignment-value>
                <assignment-value>
                    <parameter-marker-expression parameter-index="1" start-index="94" stop-index="94" />
                    <literal-expression value="1" start-index="94" stop-index="94" />
                </assignment-value>
            </value>
        </values>
    </insert>

    <insert sql-case-id="insert_with_output_clause_column_shorthand" parameters="1, 1">
        <table name="t_order" start-index="12" stop-index="18" />
        <columns start-index="20" stop-index="38">
            <column name="order_id" start-index="21" stop-index="28" />
            <column name="user_id" start-index="31" stop-index="37" />
        </columns>
        <output start-index="40" stop-index="56" />
        <values>
            <value>
                <assignment-value>
                    <parameter-marker-expression parameter-index="0" start-index="66" stop-index="66" />
                    <literal-expression value="1" start-index="66" stop-index="66" />
                </assignment-value>
                <assignment-value>
                    <parameter-marker-expression parameter-index="1" start-index="69" stop-index="69" />
                    <literal-expression value="1" start-index="69" stop-index="69" />
                </assignment-value>
            </value>
        </values>
    </insert>

    <insert sql-case-id="insert_without_columns">
        <table name="departments" start-index="12" stop-index="22" />
        <columns start-index="23" stop-index="23" />
        <values>
            <value>
                <assignment-value>
                    <literal-expression value="280" start-index="32" stop-index="34" />
                </assignment-value>
                <assignment-value>
                    <literal-expression value="Recreation" start-index="37" stop-index="48" />
                </assignment-value>
                <assignment-value>
                    <literal-expression value="121" start-index="51" stop-index="53" />
                </assignment-value>
                <assignment-value>
                    <literal-expression value="1700" start-index="56" stop-index="59" />
                </assignment-value>
            </value>
        </values>
    </insert>

    <insert sql-case-id="insert_with_dml_table_expr_select">
        <select>
            <from>
                <simple-table name="employees" start-index="98" stop-index="106" />
            </from>
            <projections start-index="20" stop-index="91">
                <column-projection name="employee_id" start-index="20" stop-index="30" />
                <column-projection name="last_name" start-index="33" stop-index="41" />
                <column-projection name="email" start-index="44" stop-index="48" />
                <column-projection name="hire_date" start-index="51" stop-index="59" />
                <column-projection name="job_id" start-index="62" stop-index="67" />
                <column-projection name="salary" start-index="70" stop-index="75" />
                <column-projection name="commission_pct" start-index="78" stop-index="91" />
            </projections>
        </select>
        <columns start-index="108" stop-index="108" />
        <values>
            <value>
                <assignment-value>
                    <literal-expression value="207" start-index="117" stop-index="119" />
                </assignment-value>
                <assignment-value>
                    <literal-expression value="Gregory" start-index="122" stop-index="130" />
                </assignment-value>
                <assignment-value>
                    <literal-expression value="pgregory@example.com" start-index="133" stop-index="154" />
                </assignment-value>
                <assignment-value>
                    <column name="sysdate" start-index="157" stop-index="163" />
                </assignment-value>
                <assignment-value>
                    <literal-expression value="PU_CLERK" start-index="166" stop-index="175" />
                </assignment-value>
                <assignment-value>
                    <literal-expression value="1.2E+3" start-index="178" stop-index="182" />
                </assignment-value>
                <assignment-value>
                    <literal-expression value="null" start-index="185" stop-index="188" />
                </assignment-value>
            </value>
        </values>
    </insert>
    
    <insert sql-case-id="insert_with_select_subquery">
        <table name="bonuses" start-index="12" stop-index="18" />
        <columns start-index="19" stop-index="19" />
        <select>
            <from>
                <simple-table name="employees" start-index="56" stop-index="64" />
            </from>
            <projections start-index="27" stop-index="49">
                <column-projection name="employee_id" start-index="27" stop-index="37" />
                <expression-projection text="salary*1.1" start-index="40" stop-index="49" />
            </projections>
            <where start-index="66" stop-index="92">
                <expr>
                    <binary-operation-expression start-index="72" stop-index="92">
                        <left>
                            <column name="commission_pct" start-index="72" stop-index="85" />
                        </left>
                        <operator>&gt;</operator>
                        <right>
                            <literal-expression value="0.25" start-index="89" stop-index="92" />
                        </right>
                    </binary-operation-expression>
                </expr>
            </where>
        </select>
    </insert>

    <insert sql-case-id="insert_with_multitable_element">
        <multi-table-insert-type value="ALL" />
        <multi-table-insert-into start-index="11" stop-index="231">
            <insert-statement>
                <table name="sales" start-index="16" stop-index="20" />
                <columns start-index="22" stop-index="56">
                    <column name="prod_id" start-index="23" stop-index="29" />
                    <column name="cust_id" start-index="32" stop-index="38" />
                    <column name="time_id" start-index="41" stop-index="47" />
                    <column name="amount" start-index="50" stop-index="55" />
                </columns>
                <values>
                    <value>
                        <assignment-value>
                            <column name="product_id" start-index="66" stop-index="75" />
                        </assignment-value>
                        <assignment-value>
                            <column name="customer_id" start-index="78" stop-index="88" />
                        </assignment-value>
                        <assignment-value>
                            <column name="weekly_start_date" start-index="91" stop-index="107" />
                        </assignment-value>
                        <assignment-value>
                            <column name="sales_sun" start-index="110" stop-index="118" />
                        </assignment-value>
                    </value>
                </values>
            </insert-statement>
            <insert-statement>
                <table name="sales" start-index="126" stop-index="130" />
                <columns start-index="132" stop-index="166">
                    <column name="prod_id" start-index="133" stop-index="139" />
                    <column name="cust_id" start-index="142" stop-index="148" />
                    <column name="time_id" start-index="151" stop-index="157" />
                    <column name="amount" start-index="160" stop-index="165" />
                </columns>
                <values>
                    <value>
                        <assignment-value>
                            <column name="product_id" start-index="176" stop-index="185" />
                        </assignment-value>
                        <assignment-value>
                            <column name="customer_id" start-index="188" stop-index="198" />
                        </assignment-value>
                        <assignment-value>
                            <column name="sales_mon" start-index="201" stop-index="209" />
                        </assignment-value>
                        <assignment-value>
                            <binary-operation-expression start-index="212" stop-index="230" literal-start-index="212" literal-stop-index="230">
                                <left>
                                    <column name="weekly_start_date" start-index="212" stop-index="228" literal-start-index="212" literal-stop-index="228" />
                                </left>
                                <operator>+</operator>
                                <right>
                                    <literal-expression value="1" start-index="230" stop-index="230" literal-start-index="230" literal-stop-index="230" />
                                </right>
                            </binary-operation-expression>
                        </assignment-value>
                    </value>
                </values>
            </insert-statement>
        </multi-table-insert-into>
        <select>
            <from>
                <simple-table name="sales_input_table" start-index="310" stop-index="326" />
            </from>
            <projections start-index="240" stop-index="303">
                <column-projection name="product_id" start-index="240" stop-index="249" />
                <column-projection name="customer_id" start-index="252" stop-index="262" />
                <column-projection name="weekly_start_date" start-index="265" stop-index="281" />
                <column-projection name="sales_sun" start-index="284" stop-index="292" />
                <column-projection name="sales_mon" start-index="295" stop-index="303" />
            </projections>
        </select>
    </insert>

    <insert sql-case-id="insert_all_with_multi_table_with_conditional_when">
        <multi-table-insert-type value="ALL" />
        <multi-table-conditional-into start-index="7" stop-index="185">
            <conditional-into-when-then start-index="11" stop-index="59">
                <when start-index="16" stop-index="36">
                    <binary-operation-expression start-index="16" stop-index="36">
                        <left>
                            <column name="order_total" start-index="16" stop-index="26" />
                        </left>
                        <operator>&lt;=</operator>
                        <right>
                            <literal-expression value="100000" start-index="31" stop-index="36" />
                        </right>
                    </binary-operation-expression>
                </when>
                <then start-index="43" stop-index="59">
                    <insert-statement>
                        <table name="small_orders" start-index="48" stop-index="59" />
                        <columns start-index="60" stop-index="60" />
                    </insert-statement>        
                </then>
            </conditional-into-when-then>
            <conditional-into-when-then start-index="61" stop-index="136">
                <when start-index="66" stop-index="112">
                    <binary-operation-expression start-index="66" stop-index="112">
                        <left>
                            <binary-operation-expression start-index="66" stop-index="86">
                                <left>
                                    <column name="order_total" start-index="66" stop-index="76" />
                                </left>
                                <operator>&gt;</operator>
                                <right>
                                    <literal-expression value="1000000" start-index="80" stop-index="86" />
                                </right>
                            </binary-operation-expression>
                        </left>
                        <operator>AND</operator>
                        <right>
                            <binary-operation-expression start-index="92" stop-index="112">
                                <left>
                                    <column name="order_total" start-index="92" stop-index="102" />
                                </left>
                                <operator>&lt;=</operator>
                                <right>
                                    <literal-expression value="200000" start-index="107" stop-index="112" />
                                </right>
                            </binary-operation-expression>
                        </right>
                    </binary-operation-expression>
                </when>
                <then start-index="119" stop-index="136">
                    <insert-statement>
                        <table name="medium_orders" start-index="124" stop-index="136" />
                        <columns start-index="137" stop-index="137" />
                    </insert-statement>
                </then>
            </conditional-into-when-then>
            <conditional-into-when-then start-index="138" stop-index="185">
                <when start-index="143" stop-index="162">
                    <binary-operation-expression start-index="143" stop-index="162">
                        <left>
                            <column name="order_total" start-index="143" stop-index="153" />
                        </left>
                        <operator>&gt;</operator>
                        <right>
                            <literal-expression value="200000" start-index="157" stop-index="162" />
                        </right>
                    </binary-operation-expression>
                </when>
                <then start-index="169" stop-index="185">
                    <insert-statement>
                        <table name="large_orders" start-index="174" stop-index="185" />
                        <columns start-index="186" stop-index="186" />
                    </insert-statement>
                </then>
            </conditional-into-when-then>
        </multi-table-conditional-into>
        <select>
            <from>
                <simple-table name="orders" start-index="248" stop-index="253" />
            </from>
            <projections start-index="194" stop-index="241">
                <column-projection name="order_id" start-index="194" stop-index="201" />
                <column-projection name="order_total" start-index="204" stop-index="214" />
                <column-projection name="sales_rep_id" start-index="217" stop-index="228" />
                <column-projection name="customer_id" start-index="231" stop-index="241" />
            </projections>
        </select>
    </insert>

    <insert sql-case-id="insert_all_with_multi_table_with_conditional_when_with_conditional_else">
        <multi-table-insert-type value="ALL" />
        <multi-table-conditional-into start-index="7" stop-index="158">
            <conditional-into-when-then start-index="11" stop-index="59">
                <when start-index="16" stop-index="36">
                    <binary-operation-expression start-index="16" stop-index="36">
                        <left>
                            <column name="order_total" start-index="16" stop-index="26" />
                        </left>
                        <operator>&lt;=</operator>
                        <right>
                            <literal-expression value="100000" start-index="31" stop-index="36" />
                        </right>
                    </binary-operation-expression>
                </when>
                <then start-index="43" stop-index="59">
                    <insert-statement>
                        <table name="small_orders" start-index="48" stop-index="59" />
                        <columns start-index="60" stop-index="60" />
                    </insert-statement>
                </then>
            </conditional-into-when-then>
            <conditional-into-when-then start-index="61" stop-index="135">
                <when start-index="66" stop-index="111">
                    <binary-operation-expression start-index="66" stop-index="111">
                        <left>
                            <binary-operation-expression start-index="66" stop-index="85">
                                <left>
                                    <column name="order_total" start-index="66" stop-index="76" />
                                </left>
                                <operator>&gt;</operator>
                                <right>
                                    <literal-expression value="100000" start-index="80" stop-index="85" />
                                </right>
                            </binary-operation-expression>
                        </left>
                        <operator>AND</operator>
                        <right>
                            <binary-operation-expression start-index="91" stop-index="111">
                                <left>
                                    <column name="order_total" start-index="91" stop-index="101" />
                                </left>
                                <operator>&lt;=</operator>
                                <right>
                                    <literal-expression value="200000" start-index="106" stop-index="111" />
                                </right>
                            </binary-operation-expression>
                        </right>
                    </binary-operation-expression>
                </when>
                <then start-index="118" stop-index="135">
                    <insert-statement>
                        <table name="medium_orders" start-index="123" stop-index="135" />
                        <columns start-index="136" stop-index="136" />
                    </insert-statement>
                </then>
            </conditional-into-when-then>
            <conditional-into-else start-index="137" stop-index="158">
                <insert-statement>
                    <table name="large_orders" start-index="147" stop-index="158" />
                    <columns start-index="159" stop-index="159" />
                </insert-statement>
            </conditional-into-else>
        </multi-table-conditional-into>
        <select>
            <from>
                <simple-table name="orders" start-index="221" stop-index="226" />
            </from>
            <projections start-index="167" stop-index="214">
                <column-projection name="order_id" start-index="167" stop-index="174" />
                <column-projection name="order_total" start-index="177" stop-index="187" />
                <column-projection name="sales_rep_id" start-index="190" stop-index="201" />
                <column-projection name="customer_id" start-index="204" stop-index="214" />
            </projections>
        </select>
    </insert>

    <insert sql-case-id="insert_with_rank_column">
        <table name="sales" start-index="12" stop-index="16" />
        <columns start-index="18" stop-index="23">
            <column name="rank" start-index="19" stop-index="22" />
        </columns>
        <values>
            <value>
                <assignment-value>
                    <literal-expression value="1" start-index="33" stop-index="33" />
                </assignment-value>
            </value>
        </values>
    </insert>

    <insert sql-case-id="insert_with_schema">
        <table name="t_order" start-index="12" stop-index="22">
            <owner name="db1" start-index="12" stop-index="14" />
        </table>
        <columns start-index="23" stop-index="23" />
        <values>
            <value>
                <assignment-value>
                    <literal-expression value="1" start-index="32" stop-index="32" />
                </assignment-value>
                <assignment-value>
                    <literal-expression value="2" start-index="34" stop-index="34" />
                </assignment-value>
                <assignment-value>
                    <literal-expression value="3" start-index="36" stop-index="36" />
                </assignment-value>
            </value>
        </values>
    </insert>

    <insert sql-case-id="insert_on_duplicate_key_update_nothing">
        <table name="t_order" start-index="12" stop-index="18" />
        <columns start-index="20" stop-index="46">
            <column name="order_id" start-index="21" stop-index="28" />
            <column name="user_id" start-index="31" stop-index="37" />
            <column name="status" start-index="40" stop-index="45" />
        </columns>
        <values>
            <value>
                <assignment-value>
                    <literal-expression value="1" start-index="56" stop-index="56" />
                </assignment-value>
                <assignment-value>
                    <literal-expression value="1" start-index="59" stop-index="59" />
                </assignment-value>
                <assignment-value>
                    <literal-expression value="insert" start-index="62" stop-index="69" />
                </assignment-value>
            </value>
        </values>
        <on-duplicate-key-columns start-index="72" stop-index="102" />
    </insert>

    <insert sql-case-id="insert_on_duplicate_key_update_multi_column">
        <table name="t_order" start-index="12" stop-index="18" />
        <columns start-index="20" stop-index="46">
            <column name="order_id" start-index="21" stop-index="28" />
            <column name="user_id" start-index="31" stop-index="37" />
            <column name="status" start-index="40" stop-index="45" />
        </columns>
        <values>
            <value>
                <assignment-value>
                    <parameter-marker-expression parameter-index="0" />
                    <literal-expression value="1" start-index="56" stop-index="56" />
                </assignment-value>
                <assignment-value>
                    <parameter-marker-expression parameter-index="1" />
                    <literal-expression value="1" start-index="59" stop-index="59" />
                </assignment-value>
                <assignment-value>
                    <parameter-marker-expression parameter-index="2" />
                    <literal-expression value="insert" start-index="62" stop-index="69" />
                </assignment-value>
            </value>
        </values>
        <on-duplicate-key-columns start-index="72" stop-index="133">
            <assignment start-index="96" stop-index="116">
                <column name="user_id" start-index="96" stop-index="102" />
                <assignment-value>
                    <binary-operation-expression start-index="106" stop-index="116" literal-start-index="106" literal-stop-index="116">
                        <left>
                            <column name="user_id" start-index="106" stop-index="112" literal-start-index="106" literal-stop-index="112" />
                        </left>
                        <operator>+</operator>
                        <right>
                            <literal-expression value="1" start-index="116" stop-index="116" literal-start-index="116" literal-stop-index="116" />
                        </right>
                    </binary-operation-expression>
                </assignment-value>
            </assignment>
            <assignment start-index="119" stop-index="133">
                <column name="status" start-index="119" stop-index="124" />
                <assignment-value>
                    <literal-expression value="update" start-index="126" stop-index="133" />
                </assignment-value>
            </assignment>
        </on-duplicate-key-columns>
    </insert>

    <insert sql-case-id="insert_with_negative_value" parameters="1, -1, 'init'">
        <table name="t_order" start-index="12" stop-index="18" />
        <columns start-index="20" stop-index="46">
            <column name="order_id" start-index="21" stop-index="28" />
            <column name="user_id" start-index="31" stop-index="37" />
            <column name="status" start-index="40" stop-index="45" />
        </columns>
        <values>
            <value>
                <assignment-value>
                    <parameter-marker-expression parameter-index="0" start-index="56" stop-index="56" />
                    <literal-expression value="1" start-index="56" stop-index="56" />
                </assignment-value>
                <assignment-value>
                    <parameter-marker-expression parameter-index="1" start-index="59" stop-index="59" />
                    <literal-expression value="-1" start-index="59" stop-index="60" />
                </assignment-value>
                <assignment-value>
                    <parameter-marker-expression parameter-index="2" start-index="62" stop-index="62" />
                    <literal-expression value="init" start-index="63" stop-index="68" />
                </assignment-value>
            </value>
        </values>
    </insert>

    <insert sql-case-id="insert_datetime_literals">
        <table name="date_tab" start-index="12" stop-index="19" />
        <columns start-index="20" stop-index="20" />
        <values>
            <value>
                <assignment-value>
                    <common-expression text="TIMESTAMP'1999-12-01 10:00:00'" start-index="30" stop-index="59" />
                </assignment-value>
                <assignment-value>
                    <common-expression text="TIMESTAMP'1999-12-01 10:00:00'" start-index="62" stop-index="91" />
                </assignment-value>
                <assignment-value>
                    <common-expression text="TIMESTAMP'1999-12-01 10:00:00'" start-index="94" stop-index="123" />
                </assignment-value>
            </value>
        </values>
    </insert>
    
    <insert sql-case-id="insert_with_content_keyword">
        <table name="SYS_MQ_MSG" start-index="12" stop-index="21" />
        <columns start-index="23" stop-index="35">
            <column name="ID" start-index="24" stop-index="25" />
            <column name="CONTENT" start-index="28" stop-index="34" />
        </columns>
        <values>
            <value>
                <assignment-value>
                    <literal-expression value="1" start-index="45" stop-index="45" />
                </assignment-value>
                <assignment-value>
                    <literal-expression value="test" start-index="48" stop-index="53" />
                </assignment-value>
            </value>
        </values>
    </insert>
    
    <insert sql-case-id="insert_with_connect_by_and_prior">
        <table name="t" start-index="12" stop-index="12" literal-start-index="12" literal-stop-index="12" />
        <columns start-index="14" stop-index="29" literal-start-index="14" literal-stop-index="29">
            <column name="c1" start-index="15" stop-index="16" literal-start-index="15" literal-stop-index="16" />
            <column name="c2" start-index="18" stop-index="19" literal-start-index="18" literal-stop-index="19" />
            <column name="c3" start-index="21" stop-index="22" literal-start-index="21" literal-stop-index="22" />
            <column name="c4" start-index="24" stop-index="25" literal-start-index="24" literal-stop-index="25" />
            <column name="c5" start-index="27" stop-index="28" literal-start-index="27" literal-stop-index="28" />
        </columns>
        <select>
            <projections start-index="38" stop-index="84" literal-start-index="38" literal-stop-index="84">
                <column-projection name="c1" start-index="38" stop-index="39" literal-start-index="38" literal-stop-index="39" />
                <column-projection name="c2" start-index="41" stop-index="42" literal-start-index="41" literal-stop-index="42" />
                <column-projection name="c4" start-index="80" stop-index="81" literal-start-index="80" literal-stop-index="81" />
                <column-projection name="c5" start-index="83" stop-index="84" literal-start-index="83" literal-stop-index="84" />
                <expression-projection text="regexp_substr(c3, '[^,]+', 1, l)" alias="c3" start-index="44" stop-index="78" literal-start-index="44" literal-stop-index="78">
                    <literalText>regexp_substr(c3, '[^,]+', 1, l)</literalText>
                    <expr>
                        <function function-name="regexp_substr" text="regexp_substr(c3, '[^,]+', 1, l)" start-index="44" stop-index="75" literal-start-index="44" literal-stop-index="75">
                            <parameter>
                                <column name="c3" start-index="58" stop-index="59" literal-start-index="58" literal-stop-index="59" />
                            </parameter>
                            <parameter>
                                <literal-expression value="[^,]+" start-index="62" stop-index="68" literal-start-index="62" literal-stop-index="68" />
                            </parameter>
                            <parameter>
                                <literal-expression value="1" start-index="71" stop-index="71" literal-start-index="71" literal-stop-index="71" />
                            </parameter>
                            <parameter>
                                <column name="l" start-index="74" stop-index="74" literal-start-index="74" literal-stop-index="74" />
                            </parameter>
                            <literalText>regexp_substr(c3, '[^,]+', 1, l)</literalText>
                        </function>
                    </expr>
                </expression-projection>
            </projections>
            <from>
                <simple-table name="t" start-index="91" stop-index="91" literal-start-index="91" literal-stop-index="91" />
            </from>
            <where start-index="93" stop-index="102" literal-start-index="93" literal-stop-index="102">
                <expr>
                    <binary-operation-expression start-index="99" stop-index="102" literal-start-index="99" literal-stop-index="102">
                        <left>
                            <column name="id" start-index="99" stop-index="100" literal-start-index="99" literal-stop-index="100" />
                        </left>
                        <operator>=</operator>
                        <right>
                            <literal-expression value="1" start-index="102" stop-index="102" literal-start-index="102" literal-stop-index="102" />
                        </right>
                    </binary-operation-expression>
                </expr>
            </where>
        </select>
    </insert>
    
    <insert sql-case-id="insert_with_interval">
        <table name="test" start-index="12" stop-index="15" literal-start-index="12" literal-stop-index="15" />
        <columns start-index="16" stop-index="16" literal-start-index="16" literal-stop-index="16" />
        <values>
            <value>
                <assignment-value>
                    <common-expression literal-text="INTERVAL '123-2' YEAR(3) TO MONTH" text="INTERVAL '123-2' YEAR(3) TO MONTH" start-index="25" stop-index="57" literal-start-index="25" literal-stop-index="57" />
                </assignment-value>
                <assignment-value>
                    <common-expression literal-text="INTERVAL '123' YEAR(3)" text="INTERVAL '123' YEAR(3)" start-index="60" stop-index="81" literal-start-index="60" literal-stop-index="81" />
                </assignment-value>
                <assignment-value>
                    <common-expression literal-text="INTERVAL '300' MONTH(3)" text="INTERVAL '300' MONTH(3)" start-index="84" stop-index="106" literal-start-index="84" literal-stop-index="106" />
                </assignment-value>
                <assignment-value>
                    <common-expression literal-text="INTERVAL '4' YEAR" text="INTERVAL '4' YEAR" start-index="109" stop-index="125" literal-start-index="109" literal-stop-index="125" />
                </assignment-value>
                <assignment-value>
                    <common-expression literal-text="INTERVAL '50' MONTH" text="INTERVAL '50' MONTH" start-index="128" stop-index="146" literal-start-index="128" literal-stop-index="146" />
                </assignment-value>
                <assignment-value>
                    <common-expression literal-text="INTERVAL '4 5:12:10.222' DAY TO SECOND(3)" text="INTERVAL '4 5:12:10.222' DAY TO SECOND(3)" start-index="149" stop-index="189" literal-start-index="149" literal-stop-index="189" />
                </assignment-value>
                <assignment-value>
                    <common-expression literal-text="INTERVAL '4 5:12' DAY TO MINUTE" text="INTERVAL '4 5:12' DAY TO MINUTE" start-index="192" stop-index="222" literal-start-index="192" literal-stop-index="222" />
                </assignment-value>
            </value>
        </values>
    </insert>

    <insert sql-case-id="insert_with_national_character_set">
        <table name="customers" start-index="12" stop-index="20" literal-start-index="12" literal-stop-index="20" />
        <columns start-index="21" stop-index="21" literal-start-index="21" literal-stop-index="21" />
        <values>
            <value>
                <assignment-value>
                    <literal-expression value="1000" start-index="30" stop-index="33" literal-start-index="30" literal-stop-index="33" />
                </assignment-value>
                <assignment-value>
                    <function function-name="TO_NCHAR" text="TO_NCHAR('John Smith')" start-index="36" stop-index="57" literal-start-index="36" literal-stop-index="57">
                        <parameter>
                            <literal-expression value="John Smith" start-index="45" stop-index="56" literal-start-index="45" literal-stop-index="56" />
                        </parameter>
                        <literalText>TO_NCHAR('John Smith')</literalText>
                    </function>
                </assignment-value>
                <assignment-value>
                    <literal-expression value="500 Oracle Parkway" start-index="60" stop-index="79" literal-start-index="59" literal-stop-index="79" />
                </assignment-value>
                <assignment-value>
                    <column name="sysdate" start-index="81" stop-index="87" literal-start-index="81" literal-stop-index="87" />
                </assignment-value>
            </value>
        </values>
    </insert>

    <insert sql-case-id="insert_with_oracle_datetime_type">
        <table name="t_order" start-index="12" stop-index="18" />
        <columns start-index="20" stop-index="93">
            <column name="create_date" start-index="21" stop-index="31" />
            <column name="create_timestamp" start-index="34" stop-index="49" />
            <column name="create_interval_year" start-index="52" stop-index="71" />
            <column name="create_interval_day" start-index="74" stop-index="92" />
        </columns>
        <values>
            <value>
                <assignment-value>
                    <function function-name="TO_DATE" text="TO_DATE('2009', 'YYYY')" start-index="103" stop-index="125" literal-start-index="103" literal-stop-index="125">
                        <parameter>
                            <literal-expression value="'2009'" start-index="111" stop-index="116" literal-start-index="111" literal-stop-index="116" />
                        </parameter>
                        <parameter>
                            <literal-expression value="'YYYY'" start-index="119" stop-index="124" literal-start-index="119" literal-stop-index="124" />
                        </parameter>
                        <literalText>TO_DATE('2009', 'YYYY')</literalText>
                    </function>
                </assignment-value>
                <assignment-value>
                    <function function-name="TO_DATE" text="TO_DATE('2009', 'YYYY')" start-index="128" stop-index="150" literal-start-index="128" literal-stop-index="150">
                        <parameter>
                            <literal-expression value="'2009'" start-index="136" stop-index="141" literal-start-index="136" literal-stop-index="141" />
                        </parameter>
                        <parameter>
                            <literal-expression value="'YYYY'" start-index="144" stop-index="149" literal-start-index="144" literal-stop-index="149" />
                        </parameter>
                        <literalText>TO_DATE('2009', 'YYYY')</literalText>
                    </function>
                </assignment-value>
                <assignment-value>
                    <interval-expression>
                        <left>
                            <function function-name="TO_DATE" text="TO_DATE('2009', 'YYYY')" start-index="154" stop-index="176" literal-start-index="154" literal-stop-index="176">
                                <parameter>
                                    <literal-expression value="'2009'" start-index="162" stop-index="167" literal-start-index="162" literal-stop-index="167" />
                                </parameter>
                                <parameter>
                                    <literal-expression value="'YYYY'" start-index="170" stop-index="175" literal-start-index="170" literal-stop-index="175" />
                                </parameter>
                                <literalText>TO_DATE('2009', 'YYYY')</literalText>
                            </function>
                        </left>
                        <right>
                            <function function-name="TO_DATE" text="TO_DATE('2009', 'YYYY')" start-index="180" stop-index="202" literal-start-index="180" literal-stop-index="202">
                                <parameter>
                                    <literal-expression value="'2009'" start-index="188" stop-index="193" literal-start-index="188" literal-stop-index="193" />
                                </parameter>
                                <parameter>
                                    <literal-expression value="'YYYY'" start-index="196" stop-index="201" literal-start-index="196" literal-stop-index="201" />
                                </parameter>
                                <literalText>TO_DATE('2009', 'YYYY')</literalText>
                            </function>
                        </right>
                    </interval-expression>
                </assignment-value>
                <assignment-value>
                    <interval-expression>
                        <left>
                            <function function-name="TO_DATE" text="TO_DATE('2009', 'YYYY')" start-index="221" stop-index="243" literal-start-index="221" literal-stop-index="243">
                                <parameter>
                                    <literal-expression value="'2009'" start-index="229" stop-index="234" literal-start-index="229" literal-stop-index="234" />
                                </parameter>
                                <parameter>
                                    <literal-expression value="'YYYY'" start-index="237" stop-index="242" literal-start-index="237" literal-stop-index="242" />
                                </parameter>
                                <literalText>TO_DATE('2009', 'YYYY')</literalText>
                            </function>
                        </left>
                        <right>
                            <function function-name="TO_DATE" text="TO_DATE('2009', 'YYYY')" start-index="247" stop-index="269" literal-start-index="247" literal-stop-index="269">
                                <parameter>
                                    <literal-expression value="'2009'" start-index="255" stop-index="260" literal-start-index="255" literal-stop-index="260" />
                                </parameter>
                                <parameter>
                                    <literal-expression value="'YYYY'" start-index="263" stop-index="268" literal-start-index="263" literal-stop-index="268" />
                                </parameter>
                                <literalText>TO_DATE('2009', 'YYYY')</literalText>
                            </function>
                        </right>
                    </interval-expression>
                </assignment-value>
            </value>
        </values>
    </insert>

    <insert sql-case-id="insert_all_into">
        <multi-table-insert-type value="ALL" />
        <multi-table-insert-into start-index="11" stop-index="213">
            <insert-statement>
                <table name="T_MASK" start-index="16" stop-index="21" />
                <columns start-index="22" stop-index="50">
                    <column name="ID" start-index="23" stop-index="24" />
                    <column name="EMAIL" start-index="26" stop-index="30" />
                    <column name="NAME" start-index="32" stop-index="35" />
                    <column name="PHONE" start-index="37" stop-index="41" />
                    <column name="ADDRESS" start-index="43" stop-index="49" />
                </columns>
                <values>
                    <value>
                        <assignment-value>
                            <literal-expression value="1" start-index="60" stop-index="60" />
                        </assignment-value>
                        <assignment-value>
                            <literal-expression value="2" start-index="62" stop-index="64" />
                        </assignment-value>
                        <assignment-value>
                            <literal-expression value="3" start-index="66" stop-index="68" />
                        </assignment-value>
                        <assignment-value>
                            <literal-expression value="4" start-index="70" stop-index="72" />
                        </assignment-value>
                        <assignment-value>
                            <literal-expression value="5" start-index="74" stop-index="76" />
                        </assignment-value>
                    </value>
                </values>
            </insert-statement>
            <insert-statement>
                <table name="T_MASK" start-index="84" stop-index="89" />
                <columns start-index="90" stop-index="118">
                    <column name="ID" start-index="91" stop-index="92" />
                    <column name="EMAIL" start-index="94" stop-index="98" />
                    <column name="NAME" start-index="100" stop-index="103" />
                    <column name="PHONE" start-index="105" stop-index="109" />
                    <column name="ADDRESS" start-index="111" stop-index="117" />
                </columns>
                <values>
                    <value>
                        <assignment-value>
                            <literal-expression value="2" start-index="128" stop-index="128" />
                        </assignment-value>
                        <assignment-value>
                            <literal-expression value="2" start-index="130" stop-index="132" />
                        </assignment-value>
                        <assignment-value>
                            <literal-expression value="3" start-index="134" stop-index="136" />
                        </assignment-value>
                        <assignment-value>
                            <literal-expression value="4" start-index="138" stop-index="140" />
                        </assignment-value>
                        <assignment-value>
                            <literal-expression value="5" start-index="142" stop-index="144" />
                        </assignment-value>
                    </value>
                </values>
            </insert-statement>
            <insert-statement>
                <table name="T_MASK" start-index="152" stop-index="157" />
                <columns start-index="158" stop-index="186">
                    <column name="ID" start-index="159" stop-index="160" />
                    <column name="EMAIL" start-index="162" stop-index="166" />
                    <column name="NAME" start-index="168" stop-index="171" />
                    <column name="PHONE" start-index="173" stop-index="177" />
                    <column name="ADDRESS" start-index="179" stop-index="185" />
                </columns>
                <values>
                    <value>
                        <assignment-value>
                            <literal-expression value="3" start-index="196" stop-index="196" />
                        </assignment-value>
                        <assignment-value>
                            <literal-expression value="2" start-index="198" stop-index="200" />
                        </assignment-value>
                        <assignment-value>
                            <literal-expression value="3" start-index="202" stop-index="204" />
                        </assignment-value>
                        <assignment-value>
                            <literal-expression value="4" start-index="206" stop-index="208" />
                        </assignment-value>
                        <assignment-value>
                            <literal-expression value="5" start-index="210" stop-index="212" />
                        </assignment-value>
                    </value>
                </values>
            </insert-statement>
        </multi-table-insert-into>
        <select>
            <projections start-index="222" stop-index="222">
                <expression-projection start-index="222" stop-index="222" text="1">
                    <expr>
                        <literal-expression start-index="222" stop-index="222" value="1" />
                    </expr>
                </expression-projection>
            </projections>
            <from>
                <simple-table name="DUAL" start-index="229" stop-index="232" />
            </from>
        </select>
    </insert>

    <insert sql-case-id="insert_with_nchar_1">
        <table name="T1" start-index="12" stop-index="17">
            <owner name="dbo" start-index="12" stop-index="14" />
        </table>
        <columns start-index="18" stop-index="18" />
        <values>
            <value>
                <assignment-value>
                    <literal-expression value="1" start-index="27" stop-index="27" />
                </assignment-value>
                <assignment-value>
                    <literal-expression value="Natalia" start-index="30" stop-index="39" />
                </assignment-value>
            </value>
        </values>
    </insert>

    <insert sql-case-id="insert_with_nchar_2">
        <table name="T1" start-index="12" stop-index="17">
            <owner name="dbo" start-index="12" stop-index="14" />
        </table>
        <columns start-index="18" stop-index="18" />
        <values>
            <value>
                <assignment-value>
                    <literal-expression value="2" start-index="27" stop-index="27" />
                </assignment-value>
                <assignment-value>
                    <literal-expression value="Mark" start-index="30" stop-index="36" />
                </assignment-value>
            </value>
        </values>
    </insert>

    <insert sql-case-id="insert_with_nchar_3">
        <table name="T1" start-index="12" stop-index="17">
            <owner name="dbo" start-index="12" stop-index="14" />
        </table>
        <columns start-index="18" stop-index="18" />
        <values>
            <value>
                <assignment-value>
                    <literal-expression value="3" start-index="27" stop-index="27" />
                </assignment-value>
                <assignment-value>
                    <literal-expression value="Randolph" start-index="30" stop-index="40" />
                </assignment-value>
            </value>
        </values>
    </insert>

    <insert sql-case-id="insert_with_data_base_name">
        <table name="VariableTest" start-index="12" stop-index="46">
            <owner name="dbo" start-index="31" stop-index="33">
                <owner name="AdventureWorks2022" start-index="12" stop-index="29"/>
            </owner>
        </table>
        <columns start-index="47" stop-index="52">
            <column name="Col1" start-index="48" stop-index="51" />
        </columns>
        <values>
            <value>
                <assignment-value>
                    <literal-expression value="$(tablename)" start-index="61" stop-index="74" />
                </assignment-value>
            </value>
        </values>
    </insert>

    <insert sql-case-id="insert_with_batch_nchar">
        <table name="Employees" start-index="12" stop-index="31">
            <owner name="TestSchema" start-index="12" stop-index="21"/>
        </table>
        <columns start-index="33" stop-index="48">
            <column name="Name" start-index="34" stop-index="37"/>
            <column name="Location" start-index="40" stop-index="47"/>
        </columns>
        <values>
            <value>
                <assignment-value>
                    <literal-expression value="Jared" start-index="58" stop-index="65"/>
                </assignment-value>
                <assignment-value>
                    <literal-expression value="Australia" start-index="69" stop-index="80"/>
                </assignment-value>
            </value>
            <value>
                <assignment-value>
                    <literal-expression value="Nikita" start-index="85" stop-index="93"/>
                </assignment-value>
                <assignment-value>
                    <literal-expression value="India" start-index="96" stop-index="103"/>
                </assignment-value>
            </value>
            <value>
                <assignment-value>
                    <literal-expression value="Tom" start-index="108" stop-index="113"/>
                </assignment-value>
                <assignment-value>
                    <literal-expression value="Germany" start-index="116" stop-index="125"/>
                </assignment-value>
            </value>
        </values>
    </insert>

    <insert sql-case-id="insert_with_db_schema_name">
        <table name="Affiliation" start-index="12" stop-index="43">
            <owner name="dbo" start-index="29" stop-index="31">
                <owner name="ContosoWarehouse" start-index="12" stop-index="27"/>
            </owner>
        </table>
        <columns start-index="44" stop-index="44"/>
        <select>
            <projections start-index="52" stop-index="52">
                <shorthand-projection start-index="52" stop-index="52"/>
            </projections>
            <from>
                <simple-table name="Affiliation" start-index="59" stop-index="86">
                    <owner name="dbo" start-index="72" stop-index="74">
                        <owner name="My_Lakehouse" start-index="59" stop-index="70"/>
                    </owner>
                </simple-table>
            </from>
        </select>
    </insert>

    <insert sql-case-id="insert_with_exec">
        <table name="iris_rx_data" start-index="12" stop-index="23" />
        <columns start-index="25" stop-index="98">
            <column name="Sepal.Length" start-delimiter="&quot;" end-delimiter="&quot;" start-index="26" stop-index="39"/>
            <column name="Sepal.Width" start-delimiter="&quot;" end-delimiter="&quot;" start-index="42" stop-index="54"/>
            <column name="Petal.Length" start-delimiter="&quot;" end-delimiter="&quot;" start-index="57" stop-index="70"/>
            <column name="Petal.Width" start-delimiter="&quot;" end-delimiter="&quot;" start-index="73" stop-index="85"/>
            <column name="Species" start-delimiter="&quot;" end-delimiter="&quot;" start-index="89" stop-index="97"/>
        </columns>
        <exec name="sp_execute_external_script" start-index="100" stop-index="183">
            <parameter>
                <binary-operation-expression start-index="135" stop-index="150">
                    <left>
                        <column start-index="135" stop-index="143" name="@language" />
                    </left>
                    <operator>=</operator>
                    <right>
                        <literal-expression value="R" start-index="147" stop-index="150" />
                    </right>
                </binary-operation-expression>
            </parameter>
            <parameter>
                <binary-operation-expression start-index="154" stop-index="183">
                    <left>
                        <column start-index="154" stop-index="160" name="@script" />
                    </left>
                    <operator>=</operator>
                    <right>
                        <literal-expression value="iris_data &lt;- iris" start-index="164" stop-index="183" />
                    </right>
                </binary-operation-expression>
            </parameter>
        </exec>
    </insert>

    <insert sql-case-id="insert_into_temp_table">
        <table name="#NonExistentTable" start-index="12" stop-index="28"/>
        <columns start-index="29" stop-index="29"/>
        <values>
            <value>
                <assignment-value>
                    <literal-expression value="10" start-index="38" stop-index="39"/>
                </assignment-value>
            </value>
        </values>
    </insert>

<<<<<<< HEAD
    <insert sql-case-id="insert_with_exec_mtcars">
        <table name="MTCars" start-index="12" stop-index="21">
            <owner name="dbo" start-index="12" stop-index="14"/>
        </table>
        <columns start-index="22" stop-index="22" />
        <exec name="sp_execute_external_script" start-index="23" stop-index="156">
            <parameter>
                <binary-operation-expression start-index="55" stop-index="70">
                    <left>
                        <column name="@language" start-index="55" stop-index="63" />
                    </left>
                    <operator>=</operator>
                    <right>
                        <literal-expression value="R" start-index="67" stop-index="70" />
                    </right>
                </binary-operation-expression>
            </parameter>
            <parameter>
                <binary-operation-expression start-index="73" stop-index="101">
                    <left>
                        <column name="@script" start-index="73" stop-index="79" />
                    </left>
                    <operator>=</operator>
                    <right>
                        <literal-expression value="MTCars &lt;- mtcars" start-index="83" stop-index="101" />
                    </right>
                </binary-operation-expression>
            </parameter>
            <parameter>
                <binary-operation-expression start-index="105" stop-index="123">
                    <left>
                        <column name="@input_data_1" start-index="105" stop-index="117" />
                    </left>
                    <operator>=</operator>
                    <right>
                        <literal-expression value="" start-index="121" stop-index="123" />
                    </right>
                </binary-operation-expression>
            </parameter>
            <parameter>
                <binary-operation-expression start-index="126" stop-index="156">
                    <left>
                        <column name="@output_data_1_name" start-index="126" stop-index="144" />
                    </left>
                    <operator>=</operator>
                    <right>
                        <literal-expression value="MTCars" start-index="148" stop-index="156" />
                    </right>
                </binary-operation-expression>
            </parameter>
        </exec>
    </insert>

    <insert sql-case-id="insert_with_exec_model">
        <table name="GLM_models" start-index="12" stop-index="21" />
        <columns start-index="22" stop-index="28">
            <column name="model" start-index="23" stop-index="27" />
        </columns>
        <exec name="generate_GLM" start-index="30" stop-index="46" />
    </insert>

    <insert sql-case-id="insert_with_table_hint">
        <table name="cci_target" start-index="12" stop-index="21" />
        <columns start-index="37" stop-index="37"/>
        <table-hints start-index="23" stop-index="36">
            <table-hint value="TABLOCK" start-index="29" stop-index="35" />
        </table-hints>
        <select>
            <projections start-index="45" stop-index="56">
                <top-projection start-index="45" stop-index="54">
                    <top-value value="300000" start-index="49" stop-index="54" />
                </top-projection>
                <shorthand-projection start-index="56" stop-index="56" />
            </projections>
            <from>
                <simple-table name="staging" start-index="63" stop-index="69" />
            </from>
        </select>
=======
    <insert sql-case-id="insert_into_temp_table_with_null_value">
        <columns start-index="28" stop-index="28"/>
        <table name="#SampleTempTable" start-index="12" stop-index="27"/>
        <values>
            <value>
                <assignment-value>
                    <literal-expression value="10" start-index="37" stop-index="38"/>
                </assignment-value>
                <assignment-value>
                    <literal-expression value="null" start-index="41" stop-index="44"/>
                </assignment-value>
            </value>
        </values>
    </insert>

    <insert sql-case-id="insert_into_temp_table_with_all_null_value">
        <columns start-index="28" stop-index="28"/>
        <table name="#SampleTempTable" start-index="12" stop-index="27"/>
        <values>
            <value>
                <assignment-value>
                    <literal-expression value="null" start-index="37" stop-index="40"/>
                </assignment-value>
                <assignment-value>
                    <literal-expression value="null" start-index="43" stop-index="46"/>
                </assignment-value>
            </value>
        </values>
>>>>>>> ca5e6478
    </insert>
</sql-parser-test-cases><|MERGE_RESOLUTION|>--- conflicted
+++ resolved
@@ -3074,7 +3074,36 @@
         </values>
     </insert>
 
-<<<<<<< HEAD
+    <insert sql-case-id="insert_into_temp_table_with_null_value">
+        <columns start-index="28" stop-index="28"/>
+        <table name="#SampleTempTable" start-index="12" stop-index="27"/>
+        <values>
+            <value>
+                <assignment-value>
+                    <literal-expression value="10" start-index="37" stop-index="38"/>
+                </assignment-value>
+                <assignment-value>
+                    <literal-expression value="null" start-index="41" stop-index="44"/>
+                </assignment-value>
+            </value>
+        </values>
+    </insert>
+
+    <insert sql-case-id="insert_into_temp_table_with_all_null_value">
+        <columns start-index="28" stop-index="28"/>
+        <table name="#SampleTempTable" start-index="12" stop-index="27"/>
+        <values>
+            <value>
+                <assignment-value>
+                    <literal-expression value="null" start-index="37" stop-index="40"/>
+                </assignment-value>
+                <assignment-value>
+                    <literal-expression value="null" start-index="43" stop-index="46"/>
+                </assignment-value>
+            </value>
+        </values>
+    </insert>
+
     <insert sql-case-id="insert_with_exec_mtcars">
         <table name="MTCars" start-index="12" stop-index="21">
             <owner name="dbo" start-index="12" stop-index="14"/>
@@ -3153,35 +3182,5 @@
                 <simple-table name="staging" start-index="63" stop-index="69" />
             </from>
         </select>
-=======
-    <insert sql-case-id="insert_into_temp_table_with_null_value">
-        <columns start-index="28" stop-index="28"/>
-        <table name="#SampleTempTable" start-index="12" stop-index="27"/>
-        <values>
-            <value>
-                <assignment-value>
-                    <literal-expression value="10" start-index="37" stop-index="38"/>
-                </assignment-value>
-                <assignment-value>
-                    <literal-expression value="null" start-index="41" stop-index="44"/>
-                </assignment-value>
-            </value>
-        </values>
-    </insert>
-
-    <insert sql-case-id="insert_into_temp_table_with_all_null_value">
-        <columns start-index="28" stop-index="28"/>
-        <table name="#SampleTempTable" start-index="12" stop-index="27"/>
-        <values>
-            <value>
-                <assignment-value>
-                    <literal-expression value="null" start-index="37" stop-index="40"/>
-                </assignment-value>
-                <assignment-value>
-                    <literal-expression value="null" start-index="43" stop-index="46"/>
-                </assignment-value>
-            </value>
-        </values>
->>>>>>> ca5e6478
     </insert>
 </sql-parser-test-cases>