--- conflicted
+++ resolved
@@ -3414,20 +3414,6 @@
         </select>
     </insert>
     
-<<<<<<< HEAD
-    <insert sql-case-id="insert_with_exec_prediction_results">
-        <table name="prediction_results" start-index="12" stop-index="29" />
-        <columns start-index="31" stop-index="127">
-            <column name="tipped_Pred" start-index="32" stop-index="42" />
-            <column name="payment_type" start-index="44" stop-index="55" />
-            <column name="tipped" start-index="57" stop-index="62" />
-            <column name="passenger_count" start-index="64" stop-index="78" />
-            <column name="trip_distance" start-index="80" stop-index="92" />
-            <column name="trip_time_in_secs" start-index="94" stop-index="110" />
-            <column name="direct_distance" start-index="112" stop-index="126" />
-        </columns>
-        <exec name="predict_per_partition" start-index="129" stop-index="159" start-delimiter="[" end-delimiter="]" />
-=======
     <insert sql-case-id="insert_into_production_location">
         <table name="Location" start-index="12" stop-index="49">
             <owner name="Production" start-index="31" stop-index="40">
@@ -3456,6 +3442,19 @@
                 </assignment-value>
             </value>
         </values>
->>>>>>> 47e9685f
+    </insert>
+    
+    <insert sql-case-id="insert_with_exec_prediction_results">
+        <table name="prediction_results" start-index="12" stop-index="29" />
+        <columns start-index="31" stop-index="127">
+            <column name="tipped_Pred" start-index="32" stop-index="42" />
+            <column name="payment_type" start-index="44" stop-index="55" />
+            <column name="tipped" start-index="57" stop-index="62" />
+            <column name="passenger_count" start-index="64" stop-index="78" />
+            <column name="trip_distance" start-index="80" stop-index="92" />
+            <column name="trip_time_in_secs" start-index="94" stop-index="110" />
+            <column name="direct_distance" start-index="112" stop-index="126" />
+        </columns>
+        <exec name="predict_per_partition" start-index="129" stop-index="159" start-delimiter="[" end-delimiter="]" />
     </insert>
 </sql-parser-test-cases>