--- conflicted
+++ resolved
@@ -5741,55 +5741,6 @@
         </order-by>
     </select>
 
-<<<<<<< HEAD
-    <select sql-case-id="select_with_trim_function">
-        <projections start-index="7" stop-index="203" literal-start-index="7" literal-stop-index="203">
-            <expression-projection text="TRIM('  derby ')" start-index="7" stop-index="22" literal-start-index="7" literal-stop-index="22">
-                <literalText>TRIM(' derby ')</literalText>
-                <expr>
-                    <function function-name="TRIM" text="TRIM('  derby ')" start-index="7" stop-index="22" literal-start-index="7" literal-stop-index="22">
-                        <literalText>TRIM(' derby ')</literalText>
-                    </function>
-                </expr>
-            </expression-projection>
-            <expression-projection text="TRIM(BOTH ' ' FROM '  derby ')" start-index="25" stop-index="54" literal-start-index="25" literal-stop-index="54">
-                <literalText>TRIM(BOTH ' ' FROM ' derby ')</literalText>
-                <expr>
-                    <function function-name="TRIM" text="TRIM(BOTH ' ' FROM '  derby ')" start-index="25" stop-index="54" literal-start-index="25" literal-stop-index="54">
-                        <literalText>TRIM(BOTH ' ' FROM ' derby ')</literalText>
-                    </function>
-                </expr>
-            </expression-projection>
-            <expression-projection text="TRIM(TRAILING ' ' FROM '  derby ')" start-index="57" stop-index="90" literal-start-index="57" literal-stop-index="90">
-                <literalText>TRIM(TRAILING ' ' FROM ' derby ')</literalText>
-                <expr>
-                    <function function-name="TRIM" text="TRIM(TRAILING ' ' FROM '  derby ')" start-index="57" stop-index="90" literal-start-index="57" literal-stop-index="90">
-                        <literalText>TRIM(TRAILING ' ' FROM ' derby ')</literalText>
-                    </function>
-                </expr>
-            </expression-projection>
-            <expression-projection text="TRIM(cast (null as char(1)) FROM '  derby ')" start-index="93" stop-index="136" literal-start-index="93" literal-stop-index="136">
-                <literalText>TRIM(cast (null as char(1)) FROM ' derby ')</literalText>
-                <expr>
-                    <function function-name="TRIM" text="TRIM(cast (null as char(1)) FROM '  derby ')" start-index="93" stop-index="136" literal-start-index="93" literal-stop-index="136">
-                        <literalText>TRIM(cast (null as char(1)) FROM ' derby ')</literalText>
-                    </function>
-                </expr>
-            </expression-projection>
-            <expression-projection text="TRIM(' ' FROM cast(null as varchar(30)))" start-index="139" stop-index="178" literal-start-index="139" literal-stop-index="178">
-                <literalText>TRIM(' ' FROM cast(null as varchar(30)))</literalText>
-                <expr>
-                    <function function-name="TRIM" text="TRIM(' ' FROM cast(null as varchar(30)))" start-index="139" stop-index="178" literal-start-index="139" literal-stop-index="178">
-                        <literalText>TRIM(' ' FROM cast(null as varchar(30)))</literalText>
-                    </function>
-                </expr>
-            </expression-projection>
-            <expression-projection text="TRIM('y' FROM ' derby')" start-index="181" stop-index="203" literal-start-index="181" literal-stop-index="203">
-                <literalText>TRIM('y' FROM ' derby')</literalText>
-                <expr>
-                    <function function-name="TRIM" text="TRIM('y' FROM ' derby')" start-index="181" stop-index="203" literal-start-index="181" literal-stop-index="203">
-                        <literalText>TRIM('y' FROM ' derby')</literalText>
-=======
     <select sql-case-id="select_with_corr_function">
         <projections start-index="7" stop-index="52" literal-start-index="7" literal-stop-index="52">
             <column-projection name="employee_id" start-index="7" stop-index="17" literal-start-index="7" literal-stop-index="17" />
@@ -5810,16 +5761,11 @@
                         <parameter>
                             <column name="salary" start-index="46" stop-index="51" literal-start-index="46" literal-stop-index="51" />
                         </parameter>
->>>>>>> 24867f7b
                     </function>
                 </expr>
             </expression-projection>
         </projections>
         <from>
-<<<<<<< HEAD
-            <simple-table name="employees" start-index="210" stop-index="218" literal-start-index="210" literal-stop-index="218" />
-        </from>
-=======
             <simple-table name="employees" start-index="59" stop-index="67" literal-start-index="59" literal-stop-index="67" />
         </from>
         <where start-index="69" stop-index="99" literal-start-index="69" literal-stop-index="99">
@@ -5845,6 +5791,61 @@
         <order-by>
             <column-item name="employee_id" order-direction="ASC" start-index="110" stop-index="120" literal-start-index="110" literal-stop-index="120" />
         </order-by>
->>>>>>> 24867f7b
+    </select>
+
+    <select sql-case-id="select_with_trim_function">
+        <projections start-index="7" stop-index="203" literal-start-index="7" literal-stop-index="203">
+            <expression-projection text="TRIM('  derby ')" start-index="7" stop-index="22" literal-start-index="7" literal-stop-index="22">
+                <literalText>TRIM(' derby ')</literalText>
+                <expr>
+                    <function function-name="TRIM" text="TRIM('  derby ')" start-index="7" stop-index="22" literal-start-index="7" literal-stop-index="22">
+                        <literalText>TRIM(' derby ')</literalText>
+                    </function>
+                </expr>
+            </expression-projection>
+            <expression-projection text="TRIM(BOTH ' ' FROM '  derby ')" start-index="25" stop-index="54" literal-start-index="25" literal-stop-index="54">
+                <literalText>TRIM(BOTH ' ' FROM ' derby ')</literalText>
+                <expr>
+                    <function function-name="TRIM" text="TRIM(BOTH ' ' FROM '  derby ')" start-index="25" stop-index="54" literal-start-index="25" literal-stop-index="54">
+                        <literalText>TRIM(BOTH ' ' FROM ' derby ')</literalText>
+                    </function>
+                </expr>
+            </expression-projection>
+            <expression-projection text="TRIM(TRAILING ' ' FROM '  derby ')" start-index="57" stop-index="90" literal-start-index="57" literal-stop-index="90">
+                <literalText>TRIM(TRAILING ' ' FROM ' derby ')</literalText>
+                <expr>
+                    <function function-name="TRIM" text="TRIM(TRAILING ' ' FROM '  derby ')" start-index="57" stop-index="90" literal-start-index="57" literal-stop-index="90">
+                        <literalText>TRIM(TRAILING ' ' FROM ' derby ')</literalText>
+                    </function>
+                </expr>
+            </expression-projection>
+            <expression-projection text="TRIM(cast (null as char(1)) FROM '  derby ')" start-index="93" stop-index="136" literal-start-index="93" literal-stop-index="136">
+                <literalText>TRIM(cast (null as char(1)) FROM ' derby ')</literalText>
+                <expr>
+                    <function function-name="TRIM" text="TRIM(cast (null as char(1)) FROM '  derby ')" start-index="93" stop-index="136" literal-start-index="93" literal-stop-index="136">
+                        <literalText>TRIM(cast (null as char(1)) FROM ' derby ')</literalText>
+                    </function>
+                </expr>
+            </expression-projection>
+            <expression-projection text="TRIM(' ' FROM cast(null as varchar(30)))" start-index="139" stop-index="178" literal-start-index="139" literal-stop-index="178">
+                <literalText>TRIM(' ' FROM cast(null as varchar(30)))</literalText>
+                <expr>
+                    <function function-name="TRIM" text="TRIM(' ' FROM cast(null as varchar(30)))" start-index="139" stop-index="178" literal-start-index="139" literal-stop-index="178">
+                        <literalText>TRIM(' ' FROM cast(null as varchar(30)))</literalText>
+                    </function>
+                </expr>
+            </expression-projection>
+            <expression-projection text="TRIM('y' FROM ' derby')" start-index="181" stop-index="203" literal-start-index="181" literal-stop-index="203">
+                <literalText>TRIM('y' FROM ' derby')</literalText>
+                <expr>
+                    <function function-name="TRIM" text="TRIM('y' FROM ' derby')" start-index="181" stop-index="203" literal-start-index="181" literal-stop-index="203">
+                        <literalText>TRIM('y' FROM ' derby')</literalText>
+                    </function>
+                </expr>
+            </expression-projection>
+        </projections>
+        <from>
+            <simple-table name="employees" start-index="210" stop-index="218" literal-start-index="210" literal-stop-index="218" />
+        </from>
     </select>
 </sql-parser-test-cases>