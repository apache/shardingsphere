--- conflicted
+++ resolved
@@ -8427,33 +8427,6 @@
         </from>
     </select>
     
-<<<<<<< HEAD
-    <select sql-case-id="select_mdx">
-        <projections start-index="7" stop-index="153">
-            <expression-projection start-index="7" stop-index="94" text="{[Measures].[Internet Sales Count], [Measures].[Internet Sales-Sales Amount]} ON COLUMNS">
-                <expr>
-                    <common-expression text="{[Measures].[Internet Sales Count], [Measures].[Internet Sales-Sales Amount]} ON COLUMNS" start-index="7" stop-index="94" />
-                </expr>
-            </expression-projection>
-            <expression-projection text="{[Product].[Product Line].[Product Line].MEMBERS} ON ROWS" start-index="97" stop-index="153">
-                <expr>
-                    <common-expression text="{[Product].[Product Line].[Product Line].MEMBERS} ON ROWS" start-index="97" stop-index="153" />
-                </expr>
-            </expression-projection>
-        </projections>
-        <from start-index="160" stop-index="187">
-            <simple-table name="Analysis Services Tutorial" start-index="160" stop-index="187" start-delimiter="[" end-delimiter="]" />
-        </from>
-        <where start-index="189" stop-index="249">
-            <expr>
-                <column name="Australia" start-index="195" stop-index="249" start-delimiter="[" end-delimiter="]">
-                    <owner name="Sales Territory Country" start-index="213" stop-index="237" start-delimiter="[" end-delimiter="]">
-                        <owner name="Sales Territory" start-index="195" stop-index="211" start-delimiter="[" end-delimiter="]" />
-                    </owner>
-                </column>
-            </expr>
-        </where>
-=======
     <select sql-case-id="select_dm_exec_requests">
         <from start-index="461" stop-index="556">
             <join-table join-type="CROSS">
@@ -8603,6 +8576,32 @@
                 <owner name="req" start-index="567" stop-index="571" start-delimiter="[" end-delimiter="]" />
             </column-item>
         </order-by>
->>>>>>> 0f4f9979
+    </select>
+    
+    <select sql-case-id="select_mdx">
+        <projections start-index="7" stop-index="153">
+            <expression-projection start-index="7" stop-index="94" text="{[Measures].[Internet Sales Count], [Measures].[Internet Sales-Sales Amount]} ON COLUMNS">
+                <expr>
+                    <common-expression text="{[Measures].[Internet Sales Count], [Measures].[Internet Sales-Sales Amount]} ON COLUMNS" start-index="7" stop-index="94" />
+                </expr>
+            </expression-projection>
+            <expression-projection text="{[Product].[Product Line].[Product Line].MEMBERS} ON ROWS" start-index="97" stop-index="153">
+                <expr>
+                    <common-expression text="{[Product].[Product Line].[Product Line].MEMBERS} ON ROWS" start-index="97" stop-index="153" />
+                </expr>
+            </expression-projection>
+        </projections>
+        <from start-index="160" stop-index="187">
+            <simple-table name="Analysis Services Tutorial" start-index="160" stop-index="187" start-delimiter="[" end-delimiter="]" />
+        </from>
+        <where start-index="189" stop-index="249">
+            <expr>
+                <column name="Australia" start-index="195" stop-index="249" start-delimiter="[" end-delimiter="]">
+                    <owner name="Sales Territory Country" start-index="213" stop-index="237" start-delimiter="[" end-delimiter="]">
+                        <owner name="Sales Territory" start-index="195" stop-index="211" start-delimiter="[" end-delimiter="]" />
+                    </owner>
+                </column>
+            </expr>
+        </where>
     </select>
 </sql-parser-test-cases>