<?xml version="1.0" encoding="UTF-8"?>
<!--
  ~ Licensed to the Apache Software Foundation (ASF) under one or more
  ~ contributor license agreements.  See the NOTICE file distributed with
  ~ this work for additional information regarding copyright ownership.
  ~ The ASF licenses this file to You under the Apache License, Version 2.0
  ~ (the "License"); you may not use this file except in compliance with
  ~ the License.  You may obtain a copy of the License at
  ~
  ~     http://www.apache.org/licenses/LICENSE-2.0
  ~
  ~ Unless required by applicable law or agreed to in writing, software
  ~ distributed under the License is distributed on an "AS IS" BASIS,
  ~ WITHOUT WARRANTIES OR CONDITIONS OF ANY KIND, either express or implied.
  ~ See the License for the specific language governing permissions and
  ~ limitations under the License.
  -->

<sql-parser-test-cases>
<<<<<<< HEAD
    <select sql-case-id="select_global_default_key_buffer_size">
        <projections start-index="7" stop-index="40">
            <expression-projection text="@@global.default.`key_buffer_size`" start-index="7" stop-index="40">
                <expr>
                    <variable-segment start-index="7" stop-index="40" scope="global" variable="default.`key_buffer_size`" />
=======
    <select sql-case-id="select_with_hex_function">
        <projections start-index="7" stop-index="50">
            <expression-projection text="HEX(_binary 0x0003 &lt;&lt; (_binary 0x38 | 0x38))" start-index="7" stop-index="50">
                <expr>
                    <function start-index="7" stop-index="50" text="HEX(_binary 0x0003 &lt;&lt; (_binary 0x38 | 0x38))" function-name="HEX">
                        <parameter>
                            <binary-operation-expression start-index="11" stop-index="49">
                                <left>
                                    <common-expression start-index="11" stop-index="24" text="_binary0x0003" />
                                </left>
                                <operator>&lt;&lt;</operator>
                                <right>
                                    <binary-operation-expression start-index="30" stop-index="48">
                                        <left>
                                            <common-expression start-index="30" stop-index="41" text="_binary0x38" />
                                        </left>
                                        <operator>|</operator>
                                        <right>
                                            <common-expression start-index="45" stop-index="48" text="0x38" />
                                        </right>
                                    </binary-operation-expression>
                                </right>
                            </binary-operation-expression>
                        </parameter>
                    </function>
>>>>>>> 9074c559
                </expr>
            </expression-projection>
        </projections>
    </select>

<<<<<<< HEAD
=======
    <select sql-case-id="select_distinct_with_grouping_function">
        <from>
            <simple-table name="t1" start-index="24" stop-index="25" />
        </from>
        <projections start-index="16" stop-index="17" distinct-row="true">
            <column-projection name="f1" start-index="16" stop-index="17" />
        </projections>
        <group-by>
            <column-item name="f1" order-direction="ASC" start-index="36" stop-index="37" />
        </group-by>
        <order-by>
            <column-item name="f1" order-direction="ASC" start-index="60" stop-index="61" />
            <expression-item start-index="64" stop-index="86" expression="ANY_VALUE(GROUPING(f1))">
                <expr>
                    <function start-index="64" stop-index="86" text="ANY_VALUE(GROUPING(f1))" function-name="ANY_VALUE">
                        <parameter>
                            <function start-index="74" stop-index="85" text="GROUPING(f1)" function-name="GROUPING(f1)" />
                        </parameter>
                    </function>
                </expr>
            </expression-item>
        </order-by>
    </select>

    <select sql-case-id="select_convert_function1">
        <projections start-index="7" stop-index="59">
            <expression-projection text="CONVERT(TIMESTAMP &quot;2004-01-22 21:45:33&quot; USING latin1)" start-index="7" stop-index="59">
                <expr>
                    <function start-index="7" stop-index="59" text="CONVERT(TIMESTAMP &quot;2004-01-22 21:45:33&quot; USING latin1)" function-name="CONVERT" />
                </expr>
            </expression-projection>
        </projections>
    </select>

    <select sql-case-id="select_convert_function2">
        <projections start-index="7" stop-index="57">
            <expression-projection text="CONVERT(TIMESTAMP &quot;2004-01-22 21:45:33&quot;, BINARY(4))" start-index="7" stop-index="57">
                <expr>
                    <function start-index="7" stop-index="57" text="CONVERT(TIMESTAMP &quot;2004-01-22 21:45:33&quot;, BINARY(4))" function-name="CONVERT" />
                </expr>
            </expression-projection>
        </projections>
    </select>

    <select sql-case-id="select_convert_function3">
        <projections start-index="7" stop-index="55">
            <expression-projection text="CONVERT(TIMESTAMP &quot;2004-01-22 21:45:33&quot;, CHAR(4))" start-index="7" stop-index="55">
                <expr>
                    <function start-index="7" stop-index="55" text="CONVERT(TIMESTAMP &quot;2004-01-22 21:45:33&quot;, CHAR(4))" function-name="CONVERT" />
                </expr>
            </expression-projection>
        </projections>
    </select>

    <select sql-case-id="select_convert_function4">
        <projections start-index="7" stop-index="52">
            <expression-projection text="CONVERT(TIMESTAMP &quot;2004-01-22 21:45:33&quot;, CHAR)" start-index="7" stop-index="52">
                <expr>
                    <function start-index="7" stop-index="52" text="CONVERT(TIMESTAMP &quot;2004-01-22 21:45:33&quot;, CHAR)" function-name="CONVERT" />
                </expr>
            </expression-projection>
        </projections>
    </select>

    <select sql-case-id="select_function_aes_decrypt_and_aes_encrypt">
        <from>
            <simple-table name="t1" start-index="78" stop-index="79" />
        </from>
        <projections start-index="7" stop-index="71">
            <expression-projection text="AES_DECRYPT(AES_ENCRYPT(@ENCSTR, @keys, @Iv), @keys, @Iv)=@ENCSTR" start-index="7" stop-index="71">
                <expr>
                    <binary-operation-expression text="AES_DECRYPT(AES_ENCRYPT(@ENCSTR, @keys, @Iv), @keys, @Iv)=@ENCSTR" start-index="7" stop-index="71">
                        <left>
                            <function start-index="7" stop-index="63" text="AES_DECRYPT(AES_ENCRYPT(@ENCSTR, @keys, @Iv), @keys, @Iv)" function-name="AES_DECRYPT">
                                <parameter>
                                    <function start-index="19" stop-index="50" text="AES_ENCRYPT(@ENCSTR, @keys, @Iv)" function-name="AES_ENCRYPT">
                                        <parameter>
                                            <variable-segment start-index="31" stop-index="37" variable="ENCSTR" />
                                        </parameter>
                                        <parameter>
                                            <variable-segment start-index="40" stop-index="44" variable="keys" />
                                        </parameter>
                                        <parameter>
                                            <variable-segment start-index="47" stop-index="49" variable="Iv" />
                                        </parameter>
                                    </function>
                                </parameter>
                                <parameter>
                                    <variable-segment start-index="53" stop-index="57" variable="keys" />
                                </parameter>
                                <parameter>
                                    <variable-segment start-index="60" stop-index="62" variable="Iv" />
                                </parameter>
                            </function>
                        </left>
                        <operator>=</operator>
                        <right>
                            <variable-segment start-index="65" stop-index="71" variable="ENCSTR" />
                        </right>
                    </binary-operation-expression>
                </expr>
            </expression-projection>
        </projections>
    </select>

    <select sql-case-id="select_user_variable_before_after">
        <projections start-index="7" stop-index="20">
            <expression-projection text="@before=@after" start-index="7" stop-index="20">
                <expr>
                    <binary-operation-expression start-index="7" stop-index="20">
                        <left>
                            <variable-segment start-index="7" stop-index="13" variable="before" />
                        </left>
                        <operator>=</operator>
                        <right>
                            <variable-segment start-index="15" stop-index="20" variable="after" />
                        </right>
                    </binary-operation-expression>
                </expr>
            </expression-projection>
        </projections>
    </select>
    
>>>>>>> 9074c559
    <select sql-case-id="select_with_exist_in">
        <projections start-index="7" stop-index="93">
            <expression-projection text="+0 IN(0b111111111111111111111111111111111111111111111111111,rpad(1.0,2048,1),32767.1)" start-index="7" stop-index="93">
                <expr>
                    <in-expression start-index="8" stop-index="92">
                        <left start-index="8" stop-index="9">
                            <literal-expression start-index="8" stop-index="9" value="0" />
                        </left>
                        <right start-index="13" stop-index="92">
                            <list-expression start-index="13" stop-index="92">
                                <items>
                                    <common-expression start-index="14" stop-index="66" text="0b111111111111111111111111111111111111111111111111111" />
                                </items>
                                <items>
                                    <function start-index="68" stop-index="83" text="rpad(1.0,2048,1)" function-name="rpad">
                                        <parameter>
                                            <literal-expression start-index="73" stop-index="75" value="1.0" />
                                        </parameter>
                                        <parameter>
                                            <literal-expression start-index="77" stop-index="80" value="2048" />
                                        </parameter>
                                        <parameter>
                                            <literal-expression start-index="82" stop-index="82" value="1" />
                                        </parameter>
                                    </function>
                                </items>
                                <items>
                                    <literal-expression start-index="85" stop-index="91" value="32767.1" />
                                </items>
                            </list-expression>
                        </right>
                    </in-expression>
                </expr>
            </expression-projection>
        </projections>
    </select>
    
    <select sql-case-id="select_constant_without_table" >
        <projections start-index="7" stop-index="12">
            <expression-projection text="1" alias="a" start-index="7" stop-index="12">
                <expr>
                    <literal-expression value="1" start-index="7" stop-index="7" />
                </expr>
            </expression-projection>
        </projections>
    </select>

    <select sql-case-id="select_with_operator_ilike" >
        <projections start-index="7" stop-index="8">
            <column-projection name="id" start-index="7" stop-index="8" />
        </projections>
        <from>
            <simple-table name="t_order" start-index="15" stop-index="21" />
        </from>
        <where start-index="23" stop-index="47">
            <expr>
                <binary-operation-expression start-index="29" stop-index="47">
                    <left>
                        <column name="name" start-index="29" stop-index="32" />
                    </left>
                    <right>
                        <list-expression start-index="37" stop-index="47">
                            <items>
                                <literal-expression value="^pg_toast" start-index="37" stop-index="47" />
                            </items>
                        </list-expression>
                    </right>
                    <operator>!~</operator>
                </binary-operation-expression>
            </expr>
        </where>
    </select>

    <select sql-case-id="select_with_binary_operation_of_aggregation_expr" >
        <projections start-index="7" stop-index="23">
            <expression-projection text="count(*)+1" alias="a" start-index="8" stop-index="23" />
        </projections>
    </select>

    <select sql-case-id="select_with_schema_func" >
        <projections start-index="7" stop-index="26">
            <expression-projection text="schema()" start-index="7" stop-index="14">
                <expr>
                    <function function-name="schema" start-index="7" stop-index="14" text="schema()" />
                </expr>
            </expression-projection>
            <expression-projection text="database()" start-index="17" stop-index="26">
                <expr>
                    <function function-name="database" start-index="17" stop-index="26" text="database()" />
                </expr>
            </expression-projection>
        </projections>
    </select>
    
    <select sql-case-id="select_system_variables" >
        <projections start-index="7" stop-index="121">
            <expression-projection text="@@session.auto_increment_increment" alias="auto_increment_increment" start-index="7" stop-index="65">
                <expr>
                    <variable-segment text="@@session.auto_increment_increment" start-index="7" stop-index="40" scope="session" variable="auto_increment_increment" />
                </expr>
            </expression-projection>
            <expression-projection text="@@global.max_connections" alias="max_connections" start-index="68" stop-index="107">
                <expr>
                    <variable-segment text="@@global.max_connections" start-index="68" stop-index="91" scope="global" variable="max_connections" />
                </expr>
            </expression-projection>
            <expression-projection text="@@autocommit" start-index="110" stop-index="121">
                <expr>
                    <variable-segment text="@@autocommit" start-index="110" stop-index="121" variable="autocommit" />
                </expr>
            </expression-projection>
        </projections>
    </select>

    <select sql-case-id="select_sqlmode_ansi_quotes" >
        <projections start-index="7" stop-index="10">
            <expression-projection text="id" start-index="7" stop-index="10" />
        </projections>
        <from>
            <simple-table name="t_order" start-delimiter='"' end-delimiter='"' start-index="17" stop-index="25" />
        </from>
        <where start-index="27" stop-index="49">
            <expr>
                <binary-operation-expression start-index="33" stop-index="49">
                    <left>
                        <column name="id" start-delimiter='"' end-delimiter='"' start-index="33" stop-index="46">
                            <owner name="t_order" start-delimiter='"' end-delimiter='"' start-index="33" stop-index="41" />
                        </column>
                    </left>
                    <operator>=</operator>
                    <right>
                        <literal-expression value="10" start-index="48" stop-index="49" />
                    </right>
                </binary-operation-expression>
            </expr>
        </where>
    </select>

    <select sql-case-id="select_with_function_name" >
        <projections start-index="7" stop-index="23">
            <expression-projection text="current_timestamp" start-index="7" stop-index="23">
                <expr>
                    <function function-name="current_timestamp" start-index="7" stop-index="23" text="current_timestamp" />
                </expr>
            </expression-projection>
        </projections>
    </select>

    <select sql-case-id="select_with_same_table_name_and_alias" parameters="1, 1">
        <from>
            <simple-table name="t_order" alias="t_order" start-index="22" stop-index="36" />
        </from>
        <projections start-index="7" stop-index="15">
            <shorthand-projection start-index="7" stop-index="15">
                <owner name="t_order" start-index="7" stop-index="13" />
            </shorthand-projection>
        </projections>
        <where start-index="38" stop-index="71">
            <expr>
                <binary-operation-expression start-index="44" stop-index="71">
                    <left>
                        <binary-operation-expression start-index="44" stop-index="54">
                            <left>
                                <column name="user_id" start-index="44" stop-index="50" />
                            </left>
                            <operator>=</operator>
                            <right>
                                <literal-expression value="1" start-index="54" stop-index="54" />
                                <parameter-marker-expression parameter-index="0" start-index="54" stop-index="54" />
                            </right>
                        </binary-operation-expression>
                    </left>
                    <operator>AND</operator>
                    <right>
                        <binary-operation-expression start-index="60" stop-index="71">
                            <left>
                                <column name="order_id" start-index="60" stop-index="67" />
                            </left>
                            <operator>=</operator>
                            <right>
                                <literal-expression value="1" start-index="71" stop-index="71" />
                                <parameter-marker-expression parameter-index="1" start-index="71" stop-index="71" />
                            </right>
                        </binary-operation-expression>
                    </right>
                </binary-operation-expression>
            </expr>
        </where>
    </select>

    <select sql-case-id="select_with_same_table_name_and_alias_column_with_owner" parameters="1, 1">
        <from>
            <simple-table name="t_order" alias="t_order" start-index="52" stop-index="66" />
        </from>
        <projections start-index="7" stop-index="45">
            <column-projection name="order_id" start-index="7" stop-index="22">
                <owner name="t_order" start-index="7" stop-index="13" />
            </column-projection>
            <column-projection name="user_id" start-index="24" stop-index="38">
                <owner name="t_order" start-index="24" stop-index="30" />
            </column-projection>
            <column-projection name="status" start-index="40" stop-index="45" />
        </projections>
        <where start-index="68" stop-index="109">
            <expr>
                <binary-operation-expression start-index="74" stop-index="109">
                    <left>
                        <binary-operation-expression start-index="74" stop-index="92">
                            <left>
                                <column name="user_id" start-index="74" stop-index="88">
                                    <owner name="t_order" start-index="74" stop-index="80" />
                                </column>
                            </left>
                            <operator>=</operator>
                            <right>
                                <literal-expression value="1" start-index="92" stop-index="92" />
                                <parameter-marker-expression parameter-index="0" start-index="92" stop-index="92" />
                            </right>
                        </binary-operation-expression>
                    </left>
                    <operator>AND</operator>
                    <right>
                        <binary-operation-expression start-index="98" stop-index="109">
                            <left>
                                <column name="order_id" start-index="98" stop-index="105" />
                            </left>
                            <operator>=</operator>
                            <right>
                                <literal-expression value="1" start-index="109" stop-index="109" />
                                <parameter-marker-expression parameter-index="1" start-index="109" stop-index="109" />
                            </right>
                        </binary-operation-expression>
                    </right>
                </binary-operation-expression>
            </expr>
        </where>
    </select>

    <select sql-case-id="select_not_equal_with_single_table" parameters="1">
        <from>
            <simple-table name="t_order_item" start-index="14" stop-index="25" />
        </from>
        <projections start-index="7" stop-index="7">
            <shorthand-projection start-index="7" stop-index="7" />
        </projections>
        <where start-index="27" stop-index="44">
            <expr>
                <binary-operation-expression start-index="33" stop-index="44">
                    <left>
                        <column name="item_id" start-index="33" stop-index="39" />
                    </left>
                    <operator>&lt;&gt;</operator>
                    <right>
                        <literal-expression value="1" start-index="44" stop-index="44" />
                        <parameter-marker-expression parameter-index="0" start-index="44" stop-index="44" />
                    </right>
                </binary-operation-expression>
            </expr>
        </where>
        <order-by>
            <column-item name="item_id" start-index="55" stop-index="61" />
        </order-by>
    </select>

    <select sql-case-id="select_exclamation_equal_with_single_table" parameters="1">
        <from>
            <simple-table name="t_order_item" start-index="14" stop-index="25" />
        </from>
        <projections start-index="7" stop-index="7">
            <shorthand-projection start-index="7" stop-index="7" />
        </projections>
        <where start-index="27" stop-index="44">
            <expr>
                <binary-operation-expression start-index="33" stop-index="44">
                    <left>
                        <column name="item_id" start-index="33" stop-index="39" />
                    </left>
                    <operator>!=</operator>
                    <right>
                        <literal-expression value="1" start-index="44" stop-index="44" />
                        <parameter-marker-expression parameter-index="0" start-index="44" stop-index="44" />
                    </right>
                </binary-operation-expression>
            </expr>
        </where>
        <order-by>
            <column-item name="item_id" start-index="55" stop-index="61" />
        </order-by>
    </select>

    <select sql-case-id="select_not_in_with_single_table" parameters="100000, 100001">
        <from>
            <simple-table name="t_order_item" start-index="14" stop-index="25" />
        </from>
        <projections start-index="7" stop-index="7">
            <shorthand-projection start-index="7" stop-index="7" />
        </projections>
        <where start-index="27" stop-index="77" literal-stop-index="87">
            <expr>
                <binary-operation-expression start-index="33" stop-index="77" literal-stop-index="87">
                    <left>
                        <binary-operation-expression start-index="33" stop-index="51">
                            <left>
                                <column name="item_id" start-index="33" stop-index="39" />
                            </left>
                            <operator>IS</operator>
                            <right>
                                <literal-expression value="NOT NULL" start-index="44" stop-index="51" />
                            </right>
                        </binary-operation-expression>
                        <common-expression text="item_id IS NOT NULL" start-index="33" stop-index="51" />
                    </left>
                    <operator>AND</operator>
                    <right>
                        <in-expression start-index="57" stop-index="77" literal-stop-index="87">
                            <not>true</not>
                            <left>
                                <column name="item_id" start-index="57" stop-index="63" />
                            </left>
                            <right>
                                <list-expression start-index="72" stop-index="77" literal-stop-index="87">
                                    <items>
                                        <literal-expression value="100000" start-index="73" stop-index="78" />
                                        <parameter-marker-expression parameter-index="0" start-index="73" stop-index="73" />
                                    </items>
                                    <items>
                                        <literal-expression value="100001" start-index="81" stop-index="86" />
                                        <parameter-marker-expression parameter-index="1" start-index="76" stop-index="76" />
                                    </items>
                                </list-expression>
                            </right>
                        </in-expression>
                    </right>
                </binary-operation-expression>
            </expr>
        </where>
        <order-by>
            <column-item name="item_id" start-index="88" stop-index="94" literal-start-index="98" literal-stop-index="104" />
        </order-by>
    </select>

    <select sql-case-id="select_not_between_with_single_table" parameters="100000, 100001">
        <from>
            <simple-table name="t_order_item" start-index="14" stop-index="25" />
        </from>
        <projections start-index="7" stop-index="7">
            <shorthand-projection start-index="7" stop-index="7" />
        </projections>
        <where start-index="27" stop-index="83" literal-stop-index="93">
            <expr>
                <binary-operation-expression start-index="33" stop-index="83" literal-stop-index="93">
                    <left>
                        <binary-operation-expression start-index="33" stop-index="51">
                            <left>
                                <column name="item_id" start-index="33" stop-index="39" />
                            </left>
                            <operator>IS</operator>
                            <right>
                                <!-- TODO: literal value should be 'NOT NULL' -->
                                <literal-expression value="NOT NULL" start-index="44" stop-index="51" />
                            </right>
                        </binary-operation-expression>
                        <common-expression text="item_id IS NOT NULL" start-index="33" stop-index="51" />
                    </left>
                    <operator>AND</operator>
                    <right>
                        <between-expression start-index="57" stop-index="83" literal-stop-index="93">
                            <not>true</not>
                            <left>
                                <column name="item_id" start-index="57" stop-index="63" />
                            </left>
                            <between-expr>
                                <literal-expression value="100000" start-index="77" stop-index="82" />
                                <parameter-marker-expression parameter-index="0" start-index="77" stop-index="77" />
                            </between-expr>
                            <and-expr>
                                <literal-expression value="100001" start-index="88" stop-index="93" />
                                <parameter-marker-expression parameter-index="1" start-index="83" stop-index="83" />
                            </and-expr>
                        </between-expression>
                    </right>
                </binary-operation-expression>
            </expr>
        </where>
        <order-by>
            <column-item name="item_id" start-index="94" stop-index="100" literal-start-index="104" literal-stop-index="110" />
        </order-by>
    </select>

    <select sql-case-id="select_equal_with_single_table" parameters="1, 1">
        <from>
            <simple-table name="t_order" start-index="14" stop-index="20" />
        </from>
        <projections start-index="7" stop-index="7">
            <shorthand-projection start-index="7" stop-index="7" />
        </projections>
        <where start-index="22" stop-index="55">
            <expr>
                <binary-operation-expression start-index="28" stop-index="55">
                    <left>
                        <binary-operation-expression start-index="28" stop-index="38">
                            <left>
                                <column name="user_id" start-index="28" stop-index="34" />
                            </left>
                            <operator>=</operator>
                            <right>
                                <literal-expression value="1" start-index="38" stop-index="38" />
                                <parameter-marker-expression parameter-index="0" start-index="38" stop-index="38" />
                            </right>
                        </binary-operation-expression>
                    </left>
                    <operator>AND</operator>
                    <right>
                        <binary-operation-expression start-index="44" stop-index="55">
                            <left>
                                <column name="order_id" start-index="44" stop-index="51" />
                            </left>
                            <operator>=</operator>
                            <right>
                                <literal-expression value="1" start-index="55" stop-index="55" />
                                <parameter-marker-expression parameter-index="1" start-index="55" stop-index="55" />
                            </right>
                        </binary-operation-expression>
                    </right>
                </binary-operation-expression>
            </expr>
        </where>
    </select>

    <select sql-case-id="select_equal_with_single_table_and_lowercase_keyword" parameters="1, 1">
        <from>
            <simple-table name="t_order" start-index="14" stop-index="20" />
        </from>
        <projections start-index="7" stop-index="7">
            <shorthand-projection start-index="7" stop-index="7" />
        </projections>
        <where start-index="22" stop-index="55">
            <expr>
                <binary-operation-expression start-index="28" stop-index="55">
                    <left>
                        <binary-operation-expression start-index="28" stop-index="38">
                            <left>
                                <column name="user_id" start-index="28" stop-index="34" />
                            </left>
                            <operator>=</operator>
                            <right>
                                <literal-expression value="1" start-index="38" stop-index="38" />
                                <parameter-marker-expression parameter-index="0" start-index="38" stop-index="38" />
                            </right>
                        </binary-operation-expression>
                    </left>
                    <operator>and</operator>
                    <right>
                        <binary-operation-expression start-index="44" stop-index="55">
                            <left>
                                <column name="order_id" start-index="44" stop-index="51" />
                            </left>
                            <operator>=</operator>
                            <right>
                                <literal-expression value="1" start-index="55" stop-index="55" />
                                <parameter-marker-expression parameter-index="1" start-index="55" stop-index="55" />
                            </right>
                        </binary-operation-expression>
                    </right>
                </binary-operation-expression>
            </expr>
        </where>
    </select>
    
    <select sql-case-id="select_equal_with_same_sharding_column" parameters="1, 2">
        <from>
            <simple-table name="t_order" start-index="14" stop-index="20" />
        </from>
        <projections start-index="7" stop-index="7">
            <shorthand-projection start-index="7" stop-index="7" />
        </projections>
        <where start-index="22" stop-index="56">
            <expr>
                <binary-operation-expression start-index="28" stop-index="56">
                    <left>
                        <binary-operation-expression start-index="28" stop-index="39">
                            <left>
                                <column name="order_id" start-index="28" stop-index="35" />
                            </left>
                            <operator>=</operator>
                            <right>
                                <literal-expression value="1" start-index="39" stop-index="39" />
                                <parameter-marker-expression parameter-index="0" start-index="39" stop-index="39" />
                            </right>
                        </binary-operation-expression>
                    </left>
                    <operator>AND</operator>
                    <right>
                        <binary-operation-expression start-index="45" stop-index="56">
                            <left>
                                <column name="order_id" start-index="45" stop-index="52" />
                            </left>
                            <operator>=</operator>
                            <right>
                                <literal-expression value="2" start-index="56" stop-index="56" />
                                <parameter-marker-expression parameter-index="1" start-index="56" stop-index="56" />
                            </right>
                        </binary-operation-expression>
                    </right>
                </binary-operation-expression>
            </expr>
        </where>
    </select>

    <select sql-case-id="select_between_with_single_table" parameters="1, 10, 2, 5">
        <from>
            <simple-table name="t_order" start-index="14" stop-index="20" />
        </from>
        <projections start-index="7" stop-index="7">
            <shorthand-projection start-index="7" stop-index="7" />
        </projections>
        <where start-index="22" stop-index="79" literal-stop-index="80">
            <expr>
                <binary-operation-expression start-index="28" stop-index="79" literal-stop-index="80">
                    <left>
                        <between-expression start-index="28" stop-index="50" literal-stop-index="51">
                            <not>false</not>
                            <left>
                                <column name="user_id" start-index="28" stop-index="34" />
                            </left>
                            <between-expr>
                                <literal-expression value="1" start-index="44" stop-index="44" />
                                <parameter-marker-expression parameter-index="0" start-index="44" stop-index="44" />
                            </between-expr>
                            <and-expr>
                                <literal-expression value="10" start-index="50" stop-index="51" />
                                <parameter-marker-expression parameter-index="1" start-index="50" stop-index="50" />
                            </and-expr>
                        </between-expression>
                    </left>
                    <operator>AND</operator>
                    <right>
                        <between-expression start-index="56" stop-index="79" literal-start-index="57" literal-stop-index="80">
                            <not>false</not>
                            <left>
                                <column name="order_id" start-index="56" stop-index="63" literal-start-index="57" literal-stop-index="64" />
                            </left>
                            <between-expr>
                                <literal-expression value="2" start-index="74" stop-index="74" />
                                <parameter-marker-expression parameter-index="2" start-index="73" stop-index="73" />
                            </between-expr>
                            <and-expr>
                                <literal-expression value="5" start-index="80" stop-index="80" />
                                <parameter-marker-expression parameter-index="3" start-index="79" stop-index="79" />
                            </and-expr>
                        </between-expression>
                    </right>
                </binary-operation-expression>
            </expr>
        </where>
        <order-by>
            <column-item name="user_id" start-index="90" stop-index="96" literal-start-index="91" literal-stop-index="97" />
            <column-item name="order_id" start-index="99" stop-index="106" literal-start-index="100" literal-stop-index="107" />
        </order-by>
    </select>

    <select sql-case-id="select_comparison_symbol_with_single_table" parameters="1, 10, 2, 5">
        <from>
            <simple-table name="t_order" start-index="14" stop-index="20" />
        </from>
        <projections start-index="7" stop-index="7">
            <shorthand-projection start-index="7" stop-index="7" />
        </projections>
        <where start-index="22" stop-index="92" literal-stop-index="93">
            <expr>
                <binary-operation-expression start-index="28" stop-index="92" literal-stop-index="93">
                    <left>
                        <binary-operation-expression start-index="28" stop-index="74" literal-stop-index="75">
                            <left>
                                <binary-operation-expression start-index="28" stop-index="56" literal-stop-index="57">
                                    <left>
                                        <binary-operation-expression start-index="28" stop-index="39">
                                            <left>
                                                <column name="user_id" start-index="28" stop-index="34" />
                                            </left>
                                            <operator>&gt;=</operator>
                                            <right>
                                                <literal-expression value="1" start-index="39" stop-index="39" />
                                                <parameter-marker-expression parameter-index="0" start-index="39" stop-index="39" />
                                            </right>
                                        </binary-operation-expression>
                                    </left>
                                    <operator>AND</operator>
                                    <right>
                                        <binary-operation-expression start-index="45" stop-index="56" literal-stop-index="57">
                                            <left>
                                                <column name="user_id" start-index="45" stop-index="51" />
                                            </left>
                                            <operator>&lt;=</operator>
                                            <right>
                                                <literal-expression value="10" start-index="56" stop-index="57" />
                                                <parameter-marker-expression parameter-index="1" start-index="56" stop-index="56" />
                                            </right>
                                        </binary-operation-expression>
                                    </right>
                                </binary-operation-expression>
                            </left>
                            <operator>AND</operator>
                            <right>
                                <binary-operation-expression start-index="62" stop-index="74" literal-start-index="63" literal-stop-index="75">
                                    <left>
                                        <column name="order_id" start-index="62" stop-index="69" literal-start-index="63" literal-stop-index="70" />
                                    </left>
                                    <operator>&gt;=</operator>
                                    <right>
                                        <literal-expression value="2" start-index="75" stop-index="75" />
                                        <parameter-marker-expression parameter-index="2" start-index="74" stop-index="74" />
                                    </right>
                                </binary-operation-expression>
                            </right>
                        </binary-operation-expression>
                    </left>
                    <operator>AND</operator>
                    <right>
                        <binary-operation-expression start-index="80" stop-index="92" literal-start-index="81" literal-stop-index="93">
                            <left>
                                <column name="order_id" start-index="80" stop-index="87" literal-start-index="81" literal-stop-index="88" />
                            </left>
                            <operator>&lt;=</operator>
                            <right>
                                <literal-expression value="5" start-index="93" stop-index="93" />
                                <parameter-marker-expression parameter-index="3" start-index="92" stop-index="92" />
                            </right>
                        </binary-operation-expression>
                    </right>
                </binary-operation-expression>
            </expr>
        </where>
        <order-by>
            <column-item name="user_id" start-index="103" stop-index="109" literal-start-index="104" literal-stop-index="110" />
            <column-item name="order_id" start-index="112" stop-index="119" literal-start-index="113" literal-stop-index="120" />
        </order-by>
    </select>

    <select sql-case-id="select_in_with_single_table" parameters="1, 2, 3, 9, 10">
        <from>
            <simple-table name="t_order" start-index="14" stop-index="20" />
        </from>
        <projections start-index="7" stop-index="7">
            <shorthand-projection start-index="7" stop-index="7" />
        </projections>
        <where start-index="22" stop-index="70" literal-stop-index="71">
            <expr>
                <binary-operation-expression start-index="28" stop-index="70" literal-stop-index="71">
                    <left>
                        <in-expression start-index="28" stop-index="47">
                            <not>false</not>
                            <left>
                                <column name="user_id" start-index="28" stop-index="34" />
                            </left>
                            <right>
                                <list-expression start-index="39" stop-index="47">
                                    <items>
                                        <literal-expression value="1" start-index="40" stop-index="40" />
                                        <parameter-marker-expression parameter-index="0" start-index="40" stop-index="40" />
                                    </items>
                                    <items>
                                        <literal-expression value="2" start-index="43" stop-index="43" />
                                        <parameter-marker-expression parameter-index="1" start-index="43" stop-index="43" />
                                    </items>
                                    <items>
                                        <literal-expression value="3" start-index="46" stop-index="46" />
                                        <parameter-marker-expression parameter-index="2" start-index="46" stop-index="46" />
                                    </items>
                                </list-expression>
                            </right>
                        </in-expression>
                    </left>
                    <operator>AND</operator>
                    <right>
                        <in-expression start-index="53" stop-index="70" literal-stop-index="71">
                            <not>false</not>
                            <left>
                                <column name="order_id" start-index="53" stop-index="60" />
                            </left>
                            <right>
                                <list-expression start-index="65" stop-index="70" literal-stop-index="71">
                                    <items>
                                        <literal-expression value="9" start-index="66" stop-index="66" />
                                        <parameter-marker-expression parameter-index="3" start-index="66" stop-index="66" />
                                    </items>
                                    <items>
                                        <literal-expression value="10" start-index="69" stop-index="70" />
                                        <parameter-marker-expression parameter-index="4" start-index="69" stop-index="69" />
                                    </items>
                                </list-expression>
                            </right>
                        </in-expression>
                    </right>
                </binary-operation-expression>
            </expr>
        </where>
        <order-by>
            <column-item name="user_id" start-index="81" stop-index="87" literal-start-index="82" literal-stop-index="88" />
            <column-item name="order_id" start-index="90" stop-index="97" literal-start-index="91" literal-stop-index="98" />
        </order-by>
    </select>

    <select sql-case-id="select_in_with_same_sharding_column" parameters="1000, 1001, 1001, 1002">
        <from>
            <simple-table name="t_order" start-index="14" stop-index="20" />
        </from>
        <projections start-index="7" stop-index="7">
            <shorthand-projection start-index="7" stop-index="7" />
        </projections>
        <where start-index="22" stop-index="68" literal-stop-index="80">
            <expr>
                <binary-operation-expression start-index="28" stop-index="68" literal-stop-index="80">
                    <left>
                        <in-expression start-index="28" stop-index="45" literal-stop-index="51">
                            <not>false</not>
                            <left>
                                <column name="order_id" start-index="28" stop-index="35" />
                            </left>
                            <right>
                                <list-expression start-index="40" stop-index="45" literal-stop-index="51">
                                    <items>
                                        <literal-expression value="1000" start-index="41" stop-index="44" />
                                        <parameter-marker-expression parameter-index="0" start-index="41" stop-index="41" />
                                    </items>
                                    <items>
                                        <literal-expression value="1001" start-index="47" stop-index="50" />
                                        <parameter-marker-expression parameter-index="1" start-index="44" stop-index="44" />
                                    </items>
                                </list-expression>
                            </right>
                        </in-expression>
                    </left>
                    <operator>AND</operator>
                    <right>
                        <in-expression start-index="51" stop-index="68" literal-start-index="57" literal-stop-index="80">
                            <not>false</not>
                            <left>
                                <column name="order_id" start-index="51" stop-index="58" literal-start-index="57" literal-stop-index="64" />
                            </left>
                            <right>
                                <list-expression start-index="63" stop-index="68" literal-start-index="69" literal-stop-index="80">
                                    <items>
                                        <literal-expression value="1001" start-index="70" stop-index="73" />
                                        <parameter-marker-expression parameter-index="2" start-index="64" stop-index="64" />
                                    </items>
                                    <items>
                                        <literal-expression value="1002" start-index="76" stop-index="79" />
                                        <parameter-marker-expression parameter-index="3" start-index="67" stop-index="67" />
                                    </items>
                                </list-expression>
                            </right>
                        </in-expression>
                    </right>
                </binary-operation-expression>
            </expr>
        </where>
        <order-by>
            <column-item name="order_id" start-index="79" stop-index="86" literal-start-index="91" literal-stop-index="98" />
        </order-by>
    </select>

    <select sql-case-id="select_with_N_string_in_expression">
        <from>
            <simple-table name="t_order" start-index="14" stop-index="20" />
        </from>
        <projections start-index="7" stop-index="7">
            <shorthand-projection start-index="7" stop-index="7" />
        </projections>
        <where start-index="22" stop-index="43">
            <expr>
                <binary-operation-expression start-index="28" stop-index="43">
                    <left>
                        <column name="is_deleted" start-index="28" stop-index="37" />
                    </left>
                    <operator>=</operator>
                    <right>
                        <literal-expression value="N" start-index="41" stop-index="43" />
                    </right>
                </binary-operation-expression>
            </expr>
        </where>
    </select>

    <select sql-case-id="select_count_like" parameters="1, 'init'">
        <from>
            <simple-table name="t_order" start-index="21" stop-index="27" />
        </from>
        <projections start-index="7" stop-index="14">
            <aggregation-projection type="COUNT" inner-expression="(*)" start-index="7" stop-index="14" />
        </projections>
        <where start-index="29" stop-index="65" literal-stop-index="70">
            <expr>
                <binary-operation-expression start-index="36" stop-index="64" literal-stop-index="69">
                    <left>
                        <binary-operation-expression start-index="36" stop-index="46">
                            <left>
                                <column name="user_id" start-index="36" stop-index="42" />
                            </left>
                            <operator>=</operator>
                            <right>
                                <literal-expression value="1" start-index="46" stop-index="46" />
                                <parameter-marker-expression parameter-index="0" start-index="46" stop-index="46" />
                            </right>
                        </binary-operation-expression>
                    </left>
                    <operator>AND</operator>
                    <right>
                        <binary-operation-expression start-index="52" stop-index="64" literal-stop-index="69">
                            <left>
                                <column name="status" start-index="52" stop-index="57" />
                            </left>
                            <operator>LIKE</operator>
                            <right>
                                <list-expression start-index="64" stop-index="64" literal-stop-index="69">
                                    <items>
                                        <literal-expression value="init" start-index="64" stop-index="69" />
                                        <parameter-marker-expression parameter-index="1" start-index="64" stop-index="64" />
                                    </items>
                                </list-expression>
                            </right>
                        </binary-operation-expression>
                    </right>
                </binary-operation-expression>
            </expr>
        </where>
    </select>

    <select sql-case-id="select_count_like_escape" parameters="'a',1,0">
        <from>
            <simple-table name="t_order" start-index="21" stop-index="27" />
        </from>
        <projections start-index="7" stop-index="14">
            <aggregation-projection type="COUNT" inner-expression="(*)" start-index="7" stop-index="14" />
        </projections>
        <where start-index="29" stop-index="58" literal-stop-index="60">
            <expr>
                <binary-operation-expression start-index="35" stop-index="58" literal-stop-index="60">
                    <left>
                        <column name="status" start-index="35" stop-index="40" />
                    </left>
                    <operator>LIKE</operator>
                    <right>
                        <list-expression start-index="47" stop-index="58" literal-stop-index="60">
                            <items>
                                <literal-expression value="a" start-index="47" stop-index="49" />
                                <parameter-marker-expression parameter-index="0" start-index="47" stop-index="47" />
                            </items>
                            <items>
                                <literal-expression value="!" start-index="56" stop-index="58" literal-start-index="58" literal-stop-index="60" />
                            </items>
                        </list-expression>
                    </right>
                </binary-operation-expression>
            </expr>
        </where>
        <limit start-index="60" stop-index="75" literal-start-index="62" literal-stop-index="77">
            <row-count value="1" parameter-index="1" start-index="66" stop-index="66" literal-start-index="68" literal-stop-index="68" />
            <offset value="0" parameter-index="2" start-index="75" stop-index="75" literal-start-index="77" literal-stop-index="77" />
        </limit>
    </select>
    
    <select sql-case-id="select_count_like_concat" parameters="'init', 1, 2, 9, 10">
        <from>
            <simple-table name="t_order" alias="o" start-index="37" stop-index="45" />
        </from>
        <projections start-index="7" stop-index="30">
            <aggregation-projection type="COUNT" inner-expression="(0)" alias="orders_count" start-index="7" stop-index="14" />
        </projections>
        <where start-index="47" stop-index="142" literal-stop-index="148">
            <expr>
                <binary-operation-expression start-index="53" stop-index="142" literal-stop-index="148">
                    <left>
                        <binary-operation-expression start-index="53" stop-index="111" literal-stop-index="116">
                            <left>
                                <binary-operation-expression start-index="53" stop-index="87" literal-stop-index="92">
                                    <left>
                                        <column name="status" start-index="53" stop-index="60">
                                            <owner name="o" start-index="53" stop-index="53" />
                                        </column>
                                    </left>
                                    <operator>LIKE</operator>
                                    <right>
                                        <list-expression start-index="67" stop-index="87" literal-stop-index="92">
                                            <items>
                                                <function function-name="CONCAT" literal-text="CONCAT('%%', 'init', '%%')" start-index="67" stop-index="87" literal-stop-index="92" text="CONCAT('%%', ?, '%%')">
                                                    <parameter>
                                                        <literal-expression value="%%" start-index="74" stop-index="77" />
                                                    </parameter>
                                                    <parameter>
                                                        <literal-expression value="init" start-index="80" stop-index="80" literal-start-index="80" literal-stop-index="85" />
                                                        <parameter-marker-expression parameter-index="0" start-index="80" stop-index="80" />
                                                    </parameter>
                                                    <parameter>
                                                        <literal-expression value="%%" start-index="83" stop-index="86" literal-start-index="88" literal-stop-index="91" />
                                                    </parameter>
                                                </function>
                                                <expression-projection text="CONCAT('%%', ?, '%%')" literal-text="CONCAT('%%', 'init', '%%')" start-index="67" stop-index="87" literal-stop-index="92" />
                                            </items>
                                        </list-expression>
                                    </right>
                                </binary-operation-expression>
                            </left>
                            <operator>AND</operator>
                            <right>
                                <in-expression start-index="93" stop-index="111" literal-start-index="98" literal-stop-index="116">
                                    <not>false</not>
                                    <left>
                                        <column name="user_id" start-index="93" stop-index="101" literal-start-index="98" literal-stop-index="106">
                                            <owner name="o" start-index="93" stop-index="93" literal-start-index="98" literal-stop-index="98" />
                                        </column>
                                    </left>
                                    <right>
                                        <list-expression start-index="106" stop-index="111" literal-start-index="111" literal-stop-index="116">
                                            <items>
                                                <literal-expression value="1" start-index="112" stop-index="112" />
                                                <parameter-marker-expression parameter-index="1" start-index="107" stop-index="107" />
                                            </items>
                                            <items>
                                                <literal-expression value="2" start-index="115" stop-index="115" />
                                                <parameter-marker-expression parameter-index="2" start-index="110" stop-index="110" />
                                            </items>
                                        </list-expression>
                                    </right>
                                </in-expression>
                            </right>
                        </binary-operation-expression>
                    </left>
                    <operator>AND</operator>
                    <right>
                        <between-expression start-index="117" stop-index="142" literal-start-index="122" literal-stop-index="148">
                            <not>false</not>
                            <left>
                                <column name="order_id" start-index="117" stop-index="126" literal-start-index="122" literal-stop-index="131">
                                    <owner name="o" start-index="117" stop-index="117" literal-start-index="122" literal-stop-index="122" />
                                </column>
                            </left>
                            <between-expr>
                                <literal-expression value="9" start-index="141" stop-index="141" />
                                <parameter-marker-expression parameter-index="3" start-index="136" stop-index="136" />
                            </between-expr>
                            <and-expr>
                                <literal-expression value="10" start-index="147" stop-index="148" />
                                <parameter-marker-expression parameter-index="4" start-index="142" stop-index="142" />
                            </and-expr>
                        </between-expression>
                    </right>
                </binary-operation-expression>
            </expr>
        </where>
    </select>
    
    <select sql-case-id="select_count_like_concat_postgres" parameters="'init', 1, 2, 9, 10">
        <from>
            <simple-table name="t_order" alias="o" start-index="37" stop-index="45" />
        </from>
        <projections start-index="7" stop-index="30">
            <aggregation-projection type="COUNT" inner-expression="(0)" alias="orders_count" start-index="7" stop-index="14" />
        </projections>
        <where start-index="47" stop-index="142" literal-stop-index="148">
            <expr>
                <binary-operation-expression start-index="53" stop-index="142" literal-stop-index="148">
                    <left>
                        <binary-operation-expression start-index="53" stop-index="111" literal-stop-index="116">
                            <left>
                                <binary-operation-expression start-index="53" stop-index="87" literal-stop-index="92">
                                    <left>
                                        <column name="status" start-index="53" stop-index="60">
                                            <owner name="o" start-index="53" stop-index="53" />
                                        </column>
                                    </left>
                                    <operator>LIKE</operator>
                                    <right>
                                        <list-expression start-index="67" stop-index="87" literal-stop-index="92">
                                            <items>
                                                <function function-name="CONCAT" literal-text="CONCAT('%%', 'init', '%%')" start-index="67" stop-index="87" literal-stop-index="92" text="CONCAT('%%', ?, '%%')">
                                                    <parameter>
                                                        <literal-expression value="%%" literal-start-index="74" literal-stop-index="77" start-index="74" stop-index="77" />
                                                    </parameter>
                                                    <parameter>
                                                        <literal-expression value="init" literal-start-index="80" literal-stop-index="85" />
                                                        <parameter-marker-expression parameter-index="0" start-index="80" stop-index="80" />
                                                    </parameter>
                                                    <parameter>
                                                        <literal-expression value="%%" literal-start-index="88" literal-stop-index="91" start-index="83" stop-index="86" />
                                                    </parameter>
                                                </function>
                                            </items>
                                        </list-expression>
                                    </right>
                                </binary-operation-expression>
                            </left>
                            <operator>AND</operator>
                            <right>
                                <in-expression start-index="93" stop-index="111" literal-start-index="98" literal-stop-index="116">
                                    <not>false</not>
                                    <left>
                                        <column name="user_id" start-index="93" stop-index="101" literal-start-index="98" literal-stop-index="106">
                                            <owner name="o" start-index="93" stop-index="93" literal-start-index="98" literal-stop-index="98" />
                                        </column>
                                    </left>
                                    <right>
                                        <list-expression start-index="106" stop-index="111" literal-start-index="111" literal-stop-index="116">
                                            <items>
                                                <literal-expression value="1" start-index="112" stop-index="112" />
                                                <parameter-marker-expression parameter-index="1" start-index="107" stop-index="107" />
                                            </items>
                                            <items>
                                                <literal-expression value="2" start-index="115" stop-index="115" />
                                                <parameter-marker-expression parameter-index="2" start-index="110" stop-index="110" />
                                            </items>
                                        </list-expression>
                                    </right>
                                </in-expression>
                            </right>
                        </binary-operation-expression>
                    </left>
                    <operator>AND</operator>
                    <right>
                        <between-expression start-index="117" stop-index="142" literal-start-index="122" literal-stop-index="148">
                            <not>false</not>
                            <left>
                                <column name="order_id" start-index="117" stop-index="126" literal-start-index="122" literal-stop-index="131">
                                    <owner name="o" start-index="117" stop-index="117" literal-start-index="122" literal-stop-index="122" />
                                </column>
                            </left>
                            <between-expr>
                                <literal-expression value="9" start-index="141" stop-index="141" />
                                <parameter-marker-expression parameter-index="3" start-index="136" stop-index="136" />
                            </between-expr>
                            <and-expr>
                                <literal-expression value="10" start-index="147" stop-index="148" />
                                <parameter-marker-expression parameter-index="4" start-index="142" stop-index="142" />
                            </and-expr>
                        </between-expression>
                    </right>
                </binary-operation-expression>
            </expr>
        </where>
    </select>
    
    <select sql-case-id="select_like_with_single_quotes" >
        <from>
            <simple-table name="admin" start-index="15" stop-index="19" />
        </from>
        <projections start-index="7" stop-index="8">
            <column-projection name="id" start-index="7" stop-index="8" />
        </projections>
        <where start-index="21" stop-index="44">
            <expr>
                <binary-operation-expression start-index="27" stop-index="44">
                    <left>
                        <column name="fullname" start-index="27" stop-index="34" />
                    </left>
                    <operator>LIKE</operator>
                    <right>
                        <list-expression start-index="41" stop-index="44">
                            <items>
                                <literal-expression value="a%" start-index="41" stop-index="44" />
                            </items>
                        </list-expression>
                    </right>
                </binary-operation-expression>
            </expr>
        </where>
    </select>
    
    <select sql-case-id="select_count_tilde_concat" parameters="'init', 1, 2, 9, 10">
        <from>
            <simple-table name="t_order" alias="o" start-index="37" stop-index="45" />
        </from>
        <projections start-index="7" stop-index="30">
            <aggregation-projection type="COUNT" inner-expression="(0)" alias="orders_count" start-index="7" stop-index="14" />
        </projections>
        <where start-index="47" stop-index="140" literal-stop-index="146">
            <expr>
                <binary-operation-expression start-index="53" stop-index="140" literal-stop-index="146">
                    <left>
                        <binary-operation-expression start-index="53" stop-index="109" literal-stop-index="114">
                            <left>
                                <binary-operation-expression start-index="53" stop-index="85" literal-stop-index="90">
                                    <left>
                                        <column name="status" start-index="53" stop-index="60">
                                            <owner name="o" start-index="53" stop-index="53" />
                                        </column>
                                    </left>
                                    <operator>~~</operator>
                                    <right>
                                        <list-expression start-index="65" stop-index="85" literal-stop-index="90">
                                            <items>
                                                <function function-name="CONCAT" text="CONCAT('%%', ?, '%%')" literal-text="CONCAT('%%', 'init', '%%')" start-index="65" stop-index="85" literal-stop-index="90">
                                                    <parameter>
                                                        <literal-expression value="%%" literal-start-index="72" literal-stop-index="75" start-index="72" stop-index="75" />
                                                    </parameter>
                                                    <parameter>
                                                        <literal-expression value="init" literal-start-index="78" literal-stop-index="83" />
                                                        <parameter-marker-expression parameter-index="0" start-index="78" stop-index="78" />
                                                    </parameter>
                                                    <parameter>
                                                        <literal-expression value="%%" literal-start-index="86" literal-stop-index="89" start-index="81" stop-index="84" />
                                                    </parameter>
                                                </function>
                                            </items>
                                        </list-expression>
                                    </right>
                                </binary-operation-expression>
                            </left>
                            <operator>AND</operator>
                            <right>
                                <in-expression start-index="91" stop-index="109" literal-stop-index="114" literal-start-index="96">
                                    <not>false</not>
                                    <left>
                                        <column name="user_id" start-index="91" stop-index="99" literal-start-index="96" literal-stop-index="104">
                                            <owner name="o" start-index="91" stop-index="91" literal-start-index="96" literal-stop-index="96" />
                                        </column>
                                    </left>
                                    <right>
                                        <list-expression start-index="104" stop-index="109" literal-start-index="109" literal-stop-index="114">
                                            <items>
                                                <literal-expression value="1" start-index="110" stop-index="110" />
                                                <parameter-marker-expression parameter-index="1" start-index="105" stop-index="105" />
                                            </items>
                                            <items>
                                                <literal-expression value="2" start-index="113" stop-index="113" />
                                                <parameter-marker-expression parameter-index="2" start-index="108" stop-index="108" />
                                            </items>
                                        </list-expression>
                                    </right>
                                </in-expression>
                            </right>
                        </binary-operation-expression>
                    </left>
                    <operator>AND</operator>
                    <right>
                        <between-expression start-index="115" stop-index="140" literal-start-index="120" literal-stop-index="146">
                            <not>false</not>
                            <left>
                                <column name="order_id" start-index="115" stop-index="124" literal-start-index="120" literal-stop-index="129">
                                    <owner name="o" start-index="115" stop-index="115" literal-start-index="120" literal-stop-index="120" />
                                </column>
                            </left>
                            <between-expr>
                                <literal-expression value="9" start-index="139" stop-index="139" />
                                <parameter-marker-expression parameter-index="3" start-index="134" stop-index="134" />
                            </between-expr>
                            <and-expr>
                                <literal-expression value="10" start-index="145" stop-index="146" />
                                <parameter-marker-expression parameter-index="4" start-index="140" stop-index="140" />
                            </and-expr>
                        </between-expression>
                    </right>
                </binary-operation-expression>
            </expr>
        </where>
    </select>

    <select sql-case-id="select_sharding_route_with_binding_tables" parameters="1, 2, 9, 10">
        <from>
            <join-table join-type="INNER">
                <left>
                    <simple-table name="t_order" alias="o" start-index="16" stop-index="24" />
                </left>
                <right>
                    <simple-table name="t_order_item" alias="i" start-index="31" stop-index="44" />
                </right>
                <on-condition>
                    <binary-operation-expression start-index="49" stop-index="97">
                        <left>
                            <binary-operation-expression start-index="49" stop-index="69">
                                <left>
                                    <column name="user_id" start-index="49" stop-index="57">
                                        <owner name="o" start-index="49" stop-index="49" />
                                    </column>
                                </left>
                                <operator>=</operator>
                                <right>
                                    <column name="user_id" start-index="61" stop-index="69">
                                        <owner name="i" start-index="61" stop-index="61" />
                                    </column>
                                </right>
                            </binary-operation-expression>
                        </left>
                        <operator>AND</operator>
                        <right>
                            <binary-operation-expression start-index="75" stop-index="97">
                                <left>
                                    <column name="order_id" start-index="75" stop-index="84">
                                        <owner name="o" start-index="75" stop-index="75" />
                                    </column>
                                </left>
                                <operator>=</operator>
                                <right>
                                    <column name="order_id" start-index="88" stop-index="97">
                                        <owner name="i" start-index="88" stop-index="88" />
                                    </column>
                                </right>
                            </binary-operation-expression>
                        </right>
                    </binary-operation-expression>
                </on-condition>
            </join-table>
        </from>
        <projections start-index="7" stop-index="9">
            <shorthand-projection start-index="7" stop-index="9">
                <owner name="i" start-index="7" stop-index="7" />
            </shorthand-projection>
        </projections>
        <where start-index="99" stop-index="154" literal-stop-index="155">
            <expr>
                <binary-operation-expression start-index="105" stop-index="154" literal-stop-index="155">
                    <left>
                        <in-expression start-index="105" stop-index="123">
                            <not>false</not>
                            <left>
                                <column name="user_id" start-index="105" stop-index="113">
                                    <owner name="o" start-index="105" stop-index="105" />
                                </column>
                            </left>
                            <right>
                                <list-expression start-index="118" stop-index="123">
                                    <items>
                                        <literal-expression value="1" start-index="119" stop-index="119" />
                                        <parameter-marker-expression parameter-index="0" start-index="119" stop-index="119" />
                                    </items>
                                    <items>
                                        <literal-expression value="2" start-index="122" stop-index="122" />
                                        <parameter-marker-expression parameter-index="1" start-index="122" stop-index="122" />
                                    </items>
                                </list-expression>
                            </right>
                        </in-expression>
                    </left>
                    <operator>AND</operator>
                    <right>
                        <between-expression start-index="129" stop-index="154" literal-stop-index="155">
                            <not>false</not>
                            <left>
                                <column name="order_id" start-index="129" stop-index="138">
                                    <owner name="o" start-index="129" stop-index="129" />
                                </column>
                            </left>
                            <between-expr>
                                <literal-expression value="9" start-index="148" stop-index="148" />
                                <parameter-marker-expression parameter-index="2" start-index="148" stop-index="148" />
                            </between-expr>
                            <and-expr>
                                <literal-expression value="10" start-index="154" stop-index="155" />
                                <parameter-marker-expression parameter-index="3" start-index="154" stop-index="154" />
                            </and-expr>
                        </between-expression>
                    </right>
                </binary-operation-expression>
            </expr>
        </where>
        <order-by>
            <column-item name="item_id" start-index="165" stop-index="173" literal-start-index="166" literal-stop-index="174">
                <owner name="i" start-index="165" stop-index="165" literal-start-index="166" literal-stop-index="166" />
            </column-item>
        </order-by>
    </select>

    <select sql-case-id="select_full_route_with_binding_tables">
        <from>
            <join-table join-type="INNER">
                <left>
                    <simple-table name="t_order" alias="o" start-index="16" stop-index="24" />
                </left>
                <right>
                    <simple-table name="t_order_item" alias="i" start-index="31" stop-index="44" />
                </right>
                <on-condition>
                    <binary-operation-expression start-index="49" stop-index="97">
                        <left>
                            <binary-operation-expression start-index="49" stop-index="69">
                                <left>
                                    <column name="user_id" start-index="49" stop-index="57">
                                        <owner name="o" start-index="49" stop-index="49" />
                                    </column>
                                </left>
                                <operator>=</operator>
                                <right>
                                    <column name="user_id" start-index="61" stop-index="69">
                                        <owner name="i" start-index="61" stop-index="61" />
                                    </column>
                                </right>
                            </binary-operation-expression>
                        </left>
                        <operator>AND</operator>
                        <right>
                            <binary-operation-expression start-index="75" stop-index="97">
                                <left>
                                    <column name="order_id" start-index="75" stop-index="84">
                                        <owner name="o" start-index="75" stop-index="75" />
                                    </column>
                                </left>
                                <operator>=</operator>
                                <right>
                                    <column name="order_id" start-index="88" stop-index="97">
                                        <owner name="i" start-index="88" stop-index="88" />
                                    </column>
                                </right>
                            </binary-operation-expression>
                        </right>
                    </binary-operation-expression>
                </on-condition>
            </join-table>
        </from>
        <projections start-index="7" stop-index="9">
            <shorthand-projection start-index="7" stop-index="9">
                <owner name="i" start-index="7" stop-index="7" />
            </shorthand-projection>
        </projections>
        <order-by>
            <column-item name="item_id" start-index="108" stop-index="116">
                <owner name="i" start-index="108" stop-index="108" />
            </column-item>
        </order-by>
    </select>

    <select sql-case-id="select_sharding_route_with_broadcast_table" parameters="1, 2, 9, 10, 'init'">
        <from>
            <join-table join-type="INNER">
                <left>
                    <join-table join-type="INNER">
                        <left>
                            <simple-table name="t_order" alias="o" start-index="16" stop-index="24" />
                        </left>
                        <right>
                            <simple-table name="t_order_item" alias="i" start-index="31" stop-index="44" />
                        </right>
                        <on-condition>
                            <binary-operation-expression start-index="49" stop-index="97">
                                <left>
                                    <binary-operation-expression start-index="49" stop-index="69">
                                        <left>
                                            <column name="user_id" start-index="49" stop-index="57">
                                                <owner name="o" start-index="49" stop-index="49" />
                                            </column>
                                        </left>
                                        <operator>=</operator>
                                        <right>
                                            <column name="user_id" start-index="61" stop-index="69">
                                                <owner name="i" start-index="61" stop-index="61" />
                                            </column>
                                        </right>
                                    </binary-operation-expression>
                                </left>
                                <operator>AND</operator>
                                <right>
                                    <binary-operation-expression start-index="75" stop-index="97">
                                        <left>
                                            <column name="order_id" start-index="75" stop-index="84">
                                                <owner name="o" start-index="75" stop-index="75" />
                                            </column>
                                        </left>
                                        <operator>=</operator>
                                        <right>
                                            <column name="order_id" start-index="88" stop-index="97">
                                                <owner name="i" start-index="88" stop-index="88" />
                                            </column>
                                        </right>
                                    </binary-operation-expression>
                                </right>
                            </binary-operation-expression>
                        </on-condition>
                    </join-table>
                </left>
                <right>
                    <simple-table name="t_broadcast_table" alias="c" start-index="104" stop-index="122" />
                </right>
                <on-condition>
                    <binary-operation-expression start-index="127" stop-index="145">
                        <left>
                            <column name="status" start-index="127" stop-index="134">
                                <owner name="o" start-index="127" stop-index="127" />
                            </column>
                        </left>
                        <operator>=</operator>
                        <right>
                            <column name="status" start-index="138" stop-index="145">
                                <owner name="c" start-index="138" stop-index="138" />
                            </column>
                        </right>
                    </binary-operation-expression>
                </on-condition>
            </join-table>
        </from>
        <projections start-index="7" stop-index="9">
            <shorthand-projection start-index="7" stop-index="9">
                <owner name="i" start-index="7" stop-index="7" />
            </shorthand-projection>
        </projections>
        <where start-index="147" stop-index="219" literal-stop-index="225">
            <expr>
                <binary-operation-expression start-index="153" stop-index="219" literal-stop-index="225">
                    <left>
                        <binary-operation-expression start-index="153" stop-index="202" literal-stop-index="203">
                            <left>
                                <in-expression start-index="153" stop-index="171">
                                    <not>false</not>
                                    <left>
                                        <column name="user_id" start-index="153" stop-index="161">
                                            <owner name="o" start-index="153" stop-index="153" />
                                        </column>
                                    </left>
                                    <right>
                                        <list-expression start-index="166" stop-index="171">
                                            <items>
                                                <literal-expression value="1" start-index="167" stop-index="167" />
                                                <parameter-marker-expression parameter-index="0" start-index="167" stop-index="167" />
                                            </items>
                                            <items>
                                                <literal-expression value="2" start-index="170" stop-index="170" />
                                                <parameter-marker-expression parameter-index="1" start-index="170" stop-index="170" />
                                            </items>
                                        </list-expression>
                                    </right>
                                </in-expression>
                            </left>
                            <operator>AND</operator>
                            <right>
                                <between-expression start-index="177" stop-index="202" literal-stop-index="203">
                                    <not>false</not>
                                    <left>
                                        <column name="order_id" start-index="177" stop-index="186">
                                            <owner name="o" start-index="177" stop-index="177" />
                                        </column>
                                    </left>
                                    <between-expr>
                                        <literal-expression value="9" start-index="196" stop-index="196" />
                                        <parameter-marker-expression parameter-index="2" start-index="196" stop-index="196" />
                                    </between-expr>
                                    <and-expr>
                                        <literal-expression value="10" start-index="202" stop-index="203" />
                                        <parameter-marker-expression parameter-index="3" start-index="202" stop-index="202" />
                                    </and-expr>
                                </between-expression>
                            </right>
                        </binary-operation-expression>
                    </left>
                    <operator>AND</operator>
                    <right>
                        <binary-operation-expression start-index="208" stop-index="219" literal-start-index="209" literal-stop-index="225">
                            <left>
                                <column name="status" start-index="208" stop-index="215" literal-start-index="209" literal-stop-index="216">
                                    <owner name="o" start-index="208" stop-index="208" literal-start-index="209" literal-stop-index="209" />
                                </column>
                            </left>
                            <operator>=</operator>
                            <right>
                                <literal-expression value="init" start-index="220" stop-index="225" />
                                <parameter-marker-expression parameter-index="4" start-index="219" stop-index="219" />
                            </right>
                        </binary-operation-expression>
                    </right>
                </binary-operation-expression>
            </expr>
        </where>
        <order-by>
            <column-item name="item_id" start-index="230" stop-index="238" literal-start-index="236" literal-stop-index="244">
                <owner name="i" start-index="230" stop-index="230" literal-start-index="236" literal-stop-index="236" />
            </column-item>
        </order-by>
    </select>

    <select sql-case-id="select_keyword_table_name_with_back_quotes" parameters="1, 2, 9, 10, 'init'">
        <from>
            <join-table join-type="INNER">
                <left>
                    <join-table join-type="INNER">
                        <left>
                            <simple-table name="t_order" alias="o" start-index="16" stop-index="24" />
                        </left>
                        <right>
                            <simple-table name="t_order_item" alias="i" start-index="31" stop-index="44" />
                        </right>
                        <on-condition>
                            <binary-operation-expression start-index="49" stop-index="97">
                                <left>
                                    <binary-operation-expression start-index="49" stop-index="69">
                                        <left>
                                            <column name="user_id" start-index="49" stop-index="57">
                                                <owner name="o" start-index="49" stop-index="49" />
                                            </column>
                                        </left>
                                        <operator>=</operator>
                                        <right>
                                            <column name="user_id" start-index="61" stop-index="69">
                                                <owner name="i" start-index="61" stop-index="61" />
                                            </column>
                                        </right>
                                    </binary-operation-expression>
                                </left>
                                <operator>AND</operator>
                                <right>
                                    <binary-operation-expression start-index="75" stop-index="97">
                                        <left>
                                            <column name="order_id" start-index="75" stop-index="84">
                                                <owner name="o" start-index="75" stop-index="75" />
                                            </column>
                                        </left>
                                        <operator>=</operator>
                                        <right>
                                            <column name="order_id" start-index="88" stop-index="97">
                                                <owner name="i" start-index="88" stop-index="88" />
                                            </column>
                                        </right>
                                    </binary-operation-expression>
                                </right>
                            </binary-operation-expression>
                        </on-condition>
                    </join-table>
                </left>
                <right>
                    <simple-table name="select" alias="c" start-delimiter="`" end-delimiter="`" start-index="104" stop-index="113" />
                </right>
                <on-condition>
                    <binary-operation-expression start-index="118" stop-index="136">
                        <left>
                            <column name="status" start-index="118" stop-index="125">
                                <owner name="o" start-index="118" stop-index="118" />
                            </column>
                        </left>
                        <operator>=</operator>
                        <right>
                            <column name="status" start-index="129" stop-index="136">
                                <owner name="c" start-index="129" stop-index="129" />
                            </column>
                        </right>
                    </binary-operation-expression>
                </on-condition>
            </join-table>
        </from>
        <projections start-index="7" stop-index="9">
            <shorthand-projection start-index="7" stop-index="9">
                <owner name="i" start-index="7" stop-index="7" />
            </shorthand-projection>
        </projections>
        <where start-index="138" stop-index="210" literal-stop-index="216">
            <expr>
                <binary-operation-expression start-index="144" stop-index="210" literal-stop-index="216">
                    <left>
                        <binary-operation-expression start-index="144" stop-index="193" literal-stop-index="194">
                            <left>
                                <in-expression start-index="144" stop-index="162">
                                    <not>false</not>
                                    <left>
                                        <column name="user_id" start-index="144" stop-index="152">
                                            <owner name="o" start-index="144" stop-index="144" />
                                        </column>
                                    </left>
                                    <right>
                                        <list-expression start-index="157" stop-index="162">
                                            <items>
                                                <literal-expression value="1" start-index="158" stop-index="158" />
                                                <parameter-marker-expression parameter-index="0" start-index="158" stop-index="158" />
                                            </items>
                                            <items>
                                                <literal-expression value="2" start-index="161" stop-index="161" />
                                                <parameter-marker-expression parameter-index="1" start-index="161" stop-index="161" />
                                            </items>
                                        </list-expression>
                                    </right>
                                </in-expression>
                            </left>
                            <operator>AND</operator>
                            <right>
                                <between-expression start-index="168" stop-index="193" literal-stop-index="194">
                                    <not>false</not>
                                    <left>
                                        <column name="order_id" start-index="168" stop-index="177">
                                            <owner name="o" start-index="168" stop-index="168" />
                                        </column>
                                    </left>
                                    <between-expr>
                                        <literal-expression value="9" start-index="187" stop-index="187" />
                                        <parameter-marker-expression parameter-index="2" start-index="187" stop-index="187" />
                                    </between-expr>
                                    <and-expr>
                                        <literal-expression value="10" start-index="193" stop-index="194" />
                                        <parameter-marker-expression parameter-index="3" start-index="193" stop-index="193" />
                                    </and-expr>
                                </between-expression>
                            </right>
                        </binary-operation-expression>
                    </left>
                    <operator>AND</operator>
                    <right>
                        <binary-operation-expression start-index="199" stop-index="210" literal-start-index="200" literal-stop-index="216">
                            <left>
                                <column name="status" start-index="199" stop-index="206" literal-start-index="200" literal-stop-index="207">
                                    <owner name="o" start-index="199" stop-index="199" literal-start-index="200" literal-stop-index="200" />
                                </column>
                            </left>
                            <operator>=</operator>
                            <right>
                                <literal-expression value="init" start-index="211" stop-index="216" />
                                <parameter-marker-expression parameter-index="4" start-index="210" stop-index="210" />
                            </right>
                        </binary-operation-expression>
                    </right>
                </binary-operation-expression>
            </expr>
        </where>
        <order-by>
            <column-item name="item_id" start-index="221" stop-index="229" literal-start-index="227" literal-stop-index="235">
                <owner name="i" start-index="221" stop-index="221" literal-start-index="227" literal-stop-index="227" />
            </column-item>
        </order-by>
    </select>

    <select sql-case-id="select_keyword_table_name_with_double_quotes" parameters="1, 2, 9, 10, 'init'">
        <from>
            <join-table join-type="INNER">
                <left>
                    <join-table join-type="INNER">
                        <left>
                            <simple-table name="t_order" alias="o" start-index="16" stop-index="24" />
                        </left>
                        <right>
                            <simple-table name="t_order_item" alias="i" start-index="31" stop-index="44" />
                        </right>
                        <on-condition>
                            <binary-operation-expression start-index="49" stop-index="97">
                                <left>
                                    <binary-operation-expression start-index="49" stop-index="69">
                                        <left>
                                            <column name="user_id" start-index="49" stop-index="57">
                                                <owner name="o" start-index="49" stop-index="49" />
                                            </column>
                                        </left>
                                        <operator>=</operator>
                                        <right>
                                            <column name="user_id" start-index="61" stop-index="69">
                                                <owner name="i" start-index="61" stop-index="61" />
                                            </column>
                                        </right>
                                    </binary-operation-expression>
                                </left>
                                <operator>AND</operator>
                                <right>
                                    <binary-operation-expression start-index="75" stop-index="97">
                                        <left>
                                            <column name="order_id" start-index="75" stop-index="84">
                                                <owner name="o" start-index="75" stop-index="75" />
                                            </column>
                                        </left>
                                        <operator>=</operator>
                                        <right>
                                            <column name="order_id" start-index="88" stop-index="97">
                                                <owner name="i" start-index="88" stop-index="88" />
                                            </column>
                                        </right>
                                    </binary-operation-expression>
                                </right>
                            </binary-operation-expression>
                        </on-condition>
                    </join-table>
                </left>
                <right>
                    <simple-table name="select" alias="c" start-delimiter="&quot;" end-delimiter="&quot;" start-index="104" stop-index="113" />
                </right>
                <on-condition>
                    <binary-operation-expression start-index="118" stop-index="136">
                        <left>
                            <column name="status" start-index="118" stop-index="125">
                                <owner name="o" start-index="118" stop-index="118" />
                            </column>
                        </left>
                        <operator>=</operator>
                        <right>
                            <column name="status" start-index="129" stop-index="136">
                                <owner name="c" start-index="129" stop-index="129" />
                            </column>
                        </right>
                    </binary-operation-expression>
                </on-condition>
            </join-table>
        </from>
        <projections start-index="7" stop-index="9">
            <shorthand-projection start-index="7" stop-index="9" >
                <owner name="i" start-index="7" stop-index="7" />
            </shorthand-projection>
        </projections>
        <where start-index="138" stop-index="210" literal-stop-index="216">
            <expr>
                <binary-operation-expression start-index="144" stop-index="210" literal-stop-index="216">
                    <left>
                        <binary-operation-expression start-index="144" stop-index="193" literal-stop-index="194">
                            <left>
                                <in-expression start-index="144" stop-index="162">
                                    <not>false</not>
                                    <left>
                                        <column name="user_id" start-index="144" stop-index="152">
                                            <owner name="o" start-index="144" stop-index="144" />
                                        </column>
                                    </left>
                                    <right>
                                        <list-expression start-index="157" stop-index="162">
                                            <items>
                                                <literal-expression value="1" start-index="158" stop-index="158" />
                                                <parameter-marker-expression parameter-index="0" start-index="158" stop-index="158" />
                                            </items>
                                            <items>
                                                <literal-expression value="2" start-index="161" stop-index="161" />
                                                <parameter-marker-expression parameter-index="1" start-index="161" stop-index="161" />
                                            </items>
                                        </list-expression>
                                    </right>
                                </in-expression>
                            </left>
                            <operator>AND</operator>
                            <right>
                                <between-expression start-index="168" stop-index="193" literal-stop-index="194">
                                    <not>false</not>
                                    <left>
                                        <column name="order_id" start-index="168" stop-index="177">
                                            <owner name="o" start-index="168" stop-index="168" />
                                        </column>
                                    </left>
                                    <between-expr>
                                        <literal-expression value="9" start-index="187" stop-index="187" />
                                        <parameter-marker-expression parameter-index="2" start-index="187" stop-index="187" />
                                    </between-expr>
                                    <and-expr>
                                        <literal-expression value="10" start-index="193" stop-index="194" />
                                        <parameter-marker-expression parameter-index="3" start-index="193" stop-index="193" />
                                    </and-expr>
                                </between-expression>
                            </right>
                        </binary-operation-expression>
                    </left>
                    <operator>AND</operator>
                    <right>
                        <binary-operation-expression start-index="199" stop-index="210" literal-start-index="200" literal-stop-index="216">
                            <left>
                                <column name="status" start-index="199" stop-index="206" literal-start-index="200" literal-stop-index="207">
                                    <owner name="c" start-index="199" stop-index="199" literal-start-index="200" literal-stop-index="200" />
                                </column>
                            </left>
                            <operator>=</operator>
                            <right>
                                <literal-expression value="init" start-index="211" stop-index="216" />
                                <parameter-marker-expression parameter-index="4" start-index="210" stop-index="210" />
                            </right>
                        </binary-operation-expression>
                    </right>
                </binary-operation-expression>
            </expr>
        </where>
        <order-by>
            <column-item name="item_id" start-index="221" stop-index="229" literal-start-index="227" literal-stop-index="235">
                <owner name="i" start-index="221" stop-index="221" literal-start-index="227" literal-stop-index="227" />
            </column-item>
        </order-by>
    </select>

    <select sql-case-id="select_keyword_table_name_with_square_brackets" parameters="1, 2, 9, 10, 'init'">
        <from>
            <join-table join-type="INNER">
                <left>
                    <join-table join-type="INNER">
                        <left>
                            <simple-table name="t_order" alias="o" start-index="16" stop-index="24" />
                        </left>
                        <right>
                            <simple-table name="t_order_item" alias="i" start-index="31" stop-index="44" />
                        </right>
                        <on-condition>
                            <binary-operation-expression start-index="49" stop-index="97">
                                <left>
                                    <binary-operation-expression start-index="49" stop-index="69">
                                        <left>
                                            <column name="user_id" start-index="49" stop-index="57">
                                                <owner name="o" start-index="49" stop-index="49" />
                                            </column>
                                        </left>
                                        <operator>=</operator>
                                        <right>
                                            <column name="user_id" start-index="61" stop-index="69">
                                                <owner name="i" start-index="61" stop-index="61" />
                                            </column>
                                        </right>
                                    </binary-operation-expression>
                                </left>
                                <operator>AND</operator>
                                <right>
                                    <binary-operation-expression start-index="75" stop-index="97">
                                        <left>
                                            <column name="order_id" start-index="75" stop-index="84">
                                                <owner name="o" start-index="75" stop-index="75" />
                                            </column>
                                        </left>
                                        <operator>=</operator>
                                        <right>
                                            <column name="order_id" start-index="88" stop-index="97">
                                                <owner name="i" start-index="88" stop-index="88" />
                                            </column>
                                        </right>
                                    </binary-operation-expression>
                                </right>
                            </binary-operation-expression>
                        </on-condition>
                    </join-table>
                </left>
                <right>
                    <simple-table name="select" alias="c" start-delimiter="[" end-delimiter="]" start-index="104" stop-index="113" />
                </right>
                <on-condition>
                    <binary-operation-expression start-index="118" stop-index="136">
                        <left>
                            <column name="status" start-index="118" stop-index="125">
                                <owner name="o" start-index="118" stop-index="118" />
                            </column>
                        </left>
                        <operator>=</operator>
                        <right>
                            <column name="status" start-index="129" stop-index="136">
                                <owner name="c" start-index="129" stop-index="129" />
                            </column>
                        </right>
                    </binary-operation-expression>
                </on-condition>
            </join-table>
        </from>
        <projections start-index="7" stop-index="9">
            <shorthand-projection start-index="7" stop-index="9">
                <owner name="i" start-index="7" stop-index="7" />
            </shorthand-projection>
        </projections>
        <where start-index="138" stop-index="210" literal-stop-index="216">
            <expr>
                <binary-operation-expression start-index="144" stop-index="210" literal-stop-index="216">
                    <left>
                        <binary-operation-expression start-index="144" stop-index="193" literal-stop-index="194">
                            <left>
                                <in-expression start-index="144" stop-index="162">
                                    <not>false</not>
                                    <left>
                                        <column name="user_id" start-index="144" stop-index="152">
                                            <owner name="o" start-index="144" stop-index="144" />
                                        </column>
                                    </left>
                                    <right>
                                        <list-expression start-index="157" stop-index="162">
                                            <items>
                                                <literal-expression value="1" start-index="158" stop-index="158" />
                                                <parameter-marker-expression parameter-index="0" start-index="158" stop-index="158" />
                                            </items>
                                            <items>
                                                <literal-expression value="2" start-index="161" stop-index="161" />
                                                <parameter-marker-expression parameter-index="1" start-index="161" stop-index="161" />
                                            </items>
                                        </list-expression>
                                    </right>
                                </in-expression>
                            </left>
                            <operator>AND</operator>
                            <right>
                                <between-expression start-index="168" stop-index="193" literal-stop-index="194">
                                    <not>false</not>
                                    <left>
                                        <column name="order_id" start-index="168" stop-index="177">
                                            <owner name="o" start-index="168" stop-index="168" />
                                        </column>
                                    </left>
                                    <between-expr>
                                        <literal-expression value="9" start-index="187" stop-index="187" />
                                        <parameter-marker-expression parameter-index="2" start-index="187" stop-index="187" />
                                    </between-expr>
                                    <and-expr>
                                        <literal-expression value="10" start-index="193" stop-index="194" />
                                        <parameter-marker-expression parameter-index="3" start-index="193" stop-index="193" />
                                    </and-expr>
                                </between-expression>
                            </right>
                        </binary-operation-expression>
                    </left>
                    <operator>AND</operator>
                    <right>
                        <binary-operation-expression start-index="199" stop-index="210" literal-start-index="200" literal-stop-index="216">
                            <left>
                                <column name="status" start-index="199" stop-index="206" literal-start-index="200" literal-stop-index="207">
                                    <owner name="c" start-index="199" stop-index="199" literal-start-index="200" literal-stop-index="200" />
                                </column>
                            </left>
                            <operator>=</operator>
                            <right>
                                <literal-expression value="init" start-index="211" stop-index="216" />
                                <parameter-marker-expression parameter-index="4" start-index="210" stop-index="210" />
                            </right>
                        </binary-operation-expression>
                    </right>
                </binary-operation-expression>
            </expr>
        </where>
        <order-by>
            <column-item name="item_id" start-index="221" stop-index="229" literal-start-index="227" literal-stop-index="235">
                <owner name="i" start-index="221" stop-index="221" literal-start-index="227" literal-stop-index="227" />
            </column-item>
        </order-by>
    </select>

    <select sql-case-id="select_alias_as_keyword" parameters="1">
        <from>
            <simple-table name="t_order_item" alias="length" start-index="36" stop-index="54" />
        </from>
        <projections start-index="7" stop-index="29">
            <column-projection name="item_id" alias="password" start-index="7" stop-index="29">
                <owner name="length" start-index="7" stop-index="12" />
            </column-projection>>
        </projections>
        <where start-index="56" stop-index="79">
            <expr>
                <binary-operation-expression start-index="62" stop-index="79">
                    <left>
                        <column name="item_id" start-index="62" stop-index="75">
                            <owner name="length" start-index="62" stop-index="67" />
                        </column>
                    </left>
                    <operator>=</operator>
                    <right>
                        <literal-expression value="1" start-index="79" stop-index="79" />
                        <parameter-marker-expression parameter-index="0" start-index="79" stop-index="79" />
                    </right>
                </binary-operation-expression>
            </expr>
        </where>
    </select>

    <select sql-case-id="select_with_force_index_join" parameters="1000">
        <from>
            <join-table join-type="INNER">
                <left>
                    <simple-table name="t_order" alias="o" start-index="16" stop-index="24" />
                </left>
                <right>
                    <simple-table name="t_order_item" alias="i" start-index="56" stop-index="69" />
                </right>
                <on-condition>
                    <binary-operation-expression start-index="74" stop-index="94">
                        <left>
                            <column name="order_id" start-index="74" stop-index="83">
                                <owner name="o" start-index="74" stop-index="74" />
                            </column>
                        </left>
                        <operator>=</operator>
                        <right>
                            <column name="order_id" start-index="85" stop-index="94">
                                <owner name="i" start-index="85" stop-index="85" />
                            </column>
                        </right>
                    </binary-operation-expression>
                </on-condition>
            </join-table>
        </from>
        <projections start-index="7" stop-index="9">
            <shorthand-projection start-index="7" stop-index="9">
                <owner name="i" start-index="7" stop-index="7" />
            </shorthand-projection>
        </projections>
        <where start-index="96" stop-index="115" literal-stop-index="118">
            <expr>
                <binary-operation-expression start-index="102" stop-index="115" literal-stop-index="118">
                    <left>
                        <column name="order_id" start-index="102" stop-index="111">
                            <owner name="o" start-index="102" stop-index="102" />
                        </column>
                    </left>
                    <operator>=</operator>
                    <right>
                        <literal-expression value="1000" start-index="115" stop-index="118" />
                        <parameter-marker-expression parameter-index="0" start-index="115" stop-index="115" />
                    </right>
                </binary-operation-expression>
            </expr>
        </where>
    </select>

    <select sql-case-id="select_equal_with_geography" parameters="'{&quot;rule2&quot;:&quot;null2&quot;}', 100, 200, 1, 2">
        <from>
            <simple-table name="t_order" start-index="14" stop-index="20" />
        </from>
        <projections start-index="7" stop-index="7">
            <shorthand-projection start-index="7" stop-index="7" />
        </projections>
        <where start-index="22" stop-index="148" literal-stop-index="170">
            <expr>
                <binary-operation-expression start-index="28" stop-index="148" literal-stop-index="170">
                    <left>
                        <binary-operation-expression start-index="28" stop-index="131" literal-stop-index="153">
                            <left>
                                <binary-operation-expression start-index="28" stop-index="115" literal-stop-index="137">
                                    <left>
                                        <binary-operation-expression start-index="28" stop-index="42" literal-stop-index="60">
                                            <left>
                                                <column name="rule" start-index="28" stop-index="31" />
                                            </left>
                                            <operator>=</operator>
                                            <right>
                                                <type-cast-expression>
                                                    <expression>
                                                        <literal-expression value="{&quot;rule2&quot;:&quot;null2&quot;}" start-index="35" stop-index="53" />
                                                    </expression>
                                                    <data-type>jsonb</data-type>
                                                </type-cast-expression>
                                                <parameter-marker-expression parameter-index="0" start-index="35" stop-index="42" />
                                            </right>
                                        </binary-operation-expression>
                                    </left>
                                    <operator>AND</operator>
                                    <right>
                                        <binary-operation-expression start-index="48" stop-index="115" literal-start-index="66" literal-stop-index="137">
                                            <left>
                                                <column name="start_point" start-index="48" stop-index="58" literal-start-index="66" literal-stop-index="76" />
                                            </left>
                                            <operator>=</operator>
                                            <right>
                                                <function function-name="ST_GeographyFromText" text="ST_GeographyFromText('SRID=4326;POINT('||?||' '||?||')')" literal-text="ST_GeographyFromText('SRID=4326;POINT('||100||' '||200||')')" start-index="60" stop-index="115" literal-start-index="78" literal-stop-index="137">
                                                    <parameter>
                                                        <common-expression text="'SRID=4326;POINT('||?||' '||?||')'" literal-text="'SRID=4326;POINT('||100||' '||200||')'" literal-start-index="99" start-index="81" literal-stop-index="136" stop-index="114" />
                                                    </parameter>
                                                </function>
                                            </right>
                                        </binary-operation-expression>
                                    </right>
                                </binary-operation-expression>
                            </left>
                            <operator>AND</operator>
                            <right>
                                <binary-operation-expression start-index="121" stop-index="131" literal-start-index="143" literal-stop-index="153">
                                    <left>
                                        <column name="user_id" start-index="121" stop-index="127" literal-start-index="143" literal-stop-index="149" />
                                    </left>
                                    <operator>=</operator>
                                    <right>
                                        <literal-expression value="1" start-index="153" stop-index="153" />
                                        <parameter-marker-expression parameter-index="3" start-index="131" stop-index="131" />
                                    </right>
                                </binary-operation-expression>
                            </right>
                        </binary-operation-expression>
                    </left>
                    <operator>AND</operator>
                    <right>
                        <binary-operation-expression start-index="137" stop-index="148" literal-start-index="159" literal-stop-index="170">
                            <left>
                                <column name="order_id" start-index="137" stop-index="144" literal-start-index="159" literal-stop-index="166" />
                            </left>
                            <operator>=</operator>
                            <right>
                                <literal-expression value="2" start-index="170" stop-index="170" />
                                <parameter-marker-expression parameter-index="4" start-index="148" stop-index="148" />
                            </right>
                        </binary-operation-expression>
                    </right>
                </binary-operation-expression>
            </expr>
        </where>
    </select>

    <select sql-case-id="select_in_with_geography" parameters="'{&quot;rule2&quot;:&quot;null2&quot;}', '{&quot;rule3&quot;:&quot;null3&quot;}', 100, 200, 1, 2">
        <from>
            <simple-table name="t_order" start-index="14" stop-index="20" />
        </from>
        <projections start-index="7" stop-index="7">
            <shorthand-projection start-index="7" stop-index="7" />
        </projections>
        <where start-index="22" stop-index="161" literal-stop-index="201">
            <expr>
                <binary-operation-expression start-index="28" stop-index="161" literal-stop-index="201">
                    <left>
                        <binary-operation-expression start-index="28" stop-index="144" literal-stop-index="184">
                            <left>
                                <binary-operation-expression start-index="28" stop-index="128" literal-stop-index="168">
                                    <left>
                                        <in-expression start-index="28" stop-index="55" literal-stop-index="91">
                                            <not>false</not>
                                            <left>
                                                <column name="rule" start-index="28" stop-index="31" />
                                            </left>
                                            <right>
                                                <list-expression start-index="36" stop-index="55" literal-stop-index="91">
                                                    <items>
                                                        <type-cast-expression>
                                                            <expression>
                                                                <literal-expression value="{&quot;rule2&quot;:&quot;null2&quot;}" start-index="37" stop-index="55" />
                                                            </expression>
                                                            <data-type>jsonb</data-type>
                                                        </type-cast-expression>
                                                        <parameter-marker-expression parameter-index="0" start-index="37" stop-index="44" />
                                                    </items>
                                                    <items>
                                                        <type-cast-expression>
                                                            <expression>
                                                                <literal-expression value="{&quot;rule3&quot;:&quot;null3&quot;}" start-index="65" stop-index="83" />
                                                            </expression>
                                                            <data-type>jsonb</data-type>
                                                        </type-cast-expression>
                                                        <parameter-marker-expression parameter-index="1" start-index="47" stop-index="54" />
                                                    </items>
                                                </list-expression>
                                            </right>
                                        </in-expression>
                                    </left>
                                    <operator>AND</operator>
                                    <right>
                                        <binary-operation-expression start-index="61" stop-index="128" literal-start-index="97" literal-stop-index="168">
                                            <left>
                                                <column name="start_point" start-index="61" stop-index="71" literal-start-index="97" literal-stop-index="107" />
                                            </left>
                                            <operator>=</operator>
                                            <right>
                                                <function function-name="ST_GeographyFromText" text="ST_GeographyFromText('SRID=4326;POINT('||?||' '||?||')')" literal-text="ST_GeographyFromText('SRID=4326;POINT('||100||' '||200||')')" start-index="73" stop-index="128" literal-start-index="109" literal-stop-index="168">
                                                    <parameter>
                                                        <common-expression text="'SRID=4326;POINT('||?||' '||?||')'" literal-text="'SRID=4326;POINT('||100||' '||200||')'" literal-start-index="130" start-index="94" literal-stop-index="167" stop-index="127" />
                                                    </parameter>
                                                </function>
                                            </right>
                                        </binary-operation-expression>
                                    </right>
                                </binary-operation-expression>
                            </left>
                            <operator>AND</operator>
                            <right>
                                <binary-operation-expression start-index="134" stop-index="144" literal-start-index="174" literal-stop-index="184">
                                    <left>
                                        <column name="user_id" start-index="134" stop-index="140" literal-start-index="174" literal-stop-index="180" />
                                    </left>
                                    <operator>=</operator>
                                    <right>
                                        <literal-expression value="1" start-index="184" stop-index="184" />
                                        <parameter-marker-expression parameter-index="4" start-index="144" stop-index="144" />
                                    </right>
                                </binary-operation-expression>
                            </right>
                        </binary-operation-expression>
                    </left>
                    <operator>AND</operator>
                    <right>
                        <binary-operation-expression start-index="150" stop-index="161" literal-start-index="190" literal-stop-index="201">
                            <left>
                                <column name="order_id" start-index="150" stop-index="157" literal-start-index="190" literal-stop-index="197" />
                            </left>
                            <operator>=</operator>
                            <right>
                                <literal-expression value="2" start-index="201" stop-index="201" />
                                <parameter-marker-expression parameter-index="5" start-index="161" stop-index="161" />
                            </right>
                        </binary-operation-expression>
                    </right>
                </binary-operation-expression>
            </expr>
        </where>
    </select>

    <select sql-case-id="select_between_with_geography" parameters="'{&quot;rule2&quot;:&quot;null2&quot;}', '{&quot;rule3&quot;:&quot;null3&quot;}', 100, 200, 1">
        <from>
            <simple-table name="t_order" start-index="14" stop-index="20" />
        </from>
        <projections start-index="7" stop-index="7">
            <shorthand-projection start-index="7" stop-index="7" />
        </projections>
        <where start-index="22" stop-index="151" literal-stop-index="191">
            <expr>
                <binary-operation-expression start-index="28" stop-index="151" literal-stop-index="191">
                    <left>
                        <binary-operation-expression start-index="28" stop-index="134" literal-stop-index="174">
                            <left>
                                <between-expression start-index="28" stop-index="61" literal-stop-index="97">
                                    <not>false</not>
                                    <left>
                                        <column name="rule" start-index="28" stop-index="31" />
                                    </left>
                                    <between-expr>
                                        <parameter-marker-expression parameter-index="0" start-index="41" stop-index="48" />
                                        <type-cast-expression>
                                            <expression>
                                                <literal-expression value="{&quot;rule2&quot;:&quot;null2&quot;}" start-index="41" stop-index="59" />
                                            </expression>
                                            <data-type>jsonb</data-type>
                                        </type-cast-expression>
                                    </between-expr>
                                    <and-expr>
                                        <type-cast-expression>
                                            <expression>
                                                <literal-expression value="{&quot;rule3&quot;:&quot;null3&quot;}" start-index="72" stop-index="90" />
                                            </expression>
                                            <data-type>jsonb</data-type>
                                        </type-cast-expression>
                                        <parameter-marker-expression parameter-index="1" start-index="54" stop-index="61" />
                                    </and-expr>
                                </between-expression>
                            </left>
                            <operator>AND</operator>
                            <right>
                                <binary-operation-expression start-index="67" stop-index="134" literal-start-index="103" literal-stop-index="174">
                                    <left>
                                        <column name="start_point" start-index="67" stop-index="77" literal-start-index="103" literal-stop-index="113" />
                                    </left>
                                    <operator>=</operator>
                                    <right>
                                        <function function-name="ST_GeographyFromText" literal-text="ST_GeographyFromText('SRID=4326;POINT('||100||' '||200||')')" text="ST_GeographyFromText('SRID=4326;POINT('||?||' '||?||')')" start-index="79" stop-index="134" literal-start-index="115" literal-stop-index="174">
                                            <parameter>
                                                <common-expression text="'SRID=4326;POINT('||?||' '||?||')'" literal-text="'SRID=4326;POINT('||100||' '||200||')'" literal-start-index="136" start-index="100" literal-stop-index="173" stop-index="133" />
                                            </parameter>
                                        </function>
                                    </right>
                                </binary-operation-expression>
                            </right>
                        </binary-operation-expression>
                    </left>
                    <operator>AND</operator>
                    <right>
                        <binary-operation-expression start-index="140" stop-index="151" literal-start-index="180" literal-stop-index="191">
                            <left>
                                <column name="order_id" start-index="140" stop-index="147" literal-start-index="180" literal-stop-index="187" />
                            </left>
                            <operator>=</operator>
                            <right>
                                <literal-expression value="1" start-index="191" stop-index="191" />
                                <parameter-marker-expression parameter-index="4" start-index="151" stop-index="151" />
                            </right>
                        </binary-operation-expression>
                    </right>
                </binary-operation-expression>
            </expr>
        </where>
    </select>

    <select sql-case-id="select_with_double_quotes" parameters="1">
        <from>
            <simple-table name="t_order_item" start-delimiter="&quot;" end-delimiter="&quot;" start-index="14" stop-index="27" />
        </from>
        <projections start-index="7" stop-index="7">
            <shorthand-projection start-index="7" stop-index="7" />
        </projections>
        <where start-index="29" stop-index="48">
            <expr>
                <binary-operation-expression start-index="35" stop-index="48">
                    <left>
                        <column name="item_id" start-delimiter="&quot;" end-delimiter="&quot;" start-index="35" stop-index="43" />
                    </left>
                    <operator>!=</operator>
                    <right>
                        <literal-expression value="1" start-index="48" stop-index="48" />
                        <parameter-marker-expression parameter-index="0" start-index="48" stop-index="48" />
                    </right>
                </binary-operation-expression>
            </expr>
        </where>
        <order-by>
            <column-item name="item_id" start-delimiter="&quot;" end-delimiter="&quot;" start-index="59" stop-index="67" />
        </order-by>
    </select>

    <select sql-case-id="select_distinct_with_single_column_without_order_by" >
        <from>
            <simple-table name="t_order_item" start-index="29" stop-index="40" />
        </from>
        <projections start-index="16" stop-index="22" distinct-row="true">
            <column-projection name="item_id" start-index="16" stop-index="22" />
        </projections>
    </select>

    <select sql-case-id="select_unique_with_single_column_without_order_by" >
        <from>
            <simple-table name="t_order_item" start-index="27" stop-index="38" />
        </from>
        <projections start-index="14" stop-index="20" distinct-row="true">
            <column-projection name="item_id" start-index="14" stop-index="20" />
        </projections>
    </select>
    
    <select sql-case-id="select_distinct_with_multi_column_without_order_by" >
        <from>
            <simple-table name="t_order" start-index="47" stop-index="53" />
        </from>
        <projections start-index="16" stop-index="40" distinct-row="true">
            <column-projection name="order_id" start-index="16" stop-index="23" />
            <column-projection name="user_id" start-index="26" stop-index="32" />
            <column-projection name="status" start-index="35" stop-index="40" />
        </projections>
    </select>

    <select sql-case-id="select_unique_with_multi_column_without_order_by" >
        <from>
            <simple-table name="t_order" start-index="45" stop-index="51" />
        </from>
        <projections start-index="14" stop-index="38" distinct-row="true">
            <column-projection name="order_id" start-index="14" stop-index="21" />
            <column-projection name="user_id" start-index="24" stop-index="30" />
            <column-projection name="status" start-index="33" stop-index="38" />
        </projections>
    </select>
    
    <select sql-case-id="select_distinct_with_owner_column_without_order_by" >
        <from>
            <simple-table name="t_order" start-index="38" stop-index="44" />
        </from>
        <projections start-index="16" stop-index="31" distinct-row="true">
            <column-projection name="order_id" start-index="16" stop-index="31" >
                <owner name="t_order" start-index="16" stop-index="22" />
            </column-projection>
        </projections>
        <order-by>
            <column-item name="order_id" start-index="55" stop-index="70">
                <owner name="t_order" start-index="55" stop-index="61" />
            </column-item>
        </order-by>
    </select>

    <select sql-case-id="select_distinct_with_owner_star_without_order_by" >
        <from>
            <join-table join-type="COMMA">
                <left>
                    <simple-table name="t_order" start-index="54" stop-index="60" />
                </left>
                <right>
                    <simple-table name="t_order_item" start-index="63" stop-index="74" />
                </right>
            </join-table>
        </from>
        <projections start-index="16" stop-index="47" distinct-row="true">
            <shorthand-projection start-index="16" stop-index="24">
                <owner name="t_order" start-index="16" stop-index="22" />
            </shorthand-projection>
            <column-projection name="order_id" start-index="27" stop-index="47" >
                <owner name="t_order_item" start-index="27" stop-index="38" />
            </column-projection>
        </projections>
        <where start-index="76" stop-index="121">
            <expr>
                <binary-operation-expression start-index="82" stop-index="121">
                    <left>
                        <column name="order_id" start-index="82" stop-index="97">
                            <owner name="t_order" start-index="82" stop-index="88" />
                        </column>
                    </left>
                    <operator>=</operator>
                    <right>
                        <column name="order_id" start-index="101" stop-index="121">
                            <owner name="t_order_item" start-index="101" stop-index="112" />
                        </column>
                    </right>
                </binary-operation-expression>
            </expr>
        </where>
    </select>

    <select sql-case-id="select_distinct_with_owner_column_with_group_by" >
        <from>
            <simple-table name="t_order" start-index="38" stop-index="44" />
        </from>
        <projections start-index="16" stop-index="31" distinct-row="true">
            <column-projection name="order_id" start-index="16" stop-index="31" >
                <owner name="t_order" start-index="16" stop-index="22" />
            </column-projection>
        </projections>
        <group-by>
            <column-item name="order_id" start-index="55" stop-index="70">
                <owner name="t_order" start-index="55" stop-index="61" />
            </column-item>
        </group-by>
    </select>

    <select sql-case-id="select_distinct_with_single_column" >
        <from>
            <simple-table name="t_order_item" start-index="29" stop-index="40" />
        </from>
        <projections start-index="16" stop-index="22" distinct-row="true">
            <column-projection name="item_id" start-index="16" stop-index="22" />
        </projections>
        <order-by>
            <column-item name="item_id" start-index="51" stop-index="57" />
        </order-by>
    </select>

    <select sql-case-id="select_distinct_with_owner_column" >
        <from>
            <simple-table name="t_order" start-index="38" stop-index="44" />
        </from>
        <projections start-index="16" stop-index="31" distinct-row="true">
            <column-projection name="order_id" start-index="16" stop-index="31">
                <owner name="t_order" start-index="16" stop-index="22" />
            </column-projection>
        </projections>
        <order-by>
            <column-item name="order_id" start-index="55" stop-index="62" />
        </order-by>
    </select>

    <select sql-case-id="select_distinct_with_multi_column" >
        <from>
            <simple-table name="t_order" start-index="47" stop-index="53" />
        </from>
        <projections start-index="16" stop-index="40" distinct-row="true">
            <column-projection name="order_id" start-index="16" stop-index="23" />
            <column-projection name="user_id" start-index="26" stop-index="32" />
            <column-projection name="status" start-index="35" stop-index="40" />
        </projections>
        <order-by>
            <column-item name="order_id" start-index="64" stop-index="71" />
        </order-by>
    </select>

    <select sql-case-id="select_distinct_with_star" >
        <from>
            <simple-table  name="t_order" start-index="23" stop-index="29" />
        </from>
        <projections distinct-row="true" start-index="16" stop-index="16">
            <shorthand-projection start-index="16" stop-index="16" />
        </projections>
        <where start-index="31" stop-index="51">
            <expr>
                <binary-operation-expression start-index="37" stop-index="51">
                    <left>
                        <column name="order_id" start-index="37" stop-index="44" />
                    </left>
                    <operator>&gt;</operator>
                    <right>
                        <literal-expression value="1100" start-index="48" stop-index="51" />
                    </right>
                </binary-operation-expression>
            </expr>
        </where>
        <order-by>
            <column-item name="order_id" start-index="62" stop-index="69" />
        </order-by>
    </select>

    <select sql-case-id="select_distinct_with_owner_star">
        <from>
            <join-table join-type="COMMA">
                <left>
                    <simple-table name="t_order" start-index="54" stop-index="60" />
                </left>
                <right>
                    <simple-table name="t_order_item" start-index="63" stop-index="74" />
                </right>
            </join-table>
        </from>
        <projections distinct-row="true" start-index="16" stop-index="47">
            <shorthand-projection start-index="16" stop-index="24">
                <owner name="t_order" start-index="16" stop-index="22" />
            </shorthand-projection>
            <column-projection name="order_id" start-index="27" stop-index="47">
                <owner name="t_order_item" start-index="27" stop-index="38" />
            </column-projection>
        </projections>
        <where start-index="76" stop-index="121">
            <expr>
                <binary-operation-expression start-index="82" stop-index="121">
                    <left>
                        <column name="order_id" start-index="82" stop-index="97">
                            <owner name="t_order" start-index="82" stop-index="88" />
                        </column>
                    </left>
                    <operator>=</operator>
                    <right>
                        <column name="order_id" start-index="101" stop-index="121">
                            <owner name="t_order_item" start-index="101" stop-index="112" />
                        </column>
                    </right>
                </binary-operation-expression>
            </expr>
        </where>
        <order-by>
            <column-item name="order_id" start-index="132" stop-index="147">
                <owner name="t_order" start-index="132" stop-index="138" />
            </column-item>
        </order-by>
    </select>

    <select sql-case-id="select_distinct_with_sum" >
        <from>
            <simple-table  name="t_order" start-index="37" stop-index="43" />
        </from>
        <projections start-index="7" stop-index="30">
            <aggregation-distinct-projection type="SUM" inner-expression="(DISTINCT order_id)" distinct-expression="order_id" alias="s" start-index="7" stop-index="28" />
        </projections>
        <where start-index="45" stop-index="65">
            <expr>
                <binary-operation-expression start-index="51" stop-index="65">
                    <left>
                        <column name="order_id" start-index="51" stop-index="58" />
                    </left>
                    <operator>&lt;</operator>
                    <right>
                        <literal-expression value="1100" start-index="62" stop-index="65" />
                    </right>
                </binary-operation-expression>
            </expr>
        </where>
    </select>

    <select sql-case-id="select_distinct_with_count">
        <from>
            <simple-table name="t_order" start-index="39" stop-index="45" />
        </from>
        <projections start-index="7" stop-index="32">
            <aggregation-distinct-projection type="COUNT" inner-expression="(DISTINCT order_id)" distinct-expression="order_id" alias="c" start-index="7" stop-index="30" />
        </projections>
        <where start-index="47" stop-index="67">
            <expr>
                <binary-operation-expression start-index="53" stop-index="67">
                    <left>
                        <column name="order_id" start-index="53" stop-index="60" />
                    </left>
                    <operator>&lt;</operator>
                    <right>
                        <literal-expression value="1100" start-index="64" stop-index="67" />
                    </right>
                </binary-operation-expression>
            </expr>
        </where>
    </select>

    <select sql-case-id="select_distinct_with_avg">
        <from>
            <simple-table name="t_order" start-index="35" stop-index="41" />
        </from>
        <projections start-index="7" stop-index="28">
            <aggregation-distinct-projection type="AVG" inner-expression="(DISTINCT order_id)" distinct-expression="order_id" start-index="7" stop-index="28" />
        </projections>
        <where start-index="43" stop-index="63">
            <expr>
                <binary-operation-expression start-index="49" stop-index="63">
                    <left>
                        <column name="order_id" start-index="49" stop-index="56" />
                    </left>
                    <operator>&lt;</operator>
                    <right>
                        <literal-expression value="1100" start-index="60" stop-index="63" />
                    </right>
                </binary-operation-expression>
            </expr>
        </where>
    </select>

    <select sql-case-id="select_distinct_with_count_sum" >
        <from>
            <simple-table name="t_order" start-index="61" stop-index="67" />
        </from>
        <projections start-index="7" stop-index="54">
            <aggregation-distinct-projection type="COUNT" inner-expression="(DISTINCT order_id)" distinct-expression="order_id" start-index="7" stop-index="30" />
            <aggregation-distinct-projection type="SUM" inner-expression="(DISTINCT order_id)" distinct-expression="order_id" start-index="33" stop-index="54" />
        </projections>
        <where start-index="69" stop-index="89">
            <expr>
                <binary-operation-expression start-index="75" stop-index="89">
                    <left>
                        <column name="order_id" start-index="75" stop-index="82" />
                    </left>
                    <operator>&lt;</operator>
                    <right>
                        <literal-expression value="1100" start-index="86" stop-index="89" />
                    </right>
                </binary-operation-expression>
            </expr>
        </where>
    </select>

    <select sql-case-id="select_distinct_with_single_count_group_by" >
        <from>
            <simple-table name="t_order" start-index="49" stop-index="55" />
        </from>
        <projections start-index="7" stop-index="42">
            <column-projection name="order_id" start-index="7" stop-index="14" />
            <aggregation-distinct-projection type="COUNT" inner-expression="(DISTINCT order_id)" distinct-expression="order_id" alias="c" start-index="17" stop-index="40" />
        </projections>
        <where start-index="57" stop-index="77">
            <expr>
                <binary-operation-expression start-index="63" stop-index="77">
                    <left>
                        <column name="order_id" start-index="63" stop-index="70" />
                    </left>
                    <operator>&lt;</operator>
                    <right>
                        <literal-expression value="1100" start-index="74" stop-index="77" />
                    </right>
                </binary-operation-expression>
            </expr>
        </where>
        <group-by>
            <column-item name="order_id" start-index="88" stop-index="95" />
        </group-by>
        <order-by>
            <column-item name="order_id" start-index="106" stop-index="113" />
        </order-by>
    </select>

    <select sql-case-id="select_distinct_with_count_group_by" >
        <from>
            <simple-table name="t_order" start-index="49" stop-index="55" />
        </from>
        <projections start-index="7" stop-index="42">
            <aggregation-distinct-projection type="COUNT" inner-expression="(DISTINCT order_id)" distinct-expression="order_id" alias="c" start-index="7" stop-index="30" />
            <column-projection name="order_id" start-index="35" stop-index="42" />
        </projections>
        <group-by>
            <column-item name="order_id" start-index="66" stop-index="73" />
        </group-by>
        <order-by>
            <column-item name="order_id" start-index="84" stop-index="91" />
        </order-by>
    </select>

    <select sql-case-id="select_distinct_function">
        <from>
            <simple-table name="t_order_item" start-index="30" stop-index="41" />
        </from>
        <projections distinct-row="true" start-index="15" stop-index="23">
            <column-projection start-index="16" stop-index="22" name="item_id" />
        </projections>
        <order-by>
            <column-item name="item_id" start-index="52" stop-index="58" />
        </order-by>
    </select>

    <select sql-case-id="select_distinct_function_nulls_last">
        <from>
            <simple-table name="t_order_item" start-index="30" stop-index="41" />
        </from>
        <projections distinct-row="true" start-index="15" stop-index="23">
            <column-projection start-index="16" stop-index="22" name="item_id" />
        </projections>
        <order-by>
            <column-item name="item_id" start-index="52" stop-index="58" />
        </order-by>
    </select>

    <select sql-case-id="select_distinct_with_count_calculation" >
        <from>
            <simple-table name="t_order" start-index="49" stop-index="55" />
        </from>
        <projections start-index="7" stop-index="42">
            <aggregation-distinct-projection type="COUNT" inner-expression="(DISTINCT user_id + order_id)" distinct-expression="user_id+order_id" alias="c" start-index="7" stop-index="40" />
        </projections>
        <where start-index="57" stop-index="77">
            <expr>
                <binary-operation-expression start-index="63" stop-index="77">
                    <left>
                        <column name="order_id" start-index="63" stop-index="70" />
                    </left>
                    <operator>&lt;</operator>
                    <right>
                        <literal-expression value="1100" start-index="74" stop-index="77" />
                    </right>
                </binary-operation-expression>
            </expr>
        </where>
    </select>

    <select sql-case-id="select_distinct_with_aggregation_functions" >
        <from>
            <simple-table  name="t_order" start-index="77" stop-index="83" />
        </from>
        <projections start-index="7" stop-index="69">
            <aggregation-distinct-projection type="SUM" inner-expression="(DISTINCT order_id)" distinct-expression="order_id" start-index="7" stop-index="28" />
            <aggregation-distinct-projection type="COUNT" inner-expression="(DISTINCT order_id)" distinct-expression="order_id" start-index="30" stop-index="53" />
            <aggregation-projection type="COUNT" inner-expression="(order_id)" start-index="55" stop-index="69" />
        </projections>
        <where start-index="85" stop-index="105">
            <expr>
                <binary-operation-expression start-index="91" stop-index="105">
                    <left>
                        <column name="order_id" start-index="91" stop-index="98" />
                    </left>
                    <operator>&lt;</operator>
                    <right>
                        <literal-expression value="1100" start-index="102" stop-index="105" />
                    </right>
                </binary-operation-expression>
            </expr>
        </where>
    </select>

    <select sql-case-id="select_with_schema" >
        <from>
            <simple-table name="t_order" start-index="14" stop-index="24">
                <owner name="db1" start-index="14" stop-index="16" />
            </simple-table>
        </from>
        <projections start-index="7" stop-index="7">
            <shorthand-projection start-index="7" stop-index="7" />
        </projections>
    </select>

    <select sql-case-id="select_escape_with_single_quota" >
        <from>
            <simple-table name="t_order" start-index="14" stop-index="20" />
        </from>
        <projections start-index="7" stop-index="7">
            <shorthand-projection start-index="7" stop-index="7" />
        </projections>
        <where start-index="22" stop-index="38">
            <expr>
                <binary-operation-expression start-index="28" stop-index="38">
                    <left>
                        <column name="status" start-index="28" stop-index="33" />
                    </left>
                    <operator>=</operator>
                    <right>
                        <literal-expression value="\'" start-index="35" stop-index="38" />
                    </right>
                </binary-operation-expression>
            </expr>
        </where>
    </select>

    <select sql-case-id="select_escape_with_double_quota" >
        <from>
            <simple-table name="t_order" start-index="14" stop-index="20" />
        </from>
        <projections start-index="7" stop-index="7">
            <shorthand-projection start-index="7" stop-index="7" />
        </projections>
        <where start-index="22" stop-index="38">
            <expr>
                <binary-operation-expression start-index="28" stop-index="38">
                    <left>
                        <column name="status" start-index="28" stop-index="33" />
                    </left>
                    <operator>=</operator>
                    <right>
                        <literal-expression value="\&quot;" start-index="35" stop-index="38" />
                    </right>
                </binary-operation-expression>
            </expr>
        </where>
    </select>

    <select sql-case-id="select_with_block_comment" >
        <from>
            <simple-table name="t_order" start-index="83" stop-index="89" />
        </from>
        <projections start-index="7" stop-index="7">
            <shorthand-projection start-index="7" stop-index="7" />
        </projections>
        <where start-index="91" stop-index="106">
            <expr>
                <binary-operation-expression start-index="97" stop-index="106">
                    <left>
                        <column name="status" start-index="97" stop-index="102" />
                    </left>
                    <operator>=</operator>
                    <right>
                        <literal-expression value="1" start-index="104" stop-index="106" />
                    </right>
                </binary-operation-expression>
            </expr>
        </where>
        <comment start-index="9" stop-index="38" text="/* this is &#x000D;&#x000A; block comment */" />
        <comment start-index="45" stop-index="81" text="/* this is another &#x000A; block comment */" />
    </select>

    <select sql-case-id="select_with_nested_block_comment" >
        <from>
            <simple-table name="t_order" start-index="83" stop-index="89" />
        </from>
        <projections start-index="7" stop-index="7">
            <shorthand-projection start-index="7" stop-index="7" />
        </projections>
        <comment start-index="9" stop-index="76" text="/* this is &#x000D;&#x000A; /* this is another &#x000A; block comment */ block comment */" />
    </select>

    <select sql-case-id="select_with_single_comment" >
        <from>
            <simple-table name="t_order" start-index="78" stop-index="84" />
        </from>
        <projections start-index="7" stop-index="7">
            <shorthand-projection start-index="7" stop-index="7" />
        </projections>
        <where start-index="86" stop-index="101">
            <expr>
                <binary-operation-expression start-index="92" stop-index="101">
                    <left>
                        <column name="status" start-index="92" stop-index="97" />
                    </left>
                    <operator>=</operator>
                    <right>
                        <literal-expression value="1" start-index="99" stop-index="101" />
                    </right>
                </binary-operation-expression>
            </expr>
        </where>
        <comment start-index="9" stop-index="37" text="-- this is an line comment &#x000D;&#x000A;" />
        <comment start-index="44" stop-index="76" text="-- this is another line comment &#x000A;" />
    </select>

    <select sql-case-id="select_with_single_comment_without_whitespace" >
        <from>
            <simple-table name="t_order" start-index="76" stop-index="82" />
        </from>
        <projections start-index="7" stop-index="7">
            <shorthand-projection start-index="7" stop-index="7" />
        </projections>
        <where start-index="84" stop-index="99">
            <expr>
                <binary-operation-expression start-index="90" stop-index="99">
                    <left>
                        <column name="status" start-index="90" stop-index="95" />
                    </left>
                    <operator>=</operator>
                    <right>
                        <literal-expression value="1" start-index="97" stop-index="99" />
                    </right>
                </binary-operation-expression>
            </expr>
        </where>
        <comment start-index="9" stop-index="36" text="--this is an line comment &#x000D;&#x000A;" />
        <comment start-index="43" stop-index="74" text="--this is another line comment &#x000A;" />
    </select>

    <select sql-case-id="select_alias_as_single_quote_string">
        <from>
            <simple-table name="t_order" start-index="31" stop-index="37" />
        </from>
        <projections start-index="7" stop-index="24">
            <column-projection alias="status" name="status" start-index="7" stop-index="24" />
        </projections>
    </select>

    <select sql-case-id="select_alias_as_string_double_quote">
        <from>
            <simple-table name="t_order" start-index="31" stop-index="37" />
        </from>
        <projections start-index="7" stop-index="24">
            <column-projection name="status" alias="status" start-index="7" stop-index="24" />
        </projections>
    </select>

    <select sql-case-id="select_special_function_nested" parameters="12, 1000">
        <from>
            <simple-table name="t_order" start-index="48" stop-index="54" />
        </from>
        <projections start-index="7" stop-index="41">
            <aggregation-projection type="SUM" inner-expression="(if(status=0, 1, 0))" alias="func_status" start-index="7" stop-index="29" />
        </projections>
        <where start-index="56" stop-index="89" literal-stop-index="93">
            <expr>
                <binary-operation-expression start-index="62" stop-index="89" literal-stop-index="93">
                    <left>
                        <binary-operation-expression start-index="62" stop-index="72" literal-stop-index="73">
                            <left>
                                <column name="user_id" start-index="62" stop-index="68" />
                            </left>
                            <operator>=</operator>
                            <right>
                                <literal-expression value="12" start-index="72" stop-index="73" />
                                <parameter-marker-expression parameter-index="0" start-index="72" stop-index="72" />
                            </right>
                        </binary-operation-expression>
                    </left>
                    <operator>AND</operator>
                    <right>
                        <binary-operation-expression start-index="78" stop-index="89" literal-start-index="79" literal-stop-index="93">
                            <left>
                                <column name="order_id" start-index="78" stop-index="85" literal-start-index="79" literal-stop-index="86" />
                            </left>
                            <operator>=</operator>
                            <right>
                                <literal-expression value="1000" start-index="90" stop-index="93" />
                                <parameter-marker-expression parameter-index="1" start-index="89" stop-index="89" />
                            </right>
                        </binary-operation-expression>
                    </right>
                </binary-operation-expression>
            </expr>
        </where>
    </select>

    <select sql-case-id="select_with_interval_function" parameters="12, 1000">
        <from>
            <simple-table name="t_order" start-index="45" stop-index="51" />
        </from>
        <projections start-index="7" stop-index="38">
            <expression-projection text="INTERVAL(status,1,5)" alias="func_status" start-index="7" stop-index="38">
                <expr>
                    <function function-name="INTERVAL" alias="func_status" start-index="7" stop-index="26" text="INTERVAL(status,1,5)" >
                        <parameter>
                            <column name="status" start-index="16" stop-index="21" />
                        </parameter>
                        <parameter>
                            <literal-expression value="1" start-index="23" stop-index="23" />
                        </parameter>
                        <parameter>
                            <literal-expression value="5" start-index="25" stop-index="25" />
                        </parameter>
                    </function>
                </expr>
            </expression-projection>
        </projections>
        <where start-index="53" stop-index="86" literal-stop-index="90">
            <expr>
                <binary-operation-expression start-index="59" stop-index="86" literal-stop-index="90">
                    <left>
                        <binary-operation-expression start-index="59" stop-index="69" literal-stop-index="70">
                            <left>
                                <column name="user_id" start-index="59" stop-index="65" />
                            </left>
                            <operator>=</operator>
                            <right>
                                <literal-expression value="12" start-index="69" stop-index="70" />
                                <parameter-marker-expression parameter-index="0" start-index="69" stop-index="69" />
                            </right>
                        </binary-operation-expression>
                    </left>
                    <operator>AND</operator>
                    <right>
                        <binary-operation-expression start-index="75" stop-index="86" literal-start-index="76" literal-stop-index="90">
                            <left>
                                <column name="order_id" start-index="75" stop-index="82" literal-start-index="76" literal-stop-index="83" />
                            </left>
                            <operator>=</operator>
                            <right>
                                <literal-expression value="1000" start-index="87" stop-index="90" />
                                <parameter-marker-expression parameter-index="1" start-index="86" stop-index="86" />
                            </right>
                        </binary-operation-expression>
                    </right>
                </binary-operation-expression>
            </expr>
        </where>
    </select>

    <select sql-case-id="select_with_left_function">
        <from>
            <simple-table name="t_order_item" start-index="44" stop-index="55" />
        </from>
        <projections start-index="7" stop-index="37">
            <expression-projection text="CONCAT(LEFT(status, 7), 'test')" start-index="7" stop-index="37">
                <expr>
                    <function function-name="CONCAT" start-index="7" stop-index="37" text="CONCAT(LEFT(status, 7), 'test')">
                        <parameter>
                            <function function-name="LEFT" start-index="14" stop-index="28" text="LEFT(status, 7)">
                                <parameter>
                                    <column name="status" start-index="19" stop-index="24" />
                                </parameter>
                                <parameter>
                                    <literal-expression value="7" start-index="27" stop-index="27" />
                                </parameter>
                            </function>
                        </parameter>
                        <parameter>
                            <literal-expression value="test" start-index="31" stop-index="36" />
                        </parameter>
                    </function>
                </expr>
            </expression-projection>
        </projections>
        <where start-index="57" stop-index="74">
            <expr>
                <binary-operation-expression start-index="63" stop-index="74">
                    <left>
                        <column name="user_id" start-index="63" stop-index="69" />
                    </left>
                    <operator>=</operator>
                    <right>
                        <literal-expression value="10" start-index="73" stop-index="74" />
                    </right>
                </binary-operation-expression>
            </expr>
        </where>
    </select>

    <select sql-case-id="select_database">
        <projections start-index="7" stop-index="16">
            <expression-projection text="DATABASE()" start-index="7" stop-index="16">
                <expr>
                    <function function-name="DATABASE" start-index="7" stop-index="16" text="DATABASE()" />
                </expr>
            </expression-projection>
        </projections>
    </select>

    <select sql-case-id="select_with_mod_function">
        <from>
            <simple-table name="t_order" start-index="14" stop-index="20" />
        </from>
        <projections start-index="7" stop-index="7">
            <shorthand-projection start-index="7" stop-index="7" />
        </projections>
        <where start-index="22" stop-index="47">
            <expr>
                <binary-operation-expression start-index="28" stop-index="47">
                    <left>
                        <function function-name="MOD" start-index="28" stop-index="43" text="MOD(order_id, 1)">
                            <parameter>
                                <column name="order_id" start-index="32" stop-index="39" />
                            </parameter>
                            <parameter>
                                <literal-expression value="1" start-index="42" stop-index="42" />
                            </parameter>
                        </function>
                    </left>
                    <operator>=</operator>
                    <right>
                        <literal-expression value="1" start-index="47" stop-index="47" />
                    </right>
                </binary-operation-expression>
            </expr>
        </where>
    </select>

    <select sql-case-id="select_with_date_format_function">
        <from>
            <simple-table name="t_order" start-index="14" stop-index="20" />
        </from>
        <projections start-index="7" stop-index="7">
            <shorthand-projection start-index="7" stop-index="7" />
        </projections>
        <where start-index="22" stop-index="79">
            <expr>
                <binary-operation-expression start-index="28" stop-index="79">
                    <left>
                        <function function-name="DATE_FORMAT" start-index="28" stop-index="64" text="DATE_FORMAT(current_date, '%Y-%m-%d')">
                            <parameter>
                                <function function-name="current_date" start-index="40" stop-index="51" text="current_date" />
                            </parameter>
                            <parameter>
                                <literal-expression value="%Y-%m-%d" start-index="54" stop-index="63" />
                            </parameter>
                        </function>
                    </left>
                    <operator>=</operator>
                    <right>
                        <literal-expression value="2019-12-18" start-index="68" stop-index="79" />
                    </right>
                </binary-operation-expression>
            </expr>
        </where>
    </select>

    <select sql-case-id="select_with_spatial_function">
        <from>
            <simple-table name="t_order" start-index="14" stop-index="20" />
        </from>
        <projections start-index="7" stop-index="7">
            <shorthand-projection start-index="7" stop-index="7" />
        </projections>
        <where start-index="22" stop-index="106">
            <expr>
                <binary-operation-expression start-index="28" stop-index="106">
                    <left>
                        <function function-name="ST_DISTANCE_SPHERE" start-index="28" stop-index="101" text="ST_DISTANCE_SPHERE(POINT(113.358772, 23.1273723), POINT(user_id,order_id))">
                            <parameter>
                                <function function-name="POINT" start-index="47" stop-index="75" text="POINT(113.358772, 23.1273723)">
                                    <parameter>
                                        <literal-expression value="113.358772" start-index="53" stop-index="62" />
                                    </parameter>
                                    <parameter>
                                        <literal-expression value="23.1273723" start-index="65" stop-index="74" />
                                    </parameter>
                                </function>
                            </parameter>
                            <parameter>
                                <function function-name="POINT" start-index="78" stop-index="100" text="POINT(user_id,order_id)">
                                    <parameter>
                                        <column name="user_id" start-index="84" stop-index="90" />
                                    </parameter>
                                    <parameter>
                                        <column name="order_id" start-index="92" stop-index="99" />
                                    </parameter>
                                </function>
                            </parameter>
                        </function>
                    </left>
                    <operator>!=</operator>
                    <right>
                        <literal-expression value="0" start-index="106" stop-index="106" />
                    </right>
                </binary-operation-expression>
            </expr>
        </where>
    </select>

    <select sql-case-id="select_current_user">
        <projections start-index="7" stop-index="18">
            <expression-projection text="CURRENT_USER" start-index="7" stop-index="18" />
        </projections>
    </select>

    <select sql-case-id="select_with_match_against" parameters="'hello', 10">
        <from>
            <simple-table name="t_order_item" start-index="14" stop-index="25" />
        </from>
        <projections start-index="7" stop-index="7">
            <shorthand-projection start-index="7" stop-index="7" />
        </projections>
        <where start-index="27" stop-index="116" literal-stop-index="123">
            <expr>
                <binary-operation-expression start-index="33" stop-index="116" literal-stop-index="123">
                    <left>
                        <common-expression text="MATCH(t_order_item.description) AGAINST (? IN NATURAL LANGUAGE MODE)" literal-text="MATCH(t_order_item.description) AGAINST ('hello' IN NATURAL LANGUAGE MODE)" start-index="33" stop-index="100" literal-stop-index="106" />
                    </left>
                    <operator>AND</operator>
                    <right>
                        <binary-operation-expression start-index="106" stop-index="116" literal-start-index="112" literal-stop-index="123">
                            <left>
                                <column name="user_id" start-index="106" stop-index="112" literal-start-index="112" literal-stop-index="118" />
                            </left>
                            <operator>=</operator>
                            <right>
                                <literal-expression value="10" start-index="122" stop-index="123" />
                                <parameter-marker-expression parameter-index="1" start-index="116" stop-index="116" />
                            </right>
                        </binary-operation-expression>
                    </right>
                </binary-operation-expression>
            </expr>
        </where>
    </select>

    <select sql-case-id="select_with_json_separator">
        <from>
            <simple-table name="tb_content_json" start-index="82" stop-index="98" alias="b" />
        </from>
        <projections start-index="7" stop-index="75">
            <expression-projection text="content_json->>'$.nation'" start-index="7" stop-index="41" alias="nation" />
            <expression-projection text="content_json->>'$.title'" start-index="43" stop-index="75" alias="title" />
        </projections>
        <where start-index="100" stop-index="119">
            <expr>
                <binary-operation-expression start-index="106" stop-index="119">
                    <left>
                        <column name="content_id" start-index="106" stop-index="117">
                            <owner name="b" start-index="106" stop-index="106" />
                        </column>
                    </left>
                    <operator>=</operator>
                    <right>
                        <literal-expression value="1" start-index="119" stop-index="119" />
                    </right>
                </binary-operation-expression>
            </expr>
        </where>
    </select>

    <select sql-case-id="select_with_json_value_return_type">
        <from>
            <simple-table name="t_order" start-index="14" stop-index="20" />
        </from>
        <projections start-index="7" stop-index="7">
            <shorthand-projection start-index="7" stop-index="7" />
        </projections>
        <where start-index="22" stop-index="86">
            <expr>
                <binary-operation-expression start-index="28" stop-index="86">
                    <left>
                        <function start-index="28" stop-index="77" function-name="JSON_VALUE" text="JSON_VALUE(items, '$.name' RETURNING VARCHAR(100))">
                            <parameter>
                                <column name="items" start-index="39" stop-index="43" />
                            </parameter>
                            <parameter>
                                <common-expression text="'$.name' RETURNING VARCHAR(100)" start-index="46" stop-index="76" />
                            </parameter>
                        </function>
                    </left>
                    <operator>=</operator>
                    <right>
                        <literal-expression value="jack" start-index="81" stop-index="86" />
                    </right>
                </binary-operation-expression>
            </expr>
        </where>
    </select>

    <select sql-case-id="select_with_convert_function">
        <from>
            <simple-table name="t_order" start-index="70" stop-index="76" />
        </from>
        <projections start-index="7" stop-index="63">
            <expression-projection text="CONVERT(SUBSTRING(content, 5) , SIGNED)" alias="signed_content" start-index="7" stop-index="63">
                <expr>
                    <function function-name="CONVERT" start-index="7" stop-index="45" text="CONVERT(SUBSTRING(content, 5) , SIGNED)" />
                </expr>
            </expression-projection>
        </projections>
        <where start-index="78" stop-index="95">
            <expr>
                <binary-operation-expression start-index="84" stop-index="95">
                    <left>
                        <column name="order_id" start-index="84" stop-index="91" />
                    </left>
                    <operator>=</operator>
                    <right>
                        <literal-expression value="1" start-index="95" stop-index="95" />
                    </right>
                </binary-operation-expression>
            </expr>
        </where>
    </select>

    <select sql-case-id="select_with_json_extract">
        <from>
            <simple-table name="tb_content_json" start-index="70" stop-index="84" />
        </from>
        <projections start-index="7" stop-index="63">
            <expression-projection text="content_json::json->'title'" start-index="7" stop-index="33" />
            <expression-projection text="content_json::json->'nation'" start-index="36" stop-index="63" />
        </projections>
        <where start-index="86" stop-index="105">
            <expr>
                <binary-operation-expression start-index="92" stop-index="105">
                    <left>
                        <column name="content_id" start-index="92" stop-index="101" />
                    </left>
                    <operator>=</operator>
                    <right>
                        <literal-expression value="1" start-index="105" stop-index="105" />
                    </right>
                </binary-operation-expression>
            </expr>
        </where>
    </select>

    <select sql-case-id="select_with_json_extract_text">
        <from>
            <simple-table name="tb_content_json" start-index="14" stop-index="28" />
        </from>
        <projections start-index="7" stop-index="7">
            <shorthand-projection start-index="7" stop-index="7" />
        </projections>
        <where start-index="30" stop-index="72">
            <expr>
                <binary-operation-expression start-index="36" stop-index="72">
                    <left>
                        <common-expression literal-text="content_json::json->>'nation'" start-index="36" stop-index="64" />
                    </left>
                    <operator>=</operator>
                    <right>
                        <literal-expression value="CHINA" start-index="66" stop-index="72" />
                    </right>
                </binary-operation-expression>
            </expr>
        </where>
    </select>

    <select sql-case-id="select_with_json_path_extract">
        <from>
            <simple-table name="tb_content_json" start-index="46" stop-index="60" />
        </from>
        <projections start-index="7" stop-index="39">
            <expression-projection text="content_json::json#>'{keyword,1}'" start-index="7" stop-index="39" />
        </projections>
    </select>

    <select sql-case-id="select_with_json_path_extract_text">
        <from>
            <simple-table name="tb_content_json" start-index="47" stop-index="61" />
        </from>
        <projections start-index="7" stop-index="40">
            <expression-projection text="content_json::json#>>'{keyword,1}'" start-index="7" stop-index="40" />
        </projections>
    </select>

    <select sql-case-id="select_with_jsonb_contain_right">
        <from>
            <simple-table name="tb_content_json" start-index="58" stop-index="72" />
        </from>
        <projections start-index="7" stop-index="51">
            <expression-projection text="content_json::jsonb@>'{&amp;title&amp;:&amp;abc&amp;}'::jsonb" start-index="7" stop-index="51" />
        </projections>
    </select>

    <select sql-case-id="select_with_jsonb_contain_left">
        <from>
            <simple-table name="tb_content_json" start-index="58" stop-index="72" />
        </from>
        <projections start-index="7" stop-index="51">
            <expression-projection text="'{&amp;title&amp;:&amp;abc&amp;}'::jsonb&lt;@content_json::jsonb" start-index="7" stop-index="51" />
        </projections>
    </select>

    <select sql-case-id="select_with_jsonb_contain_top_key">
        <from>
            <simple-table name="tb_content_json" start-index="40" stop-index="54" />
        </from>
        <projections start-index="7" stop-index="33">
            <expression-projection text="content_json::jsonb?'title'" start-index="7" stop-index="33" />
        </projections>
    </select>

    <select sql-case-id="select_with_jsonb_contain_any_top_key">
        <from>
            <simple-table name="tb_content_json" start-index="57" stop-index="71" />
        </from>
        <projections start-index="7" stop-index="50">
            <expression-projection text="content_json::jsonb?|array['title','nation']" start-index="7" stop-index="50" />
        </projections>
    </select>

    <select sql-case-id="select_with_jsonb_contain_all_top_key">
        <from>
            <simple-table name="tb_content_json" start-index="57" stop-index="71" />
        </from>
        <projections start-index="7" stop-index="50">
            <expression-projection text="content_json::jsonb?&amp;array['title','nation']" start-index="7" stop-index="50" />
        </projections>
    </select>

    <select sql-case-id="select_with_jsonb_concat">
        <from>
            <simple-table name="tb_content_json" start-index="56" stop-index="70" />
        </from>
        <projections start-index="7" stop-index="49">
            <expression-projection text="content_json::jsonb||'{&quot;price&quot;:999}'::jsonb" start-index="7" stop-index="49" />
        </projections>
    </select>

    <select sql-case-id="select_with_jsonb_delete">
        <from>
            <simple-table name="tb_content_json" start-index="40" stop-index="54" />
        </from>
        <projections start-index="7" stop-index="33">
            <expression-projection text="content_json::jsonb-'title'" start-index="7" stop-index="33" />
        </projections>
    </select>

    <select sql-case-id="select_with_jsonb_path_delete">
        <from>
            <simple-table name="tb_content_json" start-index="43" stop-index="57" />
        </from>
        <projections start-index="7" stop-index="36">
            <expression-projection text="content_json::jsonb#-'{title}'" start-index="7" stop-index="36" />
        </projections>
    </select>

    <select sql-case-id="select_with_jsonb_path_contain_any_value">
        <from>
            <simple-table name="tb_content_json" start-index="59" stop-index="73" />
        </from>
        <projections start-index="7" stop-index="52">
            <expression-projection text="content_json::jsonb @?'$.keyword[*]?(@==&quot;ss&quot;)'" start-index="7" stop-index="52" />
        </projections>
    </select>

    <select sql-case-id="select_with_jsonb_path_predicate_check">
        <from>
            <simple-table name="tb_content_json" start-index="54" stop-index="68" />
        </from>
        <projections start-index="7" stop-index="47">
            <expression-projection text="content_json::jsonb@@'$.keyword[*]==&quot;ss&quot;'" start-index="7" stop-index="47" />
        </projections>
    </select>

    <select sql-case-id="select_with_assignment_operator">
        <projections start-index="7" stop-index="31">
            <expression-projection text="@rn := 1" start-index="7" stop-index="14" />
            <expression-projection text="@now_code := ''" start-index="17" stop-index="31" />
        </projections>
        <from>
            <simple-table name="t_order" start-index="38" stop-index="44" />
        </from>
    </select>

    <select sql-case-id="select_with_assignment_operator_and_keyword">
        <projections start-index="7" stop-index="29">
            <expression-projection text="@KEY := ''" start-index="7" stop-index="16" />
            <expression-projection text="@num := 123" start-index="19" stop-index="29" />
        </projections>
        <from>
            <simple-table name="t_order" start-index="36" stop-index="42" />
        </from>
    </select>

    <select sql-case-id="select_from_dual" >
        <from>
            <simple-table name="DUAL" start-index="14" stop-index="17" />
        </from>
        <projections start-index="7" stop-index="7">
            <expression-projection text="1" start-index="7" stop-index="7" />
        </projections>
    </select>
    
    <select sql-case-id="select_with_cast_as_signed">
        <from>
            <simple-table name="t_order" start-index="45" stop-index="51" />
        </from>
        <projections start-index="7" stop-index="38">
            <column-projection name="user_id" start-index="7" stop-index="13" />
            <expression-projection text="CAST(order_id AS SIGNED)" start-index="15" stop-index="38">
                <expr>
                    <function function-name="CAST" start-index="15" stop-index="38" text="CAST(order_id AS SIGNED)" >
                        <parameter>
                            <column name="order_id" start-index="20" stop-index="27" />
                        </parameter>
                        <parameter>
                            <data-type value="SIGNED" start-index="32" stop-index="37" />
                        </parameter>
                    </function>
                </expr>
            </expression-projection>
        </projections>
    </select>

    <select sql-case-id="select_with_cast_as_unsigned">
        <from>
            <simple-table name="t_order" start-index="47" stop-index="53" />
        </from>
        <projections start-index="7" stop-index="40">
            <expression-projection text="CAST(order_id AS UNSIGNED)" start-index="7" stop-index="32">
                <expr>
                    <function function-name="CAST" start-index="7" stop-index="32" text="CAST(order_id AS UNSIGNED)" >
                        <parameter>
                            <column name="order_id" start-index="12" stop-index="19" />
                        </parameter>
                        <parameter>
                            <data-type value="UNSIGNED" start-index="24" stop-index="31" />
                        </parameter>
                    </function>
                </expr>
            </expression-projection>
            <column-projection name="user_id" start-index="34" stop-index="40" />
        </projections>
    </select>

    <select sql-case-id="select_with_cast_as_signed_int">
        <from>
            <simple-table name="t_order" start-index="49" stop-index="55" />
        </from>
        <projections start-index="7" stop-index="42">
            <column-projection name="user_id" start-index="7" stop-index="13" />
            <expression-projection text="CAST(order_id AS SIGNED INT)" start-index="15" stop-index="42">
                <expr>
                    <function function-name="CAST" start-index="15" stop-index="42" text="CAST(order_id AS SIGNED INT)" >
                        <parameter>
                            <column name="order_id" start-index="20" stop-index="27" />
                        </parameter>
                        <parameter>
                            <data-type value="SIGNED INT" start-index="32" stop-index="41" />
                        </parameter>
                    </function>
                </expr>
            </expression-projection>
        </projections>
    </select>

    <select sql-case-id="select_with_cast_as_unsigned_int">
        <from>
            <simple-table name="t_order" start-index="51" stop-index="57" />
        </from>
        <projections start-index="7" stop-index="44">
            <expression-projection text="CAST(order_id AS UNSIGNED INT)" start-index="7" stop-index="36">
                <expr>
                    <function function-name="CAST" start-index="7" stop-index="36" text="CAST(order_id AS UNSIGNED INT)" >
                        <parameter>
                            <column name="order_id" start-index="12" stop-index="19" />
                        </parameter>
                        <parameter>
                            <data-type value="UNSIGNED INT" start-index="24" stop-index="35" />
                        </parameter>
                    </function>
                </expr>
            </expression-projection>
            <column-projection name="user_id" start-index="38" stop-index="44" />
        </projections>
    </select>
    
    <select sql-case-id="select_with_cast_as_signed_integer">
        <from>
            <simple-table name="t_order" start-index="53" stop-index="59" />
        </from>
        <projections start-index="7" stop-index="46">
            <column-projection name="user_id" start-index="7" stop-index="13" />
            <expression-projection text="CAST(order_id AS SIGNED INTEGER)" start-index="15" stop-index="46">
                <expr>
                    <function function-name="CAST" start-index="15" stop-index="46" text="CAST(order_id AS SIGNED INTEGER)" >
                        <parameter>
                            <column name="order_id" start-index="20" stop-index="27" />
                        </parameter>
                        <parameter>
                            <data-type value="SIGNED INTEGER" start-index="32" stop-index="45" />
                        </parameter>
                    </function>
                </expr>
            </expression-projection>
        </projections>
    </select>

    <select sql-case-id="select_with_cast_as_unsigned_integer">
        <from>
            <simple-table name="t_order" start-index="55" stop-index="61" />
        </from>
        <projections start-index="7" stop-index="48">
            <expression-projection text="CAST(order_id AS UNSIGNED INTEGER)" start-index="7" stop-index="40">
                <expr>
                    <function function-name="CAST" start-index="7" stop-index="40" text="CAST(order_id AS UNSIGNED INTEGER)" >
                        <parameter>
                            <column name="order_id" start-index="12" stop-index="19" />
                        </parameter>
                        <parameter>
                            <data-type value="UNSIGNED INTEGER" start-index="24" stop-index="39" />
                        </parameter>
                    </function>
                </expr>
            </expression-projection>
            <column-projection name="user_id" start-index="42" stop-index="48" />
        </projections>
    </select>
    
    <select sql-case-id="select_with_simple_table" >
        <projections start-index="7" stop-index="7">
            <shorthand-projection start-index="7" stop-index="7" />
        </projections>
        <from>
            <simple-table name="employees" start-index="14" stop-index="22" />
        </from>
        <where start-index="24" stop-index="47">
            <expr>
                <binary-operation-expression start-index="30" stop-index="47">
                    <left>
                        <column name="department_id" start-index="30" stop-index="42" />
                    </left>
                    <operator>=</operator>
                    <right>
                        <literal-expression value="30" start-index="46" stop-index="47" />
                    </right>
                </binary-operation-expression>
            </expr>
        </where>
        <order-by>
            <column-item name="last_name" start-index="58" stop-index="66" />
        </order-by>
    </select>

    <select sql-case-id="select_with_binding_tables_with_subquery_without_join">
        <from>
            <join-table join-type="COMMA">
                <left>
                    <subquery-table alias="a">
                        <subquery>
                            <select>
                                <projections start-index="127" stop-index="178">
                                    <column-projection name="department_id" start-index="127" stop-index="139" />
                                    <aggregation-projection type="COUNT" alias="num_emp" inner-expression="(*)" start-index="142" stop-index="149" />
                                    <aggregation-projection type="SUM" alias="sal_sum" inner-expression="(salary)" start-index="160" stop-index="170" />
                                </projections>
                                <from>
                                    <simple-table name="employees" start-index="185" stop-index="193" />
                                </from>
                                <group-by>
                                    <column-item name="department_id" start-index="204" stop-index="216" />
                                </group-by>
                            </select>
                        </subquery>
                    </subquery-table>
                </left>
                <right>
                    <subquery-table alias="b">
                        <subquery>
                            <select>
                                <projections start-index="230" stop-index="272">
                                    <aggregation-projection type="COUNT" alias="total_count" inner-expression="(*)" start-index="230" stop-index="237" />
                                    <aggregation-projection type="SUM" alias="total_sal" inner-expression="(salary)" start-index="252" stop-index="262" />
                                </projections>
                                <from>
                                    <simple-table name="employees" start-index="279" stop-index="287" />
                                </from>
                            </select>
                        </subquery>
                    </subquery-table>
                </right>
            </join-table>
        </from>
        <projections start-index="7" stop-index="107">
            <column-projection name="department_id" alias="Department" start-index="7" stop-index="34">
                <owner name="a" start-index="7" stop-index="7" />
            </column-projection>
            <expression-projection text="a.num_emp/b.total_count" alias="%_Employees" start-index="37" stop-index="73" />
            <expression-projection text="a.sal_sum/b.total_sal" alias="%_Salary" start-index="76" stop-index="107" />
        </projections>
        <order-by>
            <column-item name="department_id" start-index="301" stop-index="315">
                <owner name="a" start-index="301" stop-index="301" />
            </column-item>
        </order-by>
    </select>

    <select sql-case-id="select_with_partitioned_table" >
        <projections start-index="7" stop-index="7">
            <shorthand-projection start-index="7" stop-index="7" />
        </projections>
        <from>
            <simple-table name="sales" alias="s" start-index="14" stop-index="46" />
        </from>
        <where start-index="48" stop-index="73">
            <expr>
                <binary-operation-expression start-index="54" stop-index="73">
                    <left>
                        <column name="amount_sold" start-index="54" stop-index="66" >
                            <owner name="s" start-index="54" stop-index="54" />
                        </column>
                    </left>
                    <operator>&gt;</operator>
                    <right>
                        <literal-expression value="1500" start-index="70" stop-index="73" />
                    </right>
                </binary-operation-expression>
            </expr>
        </where>
        <order-by>
            <column-item name="cust_id" start-index="84" stop-index="90" />
            <column-item name="time_id" start-index="93" stop-index="99" />
            <column-item name="channel_id" start-index="102" stop-index="111" />
        </order-by>
    </select>

    <select sql-case-id="select_with_binding_tables_without_join">
        <from>
            <join-table join-type="COMMA">
                <left>
                    <simple-table name="employees" start-index="74" stop-index="82" />
                </left>
                <right>
                    <simple-table name="departments" start-index="85" stop-index="95" />
                </right>
            </join-table>
        </from>
        <projections start-index="7" stop-index="67">
            <column-projection name="last_name" start-index="7" stop-index="15" />
            <column-projection name="job_id" start-index="18" stop-index="23" />
            <column-projection name="department_id" start-index="26" stop-index="50">
                <owner name="departments" start-index="26" stop-index="36" />
            </column-projection>
            <column-projection name="department_name" start-index="53" stop-index="67" />
        </projections>
        <where start-index="97" stop-index="153">
            <expr>
                <binary-operation-expression start-index="103" stop-index="153">
                    <left>
                        <column name="department_id" start-index="103" stop-index="125" >
                            <owner name="employees" start-index="103" stop-index="111" />
                        </column>
                    </left>
                    <operator>=</operator>
                    <right>
                        <column name="department_id" start-index="129" stop-index="153" >
                            <owner name="departments" start-index="129" stop-index="139" />
                        </column>
                    </right>
                </binary-operation-expression>
            </expr>
        </where>
        <order-by>
            <column-item name="last_name" start-index="164" stop-index="172" />
            <column-item name="job_id" start-index="175" stop-index="180" />
        </order-by>
    </select>

    <select sql-case-id="select_with_lateral_clause">
        <from>
            <join-table join-type="COMMA">
                <left>
                    <simple-table name="employees" alias="e" start-index="14" stop-index="24" />
                </left>
                <right>
                    <subquery-table>
                        <subquery>
                            <select>
                                <projections start-index="42" stop-index="42">
                                    <shorthand-projection start-index="42" stop-index="42" />
                                </projections>
                                <from>
                                    <simple-table name="departments" alias="d" start-index="49" stop-index="61" />
                                </from>
                                <where start-index="63" stop-index="101">
                                    <expr>
                                        <binary-operation-expression start-index="69" stop-index="101">
                                            <left>
                                                <column name="department_id" start-index="69" stop-index="83">
                                                    <owner name="e" start-index="69" stop-index="69" />
                                                </column>
                                            </left>
                                            <operator>=</operator>
                                            <right>
                                                <column name="department_id" start-index="87" stop-index="101">
                                                    <owner name="d" start-index="87" stop-index="87" />
                                                </column>
                                            </right>
                                        </binary-operation-expression>
                                    </expr>
                                </where>
                            </select>
                        </subquery>
                    </subquery-table>
                </right>
            </join-table>
        </from>
        <projections start-index="7" stop-index="7">
            <shorthand-projection start-index="7" stop-index="7" />
        </projections>
    </select>

    <select sql-case-id="select_with_containers">
        <from>
            <simple-table name="employees" start-index="25" stop-index="33" />
        </from>
        <projections start-index="7" stop-index="7">
            <shorthand-projection start-index="7" stop-index="7" />
        </projections>
    </select>

    <select sql-case-id="select_with_hierarchical_connect_by">
        <from>
            <simple-table name="employees" start-index="47" stop-index="55" />
        </from>
        <projections start-index="7" stop-index="40">
            <column-projection name="last_name" start-index="7" stop-index="15" />
            <column-projection name="employee_id" start-index="18" stop-index="28" />
            <column-projection name="manager_id" start-index="31" stop-index="40" />
        </projections>
        <order-by>
            <column-item name="last_name" start-index="102" stop-index="110" />
        </order-by>
    </select>

    <select sql-case-id="select_current_date_function_with_shorthand_regular_function">
        <projections start-index="7" stop-index="7">
            <shorthand-projection start-index="7" stop-index="7" />
        </projections>
        <from>
            <simple-table name="t_order" start-index="14" stop-index="20" />
        </from>
        <where start-index="22" stop-index="46">
            <expr>
                <binary-operation-expression start-index="28" stop-index="46">
                    <left>
                        <column name="date" start-index="28" stop-index="31" />
                    </left>
                    <right>
                        <function function-name="CURRENT_DATE" start-index="35" stop-index="46" text="CURRENT_DATE" />
                    </right>
                    <operator>=</operator>
                </binary-operation-expression>
            </expr>
        </where>
    </select>

    <select sql-case-id="select_current_date_function_with_complete_regular_function">
        <projections start-index="7" stop-index="7">
            <shorthand-projection start-index="7" stop-index="7" />
        </projections>
        <from>
            <simple-table name="t_order" start-index="14" stop-index="20" />
        </from>
        <where start-index="22" stop-index="48">
            <expr>
                <binary-operation-expression start-index="28" stop-index="48">
                    <left>
                        <column name="date" start-index="28" stop-index="31" />
                    </left>
                    <right>
                        <function function-name="CURRENT_DATE" start-index="35" stop-index="48" text="CURRENT_DATE()" />
                    </right>
                    <operator>=</operator>
                </binary-operation-expression>
            </expr>
        </where>
    </select>

    <select sql-case-id="select_current_time_function_with_shorthand_regular_function">
        <projections start-index="7" stop-index="7">
            <shorthand-projection start-index="7" stop-index="7" />
        </projections>
        <from>
            <simple-table name="t_order" start-index="14" stop-index="20" />
        </from>
        <where start-index="22" stop-index="46">
            <expr>
                <binary-operation-expression start-index="28" stop-index="46">
                    <left>
                        <column name="time" start-index="28" stop-index="31" />
                    </left>
                    <right>
                        <function function-name="CURRENT_TIME" start-index="35" stop-index="46" text="CURRENT_TIME" />
                    </right>
                    <operator>=</operator>
                </binary-operation-expression>
            </expr>
        </where>
    </select>

    <select sql-case-id="select_current_time_function_with_complete_regular_function">
        <projections start-index="7" stop-index="7">
            <shorthand-projection start-index="7" stop-index="7" />
        </projections>
        <from>
            <simple-table name="t_order" start-index="14" stop-index="20" />
        </from>
        <where start-index="22" stop-index="48">
            <expr>
                <binary-operation-expression start-index="28" stop-index="48">
                    <left>
                        <column name="time" start-index="28" stop-index="31" />
                    </left>
                    <right>
                        <function function-name="CURRENT_TIME" start-index="35" stop-index="48" text="CURRENT_TIME()" />
                    </right>
                    <operator>=</operator>
                </binary-operation-expression>
            </expr>
        </where>
    </select>

    <select sql-case-id="select_with_model_partition_dimension">
        <from>
            <simple-table name="sales_view_ref" start-index="35" stop-index="48" />
        </from>
        <projections start-index="7" stop-index="28">
            <column-projection name="country" start-index="7" stop-index="13" />
            <column-projection name="prod" start-index="16" stop-index="19" />
            <column-projection name="year" start-index="22" stop-index="25" />
            <column-projection name="s" start-index="28" stop-index="28" />
        </projections>
        <model start-index="50" stop-index="318">
            <cell-assignment-column name="s" start-index="182" stop-index="182" />
            <cell-assignment-column name="s" start-index="265" stop-index="265" />
        </model>
        <order-by>
            <column-item name="country" start-index="329" stop-index="335" />
            <column-item name="prod" start-index="338" stop-index="341" />
            <column-item name="year" start-index="344" stop-index="347" />
        </order-by>
    </select>

    <select sql-case-id="select_with_model_dimension">
        <from>
            <subquery-table>
                <subquery>
                    <select>
                        <from start-index="81" stop-index="94">
                            <simple-table name="sales_view_ref" start-index="81" stop-index="94" />
                        </from>
                        <projections start-index="46" stop-index="74">
                            <column-projection name="country" start-index="46" stop-index="52" />
                            <column-projection name="year" start-index="55" stop-index="58" />
                            <aggregation-projection type="SUM" alias="sale" inner-expression="(sale)" start-index="61" stop-index="69" />
                        </projections>
                        <group-by>
                            <column-item name="country" start-index="105" stop-index="111" />
                            <column-item name="year" start-index="114" stop-index="117" />
                        </group-by>
                    </select>
                </subquery>
            </subquery-table>
        </from>
        <projections start-index="7" stop-index="31">
            <column-projection name="country" start-index="7" stop-index="13" />
            <column-projection name="year" start-index="16" stop-index="19" />
            <column-projection name="sale" start-index="22" stop-index="25" />
            <column-projection name="csum" start-index="28" stop-index="31" />
        </projections>
        <model start-index="120" stop-index="279">
            <cell-assignment-column name="csum" start-index="186" stop-index="189" />
        </model>
        <order-by>
            <column-item name="country" start-index="290" stop-index="296" />
            <column-item name="year" start-index="299" stop-index="302" />
        </order-by>
    </select>

    <select sql-case-id="select_with_model_with_single_column_for_loop">
        <from>
            <simple-table name="sales_view" start-index="78" stop-index="87" />
        </from>
        <projections start-index="7" stop-index="71">
            <expression-projection text="SUBSTR(country,1,20)" alias="country" start-index="7" stop-index="34" />
            <expression-projection text="SUBSTR(prod,1,15)" alias="prod" start-index="37" stop-index="58" />
            <column-projection name="year" start-index="61" stop-index="64" />
            <column-projection name="sales" start-index="67" stop-index="71" />
        </projections>
        <where start-index="89" stop-index="109">
            <expr>
                <binary-operation-expression start-index="95" stop-index="109">
                    <left>
                        <column name="country" start-index="95" stop-index="101" />
                    </left>
                    <operator>=</operator>
                    <right>
                        <literal-expression value="Italy" start-index="103" stop-index="109" />
                    </right>
                </binary-operation-expression>
            </expr>
        </where>
        <model start-index="111" stop-index="302">
            <cell-assignment-column name="sales" start-index="215" stop-index="219" />
            <cell-assignment-column name="prod" start-index="225" stop-index="228" />
        </model>
        <order-by>
            <column-item name="country" start-index="313" stop-index="319" />
            <column-item name="prod" start-index="322" stop-index="325" />
            <column-item name="year" start-index="328" stop-index="331" />
        </order-by>
    </select>

    <select sql-case-id="select_with_model_with_reference_model">
        <from>
            <simple-table name="sales_view" start-index="72" stop-index="81" />
        </from>
        <projections start-index="7" stop-index="65">
            <expression-projection text="SUBSTR(country,1,20)" alias="country" start-index="7" stop-index="34" />
            <column-projection name="year" start-index="37" stop-index="40" />
            <column-projection name="localsales" start-index="43" stop-index="52" />
            <column-projection name="dollarsales" start-index="55" stop-index="65" />
        </projections>
        <where start-index="83" stop-index="119">
            <expr>
                <in-expression start-index="89" stop-index="119">
                    <not>false</not>
                    <left>
                        <column name="country" start-index="89" stop-index="95" />
                    </left>
                    <right>
                        <list-expression start-index="100" stop-index="119">
                            <items>
                                <literal-expression value="Canada" start-index="101" stop-index="108" />
                            </items>
                            <items>
                                <literal-expression value="Brazil" start-index="111" stop-index="118" />
                            </items>
                        </list-expression>
                    </right>
                </in-expression>
            </expr>
        </where>
        <group-by>
            <column-item name="country" start-index="130" stop-index="136" />
            <column-item name="year" start-index="139" stop-index="142" />
        </group-by>
        <model start-index="144" stop-index="713">
            <reference-model-select>
                <from>
                    <simple-table name="dollar_conv" start-index="239" stop-index="249" />
                </from>
                <projections start-index="205" stop-index="232">
                    <column-projection name="country" start-index="205" stop-index="211" />
                    <column-projection name="exchange_rate" alias="er" start-index="214" stop-index="232" />
                </projections>
            </reference-model-select>
            <cell-assignment-column name="localsales" start-index="424" stop-index="433" />
            <cell-assignment-column name="dollarsales" start-index="486" stop-index="496" />
            <cell-assignment-column name="localsales" start-index="578" stop-index="587" />
            <cell-assignment-column name="dollarsales" start-index="640" stop-index="650" />
        </model>
    </select>

    <select sql-case-id="select_with_model_with_order_by">
        <from>
            <simple-table name="sales_view" start-index="24" stop-index="33" />
        </from>
        <projections start-index="7" stop-index="17">
            <column-projection name="year" start-index="7" stop-index="10" />
            <column-projection name="sales" start-index="13" stop-index="17" />
        </projections>
        <where start-index="35" stop-index="73">
            <expr>
                <binary-operation-expression start-index="41" stop-index="73">
                    <left>
                        <binary-operation-expression start-index="41" stop-index="55">
                            <left>
                                <column name="country" start-index="41" stop-index="47" />
                            </left>
                            <operator>=</operator>
                            <right>
                                <literal-expression value="Italy" start-index="49" stop-index="55" />
                            </right>
                        </binary-operation-expression>
                    </left>
                    <operator>AND</operator>
                    <right>
                        <binary-operation-expression start-index="61" stop-index="73">
                            <left>
                                <column name="prod" start-index="61" stop-index="64" />
                            </left>
                            <operator>=</operator>
                            <right>
                                <literal-expression value="Bounce" start-index="66" stop-index="73" />
                            </right>
                        </binary-operation-expression>
                    </right>
                </binary-operation-expression>
            </expr>
        </where>
        <model start-index="75" stop-index="196">
            <cell-assignment-column name="sales" start-index="147" stop-index="151" />
            <order-by>
                <column-item name="year" order-direction="DESC" start-index="167" stop-index="170" />
            </order-by>
        </model>
        <order-by>
            <column-item name="year" start-index="207" stop-index="210" />
        </order-by>
    </select>

    <select sql-case-id="select_with_model_with_multi_column_for_loop">
        <from>
            <simple-table name="sales_view" start-index="38" stop-index="47" />
        </from>
        <projections start-index="7" stop-index="31">
            <column-projection name="country" start-index="7" stop-index="13" />
            <column-projection name="product" start-index="16" stop-index="22" />
            <column-projection name="year" start-index="25" stop-index="28" />
            <column-projection name="s" start-index="31" stop-index="31" />
        </projections>
        <model start-index="49" stop-index="283">
            <cell-assignment-column name="s" start-index="137" stop-index="137" />
            <cell-assignment-column name="country" start-index="144" stop-index="150" />
            <cell-assignment-column name="product" start-index="153" stop-index="159" />
            <cell-assignment-column name="year" start-index="162" stop-index="165" />
            <cell-assignment-select>
                <from>
                    <simple-table name="sales_view" start-index="222" stop-index="231" />
                </from>
                <projections start-index="188" stop-index="215" distinct-row="true">
                    <expression-projection text="new_country" start-index="188" stop-index="200" />
                    <column-projection name="product" start-index="203" stop-index="209" />
                    <column-projection name="year" start-index="212" stop-index="215" />
                </projections>
                <where start-index="233" stop-index="256">
                    <expr>
                        <binary-operation-expression start-index="239" stop-index="256">
                            <left>
                                <column name="country" start-index="239" stop-index="245" />
                            </left>
                            <operator>=</operator>
                            <right>
                                <literal-expression value="Poland" start-index="249" stop-index="256" />
                            </right>
                        </binary-operation-expression>
                    </expr>
                </where>
            </cell-assignment-select>
        </model>
        <order-by>
            <column-item name="country" start-index="294" stop-index="300" />
            <column-item name="year" start-index="303" stop-index="306" />
            <column-item name="product" start-index="309" stop-index="315" />
        </order-by>
    </select>
    
    <select sql-case-id="select_with_comments">
        <from>
            <simple-table name="t_order" start-index="51" stop-index="57" />
        </from>
        <projections start-index="25" stop-index="25">
            <shorthand-projection start-index="25" stop-index="25" />
        </projections>
        <comment start-index="0" stop-index="17" text="-- begin comments&#x000A;" />
        <comment start-index="32" stop-index="49" text="# middle comments&#x000A;" />
        <comment start-index="60" stop-index="74" text="-- end comments" />
    </select>

    <select sql-case-id="select_with_model_in">
        <from>
            <subquery-table>
                <subquery>
                    <select>
                        <projections start-index="55" stop-index="107">
                            <expression-projection text="1001" alias="order_id_value" start-index="55" stop-index="76" />
                            <expression-projection text="100001" alias="order_item_id_value" start-index="79" stop-index="107" />
                        </projections>
                        <from>
                            <simple-table name="dual" start-index="114" stop-index="117" />
                        </from>
                    </select>
                </subquery>
            </subquery-table>
        </from>
        <projections start-index="7" stop-index="40">
            <column-projection name="order_id_value" start-index="7" stop-index="20" />
            <column-projection name="order_item_id_value" start-index="22" stop-index="40" />
        </projections>
    </select>
    
    <select sql-case-id="select_with_dollar_parameter_for_postgresql" parameters="1, 12" >
        <projections start-index="7" stop-index="14">
            <column-projection name="order_id" start-index="7" stop-index="14" />
        </projections>
        <from>
            <simple-table name="t_order" start-index="21" stop-index="27" />
        </from>
        <where start-index="29" stop-index="80" literal-stop-index="79">
            <expr>
                <binary-operation-expression start-index="35" stop-index="80" literal-stop-index="79">
                    <left>
                        <binary-operation-expression start-index="35" stop-index="64" literal-stop-index="63">
                            <left>
                                <binary-operation-expression start-index="35" stop-index="46">
                                    <left>
                                        <column name="user_id" start-index="35" stop-index="41" />
                                    </left>
                                    <operator>=</operator>
                                    <right>
                                        <parameter-marker-expression parameter-index="1" start-index="45" stop-index="46" />
                                        <literal-expression value="12" start-index="45" stop-index="46" />
                                    </right>
                                </binary-operation-expression>
                            </left>
                            <operator>AND</operator>
                            <right>
                                <binary-operation-expression start-index="52" stop-index="64" literal-stop-index="63">
                                    <left>
                                        <column name="order_id" start-index="52" stop-index="59" />
                                    </left>
                                    <operator>=</operator>
                                    <right>
                                        <parameter-marker-expression parameter-index="0" start-index="63" stop-index="64" literal-stop-index="63" />
                                        <literal-expression value="1" start-index="63" stop-index="63" />
                                    </right>
                                </binary-operation-expression>
                            </right>
                        </binary-operation-expression>
                    </left>
                    <operator>OR</operator>
                    <right>
                        <binary-operation-expression start-index="69" stop-index="80" literal-start-index="68" literal-stop-index="79">
                            <left>
                                <column name="user_id" start-index="69" stop-index="75" literal-start-index="68" literal-stop-index="74" />
                            </left>
                            <operator>=</operator>
                            <right>
                                <parameter-marker-expression parameter-index="1" start-index="79" stop-index="80" literal-start-index="78" literal-stop-index="79" />
                                <literal-expression value="12" start-index="78" stop-index="79" />
                            </right>
                        </binary-operation-expression>
                    </right>
                </binary-operation-expression>
            </expr>
        </where>
    </select>

    <select sql-case-id="select_with_binary_keyword" >
        <projections start-index="7" stop-index="70">
            <!-- TODO parse position function in projection -->
            <expression-projection text="position(binary 'll' in 'hello')" start-index="7" stop-index="38" />
            <expression-projection text="position('a' in binary 'hello')" start-index="40" stop-index="70" />
        </projections>
    </select>

    <select sql-case-id="select_with_schema_name_in_shorthand_projection" parameters="1, 1">
        <from>
            <simple-table name="t_order" start-index="34" stop-index="40" />
        </from>
        <projections start-index="7" stop-index="27">
            <shorthand-projection start-index="7" stop-index="27">
                <owner name="t_order" start-index="19" stop-index="25">
                    <owner name="sharding_db" start-index="7" stop-index="17" />
                </owner>
            </shorthand-projection>
        </projections>
        <where start-index="42" stop-index="75">
            <expr>
                <binary-operation-expression start-index="48" stop-index="75">
                    <left>
                        <binary-operation-expression start-index="48" stop-index="58">
                            <left>
                                <column name="user_id" start-index="48" stop-index="54" />
                            </left>
                            <operator>=</operator>
                            <right>
                                <literal-expression value="1" start-index="58" stop-index="58" />
                                <parameter-marker-expression parameter-index="0" start-index="58" stop-index="58" />
                            </right>
                        </binary-operation-expression>
                    </left>
                    <operator>AND</operator>
                    <right>
                        <binary-operation-expression start-index="64" stop-index="75">
                            <left>
                                <column name="order_id" start-index="64" stop-index="71" />
                            </left>
                            <operator>=</operator>
                            <right>
                                <literal-expression value="1" start-index="75" stop-index="75" />
                                <parameter-marker-expression parameter-index="1" start-index="75" stop-index="75" />
                            </right>
                        </binary-operation-expression>
                    </right>
                </binary-operation-expression>
            </expr>
        </where>
    </select>

    <select sql-case-id="select_with_schema_name_in_column_projection" parameters="1, 1">
        <from>
            <simple-table name="t_order" start-index="41" stop-index="47" />
        </from>
        <projections start-index="7" stop-index="34">
            <column-projection name="order_id" start-index="7" stop-index="34">
                <owner name="t_order" start-index="19" stop-index="25">
                    <owner name="sharding_db" start-index="7" stop-index="17" />
                </owner>
            </column-projection>
        </projections>
        <where start-index="49" stop-index="82">
            <expr>
                <binary-operation-expression start-index="55" stop-index="82">
                    <left>
                        <binary-operation-expression start-index="55" stop-index="65">
                            <left>
                                <column name="user_id" start-index="55" stop-index="61" />
                            </left>
                            <operator>=</operator>
                            <right>
                                <literal-expression value="1" start-index="65" stop-index="65" />
                                <parameter-marker-expression parameter-index="0" start-index="65" stop-index="65" />
                            </right>
                        </binary-operation-expression>
                    </left>
                    <operator>AND</operator>
                    <right>
                        <binary-operation-expression start-index="71" stop-index="82">
                            <left>
                                <column name="order_id" start-index="71" stop-index="78" />
                            </left>
                            <operator>=</operator>
                            <right>
                                <literal-expression value="1" start-index="82" stop-index="82" />
                                <parameter-marker-expression parameter-index="1" start-index="82" stop-index="82" />
                            </right>
                        </binary-operation-expression>
                    </right>
                </binary-operation-expression>
            </expr>
        </where>
    </select>

    <select sql-case-id="select_with_schema_name_in_table" parameters="1, 1">
        <from>
            <simple-table name="t_order" start-index="21" stop-index="34">
                <owner name="public" start-index="21" stop-index="26" />
            </simple-table>
        </from>
        <projections start-index="7" stop-index="14">
            <column-projection name="order_id" start-index="7" stop-index="14" />
        </projections>
        <where start-index="36" stop-index="69">
            <expr>
                <binary-operation-expression start-index="42" stop-index="69">
                    <left>
                        <binary-operation-expression start-index="42" stop-index="52">
                            <left>
                                <column name="user_id" start-index="42" stop-index="48" />
                            </left>
                            <operator>=</operator>
                            <right>
                                <literal-expression value="1" start-index="52" stop-index="52" />
                                <parameter-marker-expression parameter-index="0" start-index="52" stop-index="52" />
                            </right>
                        </binary-operation-expression>
                    </left>
                    <operator>AND</operator>
                    <right>
                        <binary-operation-expression start-index="58" stop-index="69">
                            <left>
                                <column name="order_id" start-index="58" stop-index="65" />
                            </left>
                            <operator>=</operator>
                            <right>
                                <literal-expression value="1" start-index="69" stop-index="69" />
                                <parameter-marker-expression parameter-index="1" start-index="69" stop-index="69" />
                            </right>
                        </binary-operation-expression>
                    </right>
                </binary-operation-expression>
            </expr>
        </where>
    </select>

    <select sql-case-id="select_with_database_name_and_schema_name_in_table" parameters="1, 1">
        <from>
            <simple-table name="t_order" start-index="21" stop-index="46">
                <owner name="public" start-index="33" stop-index="38">
                    <owner name="sharding_db" start-index="21" stop-index="31" />
                </owner>
            </simple-table>
        </from>
        <projections start-index="7" stop-index="14">
            <column-projection name="order_id" start-index="7" stop-index="14" />
        </projections>
        <where start-index="48" stop-index="81">
            <expr>
                <binary-operation-expression start-index="54" stop-index="81">
                    <left>
                        <binary-operation-expression start-index="54" stop-index="64">
                            <left>
                                <column name="user_id" start-index="54" stop-index="60" />
                            </left>
                            <operator>=</operator>
                            <right>
                                <literal-expression value="1" start-index="64" stop-index="64" />
                                <parameter-marker-expression parameter-index="0" start-index="64" stop-index="64" />
                            </right>
                        </binary-operation-expression>
                    </left>
                    <operator>AND</operator>
                    <right>
                        <binary-operation-expression start-index="70" stop-index="81">
                            <left>
                                <column name="order_id" start-index="70" stop-index="77" />
                            </left>
                            <operator>=</operator>
                            <right>
                                <literal-expression value="1" start-index="81" stop-index="81" />
                                <parameter-marker-expression parameter-index="1" start-index="81" stop-index="81" />
                            </right>
                        </binary-operation-expression>
                    </right>
                </binary-operation-expression>
            </expr>
        </where>
    </select>

    <select sql-case-id="select_with_underscore_charset" >
        <projections start-index="7" stop-index="14">
            <column-projection name="_code" start-index="7" stop-index="11" />
            <column-projection name="_a" start-index="13" stop-index="14" />
        </projections>
        <from>
            <simple-table name="t_order" start-index="21" stop-index="27" />
        </from>
    </select>

    <select sql-case-id="select_table_with_capacity_unit_charset">
        <from>
            <simple-table name="T_RATION_INFO" alias="T" start-index="22" stop-index="36" />
        </from>
        <projections start-index="7" stop-index="15">
            <column-projection name="USER_NO" start-index="7" stop-index="15">
                <owner name="T" start-index="7" stop-index="7" />
            </column-projection>>
        </projections>
    </select>

    <select sql-case-id="select_with_character_charset">
        <projections start-index="7" stop-index="24">
            <!--    TODO StringLiteralValue should consider about _binary/_utf8mb4-->
            <expression-projection text="binary'abc" alias="a" start-index="7" stop-index="24" />
        </projections>
    </select>

    <select sql-case-id="select_with_for_xml_clause">
        <from>
            <join-table join-type="INNER">
                <left>
                    <simple-table name="t_order" alias="o" start-index="44" stop-index="52" />
                </left>
                <right>
                    <simple-table name="t_order_item" alias="i" start-index="65" stop-index="78" />
                </right>
                <on-condition>
                    <binary-operation-expression start-index="83" stop-index="103">
                        <left>
                            <column name="user_id" start-index="83" stop-index="91">
                                <owner name="o" start-index="83" stop-index="83" />
                            </column>
                        </left>
                        <operator>=</operator>
                        <right>
                            <column name="user_id" start-index="95" stop-index="103">
                                <owner name="i" start-index="95" stop-index="95" />
                            </column>
                        </right>
                    </binary-operation-expression>
                </on-condition>
            </join-table>
        </from>
        <projections start-index="7" stop-index="37">
            <column-projection name="order_id" start-index="7" stop-index="16">
                <owner name="o" start-index="7" stop-index="7" />
            </column-projection>
            <column-projection name="status" start-index="19" stop-index="26">
                <owner name="o" start-index="19" stop-index="19" />
            </column-projection>
            <column-projection name="item_id" start-index="29" stop-index="37">
                <owner name="i" start-index="29" stop-index="29" />
            </column-projection>
        </projections>
    </select>

    <select sql-case-id="select_with_for_xml_clause_with_directive">
        <from>
            <simple-table name="t_order" start-index="28" stop-index="34" />
        </from>
        <projections start-index="7" stop-index="21">
            <column-projection name="user_id" start-index="7" stop-index="13" />
            <column-projection name="status" start-index="16" stop-index="21" />
        </projections>
        <where start-index="36" stop-index="53">
            <expr>
                <binary-operation-expression start-index="42" stop-index="53">
                    <left>
                        <column name="order_id" start-index="42" stop-index="49" />
                    </left>
                    <operator>=</operator>
                    <right>
                        <literal-expression value="1" start-index="53" stop-index="53" />
                    </right>
                </binary-operation-expression>
            </expr>
        </where>
    </select>

    <select sql-case-id="select_with_for_json_clause">
        <from>
            <simple-table name="t_order" start-index="29" stop-index="35" />
        </from>
        <projections start-index="7" stop-index="22">
            <column-projection name="order_id" start-index="7" stop-index="14" />
            <column-projection name="status" start-index="17" stop-index="22" />
        </projections>
    </select>

    <select sql-case-id="select_with_keyword_target">
        <from>
            <simple-table name="sys_menu" start-index="21" stop-index="30" alias="m" />
        </from>
        <projections start-index="7" stop-index="14">
            <column-projection name="target" start-index="7" stop-index="14">
                <owner name="m" start-index="7" stop-index="7" />
            </column-projection>
        </projections>
    </select>

    <select sql-case-id="select_with_keyword_maxvalue">
        <from>
            <simple-table name="sys_menu" start-index="23" stop-index="32" alias="m" />
        </from>
        <projections start-index="7" stop-index="16">
            <column-projection name="maxvalue" start-index="7" stop-index="16">
                <owner name="m" start-index="7" stop-index="7" />
            </column-projection>
        </projections>
    </select>

    <select sql-case-id="select_with_keyword_priority">
        <from>
            <simple-table name="sys_menu" start-index="23" stop-index="32" alias="m" />
        </from>
        <projections start-index="7" stop-index="16">
            <column-projection name="priority" start-index="7" stop-index="16">
                <owner name="m" start-index="7" stop-index="7" />
            </column-projection>
        </projections>
    </select>

    <select sql-case-id="select_with_xml_namespaces_clause">
        <from>
            <simple-table name="t_order" start-index="97" stop-index="103" />
        </from>
        <projections start-index="41" stop-index="90">
            <column-projection name="order_id" alias="ns1:order_id" start-index="41" stop-index="66" />
            <column-projection name="status" alias="ns1:status" start-index="69" stop-index="90" />
        </projections>
    </select>

    <select sql-case-id="select_with_xml_default_namespaces_clause">
        <from>
            <simple-table name="t_order" start-index="129" stop-index="135" />
        </from>
        <projections start-index="73" stop-index="122">
            <column-projection name="order_id" alias="ns1:order_id" start-index="73" stop-index="98" />
            <column-projection name="status" alias="ns1:status" start-index="101" stop-index="122" />
        </projections>
    </select>

    <select sql-case-id="select_with_mysql_main_and_utc_data_and_so_on">
        <from>
            <simple-table name="test" start-index="55" stop-index="58" />
        </from>
        <projections start-index="7" stop-index="48">
            <column-projection name="MYSQL_MAIN" start-index="7" stop-index="16" />
            <column-projection name="UTC_DATE" start-index="18" stop-index="25" />
            <column-projection name="UTC_TIME" start-index="27" stop-index="34" />
            <column-projection name="UTC_TIMESTAMP" start-index="36" stop-index="48" />
        </projections>
    </select>

    <select sql-case-id="select_with_analytic_function" parameters="1">
        <projections start-index="7" stop-index="94">
            <column-projection name="order_id" start-index="7" stop-index="14" />
            <expression-projection text="ROW_NUMBER () OVER (PARTITION BY user_id ORDER BY order_id DESC)" start-index="17" stop-index="94" alias="row_number">
                <expr>
                    <function function-name="ROW_NUMBER" start-index="17" stop-index="80" text="ROW_NUMBER () OVER (PARTITION BY user_id ORDER BY order_id DESC)" />
                </expr>
            </expression-projection>
        </projections>
        <from>
            <simple-table name="t_order" start-index="101" stop-index="107" />
        </from>
        <where start-index="109" stop-index="126">
            <expr>
                <binary-operation-expression start-index="115" stop-index="126">
                    <left>
                        <column name="order_id" start-index="115" stop-index="122" />
                    </left>
                    <right>
                        <literal-expression value="1" start-index="126" stop-index="126" />
                        <parameter-marker-expression parameter-index="0" start-index="126" stop-index="126" />
                    </right>
                    <operator>=</operator>
                </binary-operation-expression>
            </expr>
        </where>
    </select>

    <select sql-case-id="select_with_listagg_function_start_with_connect_by">
        <projections start-index="7" stop-index="101">
            <expression-projection text="LISTAGG(c.category_name, '/') WITHIN GROUP (ORDER BY LENGTH (c.&quot;level&quot;) DESC)" start-index="7" stop-index="101" alias="category_level" />
        </projections>
        <from>
            <simple-table name="t_product_category" start-index="108" stop-index="127" alias="c" />
        </from>
    </select>

    <select sql-case-id="select_aggregate_percent_rank">
        <projections start-index="7" stop-index="92">
            <expression-projection text="PERCENT_RANK(15000, .05) WITHIN GROUP (ORDER BY salary, commission_pct)" alias="Percent-Rank" start-index="7" stop-index="92" />
        </projections>
        <from>
            <simple-table name="employees" start-index="99" stop-index="107" />
        </from>
    </select>

    <select sql-case-id="select_analytic_percent_rank">
        <projections start-index="7" stop-index="115">
            <column-projection name="department_id" start-index="7" stop-index="19" />
            <column-projection name="last_name" start-index="22" stop-index="30" />
            <column-projection name="salary" start-index="33" stop-index="38" />
            <expression-projection text="PERCENT_RANK() OVER (PARTITION BY department_id ORDER BY salary DESC)" start-index="41" stop-index="115" alias="pr">
                <expr>
                    <function function-name="PERCENT_RANK" start-index="41" stop-index="109" text="PERCENT_RANK() OVER (PARTITION BY department_id ORDER BY salary DESC)" />
                </expr>
            </expression-projection>
        </projections>
        <from>
            <simple-table name="employees" start-index="122" stop-index="130" />
        </from>
        <order-by>
            <column-item name="pr" start-index="141" stop-index="142" />
            <column-item name="salary" start-index="145" stop-index="150" />
            <column-item name="last_name" start-index="153" stop-index="161" />
        </order-by>
    </select>

    <select sql-case-id="select_aggregate_percentile_cont">
        <projections start-index="7" stop-index="91">
            <column-projection name="department_id" start-index="7" stop-index="19" />
            <expression-projection text="PERCENTILE_CONT(0.5) WITHIN GROUP (ORDER BY salary DESC)" alias="Median cont" start-index="22" stop-index="91" />
        </projections>
        <from>
            <simple-table name="employees" start-index="98" stop-index="106" />
        </from>
    </select>

    <select sql-case-id="select_aggregate_percentile_disc">
        <projections start-index="7" stop-index="148">
            <column-projection name="department_id" start-index="7" stop-index="19" />
            <column-projection name="last_name" start-index="22" stop-index="30" />
            <column-projection name="salary" start-index="33" stop-index="38" />
            <expression-projection text="PERCENTILE_DISC(0.5) WITHIN GROUP (ORDER BY salary DESC) OVER (PARTITION BY department_id)" alias="Percentile_Disc" start-index="41" stop-index="148" />
        </projections>
        <from>
            <simple-table name="employees" start-index="155" stop-index="163" />
        </from>
        <where start-index="165" stop-index="195">
            <expr>
                <in-expression start-index="171" stop-index="195">
                    <not>false</not>
                    <left>
                        <column name="department_id" start-index="171" stop-index="183" />
                    </left>
                    <right>
                        <list-expression start-index="188" stop-index="195">
                            <items>
                                <literal-expression value="30" start-index="189" stop-index="190" />
                            </items>
                            <items>
                                <literal-expression value="60" start-index="193" stop-index="194" />
                            </items>
                        </list-expression>
                    </right>
                </in-expression>
            </expr>
        </where>
        <order-by>
            <column-item name="last_name" start-index="206" stop-index="214" />
            <column-item name="salary" start-index="217" stop-index="222" />
            <column-item name="department_id" start-index="225" stop-index="237" />
        </order-by>
    </select>

    <select sql-case-id="select_aggregate_cume_dist">
        <projections start-index="7" stop-index="95">
            <expression-projection text="CUME_DIST(15500, .05) WITHIN GROUP (ORDER BY salary, commission_pct)" alias="Cume-Dist of 15500" start-index="7" stop-index="95" />
        </projections>
        <from>
            <simple-table name="employees" start-index="102" stop-index="110" />
        </from>
    </select>

    <select sql-case-id="select_aggregate_rank">
        <projections start-index="7" stop-index="69">
            <expression-projection text="RANK(15500) WITHIN GROUP (ORDER BY salary DESC)" alias="Rank of 15500" start-index="7" stop-index="69" />
        </projections>
        <from>
            <simple-table name="employees" start-index="76" stop-index="84" />
        </from>
    </select>

    <select sql-case-id="select_rowid">
        <projections start-index="7" stop-index="11">
            <column-projection name="ROWID" start-index="7" stop-index="11" />
        </projections>
        <from>
            <simple-table name="employees" start-index="18" stop-index="26" />
        </from>
        <where start-index="28" stop-index="65">
            <expr>
                <binary-operation-expression start-index="34" stop-index="65">
                    <left>
                        <function function-name="ROWIDTOCHAR" start-index="34" stop-index="51" text="ROWIDTOCHAR(ROWID)">
                            <parameter>
                                <column name="ROWID" start-index="46" stop-index="50" />
                            </parameter>
                        </function>
                    </left>
                    <operator>LIKE</operator>
                    <right>
                        <list-expression start-index="58" stop-index="65">
                            <items>
                                <literal-expression value="%JAAB%" start-index="58" stop-index="65" />
                            </items>
                        </list-expression>
                    </right>
                </binary-operation-expression>
            </expr>
        </where>
        <order-by>
            <column-item name="ROWID" start-index="76" stop-index="80" />
        </order-by>
    </select>

    <select sql-case-id="select_linear_regression_function">
        <projections start-index="7" stop-index="465">
            <column-projection name="job_id" start-index="7" stop-index="12" />
            <column-projection name="employee_id" start-index="15" stop-index="28" alias="ID" />
            <column-projection name="salary" start-index="31" stop-index="36" />
            <expression-projection text="REGR_SLOPE(SYSDATE-hire_date, salary) OVER (PARTITION BY job_id)" start-index="39" stop-index="108" alias="slope" />
            <expression-projection text="REGR_INTERCEPT(SYSDATE-hire_date, salary) OVER (PARTITION BY job_id)" start-index="111" stop-index="185" alias="intcpt" />
            <expression-projection text="REGR_R2(SYSDATE-hire_date, salary) OVER (PARTITION BY job_id)" start-index="188" stop-index="253" alias="rsqr" />
            <expression-projection text="REGR_COUNT(SYSDATE-hire_date, salary) OVER (PARTITION BY job_id)" start-index="256" stop-index="325" alias="count" />
            <expression-projection text="REGR_AVGX(SYSDATE-hire_date, salary) OVER (PARTITION BY job_id)" start-index="328" stop-index="395" alias="avgx" />
            <expression-projection text="REGR_AVGY(SYSDATE-hire_date, salary) OVER (PARTITION BY job_id)" start-index="398" stop-index="465" alias="avgy" />
        </projections>
        <from>
            <simple-table name="employees" start-index="472" stop-index="480" />
        </from>
        <where start-index="482" stop-index="512">
            <expr>
                <in-expression start-index="488" stop-index="512">
                    <left>
                        <column name="department_id" start-index="488" stop-index="500" />
                    </left>
                    <right>
                        <list-expression start-index="505" stop-index="512">
                            <items>
                                <literal-expression value="50" start-index="506" stop-index="507" />
                            </items>
                            <items>
                                <literal-expression value="80" start-index="510" stop-index="511" />
                            </items>
                        </list-expression>
                    </right>
                </in-expression>
            </expr>
        </where>
        <order-by>
            <column-item name="job_id" start-index="523" stop-index="528" />
            <column-item name="employee_id" start-index="531" stop-index="541" />
        </order-by>
    </select>

    <select sql-case-id="select_lpad_function">
        <projections start-index="7" stop-index="43">
            <expression-projection text="LPAD('Page 1',15,'*.')" alias="LPAD example" start-index="7" stop-index="43" />
        </projections>
        <from>
            <simple-table name="DUAL" start-index="50" stop-index="53" />
        </from>
    </select>

    <select sql-case-id="select_to_char_function">
        <projections start-index="7" stop-index="60">
            <expression-projection text="TO_CHAR(ts_col, 'DD-MON-YYYY HH24:MI:SSxFF')" alias="ts_col" start-index="7" stop-index="60" />
        </projections>
        <from>
            <simple-table name="date_tab" start-index="67" stop-index="74" />
        </from>
        <order-by>
            <column-item name="ts_col" start-index="85" stop-index="90" />
        </order-by>
    </select>

    <select sql-case-id="select_xmlelement_xmlagg_function">
        <projections start-index="7" stop-index="124">
            <expression-projection text="XMLELEMENT('Department', XMLAGG(XMLELEMENT('Employee', e.job_id||' '||e.last_name) ORDER BY last_name))" alias="Dept_list" start-index="7" stop-index="124" />
        </projections>
        <from>
            <simple-table name="employees" alias="e" start-index="131" stop-index="141" />
        </from>
        <where start-index="143" stop-index="168">
            <expr>
                <binary-operation-expression start-index="149" stop-index="168">
                    <left>
                        <column name="department_id" start-index="149" stop-index="163" >
                            <owner name="e" start-index="149" stop-index="149" />
                        </column>
                    </left>
                    <operator>=</operator>
                    <right>
                        <literal-expression value="30" start-index="167" stop-index="168" />
                    </right>
                </binary-operation-expression>
            </expr>
        </where>
    </select>

    <select sql-case-id="select_xmlcast_function">
        <projections start-index="7" stop-index="48">
            <expression-projection text="XMLCAST(des.COLUMN_VALUE AS VARCHAR2(256))" start-index="7" stop-index="48" />
        </projections>
        <from>
            <simple-table name="purchaseorder" start-index="55" stop-index="67" />
        </from>
    </select>

    <select sql-case-id="select_xmlcolattval_function">
        <projections start-index="7" stop-index="95" >
            <expression-projection text="XMLCOLATTVAL(e.employee_id AS EVALNAME 'ID', e.last_name AS name, e.salary)" alias="Emp Element" start-index="7" stop-index="95" />
        </projections>
        <from>
            <simple-table name="employees" alias="e" start-index="102" stop-index="112" />
        </from>
        <where start-index="114" stop-index="136">
            <expr>
                <binary-operation-expression start-index="120" stop-index="136" >
                    <left>
                        <column name="employee_id" start-index="120" stop-index="130" />
                    </left>
                    <operator>=</operator>
                    <right>
                        <literal-expression value="204" start-index="134" stop-index="136" />
                    </right>
                </binary-operation-expression>
            </expr>
        </where>
    </select>

    <select sql-case-id="select_xmlexists_function">
        <projections start-index="7" stop-index="68">
            <column-projection name="id" start-index="7" stop-index="8" />
            <expression-projection text="XMLEXISTS('//student[@age=20]' PASSING BY VALUE xcol AS x)" start-index="11" stop-index="68" />
        </projections>
        <from>
            <simple-table name="x_table" start-index="75" stop-index="81" />
        </from>
    </select>

    <select sql-case-id="select_xmlforest_function">
        <projections start-index="7" stop-index="78">
            <expression-projection text="XMLFOREST(e.employee_id AS EVALNAME 'ID', e.last_name AS name, e.salary)" start-index="7" stop-index="78" />
        </projections>
        <from>
            <simple-table name="employees" start-index="85" stop-index="95" alias="e" />
        </from>
        <where start-index="97" stop-index="119">
            <expr>
                <binary-operation-expression start-index="103" stop-index="119">
                    <left>
                        <column name="employee_id" start-index="103" stop-index="113" />
                    </left>
                    <operator>=</operator>
                    <right>
                        <literal-expression value="204" start-index="117" stop-index="119" />
                    </right>
                </binary-operation-expression>
            </expr>
        </where>
    </select>

    <select sql-case-id="select_xmlparse_function">
        <projections start-index="7" stop-index="53">
            <expression-projection text="XMLPARSE(DOCUMENT 'DEPTXML' WELLFORMED)" alias="dept" start-index="7" stop-index="53" />
        </projections>
        <from>
            <simple-table name="DUAL" start-index="60" stop-index="63" />
        </from>
    </select>

    <select sql-case-id="select_xmlpi_function">
        <projections start-index="7" stop-index="89">
            <expression-projection text="XMLPI(NAME &quot;Order analysisComp&quot;, 'imported, reconfigured, disassembled')" alias="XMLPI" start-index="11" stop-index="78" />
        </projections>
        <from>
            <simple-table name="DUAL" start-index="96" stop-index="99" />
        </from>
    </select>

    <select sql-case-id="select_xmlquery_function">
        <projections start-index="7" stop-index="95">
            <expression-projection text="XMLQUERY('//student[@age=20]' PASSING BY VALUE xcol AS x RETURNING CONTENT NULL ON EMPTY)" start-index="7" stop-index="95" />
        </projections>
        <from>
            <simple-table name="x_table" start-index="102" stop-index="108" />
        </from>
    </select>

    <select sql-case-id="select_xmlroot_function">
        <projections start-index="7" stop-index="76">
            <expression-projection text="XMLROOT(XMLType('143598'), VERSION '1.0', STANDALONE YES)" alias="XMLROOT" start-index="7" stop-index="76" />
        </projections>
        <from>
            <simple-table name="DUAL" start-index="83" stop-index="86" />
        </from>
    </select>

    <select sql-case-id="select_xmlserialize_function">
        <projections start-index="7" stop-index="98">
            <expression-projection text="XMLSERIALIZE(DOCUMENT c2 AS BLOB ENCODING 'UTF-8' VERSION 'a' IDENT SIZE = 0 SHOW DEFAULT)" start-index="7" stop-index="98" />
        </projections>
        <from>
            <simple-table name="b" start-index="105" stop-index="105" />
        </from>
    </select>

    <select sql-case-id="select_from_xmltable_function">
        <projections start-index="7" stop-index="65">
            <column-projection name="warehouse_name" alias="warehouse" start-index="7" stop-index="30" />
            <column-projection name="Water" start-index="33" stop-index="48">
                <owner name="warehouse2" start-index="33" stop-index="42" />
            </column-projection>
            <column-projection name="Rail" start-index="51" stop-index="65">
                <owner name="warehouse2" start-index="51" stop-index="60" />
            </column-projection>
        </projections>
        <from>
            <xml-table table-name="warehouses" xml-table-function-alias="warehouse2" start-index="76" stop-index="238">
                <xml-table-function function-name="XMLTABLE" text="XMLTABLE('/Warehouse' PASSING warehouses.warehouse_spec COLUMNS &quot;Water&quot; varchar2(6) PATH 'WaterAccess',&quot;Rail&quot; varchar2(6) PATH 'RailAccess')" start-index="88" stop-index="227" />
            </xml-table>
        </from>
    </select>

    <select sql-case-id="select_with_null_keyword_in_projection">
        <projections start-index="7" stop-index="31">
            <expression-projection text="null" alias="order_id" start-index="7" stop-index="22">
                <expr>
                    <literal-expression value="null" start-index="7" stop-index="10" />
                </expr>
            </expression-projection>
            <column-projection name="item_id" start-index="25" stop-index="31" />
        </projections>
        <from>
            <simple-table name="t_order" start-index="38" stop-index="44" />
        </from>
    </select>
    
    <select sql-case-id="select_literal_type_cast_money">
        <projections start-index="7" stop-index="18">
            <expression-projection text="'$99'::money" start-index="7" stop-index="18">
                <expr>
                    <type-cast-expression>
                        <expression>
                            <literal-expression value="$99" start-index="7" stop-index="11" />
                        </expression>
                        <data-type>money</data-type>
                    </type-cast-expression>
                </expr>
            </expression-projection>
        </projections>
    </select>
    
    <select sql-case-id="select_positional_parameter_type_cast_money" parameters="123.00">
        <projections start-index="7" stop-index="15">
            <expression-projection text="$1::money" start-index="7" stop-index="15">
                <expr>
                    <type-cast-expression>
                        <expression>
                            <parameter-marker-expression parameter-index="0" start-index="7" stop-index="8" />
                        </expression>
                        <data-type>money</data-type>
                    </type-cast-expression>
                </expr>
            </expression-projection>
        </projections>
    </select>
    
    <select sql-case-id="select_string_constant_type_cast">
        <projections start-index="7" stop-index="25">
            <expression-projection text="int4 '1'" start-index="7" stop-index="14">
                <expr>
                    <type-cast-expression>
                        <expression>
                            <literal-expression value="1" start-index="12" stop-index="14" />
                        </expression>
                        <data-type>int4</data-type>
                    </type-cast-expression>
                </expr>
            </expression-projection>
            <expression-projection text="money '2'" start-index="17" stop-index="25">
                <expr>
                    <type-cast-expression>
                        <expression>
                            <literal-expression value="2" start-index="23" stop-index="25" />
                        </expression>
                        <data-type>money</data-type>
                    </type-cast-expression>
                </expr>
            </expression-projection>
        </projections>
    </select>
    
    <select sql-case-id="select_constant_with_nested_type_cast">
        <projections start-index="7" stop-index="60">
            <expression-projection text="CAST(MONEY '1' AS VARCHAR)::CHAR(10)::VARCHAR::CHAR(4)" start-index="7" stop-index="60">
                <expr>
                    <type-cast-expression>
                        <expression>
                            <type-cast-expression>
                                <expression>
                                    <type-cast-expression>
                                        <expression>
                                            <type-cast-expression>
                                                <expression>
                                                    <type-cast-expression>
                                                        <expression>
                                                            <literal-expression value="1" start-index="18" stop-index="20" />
                                                        </expression>
                                                        <data-type>MONEY</data-type>
                                                    </type-cast-expression>
                                                </expression>
                                                <data-type>VARCHAR</data-type>
                                            </type-cast-expression>
                                        </expression>
                                        <data-type>CHAR(10)</data-type>
                                    </type-cast-expression>
                                </expression>
                                <data-type>VARCHAR</data-type>
                            </type-cast-expression>
                        </expression>
                        <data-type>CHAR(4)</data-type>
                    </type-cast-expression>
                </expr>
            </expression-projection>
        </projections>
    </select>

    <select sql-case-id="select_projection_with_parameter" parameters="'OK'">
        <projections start-index="7" stop-index="81" literal-stop-index="84">
            <expression-projection text="1" start-index="7" stop-index="13" alias="id">
                <expr>
                    <literal-expression value="1" start-index="7" stop-index="7" />
                </expr>
            </expression-projection>
            <expression-projection text="OK" start-index="16" stop-index="26" literal-stop-index="29" alias="status">
                <expr>
                    <literal-expression value="OK" start-index="16" stop-index="19" />
                </expr>
            </expression-projection>
            <column-projection name="SYSDATE" start-index="29" stop-index="50" literal-start-index="32" literal-stop-index="53" alias="create_time" />
            <expression-projection text="TRUNC(SYSDATE)" start-index="53" stop-index="81" literal-start-index="56" literal-stop-index="84" alias="create_date">
                <expr>
                    <function function-name="TRUNC" start-index="53" stop-index="66" literal-start-index="56" literal-stop-index="69" text="TRUNC(SYSDATE)">
                        <parameter>
                            <column name="SYSDATE" start-index="59" stop-index="65" literal-start-index="62" literal-stop-index="68" />
                        </parameter>
                    </function>
                </expr>
            </expression-projection>
        </projections>
        <from>
            <simple-table name="DUAL" start-index="88" stop-index="91" literal-start-index="91" literal-stop-index="94" />
        </from>
    </select>

    <select sql-case-id="select_with_chinese_comma">
        <projections start-index="7" stop-index="12" >
            <expression-projection text="1" start-index="7" stop-index="7" />
            <expression-projection text="2" start-index="10" stop-index="10" />
            <expression-projection text="3" start-index="12" stop-index="12" />
        </projections>
        <from>
            <simple-table name="DUAL" start-index="19" stop-index="22" />
        </from>
    </select>
    
    <select sql-case-id="select_with_keyword_system" parameters="0">
        <from>
            <simple-table name="vtx_project" start-index="14" stop-index="24" />
        </from>
        <projections start-index="7" stop-index="7">
            <shorthand-projection start-index="7" stop-index="7" />
        </projections>
        <where start-index="26" stop-index="41">
            <expr>
                <binary-operation-expression start-index="32" stop-index="41">
                    <left>
                        <column name="system" start-index="32" stop-index="37"/>
                    </left>
                    <operator>=</operator>
                    <right>
                        <literal-expression value="0" start-index="41" stop-index="41"/>
                        <parameter-marker-expression parameter-index="0" start-index="41" stop-index="41"/>
                    </right>
                </binary-operation-expression>
            </expr>
        </where>
    </select>

    <select sql-case-id="select_with_keyword_groups_and_rank">
        <from>
            <simple-table alias="t" name="t_order" start-index="29" stop-index="37" literal-start-index="29" literal-stop-index="37"/>
        </from>
        <projections distinct-row="false" start-index="7" stop-index="22" literal-start-index="7" literal-stop-index="22">
            <column-projection name="groups" start-index="7" stop-index="14" literal-start-index="7" literal-stop-index="14">
                <owner name="t" start-index="7" stop-index="7" literal-start-index="7" literal-stop-index="7"/>
            </column-projection>
            <column-projection name="rank" start-index="17" stop-index="22" literal-start-index="17" literal-stop-index="22">
                <owner name="t" start-index="17" stop-index="17" literal-start-index="17" literal-stop-index="17"/>
            </column-projection>
        </projections>
    </select>
</sql-parser-test-cases><|MERGE_RESOLUTION|>--- conflicted
+++ resolved
@@ -17,13 +17,6 @@
   -->
 
 <sql-parser-test-cases>
-<<<<<<< HEAD
-    <select sql-case-id="select_global_default_key_buffer_size">
-        <projections start-index="7" stop-index="40">
-            <expression-projection text="@@global.default.`key_buffer_size`" start-index="7" stop-index="40">
-                <expr>
-                    <variable-segment start-index="7" stop-index="40" scope="global" variable="default.`key_buffer_size`" />
-=======
     <select sql-case-id="select_with_hex_function">
         <projections start-index="7" stop-index="50">
             <expression-projection text="HEX(_binary 0x0003 &lt;&lt; (_binary 0x38 | 0x38))" start-index="7" stop-index="50">
@@ -49,14 +42,11 @@
                             </binary-operation-expression>
                         </parameter>
                     </function>
->>>>>>> 9074c559
                 </expr>
             </expression-projection>
         </projections>
     </select>
 
-<<<<<<< HEAD
-=======
     <select sql-case-id="select_distinct_with_grouping_function">
         <from>
             <simple-table name="t1" start-index="24" stop-index="25" />
@@ -180,7 +170,16 @@
         </projections>
     </select>
     
->>>>>>> 9074c559
+    <select sql-case-id="select_global_default_key_buffer_size">
+        <projections start-index="7" stop-index="40">
+            <expression-projection text="@@global.default.`key_buffer_size`" start-index="7" stop-index="40">
+                <expr>
+                    <variable-segment start-index="7" stop-index="40" scope="global" variable="default.`key_buffer_size`" />
+                </expr>
+            </expression-projection>
+        </projections>
+    </select>
+
     <select sql-case-id="select_with_exist_in">
         <projections start-index="7" stop-index="93">
             <expression-projection text="+0 IN(0b111111111111111111111111111111111111111111111111111,rpad(1.0,2048,1),32767.1)" start-index="7" stop-index="93">
