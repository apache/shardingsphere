--- conflicted
+++ resolved
@@ -8027,7 +8027,50 @@
         </where>
     </select>
 
-<<<<<<< HEAD
+    <select sql-case-id="select_with_not_distinct_from">
+        <projections start-index="7" stop-index="7">
+            <shorthand-projection start-index="7" stop-index="7"/>
+        </projections>
+        <from start-index="14" stop-index="29">
+            <simple-table name="#SampleTempTable" start-index="14" stop-index="29"/>
+        </from>
+        <where start-index="31" stop-index="64">
+            <expr>
+                <binary-operation-expression start-index="37" stop-index="64">
+                    <left>
+                        <column name="id" start-index="37" stop-index="38"/>
+                    </left>
+                    <right>
+                        <literal-expression start-index="61" stop-index="64" value="null"/>
+                    </right>
+                    <operator>ISNOTDISTINCTFROM</operator>
+                </binary-operation-expression>
+            </expr>
+        </where>
+    </select>
+
+    <select sql-case-id="select_with_distinct_from">
+        <projections start-index="7" stop-index="7">
+            <shorthand-projection start-index="7" stop-index="7"/>
+        </projections>
+        <from start-index="14" stop-index="29">
+            <simple-table name="#SampleTempTable" start-index="14" stop-index="29"/>
+        </from>
+        <where start-index="31" stop-index="58">
+            <expr>
+                <binary-operation-expression start-index="37" stop-index="58">
+                    <left>
+                        <column name="id" start-index="37" stop-index="38"/>
+                    </left>
+                    <right>
+                        <literal-expression value="17" start-index="57" stop-index="58"/>
+                    </right>
+                    <operator>ISDISTINCTFROM</operator>
+                </binary-operation-expression>
+            </expr>
+        </where>
+    </select>
+
     <select sql-case-id="select_with_database_files">
         <from start-index="108" stop-index="125">
             <simple-table name="database_files" start-index="108" stop-index="125">
@@ -8070,49 +8113,5 @@
                 </expr>
             </expression-projection>
         </projections>
-=======
-    <select sql-case-id="select_with_not_distinct_from">
-        <projections start-index="7" stop-index="7">
-            <shorthand-projection start-index="7" stop-index="7"/>
-        </projections>
-        <from start-index="14" stop-index="29">
-            <simple-table name="#SampleTempTable" start-index="14" stop-index="29"/>
-        </from>
-        <where start-index="31" stop-index="64">
-            <expr>
-                <binary-operation-expression start-index="37" stop-index="64">
-                    <left>
-                        <column name="id" start-index="37" stop-index="38"/>
-                    </left>
-                    <right>
-                        <literal-expression start-index="61" stop-index="64" value="null"/>
-                    </right>
-                    <operator>ISNOTDISTINCTFROM</operator>
-                </binary-operation-expression>
-            </expr>
-        </where>
-    </select>
-
-    <select sql-case-id="select_with_distinct_from">
-        <projections start-index="7" stop-index="7">
-            <shorthand-projection start-index="7" stop-index="7"/>
-        </projections>
-        <from start-index="14" stop-index="29">
-            <simple-table name="#SampleTempTable" start-index="14" stop-index="29"/>
-        </from>
-        <where start-index="31" stop-index="58">
-            <expr>
-                <binary-operation-expression start-index="37" stop-index="58">
-                    <left>
-                        <column name="id" start-index="37" stop-index="38"/>
-                    </left>
-                    <right>
-                        <literal-expression value="17" start-index="57" stop-index="58"/>
-                    </right>
-                    <operator>ISDISTINCTFROM</operator>
-                </binary-operation-expression>
-            </expr>
-        </where>
->>>>>>> ca5e6478
     </select>
 </sql-parser-test-cases>