--- conflicted
+++ resolved
@@ -8175,7 +8175,19 @@
         </where>
     </select>
 
-<<<<<<< HEAD
+    <select sql-case-id="select_with_default_schema">
+        <projections start-index="7" stop-index="44">
+            <column-projection name="has_backup_checksums" start-index="7" stop-index="26"/>
+            <column-projection name="database_name" start-index="29" stop-index="41"/>
+            <shorthand-projection start-index="44" stop-index="44"/>
+        </projections>
+        <from start-index="51" stop-index="65">
+            <simple-table name="backupset" start-index="51" stop-index="65">
+                <owner name="msdb" start-index="51" stop-index="54"/>
+            </simple-table>
+        </from>
+    </select>
+
     <select sql-case-id="select_from_dbms_table">
         <projections start-index="7" stop-index="7">
             <shorthand-projection start-index="7" stop-index="7"/>
@@ -8186,18 +8198,6 @@
                     <owner name="dbms_xplan" start-index="20" stop-index="29"/>
                 </column>
             </collection-table>
-=======
-    <select sql-case-id="select_with_default_schema">
-        <projections start-index="7" stop-index="44">
-            <column-projection name="has_backup_checksums" start-index="7" stop-index="26"/>
-            <column-projection name="database_name" start-index="29" stop-index="41"/>
-            <shorthand-projection start-index="44" stop-index="44"/>
-        </projections>
-        <from start-index="51" stop-index="65">
-            <simple-table name="backupset" start-index="51" stop-index="65">
-                <owner name="msdb" start-index="51" stop-index="54"/>
-            </simple-table>
->>>>>>> 7f7fdf6f
         </from>
     </select>
 </sql-parser-test-cases>