<?xml version="1.0" encoding="UTF-8"?>
<!--
  ~ Licensed to the Apache Software Foundation (ASF) under one or more
  ~ contributor license agreements.  See the NOTICE file distributed with
  ~ this work for additional information regarding copyright ownership.
  ~ The ASF licenses this file to You under the Apache License, Version 2.0
  ~ (the "License"); you may not use this file except in compliance with
  ~ the License.  You may obtain a copy of the License at
  ~
  ~     http://www.apache.org/licenses/LICENSE-2.0
  ~
  ~ Unless required by applicable law or agreed to in writing, software
  ~ distributed under the License is distributed on an "AS IS" BASIS,
  ~ WITHOUT WARRANTIES OR CONDITIONS OF ANY KIND, either express or implied.
  ~ See the License for the specific language governing permissions and
  ~ limitations under the License.
  -->

<sql-parser-test-cases>
    <select sql-case-id="select_position_function">
        <projections start-index="7" stop-index="97">
            <expression-projection text="position(&quot;0&quot; in &quot;baaa&quot; in (1))" start-index="7" stop-index="36">
                <expr>
                    <function start-index="7" stop-index="36" text="position(&quot;0&quot; in &quot;baaa&quot; in (1))" function-name="position">
                        <parameter>
                            <literal-expression start-index="16" stop-index="18" value="0" />
                        </parameter>
                        <parameter>
                            <in-expression start-index="23" stop-index="35">
                                <left>
                                    <literal-expression start-index="23" stop-index="28" value="baaa" />
                                </left>
                                <right>
                                    <list-expression start-index="33" stop-index="35">
                                        <items>
                                            <literal-expression start-index="34" stop-index="34" value="1" />
                                        </items>
                                    </list-expression>
                                </right>
                            </in-expression>
                        </parameter>
                    </function>
                </expr>
            </expression-projection>
            <expression-projection text="position(&quot;0&quot; in &quot;1&quot; in (1,2,3))" start-index="38" stop-index="68">
                <expr>
                    <function start-index="38" stop-index="68" text="position(&quot;0&quot; in &quot;1&quot; in (1,2,3))" function-name="position">
                        <parameter>
                            <literal-expression start-index="47" stop-index="49" value="0" />
                        </parameter>
                        <parameter>
                            <in-expression start-index="54" stop-index="67">
                                <left>
                                    <literal-expression start-index="54" stop-index="56" value="1" />
                                </left>
                                <right>
                                    <list-expression start-index="61" stop-index="67">
                                        <items>
                                            <literal-expression start-index="62" stop-index="62" value="1" />
                                        </items>
                                        <items>
                                            <literal-expression start-index="64" stop-index="64" value="2" />
                                        </items>
                                        <items>
                                            <literal-expression start-index="66" stop-index="66" value="3" />
                                        </items>
                                    </list-expression>
                                </right>
                            </in-expression>
                        </parameter>
                    </function>
                </expr>
            </expression-projection>
            <expression-projection text="position(&quot;sql&quot; in (&quot;mysql&quot;))" start-index="70" stop-index="97">
                <expr>
                    <function start-index="70" stop-index="97" text="position(&quot;sql&quot; in (&quot;mysql&quot;))" function-name="position">
                        <parameter>
                            <literal-expression start-index="79" stop-index="83" value="sql" />
                        </parameter>
                        <parameter>
                            <literal-expression start-index="89" stop-index="95" value="mysql" />
                        </parameter>
                    </function>
                </expr>
            </expression-projection>
        </projections>
    </select>
    
    <select sql-case-id="select_extract_function_with_day_hour">
        <projections start-index="7" stop-index="50">
            <expression-projection text="extract(DAY_HOUR FROM &quot;1999-01-02 10:11:12&quot;)" start-index="7" stop-index="50">
                <expr>
                    <function start-index="7" stop-index="50" text="extract(DAY_HOUR FROM &quot;1999-01-02 10:11:12&quot;)" function-name="extract">
                        <parameter>
                            <literal-expression start-index="15" stop-index="22" value="DAY_HOUR" />
                        </parameter>
                        <parameter>
                            <literal-expression start-index="29" stop-index="49" value="1999-01-02 10:11:12" />
                        </parameter>
                    </function>
                </expr>
            </expression-projection>
        </projections>
    </select>
    
    <select sql-case-id="select_with_latin1">
        <projections start-index="7" stop-index="62">
            <expression-projection text="_latin1'B' collate latin1_bin in (_latin1'a',_latin1'b')" start-index="7" stop-index="62">
                <expr>
                    <in-expression start-index="7" stop-index="62">
                        <left>
                            <collate-expression start-index="7" stop-index="35">
                                <collate-name>
                                    <literal-expression start-index="18" stop-index="35" value="latin1_bin" />
                                </collate-name>
                            </collate-expression>
                        </left>
                        <right>
                            <list-expression start-index="40" stop-index="62">
                                <items>
                                    <literal-expression start-index="41" stop-index="50" value="latin1'a" />
                                </items>
                                <items>
                                    <literal-expression start-index="52" stop-index="61" value="latin1'b" />
                                </items>
                            </list-expression>
                        </right>
                    </in-expression>
                </expr>
            </expression-projection>
        </projections>
    </select>
    
    <select sql-case-id="select_with_default_str">
        <projections start-index="7" stop-index="7">
            <shorthand-projection start-index="7" stop-index="7" />
        </projections>
        <from>
            <simple-table name="t1" start-index="14" stop-index="15" />
        </from>
        <where start-index="17" stop-index="41">
            <expr>
                <binary-operation-expression text="str &lt;&gt; default(str)" start-index="23" stop-index="41">
                    <left>
                        <column name="str" start-index="23" stop-index="25" />
                    </left>
                    <right>
                        <function start-index="30" stop-index="41" text="default(str)" function-name="default">
                            <parameter>
                                <column name="str" start-index="38" stop-index="40" />
                            </parameter>
                        </function>
                    </right>
                    <operator>&lt;&gt;</operator>
                </binary-operation-expression>
            </expr>
        </where>
    </select>
    
    <select sql-case-id="select_subquery_excpet">
        <projections start-index="7" stop-index="7">
            <shorthand-projection start-index="7" stop-index="7" />
        </projections>
        <from>
            <subquery-table alias="a">
                <subquery start-index="14" stop-index="67">
                    <select>
                        <projections start-index="22" stop-index="22">
                            <shorthand-projection start-index="22" stop-index="22" />
                        </projections>
                        <from>
                            <simple-table name="t1" start-index="29" stop-index="30" />
                        </from>
                        <combine combine-type="EXCEPT" start-index="32" stop-index="58">
                            <left>
                                <projections start-index="22" stop-index="22">
                                    <shorthand-projection start-index="22" stop-index="22" />
                                </projections>
                                <from>
                                    <simple-table name="t1" start-index="29" stop-index="30" />
                                </from>
                            </left>
                            <right>
                                <projections start-index="50" stop-index="50">
                                    <shorthand-projection start-index="50" stop-index="50" />
                                </projections>
                                <from>
                                    <simple-table name="t1" start-index="57" stop-index="58" />
                                </from>
                            </right>
                        </combine>
                        <limit start-index="60" stop-index="66">
                            <row-count value="2" start-index="66" stop-index="66" />
                        </limit>
                    </select>
                </subquery>
            </subquery-table>
        </from>
    </select>
    
    <select sql-case-id="select_point_function_with_in">
        <projections start-index="7" stop-index="38">
            <expression-projection alias="res" text="point(1,1) IN ('1',1,'1')" start-index="7" stop-index="38">
                <expr>
                    <in-expression start-index="7" stop-index="31">
                        <left>
                            <function start-index="7" stop-index="16" text="point(1,1)" function-name="point">
                                <parameter>
                                    <literal-expression start-index="13" stop-index="13" value="1" />
                                </parameter>
                                <parameter>
                                    <literal-expression start-index="15" stop-index="15" value="1" />
                                </parameter>
                            </function>
                        </left>
                        <right>
                            <list-expression start-index="21" stop-index="31">
                                <items>
                                    <literal-expression start-index="22" stop-index="24" value="1" />
                                </items>
                                <items>
                                    <literal-expression start-index="26" stop-index="26" value="1" />
                                </items>
                                <items>
                                    <literal-expression start-index="28" stop-index="30" value="1" />
                                </items>
                            </list-expression>
                        </right>
                    </in-expression>
                </expr>
            </expression-projection>
        </projections>
    </select>
    
    <select sql-case-id="select_with_in">
        <projections start-index="7" stop-index="48">
            <column-projection name="b" start-index="7" stop-index="7" />
            <expression-projection text="b IN ('20161213')" start-index="10" stop-index="26">
                <expr>
                    <in-expression start-index="10" stop-index="26">
                        <left>
                            <column name="b" start-index="10" stop-index="10" />
                        </left>
                        <right>
                            <list-expression start-index="15" stop-index="26">
                                <items>
                                    <literal-expression start-index="16" stop-index="25" value="20161213" />
                                </items>
                            </list-expression>
                        </right>
                    </in-expression>
                </expr>
            </expression-projection>
            <expression-projection text="b in ('20161213', 0)" start-index="29" stop-index="48">
                <expr>
                    <in-expression start-index="29" stop-index="48">
                        <left>
                            <column name="b" start-index="29" stop-index="29" />
                        </left>
                        <right>
                            <list-expression start-index="34" stop-index="48">
                                <items>
                                    <literal-expression start-index="35" stop-index="44" value="20161213" />
                                </items>
                                <items>
                                    <literal-expression start-index="47" stop-index="47" value="0" />
                                </items>
                            </list-expression>
                        </right>
                    </in-expression>
                </expr>
            </expression-projection>
        </projections>
        <from>
            <simple-table name="t2" start-index="55" stop-index="56" />
        </from>
    </select>
    
    <select sql-case-id="select_with_st_geom_from_text">
        <projections start-index="7" stop-index="67">
            <expression-projection alias="result" text="ST_GeomFromText('POINT(0 0)') IN (SELECT b FROM t1)" start-index="7" stop-index="67">
                <expr>
                    <in-expression start-index="7" stop-index="57">
                        <left>
                            <function start-index="7" stop-index="35" text="ST_GeomFromText('POINT(0 0)')" function-name="ST_GeomFromText">
                                <parameter>
                                    <literal-expression start-index="23" stop-index="34" value="POINT(0 0)" />
                                </parameter>
                            </function>
                        </left>
                        <right>
                            <subquery start-index="40" stop-index="57">
                                <select>
                                    <projections start-index="48" stop-index="48">
                                        <column-projection name="b" start-index="48" stop-index="48" />
                                    </projections>
                                    <from>
                                        <simple-table name="t1" start-index="55" stop-index="56" />
                                    </from>
                                </select>
                            </subquery>
                        </right>
                    </in-expression>
                </expr>
            </expression-projection>
        </projections>
    </select>
    
    <select sql-case-id="select_with_st_aswkb_st_geom_form_text">
        <projections start-index="7" stop-index="77">
            <expression-projection alias="result" text="ST_AsWKB(ST_GeomFromText('POINT(0 0)')) IN (SELECT b FROM t1)" start-index="7" stop-index="77">
                <expr>
                    <in-expression start-index="7" stop-index="67">
                        <left>
                            <function start-index="7" stop-index="45" text="ST_AsWKB(ST_GeomFromText('POINT(0 0)'))" function-name="ST_AsWKB">
                                <parameter>
                                    <function start-index="16" stop-index="44" text="ST_GeomFromText('POINT(0 0)')" function-name="ST_GeomFromText">
                                        <parameter>
                                            <literal-expression start-index="32" stop-index="43" value="POINT(0 0)" />
                                        </parameter>
                                    </function>
                                </parameter>
                            </function>
                        </left>
                        <right>
                            <subquery start-index="50" stop-index="67">
                                <select>
                                    <projections start-index="58" stop-index="58">
                                        <column-projection name="b" start-index="58" stop-index="58" />
                                    </projections>
                                    <from>
                                        <simple-table name="t1" start-index="65" stop-index="66" />
                                    </from>
                                </select>
                            </subquery>
                        </right>
                    </in-expression>
                </expr>
            </expression-projection>
        </projections>
    </select>
    
    <select sql-case-id="select_null_in_subquery">
        <projections start-index="7" stop-index="94">
            <expression-projection text="NULL IN(SELECT (f1 between 0 and 1) FROM (SELECT f1 FROM t WHERE (@b:=NULL) - f2) as dt)" start-index="7" stop-index="94">
                <expr>
                    <in-expression start-index="7" stop-index="94">
                        <left>
                            <literal-expression start-index="7" stop-index="10" value="null" />
                        </left>
                        <right>
                            <subquery start-index="14" stop-index="94">
                                <select>
                                    <projections start-index="22" stop-index="41">
                                        <expression-projection text="f1 between 0 and 1" start-index="22" stop-index="41">
                                            <expr>
                                                <between-expression start-index="23" stop-index="40">
                                                    <left>
                                                        <column name="f1" start-index="23" stop-index="24" />
                                                    </left>
                                                    <between-expr>
                                                        <literal-expression value="0" start-index="34" stop-index="34" />
                                                    </between-expr>
                                                    <and-expr>
                                                        <literal-expression value="1" start-index="40" stop-index="40" />
                                                    </and-expr>
                                                </between-expression>
                                            </expr>
                                        </expression-projection>
                                    </projections>
                                    <from>
                                        <subquery-table alias="dt">
                                            <subquery>
                                                <select>
                                                    <projections start-index="56" stop-index="57">
                                                        <column-projection name="f1" start-index="56" stop-index="57" />
                                                    </projections>
                                                    <from>
                                                        <simple-table name="t" start-index="64" stop-index="64" />
                                                    </from>
                                                    <where start-index="66" stop-index="86">
                                                        <expr>
                                                            <binary-operation-expression text="(@b:=NULL) - f2" start-index="72" stop-index="86">
                                                                <left>
                                                                    <binary-operation-expression text="@b:=NULL" start-index="73" stop-index="80">
                                                                        <left>
                                                                            <variable-segment start-index="73" stop-index="74" variable="b" />
                                                                        </left>
                                                                        <operator>:=</operator>
                                                                        <right>
                                                                            <literal-expression value="null" start-index="77" stop-index="80" />
                                                                        </right>
                                                                    </binary-operation-expression>
                                                                </left>
                                                                <right>
                                                                    <column name="f2" start-index="85" stop-index="86" />
                                                                </right>
                                                                <operator>-</operator>
                                                            </binary-operation-expression>
                                                        </expr>
                                                    </where>
                                                </select>
                                            </subquery>
                                        </subquery-table>
                                    </from>
                                </select>
                            </subquery>
                        </right>
                    </in-expression>
                </expr>
            </expression-projection>
        </projections>
    </select>
    
    <select sql-case-id="select_with_collate">
        <projections start-index="7" stop-index="58">
            <expression-projection text="NAME_CONST('var', 'value') COLLATE latin1_general_cs" start-index="7" stop-index="58">
                <expr>
                    <collate-expression start-index="7" stop-index="58">
                        <collate-name>
                            <literal-expression start-index="34" stop-index="58" value="latin1_general_cs" />
                        </collate-name>
                    </collate-expression>
                </expr>
            </expression-projection>
        </projections>
    </select>
    
    <select sql-case-id="select_with_hex_function">
        <projections start-index="7" stop-index="50">
            <expression-projection text="HEX(_binary 0x0003 &lt;&lt; (_binary 0x38 | 0x38))" start-index="7" stop-index="50">
                <expr>
                    <function start-index="7" stop-index="50" text="HEX(_binary 0x0003 &lt;&lt; (_binary 0x38 | 0x38))" function-name="HEX">
                        <parameter>
                            <binary-operation-expression start-index="11" stop-index="49">
                                <left>
                                    <common-expression start-index="11" stop-index="24" text="_binary0x0003" />
                                </left>
                                <operator>&lt;&lt;</operator>
                                <right>
                                    <binary-operation-expression start-index="30" stop-index="48">
                                        <left>
                                            <common-expression start-index="30" stop-index="41" text="_binary0x38" />
                                        </left>
                                        <operator>|</operator>
                                        <right>
                                            <common-expression start-index="45" stop-index="48" text="0x38" />
                                        </right>
                                    </binary-operation-expression>
                                </right>
                            </binary-operation-expression>
                        </parameter>
                    </function>
                </expr>
            </expression-projection>
        </projections>
    </select>

    <select sql-case-id="select_distinct_with_grouping_function">
        <from>
            <simple-table name="t1" start-index="24" stop-index="25" />
        </from>
        <projections start-index="16" stop-index="17" distinct-row="true">
            <column-projection name="f1" start-index="16" stop-index="17" />
        </projections>
        <group-by>
            <column-item name="f1" order-direction="ASC" start-index="36" stop-index="37" />
        </group-by>
        <order-by>
            <column-item name="f1" order-direction="ASC" start-index="60" stop-index="61" />
            <expression-item start-index="64" stop-index="86" expression="ANY_VALUE(GROUPING(f1))">
                <expr>
                    <function start-index="64" stop-index="86" text="ANY_VALUE(GROUPING(f1))" function-name="ANY_VALUE">
                        <parameter>
                            <function start-index="74" stop-index="85" text="GROUPING(f1)" function-name="GROUPING(f1)" />
                        </parameter>
                    </function>
                </expr>
            </expression-item>
        </order-by>
    </select>

    <select sql-case-id="select_convert_function1">
        <projections start-index="7" stop-index="59">
            <expression-projection text="CONVERT(TIMESTAMP &quot;2004-01-22 21:45:33&quot; USING latin1)" start-index="7" stop-index="59">
                <expr>
                    <function start-index="7" stop-index="59" text="CONVERT(TIMESTAMP &quot;2004-01-22 21:45:33&quot; USING latin1)" function-name="CONVERT" />
                </expr>
            </expression-projection>
        </projections>
    </select>

    <select sql-case-id="select_convert_function2">
        <projections start-index="7" stop-index="57">
            <expression-projection text="CONVERT(TIMESTAMP &quot;2004-01-22 21:45:33&quot;, BINARY(4))" start-index="7" stop-index="57">
                <expr>
                    <function start-index="7" stop-index="57" text="CONVERT(TIMESTAMP &quot;2004-01-22 21:45:33&quot;, BINARY(4))" function-name="CONVERT" />
                </expr>
            </expression-projection>
        </projections>
    </select>

    <select sql-case-id="select_convert_function3">
        <projections start-index="7" stop-index="55">
            <expression-projection text="CONVERT(TIMESTAMP &quot;2004-01-22 21:45:33&quot;, CHAR(4))" start-index="7" stop-index="55">
                <expr>
                    <function start-index="7" stop-index="55" text="CONVERT(TIMESTAMP &quot;2004-01-22 21:45:33&quot;, CHAR(4))" function-name="CONVERT" />
                </expr>
            </expression-projection>
        </projections>
    </select>

    <select sql-case-id="select_convert_function4">
        <projections start-index="7" stop-index="52">
            <expression-projection text="CONVERT(TIMESTAMP &quot;2004-01-22 21:45:33&quot;, CHAR)" start-index="7" stop-index="52">
                <expr>
                    <function start-index="7" stop-index="52" text="CONVERT(TIMESTAMP &quot;2004-01-22 21:45:33&quot;, CHAR)" function-name="CONVERT" />
                </expr>
            </expression-projection>
        </projections>
    </select>

    <select sql-case-id="select_function_aes_decrypt_and_aes_encrypt">
        <from>
            <simple-table name="t1" start-index="78" stop-index="79" />
        </from>
        <projections start-index="7" stop-index="71">
            <expression-projection text="AES_DECRYPT(AES_ENCRYPT(@ENCSTR, @keys, @Iv), @keys, @Iv)=@ENCSTR" start-index="7" stop-index="71">
                <expr>
                    <binary-operation-expression text="AES_DECRYPT(AES_ENCRYPT(@ENCSTR, @keys, @Iv), @keys, @Iv)=@ENCSTR" start-index="7" stop-index="71">
                        <left>
                            <function start-index="7" stop-index="63" text="AES_DECRYPT(AES_ENCRYPT(@ENCSTR, @keys, @Iv), @keys, @Iv)" function-name="AES_DECRYPT">
                                <parameter>
                                    <function start-index="19" stop-index="50" text="AES_ENCRYPT(@ENCSTR, @keys, @Iv)" function-name="AES_ENCRYPT">
                                        <parameter>
                                            <variable-segment start-index="31" stop-index="37" variable="ENCSTR" />
                                        </parameter>
                                        <parameter>
                                            <variable-segment start-index="40" stop-index="44" variable="keys" />
                                        </parameter>
                                        <parameter>
                                            <variable-segment start-index="47" stop-index="49" variable="Iv" />
                                        </parameter>
                                    </function>
                                </parameter>
                                <parameter>
                                    <variable-segment start-index="53" stop-index="57" variable="keys" />
                                </parameter>
                                <parameter>
                                    <variable-segment start-index="60" stop-index="62" variable="Iv" />
                                </parameter>
                            </function>
                        </left>
                        <operator>=</operator>
                        <right>
                            <variable-segment start-index="65" stop-index="71" variable="ENCSTR" />
                        </right>
                    </binary-operation-expression>
                </expr>
            </expression-projection>
        </projections>
    </select>

    <select sql-case-id="select_user_variable_before_after">
        <projections start-index="7" stop-index="20">
            <expression-projection text="@before=@after" start-index="7" stop-index="20">
                <expr>
                    <binary-operation-expression start-index="7" stop-index="20">
                        <left>
                            <variable-segment start-index="7" stop-index="13" variable="before" />
                        </left>
                        <operator>=</operator>
                        <right>
                            <variable-segment start-index="15" stop-index="20" variable="after" />
                        </right>
                    </binary-operation-expression>
                </expr>
            </expression-projection>
        </projections>
    </select>
    
    <select sql-case-id="select_global_default_key_buffer_size">
        <projections start-index="7" stop-index="40">
            <expression-projection text="@@global.default.`key_buffer_size`" start-index="7" stop-index="40">
                <expr>
                    <variable-segment start-index="7" stop-index="40" scope="global" variable="default.`key_buffer_size`" />
                </expr>
            </expression-projection>
        </projections>
    </select>

    <select sql-case-id="select_with_exist_in">
        <projections start-index="7" stop-index="93">
            <expression-projection text="+0 IN(0b111111111111111111111111111111111111111111111111111,rpad(1.0,2048,1),32767.1)" start-index="7" stop-index="93">
                <expr>
                    <in-expression start-index="8" stop-index="92">
                        <left start-index="8" stop-index="9">
                            <literal-expression start-index="8" stop-index="9" value="0" />
                        </left>
                        <right start-index="13" stop-index="92">
                            <list-expression start-index="13" stop-index="92">
                                <items>
                                    <common-expression start-index="14" stop-index="66" text="0b111111111111111111111111111111111111111111111111111" />
                                </items>
                                <items>
                                    <function start-index="68" stop-index="83" text="rpad(1.0,2048,1)" function-name="rpad">
                                        <parameter>
                                            <literal-expression start-index="73" stop-index="75" value="1.0" />
                                        </parameter>
                                        <parameter>
                                            <literal-expression start-index="77" stop-index="80" value="2048" />
                                        </parameter>
                                        <parameter>
                                            <literal-expression start-index="82" stop-index="82" value="1" />
                                        </parameter>
                                    </function>
                                </items>
                                <items>
                                    <literal-expression start-index="85" stop-index="91" value="32767.1" />
                                </items>
                            </list-expression>
                        </right>
                    </in-expression>
                </expr>
            </expression-projection>
        </projections>
    </select>
    
    <select sql-case-id="select_constant_without_table" >
        <projections start-index="7" stop-index="12">
            <expression-projection text="1" alias="a" start-index="7" stop-index="12">
                <expr>
                    <literal-expression value="1" start-index="7" stop-index="7" />
                </expr>
            </expression-projection>
        </projections>
    </select>

    <select sql-case-id="select_with_operator_ilike" >
        <projections start-index="7" stop-index="8">
            <column-projection name="id" start-index="7" stop-index="8" />
        </projections>
        <from>
            <simple-table name="t_order" start-index="15" stop-index="21" />
        </from>
        <where start-index="23" stop-index="47">
            <expr>
                <binary-operation-expression start-index="29" stop-index="47">
                    <left>
                        <column name="name" start-index="29" stop-index="32" />
                    </left>
                    <right>
                        <list-expression start-index="37" stop-index="47">
                            <items>
                                <literal-expression value="^pg_toast" start-index="37" stop-index="47" />
                            </items>
                        </list-expression>
                    </right>
                    <operator>!~</operator>
                </binary-operation-expression>
            </expr>
        </where>
    </select>

    <select sql-case-id="select_with_binary_operation_of_aggregation_expr" >
        <projections start-index="7" stop-index="23">
            <expression-projection text="count(*)+1" alias="a" start-index="8" stop-index="23" />
        </projections>
    </select>

    <select sql-case-id="select_with_schema_func" >
        <projections start-index="7" stop-index="26">
            <expression-projection text="schema()" start-index="7" stop-index="14">
                <expr>
                    <function function-name="schema" start-index="7" stop-index="14" text="schema()" />
                </expr>
            </expression-projection>
            <expression-projection text="database()" start-index="17" stop-index="26">
                <expr>
                    <function function-name="database" start-index="17" stop-index="26" text="database()" />
                </expr>
            </expression-projection>
        </projections>
    </select>
    
    <select sql-case-id="select_system_variables" >
        <projections start-index="7" stop-index="121">
            <expression-projection text="@@session.auto_increment_increment" alias="auto_increment_increment" start-index="7" stop-index="65">
                <expr>
                    <variable-segment text="@@session.auto_increment_increment" start-index="7" stop-index="40" scope="session" variable="auto_increment_increment" />
                </expr>
            </expression-projection>
            <expression-projection text="@@global.max_connections" alias="max_connections" start-index="68" stop-index="107">
                <expr>
                    <variable-segment text="@@global.max_connections" start-index="68" stop-index="91" scope="global" variable="max_connections" />
                </expr>
            </expression-projection>
            <expression-projection text="@@autocommit" start-index="110" stop-index="121">
                <expr>
                    <variable-segment text="@@autocommit" start-index="110" stop-index="121" variable="autocommit" />
                </expr>
            </expression-projection>
        </projections>
    </select>

    <select sql-case-id="select_sqlmode_ansi_quotes" >
        <projections start-index="7" stop-index="10">
            <expression-projection text="id" start-index="7" stop-index="10" />
        </projections>
        <from>
            <simple-table name="t_order" start-delimiter='"' end-delimiter='"' start-index="17" stop-index="25" />
        </from>
        <where start-index="27" stop-index="49">
            <expr>
                <binary-operation-expression start-index="33" stop-index="49">
                    <left>
                        <column name="id" start-delimiter='"' end-delimiter='"' start-index="33" stop-index="46">
                            <owner name="t_order" start-delimiter='"' end-delimiter='"' start-index="33" stop-index="41" />
                        </column>
                    </left>
                    <operator>=</operator>
                    <right>
                        <literal-expression value="10" start-index="48" stop-index="49" />
                    </right>
                </binary-operation-expression>
            </expr>
        </where>
    </select>

    <select sql-case-id="select_with_function_name" >
        <projections start-index="7" stop-index="23">
            <expression-projection text="current_timestamp" start-index="7" stop-index="23">
                <expr>
                    <function function-name="current_timestamp" start-index="7" stop-index="23" text="current_timestamp" />
                </expr>
            </expression-projection>
        </projections>
    </select>

    <select sql-case-id="select_with_same_table_name_and_alias" parameters="1, 1">
        <from>
            <simple-table name="t_order" alias="t_order" start-index="22" stop-index="36" />
        </from>
        <projections start-index="7" stop-index="15">
            <shorthand-projection start-index="7" stop-index="15">
                <owner name="t_order" start-index="7" stop-index="13" />
            </shorthand-projection>
        </projections>
        <where start-index="38" stop-index="71">
            <expr>
                <binary-operation-expression start-index="44" stop-index="71">
                    <left>
                        <binary-operation-expression start-index="44" stop-index="54">
                            <left>
                                <column name="user_id" start-index="44" stop-index="50" />
                            </left>
                            <operator>=</operator>
                            <right>
                                <literal-expression value="1" start-index="54" stop-index="54" />
                                <parameter-marker-expression parameter-index="0" start-index="54" stop-index="54" />
                            </right>
                        </binary-operation-expression>
                    </left>
                    <operator>AND</operator>
                    <right>
                        <binary-operation-expression start-index="60" stop-index="71">
                            <left>
                                <column name="order_id" start-index="60" stop-index="67" />
                            </left>
                            <operator>=</operator>
                            <right>
                                <literal-expression value="1" start-index="71" stop-index="71" />
                                <parameter-marker-expression parameter-index="1" start-index="71" stop-index="71" />
                            </right>
                        </binary-operation-expression>
                    </right>
                </binary-operation-expression>
            </expr>
        </where>
    </select>

    <select sql-case-id="select_with_same_table_name_and_alias_column_with_owner" parameters="1, 1">
        <from>
            <simple-table name="t_order" alias="t_order" start-index="52" stop-index="66" />
        </from>
        <projections start-index="7" stop-index="45">
            <column-projection name="order_id" start-index="7" stop-index="22">
                <owner name="t_order" start-index="7" stop-index="13" />
            </column-projection>
            <column-projection name="user_id" start-index="24" stop-index="38">
                <owner name="t_order" start-index="24" stop-index="30" />
            </column-projection>
            <column-projection name="status" start-index="40" stop-index="45" />
        </projections>
        <where start-index="68" stop-index="109">
            <expr>
                <binary-operation-expression start-index="74" stop-index="109">
                    <left>
                        <binary-operation-expression start-index="74" stop-index="92">
                            <left>
                                <column name="user_id" start-index="74" stop-index="88">
                                    <owner name="t_order" start-index="74" stop-index="80" />
                                </column>
                            </left>
                            <operator>=</operator>
                            <right>
                                <literal-expression value="1" start-index="92" stop-index="92" />
                                <parameter-marker-expression parameter-index="0" start-index="92" stop-index="92" />
                            </right>
                        </binary-operation-expression>
                    </left>
                    <operator>AND</operator>
                    <right>
                        <binary-operation-expression start-index="98" stop-index="109">
                            <left>
                                <column name="order_id" start-index="98" stop-index="105" />
                            </left>
                            <operator>=</operator>
                            <right>
                                <literal-expression value="1" start-index="109" stop-index="109" />
                                <parameter-marker-expression parameter-index="1" start-index="109" stop-index="109" />
                            </right>
                        </binary-operation-expression>
                    </right>
                </binary-operation-expression>
            </expr>
        </where>
    </select>

    <select sql-case-id="select_not_equal_with_single_table" parameters="1">
        <from>
            <simple-table name="t_order_item" start-index="14" stop-index="25" />
        </from>
        <projections start-index="7" stop-index="7">
            <shorthand-projection start-index="7" stop-index="7" />
        </projections>
        <where start-index="27" stop-index="44">
            <expr>
                <binary-operation-expression start-index="33" stop-index="44">
                    <left>
                        <column name="item_id" start-index="33" stop-index="39" />
                    </left>
                    <operator>&lt;&gt;</operator>
                    <right>
                        <literal-expression value="1" start-index="44" stop-index="44" />
                        <parameter-marker-expression parameter-index="0" start-index="44" stop-index="44" />
                    </right>
                </binary-operation-expression>
            </expr>
        </where>
        <order-by>
            <column-item name="item_id" start-index="55" stop-index="61" />
        </order-by>
    </select>

    <select sql-case-id="select_exclamation_equal_with_single_table" parameters="1">
        <from>
            <simple-table name="t_order_item" start-index="14" stop-index="25" />
        </from>
        <projections start-index="7" stop-index="7">
            <shorthand-projection start-index="7" stop-index="7" />
        </projections>
        <where start-index="27" stop-index="44">
            <expr>
                <binary-operation-expression start-index="33" stop-index="44">
                    <left>
                        <column name="item_id" start-index="33" stop-index="39" />
                    </left>
                    <operator>!=</operator>
                    <right>
                        <literal-expression value="1" start-index="44" stop-index="44" />
                        <parameter-marker-expression parameter-index="0" start-index="44" stop-index="44" />
                    </right>
                </binary-operation-expression>
            </expr>
        </where>
        <order-by>
            <column-item name="item_id" start-index="55" stop-index="61" />
        </order-by>
    </select>

    <select sql-case-id="select_not_in_with_single_table" parameters="100000, 100001">
        <from>
            <simple-table name="t_order_item" start-index="14" stop-index="25" />
        </from>
        <projections start-index="7" stop-index="7">
            <shorthand-projection start-index="7" stop-index="7" />
        </projections>
        <where start-index="27" stop-index="77" literal-stop-index="87">
            <expr>
                <binary-operation-expression start-index="33" stop-index="77" literal-stop-index="87">
                    <left>
                        <binary-operation-expression start-index="33" stop-index="51">
                            <left>
                                <column name="item_id" start-index="33" stop-index="39" />
                            </left>
                            <operator>IS</operator>
                            <right>
                                <literal-expression value="NOT NULL" start-index="44" stop-index="51" />
                            </right>
                        </binary-operation-expression>
                        <common-expression text="item_id IS NOT NULL" start-index="33" stop-index="51" />
                    </left>
                    <operator>AND</operator>
                    <right>
                        <in-expression start-index="57" stop-index="77" literal-stop-index="87">
                            <not>true</not>
                            <left>
                                <column name="item_id" start-index="57" stop-index="63" />
                            </left>
                            <right>
                                <list-expression start-index="72" stop-index="77" literal-stop-index="87">
                                    <items>
                                        <literal-expression value="100000" start-index="73" stop-index="78" />
                                        <parameter-marker-expression parameter-index="0" start-index="73" stop-index="73" />
                                    </items>
                                    <items>
                                        <literal-expression value="100001" start-index="81" stop-index="86" />
                                        <parameter-marker-expression parameter-index="1" start-index="76" stop-index="76" />
                                    </items>
                                </list-expression>
                            </right>
                        </in-expression>
                    </right>
                </binary-operation-expression>
            </expr>
        </where>
        <order-by>
            <column-item name="item_id" start-index="88" stop-index="94" literal-start-index="98" literal-stop-index="104" />
        </order-by>
    </select>

    <select sql-case-id="select_not_between_with_single_table" parameters="100000, 100001">
        <from>
            <simple-table name="t_order_item" start-index="14" stop-index="25" />
        </from>
        <projections start-index="7" stop-index="7">
            <shorthand-projection start-index="7" stop-index="7" />
        </projections>
        <where start-index="27" stop-index="83" literal-stop-index="93">
            <expr>
                <binary-operation-expression start-index="33" stop-index="83" literal-stop-index="93">
                    <left>
                        <binary-operation-expression start-index="33" stop-index="51">
                            <left>
                                <column name="item_id" start-index="33" stop-index="39" />
                            </left>
                            <operator>IS</operator>
                            <right>
                                <!-- TODO: literal value should be 'NOT NULL' -->
                                <literal-expression value="NOT NULL" start-index="44" stop-index="51" />
                            </right>
                        </binary-operation-expression>
                        <common-expression text="item_id IS NOT NULL" start-index="33" stop-index="51" />
                    </left>
                    <operator>AND</operator>
                    <right>
                        <between-expression start-index="57" stop-index="83" literal-stop-index="93">
                            <not>true</not>
                            <left>
                                <column name="item_id" start-index="57" stop-index="63" />
                            </left>
                            <between-expr>
                                <literal-expression value="100000" start-index="77" stop-index="82" />
                                <parameter-marker-expression parameter-index="0" start-index="77" stop-index="77" />
                            </between-expr>
                            <and-expr>
                                <literal-expression value="100001" start-index="88" stop-index="93" />
                                <parameter-marker-expression parameter-index="1" start-index="83" stop-index="83" />
                            </and-expr>
                        </between-expression>
                    </right>
                </binary-operation-expression>
            </expr>
        </where>
        <order-by>
            <column-item name="item_id" start-index="94" stop-index="100" literal-start-index="104" literal-stop-index="110" />
        </order-by>
    </select>

    <select sql-case-id="select_equal_with_single_table" parameters="1, 1">
        <from>
            <simple-table name="t_order" start-index="14" stop-index="20" />
        </from>
        <projections start-index="7" stop-index="7">
            <shorthand-projection start-index="7" stop-index="7" />
        </projections>
        <where start-index="22" stop-index="55">
            <expr>
                <binary-operation-expression start-index="28" stop-index="55">
                    <left>
                        <binary-operation-expression start-index="28" stop-index="38">
                            <left>
                                <column name="user_id" start-index="28" stop-index="34" />
                            </left>
                            <operator>=</operator>
                            <right>
                                <literal-expression value="1" start-index="38" stop-index="38" />
                                <parameter-marker-expression parameter-index="0" start-index="38" stop-index="38" />
                            </right>
                        </binary-operation-expression>
                    </left>
                    <operator>AND</operator>
                    <right>
                        <binary-operation-expression start-index="44" stop-index="55">
                            <left>
                                <column name="order_id" start-index="44" stop-index="51" />
                            </left>
                            <operator>=</operator>
                            <right>
                                <literal-expression value="1" start-index="55" stop-index="55" />
                                <parameter-marker-expression parameter-index="1" start-index="55" stop-index="55" />
                            </right>
                        </binary-operation-expression>
                    </right>
                </binary-operation-expression>
            </expr>
        </where>
    </select>

    <select sql-case-id="select_equal_with_single_table_and_lowercase_keyword" parameters="1, 1">
        <from>
            <simple-table name="t_order" start-index="14" stop-index="20" />
        </from>
        <projections start-index="7" stop-index="7">
            <shorthand-projection start-index="7" stop-index="7" />
        </projections>
        <where start-index="22" stop-index="55">
            <expr>
                <binary-operation-expression start-index="28" stop-index="55">
                    <left>
                        <binary-operation-expression start-index="28" stop-index="38">
                            <left>
                                <column name="user_id" start-index="28" stop-index="34" />
                            </left>
                            <operator>=</operator>
                            <right>
                                <literal-expression value="1" start-index="38" stop-index="38" />
                                <parameter-marker-expression parameter-index="0" start-index="38" stop-index="38" />
                            </right>
                        </binary-operation-expression>
                    </left>
                    <operator>and</operator>
                    <right>
                        <binary-operation-expression start-index="44" stop-index="55">
                            <left>
                                <column name="order_id" start-index="44" stop-index="51" />
                            </left>
                            <operator>=</operator>
                            <right>
                                <literal-expression value="1" start-index="55" stop-index="55" />
                                <parameter-marker-expression parameter-index="1" start-index="55" stop-index="55" />
                            </right>
                        </binary-operation-expression>
                    </right>
                </binary-operation-expression>
            </expr>
        </where>
    </select>
    
    <select sql-case-id="select_equal_with_same_sharding_column" parameters="1, 2">
        <from>
            <simple-table name="t_order" start-index="14" stop-index="20" />
        </from>
        <projections start-index="7" stop-index="7">
            <shorthand-projection start-index="7" stop-index="7" />
        </projections>
        <where start-index="22" stop-index="56">
            <expr>
                <binary-operation-expression start-index="28" stop-index="56">
                    <left>
                        <binary-operation-expression start-index="28" stop-index="39">
                            <left>
                                <column name="order_id" start-index="28" stop-index="35" />
                            </left>
                            <operator>=</operator>
                            <right>
                                <literal-expression value="1" start-index="39" stop-index="39" />
                                <parameter-marker-expression parameter-index="0" start-index="39" stop-index="39" />
                            </right>
                        </binary-operation-expression>
                    </left>
                    <operator>AND</operator>
                    <right>
                        <binary-operation-expression start-index="45" stop-index="56">
                            <left>
                                <column name="order_id" start-index="45" stop-index="52" />
                            </left>
                            <operator>=</operator>
                            <right>
                                <literal-expression value="2" start-index="56" stop-index="56" />
                                <parameter-marker-expression parameter-index="1" start-index="56" stop-index="56" />
                            </right>
                        </binary-operation-expression>
                    </right>
                </binary-operation-expression>
            </expr>
        </where>
    </select>

    <select sql-case-id="select_between_with_single_table" parameters="1, 10, 2, 5">
        <from>
            <simple-table name="t_order" start-index="14" stop-index="20" />
        </from>
        <projections start-index="7" stop-index="7">
            <shorthand-projection start-index="7" stop-index="7" />
        </projections>
        <where start-index="22" stop-index="79" literal-stop-index="80">
            <expr>
                <binary-operation-expression start-index="28" stop-index="79" literal-stop-index="80">
                    <left>
                        <between-expression start-index="28" stop-index="50" literal-stop-index="51">
                            <not>false</not>
                            <left>
                                <column name="user_id" start-index="28" stop-index="34" />
                            </left>
                            <between-expr>
                                <literal-expression value="1" start-index="44" stop-index="44" />
                                <parameter-marker-expression parameter-index="0" start-index="44" stop-index="44" />
                            </between-expr>
                            <and-expr>
                                <literal-expression value="10" start-index="50" stop-index="51" />
                                <parameter-marker-expression parameter-index="1" start-index="50" stop-index="50" />
                            </and-expr>
                        </between-expression>
                    </left>
                    <operator>AND</operator>
                    <right>
                        <between-expression start-index="56" stop-index="79" literal-start-index="57" literal-stop-index="80">
                            <not>false</not>
                            <left>
                                <column name="order_id" start-index="56" stop-index="63" literal-start-index="57" literal-stop-index="64" />
                            </left>
                            <between-expr>
                                <literal-expression value="2" start-index="74" stop-index="74" />
                                <parameter-marker-expression parameter-index="2" start-index="73" stop-index="73" />
                            </between-expr>
                            <and-expr>
                                <literal-expression value="5" start-index="80" stop-index="80" />
                                <parameter-marker-expression parameter-index="3" start-index="79" stop-index="79" />
                            </and-expr>
                        </between-expression>
                    </right>
                </binary-operation-expression>
            </expr>
        </where>
        <order-by>
            <column-item name="user_id" start-index="90" stop-index="96" literal-start-index="91" literal-stop-index="97" />
            <column-item name="order_id" start-index="99" stop-index="106" literal-start-index="100" literal-stop-index="107" />
        </order-by>
    </select>

    <select sql-case-id="select_comparison_symbol_with_single_table" parameters="1, 10, 2, 5">
        <from>
            <simple-table name="t_order" start-index="14" stop-index="20" />
        </from>
        <projections start-index="7" stop-index="7">
            <shorthand-projection start-index="7" stop-index="7" />
        </projections>
        <where start-index="22" stop-index="92" literal-stop-index="93">
            <expr>
                <binary-operation-expression start-index="28" stop-index="92" literal-stop-index="93">
                    <left>
                        <binary-operation-expression start-index="28" stop-index="74" literal-stop-index="75">
                            <left>
                                <binary-operation-expression start-index="28" stop-index="56" literal-stop-index="57">
                                    <left>
                                        <binary-operation-expression start-index="28" stop-index="39">
                                            <left>
                                                <column name="user_id" start-index="28" stop-index="34" />
                                            </left>
                                            <operator>&gt;=</operator>
                                            <right>
                                                <literal-expression value="1" start-index="39" stop-index="39" />
                                                <parameter-marker-expression parameter-index="0" start-index="39" stop-index="39" />
                                            </right>
                                        </binary-operation-expression>
                                    </left>
                                    <operator>AND</operator>
                                    <right>
                                        <binary-operation-expression start-index="45" stop-index="56" literal-stop-index="57">
                                            <left>
                                                <column name="user_id" start-index="45" stop-index="51" />
                                            </left>
                                            <operator>&lt;=</operator>
                                            <right>
                                                <literal-expression value="10" start-index="56" stop-index="57" />
                                                <parameter-marker-expression parameter-index="1" start-index="56" stop-index="56" />
                                            </right>
                                        </binary-operation-expression>
                                    </right>
                                </binary-operation-expression>
                            </left>
                            <operator>AND</operator>
                            <right>
                                <binary-operation-expression start-index="62" stop-index="74" literal-start-index="63" literal-stop-index="75">
                                    <left>
                                        <column name="order_id" start-index="62" stop-index="69" literal-start-index="63" literal-stop-index="70" />
                                    </left>
                                    <operator>&gt;=</operator>
                                    <right>
                                        <literal-expression value="2" start-index="75" stop-index="75" />
                                        <parameter-marker-expression parameter-index="2" start-index="74" stop-index="74" />
                                    </right>
                                </binary-operation-expression>
                            </right>
                        </binary-operation-expression>
                    </left>
                    <operator>AND</operator>
                    <right>
                        <binary-operation-expression start-index="80" stop-index="92" literal-start-index="81" literal-stop-index="93">
                            <left>
                                <column name="order_id" start-index="80" stop-index="87" literal-start-index="81" literal-stop-index="88" />
                            </left>
                            <operator>&lt;=</operator>
                            <right>
                                <literal-expression value="5" start-index="93" stop-index="93" />
                                <parameter-marker-expression parameter-index="3" start-index="92" stop-index="92" />
                            </right>
                        </binary-operation-expression>
                    </right>
                </binary-operation-expression>
            </expr>
        </where>
        <order-by>
            <column-item name="user_id" start-index="103" stop-index="109" literal-start-index="104" literal-stop-index="110" />
            <column-item name="order_id" start-index="112" stop-index="119" literal-start-index="113" literal-stop-index="120" />
        </order-by>
    </select>

    <select sql-case-id="select_in_with_single_table" parameters="1, 2, 3, 9, 10">
        <from>
            <simple-table name="t_order" start-index="14" stop-index="20" />
        </from>
        <projections start-index="7" stop-index="7">
            <shorthand-projection start-index="7" stop-index="7" />
        </projections>
        <where start-index="22" stop-index="70" literal-stop-index="71">
            <expr>
                <binary-operation-expression start-index="28" stop-index="70" literal-stop-index="71">
                    <left>
                        <in-expression start-index="28" stop-index="47">
                            <not>false</not>
                            <left>
                                <column name="user_id" start-index="28" stop-index="34" />
                            </left>
                            <right>
                                <list-expression start-index="39" stop-index="47">
                                    <items>
                                        <literal-expression value="1" start-index="40" stop-index="40" />
                                        <parameter-marker-expression parameter-index="0" start-index="40" stop-index="40" />
                                    </items>
                                    <items>
                                        <literal-expression value="2" start-index="43" stop-index="43" />
                                        <parameter-marker-expression parameter-index="1" start-index="43" stop-index="43" />
                                    </items>
                                    <items>
                                        <literal-expression value="3" start-index="46" stop-index="46" />
                                        <parameter-marker-expression parameter-index="2" start-index="46" stop-index="46" />
                                    </items>
                                </list-expression>
                            </right>
                        </in-expression>
                    </left>
                    <operator>AND</operator>
                    <right>
                        <in-expression start-index="53" stop-index="70" literal-stop-index="71">
                            <not>false</not>
                            <left>
                                <column name="order_id" start-index="53" stop-index="60" />
                            </left>
                            <right>
                                <list-expression start-index="65" stop-index="70" literal-stop-index="71">
                                    <items>
                                        <literal-expression value="9" start-index="66" stop-index="66" />
                                        <parameter-marker-expression parameter-index="3" start-index="66" stop-index="66" />
                                    </items>
                                    <items>
                                        <literal-expression value="10" start-index="69" stop-index="70" />
                                        <parameter-marker-expression parameter-index="4" start-index="69" stop-index="69" />
                                    </items>
                                </list-expression>
                            </right>
                        </in-expression>
                    </right>
                </binary-operation-expression>
            </expr>
        </where>
        <order-by>
            <column-item name="user_id" start-index="81" stop-index="87" literal-start-index="82" literal-stop-index="88" />
            <column-item name="order_id" start-index="90" stop-index="97" literal-start-index="91" literal-stop-index="98" />
        </order-by>
    </select>

    <select sql-case-id="select_in_with_same_sharding_column" parameters="1000, 1001, 1001, 1002">
        <from>
            <simple-table name="t_order" start-index="14" stop-index="20" />
        </from>
        <projections start-index="7" stop-index="7">
            <shorthand-projection start-index="7" stop-index="7" />
        </projections>
        <where start-index="22" stop-index="68" literal-stop-index="80">
            <expr>
                <binary-operation-expression start-index="28" stop-index="68" literal-stop-index="80">
                    <left>
                        <in-expression start-index="28" stop-index="45" literal-stop-index="51">
                            <not>false</not>
                            <left>
                                <column name="order_id" start-index="28" stop-index="35" />
                            </left>
                            <right>
                                <list-expression start-index="40" stop-index="45" literal-stop-index="51">
                                    <items>
                                        <literal-expression value="1000" start-index="41" stop-index="44" />
                                        <parameter-marker-expression parameter-index="0" start-index="41" stop-index="41" />
                                    </items>
                                    <items>
                                        <literal-expression value="1001" start-index="47" stop-index="50" />
                                        <parameter-marker-expression parameter-index="1" start-index="44" stop-index="44" />
                                    </items>
                                </list-expression>
                            </right>
                        </in-expression>
                    </left>
                    <operator>AND</operator>
                    <right>
                        <in-expression start-index="51" stop-index="68" literal-start-index="57" literal-stop-index="80">
                            <not>false</not>
                            <left>
                                <column name="order_id" start-index="51" stop-index="58" literal-start-index="57" literal-stop-index="64" />
                            </left>
                            <right>
                                <list-expression start-index="63" stop-index="68" literal-start-index="69" literal-stop-index="80">
                                    <items>
                                        <literal-expression value="1001" start-index="70" stop-index="73" />
                                        <parameter-marker-expression parameter-index="2" start-index="64" stop-index="64" />
                                    </items>
                                    <items>
                                        <literal-expression value="1002" start-index="76" stop-index="79" />
                                        <parameter-marker-expression parameter-index="3" start-index="67" stop-index="67" />
                                    </items>
                                </list-expression>
                            </right>
                        </in-expression>
                    </right>
                </binary-operation-expression>
            </expr>
        </where>
        <order-by>
            <column-item name="order_id" start-index="79" stop-index="86" literal-start-index="91" literal-stop-index="98" />
        </order-by>
    </select>

    <select sql-case-id="select_with_N_string_in_expression">
        <from>
            <simple-table name="t_order" start-index="14" stop-index="20" />
        </from>
        <projections start-index="7" stop-index="7">
            <shorthand-projection start-index="7" stop-index="7" />
        </projections>
        <where start-index="22" stop-index="43">
            <expr>
                <binary-operation-expression start-index="28" stop-index="43">
                    <left>
                        <column name="is_deleted" start-index="28" stop-index="37" />
                    </left>
                    <operator>=</operator>
                    <right>
                        <literal-expression value="N" start-index="41" stop-index="43" />
                    </right>
                </binary-operation-expression>
            </expr>
        </where>
    </select>

    <select sql-case-id="select_count_like" parameters="1, 'init'">
        <from>
            <simple-table name="t_order" start-index="21" stop-index="27" />
        </from>
        <projections start-index="7" stop-index="14">
            <aggregation-projection type="COUNT" expression="COUNT(*)" start-index="7" stop-index="14" />
        </projections>
        <where start-index="29" stop-index="65" literal-stop-index="70">
            <expr>
                <binary-operation-expression start-index="36" stop-index="64" literal-stop-index="69">
                    <left>
                        <binary-operation-expression start-index="36" stop-index="46">
                            <left>
                                <column name="user_id" start-index="36" stop-index="42" />
                            </left>
                            <operator>=</operator>
                            <right>
                                <literal-expression value="1" start-index="46" stop-index="46" />
                                <parameter-marker-expression parameter-index="0" start-index="46" stop-index="46" />
                            </right>
                        </binary-operation-expression>
                    </left>
                    <operator>AND</operator>
                    <right>
                        <binary-operation-expression start-index="52" stop-index="64" literal-stop-index="69">
                            <left>
                                <column name="status" start-index="52" stop-index="57" />
                            </left>
                            <operator>LIKE</operator>
                            <right>
                                <list-expression start-index="64" stop-index="64" literal-stop-index="69">
                                    <items>
                                        <literal-expression value="init" start-index="64" stop-index="69" />
                                        <parameter-marker-expression parameter-index="1" start-index="64" stop-index="64" />
                                    </items>
                                </list-expression>
                            </right>
                        </binary-operation-expression>
                    </right>
                </binary-operation-expression>
            </expr>
        </where>
    </select>

    <select sql-case-id="select_count_like_escape" parameters="'a',1,0">
        <from>
            <simple-table name="t_order" start-index="21" stop-index="27" />
        </from>
        <projections start-index="7" stop-index="14">
            <aggregation-projection type="COUNT" expression="COUNT(*)" start-index="7" stop-index="14" />
        </projections>
        <where start-index="29" stop-index="58" literal-stop-index="60">
            <expr>
                <binary-operation-expression start-index="35" stop-index="58" literal-stop-index="60">
                    <left>
                        <column name="status" start-index="35" stop-index="40" />
                    </left>
                    <operator>LIKE</operator>
                    <right>
                        <list-expression start-index="47" stop-index="58" literal-stop-index="60">
                            <items>
                                <literal-expression value="a" start-index="47" stop-index="49" />
                                <parameter-marker-expression parameter-index="0" start-index="47" stop-index="47" />
                            </items>
                            <items>
                                <literal-expression value="!" start-index="56" stop-index="58" literal-start-index="58" literal-stop-index="60" />
                            </items>
                        </list-expression>
                    </right>
                </binary-operation-expression>
            </expr>
        </where>
        <limit start-index="60" stop-index="75" literal-start-index="62" literal-stop-index="77">
            <row-count value="1" parameter-index="1" start-index="66" stop-index="66" literal-start-index="68" literal-stop-index="68" />
            <offset value="0" parameter-index="2" start-index="75" stop-index="75" literal-start-index="77" literal-stop-index="77" />
        </limit>
    </select>
    
    <select sql-case-id="select_count_like_concat" parameters="'init', 1, 2, 9, 10">
        <from>
            <simple-table name="t_order" alias="o" start-index="37" stop-index="45" />
        </from>
        <projections start-index="7" stop-index="30">
            <aggregation-projection type="COUNT" expression="count(0)" alias="orders_count" start-index="7" stop-index="14" />
        </projections>
        <where start-index="47" stop-index="142" literal-stop-index="148">
            <expr>
                <binary-operation-expression start-index="53" stop-index="142" literal-stop-index="148">
                    <left>
                        <binary-operation-expression start-index="53" stop-index="111" literal-stop-index="116">
                            <left>
                                <binary-operation-expression start-index="53" stop-index="87" literal-stop-index="92">
                                    <left>
                                        <column name="status" start-index="53" stop-index="60">
                                            <owner name="o" start-index="53" stop-index="53" />
                                        </column>
                                    </left>
                                    <operator>LIKE</operator>
                                    <right>
                                        <list-expression start-index="67" stop-index="87" literal-stop-index="92">
                                            <items>
                                                <function function-name="CONCAT" literal-text="CONCAT('%%', 'init', '%%')" start-index="67" stop-index="87" literal-stop-index="92" text="CONCAT('%%', ?, '%%')">
                                                    <parameter>
                                                        <literal-expression value="%%" start-index="74" stop-index="77" />
                                                    </parameter>
                                                    <parameter>
                                                        <literal-expression value="init" start-index="80" stop-index="80" literal-start-index="80" literal-stop-index="85" />
                                                        <parameter-marker-expression parameter-index="0" start-index="80" stop-index="80" />
                                                    </parameter>
                                                    <parameter>
                                                        <literal-expression value="%%" start-index="83" stop-index="86" literal-start-index="88" literal-stop-index="91" />
                                                    </parameter>
                                                </function>
                                                <expression-projection text="CONCAT('%%', ?, '%%')" literal-text="CONCAT('%%', 'init', '%%')" start-index="67" stop-index="87" literal-stop-index="92" />
                                            </items>
                                        </list-expression>
                                    </right>
                                </binary-operation-expression>
                            </left>
                            <operator>AND</operator>
                            <right>
                                <in-expression start-index="93" stop-index="111" literal-start-index="98" literal-stop-index="116">
                                    <not>false</not>
                                    <left>
                                        <column name="user_id" start-index="93" stop-index="101" literal-start-index="98" literal-stop-index="106">
                                            <owner name="o" start-index="93" stop-index="93" literal-start-index="98" literal-stop-index="98" />
                                        </column>
                                    </left>
                                    <right>
                                        <list-expression start-index="106" stop-index="111" literal-start-index="111" literal-stop-index="116">
                                            <items>
                                                <literal-expression value="1" start-index="112" stop-index="112" />
                                                <parameter-marker-expression parameter-index="1" start-index="107" stop-index="107" />
                                            </items>
                                            <items>
                                                <literal-expression value="2" start-index="115" stop-index="115" />
                                                <parameter-marker-expression parameter-index="2" start-index="110" stop-index="110" />
                                            </items>
                                        </list-expression>
                                    </right>
                                </in-expression>
                            </right>
                        </binary-operation-expression>
                    </left>
                    <operator>AND</operator>
                    <right>
                        <between-expression start-index="117" stop-index="142" literal-start-index="122" literal-stop-index="148">
                            <not>false</not>
                            <left>
                                <column name="order_id" start-index="117" stop-index="126" literal-start-index="122" literal-stop-index="131">
                                    <owner name="o" start-index="117" stop-index="117" literal-start-index="122" literal-stop-index="122" />
                                </column>
                            </left>
                            <between-expr>
                                <literal-expression value="9" start-index="141" stop-index="141" />
                                <parameter-marker-expression parameter-index="3" start-index="136" stop-index="136" />
                            </between-expr>
                            <and-expr>
                                <literal-expression value="10" start-index="147" stop-index="148" />
                                <parameter-marker-expression parameter-index="4" start-index="142" stop-index="142" />
                            </and-expr>
                        </between-expression>
                    </right>
                </binary-operation-expression>
            </expr>
        </where>
    </select>
    
    <select sql-case-id="select_count_like_concat_postgres" parameters="'init', 1, 2, 9, 10">
        <from>
            <simple-table name="t_order" alias="o" start-index="37" stop-index="45" />
        </from>
        <projections start-index="7" stop-index="30">
            <aggregation-projection type="COUNT" expression="count(0)" alias="orders_count" start-index="7" stop-index="14" />
        </projections>
        <where start-index="47" stop-index="142" literal-stop-index="148">
            <expr>
                <binary-operation-expression start-index="53" stop-index="142" literal-stop-index="148">
                    <left>
                        <binary-operation-expression start-index="53" stop-index="111" literal-stop-index="116">
                            <left>
                                <binary-operation-expression start-index="53" stop-index="87" literal-stop-index="92">
                                    <left>
                                        <column name="status" start-index="53" stop-index="60">
                                            <owner name="o" start-index="53" stop-index="53" />
                                        </column>
                                    </left>
                                    <operator>LIKE</operator>
                                    <right>
                                        <list-expression start-index="67" stop-index="87" literal-stop-index="92">
                                            <items>
                                                <function function-name="CONCAT" literal-text="CONCAT('%%', 'init', '%%')" start-index="67" stop-index="87" literal-stop-index="92" text="CONCAT('%%', ?, '%%')">
                                                    <parameter>
                                                        <literal-expression value="%%" literal-start-index="74" literal-stop-index="77" start-index="74" stop-index="77" />
                                                    </parameter>
                                                    <parameter>
                                                        <literal-expression value="init" literal-start-index="80" literal-stop-index="85" />
                                                        <parameter-marker-expression parameter-index="0" start-index="80" stop-index="80" />
                                                    </parameter>
                                                    <parameter>
                                                        <literal-expression value="%%" literal-start-index="88" literal-stop-index="91" start-index="83" stop-index="86" />
                                                    </parameter>
                                                </function>
                                            </items>
                                        </list-expression>
                                    </right>
                                </binary-operation-expression>
                            </left>
                            <operator>AND</operator>
                            <right>
                                <in-expression start-index="93" stop-index="111" literal-start-index="98" literal-stop-index="116">
                                    <not>false</not>
                                    <left>
                                        <column name="user_id" start-index="93" stop-index="101" literal-start-index="98" literal-stop-index="106">
                                            <owner name="o" start-index="93" stop-index="93" literal-start-index="98" literal-stop-index="98" />
                                        </column>
                                    </left>
                                    <right>
                                        <list-expression start-index="106" stop-index="111" literal-start-index="111" literal-stop-index="116">
                                            <items>
                                                <literal-expression value="1" start-index="112" stop-index="112" />
                                                <parameter-marker-expression parameter-index="1" start-index="107" stop-index="107" />
                                            </items>
                                            <items>
                                                <literal-expression value="2" start-index="115" stop-index="115" />
                                                <parameter-marker-expression parameter-index="2" start-index="110" stop-index="110" />
                                            </items>
                                        </list-expression>
                                    </right>
                                </in-expression>
                            </right>
                        </binary-operation-expression>
                    </left>
                    <operator>AND</operator>
                    <right>
                        <between-expression start-index="117" stop-index="142" literal-start-index="122" literal-stop-index="148">
                            <not>false</not>
                            <left>
                                <column name="order_id" start-index="117" stop-index="126" literal-start-index="122" literal-stop-index="131">
                                    <owner name="o" start-index="117" stop-index="117" literal-start-index="122" literal-stop-index="122" />
                                </column>
                            </left>
                            <between-expr>
                                <literal-expression value="9" start-index="141" stop-index="141" />
                                <parameter-marker-expression parameter-index="3" start-index="136" stop-index="136" />
                            </between-expr>
                            <and-expr>
                                <literal-expression value="10" start-index="147" stop-index="148" />
                                <parameter-marker-expression parameter-index="4" start-index="142" stop-index="142" />
                            </and-expr>
                        </between-expression>
                    </right>
                </binary-operation-expression>
            </expr>
        </where>
    </select>
    
    <select sql-case-id="select_like_with_single_quotes" >
        <from>
            <simple-table name="admin" start-index="15" stop-index="19" />
        </from>
        <projections start-index="7" stop-index="8">
            <column-projection name="id" start-index="7" stop-index="8" />
        </projections>
        <where start-index="21" stop-index="44">
            <expr>
                <binary-operation-expression start-index="27" stop-index="44">
                    <left>
                        <column name="fullname" start-index="27" stop-index="34" />
                    </left>
                    <operator>LIKE</operator>
                    <right>
                        <list-expression start-index="41" stop-index="44">
                            <items>
                                <literal-expression value="a%" start-index="41" stop-index="44" />
                            </items>
                        </list-expression>
                    </right>
                </binary-operation-expression>
            </expr>
        </where>
    </select>
    
    <select sql-case-id="select_count_tilde_concat" parameters="'init', 1, 2, 9, 10">
        <from>
            <simple-table name="t_order" alias="o" start-index="37" stop-index="45" />
        </from>
        <projections start-index="7" stop-index="30">
            <aggregation-projection type="COUNT" expression="count(0)" alias="orders_count" start-index="7" stop-index="14" />
        </projections>
        <where start-index="47" stop-index="140" literal-stop-index="146">
            <expr>
                <binary-operation-expression start-index="53" stop-index="140" literal-stop-index="146">
                    <left>
                        <binary-operation-expression start-index="53" stop-index="109" literal-stop-index="114">
                            <left>
                                <binary-operation-expression start-index="53" stop-index="85" literal-stop-index="90">
                                    <left>
                                        <column name="status" start-index="53" stop-index="60">
                                            <owner name="o" start-index="53" stop-index="53" />
                                        </column>
                                    </left>
                                    <operator>~~</operator>
                                    <right>
                                        <list-expression start-index="65" stop-index="85" literal-stop-index="90">
                                            <items>
                                                <function function-name="CONCAT" text="CONCAT('%%', ?, '%%')" literal-text="CONCAT('%%', 'init', '%%')" start-index="65" stop-index="85" literal-stop-index="90">
                                                    <parameter>
                                                        <literal-expression value="%%" literal-start-index="72" literal-stop-index="75" start-index="72" stop-index="75" />
                                                    </parameter>
                                                    <parameter>
                                                        <literal-expression value="init" literal-start-index="78" literal-stop-index="83" />
                                                        <parameter-marker-expression parameter-index="0" start-index="78" stop-index="78" />
                                                    </parameter>
                                                    <parameter>
                                                        <literal-expression value="%%" literal-start-index="86" literal-stop-index="89" start-index="81" stop-index="84" />
                                                    </parameter>
                                                </function>
                                            </items>
                                        </list-expression>
                                    </right>
                                </binary-operation-expression>
                            </left>
                            <operator>AND</operator>
                            <right>
                                <in-expression start-index="91" stop-index="109" literal-stop-index="114" literal-start-index="96">
                                    <not>false</not>
                                    <left>
                                        <column name="user_id" start-index="91" stop-index="99" literal-start-index="96" literal-stop-index="104">
                                            <owner name="o" start-index="91" stop-index="91" literal-start-index="96" literal-stop-index="96" />
                                        </column>
                                    </left>
                                    <right>
                                        <list-expression start-index="104" stop-index="109" literal-start-index="109" literal-stop-index="114">
                                            <items>
                                                <literal-expression value="1" start-index="110" stop-index="110" />
                                                <parameter-marker-expression parameter-index="1" start-index="105" stop-index="105" />
                                            </items>
                                            <items>
                                                <literal-expression value="2" start-index="113" stop-index="113" />
                                                <parameter-marker-expression parameter-index="2" start-index="108" stop-index="108" />
                                            </items>
                                        </list-expression>
                                    </right>
                                </in-expression>
                            </right>
                        </binary-operation-expression>
                    </left>
                    <operator>AND</operator>
                    <right>
                        <between-expression start-index="115" stop-index="140" literal-start-index="120" literal-stop-index="146">
                            <not>false</not>
                            <left>
                                <column name="order_id" start-index="115" stop-index="124" literal-start-index="120" literal-stop-index="129">
                                    <owner name="o" start-index="115" stop-index="115" literal-start-index="120" literal-stop-index="120" />
                                </column>
                            </left>
                            <between-expr>
                                <literal-expression value="9" start-index="139" stop-index="139" />
                                <parameter-marker-expression parameter-index="3" start-index="134" stop-index="134" />
                            </between-expr>
                            <and-expr>
                                <literal-expression value="10" start-index="145" stop-index="146" />
                                <parameter-marker-expression parameter-index="4" start-index="140" stop-index="140" />
                            </and-expr>
                        </between-expression>
                    </right>
                </binary-operation-expression>
            </expr>
        </where>
    </select>

    <select sql-case-id="select_sharding_route_with_binding_tables" parameters="1, 2, 9, 10">
        <from>
            <join-table join-type="INNER">
                <left>
                    <simple-table name="t_order" alias="o" start-index="16" stop-index="24" />
                </left>
                <right>
                    <simple-table name="t_order_item" alias="i" start-index="31" stop-index="44" />
                </right>
                <on-condition>
                    <binary-operation-expression start-index="49" stop-index="97">
                        <left>
                            <binary-operation-expression start-index="49" stop-index="69">
                                <left>
                                    <column name="user_id" start-index="49" stop-index="57">
                                        <owner name="o" start-index="49" stop-index="49" />
                                    </column>
                                </left>
                                <operator>=</operator>
                                <right>
                                    <column name="user_id" start-index="61" stop-index="69">
                                        <owner name="i" start-index="61" stop-index="61" />
                                    </column>
                                </right>
                            </binary-operation-expression>
                        </left>
                        <operator>AND</operator>
                        <right>
                            <binary-operation-expression start-index="75" stop-index="97">
                                <left>
                                    <column name="order_id" start-index="75" stop-index="84">
                                        <owner name="o" start-index="75" stop-index="75" />
                                    </column>
                                </left>
                                <operator>=</operator>
                                <right>
                                    <column name="order_id" start-index="88" stop-index="97">
                                        <owner name="i" start-index="88" stop-index="88" />
                                    </column>
                                </right>
                            </binary-operation-expression>
                        </right>
                    </binary-operation-expression>
                </on-condition>
            </join-table>
        </from>
        <projections start-index="7" stop-index="9">
            <shorthand-projection start-index="7" stop-index="9">
                <owner name="i" start-index="7" stop-index="7" />
            </shorthand-projection>
        </projections>
        <where start-index="99" stop-index="154" literal-stop-index="155">
            <expr>
                <binary-operation-expression start-index="105" stop-index="154" literal-stop-index="155">
                    <left>
                        <in-expression start-index="105" stop-index="123">
                            <not>false</not>
                            <left>
                                <column name="user_id" start-index="105" stop-index="113">
                                    <owner name="o" start-index="105" stop-index="105" />
                                </column>
                            </left>
                            <right>
                                <list-expression start-index="118" stop-index="123">
                                    <items>
                                        <literal-expression value="1" start-index="119" stop-index="119" />
                                        <parameter-marker-expression parameter-index="0" start-index="119" stop-index="119" />
                                    </items>
                                    <items>
                                        <literal-expression value="2" start-index="122" stop-index="122" />
                                        <parameter-marker-expression parameter-index="1" start-index="122" stop-index="122" />
                                    </items>
                                </list-expression>
                            </right>
                        </in-expression>
                    </left>
                    <operator>AND</operator>
                    <right>
                        <between-expression start-index="129" stop-index="154" literal-stop-index="155">
                            <not>false</not>
                            <left>
                                <column name="order_id" start-index="129" stop-index="138">
                                    <owner name="o" start-index="129" stop-index="129" />
                                </column>
                            </left>
                            <between-expr>
                                <literal-expression value="9" start-index="148" stop-index="148" />
                                <parameter-marker-expression parameter-index="2" start-index="148" stop-index="148" />
                            </between-expr>
                            <and-expr>
                                <literal-expression value="10" start-index="154" stop-index="155" />
                                <parameter-marker-expression parameter-index="3" start-index="154" stop-index="154" />
                            </and-expr>
                        </between-expression>
                    </right>
                </binary-operation-expression>
            </expr>
        </where>
        <order-by>
            <column-item name="item_id" start-index="165" stop-index="173" literal-start-index="166" literal-stop-index="174">
                <owner name="i" start-index="165" stop-index="165" literal-start-index="166" literal-stop-index="166" />
            </column-item>
        </order-by>
    </select>

    <select sql-case-id="select_full_route_with_binding_tables">
        <from>
            <join-table join-type="INNER">
                <left>
                    <simple-table name="t_order" alias="o" start-index="16" stop-index="24" />
                </left>
                <right>
                    <simple-table name="t_order_item" alias="i" start-index="31" stop-index="44" />
                </right>
                <on-condition>
                    <binary-operation-expression start-index="49" stop-index="97">
                        <left>
                            <binary-operation-expression start-index="49" stop-index="69">
                                <left>
                                    <column name="user_id" start-index="49" stop-index="57">
                                        <owner name="o" start-index="49" stop-index="49" />
                                    </column>
                                </left>
                                <operator>=</operator>
                                <right>
                                    <column name="user_id" start-index="61" stop-index="69">
                                        <owner name="i" start-index="61" stop-index="61" />
                                    </column>
                                </right>
                            </binary-operation-expression>
                        </left>
                        <operator>AND</operator>
                        <right>
                            <binary-operation-expression start-index="75" stop-index="97">
                                <left>
                                    <column name="order_id" start-index="75" stop-index="84">
                                        <owner name="o" start-index="75" stop-index="75" />
                                    </column>
                                </left>
                                <operator>=</operator>
                                <right>
                                    <column name="order_id" start-index="88" stop-index="97">
                                        <owner name="i" start-index="88" stop-index="88" />
                                    </column>
                                </right>
                            </binary-operation-expression>
                        </right>
                    </binary-operation-expression>
                </on-condition>
            </join-table>
        </from>
        <projections start-index="7" stop-index="9">
            <shorthand-projection start-index="7" stop-index="9">
                <owner name="i" start-index="7" stop-index="7" />
            </shorthand-projection>
        </projections>
        <order-by>
            <column-item name="item_id" start-index="108" stop-index="116">
                <owner name="i" start-index="108" stop-index="108" />
            </column-item>
        </order-by>
    </select>

    <select sql-case-id="select_sharding_route_with_broadcast_table" parameters="1, 2, 9, 10, 'init'">
        <from>
            <join-table join-type="INNER">
                <left>
                    <join-table join-type="INNER">
                        <left>
                            <simple-table name="t_order" alias="o" start-index="16" stop-index="24" />
                        </left>
                        <right>
                            <simple-table name="t_order_item" alias="i" start-index="31" stop-index="44" />
                        </right>
                        <on-condition>
                            <binary-operation-expression start-index="49" stop-index="97">
                                <left>
                                    <binary-operation-expression start-index="49" stop-index="69">
                                        <left>
                                            <column name="user_id" start-index="49" stop-index="57">
                                                <owner name="o" start-index="49" stop-index="49" />
                                            </column>
                                        </left>
                                        <operator>=</operator>
                                        <right>
                                            <column name="user_id" start-index="61" stop-index="69">
                                                <owner name="i" start-index="61" stop-index="61" />
                                            </column>
                                        </right>
                                    </binary-operation-expression>
                                </left>
                                <operator>AND</operator>
                                <right>
                                    <binary-operation-expression start-index="75" stop-index="97">
                                        <left>
                                            <column name="order_id" start-index="75" stop-index="84">
                                                <owner name="o" start-index="75" stop-index="75" />
                                            </column>
                                        </left>
                                        <operator>=</operator>
                                        <right>
                                            <column name="order_id" start-index="88" stop-index="97">
                                                <owner name="i" start-index="88" stop-index="88" />
                                            </column>
                                        </right>
                                    </binary-operation-expression>
                                </right>
                            </binary-operation-expression>
                        </on-condition>
                    </join-table>
                </left>
                <right>
                    <simple-table name="t_broadcast_table" alias="c" start-index="104" stop-index="122" />
                </right>
                <on-condition>
                    <binary-operation-expression start-index="127" stop-index="145">
                        <left>
                            <column name="status" start-index="127" stop-index="134">
                                <owner name="o" start-index="127" stop-index="127" />
                            </column>
                        </left>
                        <operator>=</operator>
                        <right>
                            <column name="status" start-index="138" stop-index="145">
                                <owner name="c" start-index="138" stop-index="138" />
                            </column>
                        </right>
                    </binary-operation-expression>
                </on-condition>
            </join-table>
        </from>
        <projections start-index="7" stop-index="9">
            <shorthand-projection start-index="7" stop-index="9">
                <owner name="i" start-index="7" stop-index="7" />
            </shorthand-projection>
        </projections>
        <where start-index="147" stop-index="219" literal-stop-index="225">
            <expr>
                <binary-operation-expression start-index="153" stop-index="219" literal-stop-index="225">
                    <left>
                        <binary-operation-expression start-index="153" stop-index="202" literal-stop-index="203">
                            <left>
                                <in-expression start-index="153" stop-index="171">
                                    <not>false</not>
                                    <left>
                                        <column name="user_id" start-index="153" stop-index="161">
                                            <owner name="o" start-index="153" stop-index="153" />
                                        </column>
                                    </left>
                                    <right>
                                        <list-expression start-index="166" stop-index="171">
                                            <items>
                                                <literal-expression value="1" start-index="167" stop-index="167" />
                                                <parameter-marker-expression parameter-index="0" start-index="167" stop-index="167" />
                                            </items>
                                            <items>
                                                <literal-expression value="2" start-index="170" stop-index="170" />
                                                <parameter-marker-expression parameter-index="1" start-index="170" stop-index="170" />
                                            </items>
                                        </list-expression>
                                    </right>
                                </in-expression>
                            </left>
                            <operator>AND</operator>
                            <right>
                                <between-expression start-index="177" stop-index="202" literal-stop-index="203">
                                    <not>false</not>
                                    <left>
                                        <column name="order_id" start-index="177" stop-index="186">
                                            <owner name="o" start-index="177" stop-index="177" />
                                        </column>
                                    </left>
                                    <between-expr>
                                        <literal-expression value="9" start-index="196" stop-index="196" />
                                        <parameter-marker-expression parameter-index="2" start-index="196" stop-index="196" />
                                    </between-expr>
                                    <and-expr>
                                        <literal-expression value="10" start-index="202" stop-index="203" />
                                        <parameter-marker-expression parameter-index="3" start-index="202" stop-index="202" />
                                    </and-expr>
                                </between-expression>
                            </right>
                        </binary-operation-expression>
                    </left>
                    <operator>AND</operator>
                    <right>
                        <binary-operation-expression start-index="208" stop-index="219" literal-start-index="209" literal-stop-index="225">
                            <left>
                                <column name="status" start-index="208" stop-index="215" literal-start-index="209" literal-stop-index="216">
                                    <owner name="o" start-index="208" stop-index="208" literal-start-index="209" literal-stop-index="209" />
                                </column>
                            </left>
                            <operator>=</operator>
                            <right>
                                <literal-expression value="init" start-index="220" stop-index="225" />
                                <parameter-marker-expression parameter-index="4" start-index="219" stop-index="219" />
                            </right>
                        </binary-operation-expression>
                    </right>
                </binary-operation-expression>
            </expr>
        </where>
        <order-by>
            <column-item name="item_id" start-index="230" stop-index="238" literal-start-index="236" literal-stop-index="244">
                <owner name="i" start-index="230" stop-index="230" literal-start-index="236" literal-stop-index="236" />
            </column-item>
        </order-by>
    </select>

    <select sql-case-id="select_keyword_table_name_with_back_quotes" parameters="1, 2, 9, 10, 'init'">
        <from>
            <join-table join-type="INNER">
                <left>
                    <join-table join-type="INNER">
                        <left>
                            <simple-table name="t_order" alias="o" start-index="16" stop-index="24" />
                        </left>
                        <right>
                            <simple-table name="t_order_item" alias="i" start-index="31" stop-index="44" />
                        </right>
                        <on-condition>
                            <binary-operation-expression start-index="49" stop-index="97">
                                <left>
                                    <binary-operation-expression start-index="49" stop-index="69">
                                        <left>
                                            <column name="user_id" start-index="49" stop-index="57">
                                                <owner name="o" start-index="49" stop-index="49" />
                                            </column>
                                        </left>
                                        <operator>=</operator>
                                        <right>
                                            <column name="user_id" start-index="61" stop-index="69">
                                                <owner name="i" start-index="61" stop-index="61" />
                                            </column>
                                        </right>
                                    </binary-operation-expression>
                                </left>
                                <operator>AND</operator>
                                <right>
                                    <binary-operation-expression start-index="75" stop-index="97">
                                        <left>
                                            <column name="order_id" start-index="75" stop-index="84">
                                                <owner name="o" start-index="75" stop-index="75" />
                                            </column>
                                        </left>
                                        <operator>=</operator>
                                        <right>
                                            <column name="order_id" start-index="88" stop-index="97">
                                                <owner name="i" start-index="88" stop-index="88" />
                                            </column>
                                        </right>
                                    </binary-operation-expression>
                                </right>
                            </binary-operation-expression>
                        </on-condition>
                    </join-table>
                </left>
                <right>
                    <simple-table name="select" alias="c" start-delimiter="`" end-delimiter="`" start-index="104" stop-index="113" />
                </right>
                <on-condition>
                    <binary-operation-expression start-index="118" stop-index="136">
                        <left>
                            <column name="status" start-index="118" stop-index="125">
                                <owner name="o" start-index="118" stop-index="118" />
                            </column>
                        </left>
                        <operator>=</operator>
                        <right>
                            <column name="status" start-index="129" stop-index="136">
                                <owner name="c" start-index="129" stop-index="129" />
                            </column>
                        </right>
                    </binary-operation-expression>
                </on-condition>
            </join-table>
        </from>
        <projections start-index="7" stop-index="9">
            <shorthand-projection start-index="7" stop-index="9">
                <owner name="i" start-index="7" stop-index="7" />
            </shorthand-projection>
        </projections>
        <where start-index="138" stop-index="210" literal-stop-index="216">
            <expr>
                <binary-operation-expression start-index="144" stop-index="210" literal-stop-index="216">
                    <left>
                        <binary-operation-expression start-index="144" stop-index="193" literal-stop-index="194">
                            <left>
                                <in-expression start-index="144" stop-index="162">
                                    <not>false</not>
                                    <left>
                                        <column name="user_id" start-index="144" stop-index="152">
                                            <owner name="o" start-index="144" stop-index="144" />
                                        </column>
                                    </left>
                                    <right>
                                        <list-expression start-index="157" stop-index="162">
                                            <items>
                                                <literal-expression value="1" start-index="158" stop-index="158" />
                                                <parameter-marker-expression parameter-index="0" start-index="158" stop-index="158" />
                                            </items>
                                            <items>
                                                <literal-expression value="2" start-index="161" stop-index="161" />
                                                <parameter-marker-expression parameter-index="1" start-index="161" stop-index="161" />
                                            </items>
                                        </list-expression>
                                    </right>
                                </in-expression>
                            </left>
                            <operator>AND</operator>
                            <right>
                                <between-expression start-index="168" stop-index="193" literal-stop-index="194">
                                    <not>false</not>
                                    <left>
                                        <column name="order_id" start-index="168" stop-index="177">
                                            <owner name="o" start-index="168" stop-index="168" />
                                        </column>
                                    </left>
                                    <between-expr>
                                        <literal-expression value="9" start-index="187" stop-index="187" />
                                        <parameter-marker-expression parameter-index="2" start-index="187" stop-index="187" />
                                    </between-expr>
                                    <and-expr>
                                        <literal-expression value="10" start-index="193" stop-index="194" />
                                        <parameter-marker-expression parameter-index="3" start-index="193" stop-index="193" />
                                    </and-expr>
                                </between-expression>
                            </right>
                        </binary-operation-expression>
                    </left>
                    <operator>AND</operator>
                    <right>
                        <binary-operation-expression start-index="199" stop-index="210" literal-start-index="200" literal-stop-index="216">
                            <left>
                                <column name="status" start-index="199" stop-index="206" literal-start-index="200" literal-stop-index="207">
                                    <owner name="o" start-index="199" stop-index="199" literal-start-index="200" literal-stop-index="200" />
                                </column>
                            </left>
                            <operator>=</operator>
                            <right>
                                <literal-expression value="init" start-index="211" stop-index="216" />
                                <parameter-marker-expression parameter-index="4" start-index="210" stop-index="210" />
                            </right>
                        </binary-operation-expression>
                    </right>
                </binary-operation-expression>
            </expr>
        </where>
        <order-by>
            <column-item name="item_id" start-index="221" stop-index="229" literal-start-index="227" literal-stop-index="235">
                <owner name="i" start-index="221" stop-index="221" literal-start-index="227" literal-stop-index="227" />
            </column-item>
        </order-by>
    </select>

    <select sql-case-id="select_keyword_table_name_with_double_quotes" parameters="1, 2, 9, 10, 'init'">
        <from>
            <join-table join-type="INNER">
                <left>
                    <join-table join-type="INNER">
                        <left>
                            <simple-table name="t_order" alias="o" start-index="16" stop-index="24" />
                        </left>
                        <right>
                            <simple-table name="t_order_item" alias="i" start-index="31" stop-index="44" />
                        </right>
                        <on-condition>
                            <binary-operation-expression start-index="49" stop-index="97">
                                <left>
                                    <binary-operation-expression start-index="49" stop-index="69">
                                        <left>
                                            <column name="user_id" start-index="49" stop-index="57">
                                                <owner name="o" start-index="49" stop-index="49" />
                                            </column>
                                        </left>
                                        <operator>=</operator>
                                        <right>
                                            <column name="user_id" start-index="61" stop-index="69">
                                                <owner name="i" start-index="61" stop-index="61" />
                                            </column>
                                        </right>
                                    </binary-operation-expression>
                                </left>
                                <operator>AND</operator>
                                <right>
                                    <binary-operation-expression start-index="75" stop-index="97">
                                        <left>
                                            <column name="order_id" start-index="75" stop-index="84">
                                                <owner name="o" start-index="75" stop-index="75" />
                                            </column>
                                        </left>
                                        <operator>=</operator>
                                        <right>
                                            <column name="order_id" start-index="88" stop-index="97">
                                                <owner name="i" start-index="88" stop-index="88" />
                                            </column>
                                        </right>
                                    </binary-operation-expression>
                                </right>
                            </binary-operation-expression>
                        </on-condition>
                    </join-table>
                </left>
                <right>
                    <simple-table name="select" alias="c" start-delimiter="&quot;" end-delimiter="&quot;" start-index="104" stop-index="113" />
                </right>
                <on-condition>
                    <binary-operation-expression start-index="118" stop-index="136">
                        <left>
                            <column name="status" start-index="118" stop-index="125">
                                <owner name="o" start-index="118" stop-index="118" />
                            </column>
                        </left>
                        <operator>=</operator>
                        <right>
                            <column name="status" start-index="129" stop-index="136">
                                <owner name="c" start-index="129" stop-index="129" />
                            </column>
                        </right>
                    </binary-operation-expression>
                </on-condition>
            </join-table>
        </from>
        <projections start-index="7" stop-index="9">
            <shorthand-projection start-index="7" stop-index="9" >
                <owner name="i" start-index="7" stop-index="7" />
            </shorthand-projection>
        </projections>
        <where start-index="138" stop-index="210" literal-stop-index="216">
            <expr>
                <binary-operation-expression start-index="144" stop-index="210" literal-stop-index="216">
                    <left>
                        <binary-operation-expression start-index="144" stop-index="193" literal-stop-index="194">
                            <left>
                                <in-expression start-index="144" stop-index="162">
                                    <not>false</not>
                                    <left>
                                        <column name="user_id" start-index="144" stop-index="152">
                                            <owner name="o" start-index="144" stop-index="144" />
                                        </column>
                                    </left>
                                    <right>
                                        <list-expression start-index="157" stop-index="162">
                                            <items>
                                                <literal-expression value="1" start-index="158" stop-index="158" />
                                                <parameter-marker-expression parameter-index="0" start-index="158" stop-index="158" />
                                            </items>
                                            <items>
                                                <literal-expression value="2" start-index="161" stop-index="161" />
                                                <parameter-marker-expression parameter-index="1" start-index="161" stop-index="161" />
                                            </items>
                                        </list-expression>
                                    </right>
                                </in-expression>
                            </left>
                            <operator>AND</operator>
                            <right>
                                <between-expression start-index="168" stop-index="193" literal-stop-index="194">
                                    <not>false</not>
                                    <left>
                                        <column name="order_id" start-index="168" stop-index="177">
                                            <owner name="o" start-index="168" stop-index="168" />
                                        </column>
                                    </left>
                                    <between-expr>
                                        <literal-expression value="9" start-index="187" stop-index="187" />
                                        <parameter-marker-expression parameter-index="2" start-index="187" stop-index="187" />
                                    </between-expr>
                                    <and-expr>
                                        <literal-expression value="10" start-index="193" stop-index="194" />
                                        <parameter-marker-expression parameter-index="3" start-index="193" stop-index="193" />
                                    </and-expr>
                                </between-expression>
                            </right>
                        </binary-operation-expression>
                    </left>
                    <operator>AND</operator>
                    <right>
                        <binary-operation-expression start-index="199" stop-index="210" literal-start-index="200" literal-stop-index="216">
                            <left>
                                <column name="status" start-index="199" stop-index="206" literal-start-index="200" literal-stop-index="207">
                                    <owner name="c" start-index="199" stop-index="199" literal-start-index="200" literal-stop-index="200" />
                                </column>
                            </left>
                            <operator>=</operator>
                            <right>
                                <literal-expression value="init" start-index="211" stop-index="216" />
                                <parameter-marker-expression parameter-index="4" start-index="210" stop-index="210" />
                            </right>
                        </binary-operation-expression>
                    </right>
                </binary-operation-expression>
            </expr>
        </where>
        <order-by>
            <column-item name="item_id" start-index="221" stop-index="229" literal-start-index="227" literal-stop-index="235">
                <owner name="i" start-index="221" stop-index="221" literal-start-index="227" literal-stop-index="227" />
            </column-item>
        </order-by>
    </select>

    <select sql-case-id="select_keyword_table_name_with_square_brackets" parameters="1, 2, 9, 10, 'init'">
        <from>
            <join-table join-type="INNER">
                <left>
                    <join-table join-type="INNER">
                        <left>
                            <simple-table name="t_order" alias="o" start-index="16" stop-index="24" />
                        </left>
                        <right>
                            <simple-table name="t_order_item" alias="i" start-index="31" stop-index="44" />
                        </right>
                        <on-condition>
                            <binary-operation-expression start-index="49" stop-index="97">
                                <left>
                                    <binary-operation-expression start-index="49" stop-index="69">
                                        <left>
                                            <column name="user_id" start-index="49" stop-index="57">
                                                <owner name="o" start-index="49" stop-index="49" />
                                            </column>
                                        </left>
                                        <operator>=</operator>
                                        <right>
                                            <column name="user_id" start-index="61" stop-index="69">
                                                <owner name="i" start-index="61" stop-index="61" />
                                            </column>
                                        </right>
                                    </binary-operation-expression>
                                </left>
                                <operator>AND</operator>
                                <right>
                                    <binary-operation-expression start-index="75" stop-index="97">
                                        <left>
                                            <column name="order_id" start-index="75" stop-index="84">
                                                <owner name="o" start-index="75" stop-index="75" />
                                            </column>
                                        </left>
                                        <operator>=</operator>
                                        <right>
                                            <column name="order_id" start-index="88" stop-index="97">
                                                <owner name="i" start-index="88" stop-index="88" />
                                            </column>
                                        </right>
                                    </binary-operation-expression>
                                </right>
                            </binary-operation-expression>
                        </on-condition>
                    </join-table>
                </left>
                <right>
                    <simple-table name="select" alias="c" start-delimiter="[" end-delimiter="]" start-index="104" stop-index="113" />
                </right>
                <on-condition>
                    <binary-operation-expression start-index="118" stop-index="136">
                        <left>
                            <column name="status" start-index="118" stop-index="125">
                                <owner name="o" start-index="118" stop-index="118" />
                            </column>
                        </left>
                        <operator>=</operator>
                        <right>
                            <column name="status" start-index="129" stop-index="136">
                                <owner name="c" start-index="129" stop-index="129" />
                            </column>
                        </right>
                    </binary-operation-expression>
                </on-condition>
            </join-table>
        </from>
        <projections start-index="7" stop-index="9">
            <shorthand-projection start-index="7" stop-index="9">
                <owner name="i" start-index="7" stop-index="7" />
            </shorthand-projection>
        </projections>
        <where start-index="138" stop-index="210" literal-stop-index="216">
            <expr>
                <binary-operation-expression start-index="144" stop-index="210" literal-stop-index="216">
                    <left>
                        <binary-operation-expression start-index="144" stop-index="193" literal-stop-index="194">
                            <left>
                                <in-expression start-index="144" stop-index="162">
                                    <not>false</not>
                                    <left>
                                        <column name="user_id" start-index="144" stop-index="152">
                                            <owner name="o" start-index="144" stop-index="144" />
                                        </column>
                                    </left>
                                    <right>
                                        <list-expression start-index="157" stop-index="162">
                                            <items>
                                                <literal-expression value="1" start-index="158" stop-index="158" />
                                                <parameter-marker-expression parameter-index="0" start-index="158" stop-index="158" />
                                            </items>
                                            <items>
                                                <literal-expression value="2" start-index="161" stop-index="161" />
                                                <parameter-marker-expression parameter-index="1" start-index="161" stop-index="161" />
                                            </items>
                                        </list-expression>
                                    </right>
                                </in-expression>
                            </left>
                            <operator>AND</operator>
                            <right>
                                <between-expression start-index="168" stop-index="193" literal-stop-index="194">
                                    <not>false</not>
                                    <left>
                                        <column name="order_id" start-index="168" stop-index="177">
                                            <owner name="o" start-index="168" stop-index="168" />
                                        </column>
                                    </left>
                                    <between-expr>
                                        <literal-expression value="9" start-index="187" stop-index="187" />
                                        <parameter-marker-expression parameter-index="2" start-index="187" stop-index="187" />
                                    </between-expr>
                                    <and-expr>
                                        <literal-expression value="10" start-index="193" stop-index="194" />
                                        <parameter-marker-expression parameter-index="3" start-index="193" stop-index="193" />
                                    </and-expr>
                                </between-expression>
                            </right>
                        </binary-operation-expression>
                    </left>
                    <operator>AND</operator>
                    <right>
                        <binary-operation-expression start-index="199" stop-index="210" literal-start-index="200" literal-stop-index="216">
                            <left>
                                <column name="status" start-index="199" stop-index="206" literal-start-index="200" literal-stop-index="207">
                                    <owner name="c" start-index="199" stop-index="199" literal-start-index="200" literal-stop-index="200" />
                                </column>
                            </left>
                            <operator>=</operator>
                            <right>
                                <literal-expression value="init" start-index="211" stop-index="216" />
                                <parameter-marker-expression parameter-index="4" start-index="210" stop-index="210" />
                            </right>
                        </binary-operation-expression>
                    </right>
                </binary-operation-expression>
            </expr>
        </where>
        <order-by>
            <column-item name="item_id" start-index="221" stop-index="229" literal-start-index="227" literal-stop-index="235">
                <owner name="i" start-index="221" stop-index="221" literal-start-index="227" literal-stop-index="227" />
            </column-item>
        </order-by>
    </select>

    <select sql-case-id="select_alias_as_keyword" parameters="1">
        <from>
            <simple-table name="t_order_item" alias="length" start-index="36" stop-index="54" />
        </from>
        <projections start-index="7" stop-index="29">
            <column-projection name="item_id" alias="password" start-index="7" stop-index="29">
                <owner name="length" start-index="7" stop-index="12" />
            </column-projection>>
        </projections>
        <where start-index="56" stop-index="79">
            <expr>
                <binary-operation-expression start-index="62" stop-index="79">
                    <left>
                        <column name="item_id" start-index="62" stop-index="75">
                            <owner name="length" start-index="62" stop-index="67" />
                        </column>
                    </left>
                    <operator>=</operator>
                    <right>
                        <literal-expression value="1" start-index="79" stop-index="79" />
                        <parameter-marker-expression parameter-index="0" start-index="79" stop-index="79" />
                    </right>
                </binary-operation-expression>
            </expr>
        </where>
    </select>

    <select sql-case-id="select_with_force_index_join" parameters="1000">
        <from>
            <join-table join-type="INNER">
                <left>
                    <simple-table name="t_order" alias="o" start-index="16" stop-index="24" />
                </left>
                <right>
                    <simple-table name="t_order_item" alias="i" start-index="56" stop-index="69" />
                </right>
                <on-condition>
                    <binary-operation-expression start-index="74" stop-index="94">
                        <left>
                            <column name="order_id" start-index="74" stop-index="83">
                                <owner name="o" start-index="74" stop-index="74" />
                            </column>
                        </left>
                        <operator>=</operator>
                        <right>
                            <column name="order_id" start-index="85" stop-index="94">
                                <owner name="i" start-index="85" stop-index="85" />
                            </column>
                        </right>
                    </binary-operation-expression>
                </on-condition>
            </join-table>
        </from>
        <projections start-index="7" stop-index="9">
            <shorthand-projection start-index="7" stop-index="9">
                <owner name="i" start-index="7" stop-index="7" />
            </shorthand-projection>
        </projections>
        <where start-index="96" stop-index="115" literal-stop-index="118">
            <expr>
                <binary-operation-expression start-index="102" stop-index="115" literal-stop-index="118">
                    <left>
                        <column name="order_id" start-index="102" stop-index="111">
                            <owner name="o" start-index="102" stop-index="102" />
                        </column>
                    </left>
                    <operator>=</operator>
                    <right>
                        <literal-expression value="1000" start-index="115" stop-index="118" />
                        <parameter-marker-expression parameter-index="0" start-index="115" stop-index="115" />
                    </right>
                </binary-operation-expression>
            </expr>
        </where>
    </select>

    <select sql-case-id="select_equal_with_geography" parameters="'{&quot;rule2&quot;:&quot;null2&quot;}', 100, 200, 1, 2">
        <from>
            <simple-table name="t_order" start-index="14" stop-index="20" />
        </from>
        <projections start-index="7" stop-index="7">
            <shorthand-projection start-index="7" stop-index="7" />
        </projections>
        <where start-index="22" stop-index="148" literal-stop-index="170">
            <expr>
                <binary-operation-expression start-index="28" stop-index="148" literal-stop-index="170">
                    <left>
                        <binary-operation-expression start-index="28" stop-index="131" literal-stop-index="153">
                            <left>
                                <binary-operation-expression start-index="28" stop-index="115" literal-stop-index="137">
                                    <left>
                                        <binary-operation-expression start-index="28" stop-index="42" literal-stop-index="60">
                                            <left>
                                                <column name="rule" start-index="28" stop-index="31" />
                                            </left>
                                            <operator>=</operator>
                                            <right>
                                                <type-cast-expression>
                                                    <expression>
                                                        <literal-expression value="{&quot;rule2&quot;:&quot;null2&quot;}" start-index="35" stop-index="53" />
                                                    </expression>
                                                    <data-type>jsonb</data-type>
                                                </type-cast-expression>
                                                <parameter-marker-expression parameter-index="0" start-index="35" stop-index="42" />
                                            </right>
                                        </binary-operation-expression>
                                    </left>
                                    <operator>AND</operator>
                                    <right>
                                        <binary-operation-expression start-index="48" stop-index="115" literal-start-index="66" literal-stop-index="137">
                                            <left>
                                                <column name="start_point" start-index="48" stop-index="58" literal-start-index="66" literal-stop-index="76" />
                                            </left>
                                            <operator>=</operator>
                                            <right>
                                                <function function-name="ST_GeographyFromText" text="ST_GeographyFromText('SRID=4326;POINT('||?||' '||?||')')" literal-text="ST_GeographyFromText('SRID=4326;POINT('||100||' '||200||')')" start-index="60" stop-index="115" literal-start-index="78" literal-stop-index="137">
                                                    <parameter>
                                                        <common-expression text="'SRID=4326;POINT('||?||' '||?||')'" literal-text="'SRID=4326;POINT('||100||' '||200||')'" literal-start-index="99" start-index="81" literal-stop-index="136" stop-index="114" />
                                                    </parameter>
                                                </function>
                                            </right>
                                        </binary-operation-expression>
                                    </right>
                                </binary-operation-expression>
                            </left>
                            <operator>AND</operator>
                            <right>
                                <binary-operation-expression start-index="121" stop-index="131" literal-start-index="143" literal-stop-index="153">
                                    <left>
                                        <column name="user_id" start-index="121" stop-index="127" literal-start-index="143" literal-stop-index="149" />
                                    </left>
                                    <operator>=</operator>
                                    <right>
                                        <literal-expression value="1" start-index="153" stop-index="153" />
                                        <parameter-marker-expression parameter-index="3" start-index="131" stop-index="131" />
                                    </right>
                                </binary-operation-expression>
                            </right>
                        </binary-operation-expression>
                    </left>
                    <operator>AND</operator>
                    <right>
                        <binary-operation-expression start-index="137" stop-index="148" literal-start-index="159" literal-stop-index="170">
                            <left>
                                <column name="order_id" start-index="137" stop-index="144" literal-start-index="159" literal-stop-index="166" />
                            </left>
                            <operator>=</operator>
                            <right>
                                <literal-expression value="2" start-index="170" stop-index="170" />
                                <parameter-marker-expression parameter-index="4" start-index="148" stop-index="148" />
                            </right>
                        </binary-operation-expression>
                    </right>
                </binary-operation-expression>
            </expr>
        </where>
    </select>

    <select sql-case-id="select_in_with_geography" parameters="'{&quot;rule2&quot;:&quot;null2&quot;}', '{&quot;rule3&quot;:&quot;null3&quot;}', 100, 200, 1, 2">
        <from>
            <simple-table name="t_order" start-index="14" stop-index="20" />
        </from>
        <projections start-index="7" stop-index="7">
            <shorthand-projection start-index="7" stop-index="7" />
        </projections>
        <where start-index="22" stop-index="161" literal-stop-index="201">
            <expr>
                <binary-operation-expression start-index="28" stop-index="161" literal-stop-index="201">
                    <left>
                        <binary-operation-expression start-index="28" stop-index="144" literal-stop-index="184">
                            <left>
                                <binary-operation-expression start-index="28" stop-index="128" literal-stop-index="168">
                                    <left>
                                        <in-expression start-index="28" stop-index="55" literal-stop-index="91">
                                            <not>false</not>
                                            <left>
                                                <column name="rule" start-index="28" stop-index="31" />
                                            </left>
                                            <right>
                                                <list-expression start-index="36" stop-index="55" literal-stop-index="91">
                                                    <items>
                                                        <type-cast-expression>
                                                            <expression>
                                                                <literal-expression value="{&quot;rule2&quot;:&quot;null2&quot;}" start-index="37" stop-index="55" />
                                                            </expression>
                                                            <data-type>jsonb</data-type>
                                                        </type-cast-expression>
                                                        <parameter-marker-expression parameter-index="0" start-index="37" stop-index="44" />
                                                    </items>
                                                    <items>
                                                        <type-cast-expression>
                                                            <expression>
                                                                <literal-expression value="{&quot;rule3&quot;:&quot;null3&quot;}" start-index="65" stop-index="83" />
                                                            </expression>
                                                            <data-type>jsonb</data-type>
                                                        </type-cast-expression>
                                                        <parameter-marker-expression parameter-index="1" start-index="47" stop-index="54" />
                                                    </items>
                                                </list-expression>
                                            </right>
                                        </in-expression>
                                    </left>
                                    <operator>AND</operator>
                                    <right>
                                        <binary-operation-expression start-index="61" stop-index="128" literal-start-index="97" literal-stop-index="168">
                                            <left>
                                                <column name="start_point" start-index="61" stop-index="71" literal-start-index="97" literal-stop-index="107" />
                                            </left>
                                            <operator>=</operator>
                                            <right>
                                                <function function-name="ST_GeographyFromText" text="ST_GeographyFromText('SRID=4326;POINT('||?||' '||?||')')" literal-text="ST_GeographyFromText('SRID=4326;POINT('||100||' '||200||')')" start-index="73" stop-index="128" literal-start-index="109" literal-stop-index="168">
                                                    <parameter>
                                                        <common-expression text="'SRID=4326;POINT('||?||' '||?||')'" literal-text="'SRID=4326;POINT('||100||' '||200||')'" literal-start-index="130" start-index="94" literal-stop-index="167" stop-index="127" />
                                                    </parameter>
                                                </function>
                                            </right>
                                        </binary-operation-expression>
                                    </right>
                                </binary-operation-expression>
                            </left>
                            <operator>AND</operator>
                            <right>
                                <binary-operation-expression start-index="134" stop-index="144" literal-start-index="174" literal-stop-index="184">
                                    <left>
                                        <column name="user_id" start-index="134" stop-index="140" literal-start-index="174" literal-stop-index="180" />
                                    </left>
                                    <operator>=</operator>
                                    <right>
                                        <literal-expression value="1" start-index="184" stop-index="184" />
                                        <parameter-marker-expression parameter-index="4" start-index="144" stop-index="144" />
                                    </right>
                                </binary-operation-expression>
                            </right>
                        </binary-operation-expression>
                    </left>
                    <operator>AND</operator>
                    <right>
                        <binary-operation-expression start-index="150" stop-index="161" literal-start-index="190" literal-stop-index="201">
                            <left>
                                <column name="order_id" start-index="150" stop-index="157" literal-start-index="190" literal-stop-index="197" />
                            </left>
                            <operator>=</operator>
                            <right>
                                <literal-expression value="2" start-index="201" stop-index="201" />
                                <parameter-marker-expression parameter-index="5" start-index="161" stop-index="161" />
                            </right>
                        </binary-operation-expression>
                    </right>
                </binary-operation-expression>
            </expr>
        </where>
    </select>

    <select sql-case-id="select_between_with_geography" parameters="'{&quot;rule2&quot;:&quot;null2&quot;}', '{&quot;rule3&quot;:&quot;null3&quot;}', 100, 200, 1">
        <from>
            <simple-table name="t_order" start-index="14" stop-index="20" />
        </from>
        <projections start-index="7" stop-index="7">
            <shorthand-projection start-index="7" stop-index="7" />
        </projections>
        <where start-index="22" stop-index="151" literal-stop-index="191">
            <expr>
                <binary-operation-expression start-index="28" stop-index="151" literal-stop-index="191">
                    <left>
                        <binary-operation-expression start-index="28" stop-index="134" literal-stop-index="174">
                            <left>
                                <between-expression start-index="28" stop-index="61" literal-stop-index="97">
                                    <not>false</not>
                                    <left>
                                        <column name="rule" start-index="28" stop-index="31" />
                                    </left>
                                    <between-expr>
                                        <parameter-marker-expression parameter-index="0" start-index="41" stop-index="48" />
                                        <type-cast-expression>
                                            <expression>
                                                <literal-expression value="{&quot;rule2&quot;:&quot;null2&quot;}" start-index="41" stop-index="59" />
                                            </expression>
                                            <data-type>jsonb</data-type>
                                        </type-cast-expression>
                                    </between-expr>
                                    <and-expr>
                                        <type-cast-expression>
                                            <expression>
                                                <literal-expression value="{&quot;rule3&quot;:&quot;null3&quot;}" start-index="72" stop-index="90" />
                                            </expression>
                                            <data-type>jsonb</data-type>
                                        </type-cast-expression>
                                        <parameter-marker-expression parameter-index="1" start-index="54" stop-index="61" />
                                    </and-expr>
                                </between-expression>
                            </left>
                            <operator>AND</operator>
                            <right>
                                <binary-operation-expression start-index="67" stop-index="134" literal-start-index="103" literal-stop-index="174">
                                    <left>
                                        <column name="start_point" start-index="67" stop-index="77" literal-start-index="103" literal-stop-index="113" />
                                    </left>
                                    <operator>=</operator>
                                    <right>
                                        <function function-name="ST_GeographyFromText" literal-text="ST_GeographyFromText('SRID=4326;POINT('||100||' '||200||')')" text="ST_GeographyFromText('SRID=4326;POINT('||?||' '||?||')')" start-index="79" stop-index="134" literal-start-index="115" literal-stop-index="174">
                                            <parameter>
                                                <common-expression text="'SRID=4326;POINT('||?||' '||?||')'" literal-text="'SRID=4326;POINT('||100||' '||200||')'" literal-start-index="136" start-index="100" literal-stop-index="173" stop-index="133" />
                                            </parameter>
                                        </function>
                                    </right>
                                </binary-operation-expression>
                            </right>
                        </binary-operation-expression>
                    </left>
                    <operator>AND</operator>
                    <right>
                        <binary-operation-expression start-index="140" stop-index="151" literal-start-index="180" literal-stop-index="191">
                            <left>
                                <column name="order_id" start-index="140" stop-index="147" literal-start-index="180" literal-stop-index="187" />
                            </left>
                            <operator>=</operator>
                            <right>
                                <literal-expression value="1" start-index="191" stop-index="191" />
                                <parameter-marker-expression parameter-index="4" start-index="151" stop-index="151" />
                            </right>
                        </binary-operation-expression>
                    </right>
                </binary-operation-expression>
            </expr>
        </where>
    </select>

    <select sql-case-id="select_with_double_quotes" parameters="1">
        <from>
            <simple-table name="t_order_item" start-delimiter="&quot;" end-delimiter="&quot;" start-index="14" stop-index="27" />
        </from>
        <projections start-index="7" stop-index="7">
            <shorthand-projection start-index="7" stop-index="7" />
        </projections>
        <where start-index="29" stop-index="48">
            <expr>
                <binary-operation-expression start-index="35" stop-index="48">
                    <left>
                        <column name="item_id" start-delimiter="&quot;" end-delimiter="&quot;" start-index="35" stop-index="43" />
                    </left>
                    <operator>!=</operator>
                    <right>
                        <literal-expression value="1" start-index="48" stop-index="48" />
                        <parameter-marker-expression parameter-index="0" start-index="48" stop-index="48" />
                    </right>
                </binary-operation-expression>
            </expr>
        </where>
        <order-by>
            <column-item name="item_id" start-delimiter="&quot;" end-delimiter="&quot;" start-index="59" stop-index="67" />
        </order-by>
    </select>

    <select sql-case-id="select_distinct_with_single_column_without_order_by" >
        <from>
            <simple-table name="t_order_item" start-index="29" stop-index="40" />
        </from>
        <projections start-index="16" stop-index="22" distinct-row="true">
            <column-projection name="item_id" start-index="16" stop-index="22" />
        </projections>
    </select>

    <select sql-case-id="select_unique_with_single_column_without_order_by" >
        <from>
            <simple-table name="t_order_item" start-index="27" stop-index="38" />
        </from>
        <projections start-index="14" stop-index="20" distinct-row="true">
            <column-projection name="item_id" start-index="14" stop-index="20" />
        </projections>
    </select>
    
    <select sql-case-id="select_distinct_with_multi_column_without_order_by" >
        <from>
            <simple-table name="t_order" start-index="47" stop-index="53" />
        </from>
        <projections start-index="16" stop-index="40" distinct-row="true">
            <column-projection name="order_id" start-index="16" stop-index="23" />
            <column-projection name="user_id" start-index="26" stop-index="32" />
            <column-projection name="status" start-index="35" stop-index="40" />
        </projections>
    </select>

    <select sql-case-id="select_unique_with_multi_column_without_order_by" >
        <from>
            <simple-table name="t_order" start-index="45" stop-index="51" />
        </from>
        <projections start-index="14" stop-index="38" distinct-row="true">
            <column-projection name="order_id" start-index="14" stop-index="21" />
            <column-projection name="user_id" start-index="24" stop-index="30" />
            <column-projection name="status" start-index="33" stop-index="38" />
        </projections>
    </select>
    
    <select sql-case-id="select_distinct_with_owner_column_without_order_by" >
        <from>
            <simple-table name="t_order" start-index="38" stop-index="44" />
        </from>
        <projections start-index="16" stop-index="31" distinct-row="true">
            <column-projection name="order_id" start-index="16" stop-index="31" >
                <owner name="t_order" start-index="16" stop-index="22" />
            </column-projection>
        </projections>
        <order-by>
            <column-item name="order_id" start-index="55" stop-index="70">
                <owner name="t_order" start-index="55" stop-index="61" />
            </column-item>
        </order-by>
    </select>

    <select sql-case-id="select_distinct_with_owner_star_without_order_by" >
        <from>
            <join-table join-type="COMMA">
                <left>
                    <simple-table name="t_order" start-index="54" stop-index="60" />
                </left>
                <right>
                    <simple-table name="t_order_item" start-index="63" stop-index="74" />
                </right>
            </join-table>
        </from>
        <projections start-index="16" stop-index="47" distinct-row="true">
            <shorthand-projection start-index="16" stop-index="24">
                <owner name="t_order" start-index="16" stop-index="22" />
            </shorthand-projection>
            <column-projection name="order_id" start-index="27" stop-index="47" >
                <owner name="t_order_item" start-index="27" stop-index="38" />
            </column-projection>
        </projections>
        <where start-index="76" stop-index="121">
            <expr>
                <binary-operation-expression start-index="82" stop-index="121">
                    <left>
                        <column name="order_id" start-index="82" stop-index="97">
                            <owner name="t_order" start-index="82" stop-index="88" />
                        </column>
                    </left>
                    <operator>=</operator>
                    <right>
                        <column name="order_id" start-index="101" stop-index="121">
                            <owner name="t_order_item" start-index="101" stop-index="112" />
                        </column>
                    </right>
                </binary-operation-expression>
            </expr>
        </where>
    </select>

    <select sql-case-id="select_distinct_with_owner_column_with_group_by" >
        <from>
            <simple-table name="t_order" start-index="38" stop-index="44" />
        </from>
        <projections start-index="16" stop-index="31" distinct-row="true">
            <column-projection name="order_id" start-index="16" stop-index="31" >
                <owner name="t_order" start-index="16" stop-index="22" />
            </column-projection>
        </projections>
        <group-by>
            <column-item name="order_id" start-index="55" stop-index="70">
                <owner name="t_order" start-index="55" stop-index="61" />
            </column-item>
        </group-by>
    </select>

    <select sql-case-id="select_distinct_with_single_column" >
        <from>
            <simple-table name="t_order_item" start-index="29" stop-index="40" />
        </from>
        <projections start-index="16" stop-index="22" distinct-row="true">
            <column-projection name="item_id" start-index="16" stop-index="22" />
        </projections>
        <order-by>
            <column-item name="item_id" start-index="51" stop-index="57" />
        </order-by>
    </select>

    <select sql-case-id="select_distinct_with_owner_column" >
        <from>
            <simple-table name="t_order" start-index="38" stop-index="44" />
        </from>
        <projections start-index="16" stop-index="31" distinct-row="true">
            <column-projection name="order_id" start-index="16" stop-index="31">
                <owner name="t_order" start-index="16" stop-index="22" />
            </column-projection>
        </projections>
        <order-by>
            <column-item name="order_id" start-index="55" stop-index="62" />
        </order-by>
    </select>

    <select sql-case-id="select_distinct_with_multi_column" >
        <from>
            <simple-table name="t_order" start-index="47" stop-index="53" />
        </from>
        <projections start-index="16" stop-index="40" distinct-row="true">
            <column-projection name="order_id" start-index="16" stop-index="23" />
            <column-projection name="user_id" start-index="26" stop-index="32" />
            <column-projection name="status" start-index="35" stop-index="40" />
        </projections>
        <order-by>
            <column-item name="order_id" start-index="64" stop-index="71" />
        </order-by>
    </select>

    <select sql-case-id="select_distinct_with_star" >
        <from>
            <simple-table  name="t_order" start-index="23" stop-index="29" />
        </from>
        <projections distinct-row="true" start-index="16" stop-index="16">
            <shorthand-projection start-index="16" stop-index="16" />
        </projections>
        <where start-index="31" stop-index="51">
            <expr>
                <binary-operation-expression start-index="37" stop-index="51">
                    <left>
                        <column name="order_id" start-index="37" stop-index="44" />
                    </left>
                    <operator>&gt;</operator>
                    <right>
                        <literal-expression value="1100" start-index="48" stop-index="51" />
                    </right>
                </binary-operation-expression>
            </expr>
        </where>
        <order-by>
            <column-item name="order_id" start-index="62" stop-index="69" />
        </order-by>
    </select>

    <select sql-case-id="select_distinct_with_owner_star">
        <from>
            <join-table join-type="COMMA">
                <left>
                    <simple-table name="t_order" start-index="54" stop-index="60" />
                </left>
                <right>
                    <simple-table name="t_order_item" start-index="63" stop-index="74" />
                </right>
            </join-table>
        </from>
        <projections distinct-row="true" start-index="16" stop-index="47">
            <shorthand-projection start-index="16" stop-index="24">
                <owner name="t_order" start-index="16" stop-index="22" />
            </shorthand-projection>
            <column-projection name="order_id" start-index="27" stop-index="47">
                <owner name="t_order_item" start-index="27" stop-index="38" />
            </column-projection>
        </projections>
        <where start-index="76" stop-index="121">
            <expr>
                <binary-operation-expression start-index="82" stop-index="121">
                    <left>
                        <column name="order_id" start-index="82" stop-index="97">
                            <owner name="t_order" start-index="82" stop-index="88" />
                        </column>
                    </left>
                    <operator>=</operator>
                    <right>
                        <column name="order_id" start-index="101" stop-index="121">
                            <owner name="t_order_item" start-index="101" stop-index="112" />
                        </column>
                    </right>
                </binary-operation-expression>
            </expr>
        </where>
        <order-by>
            <column-item name="order_id" start-index="132" stop-index="147">
                <owner name="t_order" start-index="132" stop-index="138" />
            </column-item>
        </order-by>
    </select>

    <select sql-case-id="select_distinct_with_sum" >
        <from>
            <simple-table  name="t_order" start-index="37" stop-index="43" />
        </from>
        <projections start-index="7" stop-index="30">
            <aggregation-distinct-projection type="SUM" expression="SUM(DISTINCT order_id)" distinct-inner-expression="order_id" alias="s" start-index="7" stop-index="28" />
        </projections>
        <where start-index="45" stop-index="65">
            <expr>
                <binary-operation-expression start-index="51" stop-index="65">
                    <left>
                        <column name="order_id" start-index="51" stop-index="58" />
                    </left>
                    <operator>&lt;</operator>
                    <right>
                        <literal-expression value="1100" start-index="62" stop-index="65" />
                    </right>
                </binary-operation-expression>
            </expr>
        </where>
    </select>

    <select sql-case-id="select_distinct_with_count">
        <from>
            <simple-table name="t_order" start-index="39" stop-index="45" />
        </from>
        <projections start-index="7" stop-index="32">
            <aggregation-distinct-projection type="COUNT" expression="COUNT(DISTINCT order_id)" distinct-inner-expression="order_id" alias="c" start-index="7" stop-index="30" />
        </projections>
        <where start-index="47" stop-index="67">
            <expr>
                <binary-operation-expression start-index="53" stop-index="67">
                    <left>
                        <column name="order_id" start-index="53" stop-index="60" />
                    </left>
                    <operator>&lt;</operator>
                    <right>
                        <literal-expression value="1100" start-index="64" stop-index="67" />
                    </right>
                </binary-operation-expression>
            </expr>
        </where>
    </select>

    <select sql-case-id="select_distinct_with_avg">
        <from>
            <simple-table name="t_order" start-index="35" stop-index="41" />
        </from>
        <projections start-index="7" stop-index="28">
            <aggregation-distinct-projection type="AVG" expression="AVG(DISTINCT order_id)" distinct-inner-expression="order_id" start-index="7" stop-index="28" />
        </projections>
        <where start-index="43" stop-index="63">
            <expr>
                <binary-operation-expression start-index="49" stop-index="63">
                    <left>
                        <column name="order_id" start-index="49" stop-index="56" />
                    </left>
                    <operator>&lt;</operator>
                    <right>
                        <literal-expression value="1100" start-index="60" stop-index="63" />
                    </right>
                </binary-operation-expression>
            </expr>
        </where>
    </select>

    <select sql-case-id="select_distinct_with_count_sum" >
        <from>
            <simple-table name="t_order" start-index="61" stop-index="67" />
        </from>
        <projections start-index="7" stop-index="54">
            <aggregation-distinct-projection type="COUNT" expression="COUNT(DISTINCT order_id)" distinct-inner-expression="order_id" start-index="7" stop-index="30" />
            <aggregation-distinct-projection type="SUM" expression="SUM(DISTINCT order_id)" distinct-inner-expression="order_id" start-index="33" stop-index="54" />
        </projections>
        <where start-index="69" stop-index="89">
            <expr>
                <binary-operation-expression start-index="75" stop-index="89">
                    <left>
                        <column name="order_id" start-index="75" stop-index="82" />
                    </left>
                    <operator>&lt;</operator>
                    <right>
                        <literal-expression value="1100" start-index="86" stop-index="89" />
                    </right>
                </binary-operation-expression>
            </expr>
        </where>
    </select>

    <select sql-case-id="select_distinct_with_single_count_group_by" >
        <from>
            <simple-table name="t_order" start-index="49" stop-index="55" />
        </from>
        <projections start-index="7" stop-index="42">
            <column-projection name="order_id" start-index="7" stop-index="14" />
            <aggregation-distinct-projection type="COUNT" expression="COUNT(DISTINCT order_id)" distinct-inner-expression="order_id" alias="c" start-index="17" stop-index="40" />
        </projections>
        <where start-index="57" stop-index="77">
            <expr>
                <binary-operation-expression start-index="63" stop-index="77">
                    <left>
                        <column name="order_id" start-index="63" stop-index="70" />
                    </left>
                    <operator>&lt;</operator>
                    <right>
                        <literal-expression value="1100" start-index="74" stop-index="77" />
                    </right>
                </binary-operation-expression>
            </expr>
        </where>
        <group-by>
            <column-item name="order_id" start-index="88" stop-index="95" />
        </group-by>
        <order-by>
            <column-item name="order_id" start-index="106" stop-index="113" />
        </order-by>
    </select>

    <select sql-case-id="select_distinct_with_count_group_by" >
        <from>
            <simple-table name="t_order" start-index="49" stop-index="55" />
        </from>
        <projections start-index="7" stop-index="42">
            <aggregation-distinct-projection type="COUNT" expression="COUNT(DISTINCT order_id)" distinct-inner-expression="order_id" alias="c" start-index="7" stop-index="30" />
            <column-projection name="order_id" start-index="35" stop-index="42" />
        </projections>
        <group-by>
            <column-item name="order_id" start-index="66" stop-index="73" />
        </group-by>
        <order-by>
            <column-item name="order_id" start-index="84" stop-index="91" />
        </order-by>
    </select>

    <select sql-case-id="select_distinct_function">
        <from>
            <simple-table name="t_order_item" start-index="30" stop-index="41" />
        </from>
        <projections distinct-row="true" start-index="15" stop-index="23">
            <column-projection start-index="16" stop-index="22" name="item_id" />
        </projections>
        <order-by>
            <column-item name="item_id" start-index="52" stop-index="58" />
        </order-by>
    </select>

    <select sql-case-id="select_distinct_function_nulls_last">
        <from>
            <simple-table name="t_order_item" start-index="30" stop-index="41" />
        </from>
        <projections distinct-row="true" start-index="15" stop-index="23">
            <column-projection start-index="16" stop-index="22" name="item_id" />
        </projections>
        <order-by>
            <column-item name="item_id" start-index="52" stop-index="58" />
        </order-by>
    </select>

    <select sql-case-id="select_distinct_with_count_calculation" >
        <from>
            <simple-table name="t_order" start-index="49" stop-index="55" />
        </from>
        <projections start-index="7" stop-index="42">
            <aggregation-distinct-projection type="COUNT" expression="COUNT(DISTINCT user_id + order_id)" distinct-inner-expression="user_id+order_id" alias="c" start-index="7" stop-index="40" />
        </projections>
        <where start-index="57" stop-index="77">
            <expr>
                <binary-operation-expression start-index="63" stop-index="77">
                    <left>
                        <column name="order_id" start-index="63" stop-index="70" />
                    </left>
                    <operator>&lt;</operator>
                    <right>
                        <literal-expression value="1100" start-index="74" stop-index="77" />
                    </right>
                </binary-operation-expression>
            </expr>
        </where>
    </select>

    <select sql-case-id="select_distinct_with_aggregation_functions" >
        <from>
            <simple-table  name="t_order" start-index="77" stop-index="83" />
        </from>
        <projections start-index="7" stop-index="69">
            <aggregation-distinct-projection type="SUM" expression="SUM(DISTINCT order_id)" distinct-inner-expression="order_id" start-index="7" stop-index="28" />
            <aggregation-distinct-projection type="COUNT" expression="count(DISTINCT order_id)" distinct-inner-expression="order_id" start-index="30" stop-index="53" />
            <aggregation-projection type="COUNT" expression="count(order_id)" start-index="55" stop-index="69" />
        </projections>
        <where start-index="85" stop-index="105">
            <expr>
                <binary-operation-expression start-index="91" stop-index="105">
                    <left>
                        <column name="order_id" start-index="91" stop-index="98" />
                    </left>
                    <operator>&lt;</operator>
                    <right>
                        <literal-expression value="1100" start-index="102" stop-index="105" />
                    </right>
                </binary-operation-expression>
            </expr>
        </where>
    </select>

    <select sql-case-id="select_with_schema" >
        <from>
            <simple-table name="t_order" start-index="14" stop-index="24">
                <owner name="db1" start-index="14" stop-index="16" />
            </simple-table>
        </from>
        <projections start-index="7" stop-index="7">
            <shorthand-projection start-index="7" stop-index="7" />
        </projections>
    </select>

    <select sql-case-id="select_escape_with_single_quota" >
        <from>
            <simple-table name="t_order" start-index="14" stop-index="20" />
        </from>
        <projections start-index="7" stop-index="7">
            <shorthand-projection start-index="7" stop-index="7" />
        </projections>
        <where start-index="22" stop-index="38">
            <expr>
                <binary-operation-expression start-index="28" stop-index="38">
                    <left>
                        <column name="status" start-index="28" stop-index="33" />
                    </left>
                    <operator>=</operator>
                    <right>
                        <literal-expression value="\'" start-index="35" stop-index="38" />
                    </right>
                </binary-operation-expression>
            </expr>
        </where>
    </select>

    <select sql-case-id="select_escape_with_double_quota" >
        <from>
            <simple-table name="t_order" start-index="14" stop-index="20" />
        </from>
        <projections start-index="7" stop-index="7">
            <shorthand-projection start-index="7" stop-index="7" />
        </projections>
        <where start-index="22" stop-index="38">
            <expr>
                <binary-operation-expression start-index="28" stop-index="38">
                    <left>
                        <column name="status" start-index="28" stop-index="33" />
                    </left>
                    <operator>=</operator>
                    <right>
                        <literal-expression value="\&quot;" start-index="35" stop-index="38" />
                    </right>
                </binary-operation-expression>
            </expr>
        </where>
    </select>

    <select sql-case-id="select_with_block_comment" >
        <from>
            <simple-table name="t_order" start-index="83" stop-index="89" />
        </from>
        <projections start-index="7" stop-index="7">
            <shorthand-projection start-index="7" stop-index="7" />
        </projections>
        <where start-index="91" stop-index="106">
            <expr>
                <binary-operation-expression start-index="97" stop-index="106">
                    <left>
                        <column name="status" start-index="97" stop-index="102" />
                    </left>
                    <operator>=</operator>
                    <right>
                        <literal-expression value="1" start-index="104" stop-index="106" />
                    </right>
                </binary-operation-expression>
            </expr>
        </where>
        <comment start-index="9" stop-index="38" text="/* this is &#x000D;&#x000A; block comment */" />
        <comment start-index="45" stop-index="81" text="/* this is another &#x000A; block comment */" />
    </select>

    <select sql-case-id="select_with_nested_block_comment" >
        <from>
            <simple-table name="t_order" start-index="83" stop-index="89" />
        </from>
        <projections start-index="7" stop-index="7">
            <shorthand-projection start-index="7" stop-index="7" />
        </projections>
        <comment start-index="9" stop-index="76" text="/* this is &#x000D;&#x000A; /* this is another &#x000A; block comment */ block comment */" />
    </select>

    <select sql-case-id="select_with_single_comment" >
        <from>
            <simple-table name="t_order" start-index="78" stop-index="84" />
        </from>
        <projections start-index="7" stop-index="7">
            <shorthand-projection start-index="7" stop-index="7" />
        </projections>
        <where start-index="86" stop-index="101">
            <expr>
                <binary-operation-expression start-index="92" stop-index="101">
                    <left>
                        <column name="status" start-index="92" stop-index="97" />
                    </left>
                    <operator>=</operator>
                    <right>
                        <literal-expression value="1" start-index="99" stop-index="101" />
                    </right>
                </binary-operation-expression>
            </expr>
        </where>
        <comment start-index="9" stop-index="37" text="-- this is an line comment &#x000D;&#x000A;" />
        <comment start-index="44" stop-index="76" text="-- this is another line comment &#x000A;" />
    </select>

    <select sql-case-id="select_with_single_comment_without_whitespace" >
        <from>
            <simple-table name="t_order" start-index="76" stop-index="82" />
        </from>
        <projections start-index="7" stop-index="7">
            <shorthand-projection start-index="7" stop-index="7" />
        </projections>
        <where start-index="84" stop-index="99">
            <expr>
                <binary-operation-expression start-index="90" stop-index="99">
                    <left>
                        <column name="status" start-index="90" stop-index="95" />
                    </left>
                    <operator>=</operator>
                    <right>
                        <literal-expression value="1" start-index="97" stop-index="99" />
                    </right>
                </binary-operation-expression>
            </expr>
        </where>
        <comment start-index="9" stop-index="36" text="--this is an line comment &#x000D;&#x000A;" />
        <comment start-index="43" stop-index="74" text="--this is another line comment &#x000A;" />
    </select>

    <select sql-case-id="select_alias_as_single_quote_string">
        <from>
            <simple-table name="t_order" start-index="31" stop-index="37" />
        </from>
        <projections start-index="7" stop-index="24">
            <column-projection alias="status" name="status" start-index="7" stop-index="24" />
        </projections>
    </select>

    <select sql-case-id="select_alias_as_string_double_quote">
        <from>
            <simple-table name="t_order" start-index="31" stop-index="37" />
        </from>
        <projections start-index="7" stop-index="24">
            <column-projection name="status" alias="status" start-index="7" stop-index="24" />
        </projections>
    </select>

    <select sql-case-id="select_special_function_nested" parameters="12, 1000">
        <from>
            <simple-table name="t_order" start-index="48" stop-index="54" />
        </from>
        <projections start-index="7" stop-index="41">
            <aggregation-projection type="SUM" expression="sum(if(status=0, 1, 0))" alias="func_status" start-index="7" stop-index="29" />
        </projections>
        <where start-index="56" stop-index="89" literal-stop-index="93">
            <expr>
                <binary-operation-expression start-index="62" stop-index="89" literal-stop-index="93">
                    <left>
                        <binary-operation-expression start-index="62" stop-index="72" literal-stop-index="73">
                            <left>
                                <column name="user_id" start-index="62" stop-index="68" />
                            </left>
                            <operator>=</operator>
                            <right>
                                <literal-expression value="12" start-index="72" stop-index="73" />
                                <parameter-marker-expression parameter-index="0" start-index="72" stop-index="72" />
                            </right>
                        </binary-operation-expression>
                    </left>
                    <operator>AND</operator>
                    <right>
                        <binary-operation-expression start-index="78" stop-index="89" literal-start-index="79" literal-stop-index="93">
                            <left>
                                <column name="order_id" start-index="78" stop-index="85" literal-start-index="79" literal-stop-index="86" />
                            </left>
                            <operator>=</operator>
                            <right>
                                <literal-expression value="1000" start-index="90" stop-index="93" />
                                <parameter-marker-expression parameter-index="1" start-index="89" stop-index="89" />
                            </right>
                        </binary-operation-expression>
                    </right>
                </binary-operation-expression>
            </expr>
        </where>
    </select>

    <select sql-case-id="select_with_interval_function" parameters="12, 1000">
        <from>
            <simple-table name="t_order" start-index="45" stop-index="51" />
        </from>
        <projections start-index="7" stop-index="38">
            <expression-projection text="INTERVAL(status,1,5)" alias="func_status" start-index="7" stop-index="38">
                <expr>
                    <function function-name="INTERVAL" alias="func_status" start-index="7" stop-index="26" text="INTERVAL(status,1,5)" >
                        <parameter>
                            <column name="status" start-index="16" stop-index="21" />
                        </parameter>
                        <parameter>
                            <literal-expression value="1" start-index="23" stop-index="23" />
                        </parameter>
                        <parameter>
                            <literal-expression value="5" start-index="25" stop-index="25" />
                        </parameter>
                    </function>
                </expr>
            </expression-projection>
        </projections>
        <where start-index="53" stop-index="86" literal-stop-index="90">
            <expr>
                <binary-operation-expression start-index="59" stop-index="86" literal-stop-index="90">
                    <left>
                        <binary-operation-expression start-index="59" stop-index="69" literal-stop-index="70">
                            <left>
                                <column name="user_id" start-index="59" stop-index="65" />
                            </left>
                            <operator>=</operator>
                            <right>
                                <literal-expression value="12" start-index="69" stop-index="70" />
                                <parameter-marker-expression parameter-index="0" start-index="69" stop-index="69" />
                            </right>
                        </binary-operation-expression>
                    </left>
                    <operator>AND</operator>
                    <right>
                        <binary-operation-expression start-index="75" stop-index="86" literal-start-index="76" literal-stop-index="90">
                            <left>
                                <column name="order_id" start-index="75" stop-index="82" literal-start-index="76" literal-stop-index="83" />
                            </left>
                            <operator>=</operator>
                            <right>
                                <literal-expression value="1000" start-index="87" stop-index="90" />
                                <parameter-marker-expression parameter-index="1" start-index="86" stop-index="86" />
                            </right>
                        </binary-operation-expression>
                    </right>
                </binary-operation-expression>
            </expr>
        </where>
    </select>

    <select sql-case-id="select_with_left_function">
        <from>
            <simple-table name="t_order_item" start-index="44" stop-index="55" />
        </from>
        <projections start-index="7" stop-index="37">
            <expression-projection text="CONCAT(LEFT(status, 7), 'test')" start-index="7" stop-index="37">
                <expr>
                    <function function-name="CONCAT" start-index="7" stop-index="37" text="CONCAT(LEFT(status, 7), 'test')">
                        <parameter>
                            <function function-name="LEFT" start-index="14" stop-index="28" text="LEFT(status, 7)">
                                <parameter>
                                    <column name="status" start-index="19" stop-index="24" />
                                </parameter>
                                <parameter>
                                    <literal-expression value="7" start-index="27" stop-index="27" />
                                </parameter>
                            </function>
                        </parameter>
                        <parameter>
                            <literal-expression value="test" start-index="31" stop-index="36" />
                        </parameter>
                    </function>
                </expr>
            </expression-projection>
        </projections>
        <where start-index="57" stop-index="74">
            <expr>
                <binary-operation-expression start-index="63" stop-index="74">
                    <left>
                        <column name="user_id" start-index="63" stop-index="69" />
                    </left>
                    <operator>=</operator>
                    <right>
                        <literal-expression value="10" start-index="73" stop-index="74" />
                    </right>
                </binary-operation-expression>
            </expr>
        </where>
    </select>

    <select sql-case-id="select_database">
        <projections start-index="7" stop-index="16">
            <expression-projection text="DATABASE()" start-index="7" stop-index="16">
                <expr>
                    <function function-name="DATABASE" start-index="7" stop-index="16" text="DATABASE()" />
                </expr>
            </expression-projection>
        </projections>
    </select>

    <select sql-case-id="select_with_mod_function">
        <from>
            <simple-table name="t_order" start-index="14" stop-index="20" />
        </from>
        <projections start-index="7" stop-index="7">
            <shorthand-projection start-index="7" stop-index="7" />
        </projections>
        <where start-index="22" stop-index="47">
            <expr>
                <binary-operation-expression start-index="28" stop-index="47">
                    <left>
                        <function function-name="MOD" start-index="28" stop-index="43" text="MOD(order_id, 1)">
                            <parameter>
                                <column name="order_id" start-index="32" stop-index="39" />
                            </parameter>
                            <parameter>
                                <literal-expression value="1" start-index="42" stop-index="42" />
                            </parameter>
                        </function>
                    </left>
                    <operator>=</operator>
                    <right>
                        <literal-expression value="1" start-index="47" stop-index="47" />
                    </right>
                </binary-operation-expression>
            </expr>
        </where>
    </select>

    <select sql-case-id="select_with_date_format_function">
        <from>
            <simple-table name="t_order" start-index="14" stop-index="20" />
        </from>
        <projections start-index="7" stop-index="7">
            <shorthand-projection start-index="7" stop-index="7" />
        </projections>
        <where start-index="22" stop-index="79">
            <expr>
                <binary-operation-expression start-index="28" stop-index="79">
                    <left>
                        <function function-name="DATE_FORMAT" start-index="28" stop-index="64" text="DATE_FORMAT(current_date, '%Y-%m-%d')">
                            <parameter>
                                <function function-name="current_date" start-index="40" stop-index="51" text="current_date" />
                            </parameter>
                            <parameter>
                                <literal-expression value="%Y-%m-%d" start-index="54" stop-index="63" />
                            </parameter>
                        </function>
                    </left>
                    <operator>=</operator>
                    <right>
                        <literal-expression value="2019-12-18" start-index="68" stop-index="79" />
                    </right>
                </binary-operation-expression>
            </expr>
        </where>
    </select>

    <select sql-case-id="select_with_spatial_function">
        <from>
            <simple-table name="t_order" start-index="14" stop-index="20" />
        </from>
        <projections start-index="7" stop-index="7">
            <shorthand-projection start-index="7" stop-index="7" />
        </projections>
        <where start-index="22" stop-index="106">
            <expr>
                <binary-operation-expression start-index="28" stop-index="106">
                    <left>
                        <function function-name="ST_DISTANCE_SPHERE" start-index="28" stop-index="101" text="ST_DISTANCE_SPHERE(POINT(113.358772, 23.1273723), POINT(user_id,order_id))">
                            <parameter>
                                <function function-name="POINT" start-index="47" stop-index="75" text="POINT(113.358772, 23.1273723)">
                                    <parameter>
                                        <literal-expression value="113.358772" start-index="53" stop-index="62" />
                                    </parameter>
                                    <parameter>
                                        <literal-expression value="23.1273723" start-index="65" stop-index="74" />
                                    </parameter>
                                </function>
                            </parameter>
                            <parameter>
                                <function function-name="POINT" start-index="78" stop-index="100" text="POINT(user_id,order_id)">
                                    <parameter>
                                        <column name="user_id" start-index="84" stop-index="90" />
                                    </parameter>
                                    <parameter>
                                        <column name="order_id" start-index="92" stop-index="99" />
                                    </parameter>
                                </function>
                            </parameter>
                        </function>
                    </left>
                    <operator>!=</operator>
                    <right>
                        <literal-expression value="0" start-index="106" stop-index="106" />
                    </right>
                </binary-operation-expression>
            </expr>
        </where>
    </select>

    <select sql-case-id="select_current_user">
        <projections start-index="7" stop-index="18">
            <expression-projection text="CURRENT_USER" start-index="7" stop-index="18" />
        </projections>
    </select>

    <select sql-case-id="select_with_match_against" parameters="'hello', 10">
        <from>
            <simple-table name="t_order_item" start-index="14" stop-index="25" />
        </from>
        <projections start-index="7" stop-index="7">
            <shorthand-projection start-index="7" stop-index="7" />
        </projections>
        <where start-index="27" stop-index="116" literal-stop-index="123">
            <expr>
                <binary-operation-expression start-index="33" stop-index="116" literal-stop-index="123">
                    <left>
                        <match-expression start-index="33" stop-index="106">
                            <expr>
                                <literal-expression value="hello" start-index="74" stop-index="80" />
                                <parameter-marker-expression parameter-index="0" start-index="74" stop-index="74" />
                            </expr>
                        </match-expression>
                    </left>
                    <operator>AND</operator>
                    <right>
                        <binary-operation-expression start-index="106" stop-index="116" literal-start-index="112" literal-stop-index="123">
                            <left>
                                <column name="user_id" start-index="106" stop-index="112" literal-start-index="112" literal-stop-index="118" />
                            </left>
                            <operator>=</operator>
                            <right>
                                <literal-expression value="10" start-index="122" stop-index="123" />
                                <parameter-marker-expression parameter-index="1" start-index="116" stop-index="116" />
                            </right>
                        </binary-operation-expression>
                    </right>
                </binary-operation-expression>
            </expr>
        </where>
    </select>

    <select sql-case-id="select_with_json_separator">
        <from>
            <simple-table name="tb_content_json" start-index="82" stop-index="98" alias="b" />
        </from>
        <projections start-index="7" stop-index="75">
            <expression-projection text="content_json->>'$.nation'" start-index="7" stop-index="41" alias="nation" />
            <expression-projection text="content_json->>'$.title'" start-index="43" stop-index="75" alias="title" />
        </projections>
        <where start-index="100" stop-index="119">
            <expr>
                <binary-operation-expression start-index="106" stop-index="119">
                    <left>
                        <column name="content_id" start-index="106" stop-index="117">
                            <owner name="b" start-index="106" stop-index="106" />
                        </column>
                    </left>
                    <operator>=</operator>
                    <right>
                        <literal-expression value="1" start-index="119" stop-index="119" />
                    </right>
                </binary-operation-expression>
            </expr>
        </where>
    </select>

    <select sql-case-id="select_with_json_value_return_type">
        <from>
            <simple-table name="t_order" start-index="14" stop-index="20" />
        </from>
        <projections start-index="7" stop-index="7">
            <shorthand-projection start-index="7" stop-index="7" />
        </projections>
        <where start-index="22" stop-index="86">
            <expr>
                <binary-operation-expression start-index="28" stop-index="86">
                    <left>
                        <function start-index="28" stop-index="77" function-name="JSON_VALUE" text="JSON_VALUE(items, '$.name' RETURNING VARCHAR(100))">
                            <parameter>
                                <column name="items" start-index="39" stop-index="43" />
                            </parameter>
                            <parameter>
                                <common-expression text="'$.name' RETURNING VARCHAR(100)" start-index="46" stop-index="76" />
                            </parameter>
                        </function>
                    </left>
                    <operator>=</operator>
                    <right>
                        <literal-expression value="jack" start-index="81" stop-index="86" />
                    </right>
                </binary-operation-expression>
            </expr>
        </where>
    </select>

    <select sql-case-id="select_with_convert_function">
        <from>
            <simple-table name="t_order" start-index="70" stop-index="76" />
        </from>
        <projections start-index="7" stop-index="63">
            <expression-projection text="CONVERT(SUBSTRING(content, 5) , SIGNED)" alias="signed_content" start-index="7" stop-index="63">
                <expr>
                    <function function-name="CONVERT" start-index="7" stop-index="45" text="CONVERT(SUBSTRING(content, 5) , SIGNED)" />
                </expr>
            </expression-projection>
        </projections>
        <where start-index="78" stop-index="95">
            <expr>
                <binary-operation-expression start-index="84" stop-index="95">
                    <left>
                        <column name="order_id" start-index="84" stop-index="91" />
                    </left>
                    <operator>=</operator>
                    <right>
                        <literal-expression value="1" start-index="95" stop-index="95" />
                    </right>
                </binary-operation-expression>
            </expr>
        </where>
    </select>

    <select sql-case-id="select_with_json_extract">
        <from>
            <simple-table name="tb_content_json" start-index="70" stop-index="84" />
        </from>
        <projections start-index="7" stop-index="63">
            <expression-projection text="content_json::json->'title'" start-index="7" stop-index="33" />
            <expression-projection text="content_json::json->'nation'" start-index="36" stop-index="63" />
        </projections>
        <where start-index="86" stop-index="105">
            <expr>
                <binary-operation-expression start-index="92" stop-index="105">
                    <left>
                        <column name="content_id" start-index="92" stop-index="101" />
                    </left>
                    <operator>=</operator>
                    <right>
                        <literal-expression value="1" start-index="105" stop-index="105" />
                    </right>
                </binary-operation-expression>
            </expr>
        </where>
    </select>

    <select sql-case-id="select_with_json_extract_text">
        <from>
            <simple-table name="tb_content_json" start-index="14" stop-index="28" />
        </from>
        <projections start-index="7" stop-index="7">
            <shorthand-projection start-index="7" stop-index="7" />
        </projections>
        <where start-index="30" stop-index="72">
            <expr>
                <binary-operation-expression start-index="36" stop-index="72">
                    <left>
                        <common-expression literal-text="content_json::json->>'nation'" start-index="36" stop-index="64" />
                    </left>
                    <operator>=</operator>
                    <right>
                        <literal-expression value="CHINA" start-index="66" stop-index="72" />
                    </right>
                </binary-operation-expression>
            </expr>
        </where>
    </select>

    <select sql-case-id="select_with_json_path_extract">
        <from>
            <simple-table name="tb_content_json" start-index="46" stop-index="60" />
        </from>
        <projections start-index="7" stop-index="39">
            <expression-projection text="content_json::json#>'{keyword,1}'" start-index="7" stop-index="39" />
        </projections>
    </select>

    <select sql-case-id="select_with_json_path_extract_text">
        <from>
            <simple-table name="tb_content_json" start-index="47" stop-index="61" />
        </from>
        <projections start-index="7" stop-index="40">
            <expression-projection text="content_json::json#>>'{keyword,1}'" start-index="7" stop-index="40" />
        </projections>
    </select>

    <select sql-case-id="select_with_jsonb_contain_right">
        <from>
            <simple-table name="tb_content_json" start-index="58" stop-index="72" />
        </from>
        <projections start-index="7" stop-index="51">
            <expression-projection text="content_json::jsonb@>'{&amp;title&amp;:&amp;abc&amp;}'::jsonb" start-index="7" stop-index="51" />
        </projections>
    </select>

    <select sql-case-id="select_with_jsonb_contain_left">
        <from>
            <simple-table name="tb_content_json" start-index="58" stop-index="72" />
        </from>
        <projections start-index="7" stop-index="51">
            <expression-projection text="'{&amp;title&amp;:&amp;abc&amp;}'::jsonb&lt;@content_json::jsonb" start-index="7" stop-index="51" />
        </projections>
    </select>

    <select sql-case-id="select_with_jsonb_contain_top_key">
        <from>
            <simple-table name="tb_content_json" start-index="40" stop-index="54" />
        </from>
        <projections start-index="7" stop-index="33">
            <expression-projection text="content_json::jsonb?'title'" start-index="7" stop-index="33" />
        </projections>
    </select>

    <select sql-case-id="select_with_jsonb_contain_any_top_key">
        <from>
            <simple-table name="tb_content_json" start-index="57" stop-index="71" />
        </from>
        <projections start-index="7" stop-index="50">
            <expression-projection text="content_json::jsonb?|array['title','nation']" start-index="7" stop-index="50" />
        </projections>
    </select>

    <select sql-case-id="select_with_jsonb_contain_all_top_key">
        <from>
            <simple-table name="tb_content_json" start-index="57" stop-index="71" />
        </from>
        <projections start-index="7" stop-index="50">
            <expression-projection text="content_json::jsonb?&amp;array['title','nation']" start-index="7" stop-index="50" />
        </projections>
    </select>

    <select sql-case-id="select_with_jsonb_concat">
        <from>
            <simple-table name="tb_content_json" start-index="56" stop-index="70" />
        </from>
        <projections start-index="7" stop-index="49">
            <expression-projection text="content_json::jsonb||'{&quot;price&quot;:999}'::jsonb" start-index="7" stop-index="49" />
        </projections>
    </select>

    <select sql-case-id="select_with_jsonb_delete">
        <from>
            <simple-table name="tb_content_json" start-index="40" stop-index="54" />
        </from>
        <projections start-index="7" stop-index="33">
            <expression-projection text="content_json::jsonb-'title'" start-index="7" stop-index="33" />
        </projections>
    </select>

    <select sql-case-id="select_with_jsonb_path_delete">
        <from>
            <simple-table name="tb_content_json" start-index="43" stop-index="57" />
        </from>
        <projections start-index="7" stop-index="36">
            <expression-projection text="content_json::jsonb#-'{title}'" start-index="7" stop-index="36" />
        </projections>
    </select>

    <select sql-case-id="select_with_jsonb_path_contain_any_value">
        <from>
            <simple-table name="tb_content_json" start-index="59" stop-index="73" />
        </from>
        <projections start-index="7" stop-index="52">
            <expression-projection text="content_json::jsonb @?'$.keyword[*]?(@==&quot;ss&quot;)'" start-index="7" stop-index="52" />
        </projections>
    </select>

    <select sql-case-id="select_with_jsonb_path_predicate_check">
        <from>
            <simple-table name="tb_content_json" start-index="54" stop-index="68" />
        </from>
        <projections start-index="7" stop-index="47">
            <expression-projection text="content_json::jsonb@@'$.keyword[*]==&quot;ss&quot;'" start-index="7" stop-index="47" />
        </projections>
    </select>

    <select sql-case-id="select_with_assignment_operator">
        <projections start-index="7" stop-index="31">
            <expression-projection text="@rn := 1" start-index="7" stop-index="14" />
            <expression-projection text="@now_code := ''" start-index="17" stop-index="31" />
        </projections>
        <from>
            <simple-table name="t_order" start-index="38" stop-index="44" />
        </from>
    </select>

    <select sql-case-id="select_with_assignment_operator_and_keyword">
        <projections start-index="7" stop-index="29">
            <expression-projection text="@KEY := ''" start-index="7" stop-index="16" />
            <expression-projection text="@num := 123" start-index="19" stop-index="29" />
        </projections>
        <from>
            <simple-table name="t_order" start-index="36" stop-index="42" />
        </from>
    </select>

    <select sql-case-id="select_from_dual" >
        <from>
            <simple-table name="DUAL" start-index="14" stop-index="17" />
        </from>
        <projections start-index="7" stop-index="7">
            <expression-projection text="1" start-index="7" stop-index="7" />
        </projections>
    </select>
    
    <select sql-case-id="select_with_cast_as_signed">
        <from>
            <simple-table name="t_order" start-index="45" stop-index="51" />
        </from>
        <projections start-index="7" stop-index="38">
            <column-projection name="user_id" start-index="7" stop-index="13" />
            <expression-projection text="CAST(order_id AS SIGNED)" start-index="15" stop-index="38">
                <expr>
                    <function function-name="CAST" start-index="15" stop-index="38" text="CAST(order_id AS SIGNED)" >
                        <parameter>
                            <column name="order_id" start-index="20" stop-index="27" />
                        </parameter>
                        <parameter>
                            <data-type value="SIGNED" start-index="32" stop-index="37" />
                        </parameter>
                    </function>
                </expr>
            </expression-projection>
        </projections>
    </select>

    <select sql-case-id="select_with_cast_as_unsigned">
        <from>
            <simple-table name="t_order" start-index="47" stop-index="53" />
        </from>
        <projections start-index="7" stop-index="40">
            <expression-projection text="CAST(order_id AS UNSIGNED)" start-index="7" stop-index="32">
                <expr>
                    <function function-name="CAST" start-index="7" stop-index="32" text="CAST(order_id AS UNSIGNED)" >
                        <parameter>
                            <column name="order_id" start-index="12" stop-index="19" />
                        </parameter>
                        <parameter>
                            <data-type value="UNSIGNED" start-index="24" stop-index="31" />
                        </parameter>
                    </function>
                </expr>
            </expression-projection>
            <column-projection name="user_id" start-index="34" stop-index="40" />
        </projections>
    </select>

    <select sql-case-id="select_with_cast_as_signed_int">
        <from>
            <simple-table name="t_order" start-index="49" stop-index="55" />
        </from>
        <projections start-index="7" stop-index="42">
            <column-projection name="user_id" start-index="7" stop-index="13" />
            <expression-projection text="CAST(order_id AS SIGNED INT)" start-index="15" stop-index="42">
                <expr>
                    <function function-name="CAST" start-index="15" stop-index="42" text="CAST(order_id AS SIGNED INT)" >
                        <parameter>
                            <column name="order_id" start-index="20" stop-index="27" />
                        </parameter>
                        <parameter>
                            <data-type value="SIGNED INT" start-index="32" stop-index="41" />
                        </parameter>
                    </function>
                </expr>
            </expression-projection>
        </projections>
    </select>

    <select sql-case-id="select_with_cast_as_unsigned_int">
        <from>
            <simple-table name="t_order" start-index="51" stop-index="57" />
        </from>
        <projections start-index="7" stop-index="44">
            <expression-projection text="CAST(order_id AS UNSIGNED INT)" start-index="7" stop-index="36">
                <expr>
                    <function function-name="CAST" start-index="7" stop-index="36" text="CAST(order_id AS UNSIGNED INT)" >
                        <parameter>
                            <column name="order_id" start-index="12" stop-index="19" />
                        </parameter>
                        <parameter>
                            <data-type value="UNSIGNED INT" start-index="24" stop-index="35" />
                        </parameter>
                    </function>
                </expr>
            </expression-projection>
            <column-projection name="user_id" start-index="38" stop-index="44" />
        </projections>
    </select>
    
    <select sql-case-id="select_with_cast_as_signed_integer">
        <from>
            <simple-table name="t_order" start-index="53" stop-index="59" />
        </from>
        <projections start-index="7" stop-index="46">
            <column-projection name="user_id" start-index="7" stop-index="13" />
            <expression-projection text="CAST(order_id AS SIGNED INTEGER)" start-index="15" stop-index="46">
                <expr>
                    <function function-name="CAST" start-index="15" stop-index="46" text="CAST(order_id AS SIGNED INTEGER)" >
                        <parameter>
                            <column name="order_id" start-index="20" stop-index="27" />
                        </parameter>
                        <parameter>
                            <data-type value="SIGNED INTEGER" start-index="32" stop-index="45" />
                        </parameter>
                    </function>
                </expr>
            </expression-projection>
        </projections>
    </select>

    <select sql-case-id="select_with_cast_as_unsigned_integer">
        <from>
            <simple-table name="t_order" start-index="55" stop-index="61" />
        </from>
        <projections start-index="7" stop-index="48">
            <expression-projection text="CAST(order_id AS UNSIGNED INTEGER)" start-index="7" stop-index="40">
                <expr>
                    <function function-name="CAST" start-index="7" stop-index="40" text="CAST(order_id AS UNSIGNED INTEGER)" >
                        <parameter>
                            <column name="order_id" start-index="12" stop-index="19" />
                        </parameter>
                        <parameter>
                            <data-type value="UNSIGNED INTEGER" start-index="24" stop-index="39" />
                        </parameter>
                    </function>
                </expr>
            </expression-projection>
            <column-projection name="user_id" start-index="42" stop-index="48" />
        </projections>
    </select>
    
    <select sql-case-id="select_with_simple_table" >
        <projections start-index="7" stop-index="7">
            <shorthand-projection start-index="7" stop-index="7" />
        </projections>
        <from>
            <simple-table name="employees" start-index="14" stop-index="22" />
        </from>
        <where start-index="24" stop-index="47">
            <expr>
                <binary-operation-expression start-index="30" stop-index="47">
                    <left>
                        <column name="department_id" start-index="30" stop-index="42" />
                    </left>
                    <operator>=</operator>
                    <right>
                        <literal-expression value="30" start-index="46" stop-index="47" />
                    </right>
                </binary-operation-expression>
            </expr>
        </where>
        <order-by>
            <column-item name="last_name" start-index="58" stop-index="66" />
        </order-by>
    </select>

    <select sql-case-id="select_with_binding_tables_with_subquery_without_join">
        <from>
            <join-table join-type="COMMA">
                <left>
                    <subquery-table alias="a">
                        <subquery>
                            <select>
                                <projections start-index="127" stop-index="178">
                                    <column-projection name="department_id" start-index="127" stop-index="139" />
                                    <aggregation-projection type="COUNT" alias="num_emp" expression="COUNT(*)" start-index="142" stop-index="149" />
                                    <aggregation-projection type="SUM" alias="sal_sum" expression="SUM(salary)" start-index="160" stop-index="170" />
                                </projections>
                                <from>
                                    <simple-table name="employees" start-index="185" stop-index="193" />
                                </from>
                                <group-by>
                                    <column-item name="department_id" start-index="204" stop-index="216" />
                                </group-by>
                            </select>
                        </subquery>
                    </subquery-table>
                </left>
                <right>
                    <subquery-table alias="b">
                        <subquery>
                            <select>
                                <projections start-index="230" stop-index="272">
                                    <aggregation-projection type="COUNT" alias="total_count" expression="COUNT(*)" start-index="230" stop-index="237" />
                                    <aggregation-projection type="SUM" alias="total_sal" expression="SUM(salary)" start-index="252" stop-index="262" />
                                </projections>
                                <from>
                                    <simple-table name="employees" start-index="279" stop-index="287" />
                                </from>
                            </select>
                        </subquery>
                    </subquery-table>
                </right>
            </join-table>
        </from>
        <projections start-index="7" stop-index="107">
            <column-projection name="department_id" alias="Department" start-index="7" stop-index="34">
                <owner name="a" start-index="7" stop-index="7" />
            </column-projection>
            <expression-projection text="a.num_emp/b.total_count" alias="%_Employees" start-index="37" stop-index="73" />
            <expression-projection text="a.sal_sum/b.total_sal" alias="%_Salary" start-index="76" stop-index="107" />
        </projections>
        <order-by>
            <column-item name="department_id" start-index="301" stop-index="315">
                <owner name="a" start-index="301" stop-index="301" />
            </column-item>
        </order-by>
    </select>

    <select sql-case-id="select_with_partitioned_table" >
        <projections start-index="7" stop-index="7">
            <shorthand-projection start-index="7" stop-index="7" />
        </projections>
        <from>
            <simple-table name="sales" alias="s" start-index="14" stop-index="46" />
        </from>
        <where start-index="48" stop-index="73">
            <expr>
                <binary-operation-expression start-index="54" stop-index="73">
                    <left>
                        <column name="amount_sold" start-index="54" stop-index="66" >
                            <owner name="s" start-index="54" stop-index="54" />
                        </column>
                    </left>
                    <operator>&gt;</operator>
                    <right>
                        <literal-expression value="1500" start-index="70" stop-index="73" />
                    </right>
                </binary-operation-expression>
            </expr>
        </where>
        <order-by>
            <column-item name="cust_id" start-index="84" stop-index="90" />
            <column-item name="time_id" start-index="93" stop-index="99" />
            <column-item name="channel_id" start-index="102" stop-index="111" />
        </order-by>
    </select>

    <select sql-case-id="select_with_binding_tables_without_join">
        <from>
            <join-table join-type="COMMA">
                <left>
                    <simple-table name="employees" start-index="74" stop-index="82" />
                </left>
                <right>
                    <simple-table name="departments" start-index="85" stop-index="95" />
                </right>
            </join-table>
        </from>
        <projections start-index="7" stop-index="67">
            <column-projection name="last_name" start-index="7" stop-index="15" />
            <column-projection name="job_id" start-index="18" stop-index="23" />
            <column-projection name="department_id" start-index="26" stop-index="50">
                <owner name="departments" start-index="26" stop-index="36" />
            </column-projection>
            <column-projection name="department_name" start-index="53" stop-index="67" />
        </projections>
        <where start-index="97" stop-index="153">
            <expr>
                <binary-operation-expression start-index="103" stop-index="153">
                    <left>
                        <column name="department_id" start-index="103" stop-index="125" >
                            <owner name="employees" start-index="103" stop-index="111" />
                        </column>
                    </left>
                    <operator>=</operator>
                    <right>
                        <column name="department_id" start-index="129" stop-index="153" >
                            <owner name="departments" start-index="129" stop-index="139" />
                        </column>
                    </right>
                </binary-operation-expression>
            </expr>
        </where>
        <order-by>
            <column-item name="last_name" start-index="164" stop-index="172" />
            <column-item name="job_id" start-index="175" stop-index="180" />
        </order-by>
    </select>

    <select sql-case-id="select_with_lateral_clause">
        <from>
            <join-table join-type="COMMA">
                <left>
                    <simple-table name="employees" alias="e" start-index="14" stop-index="24" />
                </left>
                <right>
                    <subquery-table>
                        <subquery>
                            <select>
                                <projections start-index="42" stop-index="42">
                                    <shorthand-projection start-index="42" stop-index="42" />
                                </projections>
                                <from>
                                    <simple-table name="departments" alias="d" start-index="49" stop-index="61" />
                                </from>
                                <where start-index="63" stop-index="101">
                                    <expr>
                                        <binary-operation-expression start-index="69" stop-index="101">
                                            <left>
                                                <column name="department_id" start-index="69" stop-index="83">
                                                    <owner name="e" start-index="69" stop-index="69" />
                                                </column>
                                            </left>
                                            <operator>=</operator>
                                            <right>
                                                <column name="department_id" start-index="87" stop-index="101">
                                                    <owner name="d" start-index="87" stop-index="87" />
                                                </column>
                                            </right>
                                        </binary-operation-expression>
                                    </expr>
                                </where>
                            </select>
                        </subquery>
                    </subquery-table>
                </right>
            </join-table>
        </from>
        <projections start-index="7" stop-index="7">
            <shorthand-projection start-index="7" stop-index="7" />
        </projections>
    </select>

    <select sql-case-id="select_with_containers">
        <from>
            <simple-table name="employees" start-index="25" stop-index="33" />
        </from>
        <projections start-index="7" stop-index="7">
            <shorthand-projection start-index="7" stop-index="7" />
        </projections>
    </select>

    <select sql-case-id="select_with_hierarchical_connect_by">
        <from>
            <simple-table name="employees" start-index="47" stop-index="55" />
        </from>
        <projections start-index="7" stop-index="40">
            <column-projection name="last_name" start-index="7" stop-index="15" />
            <column-projection name="employee_id" start-index="18" stop-index="28" />
            <column-projection name="manager_id" start-index="31" stop-index="40" />
        </projections>
        <order-by>
            <column-item name="last_name" start-index="102" stop-index="110" />
        </order-by>
    </select>

    <select sql-case-id="select_current_date_function_with_shorthand_regular_function">
        <projections start-index="7" stop-index="7">
            <shorthand-projection start-index="7" stop-index="7" />
        </projections>
        <from>
            <simple-table name="t_order" start-index="14" stop-index="20" />
        </from>
        <where start-index="22" stop-index="46">
            <expr>
                <binary-operation-expression start-index="28" stop-index="46">
                    <left>
                        <column name="date" start-index="28" stop-index="31" />
                    </left>
                    <right>
                        <function function-name="CURRENT_DATE" start-index="35" stop-index="46" text="CURRENT_DATE" />
                    </right>
                    <operator>=</operator>
                </binary-operation-expression>
            </expr>
        </where>
    </select>

    <select sql-case-id="select_current_date_function_with_complete_regular_function">
        <projections start-index="7" stop-index="7">
            <shorthand-projection start-index="7" stop-index="7" />
        </projections>
        <from>
            <simple-table name="t_order" start-index="14" stop-index="20" />
        </from>
        <where start-index="22" stop-index="48">
            <expr>
                <binary-operation-expression start-index="28" stop-index="48">
                    <left>
                        <column name="date" start-index="28" stop-index="31" />
                    </left>
                    <right>
                        <function function-name="CURRENT_DATE" start-index="35" stop-index="48" text="CURRENT_DATE()" />
                    </right>
                    <operator>=</operator>
                </binary-operation-expression>
            </expr>
        </where>
    </select>

    <select sql-case-id="select_current_time_function_with_shorthand_regular_function">
        <projections start-index="7" stop-index="7">
            <shorthand-projection start-index="7" stop-index="7" />
        </projections>
        <from>
            <simple-table name="t_order" start-index="14" stop-index="20" />
        </from>
        <where start-index="22" stop-index="46">
            <expr>
                <binary-operation-expression start-index="28" stop-index="46">
                    <left>
                        <column name="time" start-index="28" stop-index="31" />
                    </left>
                    <right>
                        <function function-name="CURRENT_TIME" start-index="35" stop-index="46" text="CURRENT_TIME" />
                    </right>
                    <operator>=</operator>
                </binary-operation-expression>
            </expr>
        </where>
    </select>

    <select sql-case-id="select_current_time_function_with_complete_regular_function">
        <projections start-index="7" stop-index="7">
            <shorthand-projection start-index="7" stop-index="7" />
        </projections>
        <from>
            <simple-table name="t_order" start-index="14" stop-index="20" />
        </from>
        <where start-index="22" stop-index="48">
            <expr>
                <binary-operation-expression start-index="28" stop-index="48">
                    <left>
                        <column name="time" start-index="28" stop-index="31" />
                    </left>
                    <right>
                        <function function-name="CURRENT_TIME" start-index="35" stop-index="48" text="CURRENT_TIME()" />
                    </right>
                    <operator>=</operator>
                </binary-operation-expression>
            </expr>
        </where>
    </select>

    <select sql-case-id="select_with_model_partition_dimension">
        <from>
            <simple-table name="sales_view_ref" start-index="35" stop-index="48" />
        </from>
        <projections start-index="7" stop-index="28">
            <column-projection name="country" start-index="7" stop-index="13" />
            <column-projection name="prod" start-index="16" stop-index="19" />
            <column-projection name="year" start-index="22" stop-index="25" />
            <column-projection name="s" start-index="28" stop-index="28" />
        </projections>
        <model start-index="50" stop-index="318">
            <cell-assignment-column name="s" start-index="182" stop-index="182" />
            <cell-assignment-column name="s" start-index="265" stop-index="265" />
        </model>
        <order-by>
            <column-item name="country" start-index="329" stop-index="335" />
            <column-item name="prod" start-index="338" stop-index="341" />
            <column-item name="year" start-index="344" stop-index="347" />
        </order-by>
    </select>

    <select sql-case-id="select_with_model_dimension">
        <from>
            <subquery-table>
                <subquery>
                    <select>
                        <from start-index="81" stop-index="94">
                            <simple-table name="sales_view_ref" start-index="81" stop-index="94" />
                        </from>
                        <projections start-index="46" stop-index="74">
                            <column-projection name="country" start-index="46" stop-index="52" />
                            <column-projection name="year" start-index="55" stop-index="58" />
                            <aggregation-projection type="SUM" alias="sale" expression="SUM(sale)" start-index="61" stop-index="69" />
                        </projections>
                        <group-by>
                            <column-item name="country" start-index="105" stop-index="111" />
                            <column-item name="year" start-index="114" stop-index="117" />
                        </group-by>
                    </select>
                </subquery>
            </subquery-table>
        </from>
        <projections start-index="7" stop-index="31">
            <column-projection name="country" start-index="7" stop-index="13" />
            <column-projection name="year" start-index="16" stop-index="19" />
            <column-projection name="sale" start-index="22" stop-index="25" />
            <column-projection name="csum" start-index="28" stop-index="31" />
        </projections>
        <model start-index="120" stop-index="279">
            <cell-assignment-column name="csum" start-index="186" stop-index="189" />
        </model>
        <order-by>
            <column-item name="country" start-index="290" stop-index="296" />
            <column-item name="year" start-index="299" stop-index="302" />
        </order-by>
    </select>

    <select sql-case-id="select_with_model_with_single_column_for_loop">
        <from>
            <simple-table name="sales_view" start-index="78" stop-index="87" />
        </from>
        <projections start-index="7" stop-index="71">
            <expression-projection text="SUBSTR(country,1,20)" alias="country" start-index="7" stop-index="34" />
            <expression-projection text="SUBSTR(prod,1,15)" alias="prod" start-index="37" stop-index="58" />
            <column-projection name="year" start-index="61" stop-index="64" />
            <column-projection name="sales" start-index="67" stop-index="71" />
        </projections>
        <where start-index="89" stop-index="109">
            <expr>
                <binary-operation-expression start-index="95" stop-index="109">
                    <left>
                        <column name="country" start-index="95" stop-index="101" />
                    </left>
                    <operator>=</operator>
                    <right>
                        <literal-expression value="Italy" start-index="103" stop-index="109" />
                    </right>
                </binary-operation-expression>
            </expr>
        </where>
        <model start-index="111" stop-index="302">
            <cell-assignment-column name="sales" start-index="215" stop-index="219" />
            <cell-assignment-column name="prod" start-index="225" stop-index="228" />
        </model>
        <order-by>
            <column-item name="country" start-index="313" stop-index="319" />
            <column-item name="prod" start-index="322" stop-index="325" />
            <column-item name="year" start-index="328" stop-index="331" />
        </order-by>
    </select>

    <select sql-case-id="select_with_model_with_reference_model">
        <from>
            <simple-table name="sales_view" start-index="72" stop-index="81" />
        </from>
        <projections start-index="7" stop-index="65">
            <expression-projection text="SUBSTR(country,1,20)" alias="country" start-index="7" stop-index="34" />
            <column-projection name="year" start-index="37" stop-index="40" />
            <column-projection name="localsales" start-index="43" stop-index="52" />
            <column-projection name="dollarsales" start-index="55" stop-index="65" />
        </projections>
        <where start-index="83" stop-index="119">
            <expr>
                <in-expression start-index="89" stop-index="119">
                    <not>false</not>
                    <left>
                        <column name="country" start-index="89" stop-index="95" />
                    </left>
                    <right>
                        <list-expression start-index="100" stop-index="119">
                            <items>
                                <literal-expression value="Canada" start-index="101" stop-index="108" />
                            </items>
                            <items>
                                <literal-expression value="Brazil" start-index="111" stop-index="118" />
                            </items>
                        </list-expression>
                    </right>
                </in-expression>
            </expr>
        </where>
        <group-by>
            <column-item name="country" start-index="130" stop-index="136" />
            <column-item name="year" start-index="139" stop-index="142" />
        </group-by>
        <model start-index="144" stop-index="713">
            <reference-model-select>
                <from>
                    <simple-table name="dollar_conv" start-index="239" stop-index="249" />
                </from>
                <projections start-index="205" stop-index="232">
                    <column-projection name="country" start-index="205" stop-index="211" />
                    <column-projection name="exchange_rate" alias="er" start-index="214" stop-index="232" />
                </projections>
            </reference-model-select>
            <cell-assignment-column name="localsales" start-index="424" stop-index="433" />
            <cell-assignment-column name="dollarsales" start-index="486" stop-index="496" />
            <cell-assignment-column name="localsales" start-index="578" stop-index="587" />
            <cell-assignment-column name="dollarsales" start-index="640" stop-index="650" />
        </model>
    </select>

    <select sql-case-id="select_with_model_with_order_by">
        <from>
            <simple-table name="sales_view" start-index="24" stop-index="33" />
        </from>
        <projections start-index="7" stop-index="17">
            <column-projection name="year" start-index="7" stop-index="10" />
            <column-projection name="sales" start-index="13" stop-index="17" />
        </projections>
        <where start-index="35" stop-index="73">
            <expr>
                <binary-operation-expression start-index="41" stop-index="73">
                    <left>
                        <binary-operation-expression start-index="41" stop-index="55">
                            <left>
                                <column name="country" start-index="41" stop-index="47" />
                            </left>
                            <operator>=</operator>
                            <right>
                                <literal-expression value="Italy" start-index="49" stop-index="55" />
                            </right>
                        </binary-operation-expression>
                    </left>
                    <operator>AND</operator>
                    <right>
                        <binary-operation-expression start-index="61" stop-index="73">
                            <left>
                                <column name="prod" start-index="61" stop-index="64" />
                            </left>
                            <operator>=</operator>
                            <right>
                                <literal-expression value="Bounce" start-index="66" stop-index="73" />
                            </right>
                        </binary-operation-expression>
                    </right>
                </binary-operation-expression>
            </expr>
        </where>
        <model start-index="75" stop-index="196">
            <cell-assignment-column name="sales" start-index="147" stop-index="151" />
            <order-by>
                <column-item name="year" order-direction="DESC" start-index="167" stop-index="170" />
            </order-by>
        </model>
        <order-by>
            <column-item name="year" start-index="207" stop-index="210" />
        </order-by>
    </select>

    <select sql-case-id="select_with_model_with_multi_column_for_loop">
        <from>
            <simple-table name="sales_view" start-index="38" stop-index="47" />
        </from>
        <projections start-index="7" stop-index="31">
            <column-projection name="country" start-index="7" stop-index="13" />
            <column-projection name="product" start-index="16" stop-index="22" />
            <column-projection name="year" start-index="25" stop-index="28" />
            <column-projection name="s" start-index="31" stop-index="31" />
        </projections>
        <model start-index="49" stop-index="283">
            <cell-assignment-column name="s" start-index="137" stop-index="137" />
            <cell-assignment-column name="country" start-index="144" stop-index="150" />
            <cell-assignment-column name="product" start-index="153" stop-index="159" />
            <cell-assignment-column name="year" start-index="162" stop-index="165" />
            <cell-assignment-select>
                <from>
                    <simple-table name="sales_view" start-index="222" stop-index="231" />
                </from>
                <projections start-index="188" stop-index="215" distinct-row="true">
                    <expression-projection text="new_country" start-index="188" stop-index="200" />
                    <column-projection name="product" start-index="203" stop-index="209" />
                    <column-projection name="year" start-index="212" stop-index="215" />
                </projections>
                <where start-index="233" stop-index="256">
                    <expr>
                        <binary-operation-expression start-index="239" stop-index="256">
                            <left>
                                <column name="country" start-index="239" stop-index="245" />
                            </left>
                            <operator>=</operator>
                            <right>
                                <literal-expression value="Poland" start-index="249" stop-index="256" />
                            </right>
                        </binary-operation-expression>
                    </expr>
                </where>
            </cell-assignment-select>
        </model>
        <order-by>
            <column-item name="country" start-index="294" stop-index="300" />
            <column-item name="year" start-index="303" stop-index="306" />
            <column-item name="product" start-index="309" stop-index="315" />
        </order-by>
    </select>
    
    <select sql-case-id="select_with_comments">
        <from>
            <simple-table name="t_order" start-index="51" stop-index="57" />
        </from>
        <projections start-index="25" stop-index="25">
            <shorthand-projection start-index="25" stop-index="25" />
        </projections>
        <comment start-index="0" stop-index="17" text="-- begin comments&#x000A;" />
        <comment start-index="32" stop-index="49" text="# middle comments&#x000A;" />
        <comment start-index="60" stop-index="74" text="-- end comments" />
    </select>

    <select sql-case-id="select_with_model_in">
        <from>
            <subquery-table>
                <subquery>
                    <select>
                        <projections start-index="55" stop-index="107">
                            <expression-projection text="1001" alias="order_id_value" start-index="55" stop-index="76" />
                            <expression-projection text="100001" alias="order_item_id_value" start-index="79" stop-index="107" />
                        </projections>
                        <from>
                            <simple-table name="dual" start-index="114" stop-index="117" />
                        </from>
                    </select>
                </subquery>
            </subquery-table>
        </from>
        <projections start-index="7" stop-index="40">
            <column-projection name="order_id_value" start-index="7" stop-index="20" />
            <column-projection name="order_item_id_value" start-index="22" stop-index="40" />
        </projections>
    </select>
    
    <select sql-case-id="select_with_dollar_parameter_for_postgresql" parameters="1, 12" >
        <projections start-index="7" stop-index="14">
            <column-projection name="order_id" start-index="7" stop-index="14" />
        </projections>
        <from>
            <simple-table name="t_order" start-index="21" stop-index="27" />
        </from>
        <where start-index="29" stop-index="80" literal-stop-index="79">
            <expr>
                <binary-operation-expression start-index="35" stop-index="80" literal-stop-index="79">
                    <left>
                        <binary-operation-expression start-index="35" stop-index="64" literal-stop-index="63">
                            <left>
                                <binary-operation-expression start-index="35" stop-index="46">
                                    <left>
                                        <column name="user_id" start-index="35" stop-index="41" />
                                    </left>
                                    <operator>=</operator>
                                    <right>
                                        <parameter-marker-expression parameter-index="1" start-index="45" stop-index="46" />
                                        <literal-expression value="12" start-index="45" stop-index="46" />
                                    </right>
                                </binary-operation-expression>
                            </left>
                            <operator>AND</operator>
                            <right>
                                <binary-operation-expression start-index="52" stop-index="64" literal-stop-index="63">
                                    <left>
                                        <column name="order_id" start-index="52" stop-index="59" />
                                    </left>
                                    <operator>=</operator>
                                    <right>
                                        <parameter-marker-expression parameter-index="0" start-index="63" stop-index="64" literal-stop-index="63" />
                                        <literal-expression value="1" start-index="63" stop-index="63" />
                                    </right>
                                </binary-operation-expression>
                            </right>
                        </binary-operation-expression>
                    </left>
                    <operator>OR</operator>
                    <right>
                        <binary-operation-expression start-index="69" stop-index="80" literal-start-index="68" literal-stop-index="79">
                            <left>
                                <column name="user_id" start-index="69" stop-index="75" literal-start-index="68" literal-stop-index="74" />
                            </left>
                            <operator>=</operator>
                            <right>
                                <parameter-marker-expression parameter-index="1" start-index="79" stop-index="80" literal-start-index="78" literal-stop-index="79" />
                                <literal-expression value="12" start-index="78" stop-index="79" />
                            </right>
                        </binary-operation-expression>
                    </right>
                </binary-operation-expression>
            </expr>
        </where>
    </select>

    <select sql-case-id="select_with_binary_keyword" >
        <projections start-index="7" stop-index="70">
            <!-- TODO parse position function in projection -->
            <expression-projection text="position(binary 'll' in 'hello')" start-index="7" stop-index="38" />
            <expression-projection text="position('a' in binary 'hello')" start-index="40" stop-index="70" />
        </projections>
    </select>

    <select sql-case-id="select_with_schema_name_in_shorthand_projection" parameters="1, 1">
        <from>
            <simple-table name="t_order" start-index="34" stop-index="40" />
        </from>
        <projections start-index="7" stop-index="27">
            <shorthand-projection start-index="7" stop-index="27">
                <owner name="t_order" start-index="19" stop-index="25">
                    <owner name="sharding_db" start-index="7" stop-index="17" />
                </owner>
            </shorthand-projection>
        </projections>
        <where start-index="42" stop-index="75">
            <expr>
                <binary-operation-expression start-index="48" stop-index="75">
                    <left>
                        <binary-operation-expression start-index="48" stop-index="58">
                            <left>
                                <column name="user_id" start-index="48" stop-index="54" />
                            </left>
                            <operator>=</operator>
                            <right>
                                <literal-expression value="1" start-index="58" stop-index="58" />
                                <parameter-marker-expression parameter-index="0" start-index="58" stop-index="58" />
                            </right>
                        </binary-operation-expression>
                    </left>
                    <operator>AND</operator>
                    <right>
                        <binary-operation-expression start-index="64" stop-index="75">
                            <left>
                                <column name="order_id" start-index="64" stop-index="71" />
                            </left>
                            <operator>=</operator>
                            <right>
                                <literal-expression value="1" start-index="75" stop-index="75" />
                                <parameter-marker-expression parameter-index="1" start-index="75" stop-index="75" />
                            </right>
                        </binary-operation-expression>
                    </right>
                </binary-operation-expression>
            </expr>
        </where>
    </select>

    <select sql-case-id="select_with_schema_name_in_column_projection" parameters="1, 1">
        <from>
            <simple-table name="t_order" start-index="41" stop-index="47" />
        </from>
        <projections start-index="7" stop-index="34">
            <column-projection name="order_id" start-index="7" stop-index="34">
                <owner name="t_order" start-index="19" stop-index="25">
                    <owner name="sharding_db" start-index="7" stop-index="17" />
                </owner>
            </column-projection>
        </projections>
        <where start-index="49" stop-index="82">
            <expr>
                <binary-operation-expression start-index="55" stop-index="82">
                    <left>
                        <binary-operation-expression start-index="55" stop-index="65">
                            <left>
                                <column name="user_id" start-index="55" stop-index="61" />
                            </left>
                            <operator>=</operator>
                            <right>
                                <literal-expression value="1" start-index="65" stop-index="65" />
                                <parameter-marker-expression parameter-index="0" start-index="65" stop-index="65" />
                            </right>
                        </binary-operation-expression>
                    </left>
                    <operator>AND</operator>
                    <right>
                        <binary-operation-expression start-index="71" stop-index="82">
                            <left>
                                <column name="order_id" start-index="71" stop-index="78" />
                            </left>
                            <operator>=</operator>
                            <right>
                                <literal-expression value="1" start-index="82" stop-index="82" />
                                <parameter-marker-expression parameter-index="1" start-index="82" stop-index="82" />
                            </right>
                        </binary-operation-expression>
                    </right>
                </binary-operation-expression>
            </expr>
        </where>
    </select>

    <select sql-case-id="select_with_schema_name_in_table" parameters="1, 1">
        <from>
            <simple-table name="t_order" start-index="21" stop-index="34">
                <owner name="public" start-index="21" stop-index="26" />
            </simple-table>
        </from>
        <projections start-index="7" stop-index="14">
            <column-projection name="order_id" start-index="7" stop-index="14" />
        </projections>
        <where start-index="36" stop-index="69">
            <expr>
                <binary-operation-expression start-index="42" stop-index="69">
                    <left>
                        <binary-operation-expression start-index="42" stop-index="52">
                            <left>
                                <column name="user_id" start-index="42" stop-index="48" />
                            </left>
                            <operator>=</operator>
                            <right>
                                <literal-expression value="1" start-index="52" stop-index="52" />
                                <parameter-marker-expression parameter-index="0" start-index="52" stop-index="52" />
                            </right>
                        </binary-operation-expression>
                    </left>
                    <operator>AND</operator>
                    <right>
                        <binary-operation-expression start-index="58" stop-index="69">
                            <left>
                                <column name="order_id" start-index="58" stop-index="65" />
                            </left>
                            <operator>=</operator>
                            <right>
                                <literal-expression value="1" start-index="69" stop-index="69" />
                                <parameter-marker-expression parameter-index="1" start-index="69" stop-index="69" />
                            </right>
                        </binary-operation-expression>
                    </right>
                </binary-operation-expression>
            </expr>
        </where>
    </select>

    <select sql-case-id="select_with_database_name_and_schema_name_in_table" parameters="1, 1">
        <from>
            <simple-table name="t_order" start-index="21" stop-index="46">
                <owner name="public" start-index="33" stop-index="38">
                    <owner name="sharding_db" start-index="21" stop-index="31" />
                </owner>
            </simple-table>
        </from>
        <projections start-index="7" stop-index="14">
            <column-projection name="order_id" start-index="7" stop-index="14" />
        </projections>
        <where start-index="48" stop-index="81">
            <expr>
                <binary-operation-expression start-index="54" stop-index="81">
                    <left>
                        <binary-operation-expression start-index="54" stop-index="64">
                            <left>
                                <column name="user_id" start-index="54" stop-index="60" />
                            </left>
                            <operator>=</operator>
                            <right>
                                <literal-expression value="1" start-index="64" stop-index="64" />
                                <parameter-marker-expression parameter-index="0" start-index="64" stop-index="64" />
                            </right>
                        </binary-operation-expression>
                    </left>
                    <operator>AND</operator>
                    <right>
                        <binary-operation-expression start-index="70" stop-index="81">
                            <left>
                                <column name="order_id" start-index="70" stop-index="77" />
                            </left>
                            <operator>=</operator>
                            <right>
                                <literal-expression value="1" start-index="81" stop-index="81" />
                                <parameter-marker-expression parameter-index="1" start-index="81" stop-index="81" />
                            </right>
                        </binary-operation-expression>
                    </right>
                </binary-operation-expression>
            </expr>
        </where>
    </select>

    <select sql-case-id="select_with_underscore_charset" >
        <projections start-index="7" stop-index="14">
            <column-projection name="_code" start-index="7" stop-index="11" />
            <column-projection name="_a" start-index="13" stop-index="14" />
        </projections>
        <from>
            <simple-table name="t_order" start-index="21" stop-index="27" />
        </from>
    </select>

    <select sql-case-id="select_table_with_capacity_unit_charset">
        <from>
            <simple-table name="T_RATION_INFO" alias="T" start-index="22" stop-index="36" />
        </from>
        <projections start-index="7" stop-index="15">
            <column-projection name="USER_NO" start-index="7" stop-index="15">
                <owner name="T" start-index="7" stop-index="7" />
            </column-projection>>
        </projections>
    </select>

    <select sql-case-id="select_with_character_charset">
        <projections start-index="7" stop-index="24">
            <!--    TODO StringLiteralValue should consider about _binary/_utf8mb4-->
            <expression-projection text="binary'abc" alias="a" start-index="7" stop-index="24" />
        </projections>
    </select>

    <select sql-case-id="select_with_for_xml_clause">
        <from>
            <join-table join-type="INNER">
                <left>
                    <simple-table name="t_order" alias="o" start-index="44" stop-index="52" />
                </left>
                <right>
                    <simple-table name="t_order_item" alias="i" start-index="65" stop-index="78" />
                </right>
                <on-condition>
                    <binary-operation-expression start-index="83" stop-index="103">
                        <left>
                            <column name="user_id" start-index="83" stop-index="91">
                                <owner name="o" start-index="83" stop-index="83" />
                            </column>
                        </left>
                        <operator>=</operator>
                        <right>
                            <column name="user_id" start-index="95" stop-index="103">
                                <owner name="i" start-index="95" stop-index="95" />
                            </column>
                        </right>
                    </binary-operation-expression>
                </on-condition>
            </join-table>
        </from>
        <projections start-index="7" stop-index="37">
            <column-projection name="order_id" start-index="7" stop-index="16">
                <owner name="o" start-index="7" stop-index="7" />
            </column-projection>
            <column-projection name="status" start-index="19" stop-index="26">
                <owner name="o" start-index="19" stop-index="19" />
            </column-projection>
            <column-projection name="item_id" start-index="29" stop-index="37">
                <owner name="i" start-index="29" stop-index="29" />
            </column-projection>
        </projections>
    </select>

    <select sql-case-id="select_with_for_xml_clause_with_directive">
        <from>
            <simple-table name="t_order" start-index="28" stop-index="34" />
        </from>
        <projections start-index="7" stop-index="21">
            <column-projection name="user_id" start-index="7" stop-index="13" />
            <column-projection name="status" start-index="16" stop-index="21" />
        </projections>
        <where start-index="36" stop-index="53">
            <expr>
                <binary-operation-expression start-index="42" stop-index="53">
                    <left>
                        <column name="order_id" start-index="42" stop-index="49" />
                    </left>
                    <operator>=</operator>
                    <right>
                        <literal-expression value="1" start-index="53" stop-index="53" />
                    </right>
                </binary-operation-expression>
            </expr>
        </where>
    </select>

    <select sql-case-id="select_with_for_json_clause">
        <from>
            <simple-table name="t_order" start-index="29" stop-index="35" />
        </from>
        <projections start-index="7" stop-index="22">
            <column-projection name="order_id" start-index="7" stop-index="14" />
            <column-projection name="status" start-index="17" stop-index="22" />
        </projections>
    </select>

    <select sql-case-id="select_with_keyword_target">
        <from>
            <simple-table name="sys_menu" start-index="21" stop-index="30" alias="m" />
        </from>
        <projections start-index="7" stop-index="14">
            <column-projection name="target" start-index="7" stop-index="14">
                <owner name="m" start-index="7" stop-index="7" />
            </column-projection>
        </projections>
    </select>

    <select sql-case-id="select_with_keyword_maxvalue">
        <from>
            <simple-table name="sys_menu" start-index="23" stop-index="32" alias="m" />
        </from>
        <projections start-index="7" stop-index="16">
            <column-projection name="maxvalue" start-index="7" stop-index="16">
                <owner name="m" start-index="7" stop-index="7" />
            </column-projection>
        </projections>
    </select>

    <select sql-case-id="select_with_keyword_priority">
        <from>
            <simple-table name="sys_menu" start-index="23" stop-index="32" alias="m" />
        </from>
        <projections start-index="7" stop-index="16">
            <column-projection name="priority" start-index="7" stop-index="16">
                <owner name="m" start-index="7" stop-index="7" />
            </column-projection>
        </projections>
    </select>

    <select sql-case-id="select_with_xml_namespaces_clause">
        <from>
            <simple-table name="t_order" start-index="97" stop-index="103" />
        </from>
        <projections start-index="41" stop-index="90">
            <column-projection name="order_id" alias="ns1:order_id" start-index="41" stop-index="66" />
            <column-projection name="status" alias="ns1:status" start-index="69" stop-index="90" />
        </projections>
    </select>

    <select sql-case-id="select_with_xml_default_namespaces_clause">
        <from>
            <simple-table name="t_order" start-index="129" stop-index="135" />
        </from>
        <projections start-index="73" stop-index="122">
            <column-projection name="order_id" alias="ns1:order_id" start-index="73" stop-index="98" />
            <column-projection name="status" alias="ns1:status" start-index="101" stop-index="122" />
        </projections>
    </select>

    <select sql-case-id="select_with_mysql_main_and_utc_data_and_so_on">
        <from>
            <simple-table name="test" start-index="55" stop-index="58" />
        </from>
        <projections start-index="7" stop-index="48">
            <column-projection name="MYSQL_MAIN" start-index="7" stop-index="16" />
            <column-projection name="UTC_DATE" start-index="18" stop-index="25" />
            <column-projection name="UTC_TIME" start-index="27" stop-index="34" />
            <column-projection name="UTC_TIMESTAMP" start-index="36" stop-index="48" />
        </projections>
    </select>

    <select sql-case-id="select_with_analytic_function" parameters="1">
        <projections start-index="7" stop-index="94">
            <column-projection name="order_id" start-index="7" stop-index="14" />
            <expression-projection text="ROW_NUMBER () OVER (PARTITION BY user_id ORDER BY order_id DESC)" start-index="17" stop-index="94" alias="row_number">
                <expr>
                    <function function-name="ROW_NUMBER" start-index="17" stop-index="80" text="ROW_NUMBER () OVER (PARTITION BY user_id ORDER BY order_id DESC)" />
                </expr>
            </expression-projection>
        </projections>
        <from>
            <simple-table name="t_order" start-index="101" stop-index="107" />
        </from>
        <where start-index="109" stop-index="126">
            <expr>
                <binary-operation-expression start-index="115" stop-index="126">
                    <left>
                        <column name="order_id" start-index="115" stop-index="122" />
                    </left>
                    <right>
                        <literal-expression value="1" start-index="126" stop-index="126" />
                        <parameter-marker-expression parameter-index="0" start-index="126" stop-index="126" />
                    </right>
                    <operator>=</operator>
                </binary-operation-expression>
            </expr>
        </where>
    </select>

    <select sql-case-id="select_with_listagg_function_start_with_connect_by">
        <projections start-index="7" stop-index="101">
            <expression-projection text="LISTAGG(c.category_name, '/') WITHIN GROUP (ORDER BY LENGTH (c.&quot;level&quot;) DESC)" start-index="7" stop-index="101" alias="category_level" />
        </projections>
        <from>
            <simple-table name="t_product_category" start-index="108" stop-index="127" alias="c" />
        </from>
    </select>

    <select sql-case-id="select_aggregate_percent_rank">
        <projections start-index="7" stop-index="92">
            <expression-projection text="PERCENT_RANK(15000, .05) WITHIN GROUP (ORDER BY salary, commission_pct)" alias="Percent-Rank" start-index="7" stop-index="92" />
        </projections>
        <from>
            <simple-table name="employees" start-index="99" stop-index="107" />
        </from>
    </select>

    <select sql-case-id="select_analytic_percent_rank">
        <projections start-index="7" stop-index="115">
            <column-projection name="department_id" start-index="7" stop-index="19" />
            <column-projection name="last_name" start-index="22" stop-index="30" />
            <column-projection name="salary" start-index="33" stop-index="38" />
            <expression-projection text="PERCENT_RANK() OVER (PARTITION BY department_id ORDER BY salary DESC)" start-index="41" stop-index="115" alias="pr">
                <expr>
                    <function function-name="PERCENT_RANK" start-index="41" stop-index="109" text="PERCENT_RANK() OVER (PARTITION BY department_id ORDER BY salary DESC)" />
                </expr>
            </expression-projection>
        </projections>
        <from>
            <simple-table name="employees" start-index="122" stop-index="130" />
        </from>
        <order-by>
            <column-item name="pr" start-index="141" stop-index="142" />
            <column-item name="salary" start-index="145" stop-index="150" />
            <column-item name="last_name" start-index="153" stop-index="161" />
        </order-by>
    </select>

    <select sql-case-id="select_aggregate_percentile_cont">
        <projections start-index="7" stop-index="91">
            <column-projection name="department_id" start-index="7" stop-index="19" />
            <expression-projection text="PERCENTILE_CONT(0.5) WITHIN GROUP (ORDER BY salary DESC)" alias="Median cont" start-index="22" stop-index="91" />
        </projections>
        <from>
            <simple-table name="employees" start-index="98" stop-index="106" />
        </from>
    </select>

    <select sql-case-id="select_aggregate_percentile_disc">
        <projections start-index="7" stop-index="148">
            <column-projection name="department_id" start-index="7" stop-index="19" />
            <column-projection name="last_name" start-index="22" stop-index="30" />
            <column-projection name="salary" start-index="33" stop-index="38" />
            <expression-projection text="PERCENTILE_DISC(0.5) WITHIN GROUP (ORDER BY salary DESC) OVER (PARTITION BY department_id)" alias="Percentile_Disc" start-index="41" stop-index="148" />
        </projections>
        <from>
            <simple-table name="employees" start-index="155" stop-index="163" />
        </from>
        <where start-index="165" stop-index="195">
            <expr>
                <in-expression start-index="171" stop-index="195">
                    <not>false</not>
                    <left>
                        <column name="department_id" start-index="171" stop-index="183" />
                    </left>
                    <right>
                        <list-expression start-index="188" stop-index="195">
                            <items>
                                <literal-expression value="30" start-index="189" stop-index="190" />
                            </items>
                            <items>
                                <literal-expression value="60" start-index="193" stop-index="194" />
                            </items>
                        </list-expression>
                    </right>
                </in-expression>
            </expr>
        </where>
        <order-by>
            <column-item name="last_name" start-index="206" stop-index="214" />
            <column-item name="salary" start-index="217" stop-index="222" />
            <column-item name="department_id" start-index="225" stop-index="237" />
        </order-by>
    </select>

    <select sql-case-id="select_aggregate_cume_dist">
        <projections start-index="7" stop-index="95">
            <expression-projection text="CUME_DIST(15500, .05) WITHIN GROUP (ORDER BY salary, commission_pct)" alias="Cume-Dist of 15500" start-index="7" stop-index="95" />
        </projections>
        <from>
            <simple-table name="employees" start-index="102" stop-index="110" />
        </from>
    </select>

    <select sql-case-id="select_aggregate_rank">
        <projections start-index="7" stop-index="69">
            <expression-projection text="RANK(15500) WITHIN GROUP (ORDER BY salary DESC)" alias="Rank of 15500" start-index="7" stop-index="69" />
        </projections>
        <from>
            <simple-table name="employees" start-index="76" stop-index="84" />
        </from>
    </select>

    <select sql-case-id="select_rowid">
        <projections start-index="7" stop-index="11">
            <column-projection name="ROWID" start-index="7" stop-index="11" />
        </projections>
        <from>
            <simple-table name="employees" start-index="18" stop-index="26" />
        </from>
        <where start-index="28" stop-index="65">
            <expr>
                <binary-operation-expression start-index="34" stop-index="65">
                    <left>
                        <function function-name="ROWIDTOCHAR" start-index="34" stop-index="51" text="ROWIDTOCHAR(ROWID)">
                            <parameter>
                                <column name="ROWID" start-index="46" stop-index="50" />
                            </parameter>
                        </function>
                    </left>
                    <operator>LIKE</operator>
                    <right>
                        <list-expression start-index="58" stop-index="65">
                            <items>
                                <literal-expression value="%JAAB%" start-index="58" stop-index="65" />
                            </items>
                        </list-expression>
                    </right>
                </binary-operation-expression>
            </expr>
        </where>
        <order-by>
            <column-item name="ROWID" start-index="76" stop-index="80" />
        </order-by>
    </select>

    <select sql-case-id="select_linear_regression_function">
        <projections start-index="7" stop-index="465">
            <column-projection name="job_id" start-index="7" stop-index="12" />
            <column-projection name="employee_id" start-index="15" stop-index="28" alias="ID" />
            <column-projection name="salary" start-index="31" stop-index="36" />
            <expression-projection text="REGR_SLOPE(SYSDATE-hire_date, salary) OVER (PARTITION BY job_id)" start-index="39" stop-index="108" alias="slope" />
            <expression-projection text="REGR_INTERCEPT(SYSDATE-hire_date, salary) OVER (PARTITION BY job_id)" start-index="111" stop-index="185" alias="intcpt" />
            <expression-projection text="REGR_R2(SYSDATE-hire_date, salary) OVER (PARTITION BY job_id)" start-index="188" stop-index="253" alias="rsqr" />
            <expression-projection text="REGR_COUNT(SYSDATE-hire_date, salary) OVER (PARTITION BY job_id)" start-index="256" stop-index="325" alias="count" />
            <expression-projection text="REGR_AVGX(SYSDATE-hire_date, salary) OVER (PARTITION BY job_id)" start-index="328" stop-index="395" alias="avgx" />
            <expression-projection text="REGR_AVGY(SYSDATE-hire_date, salary) OVER (PARTITION BY job_id)" start-index="398" stop-index="465" alias="avgy" />
        </projections>
        <from>
            <simple-table name="employees" start-index="472" stop-index="480" />
        </from>
        <where start-index="482" stop-index="512">
            <expr>
                <in-expression start-index="488" stop-index="512">
                    <left>
                        <column name="department_id" start-index="488" stop-index="500" />
                    </left>
                    <right>
                        <list-expression start-index="505" stop-index="512">
                            <items>
                                <literal-expression value="50" start-index="506" stop-index="507" />
                            </items>
                            <items>
                                <literal-expression value="80" start-index="510" stop-index="511" />
                            </items>
                        </list-expression>
                    </right>
                </in-expression>
            </expr>
        </where>
        <order-by>
            <column-item name="job_id" start-index="523" stop-index="528" />
            <column-item name="employee_id" start-index="531" stop-index="541" />
        </order-by>
    </select>

    <select sql-case-id="select_lpad_function">
        <projections start-index="7" stop-index="43">
            <expression-projection text="LPAD('Page 1',15,'*.')" alias="LPAD example" start-index="7" stop-index="43" />
        </projections>
        <from>
            <simple-table name="DUAL" start-index="50" stop-index="53" />
        </from>
    </select>

    <select sql-case-id="select_to_char_function">
        <projections start-index="7" stop-index="60">
            <expression-projection text="TO_CHAR(ts_col, 'DD-MON-YYYY HH24:MI:SSxFF')" alias="ts_col" start-index="7" stop-index="60" />
        </projections>
        <from>
            <simple-table name="date_tab" start-index="67" stop-index="74" />
        </from>
        <order-by>
            <column-item name="ts_col" start-index="85" stop-index="90" />
        </order-by>
    </select>

    <select sql-case-id="select_xmlelement_xmlagg_function">
        <projections start-index="7" stop-index="124">
            <expression-projection text="XMLELEMENT('Department', XMLAGG(XMLELEMENT('Employee', e.job_id||' '||e.last_name) ORDER BY last_name))" alias="Dept_list" start-index="7" stop-index="124" />
        </projections>
        <from>
            <simple-table name="employees" alias="e" start-index="131" stop-index="141" />
        </from>
        <where start-index="143" stop-index="168">
            <expr>
                <binary-operation-expression start-index="149" stop-index="168">
                    <left>
                        <column name="department_id" start-index="149" stop-index="163" >
                            <owner name="e" start-index="149" stop-index="149" />
                        </column>
                    </left>
                    <operator>=</operator>
                    <right>
                        <literal-expression value="30" start-index="167" stop-index="168" />
                    </right>
                </binary-operation-expression>
            </expr>
        </where>
    </select>

    <select sql-case-id="select_xmlcast_function">
        <projections start-index="7" stop-index="48">
            <expression-projection text="XMLCAST(des.COLUMN_VALUE AS VARCHAR2(256))" start-index="7" stop-index="48" />
        </projections>
        <from>
            <simple-table name="purchaseorder" start-index="55" stop-index="67" />
        </from>
    </select>

    <select sql-case-id="select_xmlcolattval_function">
        <projections start-index="7" stop-index="95" >
            <expression-projection text="XMLCOLATTVAL(e.employee_id AS EVALNAME 'ID', e.last_name AS name, e.salary)" alias="Emp Element" start-index="7" stop-index="95" />
        </projections>
        <from>
            <simple-table name="employees" alias="e" start-index="102" stop-index="112" />
        </from>
        <where start-index="114" stop-index="136">
            <expr>
                <binary-operation-expression start-index="120" stop-index="136" >
                    <left>
                        <column name="employee_id" start-index="120" stop-index="130" />
                    </left>
                    <operator>=</operator>
                    <right>
                        <literal-expression value="204" start-index="134" stop-index="136" />
                    </right>
                </binary-operation-expression>
            </expr>
        </where>
    </select>

    <select sql-case-id="select_xmlexists_function">
        <projections start-index="7" stop-index="68">
            <column-projection name="id" start-index="7" stop-index="8" />
            <expression-projection text="XMLEXISTS('//student[@age=20]' PASSING BY VALUE xcol AS x)" start-index="11" stop-index="68" />
        </projections>
        <from>
            <simple-table name="x_table" start-index="75" stop-index="81" />
        </from>
    </select>

    <select sql-case-id="select_xmlforest_function">
        <projections start-index="7" stop-index="78">
            <expression-projection text="XMLFOREST(e.employee_id AS EVALNAME 'ID', e.last_name AS name, e.salary)" start-index="7" stop-index="78" />
        </projections>
        <from>
            <simple-table name="employees" start-index="85" stop-index="95" alias="e" />
        </from>
        <where start-index="97" stop-index="119">
            <expr>
                <binary-operation-expression start-index="103" stop-index="119">
                    <left>
                        <column name="employee_id" start-index="103" stop-index="113" />
                    </left>
                    <operator>=</operator>
                    <right>
                        <literal-expression value="204" start-index="117" stop-index="119" />
                    </right>
                </binary-operation-expression>
            </expr>
        </where>
    </select>

    <select sql-case-id="select_xmlparse_function">
        <projections start-index="7" stop-index="53">
            <expression-projection text="XMLPARSE(DOCUMENT 'DEPTXML' WELLFORMED)" alias="dept" start-index="7" stop-index="53" />
        </projections>
        <from>
            <simple-table name="DUAL" start-index="60" stop-index="63" />
        </from>
    </select>

    <select sql-case-id="select_xmlpi_function">
        <projections start-index="7" stop-index="89">
            <expression-projection text="XMLPI(NAME &quot;Order analysisComp&quot;, 'imported, reconfigured, disassembled')" alias="XMLPI" start-index="11" stop-index="78" />
        </projections>
        <from>
            <simple-table name="DUAL" start-index="96" stop-index="99" />
        </from>
    </select>

    <select sql-case-id="select_xmlquery_function">
        <projections start-index="7" stop-index="95">
            <expression-projection text="XMLQUERY('//student[@age=20]' PASSING BY VALUE xcol AS x RETURNING CONTENT NULL ON EMPTY)" start-index="7" stop-index="95" />
        </projections>
        <from>
            <simple-table name="x_table" start-index="102" stop-index="108" />
        </from>
    </select>

    <select sql-case-id="select_xmlroot_function">
        <projections start-index="7" stop-index="76">
            <expression-projection text="XMLROOT(XMLType('143598'), VERSION '1.0', STANDALONE YES)" alias="XMLROOT" start-index="7" stop-index="76" />
        </projections>
        <from>
            <simple-table name="DUAL" start-index="83" stop-index="86" />
        </from>
    </select>

    <select sql-case-id="select_xmlserialize_function">
        <projections start-index="7" stop-index="98">
            <expression-projection text="XMLSERIALIZE(DOCUMENT c2 AS BLOB ENCODING 'UTF-8' VERSION 'a' IDENT SIZE = 0 SHOW DEFAULT)" start-index="7" stop-index="98" />
        </projections>
        <from>
            <simple-table name="b" start-index="105" stop-index="105" />
        </from>
    </select>

    <select sql-case-id="select_from_xmltable_function">
        <projections start-index="7" stop-index="65">
            <column-projection name="warehouse_name" alias="warehouse" start-index="7" stop-index="30" />
            <column-projection name="Water" start-index="33" stop-index="48">
                <owner name="warehouse2" start-index="33" stop-index="42" />
            </column-projection>
            <column-projection name="Rail" start-index="51" stop-index="65">
                <owner name="warehouse2" start-index="51" stop-index="60" />
            </column-projection>
        </projections>
        <from>
            <xml-table table-name="warehouses" xml-table-function-alias="warehouse2" start-index="76" stop-index="238">
                <xml-table-function function-name="XMLTABLE" text="XMLTABLE('/Warehouse' PASSING warehouses.warehouse_spec COLUMNS &quot;Water&quot; varchar2(6) PATH 'WaterAccess',&quot;Rail&quot; varchar2(6) PATH 'RailAccess')" start-index="88" stop-index="227" />
            </xml-table>
        </from>
    </select>

    <select sql-case-id="select_with_null_keyword_in_projection">
        <projections start-index="7" stop-index="31">
            <expression-projection text="null" alias="order_id" start-index="7" stop-index="22">
                <expr>
                    <literal-expression value="null" start-index="7" stop-index="10" />
                </expr>
            </expression-projection>
            <column-projection name="item_id" start-index="25" stop-index="31" />
        </projections>
        <from>
            <simple-table name="t_order" start-index="38" stop-index="44" />
        </from>
    </select>
    
    <select sql-case-id="select_literal_type_cast_money">
        <projections start-index="7" stop-index="18">
            <expression-projection text="'$99'::money" start-index="7" stop-index="18">
                <expr>
                    <type-cast-expression>
                        <expression>
                            <literal-expression value="$99" start-index="7" stop-index="11" />
                        </expression>
                        <data-type>money</data-type>
                    </type-cast-expression>
                </expr>
            </expression-projection>
        </projections>
    </select>
    
    <select sql-case-id="select_positional_parameter_type_cast_money" parameters="123.00">
        <projections start-index="7" stop-index="15">
            <expression-projection text="$1::money" start-index="7" stop-index="15">
                <expr>
                    <type-cast-expression>
                        <expression>
                            <parameter-marker-expression parameter-index="0" start-index="7" stop-index="8" />
                        </expression>
                        <data-type>money</data-type>
                    </type-cast-expression>
                </expr>
            </expression-projection>
        </projections>
    </select>
    
    <select sql-case-id="select_string_constant_type_cast">
        <projections start-index="7" stop-index="25">
            <expression-projection text="int4 '1'" start-index="7" stop-index="14">
                <expr>
                    <type-cast-expression>
                        <expression>
                            <literal-expression value="1" start-index="12" stop-index="14" />
                        </expression>
                        <data-type>int4</data-type>
                    </type-cast-expression>
                </expr>
            </expression-projection>
            <expression-projection text="money '2'" start-index="17" stop-index="25">
                <expr>
                    <type-cast-expression>
                        <expression>
                            <literal-expression value="2" start-index="23" stop-index="25" />
                        </expression>
                        <data-type>money</data-type>
                    </type-cast-expression>
                </expr>
            </expression-projection>
        </projections>
    </select>
    
    <select sql-case-id="select_constant_with_nested_type_cast">
        <projections start-index="7" stop-index="60">
            <expression-projection text="CAST(MONEY '1' AS VARCHAR)::CHAR(10)::VARCHAR::CHAR(4)" start-index="7" stop-index="60">
                <expr>
                    <type-cast-expression>
                        <expression>
                            <type-cast-expression>
                                <expression>
                                    <type-cast-expression>
                                        <expression>
                                            <type-cast-expression>
                                                <expression>
                                                    <type-cast-expression>
                                                        <expression>
                                                            <literal-expression value="1" start-index="18" stop-index="20" />
                                                        </expression>
                                                        <data-type>MONEY</data-type>
                                                    </type-cast-expression>
                                                </expression>
                                                <data-type>VARCHAR</data-type>
                                            </type-cast-expression>
                                        </expression>
                                        <data-type>CHAR(10)</data-type>
                                    </type-cast-expression>
                                </expression>
                                <data-type>VARCHAR</data-type>
                            </type-cast-expression>
                        </expression>
                        <data-type>CHAR(4)</data-type>
                    </type-cast-expression>
                </expr>
            </expression-projection>
        </projections>
    </select>

    <select sql-case-id="select_projection_with_parameter" parameters="'OK'">
        <projections start-index="7" stop-index="81" literal-stop-index="84">
            <expression-projection text="1" start-index="7" stop-index="13" alias="id">
                <expr>
                    <literal-expression value="1" start-index="7" stop-index="7" />
                </expr>
            </expression-projection>
            <expression-projection text="OK" start-index="16" stop-index="26" literal-stop-index="29" alias="status">
                <expr>
                    <literal-expression value="OK" start-index="16" stop-index="19" />
                </expr>
            </expression-projection>
            <column-projection name="SYSDATE" start-index="29" stop-index="50" literal-start-index="32" literal-stop-index="53" alias="create_time" />
            <expression-projection text="TRUNC(SYSDATE)" start-index="53" stop-index="81" literal-start-index="56" literal-stop-index="84" alias="create_date">
                <expr>
                    <function function-name="TRUNC" start-index="53" stop-index="66" literal-start-index="56" literal-stop-index="69" text="TRUNC(SYSDATE)">
                        <parameter>
                            <column name="SYSDATE" start-index="59" stop-index="65" literal-start-index="62" literal-stop-index="68" />
                        </parameter>
                    </function>
                </expr>
            </expression-projection>
        </projections>
        <from>
            <simple-table name="DUAL" start-index="88" stop-index="91" literal-start-index="91" literal-stop-index="94" />
        </from>
    </select>

    <select sql-case-id="select_with_chinese_comma">
        <projections start-index="7" stop-index="12" >
            <expression-projection text="1" start-index="7" stop-index="7" />
            <expression-projection text="2" start-index="10" stop-index="10" />
            <expression-projection text="3" start-index="12" stop-index="12" />
        </projections>
        <from>
            <simple-table name="DUAL" start-index="19" stop-index="22" />
        </from>
    </select>
    
    <select sql-case-id="select_with_keyword_system" parameters="0">
        <from>
            <simple-table name="vtx_project" start-index="14" stop-index="24" />
        </from>
        <projections start-index="7" stop-index="7">
            <shorthand-projection start-index="7" stop-index="7" />
        </projections>
        <where start-index="26" stop-index="41">
            <expr>
                <binary-operation-expression start-index="32" stop-index="41">
                    <left>
                        <column name="system" start-index="32" stop-index="37"/>
                    </left>
                    <operator>=</operator>
                    <right>
                        <literal-expression value="0" start-index="41" stop-index="41"/>
                        <parameter-marker-expression parameter-index="0" start-index="41" stop-index="41"/>
                    </right>
                </binary-operation-expression>
            </expr>
        </where>
    </select>

    <select sql-case-id="select_with_keyword_groups_and_rank">
        <from>
            <simple-table alias="t" name="t_order" start-index="29" stop-index="37" literal-start-index="29" literal-stop-index="37"/>
        </from>
        <projections distinct-row="false" start-index="7" stop-index="22" literal-start-index="7" literal-stop-index="22">
            <column-projection name="groups" start-index="7" stop-index="14" literal-start-index="7" literal-stop-index="14">
                <owner name="t" start-index="7" stop-index="7" literal-start-index="7" literal-stop-index="7"/>
            </column-projection>
            <column-projection name="rank" start-index="17" stop-index="22" literal-start-index="17" literal-stop-index="22">
                <owner name="t" start-index="17" stop-index="17" literal-start-index="17" literal-stop-index="17"/>
            </column-projection>
        </projections>
    </select>
    
    <select sql-case-id="select_with_format_function">
        <from>
            <simple-table alias="wi" name="warehouse_info" start-index="66" stop-index="82" literal-start-index="66" literal-stop-index="82"/>
        </from>
        <projections distinct-row="false" start-index="7" stop-index="59" literal-start-index="7" literal-stop-index="59">
            <expression-projection text="wi.code.format(null,'PURE_IDENTITY')" literal-text="wi.code.format(null,'PURE_IDENTITY')" alias="PURE_IDENTITY" start-index="7" stop-index="59" literal-start-index="7" literal-stop-index="59">
                <expr >
                    <function function-name="wi" text="wi.code.format(null,'PURE_IDENTITY')" literal-text="wi.code.format(null,'PURE_IDENTITY')" start-index="7" stop-index="42" literal-start-index="7" literal-stop-index="42"/>
                </expr>
            </expression-projection>
        </projections>
    </select>

    <select sql-case-id="select_with_xml_is_schema_valid_function">
        <projections start-index="7" stop-index="86" literal-start-index="7" literal-stop-index="86">
            <expression-projection text="x.xmlcol.isSchemaValid('http://www.example.com/schemas/ipo.xsd','purchaseOrder')" start-index="7" stop-index="86" literal-start-index="7" literal-stop-index="86">
                <expr>
                    <function function-name="isSchemaValid" text="x.xmlcol.isSchemaValid('http://www.example.com/schemas/ipo.xsd','purchaseOrder')" start-index="7" stop-index="86" literal-start-index="7" literal-stop-index="86">
                        <parameter>
                            <literal-expression value="http://www.example.com/schemas/ipo.xsd" start-index="30" stop-index="69" literal-start-index="30" literal-stop-index="69"/>
                        </parameter>
                        <parameter>
                            <literal-expression value="purchaseOrder" start-index="71" stop-index="85" literal-start-index="71" literal-stop-index="85"/>
                        </parameter>
                    </function>
                </expr>
            </expression-projection>
        </projections>
        <from>
            <simple-table alias="x" name="po_tab" start-index="93" stop-index="100" literal-start-index="93" literal-stop-index="100"/>
        </from>
    </select>

    <select sql-case-id="select_with_last_value_function">
        <projections start-index="7" stop-index="71" literal-start-index="7" literal-stop-index="71">
            <expression-projection text="LAST_VALUE(AGE IGNORE NULLS) OVER (PARTITION BY AGE ORDER BY AGE)" start-index="7" stop-index="71" literal-start-index="7" literal-stop-index="71">
                <expr>
                    <function function-name="LAST_VALUE" text="LAST_VALUE(AGE IGNORE NULLS) OVER (PARTITION BY AGE ORDER BY AGE)" start-index="7" stop-index="71" literal-start-index="7" literal-stop-index="71"/>
                </expr>
            </expression-projection>
        </projections>
        <from>
            <simple-table name="TEST" start-index="78" stop-index="81" literal-start-index="78" literal-stop-index="81"/>
        </from>
    </select>
<<<<<<< HEAD
    
    <select sql-case-id="select_with_ntile_function">
        <projections start-index="7" stop-index="54" literal-start-index="7" literal-stop-index="54">
            <expression-projection text="NTILE(4) OVER (ORDER BY salary DESC)" alias="quartile" start-index="7" stop-index="54" literal-start-index="7" literal-stop-index="54">
                <expr>
                    <function function-name="NTILE" text="NTILE(4) OVER (ORDER BY salary DESC)" start-index="7" stop-index="42" literal-start-index="7" literal-stop-index="42" />
                </expr>
            </expression-projection>
        </projections>
        <from>
            <simple-table name="employees" start-index="61" stop-index="69" literal-start-index="61" literal-stop-index="69" />
        </from>
        <where start-index="71" stop-index="95" literal-start-index="71" literal-stop-index="95">
            <expr>
                <binary-operation-expression start-index="77" stop-index="95" literal-start-index="77" literal-stop-index="95">
                    <left>
                        <column name="department_id" start-index="77" stop-index="89" literal-start-index="77" literal-stop-index="89" />
                    </left>
                    <operator>=</operator>
                    <right>
                        <literal-expression value="100" start-index="93" stop-index="95" literal-start-index="93" literal-stop-index="95" />
                    </right>
                </binary-operation-expression>
            </expr>
        </where>
        <order-by>
            <column-item name="last_name" order-direction="ASC" start-index="106" stop-index="114" literal-start-index="106" literal-stop-index="114" />
        </order-by>
    </select>

    <select sql-case-id="select_with_percentile_functions">
        <projections start-index="7" stop-index="163" literal-start-index="7" literal-stop-index="163">
            <column-projection name="department_id" start-index="7" stop-index="19" literal-start-index="7" literal-stop-index="19" />
            <expression-projection text="PERCENTILE_CONT(0.5) WITHIN GROUP (ORDER BY salary DESC)" alias="Median cont" start-index="22" stop-index="91" literal-start-index="22" literal-stop-index="91" />
            <expression-projection text="PERCENTILE_DISC(0.5) WITHIN GROUP (ORDER BY salary DESC)" alias="Median disc" start-index="94" stop-index="163" literal-start-index="94" literal-stop-index="163" />
        </projections>
        <from>
            <simple-table name="employees" start-index="170" stop-index="178" literal-start-index="170" literal-stop-index="178" />
        </from>
        <group-by>
            <column-item name="department_id" order-direction="ASC" start-index="189" stop-index="201" literal-start-index="189" literal-stop-index="201" />
        </group-by>
=======
    <select sql-case-id="select_with_connect_by_root">
        <projections start-index="7" stop-index="41" literal-start-index="7" literal-stop-index="41">
            <column-projection alias="Manager" name="last_name" start-index="23" stop-index="41" literal-start-index="23" literal-stop-index="41"/>
        </projections>
        <from>
            <simple-table name="employees" start-index="48" stop-index="56" literal-start-index="48" literal-stop-index="56"/>
        </from>
>>>>>>> 9c86e527
    </select>
</sql-parser-test-cases><|MERGE_RESOLUTION|>--- conflicted
+++ resolved
@@ -1378,7 +1378,7 @@
             <simple-table name="t_order" start-index="21" stop-index="27" />
         </from>
         <projections start-index="7" stop-index="14">
-            <aggregation-projection type="COUNT" expression="COUNT(*)" start-index="7" stop-index="14" />
+            <aggregation-projection type="COUNT" inner-expression="(*)" start-index="7" stop-index="14" />
         </projections>
         <where start-index="29" stop-index="65" literal-stop-index="70">
             <expr>
@@ -5675,7 +5675,14 @@
             <simple-table name="TEST" start-index="78" stop-index="81" literal-start-index="78" literal-stop-index="81"/>
         </from>
     </select>
-<<<<<<< HEAD
+    <select sql-case-id="select_with_connect_by_root">
+        <projections start-index="7" stop-index="41" literal-start-index="7" literal-stop-index="41">
+            <column-projection alias="Manager" name="last_name" start-index="23" stop-index="41" literal-start-index="23" literal-stop-index="41"/>
+        </projections>
+        <from>
+            <simple-table name="employees" start-index="48" stop-index="56" literal-start-index="48" literal-stop-index="56"/>
+        </from>
+    </select>
     
     <select sql-case-id="select_with_ntile_function">
         <projections start-index="7" stop-index="54" literal-start-index="7" literal-stop-index="54">
@@ -5718,14 +5725,5 @@
         <group-by>
             <column-item name="department_id" order-direction="ASC" start-index="189" stop-index="201" literal-start-index="189" literal-stop-index="201" />
         </group-by>
-=======
-    <select sql-case-id="select_with_connect_by_root">
-        <projections start-index="7" stop-index="41" literal-start-index="7" literal-stop-index="41">
-            <column-projection alias="Manager" name="last_name" start-index="23" stop-index="41" literal-start-index="23" literal-stop-index="41"/>
-        </projections>
-        <from>
-            <simple-table name="employees" start-index="48" stop-index="56" literal-start-index="48" literal-stop-index="56"/>
-        </from>
->>>>>>> 9c86e527
     </select>
 </sql-parser-test-cases>