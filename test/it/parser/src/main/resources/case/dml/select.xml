<?xml version="1.0" encoding="UTF-8"?>
<!--
  ~ Licensed to the Apache Software Foundation (ASF) under one or more
  ~ contributor license agreements.  See the NOTICE file distributed with
  ~ this work for additional information regarding copyright ownership.
  ~ The ASF licenses this file to You under the Apache License, Version 2.0
  ~ (the "License"); you may not use this file except in compliance with
  ~ the License.  You may obtain a copy of the License at
  ~
  ~     http://www.apache.org/licenses/LICENSE-2.0
  ~
  ~ Unless required by applicable law or agreed to in writing, software
  ~ distributed under the License is distributed on an "AS IS" BASIS,
  ~ WITHOUT WARRANTIES OR CONDITIONS OF ANY KIND, either express or implied.
  ~ See the License for the specific language governing permissions and
  ~ limitations under the License.
  -->

<sql-parser-test-cases>
    <select sql-case-id="select_with_comment">
        <projections start-index="70" stop-index="70">
            <shorthand-projection start-index="70" stop-index="70" />
        </projections>
        <from>
            <simple-table name="t_order" start-index="77" stop-index="83" />
        </from>
        <comment start-index="0" stop-index="19" text="/*FORCE_IMCI_NODES*/" />
        <comment start-index="28" stop-index="68" text="/*+ SET_VAR(cost_threshold_for_imci=0) */" />
    </select>
    
    <select sql-case-id="select_position_function">
        <projections start-index="7" stop-index="97">
            <expression-projection text="position(&quot;0&quot; in &quot;baaa&quot; in (1))" start-index="7" stop-index="36">
                <expr>
                    <function start-index="7" stop-index="36" text="position(&quot;0&quot; in &quot;baaa&quot; in (1))" function-name="position">
                        <parameter>
                            <literal-expression start-index="16" stop-index="18" value="0" />
                        </parameter>
                        <parameter>
                            <in-expression start-index="23" stop-index="35">
                                <left>
                                    <literal-expression start-index="23" stop-index="28" value="baaa" />
                                </left>
                                <right>
                                    <list-expression start-index="33" stop-index="35">
                                        <items>
                                            <literal-expression start-index="34" stop-index="34" value="1" />
                                        </items>
                                    </list-expression>
                                </right>
                            </in-expression>
                        </parameter>
                    </function>
                </expr>
            </expression-projection>
            <expression-projection text="position(&quot;0&quot; in &quot;1&quot; in (1,2,3))" start-index="38" stop-index="68">
                <expr>
                    <function start-index="38" stop-index="68" text="position(&quot;0&quot; in &quot;1&quot; in (1,2,3))" function-name="position">
                        <parameter>
                            <literal-expression start-index="47" stop-index="49" value="0" />
                        </parameter>
                        <parameter>
                            <in-expression start-index="54" stop-index="67">
                                <left>
                                    <literal-expression start-index="54" stop-index="56" value="1" />
                                </left>
                                <right>
                                    <list-expression start-index="61" stop-index="67">
                                        <items>
                                            <literal-expression start-index="62" stop-index="62" value="1" />
                                        </items>
                                        <items>
                                            <literal-expression start-index="64" stop-index="64" value="2" />
                                        </items>
                                        <items>
                                            <literal-expression start-index="66" stop-index="66" value="3" />
                                        </items>
                                    </list-expression>
                                </right>
                            </in-expression>
                        </parameter>
                    </function>
                </expr>
            </expression-projection>
            <expression-projection text="position(&quot;sql&quot; in (&quot;mysql&quot;))" start-index="70" stop-index="97">
                <expr>
                    <function start-index="70" stop-index="97" text="position(&quot;sql&quot; in (&quot;mysql&quot;))" function-name="position">
                        <parameter>
                            <literal-expression start-index="79" stop-index="83" value="sql" />
                        </parameter>
                        <parameter>
                            <literal-expression start-index="89" stop-index="95" value="mysql" />
                        </parameter>
                    </function>
                </expr>
            </expression-projection>
        </projections>
    </select>
    
    <select sql-case-id="select_extract_function_with_day_hour">
        <projections start-index="7" stop-index="50">
            <expression-projection text="extract(DAY_HOUR FROM &quot;1999-01-02 10:11:12&quot;)" start-index="7" stop-index="50">
                <expr>
                    <function start-index="7" stop-index="50" text="extract(DAY_HOUR FROM &quot;1999-01-02 10:11:12&quot;)" function-name="extract">
                        <parameter>
                            <literal-expression start-index="15" stop-index="22" value="DAY_HOUR" />
                        </parameter>
                        <parameter>
                            <literal-expression start-index="29" stop-index="49" value="1999-01-02 10:11:12" />
                        </parameter>
                    </function>
                </expr>
            </expression-projection>
        </projections>
    </select>
    
    <select sql-case-id="select_with_latin1">
        <projections start-index="7" stop-index="62">
            <expression-projection text="_latin1'B' collate latin1_bin in (_latin1'a',_latin1'b')" start-index="7" stop-index="62">
                <expr>
                    <in-expression start-index="7" stop-index="62">
                        <left>
                            <collate-expression start-index="7" stop-index="35">
                                <collate-name>
                                    <literal-expression start-index="18" stop-index="35" value="latin1_bin" />
                                </collate-name>
                            </collate-expression>
                        </left>
                        <right>
                            <list-expression start-index="40" stop-index="62">
                                <items>
                                    <literal-expression start-index="41" stop-index="50" value="latin1'a" />
                                </items>
                                <items>
                                    <literal-expression start-index="52" stop-index="61" value="latin1'b" />
                                </items>
                            </list-expression>
                        </right>
                    </in-expression>
                </expr>
            </expression-projection>
        </projections>
    </select>
    
    <select sql-case-id="select_with_default_str">
        <projections start-index="7" stop-index="7">
            <shorthand-projection start-index="7" stop-index="7" />
        </projections>
        <from>
            <simple-table name="t1" start-index="14" stop-index="15" />
        </from>
        <where start-index="17" stop-index="41">
            <expr>
                <binary-operation-expression text="str &lt;&gt; default(str)" start-index="23" stop-index="41">
                    <left>
                        <column name="str" start-index="23" stop-index="25" />
                    </left>
                    <right>
                        <function start-index="30" stop-index="41" text="default(str)" function-name="default">
                            <parameter>
                                <column name="str" start-index="38" stop-index="40" />
                            </parameter>
                        </function>
                    </right>
                    <operator>&lt;&gt;</operator>
                </binary-operation-expression>
            </expr>
        </where>
    </select>
    
    <select sql-case-id="select_subquery_excpet">
        <projections start-index="7" stop-index="7">
            <shorthand-projection start-index="7" stop-index="7" />
        </projections>
        <from>
            <subquery-table alias="a">
                <subquery start-index="14" stop-index="67">
                    <select>
                        <projections start-index="22" stop-index="22">
                            <shorthand-projection start-index="22" stop-index="22" />
                        </projections>
                        <from>
                            <simple-table name="t1" start-index="29" stop-index="30" />
                        </from>
                        <combine combine-type="EXCEPT" start-index="32" stop-index="58">
                            <left>
                                <projections start-index="22" stop-index="22">
                                    <shorthand-projection start-index="22" stop-index="22" />
                                </projections>
                                <from>
                                    <simple-table name="t1" start-index="29" stop-index="30" />
                                </from>
                            </left>
                            <right>
                                <projections start-index="50" stop-index="50">
                                    <shorthand-projection start-index="50" stop-index="50" />
                                </projections>
                                <from>
                                    <simple-table name="t1" start-index="57" stop-index="58" />
                                </from>
                            </right>
                        </combine>
                        <limit start-index="60" stop-index="66">
                            <row-count value="2" start-index="66" stop-index="66" />
                        </limit>
                    </select>
                </subquery>
            </subquery-table>
        </from>
    </select>
    
    <select sql-case-id="select_point_function_with_in">
        <projections start-index="7" stop-index="38">
            <expression-projection alias="res" text="point(1,1) IN ('1',1,'1')" start-index="7" stop-index="38">
                <expr>
                    <in-expression start-index="7" stop-index="31">
                        <left>
                            <function start-index="7" stop-index="16" text="point(1,1)" function-name="point">
                                <parameter>
                                    <literal-expression start-index="13" stop-index="13" value="1" />
                                </parameter>
                                <parameter>
                                    <literal-expression start-index="15" stop-index="15" value="1" />
                                </parameter>
                            </function>
                        </left>
                        <right>
                            <list-expression start-index="21" stop-index="31">
                                <items>
                                    <literal-expression start-index="22" stop-index="24" value="1" />
                                </items>
                                <items>
                                    <literal-expression start-index="26" stop-index="26" value="1" />
                                </items>
                                <items>
                                    <literal-expression start-index="28" stop-index="30" value="1" />
                                </items>
                            </list-expression>
                        </right>
                    </in-expression>
                </expr>
            </expression-projection>
        </projections>
    </select>
    
    <select sql-case-id="select_with_in">
        <projections start-index="7" stop-index="48">
            <column-projection name="b" start-index="7" stop-index="7" />
            <expression-projection text="b IN ('20161213')" start-index="10" stop-index="26">
                <expr>
                    <in-expression start-index="10" stop-index="26">
                        <left>
                            <column name="b" start-index="10" stop-index="10" />
                        </left>
                        <right>
                            <list-expression start-index="15" stop-index="26">
                                <items>
                                    <literal-expression start-index="16" stop-index="25" value="20161213" />
                                </items>
                            </list-expression>
                        </right>
                    </in-expression>
                </expr>
            </expression-projection>
            <expression-projection text="b in ('20161213', 0)" start-index="29" stop-index="48">
                <expr>
                    <in-expression start-index="29" stop-index="48">
                        <left>
                            <column name="b" start-index="29" stop-index="29" />
                        </left>
                        <right>
                            <list-expression start-index="34" stop-index="48">
                                <items>
                                    <literal-expression start-index="35" stop-index="44" value="20161213" />
                                </items>
                                <items>
                                    <literal-expression start-index="47" stop-index="47" value="0" />
                                </items>
                            </list-expression>
                        </right>
                    </in-expression>
                </expr>
            </expression-projection>
        </projections>
        <from>
            <simple-table name="t2" start-index="55" stop-index="56" />
        </from>
    </select>
    
    <select sql-case-id="select_with_st_geom_from_text">
        <projections start-index="7" stop-index="67">
            <expression-projection alias="result" text="ST_GeomFromText('POINT(0 0)') IN (SELECT b FROM t1)" start-index="7" stop-index="67">
                <expr>
                    <in-expression start-index="7" stop-index="57">
                        <left>
                            <function start-index="7" stop-index="35" text="ST_GeomFromText('POINT(0 0)')" function-name="ST_GeomFromText">
                                <parameter>
                                    <literal-expression start-index="23" stop-index="34" value="POINT(0 0)" />
                                </parameter>
                            </function>
                        </left>
                        <right>
                            <subquery start-index="40" stop-index="57">
                                <select>
                                    <projections start-index="48" stop-index="48">
                                        <column-projection name="b" start-index="48" stop-index="48" />
                                    </projections>
                                    <from>
                                        <simple-table name="t1" start-index="55" stop-index="56" />
                                    </from>
                                </select>
                            </subquery>
                        </right>
                    </in-expression>
                </expr>
            </expression-projection>
        </projections>
    </select>
    
    <select sql-case-id="select_with_st_aswkb_st_geom_form_text">
        <projections start-index="7" stop-index="77">
            <expression-projection alias="result" text="ST_AsWKB(ST_GeomFromText('POINT(0 0)')) IN (SELECT b FROM t1)" start-index="7" stop-index="77">
                <expr>
                    <in-expression start-index="7" stop-index="67">
                        <left>
                            <function start-index="7" stop-index="45" text="ST_AsWKB(ST_GeomFromText('POINT(0 0)'))" function-name="ST_AsWKB">
                                <parameter>
                                    <function start-index="16" stop-index="44" text="ST_GeomFromText('POINT(0 0)')" function-name="ST_GeomFromText">
                                        <parameter>
                                            <literal-expression start-index="32" stop-index="43" value="POINT(0 0)" />
                                        </parameter>
                                    </function>
                                </parameter>
                            </function>
                        </left>
                        <right>
                            <subquery start-index="50" stop-index="67">
                                <select>
                                    <projections start-index="58" stop-index="58">
                                        <column-projection name="b" start-index="58" stop-index="58" />
                                    </projections>
                                    <from>
                                        <simple-table name="t1" start-index="65" stop-index="66" />
                                    </from>
                                </select>
                            </subquery>
                        </right>
                    </in-expression>
                </expr>
            </expression-projection>
        </projections>
    </select>
    
    <select sql-case-id="select_null_in_subquery">
        <projections start-index="7" stop-index="94">
            <expression-projection text="NULL IN(SELECT (f1 between 0 and 1) FROM (SELECT f1 FROM t WHERE (@b:=NULL) - f2) as dt)" start-index="7" stop-index="94">
                <expr>
                    <in-expression start-index="7" stop-index="94">
                        <left>
                            <literal-expression start-index="7" stop-index="10" value="null" />
                        </left>
                        <right>
                            <subquery start-index="14" stop-index="94">
                                <select>
                                    <projections start-index="22" stop-index="41">
                                        <expression-projection text="f1 between 0 and 1" start-index="22" stop-index="41">
                                            <expr>
                                                <between-expression start-index="23" stop-index="40">
                                                    <left>
                                                        <column name="f1" start-index="23" stop-index="24" />
                                                    </left>
                                                    <between-expr>
                                                        <literal-expression value="0" start-index="34" stop-index="34" />
                                                    </between-expr>
                                                    <and-expr>
                                                        <literal-expression value="1" start-index="40" stop-index="40" />
                                                    </and-expr>
                                                </between-expression>
                                            </expr>
                                        </expression-projection>
                                    </projections>
                                    <from>
                                        <subquery-table alias="dt">
                                            <subquery>
                                                <select>
                                                    <projections start-index="56" stop-index="57">
                                                        <column-projection name="f1" start-index="56" stop-index="57" />
                                                    </projections>
                                                    <from>
                                                        <simple-table name="t" start-index="64" stop-index="64" />
                                                    </from>
                                                    <where start-index="66" stop-index="86">
                                                        <expr>
                                                            <binary-operation-expression text="(@b:=NULL) - f2" start-index="72" stop-index="86">
                                                                <left>
                                                                    <binary-operation-expression text="@b:=NULL" start-index="73" stop-index="80">
                                                                        <left>
                                                                            <variable-segment start-index="73" stop-index="74" variable="b" />
                                                                        </left>
                                                                        <operator>:=</operator>
                                                                        <right>
                                                                            <literal-expression value="null" start-index="77" stop-index="80" />
                                                                        </right>
                                                                    </binary-operation-expression>
                                                                </left>
                                                                <right>
                                                                    <column name="f2" start-index="85" stop-index="86" />
                                                                </right>
                                                                <operator>-</operator>
                                                            </binary-operation-expression>
                                                        </expr>
                                                    </where>
                                                </select>
                                            </subquery>
                                        </subquery-table>
                                    </from>
                                </select>
                            </subquery>
                        </right>
                    </in-expression>
                </expr>
            </expression-projection>
        </projections>
    </select>
    
    <select sql-case-id="select_with_collate">
        <projections start-index="7" stop-index="58">
            <expression-projection text="NAME_CONST('var', 'value') COLLATE latin1_general_cs" start-index="7" stop-index="58">
                <expr>
                    <collate-expression start-index="7" stop-index="58">
                        <collate-name>
                            <literal-expression start-index="34" stop-index="58" value="latin1_general_cs" />
                        </collate-name>
                    </collate-expression>
                </expr>
            </expression-projection>
        </projections>
    </select>
    
    <select sql-case-id="select_with_hex_function">
        <projections start-index="7" stop-index="50">
            <expression-projection text="HEX(_binary 0x0003 &lt;&lt; (_binary 0x38 | 0x38))" start-index="7" stop-index="50">
                <expr>
                    <function start-index="7" stop-index="50" text="HEX(_binary 0x0003 &lt;&lt; (_binary 0x38 | 0x38))" function-name="HEX">
                        <parameter>
                            <binary-operation-expression start-index="11" stop-index="49">
                                <left>
                                    <common-expression start-index="11" stop-index="24" text="_binary0x0003" />
                                </left>
                                <operator>&lt;&lt;</operator>
                                <right>
                                    <binary-operation-expression start-index="30" stop-index="48">
                                        <left>
                                            <common-expression start-index="30" stop-index="41" text="_binary0x38" />
                                        </left>
                                        <operator>|</operator>
                                        <right>
                                            <common-expression start-index="45" stop-index="48" text="0x38" />
                                        </right>
                                    </binary-operation-expression>
                                </right>
                            </binary-operation-expression>
                        </parameter>
                    </function>
                </expr>
            </expression-projection>
        </projections>
    </select>

    <select sql-case-id="select_distinct_with_grouping_function">
        <from>
            <simple-table name="t1" start-index="24" stop-index="25" />
        </from>
        <projections start-index="16" stop-index="17" distinct-row="true">
            <column-projection name="f1" start-index="16" stop-index="17" />
        </projections>
        <group-by>
            <column-item name="f1" order-direction="ASC" start-index="36" stop-index="37" />
        </group-by>
        <order-by>
            <column-item name="f1" order-direction="ASC" start-index="60" stop-index="61" />
            <expression-item start-index="64" stop-index="86" expression="ANY_VALUE(GROUPING(f1))">
                <expr>
                    <function start-index="64" stop-index="86" text="ANY_VALUE(GROUPING(f1))" function-name="ANY_VALUE">
                        <parameter>
                            <function start-index="74" stop-index="85" text="GROUPING(f1)" function-name="GROUPING(f1)" />
                        </parameter>
                    </function>
                </expr>
            </expression-item>
        </order-by>
    </select>

    <select sql-case-id="select_convert_function1">
        <projections start-index="7" stop-index="59">
            <expression-projection text="CONVERT(TIMESTAMP &quot;2004-01-22 21:45:33&quot; USING latin1)" start-index="7" stop-index="59">
                <expr>
                    <function start-index="7" stop-index="59" text="CONVERT(TIMESTAMP &quot;2004-01-22 21:45:33&quot; USING latin1)" function-name="CONVERT" />
                </expr>
            </expression-projection>
        </projections>
    </select>

    <select sql-case-id="select_convert_function2">
        <projections start-index="7" stop-index="57">
            <expression-projection text="CONVERT(TIMESTAMP &quot;2004-01-22 21:45:33&quot;, BINARY(4))" start-index="7" stop-index="57">
                <expr>
                    <function start-index="7" stop-index="57" text="CONVERT(TIMESTAMP &quot;2004-01-22 21:45:33&quot;, BINARY(4))" function-name="CONVERT" />
                </expr>
            </expression-projection>
        </projections>
    </select>

    <select sql-case-id="select_convert_function3">
        <projections start-index="7" stop-index="55">
            <expression-projection text="CONVERT(TIMESTAMP &quot;2004-01-22 21:45:33&quot;, CHAR(4))" start-index="7" stop-index="55">
                <expr>
                    <function start-index="7" stop-index="55" text="CONVERT(TIMESTAMP &quot;2004-01-22 21:45:33&quot;, CHAR(4))" function-name="CONVERT" />
                </expr>
            </expression-projection>
        </projections>
    </select>

    <select sql-case-id="select_convert_function4">
        <projections start-index="7" stop-index="52">
            <expression-projection text="CONVERT(TIMESTAMP &quot;2004-01-22 21:45:33&quot;, CHAR)" start-index="7" stop-index="52">
                <expr>
                    <function start-index="7" stop-index="52" text="CONVERT(TIMESTAMP &quot;2004-01-22 21:45:33&quot;, CHAR)" function-name="CONVERT" />
                </expr>
            </expression-projection>
        </projections>
    </select>

    <select sql-case-id="select_function_aes_decrypt_and_aes_encrypt">
        <from>
            <simple-table name="t1" start-index="78" stop-index="79" />
        </from>
        <projections start-index="7" stop-index="71">
            <expression-projection text="AES_DECRYPT(AES_ENCRYPT(@ENCSTR, @keys, @Iv), @keys, @Iv)=@ENCSTR" start-index="7" stop-index="71">
                <expr>
                    <binary-operation-expression text="AES_DECRYPT(AES_ENCRYPT(@ENCSTR, @keys, @Iv), @keys, @Iv)=@ENCSTR" start-index="7" stop-index="71">
                        <left>
                            <function start-index="7" stop-index="63" text="AES_DECRYPT(AES_ENCRYPT(@ENCSTR, @keys, @Iv), @keys, @Iv)" function-name="AES_DECRYPT">
                                <parameter>
                                    <function start-index="19" stop-index="50" text="AES_ENCRYPT(@ENCSTR, @keys, @Iv)" function-name="AES_ENCRYPT">
                                        <parameter>
                                            <variable-segment start-index="31" stop-index="37" variable="ENCSTR" />
                                        </parameter>
                                        <parameter>
                                            <variable-segment start-index="40" stop-index="44" variable="keys" />
                                        </parameter>
                                        <parameter>
                                            <variable-segment start-index="47" stop-index="49" variable="Iv" />
                                        </parameter>
                                    </function>
                                </parameter>
                                <parameter>
                                    <variable-segment start-index="53" stop-index="57" variable="keys" />
                                </parameter>
                                <parameter>
                                    <variable-segment start-index="60" stop-index="62" variable="Iv" />
                                </parameter>
                            </function>
                        </left>
                        <operator>=</operator>
                        <right>
                            <variable-segment start-index="65" stop-index="71" variable="ENCSTR" />
                        </right>
                    </binary-operation-expression>
                </expr>
            </expression-projection>
        </projections>
    </select>

    <select sql-case-id="select_user_variable_before_after">
        <projections start-index="7" stop-index="20">
            <expression-projection text="@before=@after" start-index="7" stop-index="20">
                <expr>
                    <binary-operation-expression start-index="7" stop-index="20">
                        <left>
                            <variable-segment start-index="7" stop-index="13" variable="before" />
                        </left>
                        <operator>=</operator>
                        <right>
                            <variable-segment start-index="15" stop-index="20" variable="after" />
                        </right>
                    </binary-operation-expression>
                </expr>
            </expression-projection>
        </projections>
    </select>
    
    <select sql-case-id="select_global_default_key_buffer_size">
        <projections start-index="7" stop-index="40">
            <expression-projection text="@@global.default.`key_buffer_size`" start-index="7" stop-index="40">
                <expr>
                    <variable-segment start-index="7" stop-index="40" scope="global" variable="default.`key_buffer_size`" />
                </expr>
            </expression-projection>
        </projections>
    </select>

    <select sql-case-id="select_with_exist_in">
        <projections start-index="7" stop-index="93">
            <expression-projection text="+0 IN(0b111111111111111111111111111111111111111111111111111,rpad(1.0,2048,1),32767.1)" start-index="7" stop-index="93">
                <expr>
                    <in-expression start-index="8" stop-index="92">
                        <left start-index="8" stop-index="9">
                            <literal-expression start-index="8" stop-index="9" value="0" />
                        </left>
                        <right start-index="13" stop-index="92">
                            <list-expression start-index="13" stop-index="92">
                                <items>
                                    <common-expression start-index="14" stop-index="66" text="0b111111111111111111111111111111111111111111111111111" />
                                </items>
                                <items>
                                    <function start-index="68" stop-index="83" text="rpad(1.0,2048,1)" function-name="rpad">
                                        <parameter>
                                            <literal-expression start-index="73" stop-index="75" value="1.0" />
                                        </parameter>
                                        <parameter>
                                            <literal-expression start-index="77" stop-index="80" value="2048" />
                                        </parameter>
                                        <parameter>
                                            <literal-expression start-index="82" stop-index="82" value="1" />
                                        </parameter>
                                    </function>
                                </items>
                                <items>
                                    <literal-expression start-index="85" stop-index="91" value="32767.1" />
                                </items>
                            </list-expression>
                        </right>
                    </in-expression>
                </expr>
            </expression-projection>
        </projections>
    </select>
    
    <select sql-case-id="select_constant_without_table" >
        <projections start-index="7" stop-index="12">
            <expression-projection text="1" alias="a" start-index="7" stop-index="12">
                <expr>
                    <literal-expression value="1" start-index="7" stop-index="7" />
                </expr>
            </expression-projection>
        </projections>
    </select>

    <select sql-case-id="select_with_operator_ilike" >
        <projections start-index="7" stop-index="8">
            <column-projection name="id" start-index="7" stop-index="8" />
        </projections>
        <from>
            <simple-table name="t_order" start-index="15" stop-index="21" />
        </from>
        <where start-index="23" stop-index="47">
            <expr>
                <binary-operation-expression start-index="29" stop-index="47">
                    <left>
                        <column name="name" start-index="29" stop-index="32" />
                    </left>
                    <right>
                        <list-expression start-index="37" stop-index="47">
                            <items>
                                <literal-expression value="^pg_toast" start-index="37" stop-index="47" />
                            </items>
                        </list-expression>
                    </right>
                    <operator>!~</operator>
                </binary-operation-expression>
            </expr>
        </where>
    </select>

    <select sql-case-id="select_with_binary_operation_of_aggregation_expr" >
        <projections start-index="7" stop-index="23">
            <expression-projection text="count(*)+1" alias="a" start-index="8" stop-index="23" />
        </projections>
    </select>

    <select sql-case-id="select_with_schema_func" >
        <projections start-index="7" stop-index="26">
            <expression-projection text="schema()" start-index="7" stop-index="14">
                <expr>
                    <function function-name="schema" start-index="7" stop-index="14" text="schema()" />
                </expr>
            </expression-projection>
            <expression-projection text="database()" start-index="17" stop-index="26">
                <expr>
                    <function function-name="database" start-index="17" stop-index="26" text="database()" />
                </expr>
            </expression-projection>
        </projections>
    </select>
    
    <select sql-case-id="select_system_variables" >
        <projections start-index="7" stop-index="121">
            <expression-projection text="@@session.auto_increment_increment" alias="auto_increment_increment" start-index="7" stop-index="65">
                <expr>
                    <variable-segment text="@@session.auto_increment_increment" start-index="7" stop-index="40" scope="session" variable="auto_increment_increment" />
                </expr>
            </expression-projection>
            <expression-projection text="@@global.max_connections" alias="max_connections" start-index="68" stop-index="107">
                <expr>
                    <variable-segment text="@@global.max_connections" start-index="68" stop-index="91" scope="global" variable="max_connections" />
                </expr>
            </expression-projection>
            <expression-projection text="@@autocommit" start-index="110" stop-index="121">
                <expr>
                    <variable-segment text="@@autocommit" start-index="110" stop-index="121" variable="autocommit" />
                </expr>
            </expression-projection>
        </projections>
    </select>

    <select sql-case-id="select_sqlmode_ansi_quotes" >
        <projections start-index="7" stop-index="10">
            <expression-projection text="id" start-index="7" stop-index="10" />
        </projections>
        <from>
            <simple-table name="t_order" start-delimiter='"' end-delimiter='"' start-index="17" stop-index="25" />
        </from>
        <where start-index="27" stop-index="49">
            <expr>
                <binary-operation-expression start-index="33" stop-index="49">
                    <left>
                        <column name="id" start-delimiter='"' end-delimiter='"' start-index="33" stop-index="46">
                            <owner name="t_order" start-delimiter='"' end-delimiter='"' start-index="33" stop-index="41" />
                        </column>
                    </left>
                    <operator>=</operator>
                    <right>
                        <literal-expression value="10" start-index="48" stop-index="49" />
                    </right>
                </binary-operation-expression>
            </expr>
        </where>
    </select>

    <select sql-case-id="select_with_function_name" >
        <projections start-index="7" stop-index="23">
            <expression-projection text="current_timestamp" start-index="7" stop-index="23">
                <expr>
                    <function function-name="current_timestamp" start-index="7" stop-index="23" text="current_timestamp" />
                </expr>
            </expression-projection>
        </projections>
    </select>

    <select sql-case-id="select_with_same_table_name_and_alias" parameters="1, 1">
        <from>
            <simple-table name="t_order" alias="t_order" start-index="22" stop-index="36" />
        </from>
        <projections start-index="7" stop-index="15">
            <shorthand-projection start-index="7" stop-index="15">
                <owner name="t_order" start-index="7" stop-index="13" />
            </shorthand-projection>
        </projections>
        <where start-index="38" stop-index="71">
            <expr>
                <binary-operation-expression start-index="44" stop-index="71">
                    <left>
                        <binary-operation-expression start-index="44" stop-index="54">
                            <left>
                                <column name="user_id" start-index="44" stop-index="50" />
                            </left>
                            <operator>=</operator>
                            <right>
                                <literal-expression value="1" start-index="54" stop-index="54" />
                                <parameter-marker-expression parameter-index="0" start-index="54" stop-index="54" />
                            </right>
                        </binary-operation-expression>
                    </left>
                    <operator>AND</operator>
                    <right>
                        <binary-operation-expression start-index="60" stop-index="71">
                            <left>
                                <column name="order_id" start-index="60" stop-index="67" />
                            </left>
                            <operator>=</operator>
                            <right>
                                <literal-expression value="1" start-index="71" stop-index="71" />
                                <parameter-marker-expression parameter-index="1" start-index="71" stop-index="71" />
                            </right>
                        </binary-operation-expression>
                    </right>
                </binary-operation-expression>
            </expr>
        </where>
    </select>

    <select sql-case-id="select_with_same_table_name_and_alias_column_with_owner" parameters="1, 1">
        <from>
            <simple-table name="t_order" alias="t_order" start-index="52" stop-index="66" />
        </from>
        <projections start-index="7" stop-index="45">
            <column-projection name="order_id" start-index="7" stop-index="22">
                <owner name="t_order" start-index="7" stop-index="13" />
            </column-projection>
            <column-projection name="user_id" start-index="24" stop-index="38">
                <owner name="t_order" start-index="24" stop-index="30" />
            </column-projection>
            <column-projection name="status" start-index="40" stop-index="45" />
        </projections>
        <where start-index="68" stop-index="109">
            <expr>
                <binary-operation-expression start-index="74" stop-index="109">
                    <left>
                        <binary-operation-expression start-index="74" stop-index="92">
                            <left>
                                <column name="user_id" start-index="74" stop-index="88">
                                    <owner name="t_order" start-index="74" stop-index="80" />
                                </column>
                            </left>
                            <operator>=</operator>
                            <right>
                                <literal-expression value="1" start-index="92" stop-index="92" />
                                <parameter-marker-expression parameter-index="0" start-index="92" stop-index="92" />
                            </right>
                        </binary-operation-expression>
                    </left>
                    <operator>AND</operator>
                    <right>
                        <binary-operation-expression start-index="98" stop-index="109">
                            <left>
                                <column name="order_id" start-index="98" stop-index="105" />
                            </left>
                            <operator>=</operator>
                            <right>
                                <literal-expression value="1" start-index="109" stop-index="109" />
                                <parameter-marker-expression parameter-index="1" start-index="109" stop-index="109" />
                            </right>
                        </binary-operation-expression>
                    </right>
                </binary-operation-expression>
            </expr>
        </where>
    </select>

    <select sql-case-id="select_not_equal_with_single_table" parameters="1">
        <from>
            <simple-table name="t_order_item" start-index="14" stop-index="25" />
        </from>
        <projections start-index="7" stop-index="7">
            <shorthand-projection start-index="7" stop-index="7" />
        </projections>
        <where start-index="27" stop-index="44">
            <expr>
                <binary-operation-expression start-index="33" stop-index="44">
                    <left>
                        <column name="item_id" start-index="33" stop-index="39" />
                    </left>
                    <operator>&lt;&gt;</operator>
                    <right>
                        <literal-expression value="1" start-index="44" stop-index="44" />
                        <parameter-marker-expression parameter-index="0" start-index="44" stop-index="44" />
                    </right>
                </binary-operation-expression>
            </expr>
        </where>
        <order-by>
            <column-item name="item_id" start-index="55" stop-index="61" />
        </order-by>
    </select>

    <select sql-case-id="select_exclamation_equal_with_single_table" parameters="1">
        <from>
            <simple-table name="t_order_item" start-index="14" stop-index="25" />
        </from>
        <projections start-index="7" stop-index="7">
            <shorthand-projection start-index="7" stop-index="7" />
        </projections>
        <where start-index="27" stop-index="44">
            <expr>
                <binary-operation-expression start-index="33" stop-index="44">
                    <left>
                        <column name="item_id" start-index="33" stop-index="39" />
                    </left>
                    <operator>!=</operator>
                    <right>
                        <literal-expression value="1" start-index="44" stop-index="44" />
                        <parameter-marker-expression parameter-index="0" start-index="44" stop-index="44" />
                    </right>
                </binary-operation-expression>
            </expr>
        </where>
        <order-by>
            <column-item name="item_id" start-index="55" stop-index="61" />
        </order-by>
    </select>

    <select sql-case-id="select_not_in_with_single_table" parameters="100000, 100001">
        <from>
            <simple-table name="t_order_item" start-index="14" stop-index="25" />
        </from>
        <projections start-index="7" stop-index="7">
            <shorthand-projection start-index="7" stop-index="7" />
        </projections>
        <where start-index="27" stop-index="77" literal-stop-index="87">
            <expr>
                <binary-operation-expression start-index="33" stop-index="77" literal-stop-index="87">
                    <left>
                        <binary-operation-expression start-index="33" stop-index="51">
                            <left>
                                <column name="item_id" start-index="33" stop-index="39" />
                            </left>
                            <operator>IS</operator>
                            <right>
                                <literal-expression value="NOT NULL" start-index="44" stop-index="51" />
                            </right>
                        </binary-operation-expression>
                    </left>
                    <operator>AND</operator>
                    <right>
                        <in-expression start-index="57" stop-index="77" literal-stop-index="87">
                            <not>true</not>
                            <left>
                                <column name="item_id" start-index="57" stop-index="63" />
                            </left>
                            <right>
                                <list-expression start-index="72" stop-index="77" literal-stop-index="87">
                                    <items>
                                        <literal-expression value="100000" start-index="73" stop-index="78" />
                                        <parameter-marker-expression parameter-index="0" start-index="73" stop-index="73" />
                                    </items>
                                    <items>
                                        <literal-expression value="100001" start-index="81" stop-index="86" />
                                        <parameter-marker-expression parameter-index="1" start-index="76" stop-index="76" />
                                    </items>
                                </list-expression>
                            </right>
                        </in-expression>
                    </right>
                </binary-operation-expression>
            </expr>
        </where>
        <order-by>
            <column-item name="item_id" start-index="88" stop-index="94" literal-start-index="98" literal-stop-index="104" />
        </order-by>
    </select>

    <select sql-case-id="select_not_between_with_single_table" parameters="100000, 100001">
        <from>
            <simple-table name="t_order_item" start-index="14" stop-index="25" />
        </from>
        <projections start-index="7" stop-index="7">
            <shorthand-projection start-index="7" stop-index="7" />
        </projections>
        <where start-index="27" stop-index="83" literal-stop-index="93">
            <expr>
                <binary-operation-expression start-index="33" stop-index="83" literal-stop-index="93">
                    <left>
                        <binary-operation-expression start-index="33" stop-index="51">
                            <left>
                                <column name="item_id" start-index="33" stop-index="39" />
                            </left>
                            <operator>IS</operator>
                            <right>
                                <!-- TODO: literal value should be 'NOT NULL' -->
                                <literal-expression value="NOT NULL" start-index="44" stop-index="51" />
                            </right>
                        </binary-operation-expression>
                    </left>
                    <operator>AND</operator>
                    <right>
                        <between-expression start-index="57" stop-index="83" literal-stop-index="93">
                            <not>true</not>
                            <left>
                                <column name="item_id" start-index="57" stop-index="63" />
                            </left>
                            <between-expr>
                                <literal-expression value="100000" start-index="77" stop-index="82" />
                                <parameter-marker-expression parameter-index="0" start-index="77" stop-index="77" />
                            </between-expr>
                            <and-expr>
                                <literal-expression value="100001" start-index="88" stop-index="93" />
                                <parameter-marker-expression parameter-index="1" start-index="83" stop-index="83" />
                            </and-expr>
                        </between-expression>
                    </right>
                </binary-operation-expression>
            </expr>
        </where>
        <order-by>
            <column-item name="item_id" start-index="94" stop-index="100" literal-start-index="104" literal-stop-index="110" />
        </order-by>
    </select>

    <select sql-case-id="select_equal_with_single_table" parameters="1, 1">
        <from>
            <simple-table name="t_order" start-index="14" stop-index="20" />
        </from>
        <projections start-index="7" stop-index="7">
            <shorthand-projection start-index="7" stop-index="7" />
        </projections>
        <where start-index="22" stop-index="55">
            <expr>
                <binary-operation-expression start-index="28" stop-index="55">
                    <left>
                        <binary-operation-expression start-index="28" stop-index="38">
                            <left>
                                <column name="user_id" start-index="28" stop-index="34" />
                            </left>
                            <operator>=</operator>
                            <right>
                                <literal-expression value="1" start-index="38" stop-index="38" />
                                <parameter-marker-expression parameter-index="0" start-index="38" stop-index="38" />
                            </right>
                        </binary-operation-expression>
                    </left>
                    <operator>AND</operator>
                    <right>
                        <binary-operation-expression start-index="44" stop-index="55">
                            <left>
                                <column name="order_id" start-index="44" stop-index="51" />
                            </left>
                            <operator>=</operator>
                            <right>
                                <literal-expression value="1" start-index="55" stop-index="55" />
                                <parameter-marker-expression parameter-index="1" start-index="55" stop-index="55" />
                            </right>
                        </binary-operation-expression>
                    </right>
                </binary-operation-expression>
            </expr>
        </where>
    </select>

    <select sql-case-id="select_equal_with_single_table_and_lowercase_keyword" parameters="1, 1">
        <from>
            <simple-table name="t_order" start-index="14" stop-index="20" />
        </from>
        <projections start-index="7" stop-index="7">
            <shorthand-projection start-index="7" stop-index="7" />
        </projections>
        <where start-index="22" stop-index="55">
            <expr>
                <binary-operation-expression start-index="28" stop-index="55">
                    <left>
                        <binary-operation-expression start-index="28" stop-index="38">
                            <left>
                                <column name="user_id" start-index="28" stop-index="34" />
                            </left>
                            <operator>=</operator>
                            <right>
                                <literal-expression value="1" start-index="38" stop-index="38" />
                                <parameter-marker-expression parameter-index="0" start-index="38" stop-index="38" />
                            </right>
                        </binary-operation-expression>
                    </left>
                    <operator>and</operator>
                    <right>
                        <binary-operation-expression start-index="44" stop-index="55">
                            <left>
                                <column name="order_id" start-index="44" stop-index="51" />
                            </left>
                            <operator>=</operator>
                            <right>
                                <literal-expression value="1" start-index="55" stop-index="55" />
                                <parameter-marker-expression parameter-index="1" start-index="55" stop-index="55" />
                            </right>
                        </binary-operation-expression>
                    </right>
                </binary-operation-expression>
            </expr>
        </where>
    </select>
    
    <select sql-case-id="select_equal_with_same_sharding_column" parameters="1, 2">
        <from>
            <simple-table name="t_order" start-index="14" stop-index="20" />
        </from>
        <projections start-index="7" stop-index="7">
            <shorthand-projection start-index="7" stop-index="7" />
        </projections>
        <where start-index="22" stop-index="56">
            <expr>
                <binary-operation-expression start-index="28" stop-index="56">
                    <left>
                        <binary-operation-expression start-index="28" stop-index="39">
                            <left>
                                <column name="order_id" start-index="28" stop-index="35" />
                            </left>
                            <operator>=</operator>
                            <right>
                                <literal-expression value="1" start-index="39" stop-index="39" />
                                <parameter-marker-expression parameter-index="0" start-index="39" stop-index="39" />
                            </right>
                        </binary-operation-expression>
                    </left>
                    <operator>AND</operator>
                    <right>
                        <binary-operation-expression start-index="45" stop-index="56">
                            <left>
                                <column name="order_id" start-index="45" stop-index="52" />
                            </left>
                            <operator>=</operator>
                            <right>
                                <literal-expression value="2" start-index="56" stop-index="56" />
                                <parameter-marker-expression parameter-index="1" start-index="56" stop-index="56" />
                            </right>
                        </binary-operation-expression>
                    </right>
                </binary-operation-expression>
            </expr>
        </where>
    </select>

    <select sql-case-id="select_between_with_single_table" parameters="1, 10, 2, 5">
        <from>
            <simple-table name="t_order" start-index="14" stop-index="20" />
        </from>
        <projections start-index="7" stop-index="7">
            <shorthand-projection start-index="7" stop-index="7" />
        </projections>
        <where start-index="22" stop-index="79" literal-stop-index="80">
            <expr>
                <binary-operation-expression start-index="28" stop-index="79" literal-stop-index="80">
                    <left>
                        <between-expression start-index="28" stop-index="50" literal-stop-index="51">
                            <not>false</not>
                            <left>
                                <column name="user_id" start-index="28" stop-index="34" />
                            </left>
                            <between-expr>
                                <literal-expression value="1" start-index="44" stop-index="44" />
                                <parameter-marker-expression parameter-index="0" start-index="44" stop-index="44" />
                            </between-expr>
                            <and-expr>
                                <literal-expression value="10" start-index="50" stop-index="51" />
                                <parameter-marker-expression parameter-index="1" start-index="50" stop-index="50" />
                            </and-expr>
                        </between-expression>
                    </left>
                    <operator>AND</operator>
                    <right>
                        <between-expression start-index="56" stop-index="79" literal-start-index="57" literal-stop-index="80">
                            <not>false</not>
                            <left>
                                <column name="order_id" start-index="56" stop-index="63" literal-start-index="57" literal-stop-index="64" />
                            </left>
                            <between-expr>
                                <literal-expression value="2" start-index="74" stop-index="74" />
                                <parameter-marker-expression parameter-index="2" start-index="73" stop-index="73" />
                            </between-expr>
                            <and-expr>
                                <literal-expression value="5" start-index="80" stop-index="80" />
                                <parameter-marker-expression parameter-index="3" start-index="79" stop-index="79" />
                            </and-expr>
                        </between-expression>
                    </right>
                </binary-operation-expression>
            </expr>
        </where>
        <order-by>
            <column-item name="user_id" start-index="90" stop-index="96" literal-start-index="91" literal-stop-index="97" />
            <column-item name="order_id" start-index="99" stop-index="106" literal-start-index="100" literal-stop-index="107" />
        </order-by>
    </select>

    <select sql-case-id="select_comparison_symbol_with_single_table" parameters="1, 10, 2, 5">
        <from>
            <simple-table name="t_order" start-index="14" stop-index="20" />
        </from>
        <projections start-index="7" stop-index="7">
            <shorthand-projection start-index="7" stop-index="7" />
        </projections>
        <where start-index="22" stop-index="92" literal-stop-index="93">
            <expr>
                <binary-operation-expression start-index="28" stop-index="92" literal-stop-index="93">
                    <left>
                        <binary-operation-expression start-index="28" stop-index="74" literal-stop-index="75">
                            <left>
                                <binary-operation-expression start-index="28" stop-index="56" literal-stop-index="57">
                                    <left>
                                        <binary-operation-expression start-index="28" stop-index="39">
                                            <left>
                                                <column name="user_id" start-index="28" stop-index="34" />
                                            </left>
                                            <operator>&gt;=</operator>
                                            <right>
                                                <literal-expression value="1" start-index="39" stop-index="39" />
                                                <parameter-marker-expression parameter-index="0" start-index="39" stop-index="39" />
                                            </right>
                                        </binary-operation-expression>
                                    </left>
                                    <operator>AND</operator>
                                    <right>
                                        <binary-operation-expression start-index="45" stop-index="56" literal-stop-index="57">
                                            <left>
                                                <column name="user_id" start-index="45" stop-index="51" />
                                            </left>
                                            <operator>&lt;=</operator>
                                            <right>
                                                <literal-expression value="10" start-index="56" stop-index="57" />
                                                <parameter-marker-expression parameter-index="1" start-index="56" stop-index="56" />
                                            </right>
                                        </binary-operation-expression>
                                    </right>
                                </binary-operation-expression>
                            </left>
                            <operator>AND</operator>
                            <right>
                                <binary-operation-expression start-index="62" stop-index="74" literal-start-index="63" literal-stop-index="75">
                                    <left>
                                        <column name="order_id" start-index="62" stop-index="69" literal-start-index="63" literal-stop-index="70" />
                                    </left>
                                    <operator>&gt;=</operator>
                                    <right>
                                        <literal-expression value="2" start-index="75" stop-index="75" />
                                        <parameter-marker-expression parameter-index="2" start-index="74" stop-index="74" />
                                    </right>
                                </binary-operation-expression>
                            </right>
                        </binary-operation-expression>
                    </left>
                    <operator>AND</operator>
                    <right>
                        <binary-operation-expression start-index="80" stop-index="92" literal-start-index="81" literal-stop-index="93">
                            <left>
                                <column name="order_id" start-index="80" stop-index="87" literal-start-index="81" literal-stop-index="88" />
                            </left>
                            <operator>&lt;=</operator>
                            <right>
                                <literal-expression value="5" start-index="93" stop-index="93" />
                                <parameter-marker-expression parameter-index="3" start-index="92" stop-index="92" />
                            </right>
                        </binary-operation-expression>
                    </right>
                </binary-operation-expression>
            </expr>
        </where>
        <order-by>
            <column-item name="user_id" start-index="103" stop-index="109" literal-start-index="104" literal-stop-index="110" />
            <column-item name="order_id" start-index="112" stop-index="119" literal-start-index="113" literal-stop-index="120" />
        </order-by>
    </select>

    <select sql-case-id="select_in_with_single_table" parameters="1, 2, 3, 9, 10">
        <from>
            <simple-table name="t_order" start-index="14" stop-index="20" />
        </from>
        <projections start-index="7" stop-index="7">
            <shorthand-projection start-index="7" stop-index="7" />
        </projections>
        <where start-index="22" stop-index="70" literal-stop-index="71">
            <expr>
                <binary-operation-expression start-index="28" stop-index="70" literal-stop-index="71">
                    <left>
                        <in-expression start-index="28" stop-index="47">
                            <not>false</not>
                            <left>
                                <column name="user_id" start-index="28" stop-index="34" />
                            </left>
                            <right>
                                <list-expression start-index="39" stop-index="47">
                                    <items>
                                        <literal-expression value="1" start-index="40" stop-index="40" />
                                        <parameter-marker-expression parameter-index="0" start-index="40" stop-index="40" />
                                    </items>
                                    <items>
                                        <literal-expression value="2" start-index="43" stop-index="43" />
                                        <parameter-marker-expression parameter-index="1" start-index="43" stop-index="43" />
                                    </items>
                                    <items>
                                        <literal-expression value="3" start-index="46" stop-index="46" />
                                        <parameter-marker-expression parameter-index="2" start-index="46" stop-index="46" />
                                    </items>
                                </list-expression>
                            </right>
                        </in-expression>
                    </left>
                    <operator>AND</operator>
                    <right>
                        <in-expression start-index="53" stop-index="70" literal-stop-index="71">
                            <not>false</not>
                            <left>
                                <column name="order_id" start-index="53" stop-index="60" />
                            </left>
                            <right>
                                <list-expression start-index="65" stop-index="70" literal-stop-index="71">
                                    <items>
                                        <literal-expression value="9" start-index="66" stop-index="66" />
                                        <parameter-marker-expression parameter-index="3" start-index="66" stop-index="66" />
                                    </items>
                                    <items>
                                        <literal-expression value="10" start-index="69" stop-index="70" />
                                        <parameter-marker-expression parameter-index="4" start-index="69" stop-index="69" />
                                    </items>
                                </list-expression>
                            </right>
                        </in-expression>
                    </right>
                </binary-operation-expression>
            </expr>
        </where>
        <order-by>
            <column-item name="user_id" start-index="81" stop-index="87" literal-start-index="82" literal-stop-index="88" />
            <column-item name="order_id" start-index="90" stop-index="97" literal-start-index="91" literal-stop-index="98" />
        </order-by>
    </select>

    <select sql-case-id="select_in_with_same_sharding_column" parameters="1000, 1001, 1001, 1002">
        <from>
            <simple-table name="t_order" start-index="14" stop-index="20" />
        </from>
        <projections start-index="7" stop-index="7">
            <shorthand-projection start-index="7" stop-index="7" />
        </projections>
        <where start-index="22" stop-index="68" literal-stop-index="80">
            <expr>
                <binary-operation-expression start-index="28" stop-index="68" literal-stop-index="80">
                    <left>
                        <in-expression start-index="28" stop-index="45" literal-stop-index="51">
                            <not>false</not>
                            <left>
                                <column name="order_id" start-index="28" stop-index="35" />
                            </left>
                            <right>
                                <list-expression start-index="40" stop-index="45" literal-stop-index="51">
                                    <items>
                                        <literal-expression value="1000" start-index="41" stop-index="44" />
                                        <parameter-marker-expression parameter-index="0" start-index="41" stop-index="41" />
                                    </items>
                                    <items>
                                        <literal-expression value="1001" start-index="47" stop-index="50" />
                                        <parameter-marker-expression parameter-index="1" start-index="44" stop-index="44" />
                                    </items>
                                </list-expression>
                            </right>
                        </in-expression>
                    </left>
                    <operator>AND</operator>
                    <right>
                        <in-expression start-index="51" stop-index="68" literal-start-index="57" literal-stop-index="80">
                            <not>false</not>
                            <left>
                                <column name="order_id" start-index="51" stop-index="58" literal-start-index="57" literal-stop-index="64" />
                            </left>
                            <right>
                                <list-expression start-index="63" stop-index="68" literal-start-index="69" literal-stop-index="80">
                                    <items>
                                        <literal-expression value="1001" start-index="70" stop-index="73" />
                                        <parameter-marker-expression parameter-index="2" start-index="64" stop-index="64" />
                                    </items>
                                    <items>
                                        <literal-expression value="1002" start-index="76" stop-index="79" />
                                        <parameter-marker-expression parameter-index="3" start-index="67" stop-index="67" />
                                    </items>
                                </list-expression>
                            </right>
                        </in-expression>
                    </right>
                </binary-operation-expression>
            </expr>
        </where>
        <order-by>
            <column-item name="order_id" start-index="79" stop-index="86" literal-start-index="91" literal-stop-index="98" />
        </order-by>
    </select>

    <select sql-case-id="select_with_N_string_in_expression">
        <from>
            <simple-table name="t_order" start-index="14" stop-index="20" />
        </from>
        <projections start-index="7" stop-index="7">
            <shorthand-projection start-index="7" stop-index="7" />
        </projections>
        <where start-index="22" stop-index="43">
            <expr>
                <binary-operation-expression start-index="28" stop-index="43">
                    <left>
                        <column name="is_deleted" start-index="28" stop-index="37" />
                    </left>
                    <operator>=</operator>
                    <right>
                        <literal-expression value="N" start-index="41" stop-index="43" />
                    </right>
                </binary-operation-expression>
            </expr>
        </where>
    </select>

    <select sql-case-id="select_count_like" parameters="1, 'init'">
        <from>
            <simple-table name="t_order" start-index="21" stop-index="27" />
        </from>
        <projections start-index="7" stop-index="14">
            <aggregation-projection type="COUNT" expression="COUNT(*)" start-index="7" stop-index="14" />
        </projections>
        <where start-index="29" stop-index="65" literal-stop-index="70">
            <expr>
                <binary-operation-expression start-index="36" stop-index="64" literal-stop-index="69">
                    <left>
                        <binary-operation-expression start-index="36" stop-index="46">
                            <left>
                                <column name="user_id" start-index="36" stop-index="42" />
                            </left>
                            <operator>=</operator>
                            <right>
                                <literal-expression value="1" start-index="46" stop-index="46" />
                                <parameter-marker-expression parameter-index="0" start-index="46" stop-index="46" />
                            </right>
                        </binary-operation-expression>
                    </left>
                    <operator>AND</operator>
                    <right>
                        <binary-operation-expression start-index="52" stop-index="64" literal-stop-index="69">
                            <left>
                                <column name="status" start-index="52" stop-index="57" />
                            </left>
                            <operator>LIKE</operator>
                            <right>
                                <list-expression start-index="64" stop-index="64" literal-stop-index="69">
                                    <items>
                                        <literal-expression value="init" start-index="64" stop-index="69" />
                                        <parameter-marker-expression parameter-index="1" start-index="64" stop-index="64" />
                                    </items>
                                </list-expression>
                            </right>
                        </binary-operation-expression>
                    </right>
                </binary-operation-expression>
            </expr>
        </where>
    </select>

    <select sql-case-id="select_count_like_escape" parameters="'a',1,0">
        <from>
            <simple-table name="t_order" start-index="21" stop-index="27" />
        </from>
        <projections start-index="7" stop-index="14">
            <aggregation-projection type="COUNT" expression="COUNT(*)" start-index="7" stop-index="14" />
        </projections>
        <where start-index="29" stop-index="58" literal-stop-index="60">
            <expr>
                <binary-operation-expression start-index="35" stop-index="58" literal-stop-index="60">
                    <left>
                        <column name="status" start-index="35" stop-index="40" />
                    </left>
                    <operator>LIKE</operator>
                    <right>
                        <list-expression start-index="47" stop-index="58" literal-stop-index="60">
                            <items>
                                <literal-expression value="a" start-index="47" stop-index="49" />
                                <parameter-marker-expression parameter-index="0" start-index="47" stop-index="47" />
                            </items>
                            <items>
                                <literal-expression value="!" start-index="56" stop-index="58" literal-start-index="58" literal-stop-index="60" />
                            </items>
                        </list-expression>
                    </right>
                </binary-operation-expression>
            </expr>
        </where>
        <limit start-index="60" stop-index="75" literal-start-index="62" literal-stop-index="77">
            <row-count value="1" parameter-index="1" start-index="66" stop-index="66" literal-start-index="68" literal-stop-index="68" />
            <offset value="0" parameter-index="2" start-index="75" stop-index="75" literal-start-index="77" literal-stop-index="77" />
        </limit>
    </select>
    
    <select sql-case-id="select_count_like_concat" parameters="'init', 1, 2, 9, 10">
        <from>
            <simple-table name="t_order" alias="o" start-index="37" stop-index="45" />
        </from>
        <projections start-index="7" stop-index="30">
            <aggregation-projection type="COUNT" expression="count(0)" alias="orders_count" start-index="7" stop-index="14" />
        </projections>
        <where start-index="47" stop-index="142" literal-stop-index="148">
            <expr>
                <binary-operation-expression start-index="53" stop-index="142" literal-stop-index="148">
                    <left>
                        <binary-operation-expression start-index="53" stop-index="111" literal-stop-index="116">
                            <left>
                                <binary-operation-expression start-index="53" stop-index="87" literal-stop-index="92">
                                    <left>
                                        <column name="status" start-index="53" stop-index="60">
                                            <owner name="o" start-index="53" stop-index="53" />
                                        </column>
                                    </left>
                                    <operator>LIKE</operator>
                                    <right>
                                        <list-expression start-index="67" stop-index="87" literal-stop-index="92">
                                            <items>
                                                <function function-name="CONCAT" literal-text="CONCAT('%%', 'init', '%%')" start-index="67" stop-index="87" literal-stop-index="92" text="CONCAT('%%', ?, '%%')">
                                                    <parameter>
                                                        <literal-expression value="%%" start-index="74" stop-index="77" />
                                                    </parameter>
                                                    <parameter>
                                                        <literal-expression value="init" start-index="80" stop-index="80" literal-start-index="80" literal-stop-index="85" />
                                                        <parameter-marker-expression parameter-index="0" start-index="80" stop-index="80" />
                                                    </parameter>
                                                    <parameter>
                                                        <literal-expression value="%%" start-index="83" stop-index="86" literal-start-index="88" literal-stop-index="91" />
                                                    </parameter>
                                                </function>
                                                <expression-projection text="CONCAT('%%', ?, '%%')" literal-text="CONCAT('%%', 'init', '%%')" start-index="67" stop-index="87" literal-stop-index="92" />
                                            </items>
                                        </list-expression>
                                    </right>
                                </binary-operation-expression>
                            </left>
                            <operator>AND</operator>
                            <right>
                                <in-expression start-index="93" stop-index="111" literal-start-index="98" literal-stop-index="116">
                                    <not>false</not>
                                    <left>
                                        <column name="user_id" start-index="93" stop-index="101" literal-start-index="98" literal-stop-index="106">
                                            <owner name="o" start-index="93" stop-index="93" literal-start-index="98" literal-stop-index="98" />
                                        </column>
                                    </left>
                                    <right>
                                        <list-expression start-index="106" stop-index="111" literal-start-index="111" literal-stop-index="116">
                                            <items>
                                                <literal-expression value="1" start-index="112" stop-index="112" />
                                                <parameter-marker-expression parameter-index="1" start-index="107" stop-index="107" />
                                            </items>
                                            <items>
                                                <literal-expression value="2" start-index="115" stop-index="115" />
                                                <parameter-marker-expression parameter-index="2" start-index="110" stop-index="110" />
                                            </items>
                                        </list-expression>
                                    </right>
                                </in-expression>
                            </right>
                        </binary-operation-expression>
                    </left>
                    <operator>AND</operator>
                    <right>
                        <between-expression start-index="117" stop-index="142" literal-start-index="122" literal-stop-index="148">
                            <not>false</not>
                            <left>
                                <column name="order_id" start-index="117" stop-index="126" literal-start-index="122" literal-stop-index="131">
                                    <owner name="o" start-index="117" stop-index="117" literal-start-index="122" literal-stop-index="122" />
                                </column>
                            </left>
                            <between-expr>
                                <literal-expression value="9" start-index="141" stop-index="141" />
                                <parameter-marker-expression parameter-index="3" start-index="136" stop-index="136" />
                            </between-expr>
                            <and-expr>
                                <literal-expression value="10" start-index="147" stop-index="148" />
                                <parameter-marker-expression parameter-index="4" start-index="142" stop-index="142" />
                            </and-expr>
                        </between-expression>
                    </right>
                </binary-operation-expression>
            </expr>
        </where>
    </select>
    
    <select sql-case-id="select_count_like_concat_postgres" parameters="'init', 1, 2, 9, 10">
        <from>
            <simple-table name="t_order" alias="o" start-index="37" stop-index="45" />
        </from>
        <projections start-index="7" stop-index="30">
            <aggregation-projection type="COUNT" expression="count(0)" alias="orders_count" start-index="7" stop-index="14" />
        </projections>
        <where start-index="47" stop-index="142" literal-stop-index="148">
            <expr>
                <binary-operation-expression start-index="53" stop-index="142" literal-stop-index="148">
                    <left>
                        <binary-operation-expression start-index="53" stop-index="111" literal-stop-index="116">
                            <left>
                                <binary-operation-expression start-index="53" stop-index="87" literal-stop-index="92">
                                    <left>
                                        <column name="status" start-index="53" stop-index="60">
                                            <owner name="o" start-index="53" stop-index="53" />
                                        </column>
                                    </left>
                                    <operator>LIKE</operator>
                                    <right>
                                        <list-expression start-index="67" stop-index="87" literal-stop-index="92">
                                            <items>
                                                <function function-name="CONCAT" literal-text="CONCAT('%%', 'init', '%%')" start-index="67" stop-index="87" literal-stop-index="92" text="CONCAT('%%', ?, '%%')">
                                                    <parameter>
                                                        <literal-expression value="%%" literal-start-index="74" literal-stop-index="77" start-index="74" stop-index="77" />
                                                    </parameter>
                                                    <parameter>
                                                        <literal-expression value="init" literal-start-index="80" literal-stop-index="85" />
                                                        <parameter-marker-expression parameter-index="0" start-index="80" stop-index="80" />
                                                    </parameter>
                                                    <parameter>
                                                        <literal-expression value="%%" literal-start-index="88" literal-stop-index="91" start-index="83" stop-index="86" />
                                                    </parameter>
                                                </function>
                                            </items>
                                        </list-expression>
                                    </right>
                                </binary-operation-expression>
                            </left>
                            <operator>AND</operator>
                            <right>
                                <in-expression start-index="93" stop-index="111" literal-start-index="98" literal-stop-index="116">
                                    <not>false</not>
                                    <left>
                                        <column name="user_id" start-index="93" stop-index="101" literal-start-index="98" literal-stop-index="106">
                                            <owner name="o" start-index="93" stop-index="93" literal-start-index="98" literal-stop-index="98" />
                                        </column>
                                    </left>
                                    <right>
                                        <list-expression start-index="106" stop-index="111" literal-start-index="111" literal-stop-index="116">
                                            <items>
                                                <literal-expression value="1" start-index="112" stop-index="112" />
                                                <parameter-marker-expression parameter-index="1" start-index="107" stop-index="107" />
                                            </items>
                                            <items>
                                                <literal-expression value="2" start-index="115" stop-index="115" />
                                                <parameter-marker-expression parameter-index="2" start-index="110" stop-index="110" />
                                            </items>
                                        </list-expression>
                                    </right>
                                </in-expression>
                            </right>
                        </binary-operation-expression>
                    </left>
                    <operator>AND</operator>
                    <right>
                        <between-expression start-index="117" stop-index="142" literal-start-index="122" literal-stop-index="148">
                            <not>false</not>
                            <left>
                                <column name="order_id" start-index="117" stop-index="126" literal-start-index="122" literal-stop-index="131">
                                    <owner name="o" start-index="117" stop-index="117" literal-start-index="122" literal-stop-index="122" />
                                </column>
                            </left>
                            <between-expr>
                                <literal-expression value="9" start-index="141" stop-index="141" />
                                <parameter-marker-expression parameter-index="3" start-index="136" stop-index="136" />
                            </between-expr>
                            <and-expr>
                                <literal-expression value="10" start-index="147" stop-index="148" />
                                <parameter-marker-expression parameter-index="4" start-index="142" stop-index="142" />
                            </and-expr>
                        </between-expression>
                    </right>
                </binary-operation-expression>
            </expr>
        </where>
    </select>
    
    <select sql-case-id="select_like_with_single_quotes" >
        <from>
            <simple-table name="admin" start-index="15" stop-index="19" />
        </from>
        <projections start-index="7" stop-index="8">
            <column-projection name="id" start-index="7" stop-index="8" />
        </projections>
        <where start-index="21" stop-index="44">
            <expr>
                <binary-operation-expression start-index="27" stop-index="44">
                    <left>
                        <column name="fullname" start-index="27" stop-index="34" />
                    </left>
                    <operator>LIKE</operator>
                    <right>
                        <list-expression start-index="41" stop-index="44">
                            <items>
                                <literal-expression value="a%" start-index="41" stop-index="44" />
                            </items>
                        </list-expression>
                    </right>
                </binary-operation-expression>
            </expr>
        </where>
    </select>
    
    <select sql-case-id="select_count_tilde_concat" parameters="'init', 1, 2, 9, 10">
        <from>
            <simple-table name="t_order" alias="o" start-index="37" stop-index="45" />
        </from>
        <projections start-index="7" stop-index="30">
            <aggregation-projection type="COUNT" expression="count(0)" alias="orders_count" start-index="7" stop-index="14" />
        </projections>
        <where start-index="47" stop-index="140" literal-stop-index="146">
            <expr>
                <binary-operation-expression start-index="53" stop-index="140" literal-stop-index="146">
                    <left>
                        <binary-operation-expression start-index="53" stop-index="109" literal-stop-index="114">
                            <left>
                                <binary-operation-expression start-index="53" stop-index="85" literal-stop-index="90">
                                    <left>
                                        <column name="status" start-index="53" stop-index="60">
                                            <owner name="o" start-index="53" stop-index="53" />
                                        </column>
                                    </left>
                                    <operator>~~</operator>
                                    <right>
                                        <list-expression start-index="65" stop-index="85" literal-stop-index="90">
                                            <items>
                                                <function function-name="CONCAT" text="CONCAT('%%', ?, '%%')" literal-text="CONCAT('%%', 'init', '%%')" start-index="65" stop-index="85" literal-stop-index="90">
                                                    <parameter>
                                                        <literal-expression value="%%" literal-start-index="72" literal-stop-index="75" start-index="72" stop-index="75" />
                                                    </parameter>
                                                    <parameter>
                                                        <literal-expression value="init" literal-start-index="78" literal-stop-index="83" />
                                                        <parameter-marker-expression parameter-index="0" start-index="78" stop-index="78" />
                                                    </parameter>
                                                    <parameter>
                                                        <literal-expression value="%%" literal-start-index="86" literal-stop-index="89" start-index="81" stop-index="84" />
                                                    </parameter>
                                                </function>
                                            </items>
                                        </list-expression>
                                    </right>
                                </binary-operation-expression>
                            </left>
                            <operator>AND</operator>
                            <right>
                                <in-expression start-index="91" stop-index="109" literal-stop-index="114" literal-start-index="96">
                                    <not>false</not>
                                    <left>
                                        <column name="user_id" start-index="91" stop-index="99" literal-start-index="96" literal-stop-index="104">
                                            <owner name="o" start-index="91" stop-index="91" literal-start-index="96" literal-stop-index="96" />
                                        </column>
                                    </left>
                                    <right>
                                        <list-expression start-index="104" stop-index="109" literal-start-index="109" literal-stop-index="114">
                                            <items>
                                                <literal-expression value="1" start-index="110" stop-index="110" />
                                                <parameter-marker-expression parameter-index="1" start-index="105" stop-index="105" />
                                            </items>
                                            <items>
                                                <literal-expression value="2" start-index="113" stop-index="113" />
                                                <parameter-marker-expression parameter-index="2" start-index="108" stop-index="108" />
                                            </items>
                                        </list-expression>
                                    </right>
                                </in-expression>
                            </right>
                        </binary-operation-expression>
                    </left>
                    <operator>AND</operator>
                    <right>
                        <between-expression start-index="115" stop-index="140" literal-start-index="120" literal-stop-index="146">
                            <not>false</not>
                            <left>
                                <column name="order_id" start-index="115" stop-index="124" literal-start-index="120" literal-stop-index="129">
                                    <owner name="o" start-index="115" stop-index="115" literal-start-index="120" literal-stop-index="120" />
                                </column>
                            </left>
                            <between-expr>
                                <literal-expression value="9" start-index="139" stop-index="139" />
                                <parameter-marker-expression parameter-index="3" start-index="134" stop-index="134" />
                            </between-expr>
                            <and-expr>
                                <literal-expression value="10" start-index="145" stop-index="146" />
                                <parameter-marker-expression parameter-index="4" start-index="140" stop-index="140" />
                            </and-expr>
                        </between-expression>
                    </right>
                </binary-operation-expression>
            </expr>
        </where>
    </select>

    <select sql-case-id="select_sharding_route_with_binding_tables" parameters="1, 2, 9, 10">
        <from>
            <join-table join-type="INNER">
                <left>
                    <simple-table name="t_order" alias="o" start-index="16" stop-index="24" />
                </left>
                <right>
                    <simple-table name="t_order_item" alias="i" start-index="31" stop-index="44" />
                </right>
                <on-condition>
                    <binary-operation-expression start-index="49" stop-index="97">
                        <left>
                            <binary-operation-expression start-index="49" stop-index="69">
                                <left>
                                    <column name="user_id" start-index="49" stop-index="57">
                                        <owner name="o" start-index="49" stop-index="49" />
                                    </column>
                                </left>
                                <operator>=</operator>
                                <right>
                                    <column name="user_id" start-index="61" stop-index="69">
                                        <owner name="i" start-index="61" stop-index="61" />
                                    </column>
                                </right>
                            </binary-operation-expression>
                        </left>
                        <operator>AND</operator>
                        <right>
                            <binary-operation-expression start-index="75" stop-index="97">
                                <left>
                                    <column name="order_id" start-index="75" stop-index="84">
                                        <owner name="o" start-index="75" stop-index="75" />
                                    </column>
                                </left>
                                <operator>=</operator>
                                <right>
                                    <column name="order_id" start-index="88" stop-index="97">
                                        <owner name="i" start-index="88" stop-index="88" />
                                    </column>
                                </right>
                            </binary-operation-expression>
                        </right>
                    </binary-operation-expression>
                </on-condition>
            </join-table>
        </from>
        <projections start-index="7" stop-index="9">
            <shorthand-projection start-index="7" stop-index="9">
                <owner name="i" start-index="7" stop-index="7" />
            </shorthand-projection>
        </projections>
        <where start-index="99" stop-index="154" literal-stop-index="155">
            <expr>
                <binary-operation-expression start-index="105" stop-index="154" literal-stop-index="155">
                    <left>
                        <in-expression start-index="105" stop-index="123">
                            <not>false</not>
                            <left>
                                <column name="user_id" start-index="105" stop-index="113">
                                    <owner name="o" start-index="105" stop-index="105" />
                                </column>
                            </left>
                            <right>
                                <list-expression start-index="118" stop-index="123">
                                    <items>
                                        <literal-expression value="1" start-index="119" stop-index="119" />
                                        <parameter-marker-expression parameter-index="0" start-index="119" stop-index="119" />
                                    </items>
                                    <items>
                                        <literal-expression value="2" start-index="122" stop-index="122" />
                                        <parameter-marker-expression parameter-index="1" start-index="122" stop-index="122" />
                                    </items>
                                </list-expression>
                            </right>
                        </in-expression>
                    </left>
                    <operator>AND</operator>
                    <right>
                        <between-expression start-index="129" stop-index="154" literal-stop-index="155">
                            <not>false</not>
                            <left>
                                <column name="order_id" start-index="129" stop-index="138">
                                    <owner name="o" start-index="129" stop-index="129" />
                                </column>
                            </left>
                            <between-expr>
                                <literal-expression value="9" start-index="148" stop-index="148" />
                                <parameter-marker-expression parameter-index="2" start-index="148" stop-index="148" />
                            </between-expr>
                            <and-expr>
                                <literal-expression value="10" start-index="154" stop-index="155" />
                                <parameter-marker-expression parameter-index="3" start-index="154" stop-index="154" />
                            </and-expr>
                        </between-expression>
                    </right>
                </binary-operation-expression>
            </expr>
        </where>
        <order-by>
            <column-item name="item_id" start-index="165" stop-index="173" literal-start-index="166" literal-stop-index="174">
                <owner name="i" start-index="165" stop-index="165" literal-start-index="166" literal-stop-index="166" />
            </column-item>
        </order-by>
    </select>

    <select sql-case-id="select_full_route_with_binding_tables">
        <from>
            <join-table join-type="INNER">
                <left>
                    <simple-table name="t_order" alias="o" start-index="16" stop-index="24" />
                </left>
                <right>
                    <simple-table name="t_order_item" alias="i" start-index="31" stop-index="44" />
                </right>
                <on-condition>
                    <binary-operation-expression start-index="49" stop-index="97">
                        <left>
                            <binary-operation-expression start-index="49" stop-index="69">
                                <left>
                                    <column name="user_id" start-index="49" stop-index="57">
                                        <owner name="o" start-index="49" stop-index="49" />
                                    </column>
                                </left>
                                <operator>=</operator>
                                <right>
                                    <column name="user_id" start-index="61" stop-index="69">
                                        <owner name="i" start-index="61" stop-index="61" />
                                    </column>
                                </right>
                            </binary-operation-expression>
                        </left>
                        <operator>AND</operator>
                        <right>
                            <binary-operation-expression start-index="75" stop-index="97">
                                <left>
                                    <column name="order_id" start-index="75" stop-index="84">
                                        <owner name="o" start-index="75" stop-index="75" />
                                    </column>
                                </left>
                                <operator>=</operator>
                                <right>
                                    <column name="order_id" start-index="88" stop-index="97">
                                        <owner name="i" start-index="88" stop-index="88" />
                                    </column>
                                </right>
                            </binary-operation-expression>
                        </right>
                    </binary-operation-expression>
                </on-condition>
            </join-table>
        </from>
        <projections start-index="7" stop-index="9">
            <shorthand-projection start-index="7" stop-index="9">
                <owner name="i" start-index="7" stop-index="7" />
            </shorthand-projection>
        </projections>
        <order-by>
            <column-item name="item_id" start-index="108" stop-index="116">
                <owner name="i" start-index="108" stop-index="108" />
            </column-item>
        </order-by>
    </select>

    <select sql-case-id="select_sharding_route_with_broadcast_table" parameters="1, 2, 9, 10, 'init'">
        <from>
            <join-table join-type="INNER">
                <left>
                    <join-table join-type="INNER">
                        <left>
                            <simple-table name="t_order" alias="o" start-index="16" stop-index="24" />
                        </left>
                        <right>
                            <simple-table name="t_order_item" alias="i" start-index="31" stop-index="44" />
                        </right>
                        <on-condition>
                            <binary-operation-expression start-index="49" stop-index="97">
                                <left>
                                    <binary-operation-expression start-index="49" stop-index="69">
                                        <left>
                                            <column name="user_id" start-index="49" stop-index="57">
                                                <owner name="o" start-index="49" stop-index="49" />
                                            </column>
                                        </left>
                                        <operator>=</operator>
                                        <right>
                                            <column name="user_id" start-index="61" stop-index="69">
                                                <owner name="i" start-index="61" stop-index="61" />
                                            </column>
                                        </right>
                                    </binary-operation-expression>
                                </left>
                                <operator>AND</operator>
                                <right>
                                    <binary-operation-expression start-index="75" stop-index="97">
                                        <left>
                                            <column name="order_id" start-index="75" stop-index="84">
                                                <owner name="o" start-index="75" stop-index="75" />
                                            </column>
                                        </left>
                                        <operator>=</operator>
                                        <right>
                                            <column name="order_id" start-index="88" stop-index="97">
                                                <owner name="i" start-index="88" stop-index="88" />
                                            </column>
                                        </right>
                                    </binary-operation-expression>
                                </right>
                            </binary-operation-expression>
                        </on-condition>
                    </join-table>
                </left>
                <right>
                    <simple-table name="t_broadcast_table" alias="c" start-index="104" stop-index="122" />
                </right>
                <on-condition>
                    <binary-operation-expression start-index="127" stop-index="145">
                        <left>
                            <column name="status" start-index="127" stop-index="134">
                                <owner name="o" start-index="127" stop-index="127" />
                            </column>
                        </left>
                        <operator>=</operator>
                        <right>
                            <column name="status" start-index="138" stop-index="145">
                                <owner name="c" start-index="138" stop-index="138" />
                            </column>
                        </right>
                    </binary-operation-expression>
                </on-condition>
            </join-table>
        </from>
        <projections start-index="7" stop-index="9">
            <shorthand-projection start-index="7" stop-index="9">
                <owner name="i" start-index="7" stop-index="7" />
            </shorthand-projection>
        </projections>
        <where start-index="147" stop-index="219" literal-stop-index="225">
            <expr>
                <binary-operation-expression start-index="153" stop-index="219" literal-stop-index="225">
                    <left>
                        <binary-operation-expression start-index="153" stop-index="202" literal-stop-index="203">
                            <left>
                                <in-expression start-index="153" stop-index="171">
                                    <not>false</not>
                                    <left>
                                        <column name="user_id" start-index="153" stop-index="161">
                                            <owner name="o" start-index="153" stop-index="153" />
                                        </column>
                                    </left>
                                    <right>
                                        <list-expression start-index="166" stop-index="171">
                                            <items>
                                                <literal-expression value="1" start-index="167" stop-index="167" />
                                                <parameter-marker-expression parameter-index="0" start-index="167" stop-index="167" />
                                            </items>
                                            <items>
                                                <literal-expression value="2" start-index="170" stop-index="170" />
                                                <parameter-marker-expression parameter-index="1" start-index="170" stop-index="170" />
                                            </items>
                                        </list-expression>
                                    </right>
                                </in-expression>
                            </left>
                            <operator>AND</operator>
                            <right>
                                <between-expression start-index="177" stop-index="202" literal-stop-index="203">
                                    <not>false</not>
                                    <left>
                                        <column name="order_id" start-index="177" stop-index="186">
                                            <owner name="o" start-index="177" stop-index="177" />
                                        </column>
                                    </left>
                                    <between-expr>
                                        <literal-expression value="9" start-index="196" stop-index="196" />
                                        <parameter-marker-expression parameter-index="2" start-index="196" stop-index="196" />
                                    </between-expr>
                                    <and-expr>
                                        <literal-expression value="10" start-index="202" stop-index="203" />
                                        <parameter-marker-expression parameter-index="3" start-index="202" stop-index="202" />
                                    </and-expr>
                                </between-expression>
                            </right>
                        </binary-operation-expression>
                    </left>
                    <operator>AND</operator>
                    <right>
                        <binary-operation-expression start-index="208" stop-index="219" literal-start-index="209" literal-stop-index="225">
                            <left>
                                <column name="status" start-index="208" stop-index="215" literal-start-index="209" literal-stop-index="216">
                                    <owner name="o" start-index="208" stop-index="208" literal-start-index="209" literal-stop-index="209" />
                                </column>
                            </left>
                            <operator>=</operator>
                            <right>
                                <literal-expression value="init" start-index="220" stop-index="225" />
                                <parameter-marker-expression parameter-index="4" start-index="219" stop-index="219" />
                            </right>
                        </binary-operation-expression>
                    </right>
                </binary-operation-expression>
            </expr>
        </where>
        <order-by>
            <column-item name="item_id" start-index="230" stop-index="238" literal-start-index="236" literal-stop-index="244">
                <owner name="i" start-index="230" stop-index="230" literal-start-index="236" literal-stop-index="236" />
            </column-item>
        </order-by>
    </select>

    <select sql-case-id="select_keyword_table_name_with_back_quotes" parameters="1, 2, 9, 10, 'init'">
        <from>
            <join-table join-type="INNER">
                <left>
                    <join-table join-type="INNER">
                        <left>
                            <simple-table name="t_order" alias="o" start-index="16" stop-index="24" />
                        </left>
                        <right>
                            <simple-table name="t_order_item" alias="i" start-index="31" stop-index="44" />
                        </right>
                        <on-condition>
                            <binary-operation-expression start-index="49" stop-index="97">
                                <left>
                                    <binary-operation-expression start-index="49" stop-index="69">
                                        <left>
                                            <column name="user_id" start-index="49" stop-index="57">
                                                <owner name="o" start-index="49" stop-index="49" />
                                            </column>
                                        </left>
                                        <operator>=</operator>
                                        <right>
                                            <column name="user_id" start-index="61" stop-index="69">
                                                <owner name="i" start-index="61" stop-index="61" />
                                            </column>
                                        </right>
                                    </binary-operation-expression>
                                </left>
                                <operator>AND</operator>
                                <right>
                                    <binary-operation-expression start-index="75" stop-index="97">
                                        <left>
                                            <column name="order_id" start-index="75" stop-index="84">
                                                <owner name="o" start-index="75" stop-index="75" />
                                            </column>
                                        </left>
                                        <operator>=</operator>
                                        <right>
                                            <column name="order_id" start-index="88" stop-index="97">
                                                <owner name="i" start-index="88" stop-index="88" />
                                            </column>
                                        </right>
                                    </binary-operation-expression>
                                </right>
                            </binary-operation-expression>
                        </on-condition>
                    </join-table>
                </left>
                <right>
                    <simple-table name="select" alias="c" start-delimiter="`" end-delimiter="`" start-index="104" stop-index="113" />
                </right>
                <on-condition>
                    <binary-operation-expression start-index="118" stop-index="136">
                        <left>
                            <column name="status" start-index="118" stop-index="125">
                                <owner name="o" start-index="118" stop-index="118" />
                            </column>
                        </left>
                        <operator>=</operator>
                        <right>
                            <column name="status" start-index="129" stop-index="136">
                                <owner name="c" start-index="129" stop-index="129" />
                            </column>
                        </right>
                    </binary-operation-expression>
                </on-condition>
            </join-table>
        </from>
        <projections start-index="7" stop-index="9">
            <shorthand-projection start-index="7" stop-index="9">
                <owner name="i" start-index="7" stop-index="7" />
            </shorthand-projection>
        </projections>
        <where start-index="138" stop-index="210" literal-stop-index="216">
            <expr>
                <binary-operation-expression start-index="144" stop-index="210" literal-stop-index="216">
                    <left>
                        <binary-operation-expression start-index="144" stop-index="193" literal-stop-index="194">
                            <left>
                                <in-expression start-index="144" stop-index="162">
                                    <not>false</not>
                                    <left>
                                        <column name="user_id" start-index="144" stop-index="152">
                                            <owner name="o" start-index="144" stop-index="144" />
                                        </column>
                                    </left>
                                    <right>
                                        <list-expression start-index="157" stop-index="162">
                                            <items>
                                                <literal-expression value="1" start-index="158" stop-index="158" />
                                                <parameter-marker-expression parameter-index="0" start-index="158" stop-index="158" />
                                            </items>
                                            <items>
                                                <literal-expression value="2" start-index="161" stop-index="161" />
                                                <parameter-marker-expression parameter-index="1" start-index="161" stop-index="161" />
                                            </items>
                                        </list-expression>
                                    </right>
                                </in-expression>
                            </left>
                            <operator>AND</operator>
                            <right>
                                <between-expression start-index="168" stop-index="193" literal-stop-index="194">
                                    <not>false</not>
                                    <left>
                                        <column name="order_id" start-index="168" stop-index="177">
                                            <owner name="o" start-index="168" stop-index="168" />
                                        </column>
                                    </left>
                                    <between-expr>
                                        <literal-expression value="9" start-index="187" stop-index="187" />
                                        <parameter-marker-expression parameter-index="2" start-index="187" stop-index="187" />
                                    </between-expr>
                                    <and-expr>
                                        <literal-expression value="10" start-index="193" stop-index="194" />
                                        <parameter-marker-expression parameter-index="3" start-index="193" stop-index="193" />
                                    </and-expr>
                                </between-expression>
                            </right>
                        </binary-operation-expression>
                    </left>
                    <operator>AND</operator>
                    <right>
                        <binary-operation-expression start-index="199" stop-index="210" literal-start-index="200" literal-stop-index="216">
                            <left>
                                <column name="status" start-index="199" stop-index="206" literal-start-index="200" literal-stop-index="207">
                                    <owner name="o" start-index="199" stop-index="199" literal-start-index="200" literal-stop-index="200" />
                                </column>
                            </left>
                            <operator>=</operator>
                            <right>
                                <literal-expression value="init" start-index="211" stop-index="216" />
                                <parameter-marker-expression parameter-index="4" start-index="210" stop-index="210" />
                            </right>
                        </binary-operation-expression>
                    </right>
                </binary-operation-expression>
            </expr>
        </where>
        <order-by>
            <column-item name="item_id" start-index="221" stop-index="229" literal-start-index="227" literal-stop-index="235">
                <owner name="i" start-index="221" stop-index="221" literal-start-index="227" literal-stop-index="227" />
            </column-item>
        </order-by>
    </select>

    <select sql-case-id="select_keyword_table_name_with_double_quotes" parameters="1, 2, 9, 10, 'init'">
        <from>
            <join-table join-type="INNER">
                <left>
                    <join-table join-type="INNER">
                        <left>
                            <simple-table name="t_order" alias="o" start-index="16" stop-index="24" />
                        </left>
                        <right>
                            <simple-table name="t_order_item" alias="i" start-index="31" stop-index="44" />
                        </right>
                        <on-condition>
                            <binary-operation-expression start-index="49" stop-index="97">
                                <left>
                                    <binary-operation-expression start-index="49" stop-index="69">
                                        <left>
                                            <column name="user_id" start-index="49" stop-index="57">
                                                <owner name="o" start-index="49" stop-index="49" />
                                            </column>
                                        </left>
                                        <operator>=</operator>
                                        <right>
                                            <column name="user_id" start-index="61" stop-index="69">
                                                <owner name="i" start-index="61" stop-index="61" />
                                            </column>
                                        </right>
                                    </binary-operation-expression>
                                </left>
                                <operator>AND</operator>
                                <right>
                                    <binary-operation-expression start-index="75" stop-index="97">
                                        <left>
                                            <column name="order_id" start-index="75" stop-index="84">
                                                <owner name="o" start-index="75" stop-index="75" />
                                            </column>
                                        </left>
                                        <operator>=</operator>
                                        <right>
                                            <column name="order_id" start-index="88" stop-index="97">
                                                <owner name="i" start-index="88" stop-index="88" />
                                            </column>
                                        </right>
                                    </binary-operation-expression>
                                </right>
                            </binary-operation-expression>
                        </on-condition>
                    </join-table>
                </left>
                <right>
                    <simple-table name="select" alias="c" start-delimiter="&quot;" end-delimiter="&quot;" start-index="104" stop-index="113" />
                </right>
                <on-condition>
                    <binary-operation-expression start-index="118" stop-index="136">
                        <left>
                            <column name="status" start-index="118" stop-index="125">
                                <owner name="o" start-index="118" stop-index="118" />
                            </column>
                        </left>
                        <operator>=</operator>
                        <right>
                            <column name="status" start-index="129" stop-index="136">
                                <owner name="c" start-index="129" stop-index="129" />
                            </column>
                        </right>
                    </binary-operation-expression>
                </on-condition>
            </join-table>
        </from>
        <projections start-index="7" stop-index="9">
            <shorthand-projection start-index="7" stop-index="9" >
                <owner name="i" start-index="7" stop-index="7" />
            </shorthand-projection>
        </projections>
        <where start-index="138" stop-index="210" literal-stop-index="216">
            <expr>
                <binary-operation-expression start-index="144" stop-index="210" literal-stop-index="216">
                    <left>
                        <binary-operation-expression start-index="144" stop-index="193" literal-stop-index="194">
                            <left>
                                <in-expression start-index="144" stop-index="162">
                                    <not>false</not>
                                    <left>
                                        <column name="user_id" start-index="144" stop-index="152">
                                            <owner name="o" start-index="144" stop-index="144" />
                                        </column>
                                    </left>
                                    <right>
                                        <list-expression start-index="157" stop-index="162">
                                            <items>
                                                <literal-expression value="1" start-index="158" stop-index="158" />
                                                <parameter-marker-expression parameter-index="0" start-index="158" stop-index="158" />
                                            </items>
                                            <items>
                                                <literal-expression value="2" start-index="161" stop-index="161" />
                                                <parameter-marker-expression parameter-index="1" start-index="161" stop-index="161" />
                                            </items>
                                        </list-expression>
                                    </right>
                                </in-expression>
                            </left>
                            <operator>AND</operator>
                            <right>
                                <between-expression start-index="168" stop-index="193" literal-stop-index="194">
                                    <not>false</not>
                                    <left>
                                        <column name="order_id" start-index="168" stop-index="177">
                                            <owner name="o" start-index="168" stop-index="168" />
                                        </column>
                                    </left>
                                    <between-expr>
                                        <literal-expression value="9" start-index="187" stop-index="187" />
                                        <parameter-marker-expression parameter-index="2" start-index="187" stop-index="187" />
                                    </between-expr>
                                    <and-expr>
                                        <literal-expression value="10" start-index="193" stop-index="194" />
                                        <parameter-marker-expression parameter-index="3" start-index="193" stop-index="193" />
                                    </and-expr>
                                </between-expression>
                            </right>
                        </binary-operation-expression>
                    </left>
                    <operator>AND</operator>
                    <right>
                        <binary-operation-expression start-index="199" stop-index="210" literal-start-index="200" literal-stop-index="216">
                            <left>
                                <column name="status" start-index="199" stop-index="206" literal-start-index="200" literal-stop-index="207">
                                    <owner name="c" start-index="199" stop-index="199" literal-start-index="200" literal-stop-index="200" />
                                </column>
                            </left>
                            <operator>=</operator>
                            <right>
                                <literal-expression value="init" start-index="211" stop-index="216" />
                                <parameter-marker-expression parameter-index="4" start-index="210" stop-index="210" />
                            </right>
                        </binary-operation-expression>
                    </right>
                </binary-operation-expression>
            </expr>
        </where>
        <order-by>
            <column-item name="item_id" start-index="221" stop-index="229" literal-start-index="227" literal-stop-index="235">
                <owner name="i" start-index="221" stop-index="221" literal-start-index="227" literal-stop-index="227" />
            </column-item>
        </order-by>
    </select>

    <select sql-case-id="select_keyword_table_name_with_square_brackets" parameters="1, 2, 9, 10, 'init'">
        <from>
            <join-table join-type="INNER">
                <left>
                    <join-table join-type="INNER">
                        <left>
                            <simple-table name="t_order" alias="o" start-index="16" stop-index="24" />
                        </left>
                        <right>
                            <simple-table name="t_order_item" alias="i" start-index="31" stop-index="44" />
                        </right>
                        <on-condition>
                            <binary-operation-expression start-index="49" stop-index="97">
                                <left>
                                    <binary-operation-expression start-index="49" stop-index="69">
                                        <left>
                                            <column name="user_id" start-index="49" stop-index="57">
                                                <owner name="o" start-index="49" stop-index="49" />
                                            </column>
                                        </left>
                                        <operator>=</operator>
                                        <right>
                                            <column name="user_id" start-index="61" stop-index="69">
                                                <owner name="i" start-index="61" stop-index="61" />
                                            </column>
                                        </right>
                                    </binary-operation-expression>
                                </left>
                                <operator>AND</operator>
                                <right>
                                    <binary-operation-expression start-index="75" stop-index="97">
                                        <left>
                                            <column name="order_id" start-index="75" stop-index="84">
                                                <owner name="o" start-index="75" stop-index="75" />
                                            </column>
                                        </left>
                                        <operator>=</operator>
                                        <right>
                                            <column name="order_id" start-index="88" stop-index="97">
                                                <owner name="i" start-index="88" stop-index="88" />
                                            </column>
                                        </right>
                                    </binary-operation-expression>
                                </right>
                            </binary-operation-expression>
                        </on-condition>
                    </join-table>
                </left>
                <right>
                    <simple-table name="select" alias="c" start-delimiter="[" end-delimiter="]" start-index="104" stop-index="113" />
                </right>
                <on-condition>
                    <binary-operation-expression start-index="118" stop-index="136">
                        <left>
                            <column name="status" start-index="118" stop-index="125">
                                <owner name="o" start-index="118" stop-index="118" />
                            </column>
                        </left>
                        <operator>=</operator>
                        <right>
                            <column name="status" start-index="129" stop-index="136">
                                <owner name="c" start-index="129" stop-index="129" />
                            </column>
                        </right>
                    </binary-operation-expression>
                </on-condition>
            </join-table>
        </from>
        <projections start-index="7" stop-index="9">
            <shorthand-projection start-index="7" stop-index="9">
                <owner name="i" start-index="7" stop-index="7" />
            </shorthand-projection>
        </projections>
        <where start-index="138" stop-index="210" literal-stop-index="216">
            <expr>
                <binary-operation-expression start-index="144" stop-index="210" literal-stop-index="216">
                    <left>
                        <binary-operation-expression start-index="144" stop-index="193" literal-stop-index="194">
                            <left>
                                <in-expression start-index="144" stop-index="162">
                                    <not>false</not>
                                    <left>
                                        <column name="user_id" start-index="144" stop-index="152">
                                            <owner name="o" start-index="144" stop-index="144" />
                                        </column>
                                    </left>
                                    <right>
                                        <list-expression start-index="157" stop-index="162">
                                            <items>
                                                <literal-expression value="1" start-index="158" stop-index="158" />
                                                <parameter-marker-expression parameter-index="0" start-index="158" stop-index="158" />
                                            </items>
                                            <items>
                                                <literal-expression value="2" start-index="161" stop-index="161" />
                                                <parameter-marker-expression parameter-index="1" start-index="161" stop-index="161" />
                                            </items>
                                        </list-expression>
                                    </right>
                                </in-expression>
                            </left>
                            <operator>AND</operator>
                            <right>
                                <between-expression start-index="168" stop-index="193" literal-stop-index="194">
                                    <not>false</not>
                                    <left>
                                        <column name="order_id" start-index="168" stop-index="177">
                                            <owner name="o" start-index="168" stop-index="168" />
                                        </column>
                                    </left>
                                    <between-expr>
                                        <literal-expression value="9" start-index="187" stop-index="187" />
                                        <parameter-marker-expression parameter-index="2" start-index="187" stop-index="187" />
                                    </between-expr>
                                    <and-expr>
                                        <literal-expression value="10" start-index="193" stop-index="194" />
                                        <parameter-marker-expression parameter-index="3" start-index="193" stop-index="193" />
                                    </and-expr>
                                </between-expression>
                            </right>
                        </binary-operation-expression>
                    </left>
                    <operator>AND</operator>
                    <right>
                        <binary-operation-expression start-index="199" stop-index="210" literal-start-index="200" literal-stop-index="216">
                            <left>
                                <column name="status" start-index="199" stop-index="206" literal-start-index="200" literal-stop-index="207">
                                    <owner name="c" start-index="199" stop-index="199" literal-start-index="200" literal-stop-index="200" />
                                </column>
                            </left>
                            <operator>=</operator>
                            <right>
                                <literal-expression value="init" start-index="211" stop-index="216" />
                                <parameter-marker-expression parameter-index="4" start-index="210" stop-index="210" />
                            </right>
                        </binary-operation-expression>
                    </right>
                </binary-operation-expression>
            </expr>
        </where>
        <order-by>
            <column-item name="item_id" start-index="221" stop-index="229" literal-start-index="227" literal-stop-index="235">
                <owner name="i" start-index="221" stop-index="221" literal-start-index="227" literal-stop-index="227" />
            </column-item>
        </order-by>
    </select>

    <select sql-case-id="select_alias_as_keyword" parameters="1">
        <from>
            <simple-table name="t_order_item" alias="length" start-index="36" stop-index="54" />
        </from>
        <projections start-index="7" stop-index="29">
            <column-projection name="item_id" alias="password" start-index="7" stop-index="29">
                <owner name="length" start-index="7" stop-index="12" />
            </column-projection>>
        </projections>
        <where start-index="56" stop-index="79">
            <expr>
                <binary-operation-expression start-index="62" stop-index="79">
                    <left>
                        <column name="item_id" start-index="62" stop-index="75">
                            <owner name="length" start-index="62" stop-index="67" />
                        </column>
                    </left>
                    <operator>=</operator>
                    <right>
                        <literal-expression value="1" start-index="79" stop-index="79" />
                        <parameter-marker-expression parameter-index="0" start-index="79" stop-index="79" />
                    </right>
                </binary-operation-expression>
            </expr>
        </where>
    </select>

    <select sql-case-id="select_with_force_index_join" parameters="1000">
        <from>
            <join-table join-type="INNER">
                <left>
                    <simple-table name="t_order" alias="o" start-index="16" stop-index="24">
                        <index-hint origin-text="FORCE INDEX(order_index)" start-index="26" stop-index="49">
                            <hint-index-name name="order_index" start-index="38" stop-index="48"/>
                        </index-hint>
                    </simple-table>
                </left>
                <right>
                    <simple-table name="t_order_item" alias="i" start-index="56" stop-index="69" />
                </right>
                <on-condition>
                    <binary-operation-expression start-index="74" stop-index="94">
                        <left>
                            <column name="order_id" start-index="74" stop-index="83">
                                <owner name="o" start-index="74" stop-index="74" />
                            </column>
                        </left>
                        <operator>=</operator>
                        <right>
                            <column name="order_id" start-index="85" stop-index="94">
                                <owner name="i" start-index="85" stop-index="85" />
                            </column>
                        </right>
                    </binary-operation-expression>
                </on-condition>
            </join-table>
        </from>
        <projections start-index="7" stop-index="9">
            <shorthand-projection start-index="7" stop-index="9">
                <owner name="i" start-index="7" stop-index="7" />
            </shorthand-projection>
        </projections>
        <where start-index="96" stop-index="115" literal-stop-index="118">
            <expr>
                <binary-operation-expression start-index="102" stop-index="115" literal-stop-index="118">
                    <left>
                        <column name="order_id" start-index="102" stop-index="111">
                            <owner name="o" start-index="102" stop-index="102" />
                        </column>
                    </left>
                    <operator>=</operator>
                    <right>
                        <literal-expression value="1000" start-index="115" stop-index="118" />
                        <parameter-marker-expression parameter-index="0" start-index="115" stop-index="115" />
                    </right>
                </binary-operation-expression>
            </expr>
        </where>
    </select>

    <select sql-case-id="select_equal_with_geography" parameters="'{&quot;rule2&quot;:&quot;null2&quot;}', 100, 200, 1, 2">
        <from>
            <simple-table name="t_order" start-index="14" stop-index="20" />
        </from>
        <projections start-index="7" stop-index="7">
            <shorthand-projection start-index="7" stop-index="7" />
        </projections>
        <where start-index="22" stop-index="148" literal-stop-index="170">
            <expr>
                <binary-operation-expression start-index="28" stop-index="148" literal-stop-index="170">
                    <left>
                        <binary-operation-expression start-index="28" stop-index="131" literal-stop-index="153">
                            <left>
                                <binary-operation-expression start-index="28" stop-index="115" literal-stop-index="137">
                                    <left>
                                        <binary-operation-expression start-index="28" stop-index="42" literal-stop-index="60">
                                            <left>
                                                <column name="rule" start-index="28" stop-index="31" />
                                            </left>
                                            <operator>=</operator>
                                            <right>
                                                <type-cast-expression>
                                                    <expression>
                                                        <literal-expression value="{&quot;rule2&quot;:&quot;null2&quot;}" start-index="35" stop-index="53" />
                                                    </expression>
                                                    <data-type>jsonb</data-type>
                                                </type-cast-expression>
                                                <parameter-marker-expression parameter-index="0" start-index="35" stop-index="42" />
                                            </right>
                                        </binary-operation-expression>
                                    </left>
                                    <operator>AND</operator>
                                    <right>
                                        <binary-operation-expression start-index="48" stop-index="115" literal-start-index="66" literal-stop-index="137">
                                            <left>
                                                <column name="start_point" start-index="48" stop-index="58" literal-start-index="66" literal-stop-index="76" />
                                            </left>
                                            <operator>=</operator>
                                            <right>
                                                <function function-name="ST_GeographyFromText" text="ST_GeographyFromText('SRID=4326;POINT('||?||' '||?||')')" literal-text="ST_GeographyFromText('SRID=4326;POINT('||100||' '||200||')')" start-index="60" stop-index="115" literal-start-index="78" literal-stop-index="137">
                                                    <parameter>
                                                        <common-expression text="'SRID=4326;POINT('||?||' '||?||')'" literal-text="'SRID=4326;POINT('||100||' '||200||')'" literal-start-index="99" start-index="81" literal-stop-index="136" stop-index="114" />
                                                    </parameter>
                                                </function>
                                            </right>
                                        </binary-operation-expression>
                                    </right>
                                </binary-operation-expression>
                            </left>
                            <operator>AND</operator>
                            <right>
                                <binary-operation-expression start-index="121" stop-index="131" literal-start-index="143" literal-stop-index="153">
                                    <left>
                                        <column name="user_id" start-index="121" stop-index="127" literal-start-index="143" literal-stop-index="149" />
                                    </left>
                                    <operator>=</operator>
                                    <right>
                                        <literal-expression value="1" start-index="153" stop-index="153" />
                                        <parameter-marker-expression parameter-index="3" start-index="131" stop-index="131" />
                                    </right>
                                </binary-operation-expression>
                            </right>
                        </binary-operation-expression>
                    </left>
                    <operator>AND</operator>
                    <right>
                        <binary-operation-expression start-index="137" stop-index="148" literal-start-index="159" literal-stop-index="170">
                            <left>
                                <column name="order_id" start-index="137" stop-index="144" literal-start-index="159" literal-stop-index="166" />
                            </left>
                            <operator>=</operator>
                            <right>
                                <literal-expression value="2" start-index="170" stop-index="170" />
                                <parameter-marker-expression parameter-index="4" start-index="148" stop-index="148" />
                            </right>
                        </binary-operation-expression>
                    </right>
                </binary-operation-expression>
            </expr>
        </where>
    </select>

    <select sql-case-id="select_in_with_geography" parameters="'{&quot;rule2&quot;:&quot;null2&quot;}', '{&quot;rule3&quot;:&quot;null3&quot;}', 100, 200, 1, 2">
        <from>
            <simple-table name="t_order" start-index="14" stop-index="20" />
        </from>
        <projections start-index="7" stop-index="7">
            <shorthand-projection start-index="7" stop-index="7" />
        </projections>
        <where start-index="22" stop-index="161" literal-stop-index="201">
            <expr>
                <binary-operation-expression start-index="28" stop-index="161" literal-stop-index="201">
                    <left>
                        <binary-operation-expression start-index="28" stop-index="144" literal-stop-index="184">
                            <left>
                                <binary-operation-expression start-index="28" stop-index="128" literal-stop-index="168">
                                    <left>
                                        <in-expression start-index="28" stop-index="55" literal-stop-index="91">
                                            <not>false</not>
                                            <left>
                                                <column name="rule" start-index="28" stop-index="31" />
                                            </left>
                                            <right>
                                                <list-expression start-index="36" stop-index="55" literal-stop-index="91">
                                                    <items>
                                                        <type-cast-expression>
                                                            <expression>
                                                                <literal-expression value="{&quot;rule2&quot;:&quot;null2&quot;}" start-index="37" stop-index="55" />
                                                            </expression>
                                                            <data-type>jsonb</data-type>
                                                        </type-cast-expression>
                                                        <parameter-marker-expression parameter-index="0" start-index="37" stop-index="44" />
                                                    </items>
                                                    <items>
                                                        <type-cast-expression>
                                                            <expression>
                                                                <literal-expression value="{&quot;rule3&quot;:&quot;null3&quot;}" start-index="65" stop-index="83" />
                                                            </expression>
                                                            <data-type>jsonb</data-type>
                                                        </type-cast-expression>
                                                        <parameter-marker-expression parameter-index="1" start-index="47" stop-index="54" />
                                                    </items>
                                                </list-expression>
                                            </right>
                                        </in-expression>
                                    </left>
                                    <operator>AND</operator>
                                    <right>
                                        <binary-operation-expression start-index="61" stop-index="128" literal-start-index="97" literal-stop-index="168">
                                            <left>
                                                <column name="start_point" start-index="61" stop-index="71" literal-start-index="97" literal-stop-index="107" />
                                            </left>
                                            <operator>=</operator>
                                            <right>
                                                <function function-name="ST_GeographyFromText" text="ST_GeographyFromText('SRID=4326;POINT('||?||' '||?||')')" literal-text="ST_GeographyFromText('SRID=4326;POINT('||100||' '||200||')')" start-index="73" stop-index="128" literal-start-index="109" literal-stop-index="168">
                                                    <parameter>
                                                        <common-expression text="'SRID=4326;POINT('||?||' '||?||')'" literal-text="'SRID=4326;POINT('||100||' '||200||')'" literal-start-index="130" start-index="94" literal-stop-index="167" stop-index="127" />
                                                    </parameter>
                                                </function>
                                            </right>
                                        </binary-operation-expression>
                                    </right>
                                </binary-operation-expression>
                            </left>
                            <operator>AND</operator>
                            <right>
                                <binary-operation-expression start-index="134" stop-index="144" literal-start-index="174" literal-stop-index="184">
                                    <left>
                                        <column name="user_id" start-index="134" stop-index="140" literal-start-index="174" literal-stop-index="180" />
                                    </left>
                                    <operator>=</operator>
                                    <right>
                                        <literal-expression value="1" start-index="184" stop-index="184" />
                                        <parameter-marker-expression parameter-index="4" start-index="144" stop-index="144" />
                                    </right>
                                </binary-operation-expression>
                            </right>
                        </binary-operation-expression>
                    </left>
                    <operator>AND</operator>
                    <right>
                        <binary-operation-expression start-index="150" stop-index="161" literal-start-index="190" literal-stop-index="201">
                            <left>
                                <column name="order_id" start-index="150" stop-index="157" literal-start-index="190" literal-stop-index="197" />
                            </left>
                            <operator>=</operator>
                            <right>
                                <literal-expression value="2" start-index="201" stop-index="201" />
                                <parameter-marker-expression parameter-index="5" start-index="161" stop-index="161" />
                            </right>
                        </binary-operation-expression>
                    </right>
                </binary-operation-expression>
            </expr>
        </where>
    </select>

    <select sql-case-id="select_between_with_geography" parameters="'{&quot;rule2&quot;:&quot;null2&quot;}', '{&quot;rule3&quot;:&quot;null3&quot;}', 100, 200, 1">
        <from>
            <simple-table name="t_order" start-index="14" stop-index="20" />
        </from>
        <projections start-index="7" stop-index="7">
            <shorthand-projection start-index="7" stop-index="7" />
        </projections>
        <where start-index="22" stop-index="151" literal-stop-index="191">
            <expr>
                <binary-operation-expression start-index="28" stop-index="151" literal-stop-index="191">
                    <left>
                        <binary-operation-expression start-index="28" stop-index="134" literal-stop-index="174">
                            <left>
                                <between-expression start-index="28" stop-index="61" literal-stop-index="97">
                                    <not>false</not>
                                    <left>
                                        <column name="rule" start-index="28" stop-index="31" />
                                    </left>
                                    <between-expr>
                                        <parameter-marker-expression parameter-index="0" start-index="41" stop-index="48" />
                                        <type-cast-expression>
                                            <expression>
                                                <literal-expression value="{&quot;rule2&quot;:&quot;null2&quot;}" start-index="41" stop-index="59" />
                                            </expression>
                                            <data-type>jsonb</data-type>
                                        </type-cast-expression>
                                    </between-expr>
                                    <and-expr>
                                        <type-cast-expression>
                                            <expression>
                                                <literal-expression value="{&quot;rule3&quot;:&quot;null3&quot;}" start-index="72" stop-index="90" />
                                            </expression>
                                            <data-type>jsonb</data-type>
                                        </type-cast-expression>
                                        <parameter-marker-expression parameter-index="1" start-index="54" stop-index="61" />
                                    </and-expr>
                                </between-expression>
                            </left>
                            <operator>AND</operator>
                            <right>
                                <binary-operation-expression start-index="67" stop-index="134" literal-start-index="103" literal-stop-index="174">
                                    <left>
                                        <column name="start_point" start-index="67" stop-index="77" literal-start-index="103" literal-stop-index="113" />
                                    </left>
                                    <operator>=</operator>
                                    <right>
                                        <function function-name="ST_GeographyFromText" literal-text="ST_GeographyFromText('SRID=4326;POINT('||100||' '||200||')')" text="ST_GeographyFromText('SRID=4326;POINT('||?||' '||?||')')" start-index="79" stop-index="134" literal-start-index="115" literal-stop-index="174">
                                            <parameter>
                                                <common-expression text="'SRID=4326;POINT('||?||' '||?||')'" literal-text="'SRID=4326;POINT('||100||' '||200||')'" literal-start-index="136" start-index="100" literal-stop-index="173" stop-index="133" />
                                            </parameter>
                                        </function>
                                    </right>
                                </binary-operation-expression>
                            </right>
                        </binary-operation-expression>
                    </left>
                    <operator>AND</operator>
                    <right>
                        <binary-operation-expression start-index="140" stop-index="151" literal-start-index="180" literal-stop-index="191">
                            <left>
                                <column name="order_id" start-index="140" stop-index="147" literal-start-index="180" literal-stop-index="187" />
                            </left>
                            <operator>=</operator>
                            <right>
                                <literal-expression value="1" start-index="191" stop-index="191" />
                                <parameter-marker-expression parameter-index="4" start-index="151" stop-index="151" />
                            </right>
                        </binary-operation-expression>
                    </right>
                </binary-operation-expression>
            </expr>
        </where>
    </select>

    <select sql-case-id="select_with_double_quotes" parameters="1">
        <from>
            <simple-table name="t_order_item" start-delimiter="&quot;" end-delimiter="&quot;" start-index="14" stop-index="27" />
        </from>
        <projections start-index="7" stop-index="7">
            <shorthand-projection start-index="7" stop-index="7" />
        </projections>
        <where start-index="29" stop-index="48">
            <expr>
                <binary-operation-expression start-index="35" stop-index="48">
                    <left>
                        <column name="item_id" start-delimiter="&quot;" end-delimiter="&quot;" start-index="35" stop-index="43" />
                    </left>
                    <operator>!=</operator>
                    <right>
                        <literal-expression value="1" start-index="48" stop-index="48" />
                        <parameter-marker-expression parameter-index="0" start-index="48" stop-index="48" />
                    </right>
                </binary-operation-expression>
            </expr>
        </where>
        <order-by>
            <column-item name="item_id" start-delimiter="&quot;" end-delimiter="&quot;" start-index="59" stop-index="67" />
        </order-by>
    </select>

    <select sql-case-id="select_distinct_with_single_column_without_order_by" >
        <from>
            <simple-table name="t_order_item" start-index="29" stop-index="40" />
        </from>
        <projections start-index="16" stop-index="22" distinct-row="true">
            <column-projection name="item_id" start-index="16" stop-index="22" />
        </projections>
    </select>

    <select sql-case-id="select_unique_with_single_column_without_order_by" >
        <from>
            <simple-table name="t_order_item" start-index="27" stop-index="38" />
        </from>
        <projections start-index="14" stop-index="20" distinct-row="true">
            <column-projection name="item_id" start-index="14" stop-index="20" />
        </projections>
    </select>
    
    <select sql-case-id="select_distinct_with_multi_column_without_order_by" >
        <from>
            <simple-table name="t_order" start-index="47" stop-index="53" />
        </from>
        <projections start-index="16" stop-index="40" distinct-row="true">
            <column-projection name="order_id" start-index="16" stop-index="23" />
            <column-projection name="user_id" start-index="26" stop-index="32" />
            <column-projection name="status" start-index="35" stop-index="40" />
        </projections>
    </select>

    <select sql-case-id="select_unique_with_multi_column_without_order_by" >
        <from>
            <simple-table name="t_order" start-index="45" stop-index="51" />
        </from>
        <projections start-index="14" stop-index="38" distinct-row="true">
            <column-projection name="order_id" start-index="14" stop-index="21" />
            <column-projection name="user_id" start-index="24" stop-index="30" />
            <column-projection name="status" start-index="33" stop-index="38" />
        </projections>
    </select>
    
    <select sql-case-id="select_distinct_with_owner_column_without_order_by" >
        <from>
            <simple-table name="t_order" start-index="38" stop-index="44" />
        </from>
        <projections start-index="16" stop-index="31" distinct-row="true">
            <column-projection name="order_id" start-index="16" stop-index="31" >
                <owner name="t_order" start-index="16" stop-index="22" />
            </column-projection>
        </projections>
        <order-by>
            <column-item name="order_id" start-index="55" stop-index="70">
                <owner name="t_order" start-index="55" stop-index="61" />
            </column-item>
        </order-by>
    </select>

    <select sql-case-id="select_distinct_with_owner_star_without_order_by" >
        <from>
            <join-table join-type="COMMA">
                <left>
                    <simple-table name="t_order" start-index="54" stop-index="60" />
                </left>
                <right>
                    <simple-table name="t_order_item" start-index="63" stop-index="74" />
                </right>
            </join-table>
        </from>
        <projections start-index="16" stop-index="47" distinct-row="true">
            <shorthand-projection start-index="16" stop-index="24">
                <owner name="t_order" start-index="16" stop-index="22" />
            </shorthand-projection>
            <column-projection name="order_id" start-index="27" stop-index="47" >
                <owner name="t_order_item" start-index="27" stop-index="38" />
            </column-projection>
        </projections>
        <where start-index="76" stop-index="121">
            <expr>
                <binary-operation-expression start-index="82" stop-index="121">
                    <left>
                        <column name="order_id" start-index="82" stop-index="97">
                            <owner name="t_order" start-index="82" stop-index="88" />
                        </column>
                    </left>
                    <operator>=</operator>
                    <right>
                        <column name="order_id" start-index="101" stop-index="121">
                            <owner name="t_order_item" start-index="101" stop-index="112" />
                        </column>
                    </right>
                </binary-operation-expression>
            </expr>
        </where>
    </select>

    <select sql-case-id="select_distinct_with_owner_column_with_group_by" >
        <from>
            <simple-table name="t_order" start-index="38" stop-index="44" />
        </from>
        <projections start-index="16" stop-index="31" distinct-row="true">
            <column-projection name="order_id" start-index="16" stop-index="31" >
                <owner name="t_order" start-index="16" stop-index="22" />
            </column-projection>
        </projections>
        <group-by>
            <column-item name="order_id" start-index="55" stop-index="70">
                <owner name="t_order" start-index="55" stop-index="61" />
            </column-item>
        </group-by>
    </select>

    <select sql-case-id="select_distinct_with_single_column" >
        <from>
            <simple-table name="t_order_item" start-index="29" stop-index="40" />
        </from>
        <projections start-index="16" stop-index="22" distinct-row="true">
            <column-projection name="item_id" start-index="16" stop-index="22" />
        </projections>
        <order-by>
            <column-item name="item_id" start-index="51" stop-index="57" />
        </order-by>
    </select>

    <select sql-case-id="select_distinct_with_owner_column" >
        <from>
            <simple-table name="t_order" start-index="38" stop-index="44" />
        </from>
        <projections start-index="16" stop-index="31" distinct-row="true">
            <column-projection name="order_id" start-index="16" stop-index="31">
                <owner name="t_order" start-index="16" stop-index="22" />
            </column-projection>
        </projections>
        <order-by>
            <column-item name="order_id" start-index="55" stop-index="62" />
        </order-by>
    </select>

    <select sql-case-id="select_distinct_with_multi_column" >
        <from>
            <simple-table name="t_order" start-index="47" stop-index="53" />
        </from>
        <projections start-index="16" stop-index="40" distinct-row="true">
            <column-projection name="order_id" start-index="16" stop-index="23" />
            <column-projection name="user_id" start-index="26" stop-index="32" />
            <column-projection name="status" start-index="35" stop-index="40" />
        </projections>
        <order-by>
            <column-item name="order_id" start-index="64" stop-index="71" />
        </order-by>
    </select>

    <select sql-case-id="select_distinct_with_star" >
        <from>
            <simple-table  name="t_order" start-index="23" stop-index="29" />
        </from>
        <projections distinct-row="true" start-index="16" stop-index="16">
            <shorthand-projection start-index="16" stop-index="16" />
        </projections>
        <where start-index="31" stop-index="51">
            <expr>
                <binary-operation-expression start-index="37" stop-index="51">
                    <left>
                        <column name="order_id" start-index="37" stop-index="44" />
                    </left>
                    <operator>&gt;</operator>
                    <right>
                        <literal-expression value="1100" start-index="48" stop-index="51" />
                    </right>
                </binary-operation-expression>
            </expr>
        </where>
        <order-by>
            <column-item name="order_id" start-index="62" stop-index="69" />
        </order-by>
    </select>

    <select sql-case-id="select_distinct_with_owner_star">
        <from>
            <join-table join-type="COMMA">
                <left>
                    <simple-table name="t_order" start-index="54" stop-index="60" />
                </left>
                <right>
                    <simple-table name="t_order_item" start-index="63" stop-index="74" />
                </right>
            </join-table>
        </from>
        <projections distinct-row="true" start-index="16" stop-index="47">
            <shorthand-projection start-index="16" stop-index="24">
                <owner name="t_order" start-index="16" stop-index="22" />
            </shorthand-projection>
            <column-projection name="order_id" start-index="27" stop-index="47">
                <owner name="t_order_item" start-index="27" stop-index="38" />
            </column-projection>
        </projections>
        <where start-index="76" stop-index="121">
            <expr>
                <binary-operation-expression start-index="82" stop-index="121">
                    <left>
                        <column name="order_id" start-index="82" stop-index="97">
                            <owner name="t_order" start-index="82" stop-index="88" />
                        </column>
                    </left>
                    <operator>=</operator>
                    <right>
                        <column name="order_id" start-index="101" stop-index="121">
                            <owner name="t_order_item" start-index="101" stop-index="112" />
                        </column>
                    </right>
                </binary-operation-expression>
            </expr>
        </where>
        <order-by>
            <column-item name="order_id" start-index="132" stop-index="147">
                <owner name="t_order" start-index="132" stop-index="138" />
            </column-item>
        </order-by>
    </select>

    <select sql-case-id="select_distinct_with_sum" >
        <from>
            <simple-table  name="t_order" start-index="37" stop-index="43" />
        </from>
        <projections start-index="7" stop-index="30">
            <aggregation-distinct-projection type="SUM" expression="SUM(DISTINCT order_id)" distinct-inner-expression="order_id" alias="s" start-index="7" stop-index="28" />
        </projections>
        <where start-index="45" stop-index="65">
            <expr>
                <binary-operation-expression start-index="51" stop-index="65">
                    <left>
                        <column name="order_id" start-index="51" stop-index="58" />
                    </left>
                    <operator>&lt;</operator>
                    <right>
                        <literal-expression value="1100" start-index="62" stop-index="65" />
                    </right>
                </binary-operation-expression>
            </expr>
        </where>
    </select>

    <select sql-case-id="select_distinct_with_count">
        <from>
            <simple-table name="t_order" start-index="39" stop-index="45" />
        </from>
        <projections start-index="7" stop-index="32">
            <aggregation-distinct-projection type="COUNT" expression="COUNT(DISTINCT order_id)" distinct-inner-expression="order_id" alias="c" start-index="7" stop-index="30" />
        </projections>
        <where start-index="47" stop-index="67">
            <expr>
                <binary-operation-expression start-index="53" stop-index="67">
                    <left>
                        <column name="order_id" start-index="53" stop-index="60" />
                    </left>
                    <operator>&lt;</operator>
                    <right>
                        <literal-expression value="1100" start-index="64" stop-index="67" />
                    </right>
                </binary-operation-expression>
            </expr>
        </where>
    </select>

    <select sql-case-id="select_distinct_with_avg">
        <from>
            <simple-table name="t_order" start-index="35" stop-index="41" />
        </from>
        <projections start-index="7" stop-index="28">
            <aggregation-distinct-projection type="AVG" expression="AVG(DISTINCT order_id)" distinct-inner-expression="order_id" start-index="7" stop-index="28" />
        </projections>
        <where start-index="43" stop-index="63">
            <expr>
                <binary-operation-expression start-index="49" stop-index="63">
                    <left>
                        <column name="order_id" start-index="49" stop-index="56" />
                    </left>
                    <operator>&lt;</operator>
                    <right>
                        <literal-expression value="1100" start-index="60" stop-index="63" />
                    </right>
                </binary-operation-expression>
            </expr>
        </where>
    </select>

    <select sql-case-id="select_distinct_with_count_sum" >
        <from>
            <simple-table name="t_order" start-index="61" stop-index="67" />
        </from>
        <projections start-index="7" stop-index="54">
            <aggregation-distinct-projection type="COUNT" expression="COUNT(DISTINCT order_id)" distinct-inner-expression="order_id" start-index="7" stop-index="30" />
            <aggregation-distinct-projection type="SUM" expression="SUM(DISTINCT order_id)" distinct-inner-expression="order_id" start-index="33" stop-index="54" />
        </projections>
        <where start-index="69" stop-index="89">
            <expr>
                <binary-operation-expression start-index="75" stop-index="89">
                    <left>
                        <column name="order_id" start-index="75" stop-index="82" />
                    </left>
                    <operator>&lt;</operator>
                    <right>
                        <literal-expression value="1100" start-index="86" stop-index="89" />
                    </right>
                </binary-operation-expression>
            </expr>
        </where>
    </select>

    <select sql-case-id="select_distinct_with_single_count_group_by" >
        <from>
            <simple-table name="t_order" start-index="49" stop-index="55" />
        </from>
        <projections start-index="7" stop-index="42">
            <column-projection name="order_id" start-index="7" stop-index="14" />
            <aggregation-distinct-projection type="COUNT" expression="COUNT(DISTINCT order_id)" distinct-inner-expression="order_id" alias="c" start-index="17" stop-index="40" />
        </projections>
        <where start-index="57" stop-index="77">
            <expr>
                <binary-operation-expression start-index="63" stop-index="77">
                    <left>
                        <column name="order_id" start-index="63" stop-index="70" />
                    </left>
                    <operator>&lt;</operator>
                    <right>
                        <literal-expression value="1100" start-index="74" stop-index="77" />
                    </right>
                </binary-operation-expression>
            </expr>
        </where>
        <group-by>
            <column-item name="order_id" start-index="88" stop-index="95" />
        </group-by>
        <order-by>
            <column-item name="order_id" start-index="106" stop-index="113" />
        </order-by>
    </select>

    <select sql-case-id="select_distinct_with_count_group_by" >
        <from>
            <simple-table name="t_order" start-index="49" stop-index="55" />
        </from>
        <projections start-index="7" stop-index="42">
            <aggregation-distinct-projection type="COUNT" expression="COUNT(DISTINCT order_id)" distinct-inner-expression="order_id" alias="c" start-index="7" stop-index="30" />
            <column-projection name="order_id" start-index="35" stop-index="42" />
        </projections>
        <group-by>
            <column-item name="order_id" start-index="66" stop-index="73" />
        </group-by>
        <order-by>
            <column-item name="order_id" start-index="84" stop-index="91" />
        </order-by>
    </select>

    <select sql-case-id="select_distinct_function">
        <from>
            <simple-table name="t_order_item" start-index="30" stop-index="41" />
        </from>
        <projections distinct-row="true" start-index="15" stop-index="23">
            <column-projection start-index="16" stop-index="22" name="item_id" />
        </projections>
        <order-by>
            <column-item name="item_id" start-index="52" stop-index="58" />
        </order-by>
    </select>

    <select sql-case-id="select_distinct_function_nulls_last">
        <from>
            <simple-table name="t_order_item" start-index="30" stop-index="41" />
        </from>
        <projections distinct-row="true" start-index="15" stop-index="23">
            <column-projection start-index="16" stop-index="22" name="item_id" />
        </projections>
        <order-by>
            <column-item name="item_id" start-index="52" stop-index="58" />
        </order-by>
    </select>

    <select sql-case-id="select_distinct_with_count_calculation" >
        <from>
            <simple-table name="t_order" start-index="49" stop-index="55" />
        </from>
        <projections start-index="7" stop-index="42">
            <aggregation-distinct-projection type="COUNT" expression="COUNT(DISTINCT user_id + order_id)" distinct-inner-expression="user_id+order_id" alias="c" start-index="7" stop-index="40" />
        </projections>
        <where start-index="57" stop-index="77">
            <expr>
                <binary-operation-expression start-index="63" stop-index="77">
                    <left>
                        <column name="order_id" start-index="63" stop-index="70" />
                    </left>
                    <operator>&lt;</operator>
                    <right>
                        <literal-expression value="1100" start-index="74" stop-index="77" />
                    </right>
                </binary-operation-expression>
            </expr>
        </where>
    </select>

    <select sql-case-id="select_distinct_with_aggregation_functions" >
        <from>
            <simple-table  name="t_order" start-index="77" stop-index="83" />
        </from>
        <projections start-index="7" stop-index="69">
            <aggregation-distinct-projection type="SUM" expression="SUM(DISTINCT order_id)" distinct-inner-expression="order_id" start-index="7" stop-index="28" />
            <aggregation-distinct-projection type="COUNT" expression="count(DISTINCT order_id)" distinct-inner-expression="order_id" start-index="30" stop-index="53" />
            <aggregation-projection type="COUNT" expression="count(order_id)" start-index="55" stop-index="69" />
        </projections>
        <where start-index="85" stop-index="105">
            <expr>
                <binary-operation-expression start-index="91" stop-index="105">
                    <left>
                        <column name="order_id" start-index="91" stop-index="98" />
                    </left>
                    <operator>&lt;</operator>
                    <right>
                        <literal-expression value="1100" start-index="102" stop-index="105" />
                    </right>
                </binary-operation-expression>
            </expr>
        </where>
    </select>

    <select sql-case-id="select_with_schema" >
        <from>
            <simple-table name="t_order" start-index="14" stop-index="24">
                <owner name="db1" start-index="14" stop-index="16" />
            </simple-table>
        </from>
        <projections start-index="7" stop-index="7">
            <shorthand-projection start-index="7" stop-index="7" />
        </projections>
    </select>

    <select sql-case-id="select_escape_with_single_quota" >
        <from>
            <simple-table name="t_order" start-index="14" stop-index="20" />
        </from>
        <projections start-index="7" stop-index="7">
            <shorthand-projection start-index="7" stop-index="7" />
        </projections>
        <where start-index="22" stop-index="38">
            <expr>
                <binary-operation-expression start-index="28" stop-index="38">
                    <left>
                        <column name="status" start-index="28" stop-index="33" />
                    </left>
                    <operator>=</operator>
                    <right>
                        <literal-expression value="\'" start-index="35" stop-index="38" />
                    </right>
                </binary-operation-expression>
            </expr>
        </where>
    </select>

    <select sql-case-id="select_escape_with_double_quota" >
        <from>
            <simple-table name="t_order" start-index="14" stop-index="20" />
        </from>
        <projections start-index="7" stop-index="7">
            <shorthand-projection start-index="7" stop-index="7" />
        </projections>
        <where start-index="22" stop-index="38">
            <expr>
                <binary-operation-expression start-index="28" stop-index="38">
                    <left>
                        <column name="status" start-index="28" stop-index="33" />
                    </left>
                    <operator>=</operator>
                    <right>
                        <literal-expression value="\&quot;" start-index="35" stop-index="38" />
                    </right>
                </binary-operation-expression>
            </expr>
        </where>
    </select>

    <select sql-case-id="select_with_block_comment" >
        <from>
            <simple-table name="t_order" start-index="83" stop-index="89" />
        </from>
        <projections start-index="7" stop-index="7">
            <shorthand-projection start-index="7" stop-index="7" />
        </projections>
        <where start-index="91" stop-index="106">
            <expr>
                <binary-operation-expression start-index="97" stop-index="106">
                    <left>
                        <column name="status" start-index="97" stop-index="102" />
                    </left>
                    <operator>=</operator>
                    <right>
                        <literal-expression value="1" start-index="104" stop-index="106" />
                    </right>
                </binary-operation-expression>
            </expr>
        </where>
        <comment start-index="9" stop-index="38" text="/* this is &#x000D;&#x000A; block comment */" />
        <comment start-index="45" stop-index="81" text="/* this is another &#x000A; block comment */" />
    </select>

    <select sql-case-id="select_with_nested_block_comment" >
        <from>
            <simple-table name="t_order" start-index="83" stop-index="89" />
        </from>
        <projections start-index="7" stop-index="7">
            <shorthand-projection start-index="7" stop-index="7" />
        </projections>
        <comment start-index="9" stop-index="76" text="/* this is &#x000D;&#x000A; /* this is another &#x000A; block comment */ block comment */" />
    </select>

    <select sql-case-id="select_with_single_comment" >
        <from>
            <simple-table name="t_order" start-index="78" stop-index="84" />
        </from>
        <projections start-index="7" stop-index="7">
            <shorthand-projection start-index="7" stop-index="7" />
        </projections>
        <where start-index="86" stop-index="101">
            <expr>
                <binary-operation-expression start-index="92" stop-index="101">
                    <left>
                        <column name="status" start-index="92" stop-index="97" />
                    </left>
                    <operator>=</operator>
                    <right>
                        <literal-expression value="1" start-index="99" stop-index="101" />
                    </right>
                </binary-operation-expression>
            </expr>
        </where>
        <comment start-index="9" stop-index="37" text="-- this is an line comment &#x000D;&#x000A;" />
        <comment start-index="44" stop-index="76" text="-- this is another line comment &#x000A;" />
    </select>

    <select sql-case-id="select_with_single_comment_without_whitespace" >
        <from>
            <simple-table name="t_order" start-index="76" stop-index="82" />
        </from>
        <projections start-index="7" stop-index="7">
            <shorthand-projection start-index="7" stop-index="7" />
        </projections>
        <where start-index="84" stop-index="99">
            <expr>
                <binary-operation-expression start-index="90" stop-index="99">
                    <left>
                        <column name="status" start-index="90" stop-index="95" />
                    </left>
                    <operator>=</operator>
                    <right>
                        <literal-expression value="1" start-index="97" stop-index="99" />
                    </right>
                </binary-operation-expression>
            </expr>
        </where>
        <comment start-index="9" stop-index="36" text="--this is an line comment &#x000D;&#x000A;" />
        <comment start-index="43" stop-index="74" text="--this is another line comment &#x000A;" />
    </select>

    <select sql-case-id="select_alias_as_single_quote_string">
        <from>
            <simple-table name="t_order" start-index="31" stop-index="37" />
        </from>
        <projections start-index="7" stop-index="24">
            <column-projection alias="status" name="status" start-index="7" stop-index="24" />
        </projections>
    </select>

    <select sql-case-id="select_alias_as_string_double_quote">
        <from>
            <simple-table name="t_order" start-index="31" stop-index="37" />
        </from>
        <projections start-index="7" stop-index="24">
            <column-projection name="status" alias="status" start-index="7" stop-index="24" />
        </projections>
    </select>

    <select sql-case-id="select_special_function_nested" parameters="12, 1000">
        <from>
            <simple-table name="t_order" start-index="48" stop-index="54" />
        </from>
        <projections start-index="7" stop-index="41">
            <aggregation-projection type="SUM" expression="sum(if(status=0, 1, 0))" alias="func_status" start-index="7" stop-index="29" />
        </projections>
        <where start-index="56" stop-index="89" literal-stop-index="93">
            <expr>
                <binary-operation-expression start-index="62" stop-index="89" literal-stop-index="93">
                    <left>
                        <binary-operation-expression start-index="62" stop-index="72" literal-stop-index="73">
                            <left>
                                <column name="user_id" start-index="62" stop-index="68" />
                            </left>
                            <operator>=</operator>
                            <right>
                                <literal-expression value="12" start-index="72" stop-index="73" />
                                <parameter-marker-expression parameter-index="0" start-index="72" stop-index="72" />
                            </right>
                        </binary-operation-expression>
                    </left>
                    <operator>AND</operator>
                    <right>
                        <binary-operation-expression start-index="78" stop-index="89" literal-start-index="79" literal-stop-index="93">
                            <left>
                                <column name="order_id" start-index="78" stop-index="85" literal-start-index="79" literal-stop-index="86" />
                            </left>
                            <operator>=</operator>
                            <right>
                                <literal-expression value="1000" start-index="90" stop-index="93" />
                                <parameter-marker-expression parameter-index="1" start-index="89" stop-index="89" />
                            </right>
                        </binary-operation-expression>
                    </right>
                </binary-operation-expression>
            </expr>
        </where>
    </select>

    <select sql-case-id="select_with_interval_function" parameters="12, 1000">
        <from>
            <simple-table name="t_order" start-index="45" stop-index="51" />
        </from>
        <projections start-index="7" stop-index="38">
            <expression-projection text="INTERVAL(status,1,5)" alias="func_status" start-index="7" stop-index="38">
                <expr>
                    <function function-name="INTERVAL" alias="func_status" start-index="7" stop-index="26" text="INTERVAL(status,1,5)" >
                        <parameter>
                            <column name="status" start-index="16" stop-index="21" />
                        </parameter>
                        <parameter>
                            <literal-expression value="1" start-index="23" stop-index="23" />
                        </parameter>
                        <parameter>
                            <literal-expression value="5" start-index="25" stop-index="25" />
                        </parameter>
                    </function>
                </expr>
            </expression-projection>
        </projections>
        <where start-index="53" stop-index="86" literal-stop-index="90">
            <expr>
                <binary-operation-expression start-index="59" stop-index="86" literal-stop-index="90">
                    <left>
                        <binary-operation-expression start-index="59" stop-index="69" literal-stop-index="70">
                            <left>
                                <column name="user_id" start-index="59" stop-index="65" />
                            </left>
                            <operator>=</operator>
                            <right>
                                <literal-expression value="12" start-index="69" stop-index="70" />
                                <parameter-marker-expression parameter-index="0" start-index="69" stop-index="69" />
                            </right>
                        </binary-operation-expression>
                    </left>
                    <operator>AND</operator>
                    <right>
                        <binary-operation-expression start-index="75" stop-index="86" literal-start-index="76" literal-stop-index="90">
                            <left>
                                <column name="order_id" start-index="75" stop-index="82" literal-start-index="76" literal-stop-index="83" />
                            </left>
                            <operator>=</operator>
                            <right>
                                <literal-expression value="1000" start-index="87" stop-index="90" />
                                <parameter-marker-expression parameter-index="1" start-index="86" stop-index="86" />
                            </right>
                        </binary-operation-expression>
                    </right>
                </binary-operation-expression>
            </expr>
        </where>
    </select>

    <select sql-case-id="select_with_left_function">
        <from>
            <simple-table name="t_order_item" start-index="44" stop-index="55" />
        </from>
        <projections start-index="7" stop-index="37">
            <expression-projection text="CONCAT(LEFT(status, 7), 'test')" start-index="7" stop-index="37">
                <expr>
                    <function function-name="CONCAT" start-index="7" stop-index="37" text="CONCAT(LEFT(status, 7), 'test')">
                        <parameter>
                            <function function-name="LEFT" start-index="14" stop-index="28" text="LEFT(status, 7)">
                                <parameter>
                                    <column name="status" start-index="19" stop-index="24" />
                                </parameter>
                                <parameter>
                                    <literal-expression value="7" start-index="27" stop-index="27" />
                                </parameter>
                            </function>
                        </parameter>
                        <parameter>
                            <literal-expression value="test" start-index="31" stop-index="36" />
                        </parameter>
                    </function>
                </expr>
            </expression-projection>
        </projections>
        <where start-index="57" stop-index="74">
            <expr>
                <binary-operation-expression start-index="63" stop-index="74">
                    <left>
                        <column name="user_id" start-index="63" stop-index="69" />
                    </left>
                    <operator>=</operator>
                    <right>
                        <literal-expression value="10" start-index="73" stop-index="74" />
                    </right>
                </binary-operation-expression>
            </expr>
        </where>
    </select>

    <select sql-case-id="select_database">
        <projections start-index="7" stop-index="16">
            <expression-projection text="DATABASE()" start-index="7" stop-index="16">
                <expr>
                    <function function-name="DATABASE" start-index="7" stop-index="16" text="DATABASE()" />
                </expr>
            </expression-projection>
        </projections>
    </select>

    <select sql-case-id="select_with_mod_function">
        <from>
            <simple-table name="t_order" start-index="14" stop-index="20" />
        </from>
        <projections start-index="7" stop-index="7">
            <shorthand-projection start-index="7" stop-index="7" />
        </projections>
        <where start-index="22" stop-index="47">
            <expr>
                <binary-operation-expression start-index="28" stop-index="47">
                    <left>
                        <function function-name="MOD" start-index="28" stop-index="43" text="MOD(order_id, 1)">
                            <parameter>
                                <column name="order_id" start-index="32" stop-index="39" />
                            </parameter>
                            <parameter>
                                <literal-expression value="1" start-index="42" stop-index="42" />
                            </parameter>
                        </function>
                    </left>
                    <operator>=</operator>
                    <right>
                        <literal-expression value="1" start-index="47" stop-index="47" />
                    </right>
                </binary-operation-expression>
            </expr>
        </where>
    </select>

    <select sql-case-id="select_with_date_format_function">
        <from>
            <simple-table name="t_order" start-index="14" stop-index="20" />
        </from>
        <projections start-index="7" stop-index="7">
            <shorthand-projection start-index="7" stop-index="7" />
        </projections>
        <where start-index="22" stop-index="79">
            <expr>
                <binary-operation-expression start-index="28" stop-index="79">
                    <left>
                        <function function-name="DATE_FORMAT" start-index="28" stop-index="64" text="DATE_FORMAT(current_date, '%Y-%m-%d')">
                            <parameter>
                                <function function-name="current_date" start-index="40" stop-index="51" text="current_date" />
                            </parameter>
                            <parameter>
                                <literal-expression value="%Y-%m-%d" start-index="54" stop-index="63" />
                            </parameter>
                        </function>
                    </left>
                    <operator>=</operator>
                    <right>
                        <literal-expression value="2019-12-18" start-index="68" stop-index="79" />
                    </right>
                </binary-operation-expression>
            </expr>
        </where>
    </select>

    <select sql-case-id="select_with_spatial_function">
        <from>
            <simple-table name="t_order" start-index="14" stop-index="20" />
        </from>
        <projections start-index="7" stop-index="7">
            <shorthand-projection start-index="7" stop-index="7" />
        </projections>
        <where start-index="22" stop-index="106">
            <expr>
                <binary-operation-expression start-index="28" stop-index="106">
                    <left>
                        <function function-name="ST_DISTANCE_SPHERE" start-index="28" stop-index="101" text="ST_DISTANCE_SPHERE(POINT(113.358772, 23.1273723), POINT(user_id,order_id))">
                            <parameter>
                                <function function-name="POINT" start-index="47" stop-index="75" text="POINT(113.358772, 23.1273723)">
                                    <parameter>
                                        <literal-expression value="113.358772" start-index="53" stop-index="62" />
                                    </parameter>
                                    <parameter>
                                        <literal-expression value="23.1273723" start-index="65" stop-index="74" />
                                    </parameter>
                                </function>
                            </parameter>
                            <parameter>
                                <function function-name="POINT" start-index="78" stop-index="100" text="POINT(user_id,order_id)">
                                    <parameter>
                                        <column name="user_id" start-index="84" stop-index="90" />
                                    </parameter>
                                    <parameter>
                                        <column name="order_id" start-index="92" stop-index="99" />
                                    </parameter>
                                </function>
                            </parameter>
                        </function>
                    </left>
                    <operator>!=</operator>
                    <right>
                        <literal-expression value="0" start-index="106" stop-index="106" />
                    </right>
                </binary-operation-expression>
            </expr>
        </where>
    </select>

    <select sql-case-id="select_current_user">
        <projections start-index="7" stop-index="18">
            <expression-projection text="CURRENT_USER" start-index="7" stop-index="18" />
        </projections>
    </select>

    <select sql-case-id="select_with_match_against" parameters="'hello', 10">
        <from>
            <simple-table name="t_order_item" start-index="14" stop-index="25" />
        </from>
        <projections start-index="7" stop-index="7">
            <shorthand-projection start-index="7" stop-index="7" />
        </projections>
        <where start-index="27" stop-index="116" literal-stop-index="123">
            <expr>
                <binary-operation-expression start-index="33" stop-index="116" literal-stop-index="123">
                    <left>
                        <match-expression start-index="33" stop-index="106">
                            <expr>
                                <literal-expression value="hello" start-index="74" stop-index="80" />
                                <parameter-marker-expression parameter-index="0" start-index="74" stop-index="74" />
                            </expr>
                        </match-expression>
                    </left>
                    <operator>AND</operator>
                    <right>
                        <binary-operation-expression start-index="106" stop-index="116" literal-start-index="112" literal-stop-index="123">
                            <left>
                                <column name="user_id" start-index="106" stop-index="112" literal-start-index="112" literal-stop-index="118" />
                            </left>
                            <operator>=</operator>
                            <right>
                                <literal-expression value="10" start-index="122" stop-index="123" />
                                <parameter-marker-expression parameter-index="1" start-index="116" stop-index="116" />
                            </right>
                        </binary-operation-expression>
                    </right>
                </binary-operation-expression>
            </expr>
        </where>
    </select>

    <select sql-case-id="select_with_json_separator">
        <from>
            <simple-table name="tb_content_json" start-index="82" stop-index="98" alias="b" />
        </from>
        <projections start-index="7" stop-index="75">
            <expression-projection text="content_json->>'$.nation'" start-index="7" stop-index="41" alias="nation" />
            <expression-projection text="content_json->>'$.title'" start-index="43" stop-index="75" alias="title" />
        </projections>
        <where start-index="100" stop-index="119">
            <expr>
                <binary-operation-expression start-index="106" stop-index="119">
                    <left>
                        <column name="content_id" start-index="106" stop-index="117">
                            <owner name="b" start-index="106" stop-index="106" />
                        </column>
                    </left>
                    <operator>=</operator>
                    <right>
                        <literal-expression value="1" start-index="119" stop-index="119" />
                    </right>
                </binary-operation-expression>
            </expr>
        </where>
    </select>

    <select sql-case-id="select_with_json_value_return_type">
        <from>
            <simple-table name="t_order" start-index="14" stop-index="20" />
        </from>
        <projections start-index="7" stop-index="7">
            <shorthand-projection start-index="7" stop-index="7" />
        </projections>
        <where start-index="22" stop-index="86">
            <expr>
                <binary-operation-expression start-index="28" stop-index="86">
                    <left>
                        <function start-index="28" stop-index="77" function-name="JSON_VALUE" text="JSON_VALUE(items, '$.name' RETURNING VARCHAR(100))">
                            <parameter>
                                <column name="items" start-index="39" stop-index="43" />
                            </parameter>
                            <parameter>
                                <list-expression start-index="46" stop-index="76" >
                                    <items>
                                        <literal-expression start-index="46" stop-index="53" value="'$.name'" />
                                    </items>
                                    <items>
                                        <literal-expression start-index="55" stop-index="63" value="RETURNING" />
                                    </items>
                                    <items>
                                        <data-type value="VARCHAR" start-index="65" stop-index="76" />
                                    </items>
                                </list-expression>
                            </parameter>
                        </function>
                    </left>
                    <operator>=</operator>
                    <right>
                        <literal-expression value="jack" start-index="81" stop-index="86" />
                    </right>
                </binary-operation-expression>
            </expr>
        </where>
    </select>

    <select sql-case-id="select_with_convert_function1">
        <from>
            <simple-table name="t_order" start-index="70" stop-index="76" />
        </from>
        <projections start-index="7" stop-index="63">
            <expression-projection text="CONVERT(SUBSTRING(content, 5) , SIGNED)" alias="signed_content" start-index="7" stop-index="63">
                <expr>
                    <function function-name="CONVERT" start-index="7" stop-index="45" text="CONVERT(SUBSTRING(content, 5) , SIGNED)" />
                </expr>
            </expression-projection>
        </projections>
        <where start-index="78" stop-index="95">
            <expr>
                <binary-operation-expression start-index="84" stop-index="95">
                    <left>
                        <column name="order_id" start-index="84" stop-index="91" />
                    </left>
                    <operator>=</operator>
                    <right>
                        <literal-expression value="1" start-index="95" stop-index="95" />
                    </right>
                </binary-operation-expression>
            </expr>
        </where>
    </select>

    <select sql-case-id="select_with_convert_function2">
        <projections start-index="7" stop-index="246">
            <column-projection name="sequence_name" start-index="7" stop-index="19" />
            <column-projection name="sequence_catalog" start-index="22" stop-index="37" />
            <column-projection name="sequence_schema" start-index="40" stop-index="54" />
            <expression-projection alias="start_value" text="convert( bigint, start_value )" start-index="57" stop-index="101">
                <expr>
                    <function function-name="convert" text="convert( bigint, start_value )" start-index="57" stop-index="86">
                        <parameter>
                            <data-type value="bigint" start-index="66" stop-index="71" />
                        </parameter>
                        <parameter>
                            <column name="start_value" start-index="74" stop-index="84" />
                        </parameter>
                    </function>
                </expr>
            </expression-projection>
            <expression-projection alias="minimum_value" text="convert( bigint, minimum_value )" start-index="104" stop-index="152">
                <expr>
                    <function function-name="convert" text="convert( bigint, minimum_value )" start-index="104" stop-index="135">
                        <parameter>
                            <data-type value="bigint" start-index="113" stop-index="118" />
                        </parameter>
                        <parameter>
                            <column name="minimum_value" start-index="121" stop-index="133" />
                        </parameter>
                    </function>
                </expr>
            </expression-projection>
            <expression-projection alias="maximum_value" text="convert( bigint, maximum_value )" start-index="155" stop-index="203">
                <expr>
                    <function function-name="convert" text="convert( bigint, maximum_value )" start-index="155" stop-index="186">
                        <parameter>
                            <data-type value="bigint" start-index="164" stop-index="169" />
                        </parameter>
                        <parameter>
                            <column name="maximum_value" start-index="172" stop-index="184" />
                        </parameter>
                    </function>
                </expr>
            </expression-projection>
            <expression-projection alias="increment" text="convert( bigint, increment )" start-index="206" stop-index="246">
                <expr>
                    <function function-name="convert" text="convert( bigint, increment )" start-index="206" stop-index="233">
                        <parameter>
                            <data-type value="bigint" start-index="215" stop-index="220" />
                        </parameter>
                        <parameter>
                            <column name="increment" start-index="223" stop-index="231" />
                        </parameter>
                    </function>
                </expr>
            </expression-projection>
        </projections>
        <from>
            <simple-table name="SEQUENCES" start-index="253" stop-index="280">
                <owner name="INFORMATION_SCHEMA" start-index="253" stop-index="270" />
            </simple-table>
        </from>
    </select>

    <select sql-case-id="select_with_convert_function3">
        <projections start-index="7" stop-index="37">
            <expression-projection text="CONVERT(NVARCHAR, GETDATE(), 0)" start-index="7" stop-index="37">
                <expr>
                    <function function-name="CONVERT" text="CONVERT(NVARCHAR, GETDATE(), 0)" start-index="7" stop-index="37">
                        <parameter>
                            <data-type value="NVARCHAR" start-index="15" stop-index="22" />
                        </parameter>
                        <parameter>
                            <function function-name="GETDATE" text="GETDATE()" start-index="25" stop-index="33" />
                        </parameter>
                        <parameter>
                            <literal-expression value="0" start-index="7" stop-index="37" />
                        </parameter>
                    </function>
                </expr>
            </expression-projection>
        </projections>
    </select>

    <select sql-case-id="select_with_convert_function4">
        <projections start-index="7" stop-index="61">
            <expression-projection text="CONVERT(DECIMAL(10, 5), CONVERT(VARBINARY(20), @myval))" start-index="7" stop-index="61">
                <expr>
                    <function function-name="CONVERT" text="CONVERT(DECIMAL(10, 5), CONVERT(VARBINARY(20), @myval))" start-index="7" stop-index="61">
                        <parameter>
                            <data-type value="DECIMAL" start-index="15" stop-index="28" />
                        </parameter>
                        <parameter>
                            <function function-name="CONVERT" text="CONVERT(VARBINARY(20), @myval)" start-index="31" stop-index="60">
                                <parameter>
                                    <data-type value="VARBINARY" start-index="39" stop-index="51" />
                                </parameter>
                                <parameter>
                                    <column name="@myval" start-index="54" stop-index="59" />
                                </parameter>
                            </function>
                        </parameter>
                    </function>
                </expr>
            </expression-projection>
        </projections>
    </select>

    <select sql-case-id="select_with_convert_function5">
        <projections start-index="7" stop-index="69">
            <expression-projection alias="Style 0, character to binary" text="CONVERT(BINARY(8), 'Name', 0)" start-index="7" stop-index="69">
                <expr>
                    <function function-name="CONVERT" text="CONVERT(BINARY(8), 'Name', 0)" start-index="7" stop-index="35">
                        <parameter>
                            <data-type value="BINARY" start-index="15" stop-index="23" />
                        </parameter>
                        <parameter>
                            <literal-expression value="Name" start-index="26" stop-index="31" />
                        </parameter>
                        <parameter>
                            <literal-expression value="0" start-index="7" stop-index="35" />
                        </parameter>
                    </function>
                </expr>
            </expression-projection>
        </projections>
    </select>

    <select sql-case-id="select_with_convert_xml1">
        <projections start-index="7" stop-index="43">
            <expression-projection text="CONVERT(XML, '&lt;root&gt;&lt;child/&gt;&lt;/root&gt;')" start-index="7" stop-index="43">
                <expr>
                    <function function-name="CONVERT" text="CONVERT(XML, '&lt;root&gt;&lt;child/&gt;&lt;/root&gt;')" start-index="7" stop-index="43">
                        <parameter>
                            <data-type value="XML" start-index="15" stop-index="17" />
                        </parameter>
                        <parameter>
                            <literal-expression value="&lt;root&gt;&lt;child/&gt;&lt;/root&gt;" start-index="20" stop-index="42" />
                        </parameter>
                    </function>
                </expr>
            </expression-projection>
        </projections>
    </select>

    <select sql-case-id="select_with_convert_xml2">
        <projections start-index="7" stop-index="65">
            <expression-projection text="CONVERT(XML, '&lt;root&gt;          &lt;child/&gt;         &lt;/root&gt;', 1)" start-index="7" stop-index="65">
                <expr>
                    <function function-name="CONVERT" text="CONVERT(XML, '&lt;root&gt;          &lt;child/&gt;         &lt;/root&gt;', 1)" start-index="7" stop-index="65">
                        <parameter>
                            <data-type value="XML" start-index="15" stop-index="17" />
                        </parameter>
                        <parameter>
                            <literal-expression value="&lt;root&gt;          &lt;child/&gt;         &lt;/root&gt;" start-index="20" stop-index="61" />
                        </parameter>
                        <parameter>
                            <literal-expression value="1" start-index="7" stop-index="65" />
                        </parameter>
                    </function>
                </expr>
            </expression-projection>
        </projections>
    </select>

    <select sql-case-id="select_cast_convert_function">
        <projections start-index="7" stop-index="149">
            <expression-projection alias="UnconvertedDateTime" text="GETDATE()" start-index="7" stop-index="38">
                <expr>
                    <function function-name="GETDATE" text="GETDATE()" start-index="7" stop-index="15" />
                </expr>
            </expression-projection>
            <expression-projection alias="UsingCast" text="CAST(GETDATE() AS NVARCHAR(30))" start-index="41" stop-index="84">
                <expr>
                    <function function-name="CAST" text="CAST(GETDATE() AS NVARCHAR(30))" start-index="41" stop-index="71">
                        <parameter>
                            <data-type value="NVARCHAR" start-index="59" stop-index="70" />
                        </parameter>
                    </function>
                </expr>
            </expression-projection>
            <expression-projection alias="UsingConvertTo_ISO8601" text="CONVERT(NVARCHAR(30), GETDATE(), 126)" start-index="87" stop-index="149">
                <expr>
                    <function function-name="CONVERT" text="CONVERT(NVARCHAR(30), GETDATE(), 126)" start-index="87" stop-index="123">
                        <parameter>
                            <data-type value="NVARCHAR" start-index="95" stop-index="106" />
                        </parameter>
                        <parameter>
                            <function function-name="GETDATE" text="GETDATE()" start-index="109" stop-index="117" />
                        </parameter>
                        <parameter>
                            <literal-expression value="126" start-index="87" stop-index="123" />
                        </parameter>
                    </function>
                </expr>
            </expression-projection>
        </projections>
    </select>

    <select sql-case-id="select_cast_convert_datetime">
        <projections start-index="7" stop-index="187">
            <expression-projection alias="UnconvertedText" text="2006-04-25T15:50:59.997" start-index="7" stop-index="50">
                <expr>
                    <literal-expression value="2006-04-25T15:50:59.997" start-index="7" stop-index="31" />
                </expr>
            </expression-projection>
            <expression-projection alias="UsingCast" text="CAST('2006-04-25T15:50:59.997' AS DATETIME)" start-index="53" stop-index="108">
                <expr>
                    <function function-name="CAST" text="CAST('2006-04-25T15:50:59.997' AS DATETIME)" start-index="53" stop-index="95">
                        <parameter>
                            <literal-expression value="2006-04-25T15:50:59.997" start-index="58" stop-index="82" />
                        </parameter>
                        <parameter>
                            <data-type value="DATETIME" start-index="87" stop-index="94" />
                        </parameter>
                    </function>
                </expr>
            </expression-projection>
            <expression-projection alias="UsingConvertFrom_ISO8601" text="CONVERT(DATETIME, '2006-04-25T15:50:59.997', 126)" start-index="111" stop-index="187">
                <expr>
                    <function function-name="CONVERT" text="CONVERT(DATETIME, '2006-04-25T15:50:59.997', 126)" start-index="111" stop-index="159">
                        <parameter>
                            <data-type value="DATETIME" start-index="119" stop-index="126" />
                        </parameter>
                        <parameter>
                            <literal-expression value="2006-04-25T15:50:59.997" start-index="129" stop-index="153" />
                        </parameter>
                        <parameter>
                            <literal-expression value="126" start-index="111" stop-index="159" />
                        </parameter>
                    </function>
                </expr>
            </expression-projection>
        </projections>
    </select>

    <select sql-case-id="select_with_convert_hex1">
        <projections start-index="7" stop-index="71">
            <expression-projection alias="Style 0, binary to character" text="CONVERT(CHAR(8), 0x4E616d65, 0)" start-index="7" stop-index="71">
                <expr>
                    <function function-name="CONVERT" text="CONVERT(CHAR(8), 0x4E616d65, 0)" start-index="7" stop-index="37">
                        <parameter>
                            <data-type value="CHAR" start-index="15" stop-index="21" />
                        </parameter>
                        <parameter>
                            <common-expression literal-text="0x4E616d65" start-index="24" stop-index="33" />
                        </parameter>
                        <parameter>
                            <literal-expression value="0" start-index="7" stop-index="37" />
                        </parameter>
                    </function>
                </expr>
            </expression-projection>
        </projections>
    </select>

    <select sql-case-id="select_with_convert_hex2">
        <projections start-index="7" stop-index="71">
            <expression-projection alias="Style 1, binary to character" text="CONVERT(CHAR(8), 0x4E616d65, 1)" start-index="7" stop-index="71">
                <expr>
                    <function function-name="CONVERT" text="CONVERT(CHAR(8), 0x4E616d65, 1)" start-index="7" stop-index="37">
                        <parameter>
                            <data-type value="CHAR" start-index="15" stop-index="21" />
                        </parameter>
                        <parameter>
                            <common-expression literal-text="0x4E616d65" start-index="24" stop-index="33" />
                        </parameter>
                        <parameter>
                            <literal-expression value="1" start-index="7" stop-index="37" />
                        </parameter>
                    </function>
                </expr>
            </expression-projection>
        </projections>
    </select>

    <select sql-case-id="select_with_convert_hex3">
        <projections start-index="7" stop-index="75">
            <expression-projection alias="Style 1, character to binary" text="CONVERT(BINARY(4), '0x4E616D65', 1)" start-index="7" stop-index="75">
                <expr>
                    <function function-name="CONVERT" text="CONVERT(BINARY(4), '0x4E616D65', 1)" start-index="7" stop-index="41">
                        <parameter>
                            <data-type value="BINARY" start-index="15" stop-index="23" />
                        </parameter>
                        <parameter>
                            <literal-expression value="0x4E616D65" start-index="26" stop-index="37" />
                        </parameter>
                        <parameter>
                            <literal-expression value="1" start-index="7" stop-index="41" />
                        </parameter>
                    </function>
                </expr>
            </expression-projection>
        </projections>
    </select>

    <select sql-case-id="select_with_json_extract">
        <from>
            <simple-table name="tb_content_json" start-index="70" stop-index="84" />
        </from>
        <projections start-index="7" stop-index="63">
            <expression-projection text="content_json::json->'title'" start-index="7" stop-index="33" />
            <expression-projection text="content_json::json->'nation'" start-index="36" stop-index="63" />
        </projections>
        <where start-index="86" stop-index="105">
            <expr>
                <binary-operation-expression start-index="92" stop-index="105">
                    <left>
                        <column name="content_id" start-index="92" stop-index="101" />
                    </left>
                    <operator>=</operator>
                    <right>
                        <literal-expression value="1" start-index="105" stop-index="105" />
                    </right>
                </binary-operation-expression>
            </expr>
        </where>
    </select>

    <select sql-case-id="select_with_json_extract_text">
        <from>
            <simple-table name="tb_content_json" start-index="14" stop-index="28" />
        </from>
        <projections start-index="7" stop-index="7">
            <shorthand-projection start-index="7" stop-index="7" />
        </projections>
        <where start-index="30" stop-index="72">
            <expr>
                <binary-operation-expression start-index="36" stop-index="72">
                    <left>
                        <common-expression literal-text="content_json::json->>'nation'" start-index="36" stop-index="64" />
                    </left>
                    <operator>=</operator>
                    <right>
                        <literal-expression value="CHINA" start-index="66" stop-index="72" />
                    </right>
                </binary-operation-expression>
            </expr>
        </where>
    </select>

    <select sql-case-id="select_with_json_path_extract">
        <from>
            <simple-table name="tb_content_json" start-index="46" stop-index="60" />
        </from>
        <projections start-index="7" stop-index="39">
            <expression-projection text="content_json::json#>'{keyword,1}'" start-index="7" stop-index="39" />
        </projections>
    </select>

    <select sql-case-id="select_with_json_path_extract_text">
        <from>
            <simple-table name="tb_content_json" start-index="47" stop-index="61" />
        </from>
        <projections start-index="7" stop-index="40">
            <expression-projection text="content_json::json#>>'{keyword,1}'" start-index="7" stop-index="40" />
        </projections>
    </select>

    <select sql-case-id="select_with_jsonb_contain_right">
        <from>
            <simple-table name="tb_content_json" start-index="58" stop-index="72" />
        </from>
        <projections start-index="7" stop-index="51">
            <expression-projection text="content_json::jsonb@>'{&amp;title&amp;:&amp;abc&amp;}'::jsonb" start-index="7" stop-index="51" />
        </projections>
    </select>

    <select sql-case-id="select_with_jsonb_contain_left">
        <from>
            <simple-table name="tb_content_json" start-index="58" stop-index="72" />
        </from>
        <projections start-index="7" stop-index="51">
            <expression-projection text="'{&amp;title&amp;:&amp;abc&amp;}'::jsonb&lt;@content_json::jsonb" start-index="7" stop-index="51" />
        </projections>
    </select>

    <select sql-case-id="select_with_jsonb_contain_top_key">
        <from>
            <simple-table name="tb_content_json" start-index="40" stop-index="54" />
        </from>
        <projections start-index="7" stop-index="33">
            <expression-projection text="content_json::jsonb?'title'" start-index="7" stop-index="33" />
        </projections>
    </select>

    <select sql-case-id="select_with_jsonb_contain_any_top_key">
        <from>
            <simple-table name="tb_content_json" start-index="57" stop-index="71" />
        </from>
        <projections start-index="7" stop-index="50">
            <expression-projection text="content_json::jsonb?|array['title','nation']" start-index="7" stop-index="50" />
        </projections>
    </select>

    <select sql-case-id="select_with_jsonb_contain_all_top_key">
        <from>
            <simple-table name="tb_content_json" start-index="57" stop-index="71" />
        </from>
        <projections start-index="7" stop-index="50">
            <expression-projection text="content_json::jsonb?&amp;array['title','nation']" start-index="7" stop-index="50" />
        </projections>
    </select>

    <select sql-case-id="select_with_jsonb_concat">
        <from>
            <simple-table name="tb_content_json" start-index="56" stop-index="70" />
        </from>
        <projections start-index="7" stop-index="49">
            <expression-projection text="content_json::jsonb||'{&quot;price&quot;:999}'::jsonb" start-index="7" stop-index="49" />
        </projections>
    </select>

    <select sql-case-id="select_with_jsonb_delete">
        <from>
            <simple-table name="tb_content_json" start-index="40" stop-index="54" />
        </from>
        <projections start-index="7" stop-index="33">
            <expression-projection text="content_json::jsonb-'title'" start-index="7" stop-index="33" />
        </projections>
    </select>

    <select sql-case-id="select_with_jsonb_path_delete">
        <from>
            <simple-table name="tb_content_json" start-index="43" stop-index="57" />
        </from>
        <projections start-index="7" stop-index="36">
            <expression-projection text="content_json::jsonb#-'{title}'" start-index="7" stop-index="36" />
        </projections>
    </select>

    <select sql-case-id="select_with_jsonb_path_contain_any_value">
        <from>
            <simple-table name="tb_content_json" start-index="59" stop-index="73" />
        </from>
        <projections start-index="7" stop-index="52">
            <expression-projection text="content_json::jsonb @?'$.keyword[*]?(@==&quot;ss&quot;)'" start-index="7" stop-index="52" />
        </projections>
    </select>

    <select sql-case-id="select_with_jsonb_path_predicate_check">
        <from>
            <simple-table name="tb_content_json" start-index="54" stop-index="68" />
        </from>
        <projections start-index="7" stop-index="47">
            <expression-projection text="content_json::jsonb@@'$.keyword[*]==&quot;ss&quot;'" start-index="7" stop-index="47" />
        </projections>
    </select>

    <select sql-case-id="select_with_assignment_operator">
        <projections start-index="7" stop-index="31">
            <expression-projection text="@rn := 1" start-index="7" stop-index="14" />
            <expression-projection text="@now_code := ''" start-index="17" stop-index="31" />
        </projections>
        <from>
            <simple-table name="t_order" start-index="38" stop-index="44" />
        </from>
    </select>

    <select sql-case-id="select_with_assignment_operator_and_keyword">
        <projections start-index="7" stop-index="29">
            <expression-projection text="@KEY := ''" start-index="7" stop-index="16" />
            <expression-projection text="@num := 123" start-index="19" stop-index="29" />
        </projections>
        <from>
            <simple-table name="t_order" start-index="36" stop-index="42" />
        </from>
    </select>

    <select sql-case-id="select_from_dual" >
        <from>
            <simple-table name="DUAL" start-index="14" stop-index="17" />
        </from>
        <projections start-index="7" stop-index="7">
            <expression-projection text="1" start-index="7" stop-index="7" />
        </projections>
    </select>
    
    <select sql-case-id="select_with_cast_as_signed">
        <from>
            <simple-table name="t_order" start-index="45" stop-index="51" />
        </from>
        <projections start-index="7" stop-index="38">
            <column-projection name="user_id" start-index="7" stop-index="13" />
            <expression-projection text="CAST(order_id AS SIGNED)" start-index="15" stop-index="38">
                <expr>
                    <function function-name="CAST" start-index="15" stop-index="38" text="CAST(order_id AS SIGNED)" >
                        <parameter>
                            <column name="order_id" start-index="20" stop-index="27" />
                        </parameter>
                        <parameter>
                            <data-type value="SIGNED" start-index="32" stop-index="37" />
                        </parameter>
                    </function>
                </expr>
            </expression-projection>
        </projections>
    </select>

    <select sql-case-id="select_with_cast_as_unsigned">
        <from>
            <simple-table name="t_order" start-index="47" stop-index="53" />
        </from>
        <projections start-index="7" stop-index="40">
            <expression-projection text="CAST(order_id AS UNSIGNED)" start-index="7" stop-index="32">
                <expr>
                    <function function-name="CAST" start-index="7" stop-index="32" text="CAST(order_id AS UNSIGNED)" >
                        <parameter>
                            <column name="order_id" start-index="12" stop-index="19" />
                        </parameter>
                        <parameter>
                            <data-type value="UNSIGNED" start-index="24" stop-index="31" />
                        </parameter>
                    </function>
                </expr>
            </expression-projection>
            <column-projection name="user_id" start-index="34" stop-index="40" />
        </projections>
    </select>

    <select sql-case-id="select_with_cast_as_signed_int">
        <from>
            <simple-table name="t_order" start-index="49" stop-index="55" />
        </from>
        <projections start-index="7" stop-index="42">
            <column-projection name="user_id" start-index="7" stop-index="13" />
            <expression-projection text="CAST(order_id AS SIGNED INT)" start-index="15" stop-index="42">
                <expr>
                    <function function-name="CAST" start-index="15" stop-index="42" text="CAST(order_id AS SIGNED INT)" >
                        <parameter>
                            <column name="order_id" start-index="20" stop-index="27" />
                        </parameter>
                        <parameter>
                            <data-type value="SIGNED INT" start-index="32" stop-index="41" />
                        </parameter>
                    </function>
                </expr>
            </expression-projection>
        </projections>
    </select>

    <select sql-case-id="select_with_cast_as_unsigned_int">
        <from>
            <simple-table name="t_order" start-index="51" stop-index="57" />
        </from>
        <projections start-index="7" stop-index="44">
            <expression-projection text="CAST(order_id AS UNSIGNED INT)" start-index="7" stop-index="36">
                <expr>
                    <function function-name="CAST" start-index="7" stop-index="36" text="CAST(order_id AS UNSIGNED INT)" >
                        <parameter>
                            <column name="order_id" start-index="12" stop-index="19" />
                        </parameter>
                        <parameter>
                            <data-type value="UNSIGNED INT" start-index="24" stop-index="35" />
                        </parameter>
                    </function>
                </expr>
            </expression-projection>
            <column-projection name="user_id" start-index="38" stop-index="44" />
        </projections>
    </select>
    
    <select sql-case-id="select_with_cast_as_signed_integer">
        <from>
            <simple-table name="t_order" start-index="53" stop-index="59" />
        </from>
        <projections start-index="7" stop-index="46">
            <column-projection name="user_id" start-index="7" stop-index="13" />
            <expression-projection text="CAST(order_id AS SIGNED INTEGER)" start-index="15" stop-index="46">
                <expr>
                    <function function-name="CAST" start-index="15" stop-index="46" text="CAST(order_id AS SIGNED INTEGER)" >
                        <parameter>
                            <column name="order_id" start-index="20" stop-index="27" />
                        </parameter>
                        <parameter>
                            <data-type value="SIGNED INTEGER" start-index="32" stop-index="45" />
                        </parameter>
                    </function>
                </expr>
            </expression-projection>
        </projections>
    </select>

    <select sql-case-id="select_with_cast_as_unsigned_integer">
        <from>
            <simple-table name="t_order" start-index="55" stop-index="61" />
        </from>
        <projections start-index="7" stop-index="48">
            <expression-projection text="CAST(order_id AS UNSIGNED INTEGER)" start-index="7" stop-index="40">
                <expr>
                    <function function-name="CAST" start-index="7" stop-index="40" text="CAST(order_id AS UNSIGNED INTEGER)" >
                        <parameter>
                            <column name="order_id" start-index="12" stop-index="19" />
                        </parameter>
                        <parameter>
                            <data-type value="UNSIGNED INTEGER" start-index="24" stop-index="39" />
                        </parameter>
                    </function>
                </expr>
            </expression-projection>
            <column-projection name="user_id" start-index="42" stop-index="48" />
        </projections>
    </select>
    
    <select sql-case-id="select_with_simple_table" >
        <projections start-index="7" stop-index="7">
            <shorthand-projection start-index="7" stop-index="7" />
        </projections>
        <from>
            <simple-table name="employees" start-index="14" stop-index="22" />
        </from>
        <where start-index="24" stop-index="47">
            <expr>
                <binary-operation-expression start-index="30" stop-index="47">
                    <left>
                        <column name="department_id" start-index="30" stop-index="42" />
                    </left>
                    <operator>=</operator>
                    <right>
                        <literal-expression value="30" start-index="46" stop-index="47" />
                    </right>
                </binary-operation-expression>
            </expr>
        </where>
        <order-by>
            <column-item name="last_name" start-index="58" stop-index="66" />
        </order-by>
    </select>

    <select sql-case-id="select_with_binding_tables_with_subquery_without_join">
        <from>
            <join-table join-type="COMMA">
                <left>
                    <subquery-table alias="a">
                        <subquery>
                            <select>
                                <projections start-index="127" stop-index="178">
                                    <column-projection name="department_id" start-index="127" stop-index="139" />
                                    <aggregation-projection type="COUNT" alias="num_emp" expression="COUNT(*)" start-index="142" stop-index="149" />
                                    <aggregation-projection type="SUM" alias="sal_sum" expression="SUM(salary)" start-index="160" stop-index="170" />
                                </projections>
                                <from>
                                    <simple-table name="employees" start-index="185" stop-index="193" />
                                </from>
                                <group-by>
                                    <column-item name="department_id" start-index="204" stop-index="216" />
                                </group-by>
                            </select>
                        </subquery>
                    </subquery-table>
                </left>
                <right>
                    <subquery-table alias="b">
                        <subquery>
                            <select>
                                <projections start-index="230" stop-index="272">
                                    <aggregation-projection type="COUNT" alias="total_count" expression="COUNT(*)" start-index="230" stop-index="237" />
                                    <aggregation-projection type="SUM" alias="total_sal" expression="SUM(salary)" start-index="252" stop-index="262" />
                                </projections>
                                <from>
                                    <simple-table name="employees" start-index="279" stop-index="287" />
                                </from>
                            </select>
                        </subquery>
                    </subquery-table>
                </right>
            </join-table>
        </from>
        <projections start-index="7" stop-index="107">
            <column-projection name="department_id" alias="Department" start-index="7" stop-index="34">
                <owner name="a" start-index="7" stop-index="7" />
            </column-projection>
            <expression-projection text="a.num_emp/b.total_count" alias="%_Employees" start-index="37" stop-index="73" />
            <expression-projection text="a.sal_sum/b.total_sal" alias="%_Salary" start-index="76" stop-index="107" />
        </projections>
        <order-by>
            <column-item name="department_id" start-index="301" stop-index="315">
                <owner name="a" start-index="301" stop-index="301" />
            </column-item>
        </order-by>
    </select>

    <select sql-case-id="select_with_partitioned_table" >
        <projections start-index="7" stop-index="7">
            <shorthand-projection start-index="7" stop-index="7" />
        </projections>
        <from>
            <simple-table name="sales" alias="s" start-index="14" stop-index="46" />
        </from>
        <where start-index="48" stop-index="73">
            <expr>
                <binary-operation-expression start-index="54" stop-index="73">
                    <left>
                        <column name="amount_sold" start-index="54" stop-index="66" >
                            <owner name="s" start-index="54" stop-index="54" />
                        </column>
                    </left>
                    <operator>&gt;</operator>
                    <right>
                        <literal-expression value="1500" start-index="70" stop-index="73" />
                    </right>
                </binary-operation-expression>
            </expr>
        </where>
        <order-by>
            <column-item name="cust_id" start-index="84" stop-index="90" />
            <column-item name="time_id" start-index="93" stop-index="99" />
            <column-item name="channel_id" start-index="102" stop-index="111" />
        </order-by>
    </select>

    <select sql-case-id="select_with_binding_tables_without_join">
        <from>
            <join-table join-type="COMMA">
                <left>
                    <simple-table name="employees" start-index="74" stop-index="82" />
                </left>
                <right>
                    <simple-table name="departments" start-index="85" stop-index="95" />
                </right>
            </join-table>
        </from>
        <projections start-index="7" stop-index="67">
            <column-projection name="last_name" start-index="7" stop-index="15" />
            <column-projection name="job_id" start-index="18" stop-index="23" />
            <column-projection name="department_id" start-index="26" stop-index="50">
                <owner name="departments" start-index="26" stop-index="36" />
            </column-projection>
            <column-projection name="department_name" start-index="53" stop-index="67" />
        </projections>
        <where start-index="97" stop-index="153">
            <expr>
                <binary-operation-expression start-index="103" stop-index="153">
                    <left>
                        <column name="department_id" start-index="103" stop-index="125" >
                            <owner name="employees" start-index="103" stop-index="111" />
                        </column>
                    </left>
                    <operator>=</operator>
                    <right>
                        <column name="department_id" start-index="129" stop-index="153" >
                            <owner name="departments" start-index="129" stop-index="139" />
                        </column>
                    </right>
                </binary-operation-expression>
            </expr>
        </where>
        <order-by>
            <column-item name="last_name" start-index="164" stop-index="172" />
            <column-item name="job_id" start-index="175" stop-index="180" />
        </order-by>
    </select>

    <select sql-case-id="select_with_lateral_clause">
        <from>
            <join-table join-type="COMMA">
                <left>
                    <simple-table name="employees" alias="e" start-index="14" stop-index="24" />
                </left>
                <right>
                    <subquery-table>
                        <subquery>
                            <select>
                                <projections start-index="42" stop-index="42">
                                    <shorthand-projection start-index="42" stop-index="42" />
                                </projections>
                                <from>
                                    <simple-table name="departments" alias="d" start-index="49" stop-index="61" />
                                </from>
                                <where start-index="63" stop-index="101">
                                    <expr>
                                        <binary-operation-expression start-index="69" stop-index="101">
                                            <left>
                                                <column name="department_id" start-index="69" stop-index="83">
                                                    <owner name="e" start-index="69" stop-index="69" />
                                                </column>
                                            </left>
                                            <operator>=</operator>
                                            <right>
                                                <column name="department_id" start-index="87" stop-index="101">
                                                    <owner name="d" start-index="87" stop-index="87" />
                                                </column>
                                            </right>
                                        </binary-operation-expression>
                                    </expr>
                                </where>
                            </select>
                        </subquery>
                    </subquery-table>
                </right>
            </join-table>
        </from>
        <projections start-index="7" stop-index="7">
            <shorthand-projection start-index="7" stop-index="7" />
        </projections>
    </select>

    <select sql-case-id="select_with_containers">
        <from>
            <simple-table name="employees" start-index="25" stop-index="33" />
        </from>
        <projections start-index="7" stop-index="7">
            <shorthand-projection start-index="7" stop-index="7" />
        </projections>
    </select>

    <select sql-case-id="select_with_hierarchical_connect_by">
        <from>
            <simple-table name="employees" start-index="47" stop-index="55" />
        </from>
        <projections start-index="7" stop-index="40">
            <column-projection name="last_name" start-index="7" stop-index="15" />
            <column-projection name="employee_id" start-index="18" stop-index="28" />
            <column-projection name="manager_id" start-index="31" stop-index="40" />
        </projections>
        <order-by>
            <column-item name="last_name" start-index="102" stop-index="110" />
        </order-by>
    </select>

    <select sql-case-id="select_current_date_function_with_shorthand_regular_function">
        <projections start-index="7" stop-index="7">
            <shorthand-projection start-index="7" stop-index="7" />
        </projections>
        <from>
            <simple-table name="t_order" start-index="14" stop-index="20" />
        </from>
        <where start-index="22" stop-index="46">
            <expr>
                <binary-operation-expression start-index="28" stop-index="46">
                    <left>
                        <column name="date" start-index="28" stop-index="31" />
                    </left>
                    <right>
                        <function function-name="CURRENT_DATE" start-index="35" stop-index="46" text="CURRENT_DATE" />
                    </right>
                    <operator>=</operator>
                </binary-operation-expression>
            </expr>
        </where>
    </select>

    <select sql-case-id="select_current_date_function_with_complete_regular_function">
        <projections start-index="7" stop-index="7">
            <shorthand-projection start-index="7" stop-index="7" />
        </projections>
        <from>
            <simple-table name="t_order" start-index="14" stop-index="20" />
        </from>
        <where start-index="22" stop-index="48">
            <expr>
                <binary-operation-expression start-index="28" stop-index="48">
                    <left>
                        <column name="date" start-index="28" stop-index="31" />
                    </left>
                    <right>
                        <function function-name="CURRENT_DATE" start-index="35" stop-index="48" text="CURRENT_DATE()" />
                    </right>
                    <operator>=</operator>
                </binary-operation-expression>
            </expr>
        </where>
    </select>

    <select sql-case-id="select_current_time_function_with_shorthand_regular_function">
        <projections start-index="7" stop-index="7">
            <shorthand-projection start-index="7" stop-index="7" />
        </projections>
        <from>
            <simple-table name="t_order" start-index="14" stop-index="20" />
        </from>
        <where start-index="22" stop-index="46">
            <expr>
                <binary-operation-expression start-index="28" stop-index="46">
                    <left>
                        <column name="time" start-index="28" stop-index="31" />
                    </left>
                    <right>
                        <function function-name="CURRENT_TIME" start-index="35" stop-index="46" text="CURRENT_TIME" />
                    </right>
                    <operator>=</operator>
                </binary-operation-expression>
            </expr>
        </where>
    </select>

    <select sql-case-id="select_current_time_function_with_complete_regular_function">
        <projections start-index="7" stop-index="7">
            <shorthand-projection start-index="7" stop-index="7" />
        </projections>
        <from>
            <simple-table name="t_order" start-index="14" stop-index="20" />
        </from>
        <where start-index="22" stop-index="48">
            <expr>
                <binary-operation-expression start-index="28" stop-index="48">
                    <left>
                        <column name="time" start-index="28" stop-index="31" />
                    </left>
                    <right>
                        <function function-name="CURRENT_TIME" start-index="35" stop-index="48" text="CURRENT_TIME()" />
                    </right>
                    <operator>=</operator>
                </binary-operation-expression>
            </expr>
        </where>
    </select>

    <select sql-case-id="select_with_model_partition_dimension">
        <from>
            <simple-table name="sales_view_ref" start-index="35" stop-index="48" />
        </from>
        <projections start-index="7" stop-index="28">
            <column-projection name="country" start-index="7" stop-index="13" />
            <column-projection name="prod" start-index="16" stop-index="19" />
            <column-projection name="year" start-index="22" stop-index="25" />
            <column-projection name="s" start-index="28" stop-index="28" />
        </projections>
        <model start-index="50" stop-index="318">
            <cell-assignment-column name="s" start-index="182" stop-index="182" />
            <cell-assignment-column name="s" start-index="265" stop-index="265" />
        </model>
        <order-by>
            <column-item name="country" start-index="329" stop-index="335" />
            <column-item name="prod" start-index="338" stop-index="341" />
            <column-item name="year" start-index="344" stop-index="347" />
        </order-by>
    </select>

    <select sql-case-id="select_with_model_dimension">
        <from>
            <subquery-table>
                <subquery>
                    <select>
                        <from start-index="81" stop-index="94">
                            <simple-table name="sales_view_ref" start-index="81" stop-index="94" />
                        </from>
                        <projections start-index="46" stop-index="74">
                            <column-projection name="country" start-index="46" stop-index="52" />
                            <column-projection name="year" start-index="55" stop-index="58" />
                            <aggregation-projection type="SUM" alias="sale" expression="SUM(sale)" start-index="61" stop-index="69" />
                        </projections>
                        <group-by>
                            <column-item name="country" start-index="105" stop-index="111" />
                            <column-item name="year" start-index="114" stop-index="117" />
                        </group-by>
                    </select>
                </subquery>
            </subquery-table>
        </from>
        <projections start-index="7" stop-index="31">
            <column-projection name="country" start-index="7" stop-index="13" />
            <column-projection name="year" start-index="16" stop-index="19" />
            <column-projection name="sale" start-index="22" stop-index="25" />
            <column-projection name="csum" start-index="28" stop-index="31" />
        </projections>
        <model start-index="120" stop-index="279">
            <cell-assignment-column name="csum" start-index="186" stop-index="189" />
        </model>
        <order-by>
            <column-item name="country" start-index="290" stop-index="296" />
            <column-item name="year" start-index="299" stop-index="302" />
        </order-by>
    </select>

    <select sql-case-id="select_with_model_with_single_column_for_loop">
        <from>
            <simple-table name="sales_view" start-index="78" stop-index="87" />
        </from>
        <projections start-index="7" stop-index="71" literal-start-index="7" literal-stop-index="71">
            <column-projection name="year" start-index="61" stop-index="64" literal-start-index="61" literal-stop-index="64" />
            <column-projection name="sales" start-index="67" stop-index="71" literal-start-index="67" literal-stop-index="71" />
            <expression-projection text="SUBSTR(country,1,20)" alias="country" start-index="7" stop-index="34" literal-start-index="7" literal-stop-index="34">
                <literalText>SUBSTR(country,1,20)</literalText>
                <expr>
                    <function function-name="SUBSTR" text="SUBSTR(country,1,20)" start-index="7" stop-index="26" literal-start-index="7" literal-stop-index="26">
                        <parameter>
                            <column name="country" start-index="14" stop-index="20" literal-start-index="14" literal-stop-index="20" />
                        </parameter>
                        <parameter>
                            <literal-expression value="1" start-index="22" stop-index="22" literal-start-index="22" literal-stop-index="22" />
                        </parameter>
                        <parameter>
                            <literal-expression value="20" start-index="24" stop-index="25" literal-start-index="24" literal-stop-index="25" />
                        </parameter>
                        <literalText>SUBSTR(country,1,20)</literalText>
                    </function>
                </expr>
            </expression-projection>
            <expression-projection text="SUBSTR(prod,1,15)" alias="prod" start-index="37" stop-index="58" literal-start-index="37" literal-stop-index="58">
                <literalText>SUBSTR(prod,1,15)</literalText>
                <expr>
                    <function function-name="SUBSTR" text="SUBSTR(prod,1,15)" start-index="37" stop-index="53" literal-start-index="37" literal-stop-index="53">
                        <parameter>
                            <column name="prod" start-index="44" stop-index="47" literal-start-index="44" literal-stop-index="47" />
                        </parameter>
                        <parameter>
                            <literal-expression value="1" start-index="49" stop-index="49" literal-start-index="49" literal-stop-index="49" />
                        </parameter>
                        <parameter>
                            <literal-expression value="15" start-index="51" stop-index="52" literal-start-index="51" literal-stop-index="52" />
                        </parameter>
                        <literalText>SUBSTR(prod,1,15)</literalText>
                    </function>
                </expr>
            </expression-projection>
        </projections>
        <where start-index="89" stop-index="109">
            <expr>
                <binary-operation-expression start-index="95" stop-index="109">
                    <left>
                        <column name="country" start-index="95" stop-index="101" />
                    </left>
                    <operator>=</operator>
                    <right>
                        <literal-expression value="Italy" start-index="103" stop-index="109" />
                    </right>
                </binary-operation-expression>
            </expr>
        </where>
        <model start-index="111" stop-index="302">
            <cell-assignment-column name="sales" start-index="215" stop-index="219" />
            <cell-assignment-column name="prod" start-index="225" stop-index="228" />
        </model>
        <order-by>
            <column-item name="country" start-index="313" stop-index="319" />
            <column-item name="prod" start-index="322" stop-index="325" />
            <column-item name="year" start-index="328" stop-index="331" />
        </order-by>
    </select>

    <select sql-case-id="select_with_model_with_reference_model">
        <from>
            <simple-table name="sales_view" start-index="72" stop-index="81" />
        </from>
        <projections start-index="7" stop-index="65" literal-start-index="7" literal-stop-index="65">
            <column-projection name="year" start-index="37" stop-index="40" literal-start-index="37" literal-stop-index="40" />
            <column-projection name="localsales" start-index="43" stop-index="52" literal-start-index="43" literal-stop-index="52" />
            <column-projection name="dollarsales" start-index="55" stop-index="65" literal-start-index="55" literal-stop-index="65" />
            <expression-projection text="SUBSTR(country,1,20)" alias="country" start-index="7" stop-index="34" literal-start-index="7" literal-stop-index="34">
                <literalText>SUBSTR(country,1,20)</literalText>
                <expr>
                    <function function-name="SUBSTR" text="SUBSTR(country,1,20)" start-index="7" stop-index="26" literal-start-index="7" literal-stop-index="26">
                        <parameter>
                            <column name="country" start-index="14" stop-index="20" literal-start-index="14" literal-stop-index="20" />
                        </parameter>
                        <parameter>
                            <literal-expression value="1" start-index="22" stop-index="22" literal-start-index="22" literal-stop-index="22" />
                        </parameter>
                        <parameter>
                            <literal-expression value="20" start-index="24" stop-index="25" literal-start-index="24" literal-stop-index="25" />
                        </parameter>
                        <literalText>SUBSTR(country,1,20)</literalText>
                    </function>
                </expr>
            </expression-projection>
        </projections>
        <where start-index="83" stop-index="119">
            <expr>
                <in-expression start-index="89" stop-index="119">
                    <not>false</not>
                    <left>
                        <column name="country" start-index="89" stop-index="95" />
                    </left>
                    <right>
                        <list-expression start-index="100" stop-index="119">
                            <items>
                                <literal-expression value="Canada" start-index="101" stop-index="108" />
                            </items>
                            <items>
                                <literal-expression value="Brazil" start-index="111" stop-index="118" />
                            </items>
                        </list-expression>
                    </right>
                </in-expression>
            </expr>
        </where>
        <group-by>
            <column-item name="country" start-index="130" stop-index="136" />
            <column-item name="year" start-index="139" stop-index="142" />
        </group-by>
        <model start-index="144" stop-index="713">
            <reference-model-select>
                <from>
                    <simple-table name="dollar_conv" start-index="239" stop-index="249" />
                </from>
                <projections start-index="205" stop-index="232">
                    <column-projection name="country" start-index="205" stop-index="211" />
                    <column-projection name="exchange_rate" alias="er" start-index="214" stop-index="232" />
                </projections>
            </reference-model-select>
            <cell-assignment-column name="localsales" start-index="424" stop-index="433" />
            <cell-assignment-column name="dollarsales" start-index="486" stop-index="496" />
            <cell-assignment-column name="localsales" start-index="578" stop-index="587" />
            <cell-assignment-column name="dollarsales" start-index="640" stop-index="650" />
        </model>
    </select>

    <select sql-case-id="select_with_model_with_order_by">
        <from>
            <simple-table name="sales_view" start-index="24" stop-index="33" />
        </from>
        <projections start-index="7" stop-index="17">
            <column-projection name="year" start-index="7" stop-index="10" />
            <column-projection name="sales" start-index="13" stop-index="17" />
        </projections>
        <where start-index="35" stop-index="73">
            <expr>
                <binary-operation-expression start-index="41" stop-index="73">
                    <left>
                        <binary-operation-expression start-index="41" stop-index="55">
                            <left>
                                <column name="country" start-index="41" stop-index="47" />
                            </left>
                            <operator>=</operator>
                            <right>
                                <literal-expression value="Italy" start-index="49" stop-index="55" />
                            </right>
                        </binary-operation-expression>
                    </left>
                    <operator>AND</operator>
                    <right>
                        <binary-operation-expression start-index="61" stop-index="73">
                            <left>
                                <column name="prod" start-index="61" stop-index="64" />
                            </left>
                            <operator>=</operator>
                            <right>
                                <literal-expression value="Bounce" start-index="66" stop-index="73" />
                            </right>
                        </binary-operation-expression>
                    </right>
                </binary-operation-expression>
            </expr>
        </where>
        <model start-index="75" stop-index="196">
            <cell-assignment-column name="sales" start-index="147" stop-index="151" />
            <order-by>
                <column-item name="year" order-direction="DESC" start-index="167" stop-index="170" />
            </order-by>
        </model>
        <order-by>
            <column-item name="year" start-index="207" stop-index="210" />
        </order-by>
    </select>

    <select sql-case-id="select_with_model_with_multi_column_for_loop">
        <from>
            <simple-table name="sales_view" start-index="38" stop-index="47" />
        </from>
        <projections start-index="7" stop-index="31">
            <column-projection name="country" start-index="7" stop-index="13" />
            <column-projection name="product" start-index="16" stop-index="22" />
            <column-projection name="year" start-index="25" stop-index="28" />
            <column-projection name="s" start-index="31" stop-index="31" />
        </projections>
        <model start-index="49" stop-index="283">
            <cell-assignment-column name="s" start-index="137" stop-index="137" />
            <cell-assignment-column name="country" start-index="144" stop-index="150" />
            <cell-assignment-column name="product" start-index="153" stop-index="159" />
            <cell-assignment-column name="year" start-index="162" stop-index="165" />
            <cell-assignment-select>
                <from>
                    <simple-table name="sales_view" start-index="222" stop-index="231" />
                </from>
                <projections start-index="188" stop-index="215" distinct-row="true">
                    <expression-projection text="new_country" start-index="188" stop-index="200" literal-start-index="188" literal-stop-index="200">
                        <literalText>new_country</literalText>
                        <expr>
                            <literal-expression value="new_country" start-index="188" stop-index="200" literal-start-index="188" literal-stop-index="200" />
                        </expr>
                    </expression-projection>
                    <column-projection name="product" start-index="203" stop-index="209" />
                    <column-projection name="year" start-index="212" stop-index="215" />
                </projections>
                <where start-index="233" stop-index="256">
                    <expr>
                        <binary-operation-expression start-index="239" stop-index="256">
                            <left>
                                <column name="country" start-index="239" stop-index="245" />
                            </left>
                            <operator>=</operator>
                            <right>
                                <literal-expression value="Poland" start-index="249" stop-index="256" />
                            </right>
                        </binary-operation-expression>
                    </expr>
                </where>
            </cell-assignment-select>
        </model>
        <order-by>
            <column-item name="country" start-index="294" stop-index="300" />
            <column-item name="year" start-index="303" stop-index="306" />
            <column-item name="product" start-index="309" stop-index="315" />
        </order-by>
    </select>
    
    <select sql-case-id="select_with_comments">
        <from>
            <simple-table name="t_order" start-index="51" stop-index="57" />
        </from>
        <projections start-index="25" stop-index="25">
            <shorthand-projection start-index="25" stop-index="25" />
        </projections>
        <comment start-index="0" stop-index="17" text="-- begin comments&#x000A;" />
        <comment start-index="32" stop-index="49" text="# middle comments&#x000A;" />
        <comment start-index="60" stop-index="74" text="-- end comments" />
    </select>

    <select sql-case-id="select_with_model_in">
        <from>
            <subquery-table>
                <subquery>
                    <select>
                        <projections start-index="55" stop-index="107" literal-start-index="55" literal-stop-index="107">
                            <expression-projection text="1001" alias="order_id_value" start-index="55" stop-index="76" literal-start-index="55" literal-stop-index="76">
                                <literalText>1001</literalText>
                                <expr>
                                    <literal-expression value="1001" start-index="55" stop-index="58" literal-start-index="55" literal-stop-index="58" />
                                </expr>
                            </expression-projection>
                            <expression-projection text="100001" alias="order_item_id_value" start-index="79" stop-index="107" literal-start-index="79" literal-stop-index="107">
                                <literalText>100001</literalText>
                                <expr>
                                    <literal-expression value="100001" start-index="79" stop-index="84" literal-start-index="79" literal-stop-index="84" />
                                </expr>
                            </expression-projection>
                        </projections>
                        <from>
                            <simple-table name="dual" start-index="114" stop-index="117" literal-start-index="114" literal-stop-index="117" />
                        </from>
                    </select>
                </subquery>
            </subquery-table>
        </from>
        <projections start-index="7" stop-index="40">
            <column-projection name="order_id_value" start-index="7" stop-index="20" />
            <column-projection name="order_item_id_value" start-index="22" stop-index="40" />
        </projections>
    </select>
    
    <select sql-case-id="select_with_dollar_parameter_for_postgresql" parameters="1, 12" >
        <projections start-index="7" stop-index="14">
            <column-projection name="order_id" start-index="7" stop-index="14" />
        </projections>
        <from>
            <simple-table name="t_order" start-index="21" stop-index="27" />
        </from>
        <where start-index="29" stop-index="80" literal-stop-index="79">
            <expr>
                <binary-operation-expression start-index="35" stop-index="80" literal-stop-index="79">
                    <left>
                        <binary-operation-expression start-index="35" stop-index="64" literal-stop-index="63">
                            <left>
                                <binary-operation-expression start-index="35" stop-index="46">
                                    <left>
                                        <column name="user_id" start-index="35" stop-index="41" />
                                    </left>
                                    <operator>=</operator>
                                    <right>
                                        <parameter-marker-expression parameter-index="1" start-index="45" stop-index="46" />
                                        <literal-expression value="12" start-index="45" stop-index="46" />
                                    </right>
                                </binary-operation-expression>
                            </left>
                            <operator>AND</operator>
                            <right>
                                <binary-operation-expression start-index="52" stop-index="64" literal-stop-index="63">
                                    <left>
                                        <column name="order_id" start-index="52" stop-index="59" />
                                    </left>
                                    <operator>=</operator>
                                    <right>
                                        <parameter-marker-expression parameter-index="0" start-index="63" stop-index="64" literal-stop-index="63" />
                                        <literal-expression value="1" start-index="63" stop-index="63" />
                                    </right>
                                </binary-operation-expression>
                            </right>
                        </binary-operation-expression>
                    </left>
                    <operator>OR</operator>
                    <right>
                        <binary-operation-expression start-index="69" stop-index="80" literal-start-index="68" literal-stop-index="79">
                            <left>
                                <column name="user_id" start-index="69" stop-index="75" literal-start-index="68" literal-stop-index="74" />
                            </left>
                            <operator>=</operator>
                            <right>
                                <parameter-marker-expression parameter-index="1" start-index="79" stop-index="80" literal-start-index="78" literal-stop-index="79" />
                                <literal-expression value="12" start-index="78" stop-index="79" />
                            </right>
                        </binary-operation-expression>
                    </right>
                </binary-operation-expression>
            </expr>
        </where>
    </select>

    <select sql-case-id="select_with_binary_keyword" >
        <projections start-index="7" stop-index="70">
            <!-- TODO parse position function in projection -->
            <expression-projection text="position(binary 'll' in 'hello')" start-index="7" stop-index="38" />
            <expression-projection text="position('a' in binary 'hello')" start-index="40" stop-index="70" />
        </projections>
    </select>

    <select sql-case-id="select_with_schema_name_in_shorthand_projection" parameters="1, 1">
        <from>
            <simple-table name="t_order" start-index="34" stop-index="40" />
        </from>
        <projections start-index="7" stop-index="27">
            <shorthand-projection start-index="7" stop-index="27">
                <owner name="t_order" start-index="19" stop-index="25">
                    <owner name="sharding_db" start-index="7" stop-index="17" />
                </owner>
            </shorthand-projection>
        </projections>
        <where start-index="42" stop-index="75">
            <expr>
                <binary-operation-expression start-index="48" stop-index="75">
                    <left>
                        <binary-operation-expression start-index="48" stop-index="58">
                            <left>
                                <column name="user_id" start-index="48" stop-index="54" />
                            </left>
                            <operator>=</operator>
                            <right>
                                <literal-expression value="1" start-index="58" stop-index="58" />
                                <parameter-marker-expression parameter-index="0" start-index="58" stop-index="58" />
                            </right>
                        </binary-operation-expression>
                    </left>
                    <operator>AND</operator>
                    <right>
                        <binary-operation-expression start-index="64" stop-index="75">
                            <left>
                                <column name="order_id" start-index="64" stop-index="71" />
                            </left>
                            <operator>=</operator>
                            <right>
                                <literal-expression value="1" start-index="75" stop-index="75" />
                                <parameter-marker-expression parameter-index="1" start-index="75" stop-index="75" />
                            </right>
                        </binary-operation-expression>
                    </right>
                </binary-operation-expression>
            </expr>
        </where>
    </select>

    <select sql-case-id="select_with_schema_name_in_column_projection" parameters="1, 1">
        <from>
            <simple-table name="t_order" start-index="41" stop-index="47" />
        </from>
        <projections start-index="7" stop-index="34">
            <column-projection name="order_id" start-index="7" stop-index="34">
                <owner name="t_order" start-index="19" stop-index="25">
                    <owner name="sharding_db" start-index="7" stop-index="17" />
                </owner>
            </column-projection>
        </projections>
        <where start-index="49" stop-index="82">
            <expr>
                <binary-operation-expression start-index="55" stop-index="82">
                    <left>
                        <binary-operation-expression start-index="55" stop-index="65">
                            <left>
                                <column name="user_id" start-index="55" stop-index="61" />
                            </left>
                            <operator>=</operator>
                            <right>
                                <literal-expression value="1" start-index="65" stop-index="65" />
                                <parameter-marker-expression parameter-index="0" start-index="65" stop-index="65" />
                            </right>
                        </binary-operation-expression>
                    </left>
                    <operator>AND</operator>
                    <right>
                        <binary-operation-expression start-index="71" stop-index="82">
                            <left>
                                <column name="order_id" start-index="71" stop-index="78" />
                            </left>
                            <operator>=</operator>
                            <right>
                                <literal-expression value="1" start-index="82" stop-index="82" />
                                <parameter-marker-expression parameter-index="1" start-index="82" stop-index="82" />
                            </right>
                        </binary-operation-expression>
                    </right>
                </binary-operation-expression>
            </expr>
        </where>
    </select>

    <select sql-case-id="select_with_schema_name_in_table" parameters="1, 1">
        <from>
            <simple-table name="t_order" start-index="21" stop-index="34">
                <owner name="public" start-index="21" stop-index="26" />
            </simple-table>
        </from>
        <projections start-index="7" stop-index="14">
            <column-projection name="order_id" start-index="7" stop-index="14" />
        </projections>
        <where start-index="36" stop-index="69">
            <expr>
                <binary-operation-expression start-index="42" stop-index="69">
                    <left>
                        <binary-operation-expression start-index="42" stop-index="52">
                            <left>
                                <column name="user_id" start-index="42" stop-index="48" />
                            </left>
                            <operator>=</operator>
                            <right>
                                <literal-expression value="1" start-index="52" stop-index="52" />
                                <parameter-marker-expression parameter-index="0" start-index="52" stop-index="52" />
                            </right>
                        </binary-operation-expression>
                    </left>
                    <operator>AND</operator>
                    <right>
                        <binary-operation-expression start-index="58" stop-index="69">
                            <left>
                                <column name="order_id" start-index="58" stop-index="65" />
                            </left>
                            <operator>=</operator>
                            <right>
                                <literal-expression value="1" start-index="69" stop-index="69" />
                                <parameter-marker-expression parameter-index="1" start-index="69" stop-index="69" />
                            </right>
                        </binary-operation-expression>
                    </right>
                </binary-operation-expression>
            </expr>
        </where>
    </select>

    <select sql-case-id="select_with_database_name_and_schema_name_in_table" parameters="1, 1">
        <from>
            <simple-table name="t_order" start-index="21" stop-index="46">
                <owner name="public" start-index="33" stop-index="38">
                    <owner name="sharding_db" start-index="21" stop-index="31" />
                </owner>
            </simple-table>
        </from>
        <projections start-index="7" stop-index="14">
            <column-projection name="order_id" start-index="7" stop-index="14" />
        </projections>
        <where start-index="48" stop-index="81">
            <expr>
                <binary-operation-expression start-index="54" stop-index="81">
                    <left>
                        <binary-operation-expression start-index="54" stop-index="64">
                            <left>
                                <column name="user_id" start-index="54" stop-index="60" />
                            </left>
                            <operator>=</operator>
                            <right>
                                <literal-expression value="1" start-index="64" stop-index="64" />
                                <parameter-marker-expression parameter-index="0" start-index="64" stop-index="64" />
                            </right>
                        </binary-operation-expression>
                    </left>
                    <operator>AND</operator>
                    <right>
                        <binary-operation-expression start-index="70" stop-index="81">
                            <left>
                                <column name="order_id" start-index="70" stop-index="77" />
                            </left>
                            <operator>=</operator>
                            <right>
                                <literal-expression value="1" start-index="81" stop-index="81" />
                                <parameter-marker-expression parameter-index="1" start-index="81" stop-index="81" />
                            </right>
                        </binary-operation-expression>
                    </right>
                </binary-operation-expression>
            </expr>
        </where>
    </select>

    <select sql-case-id="select_with_underscore_charset" >
        <projections start-index="7" stop-index="14">
            <column-projection name="_code" start-index="7" stop-index="11" />
            <column-projection name="_a" start-index="13" stop-index="14" />
        </projections>
        <from>
            <simple-table name="t_order" start-index="21" stop-index="27" />
        </from>
    </select>

    <select sql-case-id="select_table_with_capacity_unit_charset">
        <from>
            <simple-table name="T_RATION_INFO" alias="T" start-index="22" stop-index="36" />
        </from>
        <projections start-index="7" stop-index="15">
            <column-projection name="USER_NO" start-index="7" stop-index="15">
                <owner name="T" start-index="7" stop-index="7" />
            </column-projection>>
        </projections>
    </select>

    <select sql-case-id="select_with_character_charset">
        <projections start-index="7" stop-index="24">
            <!--    TODO StringLiteralValue should consider about _binary/_utf8mb4-->
            <expression-projection text="binary'abc" alias="a" start-index="7" stop-index="24" />
        </projections>
    </select>

    <select sql-case-id="select_with_for_xml_clause">
        <from>
            <join-table join-type="INNER">
                <left>
                    <simple-table name="t_order" alias="o" start-index="44" stop-index="52" />
                </left>
                <right>
                    <simple-table name="t_order_item" alias="i" start-index="65" stop-index="78" />
                </right>
                <on-condition>
                    <binary-operation-expression start-index="83" stop-index="103">
                        <left>
                            <column name="user_id" start-index="83" stop-index="91">
                                <owner name="o" start-index="83" stop-index="83" />
                            </column>
                        </left>
                        <operator>=</operator>
                        <right>
                            <column name="user_id" start-index="95" stop-index="103">
                                <owner name="i" start-index="95" stop-index="95" />
                            </column>
                        </right>
                    </binary-operation-expression>
                </on-condition>
            </join-table>
        </from>
        <projections start-index="7" stop-index="37">
            <column-projection name="order_id" start-index="7" stop-index="16">
                <owner name="o" start-index="7" stop-index="7" />
            </column-projection>
            <column-projection name="status" start-index="19" stop-index="26">
                <owner name="o" start-index="19" stop-index="19" />
            </column-projection>
            <column-projection name="item_id" start-index="29" stop-index="37">
                <owner name="i" start-index="29" stop-index="29" />
            </column-projection>
        </projections>
    </select>

    <select sql-case-id="select_with_for_xml_clause_with_directive">
        <from>
            <simple-table name="t_order" start-index="28" stop-index="34" />
        </from>
        <projections start-index="7" stop-index="21">
            <column-projection name="user_id" start-index="7" stop-index="13" />
            <column-projection name="status" start-index="16" stop-index="21" />
        </projections>
        <where start-index="36" stop-index="53">
            <expr>
                <binary-operation-expression start-index="42" stop-index="53">
                    <left>
                        <column name="order_id" start-index="42" stop-index="49" />
                    </left>
                    <operator>=</operator>
                    <right>
                        <literal-expression value="1" start-index="53" stop-index="53" />
                    </right>
                </binary-operation-expression>
            </expr>
        </where>
    </select>

    <select sql-case-id="select_with_for_json_clause">
        <from>
            <simple-table name="t_order" start-index="29" stop-index="35" />
        </from>
        <projections start-index="7" stop-index="22">
            <column-projection name="order_id" start-index="7" stop-index="14" />
            <column-projection name="status" start-index="17" stop-index="22" />
        </projections>
    </select>

    <select sql-case-id="select_with_keyword_target">
        <from>
            <simple-table name="sys_menu" start-index="21" stop-index="30" alias="m" />
        </from>
        <projections start-index="7" stop-index="14">
            <column-projection name="target" start-index="7" stop-index="14">
                <owner name="m" start-index="7" stop-index="7" />
            </column-projection>
        </projections>
    </select>

    <select sql-case-id="select_with_keyword_maxvalue">
        <from>
            <simple-table name="sys_menu" start-index="23" stop-index="32" alias="m" />
        </from>
        <projections start-index="7" stop-index="16">
            <column-projection name="maxvalue" start-index="7" stop-index="16">
                <owner name="m" start-index="7" stop-index="7" />
            </column-projection>
        </projections>
    </select>

    <select sql-case-id="select_with_keyword_priority">
        <from>
            <simple-table name="sys_menu" start-index="23" stop-index="32" alias="m" />
        </from>
        <projections start-index="7" stop-index="16">
            <column-projection name="priority" start-index="7" stop-index="16">
                <owner name="m" start-index="7" stop-index="7" />
            </column-projection>
        </projections>
    </select>

    <select sql-case-id="select_with_xml_namespaces_clause">
        <from>
            <simple-table name="t_order" start-index="97" stop-index="103" />
        </from>
        <projections start-index="41" stop-index="90">
            <column-projection name="order_id" alias="ns1:order_id" start-index="41" stop-index="66" />
            <column-projection name="status" alias="ns1:status" start-index="69" stop-index="90" />
        </projections>
    </select>

    <select sql-case-id="select_with_xml_default_namespaces_clause">
        <from>
            <simple-table name="t_order" start-index="129" stop-index="135" />
        </from>
        <projections start-index="73" stop-index="122">
            <column-projection name="order_id" alias="ns1:order_id" start-index="73" stop-index="98" />
            <column-projection name="status" alias="ns1:status" start-index="101" stop-index="122" />
        </projections>
    </select>

    <select sql-case-id="select_with_mysql_main_and_utc_data_and_so_on">
        <from>
            <simple-table name="test" start-index="55" stop-index="58" />
        </from>
        <projections start-index="7" stop-index="48">
            <column-projection name="MYSQL_MAIN" start-index="7" stop-index="16" />
            <column-projection name="UTC_DATE" start-index="18" stop-index="25" />
            <column-projection name="UTC_TIME" start-index="27" stop-index="34" />
            <column-projection name="UTC_TIMESTAMP" start-index="36" stop-index="48" />
        </projections>
    </select>

    <select sql-case-id="select_with_analytic_function" parameters="1">
        <projections start-index="7" stop-index="94">
            <column-projection name="order_id" start-index="7" stop-index="14" />
            <expression-projection text="ROW_NUMBER () OVER (PARTITION BY user_id ORDER BY order_id DESC)" start-index="17" stop-index="94" alias="row_number">
                <expr>
                    <function function-name="ROW_NUMBER" start-index="17" stop-index="80" text="ROW_NUMBER () OVER (PARTITION BY user_id ORDER BY order_id DESC)" />
                </expr>
            </expression-projection>
        </projections>
        <from>
            <simple-table name="t_order" start-index="101" stop-index="107" />
        </from>
        <where start-index="109" stop-index="126">
            <expr>
                <binary-operation-expression start-index="115" stop-index="126">
                    <left>
                        <column name="order_id" start-index="115" stop-index="122" />
                    </left>
                    <right>
                        <literal-expression value="1" start-index="126" stop-index="126" />
                        <parameter-marker-expression parameter-index="0" start-index="126" stop-index="126" />
                    </right>
                    <operator>=</operator>
                </binary-operation-expression>
            </expr>
        </where>
    </select>

    <select sql-case-id="select_with_listagg_function_start_with_connect_by">
        <projections start-index="7" stop-index="101">
            <expression-projection text="LISTAGG(c.category_name, '/') WITHIN GROUP (ORDER BY LENGTH (c.&quot;level&quot;) DESC)" alias="category_level" start-index="7" stop-index="101" literal-start-index="7" literal-stop-index="101">
                <literalText>LISTAGG(c.category_name, '/') WITHIN GROUP (ORDER BY LENGTH (c."level") DESC)</literalText>
                <expr>
                    <function function-name="LISTAGG" text="LISTAGG(c.category_name, '/') WITHIN GROUP (ORDER BY LENGTH (c.&quot;level&quot;) DESC)" start-index="7" stop-index="83" literal-start-index="7" literal-stop-index="83">
                        <parameter>
                            <column name="category_name" start-index="15" stop-index="29" literal-start-index="15" literal-stop-index="29">
                                <owner name="c" start-index="15" stop-index="15" literal-start-index="15" literal-stop-index="15" />
                            </column>
                        </parameter>
                        <parameter>
                            <literal-expression value="/" start-index="32" stop-index="34" literal-start-index="32" literal-stop-index="34" />
                        </parameter>
                        <literalText>LISTAGG(c.category_name, '/') WITHIN GROUP (ORDER BY LENGTH (c."level") DESC)</literalText>
                    </function>
                </expr>
            </expression-projection>
        </projections>
        <from>
            <simple-table name="t_product_category" start-index="108" stop-index="127" alias="c" />
        </from>
    </select>

    <select sql-case-id="select_aggregate_percent_rank">
        <projections start-index="7" stop-index="92">
            <expression-projection text="PERCENT_RANK(15000, .05) WITHIN GROUP (ORDER BY salary, commission_pct)" alias="Percent-Rank" start-index="7" stop-index="92" />
        </projections>
        <from>
            <simple-table name="employees" start-index="99" stop-index="107" />
        </from>
    </select>

    <select sql-case-id="select_analytic_percent_rank">
        <projections start-index="7" stop-index="115">
            <column-projection name="department_id" start-index="7" stop-index="19" />
            <column-projection name="last_name" start-index="22" stop-index="30" />
            <column-projection name="salary" start-index="33" stop-index="38" />
            <expression-projection text="PERCENT_RANK() OVER (PARTITION BY department_id ORDER BY salary DESC)" start-index="41" stop-index="115" alias="pr">
                <expr>
                    <function function-name="PERCENT_RANK" start-index="41" stop-index="109" text="PERCENT_RANK() OVER (PARTITION BY department_id ORDER BY salary DESC)" />
                </expr>
            </expression-projection>
        </projections>
        <from>
            <simple-table name="employees" start-index="122" stop-index="130" />
        </from>
        <order-by>
            <column-item name="pr" start-index="141" stop-index="142" />
            <column-item name="salary" start-index="145" stop-index="150" />
            <column-item name="last_name" start-index="153" stop-index="161" />
        </order-by>
    </select>

    <select sql-case-id="select_aggregate_percentile_cont">
        <projections start-index="7" stop-index="91">
            <column-projection name="department_id" start-index="7" stop-index="19" />
            <expression-projection text="PERCENTILE_CONT(0.5) WITHIN GROUP (ORDER BY salary DESC)" alias="Median cont" start-index="22" stop-index="91" />
        </projections>
        <from>
            <simple-table name="employees" start-index="98" stop-index="106" />
        </from>
    </select>

    <select sql-case-id="select_aggregate_percentile_disc">
        <projections start-index="7" stop-index="148">
            <column-projection name="department_id" start-index="7" stop-index="19" />
            <column-projection name="last_name" start-index="22" stop-index="30" />
            <column-projection name="salary" start-index="33" stop-index="38" />
            <expression-projection text="PERCENTILE_DISC(0.5) WITHIN GROUP (ORDER BY salary DESC) OVER (PARTITION BY department_id)" alias="Percentile_Disc" start-index="41" stop-index="148" />
        </projections>
        <from>
            <simple-table name="employees" start-index="155" stop-index="163" />
        </from>
        <where start-index="165" stop-index="195">
            <expr>
                <in-expression start-index="171" stop-index="195">
                    <not>false</not>
                    <left>
                        <column name="department_id" start-index="171" stop-index="183" />
                    </left>
                    <right>
                        <list-expression start-index="188" stop-index="195">
                            <items>
                                <literal-expression value="30" start-index="189" stop-index="190" />
                            </items>
                            <items>
                                <literal-expression value="60" start-index="193" stop-index="194" />
                            </items>
                        </list-expression>
                    </right>
                </in-expression>
            </expr>
        </where>
        <order-by>
            <column-item name="last_name" start-index="206" stop-index="214" />
            <column-item name="salary" start-index="217" stop-index="222" />
            <column-item name="department_id" start-index="225" stop-index="237" />
        </order-by>
    </select>

    <select sql-case-id="select_aggregate_cume_dist">
        <projections start-index="7" stop-index="95">
            <expression-projection text="CUME_DIST(15500, .05) WITHIN GROUP (ORDER BY salary, commission_pct)" alias="Cume-Dist of 15500" start-index="7" stop-index="95" literal-start-index="7" literal-stop-index="95">
                <literalText>CUME_DIST(15500, .05) WITHIN GROUP (ORDER BY salary, commission_pct)</literalText>
                <expr>
                    <function function-name="CUME_DIST" text="CUME_DIST(15500, .05) WITHIN GROUP (ORDER BY salary, commission_pct)" start-index="7" stop-index="74" literal-start-index="7" literal-stop-index="74">
                        <parameter>
                            <literal-expression value="15500" start-index="17" stop-index="21" literal-start-index="17" literal-stop-index="21" />
                        </parameter>
                        <parameter>
                            <literal-expression value="0.05" start-index="24" stop-index="26" literal-start-index="24" literal-stop-index="26" />
                        </parameter>
                        <literalText>CUME_DIST(15500, .05) WITHIN GROUP (ORDER BY salary, commission_pct)</literalText>
                    </function>
                </expr>
            </expression-projection>
        </projections>
        <from>
            <simple-table name="employees" start-index="102" stop-index="110" />
        </from>
    </select>

    <select sql-case-id="select_aggregate_rank">
        <projections start-index="7" stop-index="69">
            <expression-projection text="RANK(15500) WITHIN GROUP (ORDER BY salary DESC)" alias="Rank of 15500" start-index="7" stop-index="69" />
        </projections>
        <from>
            <simple-table name="employees" start-index="76" stop-index="84" />
        </from>
    </select>

    <select sql-case-id="select_rowid">
        <projections start-index="7" stop-index="11">
            <column-projection name="ROWID" start-index="7" stop-index="11" />
        </projections>
        <from>
            <simple-table name="employees" start-index="18" stop-index="26" />
        </from>
        <where start-index="28" stop-index="65">
            <expr>
                <binary-operation-expression start-index="34" stop-index="65">
                    <left>
                        <function function-name="ROWIDTOCHAR" start-index="34" stop-index="51" text="ROWIDTOCHAR(ROWID)">
                            <parameter>
                                <column name="ROWID" start-index="46" stop-index="50" />
                            </parameter>
                        </function>
                    </left>
                    <operator>LIKE</operator>
                    <right>
                        <list-expression start-index="58" stop-index="65">
                            <items>
                                <literal-expression value="%JAAB%" start-index="58" stop-index="65" />
                            </items>
                        </list-expression>
                    </right>
                </binary-operation-expression>
            </expr>
        </where>
        <order-by>
            <column-item name="ROWID" start-index="76" stop-index="80" />
        </order-by>
    </select>

    <select sql-case-id="select_linear_regression_function">
        <projections start-index="7" stop-index="465" literal-start-index="7" literal-stop-index="465">
            <column-projection name="job_id" start-index="7" stop-index="12" literal-start-index="7" literal-stop-index="12" />
            <column-projection alias="ID" name="employee_id" start-index="15" stop-index="28" literal-start-index="15" literal-stop-index="28" />
            <column-projection name="salary" start-index="31" stop-index="36" literal-start-index="31" literal-stop-index="36" />
            <expression-projection text="REGR_SLOPE(SYSDATE-hire_date, salary) OVER (PARTITION BY job_id)" alias="slope" start-index="39" stop-index="108" literal-start-index="39" literal-stop-index="108">
                <literalText>REGR_SLOPE(SYSDATE-hire_date, salary) OVER (PARTITION BY job_id)</literalText>
                <expr>
                    <function function-name="REGR_SLOPE" text="REGR_SLOPE(SYSDATE-hire_date, salary) OVER (PARTITION BY job_id)" start-index="39" stop-index="102" literal-start-index="39" literal-stop-index="102">
                        <parameter>
                            <binary-operation-expression start-index="50" stop-index="66" literal-start-index="50" literal-stop-index="66">
                                <left>
                                    <column name="SYSDATE" start-index="50" stop-index="56" literal-start-index="50" literal-stop-index="56" />
                                </left>
                                <operator>-</operator>
                                <right>
                                    <column name="hire_date" start-index="58" stop-index="66" literal-start-index="58" literal-stop-index="66" />
                                </right>
                            </binary-operation-expression>
                        </parameter>
                        <parameter>
                            <column name="salary" start-index="69" stop-index="74" literal-start-index="69" literal-stop-index="74" />
                        </parameter>
                        <literalText>REGR_SLOPE(SYSDATE-hire_date, salary) OVER (PARTITION BY job_id)</literalText>
                    </function>
                </expr>
            </expression-projection>
            <expression-projection text="REGR_INTERCEPT(SYSDATE-hire_date, salary) OVER (PARTITION BY job_id)" alias="intcpt" start-index="111" stop-index="185" literal-start-index="111" literal-stop-index="185">
                <literalText>REGR_INTERCEPT(SYSDATE-hire_date, salary) OVER (PARTITION BY job_id)</literalText>
                <expr>
                    <function function-name="REGR_INTERCEPT" text="REGR_INTERCEPT(SYSDATE-hire_date, salary) OVER (PARTITION BY job_id)" start-index="111" stop-index="178" literal-start-index="111" literal-stop-index="178">
                        <parameter>
                            <binary-operation-expression start-index="126" stop-index="142" literal-start-index="126" literal-stop-index="142">
                                <left>
                                    <column name="SYSDATE" start-index="126" stop-index="132" literal-start-index="126" literal-stop-index="132" />
                                </left>
                                <operator>-</operator>
                                <right>
                                    <column name="hire_date" start-index="134" stop-index="142" literal-start-index="134" literal-stop-index="142" />
                                </right>
                            </binary-operation-expression>
                        </parameter>
                        <parameter>
                            <column name="salary" start-index="145" stop-index="150" literal-start-index="145" literal-stop-index="150" />
                        </parameter>
                        <literalText>REGR_INTERCEPT(SYSDATE-hire_date, salary) OVER (PARTITION BY job_id)</literalText>
                    </function>
                </expr>
            </expression-projection>
            <expression-projection text="REGR_R2(SYSDATE-hire_date, salary) OVER (PARTITION BY job_id)" alias="rsqr" start-index="188" stop-index="253" literal-start-index="188" literal-stop-index="253">
                <literalText>REGR_R2(SYSDATE-hire_date, salary) OVER (PARTITION BY job_id)</literalText>
                <expr>
                    <function function-name="REGR_R2" text="REGR_R2(SYSDATE-hire_date, salary) OVER (PARTITION BY job_id)" start-index="188" stop-index="248" literal-start-index="188" literal-stop-index="248">
                        <parameter>
                            <binary-operation-expression start-index="196" stop-index="212" literal-start-index="196" literal-stop-index="212">
                                <left>
                                    <column name="SYSDATE" start-index="196" stop-index="202" literal-start-index="196" literal-stop-index="202" />
                                </left>
                                <operator>-</operator>
                                <right>
                                    <column name="hire_date" start-index="204" stop-index="212" literal-start-index="204" literal-stop-index="212" />
                                </right>
                            </binary-operation-expression>
                        </parameter>
                        <parameter>
                            <column name="salary" start-index="215" stop-index="220" literal-start-index="215" literal-stop-index="220" />
                        </parameter>
                        <literalText>REGR_R2(SYSDATE-hire_date, salary) OVER (PARTITION BY job_id)</literalText>
                    </function>
                </expr>
            </expression-projection>
            <expression-projection text="REGR_COUNT(SYSDATE-hire_date, salary) OVER (PARTITION BY job_id)" alias="count" start-index="256" stop-index="325" literal-start-index="256" literal-stop-index="325">
                <literalText>REGR_COUNT(SYSDATE-hire_date, salary) OVER (PARTITION BY job_id)</literalText>
                <expr>
                    <function function-name="REGR_COUNT" text="REGR_COUNT(SYSDATE-hire_date, salary) OVER (PARTITION BY job_id)" start-index="256" stop-index="319" literal-start-index="256" literal-stop-index="319">
                        <parameter>
                            <binary-operation-expression start-index="267" stop-index="283" literal-start-index="267" literal-stop-index="283">
                                <left>
                                    <column name="SYSDATE" start-index="267" stop-index="273" literal-start-index="267" literal-stop-index="273" />
                                </left>
                                <operator>-</operator>
                                <right>
                                    <column name="hire_date" start-index="275" stop-index="283" literal-start-index="275" literal-stop-index="283" />
                                </right>
                            </binary-operation-expression>
                        </parameter>
                        <parameter>
                            <column name="salary" start-index="286" stop-index="291" literal-start-index="286" literal-stop-index="291" />
                        </parameter>
                        <literalText>REGR_COUNT(SYSDATE-hire_date, salary) OVER (PARTITION BY job_id)</literalText>
                    </function>
                </expr>
            </expression-projection>
            <expression-projection text="REGR_AVGX(SYSDATE-hire_date, salary) OVER (PARTITION BY job_id)" alias="avgx" start-index="328" stop-index="395" literal-start-index="328" literal-stop-index="395">
                <literalText>REGR_AVGX(SYSDATE-hire_date, salary) OVER (PARTITION BY job_id)</literalText>
                <expr>
                    <function function-name="REGR_AVGX" text="REGR_AVGX(SYSDATE-hire_date, salary) OVER (PARTITION BY job_id)" start-index="328" stop-index="390" literal-start-index="328" literal-stop-index="390">
                        <parameter>
                            <binary-operation-expression start-index="338" stop-index="354" literal-start-index="338" literal-stop-index="354">
                                <left>
                                    <column name="SYSDATE" start-index="338" stop-index="344" literal-start-index="338" literal-stop-index="344" />
                                </left>
                                <operator>-</operator>
                                <right>
                                    <column name="hire_date" start-index="346" stop-index="354" literal-start-index="346" literal-stop-index="354" />
                                </right>
                            </binary-operation-expression>
                        </parameter>
                        <parameter>
                            <column name="salary" start-index="357" stop-index="362" literal-start-index="357" literal-stop-index="362" />
                        </parameter>
                        <literalText>REGR_AVGX(SYSDATE-hire_date, salary) OVER (PARTITION BY job_id)</literalText>
                    </function>
                </expr>
            </expression-projection>
            <expression-projection text="REGR_AVGY(SYSDATE-hire_date, salary) OVER (PARTITION BY job_id)" alias="avgy" start-index="398" stop-index="465" literal-start-index="398" literal-stop-index="465">
                <literalText>REGR_AVGY(SYSDATE-hire_date, salary) OVER (PARTITION BY job_id)</literalText>
                <expr>
                    <function function-name="REGR_AVGY" text="REGR_AVGY(SYSDATE-hire_date, salary) OVER (PARTITION BY job_id)" start-index="398" stop-index="460" literal-start-index="398" literal-stop-index="460">
                        <parameter>
                            <binary-operation-expression start-index="408" stop-index="424" literal-start-index="408" literal-stop-index="424">
                                <left>
                                    <column name="SYSDATE" start-index="408" stop-index="414" literal-start-index="408" literal-stop-index="414" />
                                </left>
                                <operator>-</operator>
                                <right>
                                    <column name="hire_date" start-index="416" stop-index="424" literal-start-index="416" literal-stop-index="424" />
                                </right>
                            </binary-operation-expression>
                        </parameter>
                        <parameter>
                            <column name="salary" start-index="427" stop-index="432" literal-start-index="427" literal-stop-index="432" />
                        </parameter>
                        <literalText>REGR_AVGY(SYSDATE-hire_date, salary) OVER (PARTITION BY job_id)</literalText>
                    </function>
                </expr>
            </expression-projection>
        </projections>
        <from>
            <simple-table name="employees" start-index="472" stop-index="480" />
        </from>
        <where start-index="482" stop-index="512">
            <expr>
                <in-expression start-index="488" stop-index="512">
                    <left>
                        <column name="department_id" start-index="488" stop-index="500" />
                    </left>
                    <right>
                        <list-expression start-index="505" stop-index="512">
                            <items>
                                <literal-expression value="50" start-index="506" stop-index="507" />
                            </items>
                            <items>
                                <literal-expression value="80" start-index="510" stop-index="511" />
                            </items>
                        </list-expression>
                    </right>
                </in-expression>
            </expr>
        </where>
        <order-by>
            <column-item name="job_id" start-index="523" stop-index="528" />
            <column-item name="employee_id" start-index="531" stop-index="541" />
        </order-by>
    </select>

    <select sql-case-id="select_lpad_function">
        <projections start-index="7" stop-index="43">
            <expression-projection text="LPAD('Page 1',15,'*.')" alias="LPAD example" start-index="7" stop-index="43" />
        </projections>
        <from>
            <simple-table name="DUAL" start-index="50" stop-index="53" />
        </from>
    </select>

    <select sql-case-id="select_to_char_function">
        <projections start-index="7" stop-index="60">
            <expression-projection text="TO_CHAR(ts_col, 'DD-MON-YYYY HH24:MI:SSxFF')" alias="ts_col" start-index="7" stop-index="60" />
        </projections>
        <from>
            <simple-table name="date_tab" start-index="67" stop-index="74" />
        </from>
        <order-by>
            <column-item name="ts_col" start-index="85" stop-index="90" />
        </order-by>
    </select>

    <select sql-case-id="select_xmlelement_xmlagg_function">
        <projections start-index="7" stop-index="124">
            <expression-projection text="XMLELEMENT('Department', XMLAGG(XMLELEMENT('Employee', e.job_id||' '||e.last_name) ORDER BY last_name))" alias="Dept_list" start-index="7" stop-index="124" literal-start-index="7" literal-stop-index="124">
                <literalText>XMLELEMENT('Department', XMLAGG(XMLELEMENT('Employee', e.job_id||' '||e.last_name) ORDER BY last_name))</literalText>
                <expr>
                    <function function-name="XMLELEMENT" text="XMLELEMENT('Department', XMLAGG(XMLELEMENT('Employee', e.job_id||' '||e.last_name) ORDER BY last_name))" start-index="7" stop-index="109" literal-start-index="7" literal-stop-index="109">
                        <parameter>
                            <literal-expression value="Department" start-index="18" stop-index="29" literal-start-index="18" literal-stop-index="29" />
                        </parameter>
                        <parameter>
                            <function function-name="XMLAGG" text="XMLAGG(XMLELEMENT('Employee', e.job_id||' '||e.last_name) ORDER BY last_name)" start-index="32" stop-index="108" literal-start-index="32" literal-stop-index="108">
                                <literalText>XMLAGG(XMLELEMENT('Employee', e.job_id||' '||e.last_name) ORDER BY last_name)</literalText>
                            </function>
                        </parameter>
                        <literalText>XMLELEMENT('Department', XMLAGG(XMLELEMENT('Employee', e.job_id||' '||e.last_name) ORDER BY last_name))</literalText>
                    </function>
                </expr>
            </expression-projection>
        </projections>
        <from>
            <simple-table name="employees" alias="e" start-index="131" stop-index="141" />
        </from>
        <where start-index="143" stop-index="168">
            <expr>
                <binary-operation-expression start-index="149" stop-index="168">
                    <left>
                        <column name="department_id" start-index="149" stop-index="163" >
                            <owner name="e" start-index="149" stop-index="149" />
                        </column>
                    </left>
                    <operator>=</operator>
                    <right>
                        <literal-expression value="30" start-index="167" stop-index="168" />
                    </right>
                </binary-operation-expression>
            </expr>
        </where>
    </select>

    <select sql-case-id="select_xmlcast_function">
        <projections start-index="7" stop-index="48">
            <expression-projection text="XMLCAST(des.COLUMN_VALUE AS VARCHAR2(256))" start-index="7" stop-index="48">
                <literalText>XMLCAST(des.COLUMN_VALUE AS VARCHAR2(256))</literalText>
                <expr>
                    <function function-name="XMLCAST" text="XMLCAST(des.COLUMN_VALUE AS VARCHAR2(256))" start-index="7" stop-index="48" literal-start-index="7" literal-stop-index="48">
                        <parameter>
                            <column name="COLUMN_VALUE" start-index="15" stop-index="30" literal-start-index="15" literal-stop-index="30">
                                <owner name="des" start-index="15" stop-index="17" literal-start-index="15" literal-stop-index="17" />
                            </column>
                        </parameter>
                        <parameter>
                            <data-type value="VARCHAR2" start-index="35" stop-index="47" />
                        </parameter>
                        <literalText>XMLCAST(des.COLUMN_VALUE AS VARCHAR2(256))</literalText>
                    </function>
                </expr>
            </expression-projection>
        </projections>
        <from>
            <simple-table name="purchaseorder" start-index="55" stop-index="67" />
        </from>
    </select>

    <select sql-case-id="select_xmlcolattval_function">
        <projections start-index="7" stop-index="95" >
            <expression-projection text="XMLCOLATTVAL(e.employee_id AS EVALNAME 'ID', e.last_name AS name, e.salary)" alias="Emp Element" start-index="7" stop-index="95" literal-start-index="7" literal-stop-index="95">
                <literalText>XMLCOLATTVAL(e.employee_id AS EVALNAME 'ID', e.last_name AS name, e.salary)</literalText>
                <expr>
                    <function function-name="XMLCOLATTVAL" text="XMLCOLATTVAL(e.employee_id AS EVALNAME 'ID', e.last_name AS name, e.salary)" start-index="7" stop-index="81" literal-start-index="7" literal-stop-index="81">
                        <parameter>
                            <column name="employee_id" start-index="20" stop-index="32" literal-start-index="20" literal-stop-index="32">
                                <owner name="e" start-index="20" stop-index="20" literal-start-index="20" literal-stop-index="20" />
                            </column>
                        </parameter>
                        <parameter>
                            <column name="last_name" start-index="52" stop-index="62" literal-start-index="52" literal-stop-index="62">
                                <owner name="e" start-index="52" stop-index="52" literal-start-index="52" literal-stop-index="52" />
                            </column>
                        </parameter>
                        <parameter>
                            <column name="salary" start-index="73" stop-index="80" literal-start-index="73" literal-stop-index="80">
                                <owner name="e" start-index="73" stop-index="73" literal-start-index="73" literal-stop-index="73" />
                            </column>
                        </parameter>
                        <literalText>XMLCOLATTVAL(e.employee_id AS EVALNAME 'ID', e.last_name AS name, e.salary)</literalText>
                    </function>
                </expr>
            </expression-projection>
        </projections>
        <from>
            <simple-table name="employees" alias="e" start-index="102" stop-index="112" />
        </from>
        <where start-index="114" stop-index="136">
            <expr>
                <binary-operation-expression start-index="120" stop-index="136" >
                    <left>
                        <column name="employee_id" start-index="120" stop-index="130" />
                    </left>
                    <operator>=</operator>
                    <right>
                        <literal-expression value="204" start-index="134" stop-index="136" />
                    </right>
                </binary-operation-expression>
            </expr>
        </where>
    </select>

    <select sql-case-id="select_xmlexists_function">
        <projections start-index="7" stop-index="68">
            <column-projection name="id" start-index="7" stop-index="8" />
            <expression-projection text="XMLEXISTS('//student[@age=20]' PASSING BY VALUE xcol AS x)" start-index="11" stop-index="68" />
        </projections>
        <from>
            <simple-table name="x_table" start-index="75" stop-index="81" />
        </from>
    </select>

    <select sql-case-id="select_xmlforest_function">
        <projections start-index="7" stop-index="78">
            <expression-projection text="XMLFOREST(e.employee_id AS EVALNAME 'ID', e.last_name AS name, e.salary)" start-index="7" stop-index="78" />
        </projections>
        <from>
            <simple-table name="employees" start-index="85" stop-index="95" alias="e" />
        </from>
        <where start-index="97" stop-index="119">
            <expr>
                <binary-operation-expression start-index="103" stop-index="119">
                    <left>
                        <column name="employee_id" start-index="103" stop-index="113" />
                    </left>
                    <operator>=</operator>
                    <right>
                        <literal-expression value="204" start-index="117" stop-index="119" />
                    </right>
                </binary-operation-expression>
            </expr>
        </where>
    </select>

    <select sql-case-id="select_xmlparse_function">
        <projections start-index="7" stop-index="53">
            <expression-projection text="XMLPARSE(DOCUMENT 'DEPTXML' WELLFORMED)" alias="dept" start-index="7" stop-index="53" />
        </projections>
        <from>
            <simple-table name="DUAL" start-index="60" stop-index="63" />
        </from>
    </select>

    <select sql-case-id="select_xmlpi_function">
        <projections start-index="7" stop-index="89">
            <expression-projection text="XMLPI(NAME &quot;Order analysisComp&quot;, 'imported, reconfigured, disassembled')" alias="XMLPI" start-index="11" stop-index="78" />
        </projections>
        <from>
            <simple-table name="DUAL" start-index="96" stop-index="99" />
        </from>
    </select>

    <select sql-case-id="select_xmlquery_function">
        <projections start-index="7" stop-index="95">
            <expression-projection text="XMLQUERY('//student[@age=20]' PASSING BY VALUE xcol AS x RETURNING CONTENT NULL ON EMPTY)" start-index="7" stop-index="95" />
        </projections>
        <from>
            <simple-table name="x_table" start-index="102" stop-index="108" />
        </from>
    </select>

    <select sql-case-id="select_xmlroot_function">
        <projections start-index="7" stop-index="76">
            <expression-projection text="XMLROOT(XMLType('143598'), VERSION '1.0', STANDALONE YES)" alias="XMLROOT" start-index="7" stop-index="76" />
        </projections>
        <from>
            <simple-table name="DUAL" start-index="83" stop-index="86" />
        </from>
    </select>

    <select sql-case-id="select_xmlserialize_function">
        <projections start-index="7" stop-index="98">
            <expression-projection text="XMLSERIALIZE(DOCUMENT c2 AS BLOB ENCODING 'UTF-8' VERSION 'a' IDENT SIZE = 0 SHOW DEFAULT)" start-index="7" stop-index="98" />
        </projections>
        <from>
            <simple-table name="b" start-index="105" stop-index="105" />
        </from>
    </select>

    <select sql-case-id="select_from_xmltable_function">
        <projections start-index="7" stop-index="65">
            <column-projection alias="warehouse" name="warehouse_name" start-index="7" stop-index="30" />
            <column-projection name="Water" start-index="33" stop-index="48">
                <owner name="warehouse2" start-index="33" stop-index="42" />
            </column-projection>
            <column-projection name="Rail" start-index="51" stop-index="65">
                <owner name="warehouse2" start-index="51" stop-index="60" />
            </column-projection>
        </projections>
        <from>
            <join-table join-type="COMMA">
                <left>
                    <simple-table name="warehouses" start-index="72" stop-index="81" />
                </left>
                <right>
                    <function-table table-alias="warehouse2">
                        <table-function function-name="XMLTABLE"
                                        text="XMLTABLE('/Warehouse' PASSING warehouses.warehouse_spec COLUMNS &quot;Water&quot; varchar2(6) PATH 'WaterAccess',&quot;Rail&quot; varchar2(6) PATH 'RailAccess')"/>
                    </function-table>
                </right>
            </join-table>
        </from>
    </select>

    <select sql-case-id="select_with_null_keyword_in_projection">
        <projections start-index="7" stop-index="31">
            <expression-projection text="null" alias="order_id" start-index="7" stop-index="22">
                <expr>
                    <literal-expression value="null" start-index="7" stop-index="10" />
                </expr>
            </expression-projection>
            <column-projection name="item_id" start-index="25" stop-index="31" />
        </projections>
        <from>
            <simple-table name="t_order" start-index="38" stop-index="44" />
        </from>
    </select>
    
    <select sql-case-id="select_literal_type_cast_money">
        <projections start-index="7" stop-index="18">
            <expression-projection text="'$99'::money" start-index="7" stop-index="18">
                <expr>
                    <type-cast-expression>
                        <expression>
                            <literal-expression value="$99" start-index="7" stop-index="11" />
                        </expression>
                        <data-type>money</data-type>
                    </type-cast-expression>
                </expr>
            </expression-projection>
        </projections>
    </select>
    
    <select sql-case-id="select_positional_parameter_type_cast_money" parameters="123.00">
        <projections start-index="7" stop-index="15">
            <expression-projection text="$1::money" start-index="7" stop-index="15">
                <expr>
                    <type-cast-expression>
                        <expression>
                            <parameter-marker-expression parameter-index="0" start-index="7" stop-index="8" />
                        </expression>
                        <data-type>money</data-type>
                    </type-cast-expression>
                </expr>
            </expression-projection>
        </projections>
    </select>
    
    <select sql-case-id="select_string_constant_type_cast">
        <projections start-index="7" stop-index="25">
            <expression-projection text="int4 '1'" start-index="7" stop-index="14">
                <expr>
                    <type-cast-expression>
                        <expression>
                            <literal-expression value="1" start-index="12" stop-index="14" />
                        </expression>
                        <data-type>int4</data-type>
                    </type-cast-expression>
                </expr>
            </expression-projection>
            <expression-projection text="money '2'" start-index="17" stop-index="25">
                <expr>
                    <type-cast-expression>
                        <expression>
                            <literal-expression value="2" start-index="23" stop-index="25" />
                        </expression>
                        <data-type>money</data-type>
                    </type-cast-expression>
                </expr>
            </expression-projection>
        </projections>
    </select>
    
    <select sql-case-id="select_constant_with_nested_type_cast">
        <projections start-index="7" stop-index="60">
            <expression-projection text="CAST(MONEY '1' AS VARCHAR)::CHAR(10)::VARCHAR::CHAR(4)" start-index="7" stop-index="60">
                <expr>
                    <type-cast-expression>
                        <expression>
                            <type-cast-expression>
                                <expression>
                                    <type-cast-expression>
                                        <expression>
                                            <type-cast-expression>
                                                <expression>
                                                    <type-cast-expression>
                                                        <expression>
                                                            <literal-expression value="1" start-index="18" stop-index="20" />
                                                        </expression>
                                                        <data-type>MONEY</data-type>
                                                    </type-cast-expression>
                                                </expression>
                                                <data-type>VARCHAR</data-type>
                                            </type-cast-expression>
                                        </expression>
                                        <data-type>CHAR(10)</data-type>
                                    </type-cast-expression>
                                </expression>
                                <data-type>VARCHAR</data-type>
                            </type-cast-expression>
                        </expression>
                        <data-type>CHAR(4)</data-type>
                    </type-cast-expression>
                </expr>
            </expression-projection>
        </projections>
    </select>

    <select sql-case-id="select_projection_with_parameter" parameters="'OK'">
        <projections start-index="7" stop-index="81" literal-stop-index="84">
            <expression-projection text="1" start-index="7" stop-index="13" alias="id">
                <expr>
                    <literal-expression value="1" start-index="7" stop-index="7" />
                </expr>
            </expression-projection>
            <expression-projection text="OK" start-index="16" stop-index="26" literal-stop-index="29" alias="status">
                <expr>
                    <literal-expression value="OK" start-index="16" stop-index="19" />
                </expr>
            </expression-projection>
            <column-projection name="SYSDATE" start-index="29" stop-index="50" literal-start-index="32" literal-stop-index="53" alias="create_time" />
            <expression-projection text="TRUNC(SYSDATE)" start-index="53" stop-index="81" literal-start-index="56" literal-stop-index="84" alias="create_date">
                <expr>
                    <function function-name="TRUNC" start-index="53" stop-index="66" literal-start-index="56" literal-stop-index="69" text="TRUNC(SYSDATE)">
                        <parameter>
                            <column name="SYSDATE" start-index="59" stop-index="65" literal-start-index="62" literal-stop-index="68" />
                        </parameter>
                    </function>
                </expr>
            </expression-projection>
        </projections>
        <from>
            <simple-table name="DUAL" start-index="88" stop-index="91" literal-start-index="91" literal-stop-index="94" />
        </from>
    </select>

    <select sql-case-id="select_with_chinese_comma">
        <projections start-index="7" stop-index="12" >
            <expression-projection text="1" start-index="7" stop-index="7" />
            <expression-projection text="2" start-index="10" stop-index="10" />
            <expression-projection text="3" start-index="12" stop-index="12" />
        </projections>
        <from>
            <simple-table name="DUAL" start-index="19" stop-index="22" />
        </from>
    </select>
    
    <select sql-case-id="select_with_keyword_system" parameters="0">
        <from>
            <simple-table name="vtx_project" start-index="14" stop-index="24" />
        </from>
        <projections start-index="7" stop-index="7">
            <shorthand-projection start-index="7" stop-index="7" />
        </projections>
        <where start-index="26" stop-index="41">
            <expr>
                <binary-operation-expression start-index="32" stop-index="41">
                    <left>
                        <column name="system" start-index="32" stop-index="37"/>
                    </left>
                    <operator>=</operator>
                    <right>
                        <literal-expression value="0" start-index="41" stop-index="41"/>
                        <parameter-marker-expression parameter-index="0" start-index="41" stop-index="41"/>
                    </right>
                </binary-operation-expression>
            </expr>
        </where>
    </select>

    <select sql-case-id="select_with_keyword_groups_and_rank">
        <from>
            <simple-table alias="t" name="t_order" start-index="29" stop-index="37" literal-start-index="29" literal-stop-index="37"/>
        </from>
        <projections distinct-row="false" start-index="7" stop-index="22" literal-start-index="7" literal-stop-index="22">
            <column-projection name="groups" start-index="7" stop-index="14" literal-start-index="7" literal-stop-index="14">
                <owner name="t" start-index="7" stop-index="7" literal-start-index="7" literal-stop-index="7"/>
            </column-projection>
            <column-projection name="rank" start-index="17" stop-index="22" literal-start-index="17" literal-stop-index="22">
                <owner name="t" start-index="17" stop-index="17" literal-start-index="17" literal-stop-index="17"/>
            </column-projection>
        </projections>
    </select>
    
    <select sql-case-id="select_with_format_function">
        <projections start-index="7" stop-index="59" literal-start-index="7" literal-stop-index="59">
            <expression-projection text="wi.code.format(null,'PURE_IDENTITY')" alias="PURE_IDENTITY" start-index="7" stop-index="59" literal-start-index="7" literal-stop-index="59">
                <literalText>wi.code.format(null,'PURE_IDENTITY')</literalText>
                <expr>
                    <function function-name="format" text="wi.code.format(null,'PURE_IDENTITY')" start-index="7" stop-index="42" literal-start-index="7" literal-stop-index="42">
                        <parameter>
                            <literal-expression value="null" start-index="22" stop-index="25" literal-start-index="22" literal-stop-index="25" />
                        </parameter>
                        <parameter>
                            <literal-expression value="PURE_IDENTITY" start-index="27" stop-index="41" literal-start-index="27" literal-stop-index="41" />
                        </parameter>
                        <literalText>wi.code.format(null,'PURE_IDENTITY')</literalText>
                    </function>
                </expr>
            </expression-projection>
        </projections>
        <from>
            <simple-table alias="wi" name="warehouse_info" start-index="66" stop-index="82" literal-start-index="66" literal-stop-index="82" />
        </from>
    </select>

    <select sql-case-id="select_with_xml_is_schema_valid_function">
        <projections start-index="7" stop-index="86" literal-start-index="7" literal-stop-index="86">
            <expression-projection text="x.xmlcol.isSchemaValid('http://www.example.com/schemas/ipo.xsd','purchaseOrder')" start-index="7" stop-index="86" literal-start-index="7" literal-stop-index="86">
                <expr>
                    <function function-name="isSchemaValid" text="x.xmlcol.isSchemaValid('http://www.example.com/schemas/ipo.xsd','purchaseOrder')" start-index="7" stop-index="86" literal-start-index="7" literal-stop-index="86">
                        <parameter>
                            <literal-expression value="http://www.example.com/schemas/ipo.xsd" start-index="30" stop-index="69" literal-start-index="30" literal-stop-index="69"/>
                        </parameter>
                        <parameter>
                            <literal-expression value="purchaseOrder" start-index="71" stop-index="85" literal-start-index="71" literal-stop-index="85"/>
                        </parameter>
                    </function>
                </expr>
            </expression-projection>
        </projections>
        <from>
            <simple-table alias="x" name="po_tab" start-index="93" stop-index="100" literal-start-index="93" literal-stop-index="100"/>
        </from>
    </select>

    <select sql-case-id="select_with_last_value_function">
        <projections start-index="7" stop-index="71" literal-start-index="7" literal-stop-index="71">
            <expression-projection text="LAST_VALUE(AGE IGNORE NULLS) OVER (PARTITION BY AGE ORDER BY AGE)" start-index="7" stop-index="71" literal-start-index="7" literal-stop-index="71">
                <literalText>LAST_VALUE(AGE IGNORE NULLS) OVER (PARTITION BY AGE ORDER BY AGE)</literalText>
                <expr>
                    <function function-name="LAST_VALUE" text="LAST_VALUE(AGE IGNORE NULLS) OVER (PARTITION BY AGE ORDER BY AGE)" start-index="7" stop-index="71" literal-start-index="7" literal-stop-index="71">
                        <parameter>
                            <column name="AGE" start-index="18" stop-index="20" literal-start-index="18" literal-stop-index="20" />
                        </parameter>
                        <literalText>LAST_VALUE(AGE IGNORE NULLS) OVER (PARTITION BY AGE ORDER BY AGE)</literalText>
                    </function>
                </expr>
            </expression-projection>
        </projections>
        <from>
            <simple-table name="TEST" start-index="78" stop-index="81" literal-start-index="78" literal-stop-index="81" />
        </from>
    </select>

    <select sql-case-id="select_with_connect_by_root">
        <projections start-index="7" stop-index="41" literal-start-index="7" literal-stop-index="41">
            <column-projection alias="Manager" name="last_name" start-index="23" stop-index="41" literal-start-index="23" literal-stop-index="41"/>
        </projections>
        <from>
            <simple-table name="employees" start-index="48" stop-index="56" literal-start-index="48" literal-stop-index="56"/>
        </from>
    </select>
    
    <select sql-case-id="select_with_ntile_function">
        <projections start-index="7" stop-index="54" literal-start-index="7" literal-stop-index="54">
            <expression-projection text="NTILE(4) OVER (ORDER BY salary DESC)" alias="quartile" start-index="7" stop-index="54" literal-start-index="7" literal-stop-index="54">
                <literalText>NTILE(4) OVER (ORDER BY salary DESC)</literalText>
                <expr>
                    <function function-name="NTILE" text="NTILE(4) OVER (ORDER BY salary DESC)" start-index="7" stop-index="42" literal-start-index="7" literal-stop-index="42">
                        <parameter>
                            <literal-expression value="4" start-index="13" stop-index="13" literal-start-index="13" literal-stop-index="13" />
                        </parameter>
                        <literalText>NTILE(4) OVER (ORDER BY salary DESC)</literalText>
                    </function>
                </expr>
            </expression-projection>
        </projections>
        <from>
            <simple-table name="employees" start-index="61" stop-index="69" literal-start-index="61" literal-stop-index="69" />
        </from>
        <where start-index="71" stop-index="95" literal-start-index="71" literal-stop-index="95">
            <expr>
                <binary-operation-expression start-index="77" stop-index="95" literal-start-index="77" literal-stop-index="95">
                    <left>
                        <column name="department_id" start-index="77" stop-index="89" literal-start-index="77" literal-stop-index="89" />
                    </left>
                    <operator>=</operator>
                    <right>
                        <literal-expression value="100" start-index="93" stop-index="95" literal-start-index="93" literal-stop-index="95" />
                    </right>
                </binary-operation-expression>
            </expr>
        </where>
        <order-by>
            <column-item name="last_name" order-direction="ASC" start-index="106" stop-index="114" literal-start-index="106" literal-stop-index="114" />
        </order-by>
    </select>

    <select sql-case-id="select_with_percentile_functions">
        <projections start-index="7" stop-index="163" literal-start-index="7" literal-stop-index="163">
            <column-projection name="department_id" start-index="7" stop-index="19" literal-start-index="7" literal-stop-index="19" />
            <expression-projection text="PERCENTILE_CONT(0.5) WITHIN GROUP (ORDER BY salary DESC)" alias="Median cont" start-index="22" stop-index="91" literal-start-index="22" literal-stop-index="91" />
            <expression-projection text="PERCENTILE_DISC(0.5) WITHIN GROUP (ORDER BY salary DESC)" alias="Median disc" start-index="94" stop-index="163" literal-start-index="94" literal-stop-index="163" />
        </projections>
        <from>
            <simple-table name="employees" start-index="170" stop-index="178" literal-start-index="170" literal-stop-index="178" />
        </from>
        <group-by>
            <column-item name="department_id" order-direction="ASC" start-index="189" stop-index="201" literal-start-index="189" literal-stop-index="201" />
        </group-by>
    </select>

    <select sql-case-id="select_with_keep_clause">
        <projections start-index="7" stop-index="215" literal-start-index="7" literal-stop-index="215">
            <column-projection name="salary" start-index="7" stop-index="12" literal-start-index="7" literal-stop-index="12" />
            <aggregation-projection type="MIN" expression="MIN(salary) KEEP (DENSE_RANK FIRST ORDER BY commission_pct) OVER (PARTITION BY department_id)" alias="Worst" start-index="14" stop-index="106" literal-start-index="14" literal-stop-index="106" />
            <aggregation-projection type="MAX" expression="MAX(salary) KEEP (DENSE_RANK LAST ORDER BY commission_pct) OVER (PARTITION BY department_id)" alias="Best" start-index="117" stop-index="208" literal-start-index="117" literal-stop-index="208" />
        </projections>
        <from>
            <simple-table name="employees" start-index="222" stop-index="230" literal-start-index="222" literal-stop-index="230" />
        </from>
        <order-by>
            <column-item name="department_id" order-direction="ASC" start-index="241" stop-index="253" literal-start-index="241" literal-stop-index="253" />
        </order-by>
    </select>

    <select sql-case-id="select_with_corr_function">
        <projections start-index="7" stop-index="52" literal-start-index="7" literal-stop-index="52">
            <column-projection name="employee_id" start-index="7" stop-index="17" literal-start-index="7" literal-stop-index="17" />
            <expression-projection text="CORR(SYSDATE - hire_date, salary)" start-index="20" stop-index="52" literal-start-index="20" literal-stop-index="52">
                <literalText>CORR(SYSDATE - hire_date, salary)</literalText>
                <expr>
                    <function function-name="CORR" text="CORR(SYSDATE - hire_date, salary)" start-index="20" stop-index="52" literal-start-index="20" literal-stop-index="52">
                        <parameter>
                            <binary-operation-expression start-index="25" stop-index="43" literal-start-index="25" literal-stop-index="43">
                                <left>
                                    <column name="SYSDATE" start-index="25" stop-index="31" literal-start-index="25" literal-stop-index="31" />
                                </left>
                                <operator>-</operator>
                                <right>
                                    <column name="hire_date" start-index="35" stop-index="43" literal-start-index="35" literal-stop-index="43" />
                                </right>
                            </binary-operation-expression>
                        </parameter>
                        <parameter>
                            <column name="salary" start-index="46" stop-index="51" literal-start-index="46" literal-stop-index="51" />
                        </parameter>
                        <literalText>CORR(SYSDATE - hire_date, salary)</literalText>
                    </function>
                </expr>
            </expression-projection>
        </projections>
        <from>
            <simple-table name="employees" start-index="59" stop-index="67" literal-start-index="59" literal-stop-index="67" />
        </from>
        <where start-index="69" stop-index="99" literal-start-index="69" literal-stop-index="99">
            <expr>
                <in-expression start-index="75" stop-index="99" literal-start-index="75" literal-stop-index="99">
                    <not>false</not>
                    <left>
                        <column name="department_id" start-index="75" stop-index="87" literal-start-index="75" literal-stop-index="87" />
                    </left>
                    <right>
                        <list-expression start-index="92" stop-index="99" literal-start-index="92" literal-stop-index="99">
                            <items>
                                <literal-expression value="50" start-index="93" stop-index="94" literal-start-index="93" literal-stop-index="94" />
                            </items>
                            <items>
                                <literal-expression value="80" start-index="97" stop-index="98" literal-start-index="97" literal-stop-index="98" />
                            </items>
                        </list-expression>
                    </right>
                </in-expression>
            </expr>
        </where>
        <order-by>
            <column-item name="employee_id" order-direction="ASC" start-index="110" stop-index="120" literal-start-index="110" literal-stop-index="120" />
        </order-by>
    </select>

    <select sql-case-id="select_with_trim_function">
        <projections start-index="7" stop-index="203" literal-start-index="7" literal-stop-index="203">
            <expression-projection text="TRIM('  derby ')" start-index="7" stop-index="22" literal-start-index="7" literal-stop-index="22">
                <literalText>TRIM(' derby ')</literalText>
                <expr>
                    <function function-name="TRIM" text="TRIM('  derby ')" start-index="7" stop-index="22" literal-start-index="7" literal-stop-index="22">
                        <parameter>
                            <literal-expression value="  derby " start-index="12" stop-index="21" literal-start-index="12" literal-stop-index="21" />
                        </parameter>
                        <literalText>TRIM(' derby ')</literalText>
                    </function>
                </expr>
            </expression-projection>
            <expression-projection text="TRIM(BOTH ' ' FROM '  derby ')" start-index="25" stop-index="54" literal-start-index="25" literal-stop-index="54">
                <literalText>TRIM(BOTH ' ' FROM ' derby ')</literalText>
                <expr>
                    <function function-name="TRIM" text="TRIM(BOTH ' ' FROM '  derby ')" start-index="25" stop-index="54" literal-start-index="25" literal-stop-index="54">
                        <parameter>
                            <literal-expression value="  derby " start-index="44" stop-index="53" literal-start-index="44" literal-stop-index="53" />
                        </parameter>
                        <literalText>TRIM(BOTH ' ' FROM ' derby ')</literalText>
                    </function>
                </expr>
            </expression-projection>
            <expression-projection text="TRIM(TRAILING ' ' FROM '  derby ')" start-index="57" stop-index="90" literal-start-index="57" literal-stop-index="90">
                <literalText>TRIM(TRAILING ' ' FROM ' derby ')</literalText>
                <expr>
                    <function function-name="TRIM" text="TRIM(TRAILING ' ' FROM '  derby ')" start-index="57" stop-index="90" literal-start-index="57" literal-stop-index="90">
                        <parameter>
                            <literal-expression value="  derby " start-index="80" stop-index="89" literal-start-index="80" literal-stop-index="89" />
                        </parameter>
                        <literalText>TRIM(TRAILING ' ' FROM ' derby ')</literalText>
                    </function>
                </expr>
            </expression-projection>
            <expression-projection text="TRIM(cast (null as char(1)) FROM '  derby ')" start-index="93" stop-index="136" literal-start-index="93" literal-stop-index="136">
                <literalText>TRIM(cast (null as char(1)) FROM ' derby ')</literalText>
                <expr>
                    <function function-name="TRIM" text="TRIM(cast (null as char(1)) FROM '  derby ')" start-index="93" stop-index="136" literal-start-index="93" literal-stop-index="136">
                        <parameter>
                            <literal-expression value="  derby " start-index="126" stop-index="135" literal-start-index="126" literal-stop-index="135" />
                        </parameter>
                        <literalText>TRIM(cast (null as char(1)) FROM ' derby ')</literalText>
                    </function>
                </expr>
            </expression-projection>
            <expression-projection text="TRIM(' ' FROM cast(null as varchar(30)))" start-index="139" stop-index="178" literal-start-index="139" literal-stop-index="178">
                <literalText>TRIM(' ' FROM cast(null as varchar(30)))</literalText>
                <expr>
                    <function function-name="TRIM" text="TRIM(' ' FROM cast(null as varchar(30)))" start-index="139" stop-index="178" literal-start-index="139" literal-stop-index="178">
                        <parameter>
                            <function function-name="cast" text="cast(null as varchar(30))" start-index="153" stop-index="177" literal-start-index="153" literal-stop-index="177">
                                <parameter>
                                    <literal-expression value="null" start-index="158" stop-index="161" literal-start-index="158" literal-stop-index="161" />
                                </parameter>
                                <parameter>
                                    <data-type value="varchar" start-index="166" stop-index="176" />
                                </parameter>
                                <literalText>cast(null as varchar(30))</literalText>
                            </function>
                        </parameter>
                        <literalText>TRIM(' ' FROM cast(null as varchar(30)))</literalText>
                    </function>
                </expr>
            </expression-projection>
            <expression-projection text="TRIM('y' FROM ' derby')" start-index="181" stop-index="203" literal-start-index="181" literal-stop-index="203">
                <literalText>TRIM('y' FROM ' derby')</literalText>
                <expr>
                    <function function-name="TRIM" text="TRIM('y' FROM ' derby')" start-index="181" stop-index="203" literal-start-index="181" literal-stop-index="203">
                        <parameter>
                            <literal-expression value=" derby" start-index="195" stop-index="202" literal-start-index="195" literal-stop-index="202" />
                        </parameter>
                        <literalText>TRIM('y' FROM ' derby')</literalText>
                    </function>
                </expr>
            </expression-projection>
        </projections>
        <from>
            <simple-table name="employees" start-index="210" stop-index="218" literal-start-index="210" literal-stop-index="218" />
        </from>
    </select>

    <select sql-case-id="select_with_ratio_to_report_function">
        <projections start-index="7" stop-index="79" literal-start-index="7" literal-stop-index="79">
            <expression-projection text="TO_CHAR(RATIO_TO_REPORT(amount_sold) OVER (), '9.999')" alias="RATIO_TO_REPORT" start-index="7" stop-index="79" literal-start-index="7" literal-stop-index="79">
                <literalText>TO_CHAR(RATIO_TO_REPORT(amount_sold) OVER (), '9.999')</literalText>
                <expr>
                    <function function-name="TO_CHAR" text="TO_CHAR(RATIO_TO_REPORT(amount_sold) OVER (), '9.999')" start-index="7" stop-index="60" literal-start-index="7" literal-stop-index="60">
                        <parameter>
                            <function function-name="RATIO_TO_REPORT" text="RATIO_TO_REPORT(amount_sold) OVER ()" start-index="15" stop-index="50" literal-start-index="15" literal-stop-index="50">
                                <parameter>
                                    <column name="amount_sold" start-index="31" stop-index="41" literal-start-index="31" literal-stop-index="41" />
                                </parameter>
                                <literalText>RATIO_TO_REPORT(amount_sold) OVER ()</literalText>
                            </function>
                        </parameter>
                        <parameter>
                            <literal-expression value="9.999" start-index="53" stop-index="59" literal-start-index="53" literal-stop-index="59" />
                        </parameter>
                        <literalText>TO_CHAR(RATIO_TO_REPORT(amount_sold) OVER (), '9.999')</literalText>
                    </function>
                </expr>
            </expression-projection>
        </projections>
        <from>
            <simple-table alias="s" name="sales" start-index="86" stop-index="92" literal-start-index="86" literal-stop-index="92" />
        </from>
        <group-by>
            <column-item name="channel_desc" order-direction="ASC" start-index="103" stop-index="116" literal-start-index="103" literal-stop-index="116">
                <owner name="s" start-index="103" stop-index="103" literal-start-index="103" literal-stop-index="103" />
            </column-item>
        </group-by>
    </select>

    <select sql-case-id="select_with_sys_xmlagg_and_xmlgen">
        <projections start-index="7" stop-index="54" literal-start-index="7" literal-stop-index="54">
            <expression-projection text="SYS_XMLAGG(last_name)" alias="a" start-index="7" stop-index="29" literal-start-index="7" literal-stop-index="29">
                <literalText>SYS_XMLAGG(last_name)</literalText>
                <expr>
                    <function function-name="SYS_XMLAGG" text="SYS_XMLAGG(last_name)" start-index="7" stop-index="27" literal-start-index="7" literal-stop-index="27">
                        <parameter>
                            <column name="last_name" start-index="18" stop-index="26" literal-start-index="18" literal-stop-index="26" />
                        </parameter>
                        <literalText>SYS_XMLAGG(last_name)</literalText>
                    </function>
                </expr>
            </expression-projection>
            <expression-projection text="SYS_XMLGEN(last_name)" alias="b" start-index="32" stop-index="54" literal-start-index="32" literal-stop-index="54">
                <literalText>SYS_XMLGEN(last_name)</literalText>
                <expr>
                    <function function-name="SYS_XMLGEN" text="SYS_XMLGEN(last_name)" start-index="32" stop-index="52" literal-start-index="32" literal-stop-index="52">
                        <parameter>
                            <column name="last_name" start-index="43" stop-index="51" literal-start-index="43" literal-stop-index="51" />
                        </parameter>
                        <literalText>SYS_XMLGEN(last_name)</literalText>
                    </function>
                </expr>
            </expression-projection>
        </projections>
        <from>
            <simple-table name="employees" start-index="61" stop-index="69" literal-start-index="61" literal-stop-index="69" />
        </from>
        <where start-index="71" stop-index="95" literal-start-index="71" literal-stop-index="95">
            <expr>
                <binary-operation-expression start-index="77" stop-index="95" literal-start-index="77" literal-stop-index="95">
                    <left>
                        <column name="last_name" start-index="77" stop-index="85" literal-start-index="77" literal-stop-index="85" />
                    </left>
                    <operator>LIKE</operator>
                    <right>
                        <list-expression start-index="92" stop-index="95" literal-start-index="92" literal-stop-index="95">
                            <items>
                                <literal-expression value="R%" start-index="92" stop-index="95" literal-start-index="92" literal-stop-index="95" />
                            </items>
                        </list-expression>
                    </right>
                </binary-operation-expression>
            </expr>
        </where>
        <order-by>
            <column-item name="xmlagg" order-direction="ASC" start-index="106" stop-index="111"/>
        </order-by>
    </select>

    <select sql-case-id="select_with_cover_pop_and_covar_samp">
        <projections start-index="7" stop-index="203" literal-start-index="7" literal-stop-index="203">
            <column-projection name="product_id" start-index="7" stop-index="16" literal-start-index="7" literal-stop-index="16" />
            <column-projection name="supplier_id" start-index="19" stop-index="29" literal-start-index="19" literal-stop-index="29" />
            <expression-projection text="COVAR_POP(list_price, min_price)  OVER (ORDER BY product_id, supplier_id)" alias="CUM_COVP" start-index="32" stop-index="116" literal-start-index="32" literal-stop-index="116">
                <literalText>COVAR_POP(list_price, min_price) OVER (ORDER BY product_id, supplier_id)</literalText>
                <expr>
                    <function function-name="COVAR_POP" text="COVAR_POP(list_price, min_price)  OVER (ORDER BY product_id, supplier_id)" start-index="32" stop-index="104" literal-start-index="32" literal-stop-index="104">
                        <parameter>
                            <column name="list_price" start-index="42" stop-index="51" literal-start-index="42" literal-stop-index="51" />
                        </parameter>
                        <parameter>
                            <column name="min_price" start-index="54" stop-index="62" literal-start-index="54" literal-stop-index="62" />
                        </parameter>
                        <literalText>COVAR_POP(list_price, min_price) OVER (ORDER BY product_id, supplier_id)</literalText>
                    </function>
                </expr>
            </expression-projection>
            <expression-projection text="COVAR_SAMP(list_price, min_price) OVER (ORDER BY product_id, supplier_id)" alias="CUM_COVS" start-index="119" stop-index="203" literal-start-index="119" literal-stop-index="203">
                <literalText>COVAR_SAMP(list_price, min_price) OVER (ORDER BY product_id, supplier_id)</literalText>
                <expr>
                    <function function-name="COVAR_SAMP" text="COVAR_SAMP(list_price, min_price) OVER (ORDER BY product_id, supplier_id)" start-index="119" stop-index="191" literal-start-index="119" literal-stop-index="191">
                        <parameter>
                            <column name="list_price" start-index="130" stop-index="139" literal-start-index="130" literal-stop-index="139" />
                        </parameter>
                        <parameter>
                            <column name="min_price" start-index="142" stop-index="150" literal-start-index="142" literal-stop-index="150" />
                        </parameter>
                        <literalText>COVAR_SAMP(list_price, min_price) OVER (ORDER BY product_id, supplier_id)</literalText>
                    </function>
                </expr>
            </expression-projection>
        </projections>
        <from>
            <simple-table alias="p" name="product_information" start-index="211" stop-index="231" literal-start-index="211" literal-stop-index="231" />
        </from>
        <where start-index="233" stop-index="254" literal-start-index="233" literal-stop-index="254">
            <expr>
                <binary-operation-expression start-index="239" stop-index="254" literal-start-index="239" literal-stop-index="254">
                    <left>
                        <column name="category_id" start-index="239" stop-index="249" literal-start-index="239" literal-stop-index="249" />
                    </left>
                    <operator>=</operator>
                    <right>
                        <literal-expression value="29" start-index="253" stop-index="254" literal-start-index="253" literal-stop-index="254" />
                    </right>
                </binary-operation-expression>
            </expr>
        </where>
        <order-by>
            <column-item name="product_id" order-direction="ASC" start-index="265" stop-index="274" literal-start-index="265" literal-stop-index="274" />
            <column-item name="supplier_id" order-direction="ASC" start-index="277" stop-index="287" literal-start-index="277" literal-stop-index="287" />
        </order-by>
    </select>

    <select sql-case-id="select_with_percent_rank_function">
        <projections start-index="7" stop-index="116" literal-start-index="7" literal-stop-index="116">
            <column-projection name="department_id" start-index="7" stop-index="19" literal-start-index="7" literal-stop-index="19" />
            <column-projection name="last_name" start-index="22" stop-index="30" literal-start-index="22" literal-stop-index="30" />
            <column-projection name="salary" start-index="33" stop-index="38" literal-start-index="33" literal-stop-index="38" />
            <expression-projection text="PERCENT_RANK()  OVER (PARTITION BY department_id ORDER BY salary DESC)" alias="pr" start-index="41" stop-index="116" literal-start-index="41" literal-stop-index="116">
                <literalText>PERCENT_RANK() OVER (PARTITION BY department_id ORDER BY salary DESC)</literalText>
                <expr>
                    <function function-name="PERCENT_RANK" text="PERCENT_RANK()  OVER (PARTITION BY department_id ORDER BY salary DESC)" start-index="41" stop-index="110" literal-start-index="41" literal-stop-index="110">
                        <literalText>PERCENT_RANK() OVER (PARTITION BY department_id ORDER BY salary DESC)</literalText>
                    </function>
                </expr>
            </expression-projection>
        </projections>
        <from>
            <simple-table name="employees" start-index="123" stop-index="131" literal-start-index="123" literal-stop-index="131" />
        </from>
        <order-by>
            <column-item name="pr" order-direction="ASC" start-index="142" stop-index="143" literal-start-index="142" literal-stop-index="143" />
            <column-item name="salary" order-direction="ASC" start-index="146" stop-index="151" literal-start-index="146" literal-stop-index="151" />
            <column-item name="last_name" order-direction="ASC" start-index="154" stop-index="162" literal-start-index="154" literal-stop-index="162" />
        </order-by>
    </select>

    <select sql-case-id="select_with_rank_function">
        <projections start-index="7" stop-index="76" literal-start-index="7" literal-stop-index="76">
            <expression-projection text="RANK(15500, .05) WITHIN GROUP (ORDER BY salary, commission_pct)" alias="Rank" start-index="7" stop-index="76" literal-start-index="7" literal-stop-index="76">
                <literalText>RANK(15500, .05) WITHIN GROUP (ORDER BY salary, commission_pct)</literalText>
            </expression-projection>
        </projections>
        <from>
            <simple-table name="employees" start-index="83" stop-index="91" literal-start-index="83" literal-stop-index="91" />
        </from>
    </select>

    <select sql-case-id="select_with_rownumber_function">
        <projections start-index="7" stop-index="50" literal-start-index="7" literal-stop-index="50">
            <column-projection name="department_id" start-index="7" stop-index="19" literal-start-index="7" literal-stop-index="19" />
            <column-projection name="first_name" start-index="22" stop-index="31" literal-start-index="22" literal-stop-index="31" />
            <column-projection name="last_name" start-index="34" stop-index="42" literal-start-index="34" literal-stop-index="42" />
            <column-projection name="salary" start-index="45" stop-index="50" literal-start-index="45" literal-stop-index="50" />
        </projections>
        <from>
            <subquery-table>
                <subquery>
                    <select>
                        <projections start-index="65" stop-index="180" literal-start-index="65" literal-stop-index="180">
                            <column-projection name="department_id" start-index="65" stop-index="77" literal-start-index="65" literal-stop-index="77" />
                            <column-projection name="first_name" start-index="80" stop-index="89" literal-start-index="80" literal-stop-index="89" />
                            <column-projection name="last_name" start-index="92" stop-index="100" literal-start-index="92" literal-stop-index="100" />
                            <column-projection name="salary" start-index="103" stop-index="108" literal-start-index="103" literal-stop-index="108" />
                            <expression-projection text="ROW_NUMBER() OVER (PARTITION BY department_id ORDER BY salary desc)" alias="rn" start-index="111" stop-index="180" literal-start-index="111" literal-stop-index="180">
                                <literalText>ROW_NUMBER() OVER (PARTITION BY department_id ORDER BY salary desc)</literalText>
                                <expr>
                                    <function function-name="ROW_NUMBER" text="ROW_NUMBER() OVER (PARTITION BY department_id ORDER BY salary desc)" start-index="111" stop-index="177" literal-start-index="111" literal-stop-index="177">
                                        <literalText>ROW_NUMBER() OVER (PARTITION BY department_id ORDER BY salary desc)</literalText>
                                    </function>
                                </expr>
                            </expression-projection>
                        </projections>
                        <from>
                            <simple-table name="employees" start-index="188" stop-index="196" literal-start-index="188" literal-stop-index="196" />
                        </from>
                    </select>
                </subquery>
            </subquery-table>
        </from>
        <where start-index="199" stop-index="210" literal-start-index="199" literal-stop-index="210">
            <expr>
                <binary-operation-expression start-index="205" stop-index="210" literal-start-index="205" literal-stop-index="210">
                    <left>
                        <column name="rn" start-index="205" stop-index="206" literal-start-index="205" literal-stop-index="206" />
                    </left>
                    <operator>=</operator>
                    <right>
                        <literal-expression value="3" start-index="210" stop-index="210" literal-start-index="210" literal-stop-index="210" />
                    </right>
                </binary-operation-expression>
            </expr>
        </where>
        <order-by>
            <column-item name="department_id" order-direction="ASC" start-index="221" stop-index="233" literal-start-index="221" literal-stop-index="233" />
            <column-item name="salary" order-direction="DESC" start-index="236" stop-index="241" literal-start-index="236" literal-stop-index="241" />
            <column-item name="last_name" order-direction="ASC" start-index="249" stop-index="257" literal-start-index="249" literal-stop-index="257" />
        </order-by>
    </select>

    <select sql-case-id="select_with_xml_functions">
        <projections start-index="7" stop-index="830" literal-start-index="7" literal-stop-index="830">
            <expression-projection text="INSERTCHILDXML(warehouse_spec, '/Warehouse/Building', 'Owner', XMLType('&lt;Owner&gt;LesserCo&lt;/Owner&gt;'))" start-index="7" stop-index="104" literal-start-index="7" literal-stop-index="104">
                <literalText>INSERTCHILDXML(warehouse_spec, '/Warehouse/Building', 'Owner', XMLType('&lt;Owner&gt;LesserCo&lt;/Owner&gt;'))</literalText>
                <expr>
                    <function function-name="INSERTCHILDXML" text="INSERTCHILDXML(warehouse_spec, '/Warehouse/Building', 'Owner', XMLType('&lt;Owner&gt;LesserCo&lt;/Owner&gt;'))" start-index="7" stop-index="104" literal-start-index="7" literal-stop-index="104">
                        <parameter>
                            <column name="warehouse_spec" start-index="22" stop-index="35" literal-start-index="22" literal-stop-index="35" />
                        </parameter>
                        <parameter>
                            <literal-expression value="/Warehouse/Building" start-index="38" stop-index="58" literal-start-index="38" literal-stop-index="58" />
                        </parameter>
                        <parameter>
                            <literal-expression value="Owner" start-index="61" stop-index="67" literal-start-index="61" literal-stop-index="67" />
                        </parameter>
                        <parameter>
                            <function function-name="XMLType" text="XMLType('&lt;Owner&gt;LesserCo&lt;/Owner&gt;')" start-index="70" stop-index="103" literal-start-index="70" literal-stop-index="103">
                                <parameter>
                                    <literal-expression value="&lt;Owner&gt;LesserCo&lt;/Owner&gt;" start-index="78" stop-index="102" literal-start-index="78" literal-stop-index="102" />
                                </parameter>
                                <literalText>XMLType('&lt;Owner&gt;LesserCo&lt;/Owner&gt;')</literalText>
                            </function>
                        </parameter>
                        <literalText>INSERTCHILDXML(warehouse_spec, '/Warehouse/Building', 'Owner', XMLType('&lt;Owner&gt;LesserCo&lt;/Owner&gt;'))</literalText>
                    </function>
                </expr>
            </expression-projection>
            <expression-projection text="SYS_DBURIGEN(employee_id, email)" start-index="107" stop-index="138" literal-start-index="107" literal-stop-index="138">
                <literalText>SYS_DBURIGEN(employee_id, email)</literalText>
                <expr>
                    <function function-name="SYS_DBURIGEN" text="SYS_DBURIGEN(employee_id, email)" start-index="107" stop-index="138" literal-start-index="107" literal-stop-index="138">
                        <parameter>
                            <column name="employee_id" start-index="120" stop-index="130" literal-start-index="120" literal-stop-index="130" />
                        </parameter>
                        <parameter>
                            <column name="email" start-index="133" stop-index="137" literal-start-index="133" literal-stop-index="137" />
                        </parameter>
                        <literalText>SYS_DBURIGEN(employee_id, email)</literalText>
                    </function>
                </expr>
            </expression-projection>
            <expression-projection text="INSERTCHILDXMLAFTER(warehouse_spec, '/Warehouse/Building','Owner[2]', XMLType('&lt;Owner&gt;ThirdOwner&lt;/Owner&gt;'))" start-index="141" stop-index="247" literal-start-index="141" literal-stop-index="247">
                <literalText>INSERTCHILDXMLAFTER(warehouse_spec, '/Warehouse/Building','Owner[2]', XMLType('&lt;Owner&gt;ThirdOwner&lt;/Owner&gt;'))</literalText>
                <expr>
                    <function function-name="INSERTCHILDXMLAFTER" text="INSERTCHILDXMLAFTER(warehouse_spec, '/Warehouse/Building','Owner[2]', XMLType('&lt;Owner&gt;ThirdOwner&lt;/Owner&gt;'))" start-index="141" stop-index="247" literal-start-index="141" literal-stop-index="247">
                        <parameter>
                            <column name="warehouse_spec" start-index="161" stop-index="174" literal-start-index="161" literal-stop-index="174" />
                        </parameter>
                        <parameter>
                            <literal-expression value="/Warehouse/Building" start-index="177" stop-index="197" literal-start-index="177" literal-stop-index="197" />
                        </parameter>
                        <parameter>
                            <literal-expression value="Owner[2]" start-index="199" stop-index="208" literal-start-index="199" literal-stop-index="208" />
                        </parameter>
                        <parameter>
                            <function function-name="XMLType" text="XMLType('&lt;Owner&gt;ThirdOwner&lt;/Owner&gt;')" start-index="211" stop-index="246" literal-start-index="211" literal-stop-index="246">
                                <parameter>
                                    <literal-expression value="&lt;Owner&gt;ThirdOwner&lt;/Owner&gt;" start-index="219" stop-index="245" literal-start-index="219" literal-stop-index="245" />
                                </parameter>
                                <literalText>XMLType('&lt;Owner&gt;ThirdOwner&lt;/Owner&gt;')</literalText>
                            </function>
                        </parameter>
                        <literalText>INSERTCHILDXMLAFTER(warehouse_spec, '/Warehouse/Building','Owner[2]', XMLType('&lt;Owner&gt;ThirdOwner&lt;/Owner&gt;'))</literalText>
                    </function>
                </expr>
            </expression-projection>
            <expression-projection text="INSERTCHILDXMLBEFORE(warehouse_spec, '/Warehouse/Building','Owner[2]', XMLType('&lt;Owner&gt;ThirdOwner&lt;/Owner&gt;'))" start-index="250" stop-index="357" literal-start-index="250" literal-stop-index="357">
                <literalText>INSERTCHILDXMLBEFORE(warehouse_spec, '/Warehouse/Building','Owner[2]', XMLType('&lt;Owner&gt;ThirdOwner&lt;/Owner&gt;'))</literalText>
                <expr>
                    <function function-name="INSERTCHILDXMLBEFORE" text="INSERTCHILDXMLBEFORE(warehouse_spec, '/Warehouse/Building','Owner[2]', XMLType('&lt;Owner&gt;ThirdOwner&lt;/Owner&gt;'))" start-index="250" stop-index="357" literal-start-index="250" literal-stop-index="357">
                        <parameter>
                            <column name="warehouse_spec" start-index="271" stop-index="284" literal-start-index="271" literal-stop-index="284" />
                        </parameter>
                        <parameter>
                            <literal-expression value="/Warehouse/Building" start-index="287" stop-index="307" literal-start-index="287" literal-stop-index="307" />
                        </parameter>
                        <parameter>
                            <literal-expression value="Owner[2]" start-index="309" stop-index="318" literal-start-index="309" literal-stop-index="318" />
                        </parameter>
                        <parameter>
                            <function function-name="XMLType" text="XMLType('&lt;Owner&gt;ThirdOwner&lt;/Owner&gt;')" start-index="321" stop-index="356" literal-start-index="321" literal-stop-index="356">
                                <parameter>
                                    <literal-expression value="&lt;Owner&gt;ThirdOwner&lt;/Owner&gt;" start-index="329" stop-index="355" literal-start-index="329" literal-stop-index="355" />
                                </parameter>
                                <literalText>XMLType('&lt;Owner&gt;ThirdOwner&lt;/Owner&gt;')</literalText>
                            </function>
                        </parameter>
                        <literalText>INSERTCHILDXMLBEFORE(warehouse_spec, '/Warehouse/Building','Owner[2]', XMLType('&lt;Owner&gt;ThirdOwner&lt;/Owner&gt;'))</literalText>
                    </function>
                </expr>
            </expression-projection>
            <expression-projection text="INSERTXMLAFTER(warehouse_spec,'/Warehouse/Building/Owner[1]', XMLType('&lt;Owner&gt;SecondOwner&lt;/Owner&gt;'))" start-index="360" stop-index="459" literal-start-index="360" literal-stop-index="459">
                <literalText>INSERTXMLAFTER(warehouse_spec,'/Warehouse/Building/Owner[1]', XMLType('&lt;Owner&gt;SecondOwner&lt;/Owner&gt;'))</literalText>
                <expr>
                    <function function-name="INSERTXMLAFTER" text="INSERTXMLAFTER(warehouse_spec,'/Warehouse/Building/Owner[1]', XMLType('&lt;Owner&gt;SecondOwner&lt;/Owner&gt;'))" start-index="360" stop-index="459" literal-start-index="360" literal-stop-index="459">
                        <parameter>
                            <column name="warehouse_spec" start-index="375" stop-index="388" literal-start-index="375" literal-stop-index="388" />
                        </parameter>
                        <parameter>
                            <literal-expression value="/Warehouse/Building/Owner[1]" start-index="390" stop-index="419" literal-start-index="390" literal-stop-index="419" />
                        </parameter>
                        <parameter>
                            <function function-name="XMLType" text="XMLType('&lt;Owner&gt;SecondOwner&lt;/Owner&gt;')" start-index="422" stop-index="458" literal-start-index="422" literal-stop-index="458">
                                <parameter>
                                    <literal-expression value="&lt;Owner&gt;SecondOwner&lt;/Owner&gt;" start-index="430" stop-index="457" literal-start-index="430" literal-stop-index="457" />
                                </parameter>
                                <literalText>XMLType('&lt;Owner&gt;SecondOwner&lt;/Owner&gt;')</literalText>
                            </function>
                        </parameter>
                        <literalText>INSERTXMLAFTER(warehouse_spec,'/Warehouse/Building/Owner[1]', XMLType('&lt;Owner&gt;SecondOwner&lt;/Owner&gt;'))</literalText>
                    </function>
                </expr>
            </expression-projection>
            <expression-projection text="INSERTXMLBEFORE(warehouse_spec, '/Warehouse/Building/Owner[2]', XMLType('&lt;Owner&gt;ThirdOwner&lt;/Owner&gt;'))" start-index="462" stop-index="562" literal-start-index="462" literal-stop-index="562">
                <literalText>INSERTXMLBEFORE(warehouse_spec, '/Warehouse/Building/Owner[2]', XMLType('&lt;Owner&gt;ThirdOwner&lt;/Owner&gt;'))</literalText>
                <expr>
                    <function function-name="INSERTXMLBEFORE" text="INSERTXMLBEFORE(warehouse_spec, '/Warehouse/Building/Owner[2]', XMLType('&lt;Owner&gt;ThirdOwner&lt;/Owner&gt;'))" start-index="462" stop-index="562" literal-start-index="462" literal-stop-index="562">
                        <parameter>
                            <column name="warehouse_spec" start-index="478" stop-index="491" literal-start-index="478" literal-stop-index="491" />
                        </parameter>
                        <parameter>
                            <literal-expression value="/Warehouse/Building/Owner[2]" start-index="494" stop-index="523" literal-start-index="494" literal-stop-index="523" />
                        </parameter>
                        <parameter>
                            <function function-name="XMLType" text="XMLType('&lt;Owner&gt;ThirdOwner&lt;/Owner&gt;')" start-index="526" stop-index="561" literal-start-index="526" literal-stop-index="561">
                                <parameter>
                                    <literal-expression value="&lt;Owner&gt;ThirdOwner&lt;/Owner&gt;" start-index="534" stop-index="560" literal-start-index="534" literal-stop-index="560" />
                                </parameter>
                                <literalText>XMLType('&lt;Owner&gt;ThirdOwner&lt;/Owner&gt;')</literalText>
                            </function>
                        </parameter>
                        <literalText>INSERTXMLBEFORE(warehouse_spec, '/Warehouse/Building/Owner[2]', XMLType('&lt;Owner&gt;ThirdOwner&lt;/Owner&gt;'))</literalText>
                    </function>
                </expr>
            </expression-projection>
            <expression-projection text="EXTRACT(warehouse_spec, '/Warehouse/Docks')" alias="Number of Docks" start-index="565" stop-index="625" literal-start-index="565" literal-stop-index="625">
                <literalText>EXTRACT(warehouse_spec, '/Warehouse/Docks')</literalText>
                <expr>
                    <function function-name="EXTRACT" text="EXTRACT(warehouse_spec, '/Warehouse/Docks')" start-index="565" stop-index="607" literal-start-index="565" literal-stop-index="607">
                        <parameter>
                            <column name="warehouse_spec" start-index="573" stop-index="586" literal-start-index="573" literal-stop-index="586" />
                        </parameter>
                        <parameter>
                            <literal-expression value="/Warehouse/Docks" start-index="589" stop-index="606" literal-start-index="589" literal-stop-index="606" />
                        </parameter>
                        <literalText>EXTRACT(warehouse_spec, '/Warehouse/Docks')</literalText>
                    </function>
                </expr>
            </expression-projection>
            <expression-projection text="EXTRACTVALUE(e.warehouse_spec, '/Warehouse/Docks')" alias="Docks" start-index="628" stop-index="685" literal-start-index="628" literal-stop-index="685">
                <literalText>EXTRACTVALUE(e.warehouse_spec, '/Warehouse/Docks')</literalText>
                <expr>
                    <function function-name="EXTRACTVALUE" text="EXTRACTVALUE(e.warehouse_spec, '/Warehouse/Docks')" start-index="628" stop-index="677" literal-start-index="628" literal-stop-index="677">
                        <parameter>
                            <column name="warehouse_spec" start-index="641" stop-index="656" literal-start-index="641" literal-stop-index="656">
                                <owner name="e" start-index="641" stop-index="641" literal-start-index="641" literal-stop-index="641" />
                            </column>
                        </parameter>
                        <parameter>
                            <literal-expression value="/Warehouse/Docks" start-index="659" stop-index="676" literal-start-index="659" literal-stop-index="676" />
                        </parameter>
                        <literalText>EXTRACTVALUE(e.warehouse_spec, '/Warehouse/Docks')</literalText>
                    </function>
                </expr>
            </expression-projection>
            <expression-projection text="APPENDCHILDXML(warehouse_spec, 'Warehouse/Building', XMLType('&lt;Owner&gt;Grandco&lt;/Owner&gt;'))" start-index="688" stop-index="774" literal-start-index="688" literal-stop-index="774">
                <literalText>APPENDCHILDXML(warehouse_spec, 'Warehouse/Building', XMLType('&lt;Owner&gt;Grandco&lt;/Owner&gt;'))</literalText>
                <expr>
                    <function function-name="APPENDCHILDXML" text="APPENDCHILDXML(warehouse_spec, 'Warehouse/Building', XMLType('&lt;Owner&gt;Grandco&lt;/Owner&gt;'))" start-index="688" stop-index="774" literal-start-index="688" literal-stop-index="774">
                        <parameter>
                            <column name="warehouse_spec" start-index="703" stop-index="716" literal-start-index="703" literal-stop-index="716" />
                        </parameter>
                        <parameter>
                            <literal-expression value="Warehouse/Building" start-index="719" stop-index="738" literal-start-index="719" literal-stop-index="738" />
                        </parameter>
                        <parameter>
                            <function function-name="XMLType" text="XMLType('&lt;Owner&gt;Grandco&lt;/Owner&gt;')" start-index="741" stop-index="773" literal-start-index="741" literal-stop-index="773">
                                <parameter>
                                    <literal-expression value="&lt;Owner&gt;Grandco&lt;/Owner&gt;" start-index="749" stop-index="772" literal-start-index="749" literal-stop-index="772" />
                                </parameter>
                                <literalText>XMLType('&lt;Owner&gt;Grandco&lt;/Owner&gt;')</literalText>
                            </function>
                        </parameter>
                        <literalText>APPENDCHILDXML(warehouse_spec, 'Warehouse/Building', XMLType('&lt;Owner&gt;Grandco&lt;/Owner&gt;'))</literalText>
                    </function>
                </expr>
            </expression-projection>
            <expression-projection text="DELETEXML(warehouse_spec, '/Warehouse/Building/Owner')" start-index="777" stop-index="830" literal-start-index="777" literal-stop-index="830">
                <literalText>DELETEXML(warehouse_spec, '/Warehouse/Building/Owner')</literalText>
                <expr>
                    <function function-name="DELETEXML" text="DELETEXML(warehouse_spec, '/Warehouse/Building/Owner')" start-index="777" stop-index="830" literal-start-index="777" literal-stop-index="830">
                        <parameter>
                            <column name="warehouse_spec" start-index="787" stop-index="800" literal-start-index="787" literal-stop-index="800" />
                        </parameter>
                        <parameter>
                            <literal-expression value="/Warehouse/Building/Owner" start-index="803" stop-index="829" literal-start-index="803" literal-stop-index="829" />
                        </parameter>
                        <literalText>DELETEXML(warehouse_spec, '/Warehouse/Building/Owner')</literalText>
                    </function>
                </expr>
            </expression-projection>
        </projections>
        <from>
            <simple-table name="warehouses" start-index="839" stop-index="848" literal-start-index="839" literal-stop-index="848" />
        </from>
        <where start-index="852" stop-index="907" literal-start-index="852" literal-stop-index="907">
            <expr>
                <binary-operation-expression start-index="858" stop-index="907" literal-start-index="858" literal-stop-index="907">
                    <left>
                        <function function-name="EXISTSNODE" text="EXISTSNODE(warehouse_spec, '/Warehouse/Docks')" start-index="858" stop-index="903" literal-start-index="858" literal-stop-index="903">
                            <parameter>
                                <column name="warehouse_spec" start-index="869" stop-index="882" literal-start-index="869" literal-stop-index="882" />
                            </parameter>
                            <parameter>
                                <literal-expression value="/Warehouse/Docks" start-index="885" stop-index="902" literal-start-index="885" literal-stop-index="902" />
                            </parameter>
                            <literalText>EXISTSNODE(warehouse_spec, '/Warehouse/Docks')</literalText>
                        </function>
                    </left>
                    <operator>=</operator>
                    <right>
                        <literal-expression value="1" start-index="907" stop-index="907" literal-start-index="907" literal-stop-index="907" />
                    </right>
                </binary-operation-expression>
            </expr>
        </where>
        <order-by>
            <column-item name="warehouse_id" order-direction="ASC" start-index="920" stop-index="931" literal-start-index="920" literal-stop-index="931" />
        </order-by>
    </select>

    <select sql-case-id="select_with_more_xml_functions">
        <projections start-index="7" stop-index="348" literal-start-index="7" literal-stop-index="348">
            <expression-projection text="XMLCOMMENT('OrderAnalysisComp imported, reconfigured, disassembled')" start-index="7" stop-index="74" literal-start-index="7" literal-stop-index="74">
                <literalText>XMLCOMMENT('OrderAnalysisComp imported, reconfigured, disassembled')</literalText>
                <expr>
                    <function function-name="XMLCOMMENT" text="XMLCOMMENT('OrderAnalysisComp imported, reconfigured, disassembled')" start-index="7" stop-index="74" literal-start-index="7" literal-stop-index="74">
                        <parameter>
                            <literal-expression value="OrderAnalysisComp imported, reconfigured, disassembled" start-index="18" stop-index="73" literal-start-index="18" literal-stop-index="73" />
                        </parameter>
                        <literalText>XMLCOMMENT('OrderAnalysisComp imported, reconfigured, disassembled')</literalText>
                    </function>
                </expr>
            </expression-projection>
            <expression-projection text="XMLCONCAT(XMLELEMENT('First', e.first_name), XMLELEMENT('Last', e.last_name))" alias="Result" start-index="77" stop-index="165" literal-start-index="77" literal-stop-index="165">
                <literalText>XMLCONCAT(XMLELEMENT('First', e.first_name), XMLELEMENT('Last', e.last_name))</literalText>
                <expr>
                    <function function-name="XMLCONCAT" text="XMLCONCAT(XMLELEMENT('First', e.first_name), XMLELEMENT('Last', e.last_name))" start-index="77" stop-index="153" literal-start-index="77" literal-stop-index="153">
                        <parameter>
                            <function function-name="XMLELEMENT" text="XMLELEMENT('First', e.first_name)" start-index="87" stop-index="119" literal-start-index="87" literal-stop-index="119">
                                <parameter>
                                    <literal-expression value="First" start-index="98" stop-index="104" literal-start-index="98" literal-stop-index="104" />
                                </parameter>
                                <parameter>
                                    <column name="first_name" start-index="107" stop-index="118" literal-start-index="107" literal-stop-index="118">
                                        <owner name="e" start-index="107" stop-index="107" literal-start-index="107" literal-stop-index="107" />
                                    </column>
                                </parameter>
                                <literalText>XMLELEMENT('First', e.first_name)</literalText>
                            </function>
                        </parameter>
                        <parameter>
                            <function function-name="XMLELEMENT" text="XMLELEMENT('Last', e.last_name)" start-index="122" stop-index="152" literal-start-index="122" literal-stop-index="152">
                                <parameter>
                                    <literal-expression value="Last" start-index="133" stop-index="138" literal-start-index="133" literal-stop-index="138" />
                                </parameter>
                                <parameter>
                                    <column name="last_name" start-index="141" stop-index="151" literal-start-index="141" literal-stop-index="151">
                                        <owner name="e" start-index="141" stop-index="141" literal-start-index="141" literal-stop-index="141" />
                                    </column>
                                </parameter>
                                <literalText>XMLELEMENT('Last', e.last_name)</literalText>
                            </function>
                        </parameter>
                        <literalText>XMLCONCAT(XMLELEMENT('First', e.first_name), XMLELEMENT('Last', e.last_name))</literalText>
                    </function>
                </expr>
            </expression-projection>
            <expression-projection text="XMLPATCH(XMLTYPE('xml'))" start-index="168" stop-index="191" literal-start-index="168" literal-stop-index="191">
                <literalText>XMLPATCH(XMLTYPE('xml'))</literalText>
                <expr>
                    <function function-name="XMLPATCH" text="XMLPATCH(XMLTYPE('xml'))" start-index="168" stop-index="191" literal-start-index="168" literal-stop-index="191">
                        <parameter>
                            <function function-name="XMLTYPE" text="XMLTYPE('xml')" start-index="177" stop-index="190" literal-start-index="177" literal-stop-index="190">
                                <parameter>
                                    <literal-expression value="xml" start-index="185" stop-index="189" literal-start-index="185" literal-stop-index="189" />
                                </parameter>
                                <literalText>XMLTYPE('xml')</literalText>
                            </function>
                        </parameter>
                        <literalText>XMLPATCH(XMLTYPE('xml'))</literalText>
                    </function>
                </expr>
            </expression-projection>
            <expression-projection text="XMLDIFF(XMLTYPE('xml'),XMLTYPE('xml2'))" start-index="194" stop-index="232" literal-start-index="194" literal-stop-index="232">
                <literalText>XMLDIFF(XMLTYPE('xml'),XMLTYPE('xml2'))</literalText>
                <expr>
                    <function function-name="XMLDIFF" text="XMLDIFF(XMLTYPE('xml'),XMLTYPE('xml2'))" start-index="194" stop-index="232" literal-start-index="194" literal-stop-index="232">
                        <parameter>
                            <function function-name="XMLTYPE" text="XMLTYPE('xml')" start-index="202" stop-index="215" literal-start-index="202" literal-stop-index="215">
                                <parameter>
                                    <literal-expression value="xml" start-index="210" stop-index="214" literal-start-index="210" literal-stop-index="214" />
                                </parameter>
                                <literalText>XMLTYPE('xml')</literalText>
                            </function>
                        </parameter>
                        <parameter>
                            <function function-name="XMLTYPE" text="XMLTYPE('xml2')" start-index="217" stop-index="231" literal-start-index="217" literal-stop-index="231">
                                <parameter>
                                    <literal-expression value="xml2" start-index="225" stop-index="230" literal-start-index="225" literal-stop-index="230" />
                                </parameter>
                                <literalText>XMLTYPE('xml2')</literalText>
                            </function>
                        </parameter>
                        <literalText>XMLDIFF(XMLTYPE('xml'),XMLTYPE('xml2'))</literalText>
                    </function>
                </expr>
            </expression-projection>
            <expression-projection text="XMLELEMENT('Emp', XMLATTRIBUTES(e.employee_id, e.last_name))" start-index="235" stop-index="294" literal-start-index="235" literal-stop-index="294">
                <literalText>XMLELEMENT('Emp', XMLATTRIBUTES(e.employee_id, e.last_name))</literalText>
                <expr>
                    <function function-name="XMLELEMENT" text="XMLELEMENT('Emp', XMLATTRIBUTES(e.employee_id, e.last_name))" start-index="235" stop-index="294" literal-start-index="235" literal-stop-index="294">
                        <parameter>
                            <literal-expression value="Emp" start-index="246" stop-index="250" literal-start-index="246" literal-stop-index="250" />
                        </parameter>
                        <parameter>
                            <function function-name="XMLATTRIBUTES" text="XMLATTRIBUTES(e.employee_id, e.last_name)" start-index="253" stop-index="293" literal-start-index="253" literal-stop-index="293">
                                <parameter>
                                    <column name="employee_id" start-index="267" stop-index="279" literal-start-index="267" literal-stop-index="279">
                                        <owner name="e" start-index="267" stop-index="267" literal-start-index="267" literal-stop-index="267" />
                                    </column>
                                </parameter>
                                <parameter>
                                    <column name="last_name" start-index="282" stop-index="292" literal-start-index="282" literal-stop-index="292">
                                        <owner name="e" start-index="282" stop-index="282" literal-start-index="282" literal-stop-index="282" />
                                    </column>
                                </parameter>
                                <literalText>XMLATTRIBUTES(e.employee_id, e.last_name)</literalText>
                            </function>
                        </parameter>
                        <literalText>XMLELEMENT('Emp', XMLATTRIBUTES(e.employee_id, e.last_name))</literalText>
                    </function>
                </expr>
            </expression-projection>
            <expression-projection text="XMLSEQUENCE(EXTRACT(warehouse_spec, '/Warehouse/*'))" start-index="297" stop-index="348" literal-start-index="297" literal-stop-index="348">
                <literalText>XMLSEQUENCE(EXTRACT(warehouse_spec, '/Warehouse/*'))</literalText>
                <expr>
                    <function function-name="XMLSEQUENCE" text="XMLSEQUENCE(EXTRACT(warehouse_spec, '/Warehouse/*'))" start-index="297" stop-index="348" literal-start-index="297" literal-stop-index="348">
                        <parameter>
                            <function function-name="EXTRACT" text="EXTRACT(warehouse_spec, '/Warehouse/*')" start-index="309" stop-index="347" literal-start-index="309" literal-stop-index="347">
                                <parameter>
                                    <column name="warehouse_spec" start-index="317" stop-index="330" literal-start-index="317" literal-stop-index="330" />
                                </parameter>
                                <parameter>
                                    <literal-expression value="/Warehouse/*" start-index="333" stop-index="346" literal-start-index="333" literal-stop-index="346" />
                                </parameter>
                                <literalText>EXTRACT(warehouse_spec, '/Warehouse/*')</literalText>
                            </function>
                        </parameter>
                        <literalText>XMLSEQUENCE(EXTRACT(warehouse_spec, '/Warehouse/*'))</literalText>
                    </function>
                </expr>
            </expression-projection>
        </projections>
        <from>
            <simple-table name="DUAL" start-index="355" stop-index="358" literal-start-index="355" literal-stop-index="358" />
        </from>
    </select>

    <select sql-case-id="select_with_nested_object">
        <projections start-index="7" stop-index="42" literal-start-index="7" literal-stop-index="42">
            <column-projection name="o.item.line_item_id" start-index="7" stop-index="25" >
                <owner name="o" start-index="7" stop-index="7" />
            </column-projection>>
            <column-projection name="o.item.quantity" start-index="28" stop-index="42" >
                <owner name="o" start-index="28" stop-index="28" />
            </column-projection>>
        </projections>
        <from>
            <simple-table name="short_orders" alias="o" start-index="49" stop-index="62" literal-start-index="49" literal-stop-index="62" />
        </from>
    </select>

    <select sql-case-id="select_with_collection_table">
        <projections start-index="7" stop-index="14" literal-start-index="7" literal-stop-index="14">
            <expression-projection text="VALUE(p)" start-index="7" stop-index="14">
                <function function-name="value" start-index="7" stop-index="14" />
            </expression-projection>
        </projections>
        <from>
            <join-table join-type="COMMA">
                <left>
                    <simple-table name="warehouses" alias="w" start-index="21" stop-index="32" />
                </left>
                <right>
                    <collection-table alias="p" start-index="37" stop-index="50">
                    </collection-table>>
                </right>
            </join-table>
        </from>
    </select>
    
    <select sql-case-id="select_with_group_by_and_having">
        <projections start-index="7" stop-index="14">
            <column-projection name="cfg_name" start-index="7" stop-index="14" />
        </projections>
        <from>
            <simple-table name="bmsql_config" start-index="21" stop-index="32" />
        </from>
        <group-by>
            <column-item start-index="43" stop-index="50" name="cfg_name" />
        </group-by>
        <having start-index="52" stop-index="70">
            <expr>
                <binary-operation-expression start-index="59" stop-index="70">
                    <left>
                        <column name="cfg_name" start-index="59" stop-index="66" />
                    </left>
                    <operator>=</operator>
                    <right>
                        <literal-expression start-index="68" stop-index="70" value="1" />
                    </right>
                </binary-operation-expression>
            </expr>
        </having>
    </select>
    <select sql-case-id="select_with_to_date_function">
        <projections start-index="7" stop-index="133" literal-start-index="7" literal-stop-index="133">
            <expression-projection text="TO_DATE('Febuary 15, 2016, 11:00 A.M.' DEFAULT 'January 01, 2016 12:00 A.M.' ON CONVERSION ERROR, 'Month dd, YYYY, HH:MI A.M.')" start-index="7" stop-index="133" literal-start-index="7" literal-stop-index="133">
                <literalText>TO_DATE('Febuary 15, 2016, 11:00 A.M.' DEFAULT 'January 01, 2016 12:00 A.M.' ON CONVERSION ERROR, 'Month dd, YYYY, HH:MI A.M.')</literalText>
                <expr>
                    <function function-name="TO_DATE"
                              text="TO_DATE('Febuary 15, 2016, 11:00 A.M.' DEFAULT 'January 01, 2016 12:00 A.M.' ON CONVERSION ERROR, 'Month dd, YYYY, HH:MI A.M.')"
                              start-index="7" stop-index="133" literal-start-index="7" literal-stop-index="133">
                        <parameter>
                            <literal-expression value="'Febuary 15, 2016, 11:00 A.M.'" start-index="15" stop-index="44"
                                                literal-start-index="15" literal-stop-index="44"/>
                        </parameter>
                        <parameter>
                            <literal-expression value="'January 01, 2016 12:00 A.M.'" start-index="54" stop-index="82"
                                                literal-start-index="54" literal-stop-index="82"/>
                        </parameter>
                        <parameter>
                            <literal-expression value="'Month dd, YYYY, HH:MI A.M.'" start-index="105" stop-index="132"
                                                literal-start-index="105" literal-stop-index="132"/>
                        </parameter>
                        <literalText>TO_DATE('Febuary 15, 2016, 11:00 A.M.' DEFAULT 'January 01, 2016 12:00 A.M.' ON CONVERSION ERROR, 'Month dd, YYYY, HH:MI A.M.')</literalText>
                    </function>
                </expr>
            </expression-projection>
        </projections>
        <from>
            <simple-table name="DUAL" start-index="140" stop-index="143" literal-start-index="140" literal-stop-index="143" />
        </from>
    </select>
    <select sql-case-id="select_with_expressions_in_projection">
        <projections start-index="7" stop-index="81" literal-start-index="7" literal-stop-index="81">
            <column-projection name="empid" start-index="75" stop-index="81" literal-start-index="75" literal-stop-index="81">`
                <owner name="a" start-index="75" stop-index="75" literal-start-index="75" literal-stop-index="75" />
            </column-projection>
            <expression-projection text="a.enddate - term + term2 + 1) / (last_day(term) - term + 1" alias="cnt" start-index="8" stop-index="72" literal-start-index="8" literal-stop-index="72">
                <literalText>a.enddate - term + term2 + 1) / (last_day(term) - term + 1</literalText>
                <expr>
                    <binary-operation-expression start-index="8" stop-index="67" literal-start-index="8" literal-stop-index="67">
                        <left>
                            <binary-operation-expression start-index="9" stop-index="36" literal-start-index="9" literal-stop-index="36">
                                <left>
                                    <column name="enddate" start-index="9" stop-index="17" literal-start-index="9" literal-stop-index="17">
                                        <owner name="a" start-index="9" stop-index="9" literal-start-index="9" literal-stop-index="9" />
                                    </column>
                                </left>
                                <operator>-</operator>
                                <right>
                                    <binary-operation-expression start-index="21" stop-index="36" literal-start-index="21" literal-stop-index="36">
                                        <left>
                                            <binary-operation-expression start-index="21" stop-index="32" literal-start-index="21" literal-stop-index="32">
                                                <left>
                                                    <column name="term" start-index="21" stop-index="24" literal-start-index="21" literal-stop-index="24" />
                                                </left>
                                                <operator>+</operator>
                                                <right>
                                                    <column name="term2" start-index="28" stop-index="32" literal-start-index="28" literal-stop-index="32" />
                                                </right>
                                            </binary-operation-expression>
                                        </left>
                                        <operator>+</operator>
                                        <right>
                                            <literal-expression value="1" start-index="36" stop-index="36" literal-start-index="36" literal-stop-index="36" />
                                        </right>
                                    </binary-operation-expression>
                                </right>
                            </binary-operation-expression>
                        </left>
                        <operator>/</operator>
                        <right>
                            <binary-operation-expression start-index="42" stop-index="66" literal-start-index="42" literal-stop-index="66">
                                <left>
                                    <function function-name="last_day" text="last_day(term)" start-index="42" stop-index="55" literal-start-index="42" literal-stop-index="55">
                                        <parameter>
                                            <column name="term" start-index="51" stop-index="54" literal-start-index="51" literal-stop-index="54" />
                                        </parameter>
                                        <literalText>last_day(term)</literalText>
                                    </function>
                                </left>
                                <operator>-</operator>
                                <right>
                                    <binary-operation-expression start-index="59" stop-index="66" literal-start-index="59" literal-stop-index="66">
                                        <left>
                                            <column name="term" start-index="59" stop-index="62" literal-start-index="59" literal-stop-index="62" />
                                        </left>
                                        <operator>+</operator>
                                        <right>
                                            <literal-expression value="1" start-index="66" stop-index="66" literal-start-index="66" literal-stop-index="66" />
                                        </right>
                                    </binary-operation-expression>
                                </right>
                            </binary-operation-expression>
                        </right>
                    </binary-operation-expression>
                </expr>
            </expression-projection>
        </projections>
        <from>
            <simple-table alias="aWHERE" name="employee" start-index="88" stop-index="102" literal-start-index="88" literal-stop-index="102" />
        </from>
    </select>
    <select sql-case-id="select_with_custom_table_function">
        <projections start-index="7" stop-index="18" literal-start-index="7" literal-stop-index="18">
            <aggregation-projection type="COUNT" expression="COUNT(empid)" start-index="7" stop-index="18"
                                    literal-start-index="7" literal-stop-index="18"/>
        </projections>
        <from>
            <join-table join-type="COMMA" natural="false">
                <left>
                    <simple-table alias="b" name="EMPLOYEE" start-index="25" stop-index="34" literal-start-index="25"
                                  literal-stop-index="34"/>
                </left>
                <right>
                    <function-table table-alias="a">
                        <table-function function-name="custom_function" text="custom_function(b.orgid)"/>
                    </function-table>
                </right>
            </join-table>
        </from>
        <where start-index="64" stop-index="88" literal-start-index="64" literal-stop-index="88">
            <expr>
                <binary-operation-expression start-index="70" stop-index="88" literal-start-index="70"
                                             literal-stop-index="88">
                    <left>
                        <column name="postid" start-index="70" stop-index="77" literal-start-index="70"
                                literal-stop-index="77">
                            <owner name="a" start-index="70" stop-index="70" literal-start-index="70"
                                   literal-stop-index="70"/>
                        </column>
                    </left>
                    <operator>=</operator>
                    <right>
                        <column name="postid" start-index="81" stop-index="88" literal-start-index="81"
                                literal-stop-index="88">
                            <owner name="b" start-index="81" stop-index="81" literal-start-index="81"
                                   literal-stop-index="81"/>
                        </column>
                    </right>
                </binary-operation-expression>
            </expr>
        </where>
    </select>
    
    <select sql-case-id="select_numeric_operator">
        <projections start-index="7" stop-index="18">
            <expression-projection start-index="7" stop-index="18" text="5!" alias="RESULT" />
        </projections>
    </select>

    <select sql-case-id="select_with_custom_distinct_function">
        <projections start-index="7" stop-index="34" literal-start-index="7" literal-stop-index="34">
            <expression-projection text="custom_concat(distinct a.P1)" start-index="7" stop-index="34"
                                   literal-start-index="7" literal-stop-index="34">
                <literalText>custom_concat(distinct a.P1)</literalText>
                <expr>
                    <function function-name="custom_concat" text="custom_concat(distinct a.P1)" start-index="7"
                              stop-index="34" literal-start-index="7" literal-stop-index="34">
                        <parameter>
                            <column name="P1" start-index="30" stop-index="33" literal-start-index="30"
                                    literal-stop-index="33">
                                <owner name="a" start-index="30" stop-index="30" literal-start-index="30"
                                       literal-stop-index="30"/>
                            </column>
                        </parameter>
                        <literalText>custom_concat(distinct a.P1)</literalText>
                    </function>
                </expr>
            </expression-projection>
        </projections>
        <from>
            <simple-table alias="a" name="TEST" start-index="41" stop-index="46" literal-start-index="41"
                          literal-stop-index="46"/>
        </from>
    </select>

    <select sql-case-id="select_with_unicode_string">
        <projections start-index="7" stop-index="22" literal-start-index="7" literal-stop-index="22">
            <expression-projection text="test" start-index="7" stop-index="13" literal-start-index="7"
                                   literal-stop-index="13">
                <literalText>test</literalText>
                <expr>
                    <literal-expression value="test" start-index="7" stop-index="13" literal-start-index="7"
                                        literal-stop-index="13"/>
                </expr>
            </expression-projection>
            <expression-projection text="test" start-index="16" stop-index="22" literal-start-index="16"
                                   literal-stop-index="22">
                <literalText>test</literalText>
                <expr>
                    <literal-expression value="test" start-index="16" stop-index="22" literal-start-index="16"
                                        literal-stop-index="22"/>
                </expr>
            </expression-projection>
        </projections>
        <from>
            <simple-table name="DUAL" start-index="29" stop-index="32" literal-start-index="29"
                          literal-stop-index="32"/>
        </from>
    </select>
    
    <select sql-case-id="select_wm_concat_function1">
        <projections start-index="7" stop-index="72">
            <expression-projection alias="ID" text="TO_CHAR(WM_CONCAT(DISTINCT TEST_ID) OVER(PARTITION BY TEST_ID))" start-index="7" stop-index="72">
                <expr>
                    <function alias="ID" function-name="TO_CHAR" text="TO_CHAR(WM_CONCAT(DISTINCT TEST_ID) OVER(PARTITION BY TEST_ID))" start-index="7" stop-index="69">
                        <parameter>
                            <function alias="ID" function-name="WM_CONCAT" text="WM_CONCAT(DISTINCT TEST_ID) OVER(PARTITION BY TEST_ID)" start-index="15" stop-index="68">
                                <parameter>
                                    <column name="TEST_ID" start-index="34" stop-index="40" />
                                </parameter>
                            </function>
                        </parameter>
                    </function>
                </expr>
            </expression-projection>
        </projections>
        <from>
            <simple-table name="TEST_TABLE" start-index="79" stop-index="88" />
        </from>
    </select>
    
    <select sql-case-id="select_wm_concat_function2">
        <projections start-index="7" stop-index="26">
            <expression-projection alias="NAME" text="WM_CONCAT(NAME)" start-index="7" stop-index="26">
                <expr>
                    <function alias="ID" function-name="WM_CONCAT" text="WM_CONCAT(NAME)" start-index="7" stop-index="21">
                        <parameter>
                            <column name="NAME" start-index="17" stop-index="20" />
                        </parameter>
                    </function>
                </expr>
            </expression-projection>
        </projections>
        <from>
            <simple-table name="TEST_TABLE" start-index="33" stop-index="42" />
        </from>
    </select>
    
    <select sql-case-id="select_wm_concat_function3">
        <projections start-index="7" stop-index="38">
            <expression-projection text="REPLACE(WM_CONCAT(NAME),',','|')" start-index="7" stop-index="38">
                <expr>
                    <function function-name="REPLACE" text="REPLACE(WM_CONCAT(NAME),',','|')" start-index="7" stop-index="38">
                        <parameter>
                            <function alias="ID" function-name="WM_CONCAT" text="WM_CONCAT(NAME)" start-index="15" stop-index="29">
                                <parameter>
                                    <column name="NAME" start-index="25" stop-index="28" />
                                </parameter>
                            </function>
                        </parameter>
                        <parameter>
                            <literal-expression start-index="31" stop-index="33" value="," />
                        </parameter>
                        <parameter>
                            <literal-expression start-index="35" stop-index="37" value="|" />
                        </parameter>
                    </function>
                </expr>
            </expression-projection>
        </projections>
        <from>
            <simple-table name="TEST_TABLE" start-index="45" stop-index="54" />
        </from>
    </select>
    
    <select sql-case-id="select_wm_concat_function4">
        <projections start-index="7" stop-index="102">
            <column-projection name="NAME" start-index="7" stop-index="10" />
            <expression-projection alias="WM_NAME" text="WM_CONCAT(DECODE(SUBSTR((TO_CHAR(NAME)),0,1),'.','0'||TO_CHAR(NAME),TO_CHAR(NAME)))" start-index="12" stop-index="102">
                <expr>
                    <function function-name="WM_CONCAT" text="WM_CONCAT(DECODE(SUBSTR((TO_CHAR(NAME)),0,1),'.','0'||TO_CHAR(NAME),TO_CHAR(NAME)))" start-index="12" stop-index="94">
                        <parameter>
                            <function function-name="DECODE" text="DECODE(SUBSTR((TO_CHAR(NAME)),0,1),'.','0'||TO_CHAR(NAME),TO_CHAR(NAME))" start-index="22" stop-index="93">
                                <parameter>
                                    <function function-name="SUBSTR" text="SUBSTR((TO_CHAR(NAME)),0,1)" start-index="29" stop-index="55">
                                        <parameter>
                                            <function function-name="TO_CHAR" text="TO_CHAR(NAME)" start-index="37" stop-index="49">
                                                <parameter>
                                                    <column name="NAME" start-index="45" stop-index="48" />
                                                </parameter>
                                            </function>
                                        </parameter>
                                        <parameter>
                                            <literal-expression start-index="52" stop-index="52" value="0" />
                                        </parameter>
                                        <parameter>
                                            <literal-expression start-index="54" stop-index="54" value="1" />
                                        </parameter>
                                    </function>
                                </parameter>
                                <parameter>
                                    <literal-expression start-index="57" stop-index="59" value="." />
                                </parameter>
                                <parameter>
                                    <binary-operation-expression text="'0'||TO_CHAR(NAME)" start-index="61" stop-index="78">
                                        <left>
                                            <literal-expression start-index="61" stop-index="63" value="0" />
                                        </left>
                                        <right>
                                            <function start-index="66" stop-index="78" text="TO_CHAR(NAME)" function-name="TO_CHAR">
                                                <parameter>
                                                    <column name="NAME" start-index="74" stop-index="77" />
                                                </parameter>
                                            </function>
                                        </right>
                                        <operator>||</operator>
                                    </binary-operation-expression>
                                </parameter>
                                <parameter>
                                    <function function-name="TO_CHAR" text="TO_CHAR(NAME)" start-index="80" stop-index="92">
                                        <parameter>
                                            <column name="NAME" start-index="88" stop-index="91" />
                                        </parameter>
                                    </function>
                                </parameter>
                            </function>
                        </parameter>
                    </function>
                </expr>
            </expression-projection>
        </projections>
        <from>
            <simple-table name="TEST_TABLE" start-index="109" stop-index="118" />
        </from>
        <where start-index="120" stop-index="137">
            <expr>
                <binary-operation-expression text="NAME ='TEST'" start-index="126" stop-index="137">
                    <left>
                        <column name="NAME" start-index="126" stop-index="129" />
                    </left>
                    <right>
                        <literal-expression start-index="132" stop-index="137" value="TEST" />
                    </right>
                    <operator>=</operator>
                </binary-operation-expression>
            </expr>
        </where>
        <group-by>
            <column-item name="NAME" order-direction="ASC" start-index="148" stop-index="151" />
        </group-by>
    </select>
    
    <select sql-case-id="select_with_user_updatable_columns">
        <projections start-index="7" stop-index="28">
            <column-projection name="column_name" start-index="7" stop-index="17" />
            <column-projection name="updatable" start-index="20" stop-index="28" />
        </projections>
        <from>
            <simple-table name="user_updatable_columns" start-index="35" stop-index="56" />
        </from>
        <where start-index="58" stop-index="92">
            <expr>
                <binary-operation-expression text="table_name = 'LOCATIONS_VIEW'" start-index="64" stop-index="92">
                    <left>
                        <column name="table_name" start-index="64" stop-index="73" />
                    </left>
                    <right>
                        <literal-expression start-index="77" stop-index="92" value="LOCATIONS_VIEW" />
                    </right>
                    <operator>=</operator>
                </binary-operation-expression>
            </expr>
        </where>
        <order-by>
            <column-item name="column_name" order-direction="ASC" start-index="103" stop-index="113" />
            <column-item name="updatable" order-direction="ASC" start-index="116" stop-index="124" />
        </order-by>
    </select>
    <select sql-case-id="select_with_script_variables">
        <from>
            <simple-table name="Person" alias="x" start-index="28" stop-index="42">
                <owner name="Person" start-index="28" stop-index="33"/>
            </simple-table>
        </from>
        <projections start-index="7" stop-index="21">
            <column-projection name="$(ColumnName)" start-index="7" stop-index="21">
                <owner name="x" start-index="7" stop-index="7" />
            </column-projection>>
        </projections>
        <where start-index="44" stop-index="71">
            <expr>
                <binary-operation-expression start-index="50" stop-index="71">
                    <left>
                        <column name="BusinessEntityID" start-index="50" stop-index="67">
                            <owner name="x" start-index="50" stop-index="50" />
                        </column>
                    </left>
                    <operator>&gt;</operator>
                    <right>
                        <literal-expression value="5" start-index="71" stop-index="71" />
                    </right>
                </binary-operation-expression>
            </expr>
        </where>
    </select>
<<<<<<< HEAD
    <select sql-case-id="select_with_count_temp_table">
        <from>
            <simple-table name="#Test" start-index="41" stop-index="45" />
        </from>
        <projections start-index="7" stop-index="34">
            <aggregation-projection type="COUNT" expression="COUNT(*)" start-index="7" stop-index="14" alias="Number of rows"/>
        </projections>
    </select>
    <select sql-case-id="select_with_bracket_alias">
        <from>
            <join-table join-type="INNER">
                <left>
                    <simple-table name="dm_xe_objects" alias="obj1" start-index="139" stop-index="163">
                        <owner name="sys" start-index="139" stop-index="141"/>
                    </simple-table>
                </left>
                <right>
                    <simple-table name="dm_xe_object_columns" alias="col2"  start-index="176" stop-index="207">
                        <owner name="sys" start-index="176" stop-index="178"/>
                    </simple-table>
                </right>
                <on-condition>
                    <binary-operation-expression start-index="212" stop-index="239">
                        <left>
                            <column name="object_name" start-index="212" stop-index="227">
                                <owner name="col2" start-index="212" stop-index="215"/>
                            </column>
                        </left>
                        <operator>=</operator>
                        <right>
                            <column name="name" start-index="231" stop-index="239">
                                <owner name="obj1" start-index="231" stop-index="234"/>
                            </column>
                        </right>
                    </binary-operation-expression>
                </on-condition>
            </join-table>
        </from>
        <projections start-index="7" stop-index="132">
            <column-projection name="name" alias="XEvent-name" start-index="7" stop-index="32">
                <owner name="obj1" start-index="7" stop-index="10"/>
            </column-projection>
            <column-projection name="name" alias="XEvent-column" start-index="35" stop-index="62">
                <owner name="col2" start-index="35" stop-index="38"/>
            </column-projection>
            <column-projection name="description" alias="Descr-name" start-index="65" stop-index="96">
                <owner name="obj1" start-index="65" stop-index="68"/>
            </column-projection>
            <column-projection name="description" alias="Descr-column" start-index="99" stop-index="132">
                <owner name="col2" start-index="99" stop-index="102"/>
            </column-projection>
        </projections>
        <order-by>
            <column-item name="name" start-index="250" stop-index="258">
                <owner name="obj1" start-index="250" stop-index="253"/>
            </column-item>
            <column-item name="name" start-index="261" stop-index="269">
                <owner name="col2" start-index="261" stop-index="264"/>
            </column-item>
        </order-by>
    </select>
    <select sql-case-id="select_with_cross_apply">
        <from>
            <join-table join-type="CROSS">
                <left>
                    <simple-table name="dm_exec_requests" alias="r" start-index="122" stop-index="143">
                        <owner name="sys" start-index="122" stop-index="124"/>
                    </simple-table>
                </left>
                <right>
                    <function-table table-alias="a">
                        <table-function function-name="sys.dm_exec_sql_text" text="sys.dm_exec_sql_text(r.sql_handle)"/>
                    </function-table>
                </right>
            </join-table>
        </from>
        <projections start-index="7" stop-index="115">
            <column-projection name="text" alias="query" start-index="7" stop-index="20">
                <owner name="a" start-index="15" stop-index="15"/>
            </column-projection>
            <column-projection name="start_time" start-index="23" stop-index="32"/>
            <column-projection name="percent_complete" start-index="35" stop-index="50"/>
            <expression-projection text="dateadd(second,estimated_completion_time/1000, getdate())" alias="eta" start-index="53" stop-index="115">
                <expr>
                    <function function-name="dateadd" text="dateadd(second,estimated_completion_time/1000, getdate())" start-index="59" stop-index="115">
                        <parameter>
                            <column name="second" start-index="67" stop-index="72"/>
                        </parameter>
                        <parameter>
                            <binary-operation-expression start-index="74" stop-index="103" text="estimated_completion_time/1000">
                                <left>
                                    <column name="estimated_completion_time" start-index="74" stop-index="98"/>
                                </left>
                                <operator>/</operator>
                                <right>
                                    <literal-expression value="1000" start-index="100" stop-index="103"/>
                                </right>
                            </binary-operation-expression>
                        </parameter>
                        <parameter>
                            <function function-name="getdate" text="getdate()" start-index="106" stop-index="114"/>
                        </parameter>
                    </function>
                </expr>
            </expression-projection>
        </projections>
        <where start-index="194" stop-index="229">
            <expr>
                <binary-operation-expression text="r.command = 'RESTORE DATABASE'" start-index="200" stop-index="229">
                    <left>
                        <column name="command" start-index="200" stop-index="208">
                            <owner name="r" start-index="200" stop-index="200"/>
                        </column>
                    </left>
                    <operator>=</operator>
                    <right>
                        <literal-expression value="RESTORE DATABASE" start-index="212" stop-index="229"/>
                    </right>
                </binary-operation-expression>
            </expr>
        </where>
=======
    
    <select sql-case-id="select_not_expression">
        <projections start-index="7" stop-index="75">
            <expression-projection text="!0" start-index="7" stop-index="8">
                <expr>
                    <not-expression start-index="7" stop-index="8">
                        <expr>
                            <literal-expression value="0" start-index="8" stop-index="8" />
                        </expr>
                    </not-expression>
                </expr>
            </expression-projection>
            <expression-projection text="NOT 0=1" start-index="10" stop-index="16">
                <expr>
                    <binary-operation-expression start-index="10" stop-index="16">
                        <left>
                            <not-expression start-index="10" stop-index="14">
                                <expr>
                                    <literal-expression value="0" start-index="14" stop-index="14" />
                                </expr>
                            </not-expression>
                        </left>
                        <right>
                            <literal-expression value="1" start-index="16" stop-index="16" />
                        </right>
                        <operator>=</operator>
                    </binary-operation-expression>
                </expr>
            </expression-projection>
            <expression-projection text="!(0=0)" start-index="18" stop-index="23">
                <expr>
                    <not-expression start-index="18" stop-index="23">
                        <expr>
                            <binary-operation-expression start-index="20" stop-index="22">
                                <left>
                                    <literal-expression value="0" start-index="20" stop-index="20" />
                                </left>
                                <right>
                                    <literal-expression value="0" start-index="22" stop-index="22" />
                                </right>
                                <operator>=</operator>
                            </binary-operation-expression>
                        </expr>
                    </not-expression>
                </expr>
            </expression-projection>
            <expression-projection text="1 AND 1" start-index="25" stop-index="31">
                <expr>
                    <binary-operation-expression start-index="25" stop-index="31">
                        <left>
                            <literal-expression value="1" start-index="25" stop-index="25" />
                        </left>
                        <right>
                            <literal-expression value="1" start-index="31" stop-index="31" />
                        </right>
                        <operator>AND</operator>
                    </binary-operation-expression>
                </expr>
            </expression-projection>
            <expression-projection text="1 &amp;&amp; 0" start-index="33" stop-index="38">
                <expr>
                    <binary-operation-expression start-index="33" stop-index="38">
                        <left>
                            <literal-expression value="1" start-index="33" stop-index="33" />
                        </left>
                        <right>
                            <literal-expression value="0" start-index="38" stop-index="38" />
                        </right>
                        <operator>&amp;&amp;</operator>
                    </binary-operation-expression>
                </expr>
            </expression-projection>
            <expression-projection text="0 OR 1" start-index="40" stop-index="45">
                <expr>
                    <binary-operation-expression start-index="40" stop-index="45">
                        <left>
                            <literal-expression value="0" start-index="40" stop-index="40" />
                        </left>
                        <right>
                            <literal-expression value="1" start-index="45" stop-index="45" />
                        </right>
                        <operator>OR</operator>
                    </binary-operation-expression>
                </expr>
            </expression-projection>
            <expression-projection text="1 || NULL" start-index="47" stop-index="55">
                <expr>
                    <binary-operation-expression start-index="47" stop-index="55">
                        <left>
                            <literal-expression value="1" start-index="47" stop-index="47" />
                        </left>
                        <right>
                            <literal-expression value="null" start-index="52" stop-index="55" />
                        </right>
                        <operator>||</operator>
                    </binary-operation-expression>
                </expr>
            </expression-projection>
            <expression-projection text="1=1 or 1=1 and 1=0" start-index="58" stop-index="75">
                <expr>
                    <binary-operation-expression start-index="58" stop-index="75">
                        <left>
                            <binary-operation-expression start-index="58" stop-index="60">
                                <left>
                                    <literal-expression value="1" start-index="58" stop-index="58" />
                                </left>
                                <right>
                                    <literal-expression value="1" start-index="60" stop-index="60" />
                                </right>
                                <operator>=</operator>
                            </binary-operation-expression>
                        </left>
                        <right>
                            <binary-operation-expression start-index="65" stop-index="75">
                                <left>
                                    <binary-operation-expression start-index="65" stop-index="67">
                                        <left>
                                            <literal-expression value="1" start-index="65" stop-index="65" />
                                        </left>
                                        <right>
                                            <literal-expression value="1" start-index="67" stop-index="67" />
                                        </right>
                                        <operator>=</operator>
                                    </binary-operation-expression>
                                </left>
                                <right>
                                    <binary-operation-expression start-index="73" stop-index="75">
                                        <left>
                                            <literal-expression value="1" start-index="73" stop-index="73" />
                                        </left>
                                        <right>
                                            <literal-expression value="0" start-index="75" stop-index="75" />
                                        </right>
                                        <operator>=</operator>
                                    </binary-operation-expression>
                                </right>
                                <operator>and</operator>
                            </binary-operation-expression>
                        </right>
                        <operator>or</operator>
                    </binary-operation-expression>
                </expr>
            </expression-projection>
        </projections>
>>>>>>> c46a3fa6
    </select>
</sql-parser-test-cases><|MERGE_RESOLUTION|>--- conflicted
+++ resolved
@@ -27,7 +27,7 @@
         <comment start-index="0" stop-index="19" text="/*FORCE_IMCI_NODES*/" />
         <comment start-index="28" stop-index="68" text="/*+ SET_VAR(cost_threshold_for_imci=0) */" />
     </select>
-    
+
     <select sql-case-id="select_position_function">
         <projections start-index="7" stop-index="97">
             <expression-projection text="position(&quot;0&quot; in &quot;baaa&quot; in (1))" start-index="7" stop-index="36">
@@ -96,7 +96,7 @@
             </expression-projection>
         </projections>
     </select>
-    
+
     <select sql-case-id="select_extract_function_with_day_hour">
         <projections start-index="7" stop-index="50">
             <expression-projection text="extract(DAY_HOUR FROM &quot;1999-01-02 10:11:12&quot;)" start-index="7" stop-index="50">
@@ -113,7 +113,7 @@
             </expression-projection>
         </projections>
     </select>
-    
+
     <select sql-case-id="select_with_latin1">
         <projections start-index="7" stop-index="62">
             <expression-projection text="_latin1'B' collate latin1_bin in (_latin1'a',_latin1'b')" start-index="7" stop-index="62">
@@ -141,7 +141,7 @@
             </expression-projection>
         </projections>
     </select>
-    
+
     <select sql-case-id="select_with_default_str">
         <projections start-index="7" stop-index="7">
             <shorthand-projection start-index="7" stop-index="7" />
@@ -167,7 +167,7 @@
             </expr>
         </where>
     </select>
-    
+
     <select sql-case-id="select_subquery_excpet">
         <projections start-index="7" stop-index="7">
             <shorthand-projection start-index="7" stop-index="7" />
@@ -208,7 +208,7 @@
             </subquery-table>
         </from>
     </select>
-    
+
     <select sql-case-id="select_point_function_with_in">
         <projections start-index="7" stop-index="38">
             <expression-projection alias="res" text="point(1,1) IN ('1',1,'1')" start-index="7" stop-index="38">
@@ -242,7 +242,7 @@
             </expression-projection>
         </projections>
     </select>
-    
+
     <select sql-case-id="select_with_in">
         <projections start-index="7" stop-index="48">
             <column-projection name="b" start-index="7" stop-index="7" />
@@ -286,7 +286,7 @@
             <simple-table name="t2" start-index="55" stop-index="56" />
         </from>
     </select>
-    
+
     <select sql-case-id="select_with_st_geom_from_text">
         <projections start-index="7" stop-index="67">
             <expression-projection alias="result" text="ST_GeomFromText('POINT(0 0)') IN (SELECT b FROM t1)" start-index="7" stop-index="67">
@@ -316,7 +316,7 @@
             </expression-projection>
         </projections>
     </select>
-    
+
     <select sql-case-id="select_with_st_aswkb_st_geom_form_text">
         <projections start-index="7" stop-index="77">
             <expression-projection alias="result" text="ST_AsWKB(ST_GeomFromText('POINT(0 0)')) IN (SELECT b FROM t1)" start-index="7" stop-index="77">
@@ -350,7 +350,7 @@
             </expression-projection>
         </projections>
     </select>
-    
+
     <select sql-case-id="select_null_in_subquery">
         <projections start-index="7" stop-index="94">
             <expression-projection text="NULL IN(SELECT (f1 between 0 and 1) FROM (SELECT f1 FROM t WHERE (@b:=NULL) - f2) as dt)" start-index="7" stop-index="94">
@@ -422,7 +422,7 @@
             </expression-projection>
         </projections>
     </select>
-    
+
     <select sql-case-id="select_with_collate">
         <projections start-index="7" stop-index="58">
             <expression-projection text="NAME_CONST('var', 'value') COLLATE latin1_general_cs" start-index="7" stop-index="58">
@@ -436,7 +436,7 @@
             </expression-projection>
         </projections>
     </select>
-    
+
     <select sql-case-id="select_with_hex_function">
         <projections start-index="7" stop-index="50">
             <expression-projection text="HEX(_binary 0x0003 &lt;&lt; (_binary 0x38 | 0x38))" start-index="7" stop-index="50">
@@ -589,7 +589,7 @@
             </expression-projection>
         </projections>
     </select>
-    
+
     <select sql-case-id="select_global_default_key_buffer_size">
         <projections start-index="7" stop-index="40">
             <expression-projection text="@@global.default.`key_buffer_size`" start-index="7" stop-index="40">
@@ -636,7 +636,7 @@
             </expression-projection>
         </projections>
     </select>
-    
+
     <select sql-case-id="select_constant_without_table" >
         <projections start-index="7" stop-index="12">
             <expression-projection text="1" alias="a" start-index="7" stop-index="12">
@@ -693,7 +693,7 @@
             </expression-projection>
         </projections>
     </select>
-    
+
     <select sql-case-id="select_system_variables" >
         <projections start-index="7" stop-index="121">
             <expression-projection text="@@session.auto_increment_increment" alias="auto_increment_increment" start-index="7" stop-index="65">
@@ -1066,7 +1066,7 @@
             </expr>
         </where>
     </select>
-    
+
     <select sql-case-id="select_equal_with_same_sharding_column" parameters="1, 2">
         <from>
             <simple-table name="t_order" start-index="14" stop-index="20" />
@@ -1459,7 +1459,7 @@
             <offset value="0" parameter-index="2" start-index="75" stop-index="75" literal-start-index="77" literal-stop-index="77" />
         </limit>
     </select>
-    
+
     <select sql-case-id="select_count_like_concat" parameters="'init', 1, 2, 9, 10">
         <from>
             <simple-table name="t_order" alias="o" start-index="37" stop-index="45" />
@@ -1549,7 +1549,7 @@
             </expr>
         </where>
     </select>
-    
+
     <select sql-case-id="select_count_like_concat_postgres" parameters="'init', 1, 2, 9, 10">
         <from>
             <simple-table name="t_order" alias="o" start-index="37" stop-index="45" />
@@ -1638,7 +1638,7 @@
             </expr>
         </where>
     </select>
-    
+
     <select sql-case-id="select_like_with_single_quotes" >
         <from>
             <simple-table name="admin" start-index="15" stop-index="19" />
@@ -1664,7 +1664,7 @@
             </expr>
         </where>
     </select>
-    
+
     <select sql-case-id="select_count_tilde_concat" parameters="'init', 1, 2, 9, 10">
         <from>
             <simple-table name="t_order" alias="o" start-index="37" stop-index="45" />
@@ -2875,7 +2875,7 @@
             <column-projection name="item_id" start-index="14" stop-index="20" />
         </projections>
     </select>
-    
+
     <select sql-case-id="select_distinct_with_multi_column_without_order_by" >
         <from>
             <simple-table name="t_order" start-index="47" stop-index="53" />
@@ -2897,7 +2897,7 @@
             <column-projection name="status" start-index="33" stop-index="38" />
         </projections>
     </select>
-    
+
     <select sql-case-id="select_distinct_with_owner_column_without_order_by" >
         <from>
             <simple-table name="t_order" start-index="38" stop-index="44" />
@@ -4286,7 +4286,7 @@
             <expression-projection text="1" start-index="7" stop-index="7" />
         </projections>
     </select>
-    
+
     <select sql-case-id="select_with_cast_as_signed">
         <from>
             <simple-table name="t_order" start-index="45" stop-index="51" />
@@ -4370,7 +4370,7 @@
             <column-projection name="user_id" start-index="38" stop-index="44" />
         </projections>
     </select>
-    
+
     <select sql-case-id="select_with_cast_as_signed_integer">
         <from>
             <simple-table name="t_order" start-index="53" stop-index="59" />
@@ -4412,7 +4412,7 @@
             <column-projection name="user_id" start-index="42" stop-index="48" />
         </projections>
     </select>
-    
+
     <select sql-case-id="select_with_simple_table" >
         <projections start-index="7" stop-index="7">
             <shorthand-projection start-index="7" stop-index="7" />
@@ -5005,7 +5005,7 @@
             <column-item name="product" start-index="309" stop-index="315" />
         </order-by>
     </select>
-    
+
     <select sql-case-id="select_with_comments">
         <from>
             <simple-table name="t_order" start-index="51" stop-index="57" />
@@ -5049,7 +5049,7 @@
             <column-projection name="order_item_id_value" start-index="22" stop-index="40" />
         </projections>
     </select>
-    
+
     <select sql-case-id="select_with_dollar_parameter_for_postgresql" parameters="1, 12" >
         <projections start-index="7" stop-index="14">
             <column-projection name="order_id" start-index="7" stop-index="14" />
@@ -6056,7 +6056,7 @@
             <simple-table name="t_order" start-index="38" stop-index="44" />
         </from>
     </select>
-    
+
     <select sql-case-id="select_literal_type_cast_money">
         <projections start-index="7" stop-index="18">
             <expression-projection text="'$99'::money" start-index="7" stop-index="18">
@@ -6071,7 +6071,7 @@
             </expression-projection>
         </projections>
     </select>
-    
+
     <select sql-case-id="select_positional_parameter_type_cast_money" parameters="123.00">
         <projections start-index="7" stop-index="15">
             <expression-projection text="$1::money" start-index="7" stop-index="15">
@@ -6086,7 +6086,7 @@
             </expression-projection>
         </projections>
     </select>
-    
+
     <select sql-case-id="select_string_constant_type_cast">
         <projections start-index="7" stop-index="25">
             <expression-projection text="int4 '1'" start-index="7" stop-index="14">
@@ -6111,7 +6111,7 @@
             </expression-projection>
         </projections>
     </select>
-    
+
     <select sql-case-id="select_constant_with_nested_type_cast">
         <projections start-index="7" stop-index="60">
             <expression-projection text="CAST(MONEY '1' AS VARCHAR)::CHAR(10)::VARCHAR::CHAR(4)" start-index="7" stop-index="60">
@@ -6185,7 +6185,7 @@
             <simple-table name="DUAL" start-index="19" stop-index="22" />
         </from>
     </select>
-    
+
     <select sql-case-id="select_with_keyword_system" parameters="0">
         <from>
             <simple-table name="vtx_project" start-index="14" stop-index="24" />
@@ -6222,7 +6222,7 @@
             </column-projection>
         </projections>
     </select>
-    
+
     <select sql-case-id="select_with_format_function">
         <projections start-index="7" stop-index="59" literal-start-index="7" literal-stop-index="59">
             <expression-projection text="wi.code.format(null,'PURE_IDENTITY')" alias="PURE_IDENTITY" start-index="7" stop-index="59" literal-start-index="7" literal-stop-index="59">
@@ -6292,7 +6292,7 @@
             <simple-table name="employees" start-index="48" stop-index="56" literal-start-index="48" literal-stop-index="56"/>
         </from>
     </select>
-    
+
     <select sql-case-id="select_with_ntile_function">
         <projections start-index="7" stop-index="54" literal-start-index="7" literal-stop-index="54">
             <expression-projection text="NTILE(4) OVER (ORDER BY salary DESC)" alias="quartile" start-index="7" stop-index="54" literal-start-index="7" literal-stop-index="54">
@@ -7117,7 +7117,7 @@
             </join-table>
         </from>
     </select>
-    
+
     <select sql-case-id="select_with_group_by_and_having">
         <projections start-index="7" stop-index="14">
             <column-projection name="cfg_name" start-index="7" stop-index="14" />
@@ -7283,7 +7283,7 @@
             </expr>
         </where>
     </select>
-    
+
     <select sql-case-id="select_numeric_operator">
         <projections start-index="7" stop-index="18">
             <expression-projection start-index="7" stop-index="18" text="5!" alias="RESULT" />
@@ -7340,7 +7340,7 @@
                           literal-stop-index="32"/>
         </from>
     </select>
-    
+
     <select sql-case-id="select_wm_concat_function1">
         <projections start-index="7" stop-index="72">
             <expression-projection alias="ID" text="TO_CHAR(WM_CONCAT(DISTINCT TEST_ID) OVER(PARTITION BY TEST_ID))" start-index="7" stop-index="72">
@@ -7361,7 +7361,7 @@
             <simple-table name="TEST_TABLE" start-index="79" stop-index="88" />
         </from>
     </select>
-    
+
     <select sql-case-id="select_wm_concat_function2">
         <projections start-index="7" stop-index="26">
             <expression-projection alias="NAME" text="WM_CONCAT(NAME)" start-index="7" stop-index="26">
@@ -7378,7 +7378,7 @@
             <simple-table name="TEST_TABLE" start-index="33" stop-index="42" />
         </from>
     </select>
-    
+
     <select sql-case-id="select_wm_concat_function3">
         <projections start-index="7" stop-index="38">
             <expression-projection text="REPLACE(WM_CONCAT(NAME),',','|')" start-index="7" stop-index="38">
@@ -7405,7 +7405,7 @@
             <simple-table name="TEST_TABLE" start-index="45" stop-index="54" />
         </from>
     </select>
-    
+
     <select sql-case-id="select_wm_concat_function4">
         <projections start-index="7" stop-index="102">
             <column-projection name="NAME" start-index="7" stop-index="10" />
@@ -7482,7 +7482,7 @@
             <column-item name="NAME" order-direction="ASC" start-index="148" stop-index="151" />
         </group-by>
     </select>
-    
+
     <select sql-case-id="select_with_user_updatable_columns">
         <projections start-index="7" stop-index="28">
             <column-projection name="column_name" start-index="7" stop-index="17" />
@@ -7536,130 +7536,7 @@
             </expr>
         </where>
     </select>
-<<<<<<< HEAD
-    <select sql-case-id="select_with_count_temp_table">
-        <from>
-            <simple-table name="#Test" start-index="41" stop-index="45" />
-        </from>
-        <projections start-index="7" stop-index="34">
-            <aggregation-projection type="COUNT" expression="COUNT(*)" start-index="7" stop-index="14" alias="Number of rows"/>
-        </projections>
-    </select>
-    <select sql-case-id="select_with_bracket_alias">
-        <from>
-            <join-table join-type="INNER">
-                <left>
-                    <simple-table name="dm_xe_objects" alias="obj1" start-index="139" stop-index="163">
-                        <owner name="sys" start-index="139" stop-index="141"/>
-                    </simple-table>
-                </left>
-                <right>
-                    <simple-table name="dm_xe_object_columns" alias="col2"  start-index="176" stop-index="207">
-                        <owner name="sys" start-index="176" stop-index="178"/>
-                    </simple-table>
-                </right>
-                <on-condition>
-                    <binary-operation-expression start-index="212" stop-index="239">
-                        <left>
-                            <column name="object_name" start-index="212" stop-index="227">
-                                <owner name="col2" start-index="212" stop-index="215"/>
-                            </column>
-                        </left>
-                        <operator>=</operator>
-                        <right>
-                            <column name="name" start-index="231" stop-index="239">
-                                <owner name="obj1" start-index="231" stop-index="234"/>
-                            </column>
-                        </right>
-                    </binary-operation-expression>
-                </on-condition>
-            </join-table>
-        </from>
-        <projections start-index="7" stop-index="132">
-            <column-projection name="name" alias="XEvent-name" start-index="7" stop-index="32">
-                <owner name="obj1" start-index="7" stop-index="10"/>
-            </column-projection>
-            <column-projection name="name" alias="XEvent-column" start-index="35" stop-index="62">
-                <owner name="col2" start-index="35" stop-index="38"/>
-            </column-projection>
-            <column-projection name="description" alias="Descr-name" start-index="65" stop-index="96">
-                <owner name="obj1" start-index="65" stop-index="68"/>
-            </column-projection>
-            <column-projection name="description" alias="Descr-column" start-index="99" stop-index="132">
-                <owner name="col2" start-index="99" stop-index="102"/>
-            </column-projection>
-        </projections>
-        <order-by>
-            <column-item name="name" start-index="250" stop-index="258">
-                <owner name="obj1" start-index="250" stop-index="253"/>
-            </column-item>
-            <column-item name="name" start-index="261" stop-index="269">
-                <owner name="col2" start-index="261" stop-index="264"/>
-            </column-item>
-        </order-by>
-    </select>
-    <select sql-case-id="select_with_cross_apply">
-        <from>
-            <join-table join-type="CROSS">
-                <left>
-                    <simple-table name="dm_exec_requests" alias="r" start-index="122" stop-index="143">
-                        <owner name="sys" start-index="122" stop-index="124"/>
-                    </simple-table>
-                </left>
-                <right>
-                    <function-table table-alias="a">
-                        <table-function function-name="sys.dm_exec_sql_text" text="sys.dm_exec_sql_text(r.sql_handle)"/>
-                    </function-table>
-                </right>
-            </join-table>
-        </from>
-        <projections start-index="7" stop-index="115">
-            <column-projection name="text" alias="query" start-index="7" stop-index="20">
-                <owner name="a" start-index="15" stop-index="15"/>
-            </column-projection>
-            <column-projection name="start_time" start-index="23" stop-index="32"/>
-            <column-projection name="percent_complete" start-index="35" stop-index="50"/>
-            <expression-projection text="dateadd(second,estimated_completion_time/1000, getdate())" alias="eta" start-index="53" stop-index="115">
-                <expr>
-                    <function function-name="dateadd" text="dateadd(second,estimated_completion_time/1000, getdate())" start-index="59" stop-index="115">
-                        <parameter>
-                            <column name="second" start-index="67" stop-index="72"/>
-                        </parameter>
-                        <parameter>
-                            <binary-operation-expression start-index="74" stop-index="103" text="estimated_completion_time/1000">
-                                <left>
-                                    <column name="estimated_completion_time" start-index="74" stop-index="98"/>
-                                </left>
-                                <operator>/</operator>
-                                <right>
-                                    <literal-expression value="1000" start-index="100" stop-index="103"/>
-                                </right>
-                            </binary-operation-expression>
-                        </parameter>
-                        <parameter>
-                            <function function-name="getdate" text="getdate()" start-index="106" stop-index="114"/>
-                        </parameter>
-                    </function>
-                </expr>
-            </expression-projection>
-        </projections>
-        <where start-index="194" stop-index="229">
-            <expr>
-                <binary-operation-expression text="r.command = 'RESTORE DATABASE'" start-index="200" stop-index="229">
-                    <left>
-                        <column name="command" start-index="200" stop-index="208">
-                            <owner name="r" start-index="200" stop-index="200"/>
-                        </column>
-                    </left>
-                    <operator>=</operator>
-                    <right>
-                        <literal-expression value="RESTORE DATABASE" start-index="212" stop-index="229"/>
-                    </right>
-                </binary-operation-expression>
-            </expr>
-        </where>
-=======
-    
+
     <select sql-case-id="select_not_expression">
         <projections start-index="7" stop-index="75">
             <expression-projection text="!0" start-index="7" stop-index="8">
@@ -7803,6 +7680,130 @@
                 </expr>
             </expression-projection>
         </projections>
->>>>>>> c46a3fa6
+    </select>
+
+    <select sql-case-id="select_with_count_temp_table">
+        <from>
+            <simple-table name="#Test" start-index="41" stop-index="45" />
+        </from>
+        <projections start-index="7" stop-index="34">
+            <aggregation-projection type="COUNT" expression="COUNT(*)" start-index="7" stop-index="14" alias="Number of rows"/>
+        </projections>
+    </select>
+
+    <select sql-case-id="select_with_bracket_alias">
+        <from>
+            <join-table join-type="INNER">
+                <left>
+                    <simple-table name="dm_xe_objects" alias="obj1" start-index="139" stop-index="163">
+                        <owner name="sys" start-index="139" stop-index="141"/>
+                    </simple-table>
+                </left>
+                <right>
+                    <simple-table name="dm_xe_object_columns" alias="col2"  start-index="176" stop-index="207">
+                        <owner name="sys" start-index="176" stop-index="178"/>
+                    </simple-table>
+                </right>
+                <on-condition>
+                    <binary-operation-expression start-index="212" stop-index="239">
+                        <left>
+                            <column name="object_name" start-index="212" stop-index="227">
+                                <owner name="col2" start-index="212" stop-index="215"/>
+                            </column>
+                        </left>
+                        <operator>=</operator>
+                        <right>
+                            <column name="name" start-index="231" stop-index="239">
+                                <owner name="obj1" start-index="231" stop-index="234"/>
+                            </column>
+                        </right>
+                    </binary-operation-expression>
+                </on-condition>
+            </join-table>
+        </from>
+        <projections start-index="7" stop-index="132">
+            <column-projection name="name" alias="XEvent-name" start-index="7" stop-index="32">
+                <owner name="obj1" start-index="7" stop-index="10"/>
+            </column-projection>
+            <column-projection name="name" alias="XEvent-column" start-index="35" stop-index="62">
+                <owner name="col2" start-index="35" stop-index="38"/>
+            </column-projection>
+            <column-projection name="description" alias="Descr-name" start-index="65" stop-index="96">
+                <owner name="obj1" start-index="65" stop-index="68"/>
+            </column-projection>
+            <column-projection name="description" alias="Descr-column" start-index="99" stop-index="132">
+                <owner name="col2" start-index="99" stop-index="102"/>
+            </column-projection>
+        </projections>
+        <order-by>
+            <column-item name="name" start-index="250" stop-index="258">
+                <owner name="obj1" start-index="250" stop-index="253"/>
+            </column-item>
+            <column-item name="name" start-index="261" stop-index="269">
+                <owner name="col2" start-index="261" stop-index="264"/>
+            </column-item>
+        </order-by>
+    </select>
+
+    <select sql-case-id="select_with_cross_apply">
+        <from>
+            <join-table join-type="CROSS">
+                <left>
+                    <simple-table name="dm_exec_requests" alias="r" start-index="122" stop-index="143">
+                        <owner name="sys" start-index="122" stop-index="124"/>
+                    </simple-table>
+                </left>
+                <right>
+                    <function-table table-alias="a">
+                        <table-function function-name="sys.dm_exec_sql_text" text="sys.dm_exec_sql_text(r.sql_handle)"/>
+                    </function-table>
+                </right>
+            </join-table>
+        </from>
+        <projections start-index="7" stop-index="115">
+            <column-projection name="text" alias="query" start-index="7" stop-index="20">
+                <owner name="a" start-index="15" stop-index="15"/>
+            </column-projection>
+            <column-projection name="start_time" start-index="23" stop-index="32"/>
+            <column-projection name="percent_complete" start-index="35" stop-index="50"/>
+            <expression-projection text="dateadd(second,estimated_completion_time/1000, getdate())" alias="eta" start-index="53" stop-index="115">
+                <expr>
+                    <function function-name="dateadd" text="dateadd(second,estimated_completion_time/1000, getdate())" start-index="59" stop-index="115">
+                        <parameter>
+                            <column name="second" start-index="67" stop-index="72"/>
+                        </parameter>
+                        <parameter>
+                            <binary-operation-expression start-index="74" stop-index="103" text="estimated_completion_time/1000">
+                                <left>
+                                    <column name="estimated_completion_time" start-index="74" stop-index="98"/>
+                                </left>
+                                <operator>/</operator>
+                                <right>
+                                    <literal-expression value="1000" start-index="100" stop-index="103"/>
+                                </right>
+                            </binary-operation-expression>
+                        </parameter>
+                        <parameter>
+                            <function function-name="getdate" text="getdate()" start-index="106" stop-index="114"/>
+                        </parameter>
+                    </function>
+                </expr>
+            </expression-projection>
+        </projections>
+        <where start-index="194" stop-index="229">
+            <expr>
+                <binary-operation-expression text="r.command = 'RESTORE DATABASE'" start-index="200" stop-index="229">
+                    <left>
+                        <column name="command" start-index="200" stop-index="208">
+                            <owner name="r" start-index="200" stop-index="200"/>
+                        </column>
+                    </left>
+                    <operator>=</operator>
+                    <right>
+                        <literal-expression value="RESTORE DATABASE" start-index="212" stop-index="229"/>
+                    </right>
+                </binary-operation-expression>
+            </expr>
+        </where>
     </select>
 </sql-parser-test-cases>