<?xml version="1.0" encoding="UTF-8"?>
<!--
  ~ Licensed to the Apache Software Foundation (ASF) under one or more
  ~ contributor license agreements.  See the NOTICE file distributed with
  ~ this work for additional information regarding copyright ownership.
  ~ The ASF licenses this file to You under the Apache License, Version 2.0
  ~ (the "License"); you may not use this file except in compliance with
  ~ the License.  You may obtain a copy of the License at
  ~
  ~     http://www.apache.org/licenses/LICENSE-2.0
  ~
  ~ Unless required by applicable law or agreed to in writing, software
  ~ distributed under the License is distributed on an "AS IS" BASIS,
  ~ WITHOUT WARRANTIES OR CONDITIONS OF ANY KIND, either express or implied.
  ~ See the License for the specific language governing permissions and
  ~ limitations under the License.
  -->

<sql-parser-test-cases>
<<<<<<< HEAD
    <select sql-case-id="select_convert_function1">
        <projections start-index="7" stop-index="59">
            <expression-projection text="CONVERT(TIMESTAMP &quot;2004-01-22 21:45:33&quot; USING latin1)" start-index="7" stop-index="59">
                <expr>
                    <function start-index="7" stop-index="59" text="CONVERT(TIMESTAMP &quot;2004-01-22 21:45:33&quot; USING latin1)" function-name="CONVERT" />
=======
    <select sql-case-id="select_with_hex_function">
        <projections start-index="7" stop-index="50">
            <expression-projection text="HEX(_binary 0x0003 &lt;&lt; (_binary 0x38 | 0x38))" start-index="7" stop-index="50">
                <expr>
                    <function start-index="7" stop-index="50" text="HEX(_binary 0x0003 &lt;&lt; (_binary 0x38 | 0x38))" function-name="HEX">
                        <parameter>
                            <binary-operation-expression start-index="11" stop-index="49">
                                <left>
                                    <common-expression start-index="11" stop-index="24" text="_binary0x0003" />
                                </left>
                                <operator>&lt;&lt;</operator>
                                <right>
                                    <binary-operation-expression start-index="30" stop-index="48">
                                        <left>
                                            <common-expression start-index="30" stop-index="41" text="_binary0x38" />
                                        </left>
                                        <operator>|</operator>
                                        <right>
                                            <common-expression start-index="45" stop-index="48" text="0x38" />
                                        </right>
                                    </binary-operation-expression>
                                </right>
                            </binary-operation-expression>
                        </parameter>
                    </function>
>>>>>>> 1032ed88
                </expr>
            </expression-projection>
        </projections>
    </select>

<<<<<<< HEAD
    <select sql-case-id="select_convert_function2">
        <projections start-index="7" stop-index="57">
            <expression-projection text="CONVERT(TIMESTAMP &quot;2004-01-22 21:45:33&quot;, BINARY(4))" start-index="7" stop-index="57">
                <expr>
                    <function start-index="7" stop-index="57" text="CONVERT(TIMESTAMP &quot;2004-01-22 21:45:33&quot;, BINARY(4))" function-name="CONVERT" />
                </expr>
            </expression-projection>
        </projections>
    </select>

    <select sql-case-id="select_convert_function3">
        <projections start-index="7" stop-index="55">
            <expression-projection text="CONVERT(TIMESTAMP &quot;2004-01-22 21:45:33&quot;, CHAR(4))" start-index="7" stop-index="55">
                <expr>
                    <function start-index="7" stop-index="55" text="CONVERT(TIMESTAMP &quot;2004-01-22 21:45:33&quot;, CHAR(4))" function-name="CONVERT" />
                </expr>
            </expression-projection>
        </projections>
    </select>

    <select sql-case-id="select_convert_function4">
        <projections start-index="7" stop-index="52">
            <expression-projection text="CONVERT(TIMESTAMP &quot;2004-01-22 21:45:33&quot;, CHAR)" start-index="7" stop-index="52">
                <expr>
                    <function start-index="7" stop-index="52" text="CONVERT(TIMESTAMP &quot;2004-01-22 21:45:33&quot;, CHAR)" function-name="CONVERT" />
                </expr>
            </expression-projection>
        </projections>
=======
    <select sql-case-id="select_distinct_with_grouping_function">
        <from>
            <simple-table name="t1" start-index="24" stop-index="25" />
        </from>
        <projections start-index="16" stop-index="17" distinct-row="true">
            <column-projection name="f1" start-index="16" stop-index="17" />
        </projections>
        <group-by>
            <column-item name="f1" order-direction="ASC" start-index="36" stop-index="37" />
        </group-by>
        <order-by>
            <column-item name="f1" order-direction="ASC" start-index="60" stop-index="61" />
            <expression-item start-index="64" stop-index="86" expression="ANY_VALUE(GROUPING(f1))">
                <expr>
                    <function start-index="64" stop-index="86" text="ANY_VALUE(GROUPING(f1))" function-name="ANY_VALUE">
                        <parameter>
                            <function start-index="74" stop-index="85" text="GROUPING(f1)" function-name="GROUPING(f1)" />
                        </parameter>
                    </function>
                </expr>
            </expression-item>
        </order-by>
>>>>>>> 1032ed88
    </select>

    <select sql-case-id="select_with_exist_in">
        <projections start-index="7" stop-index="93">
            <expression-projection text="+0 IN(0b111111111111111111111111111111111111111111111111111,rpad(1.0,2048,1),32767.1)" start-index="7" stop-index="93">
                <expr>
                    <in-expression start-index="8" stop-index="92">
                        <left start-index="8" stop-index="9">
                            <literal-expression start-index="8" stop-index="9" value="0" />
                        </left>
                        <right start-index="13" stop-index="92">
                            <list-expression start-index="13" stop-index="92">
                                <items>
                                    <common-expression start-index="14" stop-index="66" text="0b111111111111111111111111111111111111111111111111111" />
                                </items>
                                <items>
                                    <function start-index="68" stop-index="83" text="rpad(1.0,2048,1)" function-name="rpad">
                                        <parameter>
                                            <literal-expression start-index="73" stop-index="75" value="1.0" />
                                        </parameter>
                                        <parameter>
                                            <literal-expression start-index="77" stop-index="80" value="2048" />
                                        </parameter>
                                        <parameter>
                                            <literal-expression start-index="82" stop-index="82" value="1" />
                                        </parameter>
                                    </function>
                                </items>
                                <items>
                                    <literal-expression start-index="85" stop-index="91" value="32767.1" />
                                </items>
                            </list-expression>
                        </right>
                    </in-expression>
                </expr>
            </expression-projection>
        </projections>
    </select>
    
    <select sql-case-id="select_constant_without_table" >
        <projections start-index="7" stop-index="12">
            <expression-projection text="1" alias="a" start-index="7" stop-index="12">
                <expr>
                    <literal-expression value="1" start-index="7" stop-index="7" />
                </expr>
            </expression-projection>
        </projections>
    </select>

    <select sql-case-id="select_with_operator_ilike" >
        <projections start-index="7" stop-index="8">
            <column-projection name="id" start-index="7" stop-index="8" />
        </projections>
        <from>
            <simple-table name="t_order" start-index="15" stop-index="21" />
        </from>
        <where start-index="23" stop-index="47">
            <expr>
                <binary-operation-expression start-index="29" stop-index="47">
                    <left>
                        <column name="name" start-index="29" stop-index="32" />
                    </left>
                    <right>
                        <list-expression start-index="37" stop-index="47">
                            <items>
                                <literal-expression value="^pg_toast" start-index="37" stop-index="47" />
                            </items>
                        </list-expression>
                    </right>
                    <operator>!~</operator>
                </binary-operation-expression>
            </expr>
        </where>
    </select>

    <select sql-case-id="select_with_binary_operation_of_aggregation_expr" >
        <projections start-index="7" stop-index="23">
            <expression-projection text="count(*)+1" alias="a" start-index="8" stop-index="23" />
        </projections>
    </select>

    <select sql-case-id="select_with_schema_func" >
        <projections start-index="7" stop-index="26">
            <expression-projection text="schema()" start-index="7" stop-index="14">
                <expr>
                    <function function-name="schema" start-index="7" stop-index="14" text="schema()" />
                </expr>
            </expression-projection>
            <expression-projection text="database()" start-index="17" stop-index="26">
                <expr>
                    <function function-name="database" start-index="17" stop-index="26" text="database()" />
                </expr>
            </expression-projection>
        </projections>
    </select>
    
    <select sql-case-id="select_system_variables" >
        <projections start-index="7" stop-index="121">
            <expression-projection text="@@session.auto_increment_increment" alias="auto_increment_increment" start-index="7" stop-index="65">
                <expr>
                    <variable-segment text="@@session.auto_increment_increment" start-index="7" stop-index="40" scope="session" variable="auto_increment_increment" />
                </expr>
            </expression-projection>
            <expression-projection text="@@global.max_connections" alias="max_connections" start-index="68" stop-index="107">
                <expr>
                    <variable-segment text="@@global.max_connections" start-index="68" stop-index="91" scope="global" variable="max_connections" />
                </expr>
            </expression-projection>
            <expression-projection text="@@autocommit" start-index="110" stop-index="121">
                <expr>
                    <variable-segment text="@@autocommit" start-index="110" stop-index="121" variable="autocommit" />
                </expr>
            </expression-projection>
        </projections>
    </select>

    <select sql-case-id="select_sqlmode_ansi_quotes" >
        <projections start-index="7" stop-index="10">
            <expression-projection text="id" start-index="7" stop-index="10" />
        </projections>
        <from>
            <simple-table name="t_order" start-delimiter='"' end-delimiter='"' start-index="17" stop-index="25" />
        </from>
        <where start-index="27" stop-index="49">
            <expr>
                <binary-operation-expression start-index="33" stop-index="49">
                    <left>
                        <column name="id" start-delimiter='"' end-delimiter='"' start-index="33" stop-index="46">
                            <owner name="t_order" start-delimiter='"' end-delimiter='"' start-index="33" stop-index="41" />
                        </column>
                    </left>
                    <operator>=</operator>
                    <right>
                        <literal-expression value="10" start-index="48" stop-index="49" />
                    </right>
                </binary-operation-expression>
            </expr>
        </where>
    </select>

    <select sql-case-id="select_with_function_name" >
        <projections start-index="7" stop-index="23">
            <expression-projection text="current_timestamp" start-index="7" stop-index="23">
                <expr>
                    <function function-name="current_timestamp" start-index="7" stop-index="23" text="current_timestamp" />
                </expr>
            </expression-projection>
        </projections>
    </select>

    <select sql-case-id="select_with_same_table_name_and_alias" parameters="1, 1">
        <from>
            <simple-table name="t_order" alias="t_order" start-index="22" stop-index="36" />
        </from>
        <projections start-index="7" stop-index="15">
            <shorthand-projection start-index="7" stop-index="15">
                <owner name="t_order" start-index="7" stop-index="13" />
            </shorthand-projection>
        </projections>
        <where start-index="38" stop-index="71">
            <expr>
                <binary-operation-expression start-index="44" stop-index="71">
                    <left>
                        <binary-operation-expression start-index="44" stop-index="54">
                            <left>
                                <column name="user_id" start-index="44" stop-index="50" />
                            </left>
                            <operator>=</operator>
                            <right>
                                <literal-expression value="1" start-index="54" stop-index="54" />
                                <parameter-marker-expression parameter-index="0" start-index="54" stop-index="54" />
                            </right>
                        </binary-operation-expression>
                    </left>
                    <operator>AND</operator>
                    <right>
                        <binary-operation-expression start-index="60" stop-index="71">
                            <left>
                                <column name="order_id" start-index="60" stop-index="67" />
                            </left>
                            <operator>=</operator>
                            <right>
                                <literal-expression value="1" start-index="71" stop-index="71" />
                                <parameter-marker-expression parameter-index="1" start-index="71" stop-index="71" />
                            </right>
                        </binary-operation-expression>
                    </right>
                </binary-operation-expression>
            </expr>
        </where>
    </select>

    <select sql-case-id="select_with_same_table_name_and_alias_column_with_owner" parameters="1, 1">
        <from>
            <simple-table name="t_order" alias="t_order" start-index="52" stop-index="66" />
        </from>
        <projections start-index="7" stop-index="45">
            <column-projection name="order_id" start-index="7" stop-index="22">
                <owner name="t_order" start-index="7" stop-index="13" />
            </column-projection>
            <column-projection name="user_id" start-index="24" stop-index="38">
                <owner name="t_order" start-index="24" stop-index="30" />
            </column-projection>
            <column-projection name="status" start-index="40" stop-index="45" />
        </projections>
        <where start-index="68" stop-index="109">
            <expr>
                <binary-operation-expression start-index="74" stop-index="109">
                    <left>
                        <binary-operation-expression start-index="74" stop-index="92">
                            <left>
                                <column name="user_id" start-index="74" stop-index="88">
                                    <owner name="t_order" start-index="74" stop-index="80" />
                                </column>
                            </left>
                            <operator>=</operator>
                            <right>
                                <literal-expression value="1" start-index="92" stop-index="92" />
                                <parameter-marker-expression parameter-index="0" start-index="92" stop-index="92" />
                            </right>
                        </binary-operation-expression>
                    </left>
                    <operator>AND</operator>
                    <right>
                        <binary-operation-expression start-index="98" stop-index="109">
                            <left>
                                <column name="order_id" start-index="98" stop-index="105" />
                            </left>
                            <operator>=</operator>
                            <right>
                                <literal-expression value="1" start-index="109" stop-index="109" />
                                <parameter-marker-expression parameter-index="1" start-index="109" stop-index="109" />
                            </right>
                        </binary-operation-expression>
                    </right>
                </binary-operation-expression>
            </expr>
        </where>
    </select>

    <select sql-case-id="select_not_equal_with_single_table" parameters="1">
        <from>
            <simple-table name="t_order_item" start-index="14" stop-index="25" />
        </from>
        <projections start-index="7" stop-index="7">
            <shorthand-projection start-index="7" stop-index="7" />
        </projections>
        <where start-index="27" stop-index="44">
            <expr>
                <binary-operation-expression start-index="33" stop-index="44">
                    <left>
                        <column name="item_id" start-index="33" stop-index="39" />
                    </left>
                    <operator>&lt;&gt;</operator>
                    <right>
                        <literal-expression value="1" start-index="44" stop-index="44" />
                        <parameter-marker-expression parameter-index="0" start-index="44" stop-index="44" />
                    </right>
                </binary-operation-expression>
            </expr>
        </where>
        <order-by>
            <column-item name="item_id" start-index="55" stop-index="61" />
        </order-by>
    </select>

    <select sql-case-id="select_exclamation_equal_with_single_table" parameters="1">
        <from>
            <simple-table name="t_order_item" start-index="14" stop-index="25" />
        </from>
        <projections start-index="7" stop-index="7">
            <shorthand-projection start-index="7" stop-index="7" />
        </projections>
        <where start-index="27" stop-index="44">
            <expr>
                <binary-operation-expression start-index="33" stop-index="44">
                    <left>
                        <column name="item_id" start-index="33" stop-index="39" />
                    </left>
                    <operator>!=</operator>
                    <right>
                        <literal-expression value="1" start-index="44" stop-index="44" />
                        <parameter-marker-expression parameter-index="0" start-index="44" stop-index="44" />
                    </right>
                </binary-operation-expression>
            </expr>
        </where>
        <order-by>
            <column-item name="item_id" start-index="55" stop-index="61" />
        </order-by>
    </select>

    <select sql-case-id="select_not_in_with_single_table" parameters="100000, 100001">
        <from>
            <simple-table name="t_order_item" start-index="14" stop-index="25" />
        </from>
        <projections start-index="7" stop-index="7">
            <shorthand-projection start-index="7" stop-index="7" />
        </projections>
        <where start-index="27" stop-index="77" literal-stop-index="87">
            <expr>
                <binary-operation-expression start-index="33" stop-index="77" literal-stop-index="87">
                    <left>
                        <binary-operation-expression start-index="33" stop-index="51">
                            <left>
                                <column name="item_id" start-index="33" stop-index="39" />
                            </left>
                            <operator>IS</operator>
                            <right>
                                <literal-expression value="NOT NULL" start-index="44" stop-index="51" />
                            </right>
                        </binary-operation-expression>
                        <common-expression text="item_id IS NOT NULL" start-index="33" stop-index="51" />
                    </left>
                    <operator>AND</operator>
                    <right>
                        <in-expression start-index="57" stop-index="77" literal-stop-index="87">
                            <not>true</not>
                            <left>
                                <column name="item_id" start-index="57" stop-index="63" />
                            </left>
                            <right>
                                <list-expression start-index="72" stop-index="77" literal-stop-index="87">
                                    <items>
                                        <literal-expression value="100000" start-index="73" stop-index="78" />
                                        <parameter-marker-expression parameter-index="0" start-index="73" stop-index="73" />
                                    </items>
                                    <items>
                                        <literal-expression value="100001" start-index="81" stop-index="86" />
                                        <parameter-marker-expression parameter-index="1" start-index="76" stop-index="76" />
                                    </items>
                                </list-expression>
                            </right>
                        </in-expression>
                    </right>
                </binary-operation-expression>
            </expr>
        </where>
        <order-by>
            <column-item name="item_id" start-index="88" stop-index="94" literal-start-index="98" literal-stop-index="104" />
        </order-by>
    </select>

    <select sql-case-id="select_not_between_with_single_table" parameters="100000, 100001">
        <from>
            <simple-table name="t_order_item" start-index="14" stop-index="25" />
        </from>
        <projections start-index="7" stop-index="7">
            <shorthand-projection start-index="7" stop-index="7" />
        </projections>
        <where start-index="27" stop-index="83" literal-stop-index="93">
            <expr>
                <binary-operation-expression start-index="33" stop-index="83" literal-stop-index="93">
                    <left>
                        <binary-operation-expression start-index="33" stop-index="51">
                            <left>
                                <column name="item_id" start-index="33" stop-index="39" />
                            </left>
                            <operator>IS</operator>
                            <right>
                                <!-- TODO: literal value should be 'NOT NULL' -->
                                <literal-expression value="NOT NULL" start-index="44" stop-index="51" />
                            </right>
                        </binary-operation-expression>
                        <common-expression text="item_id IS NOT NULL" start-index="33" stop-index="51" />
                    </left>
                    <operator>AND</operator>
                    <right>
                        <between-expression start-index="57" stop-index="83" literal-stop-index="93">
                            <not>true</not>
                            <left>
                                <column name="item_id" start-index="57" stop-index="63" />
                            </left>
                            <between-expr>
                                <literal-expression value="100000" start-index="77" stop-index="82" />
                                <parameter-marker-expression parameter-index="0" start-index="77" stop-index="77" />
                            </between-expr>
                            <and-expr>
                                <literal-expression value="100001" start-index="88" stop-index="93" />
                                <parameter-marker-expression parameter-index="1" start-index="83" stop-index="83" />
                            </and-expr>
                        </between-expression>
                    </right>
                </binary-operation-expression>
            </expr>
        </where>
        <order-by>
            <column-item name="item_id" start-index="94" stop-index="100" literal-start-index="104" literal-stop-index="110" />
        </order-by>
    </select>

    <select sql-case-id="select_equal_with_single_table" parameters="1, 1">
        <from>
            <simple-table name="t_order" start-index="14" stop-index="20" />
        </from>
        <projections start-index="7" stop-index="7">
            <shorthand-projection start-index="7" stop-index="7" />
        </projections>
        <where start-index="22" stop-index="55">
            <expr>
                <binary-operation-expression start-index="28" stop-index="55">
                    <left>
                        <binary-operation-expression start-index="28" stop-index="38">
                            <left>
                                <column name="user_id" start-index="28" stop-index="34" />
                            </left>
                            <operator>=</operator>
                            <right>
                                <literal-expression value="1" start-index="38" stop-index="38" />
                                <parameter-marker-expression parameter-index="0" start-index="38" stop-index="38" />
                            </right>
                        </binary-operation-expression>
                    </left>
                    <operator>AND</operator>
                    <right>
                        <binary-operation-expression start-index="44" stop-index="55">
                            <left>
                                <column name="order_id" start-index="44" stop-index="51" />
                            </left>
                            <operator>=</operator>
                            <right>
                                <literal-expression value="1" start-index="55" stop-index="55" />
                                <parameter-marker-expression parameter-index="1" start-index="55" stop-index="55" />
                            </right>
                        </binary-operation-expression>
                    </right>
                </binary-operation-expression>
            </expr>
        </where>
    </select>

    <select sql-case-id="select_equal_with_single_table_and_lowercase_keyword" parameters="1, 1">
        <from>
            <simple-table name="t_order" start-index="14" stop-index="20" />
        </from>
        <projections start-index="7" stop-index="7">
            <shorthand-projection start-index="7" stop-index="7" />
        </projections>
        <where start-index="22" stop-index="55">
            <expr>
                <binary-operation-expression start-index="28" stop-index="55">
                    <left>
                        <binary-operation-expression start-index="28" stop-index="38">
                            <left>
                                <column name="user_id" start-index="28" stop-index="34" />
                            </left>
                            <operator>=</operator>
                            <right>
                                <literal-expression value="1" start-index="38" stop-index="38" />
                                <parameter-marker-expression parameter-index="0" start-index="38" stop-index="38" />
                            </right>
                        </binary-operation-expression>
                    </left>
                    <operator>and</operator>
                    <right>
                        <binary-operation-expression start-index="44" stop-index="55">
                            <left>
                                <column name="order_id" start-index="44" stop-index="51" />
                            </left>
                            <operator>=</operator>
                            <right>
                                <literal-expression value="1" start-index="55" stop-index="55" />
                                <parameter-marker-expression parameter-index="1" start-index="55" stop-index="55" />
                            </right>
                        </binary-operation-expression>
                    </right>
                </binary-operation-expression>
            </expr>
        </where>
    </select>
    
    <select sql-case-id="select_equal_with_same_sharding_column" parameters="1, 2">
        <from>
            <simple-table name="t_order" start-index="14" stop-index="20" />
        </from>
        <projections start-index="7" stop-index="7">
            <shorthand-projection start-index="7" stop-index="7" />
        </projections>
        <where start-index="22" stop-index="56">
            <expr>
                <binary-operation-expression start-index="28" stop-index="56">
                    <left>
                        <binary-operation-expression start-index="28" stop-index="39">
                            <left>
                                <column name="order_id" start-index="28" stop-index="35" />
                            </left>
                            <operator>=</operator>
                            <right>
                                <literal-expression value="1" start-index="39" stop-index="39" />
                                <parameter-marker-expression parameter-index="0" start-index="39" stop-index="39" />
                            </right>
                        </binary-operation-expression>
                    </left>
                    <operator>AND</operator>
                    <right>
                        <binary-operation-expression start-index="45" stop-index="56">
                            <left>
                                <column name="order_id" start-index="45" stop-index="52" />
                            </left>
                            <operator>=</operator>
                            <right>
                                <literal-expression value="2" start-index="56" stop-index="56" />
                                <parameter-marker-expression parameter-index="1" start-index="56" stop-index="56" />
                            </right>
                        </binary-operation-expression>
                    </right>
                </binary-operation-expression>
            </expr>
        </where>
    </select>

    <select sql-case-id="select_between_with_single_table" parameters="1, 10, 2, 5">
        <from>
            <simple-table name="t_order" start-index="14" stop-index="20" />
        </from>
        <projections start-index="7" stop-index="7">
            <shorthand-projection start-index="7" stop-index="7" />
        </projections>
        <where start-index="22" stop-index="79" literal-stop-index="80">
            <expr>
                <binary-operation-expression start-index="28" stop-index="79" literal-stop-index="80">
                    <left>
                        <between-expression start-index="28" stop-index="50" literal-stop-index="51">
                            <not>false</not>
                            <left>
                                <column name="user_id" start-index="28" stop-index="34" />
                            </left>
                            <between-expr>
                                <literal-expression value="1" start-index="44" stop-index="44" />
                                <parameter-marker-expression parameter-index="0" start-index="44" stop-index="44" />
                            </between-expr>
                            <and-expr>
                                <literal-expression value="10" start-index="50" stop-index="51" />
                                <parameter-marker-expression parameter-index="1" start-index="50" stop-index="50" />
                            </and-expr>
                        </between-expression>
                    </left>
                    <operator>AND</operator>
                    <right>
                        <between-expression start-index="56" stop-index="79" literal-start-index="57" literal-stop-index="80">
                            <not>false</not>
                            <left>
                                <column name="order_id" start-index="56" stop-index="63" literal-start-index="57" literal-stop-index="64" />
                            </left>
                            <between-expr>
                                <literal-expression value="2" start-index="74" stop-index="74" />
                                <parameter-marker-expression parameter-index="2" start-index="73" stop-index="73" />
                            </between-expr>
                            <and-expr>
                                <literal-expression value="5" start-index="80" stop-index="80" />
                                <parameter-marker-expression parameter-index="3" start-index="79" stop-index="79" />
                            </and-expr>
                        </between-expression>
                    </right>
                </binary-operation-expression>
            </expr>
        </where>
        <order-by>
            <column-item name="user_id" start-index="90" stop-index="96" literal-start-index="91" literal-stop-index="97" />
            <column-item name="order_id" start-index="99" stop-index="106" literal-start-index="100" literal-stop-index="107" />
        </order-by>
    </select>

    <select sql-case-id="select_comparison_symbol_with_single_table" parameters="1, 10, 2, 5">
        <from>
            <simple-table name="t_order" start-index="14" stop-index="20" />
        </from>
        <projections start-index="7" stop-index="7">
            <shorthand-projection start-index="7" stop-index="7" />
        </projections>
        <where start-index="22" stop-index="92" literal-stop-index="93">
            <expr>
                <binary-operation-expression start-index="28" stop-index="92" literal-stop-index="93">
                    <left>
                        <binary-operation-expression start-index="28" stop-index="74" literal-stop-index="75">
                            <left>
                                <binary-operation-expression start-index="28" stop-index="56" literal-stop-index="57">
                                    <left>
                                        <binary-operation-expression start-index="28" stop-index="39">
                                            <left>
                                                <column name="user_id" start-index="28" stop-index="34" />
                                            </left>
                                            <operator>&gt;=</operator>
                                            <right>
                                                <literal-expression value="1" start-index="39" stop-index="39" />
                                                <parameter-marker-expression parameter-index="0" start-index="39" stop-index="39" />
                                            </right>
                                        </binary-operation-expression>
                                    </left>
                                    <operator>AND</operator>
                                    <right>
                                        <binary-operation-expression start-index="45" stop-index="56" literal-stop-index="57">
                                            <left>
                                                <column name="user_id" start-index="45" stop-index="51" />
                                            </left>
                                            <operator>&lt;=</operator>
                                            <right>
                                                <literal-expression value="10" start-index="56" stop-index="57" />
                                                <parameter-marker-expression parameter-index="1" start-index="56" stop-index="56" />
                                            </right>
                                        </binary-operation-expression>
                                    </right>
                                </binary-operation-expression>
                            </left>
                            <operator>AND</operator>
                            <right>
                                <binary-operation-expression start-index="62" stop-index="74" literal-start-index="63" literal-stop-index="75">
                                    <left>
                                        <column name="order_id" start-index="62" stop-index="69" literal-start-index="63" literal-stop-index="70" />
                                    </left>
                                    <operator>&gt;=</operator>
                                    <right>
                                        <literal-expression value="2" start-index="75" stop-index="75" />
                                        <parameter-marker-expression parameter-index="2" start-index="74" stop-index="74" />
                                    </right>
                                </binary-operation-expression>
                            </right>
                        </binary-operation-expression>
                    </left>
                    <operator>AND</operator>
                    <right>
                        <binary-operation-expression start-index="80" stop-index="92" literal-start-index="81" literal-stop-index="93">
                            <left>
                                <column name="order_id" start-index="80" stop-index="87" literal-start-index="81" literal-stop-index="88" />
                            </left>
                            <operator>&lt;=</operator>
                            <right>
                                <literal-expression value="5" start-index="93" stop-index="93" />
                                <parameter-marker-expression parameter-index="3" start-index="92" stop-index="92" />
                            </right>
                        </binary-operation-expression>
                    </right>
                </binary-operation-expression>
            </expr>
        </where>
        <order-by>
            <column-item name="user_id" start-index="103" stop-index="109" literal-start-index="104" literal-stop-index="110" />
            <column-item name="order_id" start-index="112" stop-index="119" literal-start-index="113" literal-stop-index="120" />
        </order-by>
    </select>

    <select sql-case-id="select_in_with_single_table" parameters="1, 2, 3, 9, 10">
        <from>
            <simple-table name="t_order" start-index="14" stop-index="20" />
        </from>
        <projections start-index="7" stop-index="7">
            <shorthand-projection start-index="7" stop-index="7" />
        </projections>
        <where start-index="22" stop-index="70" literal-stop-index="71">
            <expr>
                <binary-operation-expression start-index="28" stop-index="70" literal-stop-index="71">
                    <left>
                        <in-expression start-index="28" stop-index="47">
                            <not>false</not>
                            <left>
                                <column name="user_id" start-index="28" stop-index="34" />
                            </left>
                            <right>
                                <list-expression start-index="39" stop-index="47">
                                    <items>
                                        <literal-expression value="1" start-index="40" stop-index="40" />
                                        <parameter-marker-expression parameter-index="0" start-index="40" stop-index="40" />
                                    </items>
                                    <items>
                                        <literal-expression value="2" start-index="43" stop-index="43" />
                                        <parameter-marker-expression parameter-index="1" start-index="43" stop-index="43" />
                                    </items>
                                    <items>
                                        <literal-expression value="3" start-index="46" stop-index="46" />
                                        <parameter-marker-expression parameter-index="2" start-index="46" stop-index="46" />
                                    </items>
                                </list-expression>
                            </right>
                        </in-expression>
                    </left>
                    <operator>AND</operator>
                    <right>
                        <in-expression start-index="53" stop-index="70" literal-stop-index="71">
                            <not>false</not>
                            <left>
                                <column name="order_id" start-index="53" stop-index="60" />
                            </left>
                            <right>
                                <list-expression start-index="65" stop-index="70" literal-stop-index="71">
                                    <items>
                                        <literal-expression value="9" start-index="66" stop-index="66" />
                                        <parameter-marker-expression parameter-index="3" start-index="66" stop-index="66" />
                                    </items>
                                    <items>
                                        <literal-expression value="10" start-index="69" stop-index="70" />
                                        <parameter-marker-expression parameter-index="4" start-index="69" stop-index="69" />
                                    </items>
                                </list-expression>
                            </right>
                        </in-expression>
                    </right>
                </binary-operation-expression>
            </expr>
        </where>
        <order-by>
            <column-item name="user_id" start-index="81" stop-index="87" literal-start-index="82" literal-stop-index="88" />
            <column-item name="order_id" start-index="90" stop-index="97" literal-start-index="91" literal-stop-index="98" />
        </order-by>
    </select>

    <select sql-case-id="select_in_with_same_sharding_column" parameters="1000, 1001, 1001, 1002">
        <from>
            <simple-table name="t_order" start-index="14" stop-index="20" />
        </from>
        <projections start-index="7" stop-index="7">
            <shorthand-projection start-index="7" stop-index="7" />
        </projections>
        <where start-index="22" stop-index="68" literal-stop-index="80">
            <expr>
                <binary-operation-expression start-index="28" stop-index="68" literal-stop-index="80">
                    <left>
                        <in-expression start-index="28" stop-index="45" literal-stop-index="51">
                            <not>false</not>
                            <left>
                                <column name="order_id" start-index="28" stop-index="35" />
                            </left>
                            <right>
                                <list-expression start-index="40" stop-index="45" literal-stop-index="51">
                                    <items>
                                        <literal-expression value="1000" start-index="41" stop-index="44" />
                                        <parameter-marker-expression parameter-index="0" start-index="41" stop-index="41" />
                                    </items>
                                    <items>
                                        <literal-expression value="1001" start-index="47" stop-index="50" />
                                        <parameter-marker-expression parameter-index="1" start-index="44" stop-index="44" />
                                    </items>
                                </list-expression>
                            </right>
                        </in-expression>
                    </left>
                    <operator>AND</operator>
                    <right>
                        <in-expression start-index="51" stop-index="68" literal-start-index="57" literal-stop-index="80">
                            <not>false</not>
                            <left>
                                <column name="order_id" start-index="51" stop-index="58" literal-start-index="57" literal-stop-index="64" />
                            </left>
                            <right>
                                <list-expression start-index="63" stop-index="68" literal-start-index="69" literal-stop-index="80">
                                    <items>
                                        <literal-expression value="1001" start-index="70" stop-index="73" />
                                        <parameter-marker-expression parameter-index="2" start-index="64" stop-index="64" />
                                    </items>
                                    <items>
                                        <literal-expression value="1002" start-index="76" stop-index="79" />
                                        <parameter-marker-expression parameter-index="3" start-index="67" stop-index="67" />
                                    </items>
                                </list-expression>
                            </right>
                        </in-expression>
                    </right>
                </binary-operation-expression>
            </expr>
        </where>
        <order-by>
            <column-item name="order_id" start-index="79" stop-index="86" literal-start-index="91" literal-stop-index="98" />
        </order-by>
    </select>

    <select sql-case-id="select_with_N_string_in_expression">
        <from>
            <simple-table name="t_order" start-index="14" stop-index="20" />
        </from>
        <projections start-index="7" stop-index="7">
            <shorthand-projection start-index="7" stop-index="7" />
        </projections>
        <where start-index="22" stop-index="43">
            <expr>
                <binary-operation-expression start-index="28" stop-index="43">
                    <left>
                        <column name="is_deleted" start-index="28" stop-index="37" />
                    </left>
                    <operator>=</operator>
                    <right>
                        <literal-expression value="N" start-index="41" stop-index="43" />
                    </right>
                </binary-operation-expression>
            </expr>
        </where>
    </select>

    <select sql-case-id="select_count_like" parameters="1, 'init'">
        <from>
            <simple-table name="t_order" start-index="21" stop-index="27" />
        </from>
        <projections start-index="7" stop-index="14">
            <aggregation-projection type="COUNT" inner-expression="(*)" start-index="7" stop-index="14" />
        </projections>
        <where start-index="29" stop-index="65" literal-stop-index="70">
            <expr>
                <binary-operation-expression start-index="36" stop-index="64" literal-stop-index="69">
                    <left>
                        <binary-operation-expression start-index="36" stop-index="46">
                            <left>
                                <column name="user_id" start-index="36" stop-index="42" />
                            </left>
                            <operator>=</operator>
                            <right>
                                <literal-expression value="1" start-index="46" stop-index="46" />
                                <parameter-marker-expression parameter-index="0" start-index="46" stop-index="46" />
                            </right>
                        </binary-operation-expression>
                    </left>
                    <operator>AND</operator>
                    <right>
                        <binary-operation-expression start-index="52" stop-index="64" literal-stop-index="69">
                            <left>
                                <column name="status" start-index="52" stop-index="57" />
                            </left>
                            <operator>LIKE</operator>
                            <right>
                                <list-expression start-index="64" stop-index="64" literal-stop-index="69">
                                    <items>
                                        <literal-expression value="init" start-index="64" stop-index="69" />
                                        <parameter-marker-expression parameter-index="1" start-index="64" stop-index="64" />
                                    </items>
                                </list-expression>
                            </right>
                        </binary-operation-expression>
                    </right>
                </binary-operation-expression>
            </expr>
        </where>
    </select>

    <select sql-case-id="select_count_like_escape" parameters="'a',1,0">
        <from>
            <simple-table name="t_order" start-index="21" stop-index="27" />
        </from>
        <projections start-index="7" stop-index="14">
            <aggregation-projection type="COUNT" inner-expression="(*)" start-index="7" stop-index="14" />
        </projections>
        <where start-index="29" stop-index="58" literal-stop-index="60">
            <expr>
                <binary-operation-expression start-index="35" stop-index="58" literal-stop-index="60">
                    <left>
                        <column name="status" start-index="35" stop-index="40" />
                    </left>
                    <operator>LIKE</operator>
                    <right>
                        <list-expression start-index="47" stop-index="58" literal-stop-index="60">
                            <items>
                                <literal-expression value="a" start-index="47" stop-index="49" />
                                <parameter-marker-expression parameter-index="0" start-index="47" stop-index="47" />
                            </items>
                            <items>
                                <literal-expression value="!" start-index="56" stop-index="58" literal-start-index="58" literal-stop-index="60" />
                            </items>
                        </list-expression>
                    </right>
                </binary-operation-expression>
            </expr>
        </where>
        <limit start-index="60" stop-index="75" literal-start-index="62" literal-stop-index="77">
            <row-count value="1" parameter-index="1" start-index="66" stop-index="66" literal-start-index="68" literal-stop-index="68" />
            <offset value="0" parameter-index="2" start-index="75" stop-index="75" literal-start-index="77" literal-stop-index="77" />
        </limit>
    </select>
    
    <select sql-case-id="select_count_like_concat" parameters="'init', 1, 2, 9, 10">
        <from>
            <simple-table name="t_order" alias="o" start-index="37" stop-index="45" />
        </from>
        <projections start-index="7" stop-index="30">
            <aggregation-projection type="COUNT" inner-expression="(0)" alias="orders_count" start-index="7" stop-index="14" />
        </projections>
        <where start-index="47" stop-index="142" literal-stop-index="148">
            <expr>
                <binary-operation-expression start-index="53" stop-index="142" literal-stop-index="148">
                    <left>
                        <binary-operation-expression start-index="53" stop-index="111" literal-stop-index="116">
                            <left>
                                <binary-operation-expression start-index="53" stop-index="87" literal-stop-index="92">
                                    <left>
                                        <column name="status" start-index="53" stop-index="60">
                                            <owner name="o" start-index="53" stop-index="53" />
                                        </column>
                                    </left>
                                    <operator>LIKE</operator>
                                    <right>
                                        <list-expression start-index="67" stop-index="87" literal-stop-index="92">
                                            <items>
                                                <function function-name="CONCAT" literal-text="CONCAT('%%', 'init', '%%')" start-index="67" stop-index="87" literal-stop-index="92" text="CONCAT('%%', ?, '%%')">
                                                    <parameter>
                                                        <literal-expression value="%%" start-index="74" stop-index="77" />
                                                    </parameter>
                                                    <parameter>
                                                        <literal-expression value="init" start-index="80" stop-index="80" literal-start-index="80" literal-stop-index="85" />
                                                        <parameter-marker-expression parameter-index="0" start-index="80" stop-index="80" />
                                                    </parameter>
                                                    <parameter>
                                                        <literal-expression value="%%" start-index="83" stop-index="86" literal-start-index="88" literal-stop-index="91" />
                                                    </parameter>
                                                </function>
                                                <expression-projection text="CONCAT('%%', ?, '%%')" literal-text="CONCAT('%%', 'init', '%%')" start-index="67" stop-index="87" literal-stop-index="92" />
                                            </items>
                                        </list-expression>
                                    </right>
                                </binary-operation-expression>
                            </left>
                            <operator>AND</operator>
                            <right>
                                <in-expression start-index="93" stop-index="111" literal-start-index="98" literal-stop-index="116">
                                    <not>false</not>
                                    <left>
                                        <column name="user_id" start-index="93" stop-index="101" literal-start-index="98" literal-stop-index="106">
                                            <owner name="o" start-index="93" stop-index="93" literal-start-index="98" literal-stop-index="98" />
                                        </column>
                                    </left>
                                    <right>
                                        <list-expression start-index="106" stop-index="111" literal-start-index="111" literal-stop-index="116">
                                            <items>
                                                <literal-expression value="1" start-index="112" stop-index="112" />
                                                <parameter-marker-expression parameter-index="1" start-index="107" stop-index="107" />
                                            </items>
                                            <items>
                                                <literal-expression value="2" start-index="115" stop-index="115" />
                                                <parameter-marker-expression parameter-index="2" start-index="110" stop-index="110" />
                                            </items>
                                        </list-expression>
                                    </right>
                                </in-expression>
                            </right>
                        </binary-operation-expression>
                    </left>
                    <operator>AND</operator>
                    <right>
                        <between-expression start-index="117" stop-index="142" literal-start-index="122" literal-stop-index="148">
                            <not>false</not>
                            <left>
                                <column name="order_id" start-index="117" stop-index="126" literal-start-index="122" literal-stop-index="131">
                                    <owner name="o" start-index="117" stop-index="117" literal-start-index="122" literal-stop-index="122" />
                                </column>
                            </left>
                            <between-expr>
                                <literal-expression value="9" start-index="141" stop-index="141" />
                                <parameter-marker-expression parameter-index="3" start-index="136" stop-index="136" />
                            </between-expr>
                            <and-expr>
                                <literal-expression value="10" start-index="147" stop-index="148" />
                                <parameter-marker-expression parameter-index="4" start-index="142" stop-index="142" />
                            </and-expr>
                        </between-expression>
                    </right>
                </binary-operation-expression>
            </expr>
        </where>
    </select>
    
    <select sql-case-id="select_count_like_concat_postgres" parameters="'init', 1, 2, 9, 10">
        <from>
            <simple-table name="t_order" alias="o" start-index="37" stop-index="45" />
        </from>
        <projections start-index="7" stop-index="30">
            <aggregation-projection type="COUNT" inner-expression="(0)" alias="orders_count" start-index="7" stop-index="14" />
        </projections>
        <where start-index="47" stop-index="142" literal-stop-index="148">
            <expr>
                <binary-operation-expression start-index="53" stop-index="142" literal-stop-index="148">
                    <left>
                        <binary-operation-expression start-index="53" stop-index="111" literal-stop-index="116">
                            <left>
                                <binary-operation-expression start-index="53" stop-index="87" literal-stop-index="92">
                                    <left>
                                        <column name="status" start-index="53" stop-index="60">
                                            <owner name="o" start-index="53" stop-index="53" />
                                        </column>
                                    </left>
                                    <operator>LIKE</operator>
                                    <right>
                                        <list-expression start-index="67" stop-index="87" literal-stop-index="92">
                                            <items>
                                                <function function-name="CONCAT" literal-text="CONCAT('%%', 'init', '%%')" start-index="67" stop-index="87" literal-stop-index="92" text="CONCAT('%%', ?, '%%')">
                                                    <parameter>
                                                        <literal-expression value="%%" literal-start-index="74" literal-stop-index="77" start-index="74" stop-index="77" />
                                                    </parameter>
                                                    <parameter>
                                                        <literal-expression value="init" literal-start-index="80" literal-stop-index="85" />
                                                        <parameter-marker-expression parameter-index="0" start-index="80" stop-index="80" />
                                                    </parameter>
                                                    <parameter>
                                                        <literal-expression value="%%" literal-start-index="88" literal-stop-index="91" start-index="83" stop-index="86" />
                                                    </parameter>
                                                </function>
                                            </items>
                                        </list-expression>
                                    </right>
                                </binary-operation-expression>
                            </left>
                            <operator>AND</operator>
                            <right>
                                <in-expression start-index="93" stop-index="111" literal-start-index="98" literal-stop-index="116">
                                    <not>false</not>
                                    <left>
                                        <column name="user_id" start-index="93" stop-index="101" literal-start-index="98" literal-stop-index="106">
                                            <owner name="o" start-index="93" stop-index="93" literal-start-index="98" literal-stop-index="98" />
                                        </column>
                                    </left>
                                    <right>
                                        <list-expression start-index="106" stop-index="111" literal-start-index="111" literal-stop-index="116">
                                            <items>
                                                <literal-expression value="1" start-index="112" stop-index="112" />
                                                <parameter-marker-expression parameter-index="1" start-index="107" stop-index="107" />
                                            </items>
                                            <items>
                                                <literal-expression value="2" start-index="115" stop-index="115" />
                                                <parameter-marker-expression parameter-index="2" start-index="110" stop-index="110" />
                                            </items>
                                        </list-expression>
                                    </right>
                                </in-expression>
                            </right>
                        </binary-operation-expression>
                    </left>
                    <operator>AND</operator>
                    <right>
                        <between-expression start-index="117" stop-index="142" literal-start-index="122" literal-stop-index="148">
                            <not>false</not>
                            <left>
                                <column name="order_id" start-index="117" stop-index="126" literal-start-index="122" literal-stop-index="131">
                                    <owner name="o" start-index="117" stop-index="117" literal-start-index="122" literal-stop-index="122" />
                                </column>
                            </left>
                            <between-expr>
                                <literal-expression value="9" start-index="141" stop-index="141" />
                                <parameter-marker-expression parameter-index="3" start-index="136" stop-index="136" />
                            </between-expr>
                            <and-expr>
                                <literal-expression value="10" start-index="147" stop-index="148" />
                                <parameter-marker-expression parameter-index="4" start-index="142" stop-index="142" />
                            </and-expr>
                        </between-expression>
                    </right>
                </binary-operation-expression>
            </expr>
        </where>
    </select>
    
    <select sql-case-id="select_like_with_single_quotes" >
        <from>
            <simple-table name="admin" start-index="15" stop-index="19" />
        </from>
        <projections start-index="7" stop-index="8">
            <column-projection name="id" start-index="7" stop-index="8" />
        </projections>
        <where start-index="21" stop-index="44">
            <expr>
                <binary-operation-expression start-index="27" stop-index="44">
                    <left>
                        <column name="fullname" start-index="27" stop-index="34" />
                    </left>
                    <operator>LIKE</operator>
                    <right>
                        <list-expression start-index="41" stop-index="44">
                            <items>
                                <literal-expression value="a%" start-index="41" stop-index="44" />
                            </items>
                        </list-expression>
                    </right>
                </binary-operation-expression>
            </expr>
        </where>
    </select>
    
    <select sql-case-id="select_count_tilde_concat" parameters="'init', 1, 2, 9, 10">
        <from>
            <simple-table name="t_order" alias="o" start-index="37" stop-index="45" />
        </from>
        <projections start-index="7" stop-index="30">
            <aggregation-projection type="COUNT" inner-expression="(0)" alias="orders_count" start-index="7" stop-index="14" />
        </projections>
        <where start-index="47" stop-index="140" literal-stop-index="146">
            <expr>
                <binary-operation-expression start-index="53" stop-index="140" literal-stop-index="146">
                    <left>
                        <binary-operation-expression start-index="53" stop-index="109" literal-stop-index="114">
                            <left>
                                <binary-operation-expression start-index="53" stop-index="85" literal-stop-index="90">
                                    <left>
                                        <column name="status" start-index="53" stop-index="60">
                                            <owner name="o" start-index="53" stop-index="53" />
                                        </column>
                                    </left>
                                    <operator>~~</operator>
                                    <right>
                                        <list-expression start-index="65" stop-index="85" literal-stop-index="90">
                                            <items>
                                                <function function-name="CONCAT" text="CONCAT('%%', ?, '%%')" literal-text="CONCAT('%%', 'init', '%%')" start-index="65" stop-index="85" literal-stop-index="90">
                                                    <parameter>
                                                        <literal-expression value="%%" literal-start-index="72" literal-stop-index="75" start-index="72" stop-index="75" />
                                                    </parameter>
                                                    <parameter>
                                                        <literal-expression value="init" literal-start-index="78" literal-stop-index="83" />
                                                        <parameter-marker-expression parameter-index="0" start-index="78" stop-index="78" />
                                                    </parameter>
                                                    <parameter>
                                                        <literal-expression value="%%" literal-start-index="86" literal-stop-index="89" start-index="81" stop-index="84" />
                                                    </parameter>
                                                </function>
                                            </items>
                                        </list-expression>
                                    </right>
                                </binary-operation-expression>
                            </left>
                            <operator>AND</operator>
                            <right>
                                <in-expression start-index="91" stop-index="109" literal-stop-index="114" literal-start-index="96">
                                    <not>false</not>
                                    <left>
                                        <column name="user_id" start-index="91" stop-index="99" literal-start-index="96" literal-stop-index="104">
                                            <owner name="o" start-index="91" stop-index="91" literal-start-index="96" literal-stop-index="96" />
                                        </column>
                                    </left>
                                    <right>
                                        <list-expression start-index="104" stop-index="109" literal-start-index="109" literal-stop-index="114">
                                            <items>
                                                <literal-expression value="1" start-index="110" stop-index="110" />
                                                <parameter-marker-expression parameter-index="1" start-index="105" stop-index="105" />
                                            </items>
                                            <items>
                                                <literal-expression value="2" start-index="113" stop-index="113" />
                                                <parameter-marker-expression parameter-index="2" start-index="108" stop-index="108" />
                                            </items>
                                        </list-expression>
                                    </right>
                                </in-expression>
                            </right>
                        </binary-operation-expression>
                    </left>
                    <operator>AND</operator>
                    <right>
                        <between-expression start-index="115" stop-index="140" literal-start-index="120" literal-stop-index="146">
                            <not>false</not>
                            <left>
                                <column name="order_id" start-index="115" stop-index="124" literal-start-index="120" literal-stop-index="129">
                                    <owner name="o" start-index="115" stop-index="115" literal-start-index="120" literal-stop-index="120" />
                                </column>
                            </left>
                            <between-expr>
                                <literal-expression value="9" start-index="139" stop-index="139" />
                                <parameter-marker-expression parameter-index="3" start-index="134" stop-index="134" />
                            </between-expr>
                            <and-expr>
                                <literal-expression value="10" start-index="145" stop-index="146" />
                                <parameter-marker-expression parameter-index="4" start-index="140" stop-index="140" />
                            </and-expr>
                        </between-expression>
                    </right>
                </binary-operation-expression>
            </expr>
        </where>
    </select>

    <select sql-case-id="select_sharding_route_with_binding_tables" parameters="1, 2, 9, 10">
        <from>
            <join-table join-type="INNER">
                <left>
                    <simple-table name="t_order" alias="o" start-index="16" stop-index="24" />
                </left>
                <right>
                    <simple-table name="t_order_item" alias="i" start-index="31" stop-index="44" />
                </right>
                <on-condition>
                    <binary-operation-expression start-index="49" stop-index="97">
                        <left>
                            <binary-operation-expression start-index="49" stop-index="69">
                                <left>
                                    <column name="user_id" start-index="49" stop-index="57">
                                        <owner name="o" start-index="49" stop-index="49" />
                                    </column>
                                </left>
                                <operator>=</operator>
                                <right>
                                    <column name="user_id" start-index="61" stop-index="69">
                                        <owner name="i" start-index="61" stop-index="61" />
                                    </column>
                                </right>
                            </binary-operation-expression>
                        </left>
                        <operator>AND</operator>
                        <right>
                            <binary-operation-expression start-index="75" stop-index="97">
                                <left>
                                    <column name="order_id" start-index="75" stop-index="84">
                                        <owner name="o" start-index="75" stop-index="75" />
                                    </column>
                                </left>
                                <operator>=</operator>
                                <right>
                                    <column name="order_id" start-index="88" stop-index="97">
                                        <owner name="i" start-index="88" stop-index="88" />
                                    </column>
                                </right>
                            </binary-operation-expression>
                        </right>
                    </binary-operation-expression>
                </on-condition>
            </join-table>
        </from>
        <projections start-index="7" stop-index="9">
            <shorthand-projection start-index="7" stop-index="9">
                <owner name="i" start-index="7" stop-index="7" />
            </shorthand-projection>
        </projections>
        <where start-index="99" stop-index="154" literal-stop-index="155">
            <expr>
                <binary-operation-expression start-index="105" stop-index="154" literal-stop-index="155">
                    <left>
                        <in-expression start-index="105" stop-index="123">
                            <not>false</not>
                            <left>
                                <column name="user_id" start-index="105" stop-index="113">
                                    <owner name="o" start-index="105" stop-index="105" />
                                </column>
                            </left>
                            <right>
                                <list-expression start-index="118" stop-index="123">
                                    <items>
                                        <literal-expression value="1" start-index="119" stop-index="119" />
                                        <parameter-marker-expression parameter-index="0" start-index="119" stop-index="119" />
                                    </items>
                                    <items>
                                        <literal-expression value="2" start-index="122" stop-index="122" />
                                        <parameter-marker-expression parameter-index="1" start-index="122" stop-index="122" />
                                    </items>
                                </list-expression>
                            </right>
                        </in-expression>
                    </left>
                    <operator>AND</operator>
                    <right>
                        <between-expression start-index="129" stop-index="154" literal-stop-index="155">
                            <not>false</not>
                            <left>
                                <column name="order_id" start-index="129" stop-index="138">
                                    <owner name="o" start-index="129" stop-index="129" />
                                </column>
                            </left>
                            <between-expr>
                                <literal-expression value="9" start-index="148" stop-index="148" />
                                <parameter-marker-expression parameter-index="2" start-index="148" stop-index="148" />
                            </between-expr>
                            <and-expr>
                                <literal-expression value="10" start-index="154" stop-index="155" />
                                <parameter-marker-expression parameter-index="3" start-index="154" stop-index="154" />
                            </and-expr>
                        </between-expression>
                    </right>
                </binary-operation-expression>
            </expr>
        </where>
        <order-by>
            <column-item name="item_id" start-index="165" stop-index="173" literal-start-index="166" literal-stop-index="174">
                <owner name="i" start-index="165" stop-index="165" literal-start-index="166" literal-stop-index="166" />
            </column-item>
        </order-by>
    </select>

    <select sql-case-id="select_full_route_with_binding_tables">
        <from>
            <join-table join-type="INNER">
                <left>
                    <simple-table name="t_order" alias="o" start-index="16" stop-index="24" />
                </left>
                <right>
                    <simple-table name="t_order_item" alias="i" start-index="31" stop-index="44" />
                </right>
                <on-condition>
                    <binary-operation-expression start-index="49" stop-index="97">
                        <left>
                            <binary-operation-expression start-index="49" stop-index="69">
                                <left>
                                    <column name="user_id" start-index="49" stop-index="57">
                                        <owner name="o" start-index="49" stop-index="49" />
                                    </column>
                                </left>
                                <operator>=</operator>
                                <right>
                                    <column name="user_id" start-index="61" stop-index="69">
                                        <owner name="i" start-index="61" stop-index="61" />
                                    </column>
                                </right>
                            </binary-operation-expression>
                        </left>
                        <operator>AND</operator>
                        <right>
                            <binary-operation-expression start-index="75" stop-index="97">
                                <left>
                                    <column name="order_id" start-index="75" stop-index="84">
                                        <owner name="o" start-index="75" stop-index="75" />
                                    </column>
                                </left>
                                <operator>=</operator>
                                <right>
                                    <column name="order_id" start-index="88" stop-index="97">
                                        <owner name="i" start-index="88" stop-index="88" />
                                    </column>
                                </right>
                            </binary-operation-expression>
                        </right>
                    </binary-operation-expression>
                </on-condition>
            </join-table>
        </from>
        <projections start-index="7" stop-index="9">
            <shorthand-projection start-index="7" stop-index="9">
                <owner name="i" start-index="7" stop-index="7" />
            </shorthand-projection>
        </projections>
        <order-by>
            <column-item name="item_id" start-index="108" stop-index="116">
                <owner name="i" start-index="108" stop-index="108" />
            </column-item>
        </order-by>
    </select>

    <select sql-case-id="select_sharding_route_with_broadcast_table" parameters="1, 2, 9, 10, 'init'">
        <from>
            <join-table join-type="INNER">
                <left>
                    <join-table join-type="INNER">
                        <left>
                            <simple-table name="t_order" alias="o" start-index="16" stop-index="24" />
                        </left>
                        <right>
                            <simple-table name="t_order_item" alias="i" start-index="31" stop-index="44" />
                        </right>
                        <on-condition>
                            <binary-operation-expression start-index="49" stop-index="97">
                                <left>
                                    <binary-operation-expression start-index="49" stop-index="69">
                                        <left>
                                            <column name="user_id" start-index="49" stop-index="57">
                                                <owner name="o" start-index="49" stop-index="49" />
                                            </column>
                                        </left>
                                        <operator>=</operator>
                                        <right>
                                            <column name="user_id" start-index="61" stop-index="69">
                                                <owner name="i" start-index="61" stop-index="61" />
                                            </column>
                                        </right>
                                    </binary-operation-expression>
                                </left>
                                <operator>AND</operator>
                                <right>
                                    <binary-operation-expression start-index="75" stop-index="97">
                                        <left>
                                            <column name="order_id" start-index="75" stop-index="84">
                                                <owner name="o" start-index="75" stop-index="75" />
                                            </column>
                                        </left>
                                        <operator>=</operator>
                                        <right>
                                            <column name="order_id" start-index="88" stop-index="97">
                                                <owner name="i" start-index="88" stop-index="88" />
                                            </column>
                                        </right>
                                    </binary-operation-expression>
                                </right>
                            </binary-operation-expression>
                        </on-condition>
                    </join-table>
                </left>
                <right>
                    <simple-table name="t_broadcast_table" alias="c" start-index="104" stop-index="122" />
                </right>
                <on-condition>
                    <binary-operation-expression start-index="127" stop-index="145">
                        <left>
                            <column name="status" start-index="127" stop-index="134">
                                <owner name="o" start-index="127" stop-index="127" />
                            </column>
                        </left>
                        <operator>=</operator>
                        <right>
                            <column name="status" start-index="138" stop-index="145">
                                <owner name="c" start-index="138" stop-index="138" />
                            </column>
                        </right>
                    </binary-operation-expression>
                </on-condition>
            </join-table>
        </from>
        <projections start-index="7" stop-index="9">
            <shorthand-projection start-index="7" stop-index="9">
                <owner name="i" start-index="7" stop-index="7" />
            </shorthand-projection>
        </projections>
        <where start-index="147" stop-index="219" literal-stop-index="225">
            <expr>
                <binary-operation-expression start-index="153" stop-index="219" literal-stop-index="225">
                    <left>
                        <binary-operation-expression start-index="153" stop-index="202" literal-stop-index="203">
                            <left>
                                <in-expression start-index="153" stop-index="171">
                                    <not>false</not>
                                    <left>
                                        <column name="user_id" start-index="153" stop-index="161">
                                            <owner name="o" start-index="153" stop-index="153" />
                                        </column>
                                    </left>
                                    <right>
                                        <list-expression start-index="166" stop-index="171">
                                            <items>
                                                <literal-expression value="1" start-index="167" stop-index="167" />
                                                <parameter-marker-expression parameter-index="0" start-index="167" stop-index="167" />
                                            </items>
                                            <items>
                                                <literal-expression value="2" start-index="170" stop-index="170" />
                                                <parameter-marker-expression parameter-index="1" start-index="170" stop-index="170" />
                                            </items>
                                        </list-expression>
                                    </right>
                                </in-expression>
                            </left>
                            <operator>AND</operator>
                            <right>
                                <between-expression start-index="177" stop-index="202" literal-stop-index="203">
                                    <not>false</not>
                                    <left>
                                        <column name="order_id" start-index="177" stop-index="186">
                                            <owner name="o" start-index="177" stop-index="177" />
                                        </column>
                                    </left>
                                    <between-expr>
                                        <literal-expression value="9" start-index="196" stop-index="196" />
                                        <parameter-marker-expression parameter-index="2" start-index="196" stop-index="196" />
                                    </between-expr>
                                    <and-expr>
                                        <literal-expression value="10" start-index="202" stop-index="203" />
                                        <parameter-marker-expression parameter-index="3" start-index="202" stop-index="202" />
                                    </and-expr>
                                </between-expression>
                            </right>
                        </binary-operation-expression>
                    </left>
                    <operator>AND</operator>
                    <right>
                        <binary-operation-expression start-index="208" stop-index="219" literal-start-index="209" literal-stop-index="225">
                            <left>
                                <column name="status" start-index="208" stop-index="215" literal-start-index="209" literal-stop-index="216">
                                    <owner name="o" start-index="208" stop-index="208" literal-start-index="209" literal-stop-index="209" />
                                </column>
                            </left>
                            <operator>=</operator>
                            <right>
                                <literal-expression value="init" start-index="220" stop-index="225" />
                                <parameter-marker-expression parameter-index="4" start-index="219" stop-index="219" />
                            </right>
                        </binary-operation-expression>
                    </right>
                </binary-operation-expression>
            </expr>
        </where>
        <order-by>
            <column-item name="item_id" start-index="230" stop-index="238" literal-start-index="236" literal-stop-index="244">
                <owner name="i" start-index="230" stop-index="230" literal-start-index="236" literal-stop-index="236" />
            </column-item>
        </order-by>
    </select>

    <select sql-case-id="select_keyword_table_name_with_back_quotes" parameters="1, 2, 9, 10, 'init'">
        <from>
            <join-table join-type="INNER">
                <left>
                    <join-table join-type="INNER">
                        <left>
                            <simple-table name="t_order" alias="o" start-index="16" stop-index="24" />
                        </left>
                        <right>
                            <simple-table name="t_order_item" alias="i" start-index="31" stop-index="44" />
                        </right>
                        <on-condition>
                            <binary-operation-expression start-index="49" stop-index="97">
                                <left>
                                    <binary-operation-expression start-index="49" stop-index="69">
                                        <left>
                                            <column name="user_id" start-index="49" stop-index="57">
                                                <owner name="o" start-index="49" stop-index="49" />
                                            </column>
                                        </left>
                                        <operator>=</operator>
                                        <right>
                                            <column name="user_id" start-index="61" stop-index="69">
                                                <owner name="i" start-index="61" stop-index="61" />
                                            </column>
                                        </right>
                                    </binary-operation-expression>
                                </left>
                                <operator>AND</operator>
                                <right>
                                    <binary-operation-expression start-index="75" stop-index="97">
                                        <left>
                                            <column name="order_id" start-index="75" stop-index="84">
                                                <owner name="o" start-index="75" stop-index="75" />
                                            </column>
                                        </left>
                                        <operator>=</operator>
                                        <right>
                                            <column name="order_id" start-index="88" stop-index="97">
                                                <owner name="i" start-index="88" stop-index="88" />
                                            </column>
                                        </right>
                                    </binary-operation-expression>
                                </right>
                            </binary-operation-expression>
                        </on-condition>
                    </join-table>
                </left>
                <right>
                    <simple-table name="select" alias="c" start-delimiter="`" end-delimiter="`" start-index="104" stop-index="113" />
                </right>
                <on-condition>
                    <binary-operation-expression start-index="118" stop-index="136">
                        <left>
                            <column name="status" start-index="118" stop-index="125">
                                <owner name="o" start-index="118" stop-index="118" />
                            </column>
                        </left>
                        <operator>=</operator>
                        <right>
                            <column name="status" start-index="129" stop-index="136">
                                <owner name="c" start-index="129" stop-index="129" />
                            </column>
                        </right>
                    </binary-operation-expression>
                </on-condition>
            </join-table>
        </from>
        <projections start-index="7" stop-index="9">
            <shorthand-projection start-index="7" stop-index="9">
                <owner name="i" start-index="7" stop-index="7" />
            </shorthand-projection>
        </projections>
        <where start-index="138" stop-index="210" literal-stop-index="216">
            <expr>
                <binary-operation-expression start-index="144" stop-index="210" literal-stop-index="216">
                    <left>
                        <binary-operation-expression start-index="144" stop-index="193" literal-stop-index="194">
                            <left>
                                <in-expression start-index="144" stop-index="162">
                                    <not>false</not>
                                    <left>
                                        <column name="user_id" start-index="144" stop-index="152">
                                            <owner name="o" start-index="144" stop-index="144" />
                                        </column>
                                    </left>
                                    <right>
                                        <list-expression start-index="157" stop-index="162">
                                            <items>
                                                <literal-expression value="1" start-index="158" stop-index="158" />
                                                <parameter-marker-expression parameter-index="0" start-index="158" stop-index="158" />
                                            </items>
                                            <items>
                                                <literal-expression value="2" start-index="161" stop-index="161" />
                                                <parameter-marker-expression parameter-index="1" start-index="161" stop-index="161" />
                                            </items>
                                        </list-expression>
                                    </right>
                                </in-expression>
                            </left>
                            <operator>AND</operator>
                            <right>
                                <between-expression start-index="168" stop-index="193" literal-stop-index="194">
                                    <not>false</not>
                                    <left>
                                        <column name="order_id" start-index="168" stop-index="177">
                                            <owner name="o" start-index="168" stop-index="168" />
                                        </column>
                                    </left>
                                    <between-expr>
                                        <literal-expression value="9" start-index="187" stop-index="187" />
                                        <parameter-marker-expression parameter-index="2" start-index="187" stop-index="187" />
                                    </between-expr>
                                    <and-expr>
                                        <literal-expression value="10" start-index="193" stop-index="194" />
                                        <parameter-marker-expression parameter-index="3" start-index="193" stop-index="193" />
                                    </and-expr>
                                </between-expression>
                            </right>
                        </binary-operation-expression>
                    </left>
                    <operator>AND</operator>
                    <right>
                        <binary-operation-expression start-index="199" stop-index="210" literal-start-index="200" literal-stop-index="216">
                            <left>
                                <column name="status" start-index="199" stop-index="206" literal-start-index="200" literal-stop-index="207">
                                    <owner name="o" start-index="199" stop-index="199" literal-start-index="200" literal-stop-index="200" />
                                </column>
                            </left>
                            <operator>=</operator>
                            <right>
                                <literal-expression value="init" start-index="211" stop-index="216" />
                                <parameter-marker-expression parameter-index="4" start-index="210" stop-index="210" />
                            </right>
                        </binary-operation-expression>
                    </right>
                </binary-operation-expression>
            </expr>
        </where>
        <order-by>
            <column-item name="item_id" start-index="221" stop-index="229" literal-start-index="227" literal-stop-index="235">
                <owner name="i" start-index="221" stop-index="221" literal-start-index="227" literal-stop-index="227" />
            </column-item>
        </order-by>
    </select>

    <select sql-case-id="select_keyword_table_name_with_double_quotes" parameters="1, 2, 9, 10, 'init'">
        <from>
            <join-table join-type="INNER">
                <left>
                    <join-table join-type="INNER">
                        <left>
                            <simple-table name="t_order" alias="o" start-index="16" stop-index="24" />
                        </left>
                        <right>
                            <simple-table name="t_order_item" alias="i" start-index="31" stop-index="44" />
                        </right>
                        <on-condition>
                            <binary-operation-expression start-index="49" stop-index="97">
                                <left>
                                    <binary-operation-expression start-index="49" stop-index="69">
                                        <left>
                                            <column name="user_id" start-index="49" stop-index="57">
                                                <owner name="o" start-index="49" stop-index="49" />
                                            </column>
                                        </left>
                                        <operator>=</operator>
                                        <right>
                                            <column name="user_id" start-index="61" stop-index="69">
                                                <owner name="i" start-index="61" stop-index="61" />
                                            </column>
                                        </right>
                                    </binary-operation-expression>
                                </left>
                                <operator>AND</operator>
                                <right>
                                    <binary-operation-expression start-index="75" stop-index="97">
                                        <left>
                                            <column name="order_id" start-index="75" stop-index="84">
                                                <owner name="o" start-index="75" stop-index="75" />
                                            </column>
                                        </left>
                                        <operator>=</operator>
                                        <right>
                                            <column name="order_id" start-index="88" stop-index="97">
                                                <owner name="i" start-index="88" stop-index="88" />
                                            </column>
                                        </right>
                                    </binary-operation-expression>
                                </right>
                            </binary-operation-expression>
                        </on-condition>
                    </join-table>
                </left>
                <right>
                    <simple-table name="select" alias="c" start-delimiter="&quot;" end-delimiter="&quot;" start-index="104" stop-index="113" />
                </right>
                <on-condition>
                    <binary-operation-expression start-index="118" stop-index="136">
                        <left>
                            <column name="status" start-index="118" stop-index="125">
                                <owner name="o" start-index="118" stop-index="118" />
                            </column>
                        </left>
                        <operator>=</operator>
                        <right>
                            <column name="status" start-index="129" stop-index="136">
                                <owner name="c" start-index="129" stop-index="129" />
                            </column>
                        </right>
                    </binary-operation-expression>
                </on-condition>
            </join-table>
        </from>
        <projections start-index="7" stop-index="9">
            <shorthand-projection start-index="7" stop-index="9" >
                <owner name="i" start-index="7" stop-index="7" />
            </shorthand-projection>
        </projections>
        <where start-index="138" stop-index="210" literal-stop-index="216">
            <expr>
                <binary-operation-expression start-index="144" stop-index="210" literal-stop-index="216">
                    <left>
                        <binary-operation-expression start-index="144" stop-index="193" literal-stop-index="194">
                            <left>
                                <in-expression start-index="144" stop-index="162">
                                    <not>false</not>
                                    <left>
                                        <column name="user_id" start-index="144" stop-index="152">
                                            <owner name="o" start-index="144" stop-index="144" />
                                        </column>
                                    </left>
                                    <right>
                                        <list-expression start-index="157" stop-index="162">
                                            <items>
                                                <literal-expression value="1" start-index="158" stop-index="158" />
                                                <parameter-marker-expression parameter-index="0" start-index="158" stop-index="158" />
                                            </items>
                                            <items>
                                                <literal-expression value="2" start-index="161" stop-index="161" />
                                                <parameter-marker-expression parameter-index="1" start-index="161" stop-index="161" />
                                            </items>
                                        </list-expression>
                                    </right>
                                </in-expression>
                            </left>
                            <operator>AND</operator>
                            <right>
                                <between-expression start-index="168" stop-index="193" literal-stop-index="194">
                                    <not>false</not>
                                    <left>
                                        <column name="order_id" start-index="168" stop-index="177">
                                            <owner name="o" start-index="168" stop-index="168" />
                                        </column>
                                    </left>
                                    <between-expr>
                                        <literal-expression value="9" start-index="187" stop-index="187" />
                                        <parameter-marker-expression parameter-index="2" start-index="187" stop-index="187" />
                                    </between-expr>
                                    <and-expr>
                                        <literal-expression value="10" start-index="193" stop-index="194" />
                                        <parameter-marker-expression parameter-index="3" start-index="193" stop-index="193" />
                                    </and-expr>
                                </between-expression>
                            </right>
                        </binary-operation-expression>
                    </left>
                    <operator>AND</operator>
                    <right>
                        <binary-operation-expression start-index="199" stop-index="210" literal-start-index="200" literal-stop-index="216">
                            <left>
                                <column name="status" start-index="199" stop-index="206" literal-start-index="200" literal-stop-index="207">
                                    <owner name="c" start-index="199" stop-index="199" literal-start-index="200" literal-stop-index="200" />
                                </column>
                            </left>
                            <operator>=</operator>
                            <right>
                                <literal-expression value="init" start-index="211" stop-index="216" />
                                <parameter-marker-expression parameter-index="4" start-index="210" stop-index="210" />
                            </right>
                        </binary-operation-expression>
                    </right>
                </binary-operation-expression>
            </expr>
        </where>
        <order-by>
            <column-item name="item_id" start-index="221" stop-index="229" literal-start-index="227" literal-stop-index="235">
                <owner name="i" start-index="221" stop-index="221" literal-start-index="227" literal-stop-index="227" />
            </column-item>
        </order-by>
    </select>

    <select sql-case-id="select_keyword_table_name_with_square_brackets" parameters="1, 2, 9, 10, 'init'">
        <from>
            <join-table join-type="INNER">
                <left>
                    <join-table join-type="INNER">
                        <left>
                            <simple-table name="t_order" alias="o" start-index="16" stop-index="24" />
                        </left>
                        <right>
                            <simple-table name="t_order_item" alias="i" start-index="31" stop-index="44" />
                        </right>
                        <on-condition>
                            <binary-operation-expression start-index="49" stop-index="97">
                                <left>
                                    <binary-operation-expression start-index="49" stop-index="69">
                                        <left>
                                            <column name="user_id" start-index="49" stop-index="57">
                                                <owner name="o" start-index="49" stop-index="49" />
                                            </column>
                                        </left>
                                        <operator>=</operator>
                                        <right>
                                            <column name="user_id" start-index="61" stop-index="69">
                                                <owner name="i" start-index="61" stop-index="61" />
                                            </column>
                                        </right>
                                    </binary-operation-expression>
                                </left>
                                <operator>AND</operator>
                                <right>
                                    <binary-operation-expression start-index="75" stop-index="97">
                                        <left>
                                            <column name="order_id" start-index="75" stop-index="84">
                                                <owner name="o" start-index="75" stop-index="75" />
                                            </column>
                                        </left>
                                        <operator>=</operator>
                                        <right>
                                            <column name="order_id" start-index="88" stop-index="97">
                                                <owner name="i" start-index="88" stop-index="88" />
                                            </column>
                                        </right>
                                    </binary-operation-expression>
                                </right>
                            </binary-operation-expression>
                        </on-condition>
                    </join-table>
                </left>
                <right>
                    <simple-table name="select" alias="c" start-delimiter="[" end-delimiter="]" start-index="104" stop-index="113" />
                </right>
                <on-condition>
                    <binary-operation-expression start-index="118" stop-index="136">
                        <left>
                            <column name="status" start-index="118" stop-index="125">
                                <owner name="o" start-index="118" stop-index="118" />
                            </column>
                        </left>
                        <operator>=</operator>
                        <right>
                            <column name="status" start-index="129" stop-index="136">
                                <owner name="c" start-index="129" stop-index="129" />
                            </column>
                        </right>
                    </binary-operation-expression>
                </on-condition>
            </join-table>
        </from>
        <projections start-index="7" stop-index="9">
            <shorthand-projection start-index="7" stop-index="9">
                <owner name="i" start-index="7" stop-index="7" />
            </shorthand-projection>
        </projections>
        <where start-index="138" stop-index="210" literal-stop-index="216">
            <expr>
                <binary-operation-expression start-index="144" stop-index="210" literal-stop-index="216">
                    <left>
                        <binary-operation-expression start-index="144" stop-index="193" literal-stop-index="194">
                            <left>
                                <in-expression start-index="144" stop-index="162">
                                    <not>false</not>
                                    <left>
                                        <column name="user_id" start-index="144" stop-index="152">
                                            <owner name="o" start-index="144" stop-index="144" />
                                        </column>
                                    </left>
                                    <right>
                                        <list-expression start-index="157" stop-index="162">
                                            <items>
                                                <literal-expression value="1" start-index="158" stop-index="158" />
                                                <parameter-marker-expression parameter-index="0" start-index="158" stop-index="158" />
                                            </items>
                                            <items>
                                                <literal-expression value="2" start-index="161" stop-index="161" />
                                                <parameter-marker-expression parameter-index="1" start-index="161" stop-index="161" />
                                            </items>
                                        </list-expression>
                                    </right>
                                </in-expression>
                            </left>
                            <operator>AND</operator>
                            <right>
                                <between-expression start-index="168" stop-index="193" literal-stop-index="194">
                                    <not>false</not>
                                    <left>
                                        <column name="order_id" start-index="168" stop-index="177">
                                            <owner name="o" start-index="168" stop-index="168" />
                                        </column>
                                    </left>
                                    <between-expr>
                                        <literal-expression value="9" start-index="187" stop-index="187" />
                                        <parameter-marker-expression parameter-index="2" start-index="187" stop-index="187" />
                                    </between-expr>
                                    <and-expr>
                                        <literal-expression value="10" start-index="193" stop-index="194" />
                                        <parameter-marker-expression parameter-index="3" start-index="193" stop-index="193" />
                                    </and-expr>
                                </between-expression>
                            </right>
                        </binary-operation-expression>
                    </left>
                    <operator>AND</operator>
                    <right>
                        <binary-operation-expression start-index="199" stop-index="210" literal-start-index="200" literal-stop-index="216">
                            <left>
                                <column name="status" start-index="199" stop-index="206" literal-start-index="200" literal-stop-index="207">
                                    <owner name="c" start-index="199" stop-index="199" literal-start-index="200" literal-stop-index="200" />
                                </column>
                            </left>
                            <operator>=</operator>
                            <right>
                                <literal-expression value="init" start-index="211" stop-index="216" />
                                <parameter-marker-expression parameter-index="4" start-index="210" stop-index="210" />
                            </right>
                        </binary-operation-expression>
                    </right>
                </binary-operation-expression>
            </expr>
        </where>
        <order-by>
            <column-item name="item_id" start-index="221" stop-index="229" literal-start-index="227" literal-stop-index="235">
                <owner name="i" start-index="221" stop-index="221" literal-start-index="227" literal-stop-index="227" />
            </column-item>
        </order-by>
    </select>

    <select sql-case-id="select_alias_as_keyword" parameters="1">
        <from>
            <simple-table name="t_order_item" alias="length" start-index="36" stop-index="54" />
        </from>
        <projections start-index="7" stop-index="29">
            <column-projection name="item_id" alias="password" start-index="7" stop-index="29">
                <owner name="length" start-index="7" stop-index="12" />
            </column-projection>>
        </projections>
        <where start-index="56" stop-index="79">
            <expr>
                <binary-operation-expression start-index="62" stop-index="79">
                    <left>
                        <column name="item_id" start-index="62" stop-index="75">
                            <owner name="length" start-index="62" stop-index="67" />
                        </column>
                    </left>
                    <operator>=</operator>
                    <right>
                        <literal-expression value="1" start-index="79" stop-index="79" />
                        <parameter-marker-expression parameter-index="0" start-index="79" stop-index="79" />
                    </right>
                </binary-operation-expression>
            </expr>
        </where>
    </select>

    <select sql-case-id="select_with_force_index_join" parameters="1000">
        <from>
            <join-table join-type="INNER">
                <left>
                    <simple-table name="t_order" alias="o" start-index="16" stop-index="24" />
                </left>
                <right>
                    <simple-table name="t_order_item" alias="i" start-index="56" stop-index="69" />
                </right>
                <on-condition>
                    <binary-operation-expression start-index="74" stop-index="94">
                        <left>
                            <column name="order_id" start-index="74" stop-index="83">
                                <owner name="o" start-index="74" stop-index="74" />
                            </column>
                        </left>
                        <operator>=</operator>
                        <right>
                            <column name="order_id" start-index="85" stop-index="94">
                                <owner name="i" start-index="85" stop-index="85" />
                            </column>
                        </right>
                    </binary-operation-expression>
                </on-condition>
            </join-table>
        </from>
        <projections start-index="7" stop-index="9">
            <shorthand-projection start-index="7" stop-index="9">
                <owner name="i" start-index="7" stop-index="7" />
            </shorthand-projection>
        </projections>
        <where start-index="96" stop-index="115" literal-stop-index="118">
            <expr>
                <binary-operation-expression start-index="102" stop-index="115" literal-stop-index="118">
                    <left>
                        <column name="order_id" start-index="102" stop-index="111">
                            <owner name="o" start-index="102" stop-index="102" />
                        </column>
                    </left>
                    <operator>=</operator>
                    <right>
                        <literal-expression value="1000" start-index="115" stop-index="118" />
                        <parameter-marker-expression parameter-index="0" start-index="115" stop-index="115" />
                    </right>
                </binary-operation-expression>
            </expr>
        </where>
    </select>

    <select sql-case-id="select_equal_with_geography" parameters="'{&quot;rule2&quot;:&quot;null2&quot;}', 100, 200, 1, 2">
        <from>
            <simple-table name="t_order" start-index="14" stop-index="20" />
        </from>
        <projections start-index="7" stop-index="7">
            <shorthand-projection start-index="7" stop-index="7" />
        </projections>
        <where start-index="22" stop-index="148" literal-stop-index="170">
            <expr>
                <binary-operation-expression start-index="28" stop-index="148" literal-stop-index="170">
                    <left>
                        <binary-operation-expression start-index="28" stop-index="131" literal-stop-index="153">
                            <left>
                                <binary-operation-expression start-index="28" stop-index="115" literal-stop-index="137">
                                    <left>
                                        <binary-operation-expression start-index="28" stop-index="42" literal-stop-index="60">
                                            <left>
                                                <column name="rule" start-index="28" stop-index="31" />
                                            </left>
                                            <operator>=</operator>
                                            <right>
                                                <type-cast-expression>
                                                    <expression>
                                                        <literal-expression value="{&quot;rule2&quot;:&quot;null2&quot;}" start-index="35" stop-index="53" />
                                                    </expression>
                                                    <data-type>jsonb</data-type>
                                                </type-cast-expression>
                                                <parameter-marker-expression parameter-index="0" start-index="35" stop-index="42" />
                                            </right>
                                        </binary-operation-expression>
                                    </left>
                                    <operator>AND</operator>
                                    <right>
                                        <binary-operation-expression start-index="48" stop-index="115" literal-start-index="66" literal-stop-index="137">
                                            <left>
                                                <column name="start_point" start-index="48" stop-index="58" literal-start-index="66" literal-stop-index="76" />
                                            </left>
                                            <operator>=</operator>
                                            <right>
                                                <function function-name="ST_GeographyFromText" text="ST_GeographyFromText('SRID=4326;POINT('||?||' '||?||')')" literal-text="ST_GeographyFromText('SRID=4326;POINT('||100||' '||200||')')" start-index="60" stop-index="115" literal-start-index="78" literal-stop-index="137">
                                                    <parameter>
                                                        <common-expression text="'SRID=4326;POINT('||?||' '||?||')'" literal-text="'SRID=4326;POINT('||100||' '||200||')'" literal-start-index="99" start-index="81" literal-stop-index="136" stop-index="114" />
                                                    </parameter>
                                                </function>
                                            </right>
                                        </binary-operation-expression>
                                    </right>
                                </binary-operation-expression>
                            </left>
                            <operator>AND</operator>
                            <right>
                                <binary-operation-expression start-index="121" stop-index="131" literal-start-index="143" literal-stop-index="153">
                                    <left>
                                        <column name="user_id" start-index="121" stop-index="127" literal-start-index="143" literal-stop-index="149" />
                                    </left>
                                    <operator>=</operator>
                                    <right>
                                        <literal-expression value="1" start-index="153" stop-index="153" />
                                        <parameter-marker-expression parameter-index="3" start-index="131" stop-index="131" />
                                    </right>
                                </binary-operation-expression>
                            </right>
                        </binary-operation-expression>
                    </left>
                    <operator>AND</operator>
                    <right>
                        <binary-operation-expression start-index="137" stop-index="148" literal-start-index="159" literal-stop-index="170">
                            <left>
                                <column name="order_id" start-index="137" stop-index="144" literal-start-index="159" literal-stop-index="166" />
                            </left>
                            <operator>=</operator>
                            <right>
                                <literal-expression value="2" start-index="170" stop-index="170" />
                                <parameter-marker-expression parameter-index="4" start-index="148" stop-index="148" />
                            </right>
                        </binary-operation-expression>
                    </right>
                </binary-operation-expression>
            </expr>
        </where>
    </select>

    <select sql-case-id="select_in_with_geography" parameters="'{&quot;rule2&quot;:&quot;null2&quot;}', '{&quot;rule3&quot;:&quot;null3&quot;}', 100, 200, 1, 2">
        <from>
            <simple-table name="t_order" start-index="14" stop-index="20" />
        </from>
        <projections start-index="7" stop-index="7">
            <shorthand-projection start-index="7" stop-index="7" />
        </projections>
        <where start-index="22" stop-index="161" literal-stop-index="201">
            <expr>
                <binary-operation-expression start-index="28" stop-index="161" literal-stop-index="201">
                    <left>
                        <binary-operation-expression start-index="28" stop-index="144" literal-stop-index="184">
                            <left>
                                <binary-operation-expression start-index="28" stop-index="128" literal-stop-index="168">
                                    <left>
                                        <in-expression start-index="28" stop-index="55" literal-stop-index="91">
                                            <not>false</not>
                                            <left>
                                                <column name="rule" start-index="28" stop-index="31" />
                                            </left>
                                            <right>
                                                <list-expression start-index="36" stop-index="55" literal-stop-index="91">
                                                    <items>
                                                        <type-cast-expression>
                                                            <expression>
                                                                <literal-expression value="{&quot;rule2&quot;:&quot;null2&quot;}" start-index="37" stop-index="55" />
                                                            </expression>
                                                            <data-type>jsonb</data-type>
                                                        </type-cast-expression>
                                                        <parameter-marker-expression parameter-index="0" start-index="37" stop-index="44" />
                                                    </items>
                                                    <items>
                                                        <type-cast-expression>
                                                            <expression>
                                                                <literal-expression value="{&quot;rule3&quot;:&quot;null3&quot;}" start-index="65" stop-index="83" />
                                                            </expression>
                                                            <data-type>jsonb</data-type>
                                                        </type-cast-expression>
                                                        <parameter-marker-expression parameter-index="1" start-index="47" stop-index="54" />
                                                    </items>
                                                </list-expression>
                                            </right>
                                        </in-expression>
                                    </left>
                                    <operator>AND</operator>
                                    <right>
                                        <binary-operation-expression start-index="61" stop-index="128" literal-start-index="97" literal-stop-index="168">
                                            <left>
                                                <column name="start_point" start-index="61" stop-index="71" literal-start-index="97" literal-stop-index="107" />
                                            </left>
                                            <operator>=</operator>
                                            <right>
                                                <function function-name="ST_GeographyFromText" text="ST_GeographyFromText('SRID=4326;POINT('||?||' '||?||')')" literal-text="ST_GeographyFromText('SRID=4326;POINT('||100||' '||200||')')" start-index="73" stop-index="128" literal-start-index="109" literal-stop-index="168">
                                                    <parameter>
                                                        <common-expression text="'SRID=4326;POINT('||?||' '||?||')'" literal-text="'SRID=4326;POINT('||100||' '||200||')'" literal-start-index="130" start-index="94" literal-stop-index="167" stop-index="127" />
                                                    </parameter>
                                                </function>
                                            </right>
                                        </binary-operation-expression>
                                    </right>
                                </binary-operation-expression>
                            </left>
                            <operator>AND</operator>
                            <right>
                                <binary-operation-expression start-index="134" stop-index="144" literal-start-index="174" literal-stop-index="184">
                                    <left>
                                        <column name="user_id" start-index="134" stop-index="140" literal-start-index="174" literal-stop-index="180" />
                                    </left>
                                    <operator>=</operator>
                                    <right>
                                        <literal-expression value="1" start-index="184" stop-index="184" />
                                        <parameter-marker-expression parameter-index="4" start-index="144" stop-index="144" />
                                    </right>
                                </binary-operation-expression>
                            </right>
                        </binary-operation-expression>
                    </left>
                    <operator>AND</operator>
                    <right>
                        <binary-operation-expression start-index="150" stop-index="161" literal-start-index="190" literal-stop-index="201">
                            <left>
                                <column name="order_id" start-index="150" stop-index="157" literal-start-index="190" literal-stop-index="197" />
                            </left>
                            <operator>=</operator>
                            <right>
                                <literal-expression value="2" start-index="201" stop-index="201" />
                                <parameter-marker-expression parameter-index="5" start-index="161" stop-index="161" />
                            </right>
                        </binary-operation-expression>
                    </right>
                </binary-operation-expression>
            </expr>
        </where>
    </select>

    <select sql-case-id="select_between_with_geography" parameters="'{&quot;rule2&quot;:&quot;null2&quot;}', '{&quot;rule3&quot;:&quot;null3&quot;}', 100, 200, 1">
        <from>
            <simple-table name="t_order" start-index="14" stop-index="20" />
        </from>
        <projections start-index="7" stop-index="7">
            <shorthand-projection start-index="7" stop-index="7" />
        </projections>
        <where start-index="22" stop-index="151" literal-stop-index="191">
            <expr>
                <binary-operation-expression start-index="28" stop-index="151" literal-stop-index="191">
                    <left>
                        <binary-operation-expression start-index="28" stop-index="134" literal-stop-index="174">
                            <left>
                                <between-expression start-index="28" stop-index="61" literal-stop-index="97">
                                    <not>false</not>
                                    <left>
                                        <column name="rule" start-index="28" stop-index="31" />
                                    </left>
                                    <between-expr>
                                        <parameter-marker-expression parameter-index="0" start-index="41" stop-index="48" />
                                        <type-cast-expression>
                                            <expression>
                                                <literal-expression value="{&quot;rule2&quot;:&quot;null2&quot;}" start-index="41" stop-index="59" />
                                            </expression>
                                            <data-type>jsonb</data-type>
                                        </type-cast-expression>
                                    </between-expr>
                                    <and-expr>
                                        <type-cast-expression>
                                            <expression>
                                                <literal-expression value="{&quot;rule3&quot;:&quot;null3&quot;}" start-index="72" stop-index="90" />
                                            </expression>
                                            <data-type>jsonb</data-type>
                                        </type-cast-expression>
                                        <parameter-marker-expression parameter-index="1" start-index="54" stop-index="61" />
                                    </and-expr>
                                </between-expression>
                            </left>
                            <operator>AND</operator>
                            <right>
                                <binary-operation-expression start-index="67" stop-index="134" literal-start-index="103" literal-stop-index="174">
                                    <left>
                                        <column name="start_point" start-index="67" stop-index="77" literal-start-index="103" literal-stop-index="113" />
                                    </left>
                                    <operator>=</operator>
                                    <right>
                                        <function function-name="ST_GeographyFromText" literal-text="ST_GeographyFromText('SRID=4326;POINT('||100||' '||200||')')" text="ST_GeographyFromText('SRID=4326;POINT('||?||' '||?||')')" start-index="79" stop-index="134" literal-start-index="115" literal-stop-index="174">
                                            <parameter>
                                                <common-expression text="'SRID=4326;POINT('||?||' '||?||')'" literal-text="'SRID=4326;POINT('||100||' '||200||')'" literal-start-index="136" start-index="100" literal-stop-index="173" stop-index="133" />
                                            </parameter>
                                        </function>
                                    </right>
                                </binary-operation-expression>
                            </right>
                        </binary-operation-expression>
                    </left>
                    <operator>AND</operator>
                    <right>
                        <binary-operation-expression start-index="140" stop-index="151" literal-start-index="180" literal-stop-index="191">
                            <left>
                                <column name="order_id" start-index="140" stop-index="147" literal-start-index="180" literal-stop-index="187" />
                            </left>
                            <operator>=</operator>
                            <right>
                                <literal-expression value="1" start-index="191" stop-index="191" />
                                <parameter-marker-expression parameter-index="4" start-index="151" stop-index="151" />
                            </right>
                        </binary-operation-expression>
                    </right>
                </binary-operation-expression>
            </expr>
        </where>
    </select>

    <select sql-case-id="select_with_double_quotes" parameters="1">
        <from>
            <simple-table name="t_order_item" start-delimiter="&quot;" end-delimiter="&quot;" start-index="14" stop-index="27" />
        </from>
        <projections start-index="7" stop-index="7">
            <shorthand-projection start-index="7" stop-index="7" />
        </projections>
        <where start-index="29" stop-index="48">
            <expr>
                <binary-operation-expression start-index="35" stop-index="48">
                    <left>
                        <column name="item_id" start-delimiter="&quot;" end-delimiter="&quot;" start-index="35" stop-index="43" />
                    </left>
                    <operator>!=</operator>
                    <right>
                        <literal-expression value="1" start-index="48" stop-index="48" />
                        <parameter-marker-expression parameter-index="0" start-index="48" stop-index="48" />
                    </right>
                </binary-operation-expression>
            </expr>
        </where>
        <order-by>
            <column-item name="item_id" start-delimiter="&quot;" end-delimiter="&quot;" start-index="59" stop-index="67" />
        </order-by>
    </select>

    <select sql-case-id="select_distinct_with_single_column_without_order_by" >
        <from>
            <simple-table name="t_order_item" start-index="29" stop-index="40" />
        </from>
        <projections start-index="16" stop-index="22" distinct-row="true">
            <column-projection name="item_id" start-index="16" stop-index="22" />
        </projections>
    </select>

    <select sql-case-id="select_unique_with_single_column_without_order_by" >
        <from>
            <simple-table name="t_order_item" start-index="27" stop-index="38" />
        </from>
        <projections start-index="14" stop-index="20" distinct-row="true">
            <column-projection name="item_id" start-index="14" stop-index="20" />
        </projections>
    </select>
    
    <select sql-case-id="select_distinct_with_multi_column_without_order_by" >
        <from>
            <simple-table name="t_order" start-index="47" stop-index="53" />
        </from>
        <projections start-index="16" stop-index="40" distinct-row="true">
            <column-projection name="order_id" start-index="16" stop-index="23" />
            <column-projection name="user_id" start-index="26" stop-index="32" />
            <column-projection name="status" start-index="35" stop-index="40" />
        </projections>
    </select>

    <select sql-case-id="select_unique_with_multi_column_without_order_by" >
        <from>
            <simple-table name="t_order" start-index="45" stop-index="51" />
        </from>
        <projections start-index="14" stop-index="38" distinct-row="true">
            <column-projection name="order_id" start-index="14" stop-index="21" />
            <column-projection name="user_id" start-index="24" stop-index="30" />
            <column-projection name="status" start-index="33" stop-index="38" />
        </projections>
    </select>
    
    <select sql-case-id="select_distinct_with_owner_column_without_order_by" >
        <from>
            <simple-table name="t_order" start-index="38" stop-index="44" />
        </from>
        <projections start-index="16" stop-index="31" distinct-row="true">
            <column-projection name="order_id" start-index="16" stop-index="31" >
                <owner name="t_order" start-index="16" stop-index="22" />
            </column-projection>
        </projections>
        <order-by>
            <column-item name="order_id" start-index="55" stop-index="70">
                <owner name="t_order" start-index="55" stop-index="61" />
            </column-item>
        </order-by>
    </select>

    <select sql-case-id="select_distinct_with_owner_star_without_order_by" >
        <from>
            <join-table join-type="COMMA">
                <left>
                    <simple-table name="t_order" start-index="54" stop-index="60" />
                </left>
                <right>
                    <simple-table name="t_order_item" start-index="63" stop-index="74" />
                </right>
            </join-table>
        </from>
        <projections start-index="16" stop-index="47" distinct-row="true">
            <shorthand-projection start-index="16" stop-index="24">
                <owner name="t_order" start-index="16" stop-index="22" />
            </shorthand-projection>
            <column-projection name="order_id" start-index="27" stop-index="47" >
                <owner name="t_order_item" start-index="27" stop-index="38" />
            </column-projection>
        </projections>
        <where start-index="76" stop-index="121">
            <expr>
                <binary-operation-expression start-index="82" stop-index="121">
                    <left>
                        <column name="order_id" start-index="82" stop-index="97">
                            <owner name="t_order" start-index="82" stop-index="88" />
                        </column>
                    </left>
                    <operator>=</operator>
                    <right>
                        <column name="order_id" start-index="101" stop-index="121">
                            <owner name="t_order_item" start-index="101" stop-index="112" />
                        </column>
                    </right>
                </binary-operation-expression>
            </expr>
        </where>
    </select>

    <select sql-case-id="select_distinct_with_owner_column_with_group_by" >
        <from>
            <simple-table name="t_order" start-index="38" stop-index="44" />
        </from>
        <projections start-index="16" stop-index="31" distinct-row="true">
            <column-projection name="order_id" start-index="16" stop-index="31" >
                <owner name="t_order" start-index="16" stop-index="22" />
            </column-projection>
        </projections>
        <group-by>
            <column-item name="order_id" start-index="55" stop-index="70">
                <owner name="t_order" start-index="55" stop-index="61" />
            </column-item>
        </group-by>
    </select>

    <select sql-case-id="select_distinct_with_single_column" >
        <from>
            <simple-table name="t_order_item" start-index="29" stop-index="40" />
        </from>
        <projections start-index="16" stop-index="22" distinct-row="true">
            <column-projection name="item_id" start-index="16" stop-index="22" />
        </projections>
        <order-by>
            <column-item name="item_id" start-index="51" stop-index="57" />
        </order-by>
    </select>

    <select sql-case-id="select_distinct_with_owner_column" >
        <from>
            <simple-table name="t_order" start-index="38" stop-index="44" />
        </from>
        <projections start-index="16" stop-index="31" distinct-row="true">
            <column-projection name="order_id" start-index="16" stop-index="31">
                <owner name="t_order" start-index="16" stop-index="22" />
            </column-projection>
        </projections>
        <order-by>
            <column-item name="order_id" start-index="55" stop-index="62" />
        </order-by>
    </select>

    <select sql-case-id="select_distinct_with_multi_column" >
        <from>
            <simple-table name="t_order" start-index="47" stop-index="53" />
        </from>
        <projections start-index="16" stop-index="40" distinct-row="true">
            <column-projection name="order_id" start-index="16" stop-index="23" />
            <column-projection name="user_id" start-index="26" stop-index="32" />
            <column-projection name="status" start-index="35" stop-index="40" />
        </projections>
        <order-by>
            <column-item name="order_id" start-index="64" stop-index="71" />
        </order-by>
    </select>

    <select sql-case-id="select_distinct_with_star" >
        <from>
            <simple-table  name="t_order" start-index="23" stop-index="29" />
        </from>
        <projections distinct-row="true" start-index="16" stop-index="16">
            <shorthand-projection start-index="16" stop-index="16" />
        </projections>
        <where start-index="31" stop-index="51">
            <expr>
                <binary-operation-expression start-index="37" stop-index="51">
                    <left>
                        <column name="order_id" start-index="37" stop-index="44" />
                    </left>
                    <operator>&gt;</operator>
                    <right>
                        <literal-expression value="1100" start-index="48" stop-index="51" />
                    </right>
                </binary-operation-expression>
            </expr>
        </where>
        <order-by>
            <column-item name="order_id" start-index="62" stop-index="69" />
        </order-by>
    </select>

    <select sql-case-id="select_distinct_with_owner_star">
        <from>
            <join-table join-type="COMMA">
                <left>
                    <simple-table name="t_order" start-index="54" stop-index="60" />
                </left>
                <right>
                    <simple-table name="t_order_item" start-index="63" stop-index="74" />
                </right>
            </join-table>
        </from>
        <projections distinct-row="true" start-index="16" stop-index="47">
            <shorthand-projection start-index="16" stop-index="24">
                <owner name="t_order" start-index="16" stop-index="22" />
            </shorthand-projection>
            <column-projection name="order_id" start-index="27" stop-index="47">
                <owner name="t_order_item" start-index="27" stop-index="38" />
            </column-projection>
        </projections>
        <where start-index="76" stop-index="121">
            <expr>
                <binary-operation-expression start-index="82" stop-index="121">
                    <left>
                        <column name="order_id" start-index="82" stop-index="97">
                            <owner name="t_order" start-index="82" stop-index="88" />
                        </column>
                    </left>
                    <operator>=</operator>
                    <right>
                        <column name="order_id" start-index="101" stop-index="121">
                            <owner name="t_order_item" start-index="101" stop-index="112" />
                        </column>
                    </right>
                </binary-operation-expression>
            </expr>
        </where>
        <order-by>
            <column-item name="order_id" start-index="132" stop-index="147">
                <owner name="t_order" start-index="132" stop-index="138" />
            </column-item>
        </order-by>
    </select>

    <select sql-case-id="select_distinct_with_sum" >
        <from>
            <simple-table  name="t_order" start-index="37" stop-index="43" />
        </from>
        <projections start-index="7" stop-index="30">
            <aggregation-distinct-projection type="SUM" inner-expression="(DISTINCT order_id)" distinct-expression="order_id" alias="s" start-index="7" stop-index="28" />
        </projections>
        <where start-index="45" stop-index="65">
            <expr>
                <binary-operation-expression start-index="51" stop-index="65">
                    <left>
                        <column name="order_id" start-index="51" stop-index="58" />
                    </left>
                    <operator>&lt;</operator>
                    <right>
                        <literal-expression value="1100" start-index="62" stop-index="65" />
                    </right>
                </binary-operation-expression>
            </expr>
        </where>
    </select>

    <select sql-case-id="select_distinct_with_count">
        <from>
            <simple-table name="t_order" start-index="39" stop-index="45" />
        </from>
        <projections start-index="7" stop-index="32">
            <aggregation-distinct-projection type="COUNT" inner-expression="(DISTINCT order_id)" distinct-expression="order_id" alias="c" start-index="7" stop-index="30" />
        </projections>
        <where start-index="47" stop-index="67">
            <expr>
                <binary-operation-expression start-index="53" stop-index="67">
                    <left>
                        <column name="order_id" start-index="53" stop-index="60" />
                    </left>
                    <operator>&lt;</operator>
                    <right>
                        <literal-expression value="1100" start-index="64" stop-index="67" />
                    </right>
                </binary-operation-expression>
            </expr>
        </where>
    </select>

    <select sql-case-id="select_distinct_with_avg">
        <from>
            <simple-table name="t_order" start-index="35" stop-index="41" />
        </from>
        <projections start-index="7" stop-index="28">
            <aggregation-distinct-projection type="AVG" inner-expression="(DISTINCT order_id)" distinct-expression="order_id" start-index="7" stop-index="28" />
        </projections>
        <where start-index="43" stop-index="63">
            <expr>
                <binary-operation-expression start-index="49" stop-index="63">
                    <left>
                        <column name="order_id" start-index="49" stop-index="56" />
                    </left>
                    <operator>&lt;</operator>
                    <right>
                        <literal-expression value="1100" start-index="60" stop-index="63" />
                    </right>
                </binary-operation-expression>
            </expr>
        </where>
    </select>

    <select sql-case-id="select_distinct_with_count_sum" >
        <from>
            <simple-table name="t_order" start-index="61" stop-index="67" />
        </from>
        <projections start-index="7" stop-index="54">
            <aggregation-distinct-projection type="COUNT" inner-expression="(DISTINCT order_id)" distinct-expression="order_id" start-index="7" stop-index="30" />
            <aggregation-distinct-projection type="SUM" inner-expression="(DISTINCT order_id)" distinct-expression="order_id" start-index="33" stop-index="54" />
        </projections>
        <where start-index="69" stop-index="89">
            <expr>
                <binary-operation-expression start-index="75" stop-index="89">
                    <left>
                        <column name="order_id" start-index="75" stop-index="82" />
                    </left>
                    <operator>&lt;</operator>
                    <right>
                        <literal-expression value="1100" start-index="86" stop-index="89" />
                    </right>
                </binary-operation-expression>
            </expr>
        </where>
    </select>

    <select sql-case-id="select_distinct_with_single_count_group_by" >
        <from>
            <simple-table name="t_order" start-index="49" stop-index="55" />
        </from>
        <projections start-index="7" stop-index="42">
            <column-projection name="order_id" start-index="7" stop-index="14" />
            <aggregation-distinct-projection type="COUNT" inner-expression="(DISTINCT order_id)" distinct-expression="order_id" alias="c" start-index="17" stop-index="40" />
        </projections>
        <where start-index="57" stop-index="77">
            <expr>
                <binary-operation-expression start-index="63" stop-index="77">
                    <left>
                        <column name="order_id" start-index="63" stop-index="70" />
                    </left>
                    <operator>&lt;</operator>
                    <right>
                        <literal-expression value="1100" start-index="74" stop-index="77" />
                    </right>
                </binary-operation-expression>
            </expr>
        </where>
        <group-by>
            <column-item name="order_id" start-index="88" stop-index="95" />
        </group-by>
        <order-by>
            <column-item name="order_id" start-index="106" stop-index="113" />
        </order-by>
    </select>

    <select sql-case-id="select_distinct_with_count_group_by" >
        <from>
            <simple-table name="t_order" start-index="49" stop-index="55" />
        </from>
        <projections start-index="7" stop-index="42">
            <aggregation-distinct-projection type="COUNT" inner-expression="(DISTINCT order_id)" distinct-expression="order_id" alias="c" start-index="7" stop-index="30" />
            <column-projection name="order_id" start-index="35" stop-index="42" />
        </projections>
        <group-by>
            <column-item name="order_id" start-index="66" stop-index="73" />
        </group-by>
        <order-by>
            <column-item name="order_id" start-index="84" stop-index="91" />
        </order-by>
    </select>

    <select sql-case-id="select_distinct_function">
        <from>
            <simple-table name="t_order_item" start-index="30" stop-index="41" />
        </from>
        <projections distinct-row="true" start-index="15" stop-index="23">
            <column-projection start-index="16" stop-index="22" name="item_id" />
        </projections>
        <order-by>
            <column-item name="item_id" start-index="52" stop-index="58" />
        </order-by>
    </select>

    <select sql-case-id="select_distinct_function_nulls_last">
        <from>
            <simple-table name="t_order_item" start-index="30" stop-index="41" />
        </from>
        <projections distinct-row="true" start-index="15" stop-index="23">
            <column-projection start-index="16" stop-index="22" name="item_id" />
        </projections>
        <order-by>
            <column-item name="item_id" start-index="52" stop-index="58" />
        </order-by>
    </select>

    <select sql-case-id="select_distinct_with_count_calculation" >
        <from>
            <simple-table name="t_order" start-index="49" stop-index="55" />
        </from>
        <projections start-index="7" stop-index="42">
            <aggregation-distinct-projection type="COUNT" inner-expression="(DISTINCT user_id + order_id)" distinct-expression="user_id+order_id" alias="c" start-index="7" stop-index="40" />
        </projections>
        <where start-index="57" stop-index="77">
            <expr>
                <binary-operation-expression start-index="63" stop-index="77">
                    <left>
                        <column name="order_id" start-index="63" stop-index="70" />
                    </left>
                    <operator>&lt;</operator>
                    <right>
                        <literal-expression value="1100" start-index="74" stop-index="77" />
                    </right>
                </binary-operation-expression>
            </expr>
        </where>
    </select>

    <select sql-case-id="select_distinct_with_aggregation_functions" >
        <from>
            <simple-table  name="t_order" start-index="77" stop-index="83" />
        </from>
        <projections start-index="7" stop-index="69">
            <aggregation-distinct-projection type="SUM" inner-expression="(DISTINCT order_id)" distinct-expression="order_id" start-index="7" stop-index="28" />
            <aggregation-distinct-projection type="COUNT" inner-expression="(DISTINCT order_id)" distinct-expression="order_id" start-index="30" stop-index="53" />
            <aggregation-projection type="COUNT" inner-expression="(order_id)" start-index="55" stop-index="69" />
        </projections>
        <where start-index="85" stop-index="105">
            <expr>
                <binary-operation-expression start-index="91" stop-index="105">
                    <left>
                        <column name="order_id" start-index="91" stop-index="98" />
                    </left>
                    <operator>&lt;</operator>
                    <right>
                        <literal-expression value="1100" start-index="102" stop-index="105" />
                    </right>
                </binary-operation-expression>
            </expr>
        </where>
    </select>

    <select sql-case-id="select_with_schema" >
        <from>
            <simple-table name="t_order" start-index="14" stop-index="24">
                <owner name="db1" start-index="14" stop-index="16" />
            </simple-table>
        </from>
        <projections start-index="7" stop-index="7">
            <shorthand-projection start-index="7" stop-index="7" />
        </projections>
    </select>

    <select sql-case-id="select_escape_with_single_quota" >
        <from>
            <simple-table name="t_order" start-index="14" stop-index="20" />
        </from>
        <projections start-index="7" stop-index="7">
            <shorthand-projection start-index="7" stop-index="7" />
        </projections>
        <where start-index="22" stop-index="38">
            <expr>
                <binary-operation-expression start-index="28" stop-index="38">
                    <left>
                        <column name="status" start-index="28" stop-index="33" />
                    </left>
                    <operator>=</operator>
                    <right>
                        <literal-expression value="\'" start-index="35" stop-index="38" />
                    </right>
                </binary-operation-expression>
            </expr>
        </where>
    </select>

    <select sql-case-id="select_escape_with_double_quota" >
        <from>
            <simple-table name="t_order" start-index="14" stop-index="20" />
        </from>
        <projections start-index="7" stop-index="7">
            <shorthand-projection start-index="7" stop-index="7" />
        </projections>
        <where start-index="22" stop-index="38">
            <expr>
                <binary-operation-expression start-index="28" stop-index="38">
                    <left>
                        <column name="status" start-index="28" stop-index="33" />
                    </left>
                    <operator>=</operator>
                    <right>
                        <literal-expression value="\&quot;" start-index="35" stop-index="38" />
                    </right>
                </binary-operation-expression>
            </expr>
        </where>
    </select>

    <select sql-case-id="select_with_block_comment" >
        <from>
            <simple-table name="t_order" start-index="83" stop-index="89" />
        </from>
        <projections start-index="7" stop-index="7">
            <shorthand-projection start-index="7" stop-index="7" />
        </projections>
        <where start-index="91" stop-index="106">
            <expr>
                <binary-operation-expression start-index="97" stop-index="106">
                    <left>
                        <column name="status" start-index="97" stop-index="102" />
                    </left>
                    <operator>=</operator>
                    <right>
                        <literal-expression value="1" start-index="104" stop-index="106" />
                    </right>
                </binary-operation-expression>
            </expr>
        </where>
        <comment start-index="9" stop-index="38" text="/* this is &#x000D;&#x000A; block comment */" />
        <comment start-index="45" stop-index="81" text="/* this is another &#x000A; block comment */" />
    </select>

    <select sql-case-id="select_with_nested_block_comment" >
        <from>
            <simple-table name="t_order" start-index="83" stop-index="89" />
        </from>
        <projections start-index="7" stop-index="7">
            <shorthand-projection start-index="7" stop-index="7" />
        </projections>
        <comment start-index="9" stop-index="76" text="/* this is &#x000D;&#x000A; /* this is another &#x000A; block comment */ block comment */" />
    </select>

    <select sql-case-id="select_with_single_comment" >
        <from>
            <simple-table name="t_order" start-index="78" stop-index="84" />
        </from>
        <projections start-index="7" stop-index="7">
            <shorthand-projection start-index="7" stop-index="7" />
        </projections>
        <where start-index="86" stop-index="101">
            <expr>
                <binary-operation-expression start-index="92" stop-index="101">
                    <left>
                        <column name="status" start-index="92" stop-index="97" />
                    </left>
                    <operator>=</operator>
                    <right>
                        <literal-expression value="1" start-index="99" stop-index="101" />
                    </right>
                </binary-operation-expression>
            </expr>
        </where>
        <comment start-index="9" stop-index="37" text="-- this is an line comment &#x000D;&#x000A;" />
        <comment start-index="44" stop-index="76" text="-- this is another line comment &#x000A;" />
    </select>

    <select sql-case-id="select_with_single_comment_without_whitespace" >
        <from>
            <simple-table name="t_order" start-index="76" stop-index="82" />
        </from>
        <projections start-index="7" stop-index="7">
            <shorthand-projection start-index="7" stop-index="7" />
        </projections>
        <where start-index="84" stop-index="99">
            <expr>
                <binary-operation-expression start-index="90" stop-index="99">
                    <left>
                        <column name="status" start-index="90" stop-index="95" />
                    </left>
                    <operator>=</operator>
                    <right>
                        <literal-expression value="1" start-index="97" stop-index="99" />
                    </right>
                </binary-operation-expression>
            </expr>
        </where>
        <comment start-index="9" stop-index="36" text="--this is an line comment &#x000D;&#x000A;" />
        <comment start-index="43" stop-index="74" text="--this is another line comment &#x000A;" />
    </select>

    <select sql-case-id="select_alias_as_single_quote_string">
        <from>
            <simple-table name="t_order" start-index="31" stop-index="37" />
        </from>
        <projections start-index="7" stop-index="24">
            <column-projection alias="status" name="status" start-index="7" stop-index="24" />
        </projections>
    </select>

    <select sql-case-id="select_alias_as_string_double_quote">
        <from>
            <simple-table name="t_order" start-index="31" stop-index="37" />
        </from>
        <projections start-index="7" stop-index="24">
            <column-projection name="status" alias="status" start-index="7" stop-index="24" />
        </projections>
    </select>

    <select sql-case-id="select_special_function_nested" parameters="12, 1000">
        <from>
            <simple-table name="t_order" start-index="48" stop-index="54" />
        </from>
        <projections start-index="7" stop-index="41">
            <aggregation-projection type="SUM" inner-expression="(if(status=0, 1, 0))" alias="func_status" start-index="7" stop-index="29" />
        </projections>
        <where start-index="56" stop-index="89" literal-stop-index="93">
            <expr>
                <binary-operation-expression start-index="62" stop-index="89" literal-stop-index="93">
                    <left>
                        <binary-operation-expression start-index="62" stop-index="72" literal-stop-index="73">
                            <left>
                                <column name="user_id" start-index="62" stop-index="68" />
                            </left>
                            <operator>=</operator>
                            <right>
                                <literal-expression value="12" start-index="72" stop-index="73" />
                                <parameter-marker-expression parameter-index="0" start-index="72" stop-index="72" />
                            </right>
                        </binary-operation-expression>
                    </left>
                    <operator>AND</operator>
                    <right>
                        <binary-operation-expression start-index="78" stop-index="89" literal-start-index="79" literal-stop-index="93">
                            <left>
                                <column name="order_id" start-index="78" stop-index="85" literal-start-index="79" literal-stop-index="86" />
                            </left>
                            <operator>=</operator>
                            <right>
                                <literal-expression value="1000" start-index="90" stop-index="93" />
                                <parameter-marker-expression parameter-index="1" start-index="89" stop-index="89" />
                            </right>
                        </binary-operation-expression>
                    </right>
                </binary-operation-expression>
            </expr>
        </where>
    </select>

    <select sql-case-id="select_with_interval_function" parameters="12, 1000">
        <from>
            <simple-table name="t_order" start-index="45" stop-index="51" />
        </from>
        <projections start-index="7" stop-index="38">
            <expression-projection text="INTERVAL(status,1,5)" alias="func_status" start-index="7" stop-index="38">
                <expr>
                    <function function-name="INTERVAL" alias="func_status" start-index="7" stop-index="26" text="INTERVAL(status,1,5)" >
                        <parameter>
                            <column name="status" start-index="16" stop-index="21" />
                        </parameter>
                        <parameter>
                            <literal-expression value="1" start-index="23" stop-index="23" />
                        </parameter>
                        <parameter>
                            <literal-expression value="5" start-index="25" stop-index="25" />
                        </parameter>
                    </function>
                </expr>
            </expression-projection>
        </projections>
        <where start-index="53" stop-index="86" literal-stop-index="90">
            <expr>
                <binary-operation-expression start-index="59" stop-index="86" literal-stop-index="90">
                    <left>
                        <binary-operation-expression start-index="59" stop-index="69" literal-stop-index="70">
                            <left>
                                <column name="user_id" start-index="59" stop-index="65" />
                            </left>
                            <operator>=</operator>
                            <right>
                                <literal-expression value="12" start-index="69" stop-index="70" />
                                <parameter-marker-expression parameter-index="0" start-index="69" stop-index="69" />
                            </right>
                        </binary-operation-expression>
                    </left>
                    <operator>AND</operator>
                    <right>
                        <binary-operation-expression start-index="75" stop-index="86" literal-start-index="76" literal-stop-index="90">
                            <left>
                                <column name="order_id" start-index="75" stop-index="82" literal-start-index="76" literal-stop-index="83" />
                            </left>
                            <operator>=</operator>
                            <right>
                                <literal-expression value="1000" start-index="87" stop-index="90" />
                                <parameter-marker-expression parameter-index="1" start-index="86" stop-index="86" />
                            </right>
                        </binary-operation-expression>
                    </right>
                </binary-operation-expression>
            </expr>
        </where>
    </select>

    <select sql-case-id="select_with_left_function">
        <from>
            <simple-table name="t_order_item" start-index="44" stop-index="55" />
        </from>
        <projections start-index="7" stop-index="37">
            <expression-projection text="CONCAT(LEFT(status, 7), 'test')" start-index="7" stop-index="37">
                <expr>
                    <function function-name="CONCAT" start-index="7" stop-index="37" text="CONCAT(LEFT(status, 7), 'test')">
                        <parameter>
                            <function function-name="LEFT" start-index="14" stop-index="28" text="LEFT(status, 7)">
                                <parameter>
                                    <column name="status" start-index="19" stop-index="24" />
                                </parameter>
                                <parameter>
                                    <literal-expression value="7" start-index="27" stop-index="27" />
                                </parameter>
                            </function>
                        </parameter>
                        <parameter>
                            <literal-expression value="test" start-index="31" stop-index="36" />
                        </parameter>
                    </function>
                </expr>
            </expression-projection>
        </projections>
        <where start-index="57" stop-index="74">
            <expr>
                <binary-operation-expression start-index="63" stop-index="74">
                    <left>
                        <column name="user_id" start-index="63" stop-index="69" />
                    </left>
                    <operator>=</operator>
                    <right>
                        <literal-expression value="10" start-index="73" stop-index="74" />
                    </right>
                </binary-operation-expression>
            </expr>
        </where>
    </select>

    <select sql-case-id="select_database">
        <projections start-index="7" stop-index="16">
            <expression-projection text="DATABASE()" start-index="7" stop-index="16">
                <expr>
                    <function function-name="DATABASE" start-index="7" stop-index="16" text="DATABASE()" />
                </expr>
            </expression-projection>
        </projections>
    </select>

    <select sql-case-id="select_with_mod_function">
        <from>
            <simple-table name="t_order" start-index="14" stop-index="20" />
        </from>
        <projections start-index="7" stop-index="7">
            <shorthand-projection start-index="7" stop-index="7" />
        </projections>
        <where start-index="22" stop-index="47">
            <expr>
                <binary-operation-expression start-index="28" stop-index="47">
                    <left>
                        <function function-name="MOD" start-index="28" stop-index="43" text="MOD(order_id, 1)">
                            <parameter>
                                <column name="order_id" start-index="32" stop-index="39" />
                            </parameter>
                            <parameter>
                                <literal-expression value="1" start-index="42" stop-index="42" />
                            </parameter>
                        </function>
                    </left>
                    <operator>=</operator>
                    <right>
                        <literal-expression value="1" start-index="47" stop-index="47" />
                    </right>
                </binary-operation-expression>
            </expr>
        </where>
    </select>

    <select sql-case-id="select_with_date_format_function">
        <from>
            <simple-table name="t_order" start-index="14" stop-index="20" />
        </from>
        <projections start-index="7" stop-index="7">
            <shorthand-projection start-index="7" stop-index="7" />
        </projections>
        <where start-index="22" stop-index="79">
            <expr>
                <binary-operation-expression start-index="28" stop-index="79">
                    <left>
                        <function function-name="DATE_FORMAT" start-index="28" stop-index="64" text="DATE_FORMAT(current_date, '%Y-%m-%d')">
                            <parameter>
                                <function function-name="current_date" start-index="40" stop-index="51" text="current_date" />
                            </parameter>
                            <parameter>
                                <literal-expression value="%Y-%m-%d" start-index="54" stop-index="63" />
                            </parameter>
                        </function>
                    </left>
                    <operator>=</operator>
                    <right>
                        <literal-expression value="2019-12-18" start-index="68" stop-index="79" />
                    </right>
                </binary-operation-expression>
            </expr>
        </where>
    </select>

    <select sql-case-id="select_with_spatial_function">
        <from>
            <simple-table name="t_order" start-index="14" stop-index="20" />
        </from>
        <projections start-index="7" stop-index="7">
            <shorthand-projection start-index="7" stop-index="7" />
        </projections>
        <where start-index="22" stop-index="106">
            <expr>
                <binary-operation-expression start-index="28" stop-index="106">
                    <left>
                        <function function-name="ST_DISTANCE_SPHERE" start-index="28" stop-index="101" text="ST_DISTANCE_SPHERE(POINT(113.358772, 23.1273723), POINT(user_id,order_id))">
                            <parameter>
                                <function function-name="POINT" start-index="47" stop-index="75" text="POINT(113.358772, 23.1273723)">
                                    <parameter>
                                        <literal-expression value="113.358772" start-index="53" stop-index="62" />
                                    </parameter>
                                    <parameter>
                                        <literal-expression value="23.1273723" start-index="65" stop-index="74" />
                                    </parameter>
                                </function>
                            </parameter>
                            <parameter>
                                <function function-name="POINT" start-index="78" stop-index="100" text="POINT(user_id,order_id)">
                                    <parameter>
                                        <column name="user_id" start-index="84" stop-index="90" />
                                    </parameter>
                                    <parameter>
                                        <column name="order_id" start-index="92" stop-index="99" />
                                    </parameter>
                                </function>
                            </parameter>
                        </function>
                    </left>
                    <operator>!=</operator>
                    <right>
                        <literal-expression value="0" start-index="106" stop-index="106" />
                    </right>
                </binary-operation-expression>
            </expr>
        </where>
    </select>

    <select sql-case-id="select_current_user">
        <projections start-index="7" stop-index="18">
            <expression-projection text="CURRENT_USER" start-index="7" stop-index="18" />
        </projections>
    </select>

    <select sql-case-id="select_with_match_against" parameters="'hello', 10">
        <from>
            <simple-table name="t_order_item" start-index="14" stop-index="25" />
        </from>
        <projections start-index="7" stop-index="7">
            <shorthand-projection start-index="7" stop-index="7" />
        </projections>
        <where start-index="27" stop-index="116" literal-stop-index="123">
            <expr>
                <binary-operation-expression start-index="33" stop-index="116" literal-stop-index="123">
                    <left>
                        <common-expression text="MATCH(t_order_item.description) AGAINST (? IN NATURAL LANGUAGE MODE)" literal-text="MATCH(t_order_item.description) AGAINST ('hello' IN NATURAL LANGUAGE MODE)" start-index="33" stop-index="100" literal-stop-index="106" />
                    </left>
                    <operator>AND</operator>
                    <right>
                        <binary-operation-expression start-index="106" stop-index="116" literal-start-index="112" literal-stop-index="123">
                            <left>
                                <column name="user_id" start-index="106" stop-index="112" literal-start-index="112" literal-stop-index="118" />
                            </left>
                            <operator>=</operator>
                            <right>
                                <literal-expression value="10" start-index="122" stop-index="123" />
                                <parameter-marker-expression parameter-index="1" start-index="116" stop-index="116" />
                            </right>
                        </binary-operation-expression>
                    </right>
                </binary-operation-expression>
            </expr>
        </where>
    </select>

    <select sql-case-id="select_with_json_separator">
        <from>
            <simple-table name="tb_content_json" start-index="82" stop-index="98" alias="b" />
        </from>
        <projections start-index="7" stop-index="75">
            <expression-projection text="content_json->>'$.nation'" start-index="7" stop-index="41" alias="nation" />
            <expression-projection text="content_json->>'$.title'" start-index="43" stop-index="75" alias="title" />
        </projections>
        <where start-index="100" stop-index="119">
            <expr>
                <binary-operation-expression start-index="106" stop-index="119">
                    <left>
                        <column name="content_id" start-index="106" stop-index="117">
                            <owner name="b" start-index="106" stop-index="106" />
                        </column>
                    </left>
                    <operator>=</operator>
                    <right>
                        <literal-expression value="1" start-index="119" stop-index="119" />
                    </right>
                </binary-operation-expression>
            </expr>
        </where>
    </select>

    <select sql-case-id="select_with_json_value_return_type">
        <from>
            <simple-table name="t_order" start-index="14" stop-index="20" />
        </from>
        <projections start-index="7" stop-index="7">
            <shorthand-projection start-index="7" stop-index="7" />
        </projections>
        <where start-index="22" stop-index="86">
            <expr>
                <binary-operation-expression start-index="28" stop-index="86">
                    <left>
                        <function start-index="28" stop-index="77" function-name="JSON_VALUE" text="JSON_VALUE(items, '$.name' RETURNING VARCHAR(100))">
                            <parameter>
                                <column name="items" start-index="39" stop-index="43" />
                            </parameter>
                            <parameter>
                                <common-expression text="'$.name' RETURNING VARCHAR(100)" start-index="46" stop-index="76" />
                            </parameter>
                        </function>
                    </left>
                    <operator>=</operator>
                    <right>
                        <literal-expression value="jack" start-index="81" stop-index="86" />
                    </right>
                </binary-operation-expression>
            </expr>
        </where>
    </select>

    <select sql-case-id="select_with_convert_function">
        <from>
            <simple-table name="t_order" start-index="70" stop-index="76" />
        </from>
        <projections start-index="7" stop-index="63">
            <expression-projection text="CONVERT(SUBSTRING(content, 5) , SIGNED)" alias="signed_content" start-index="7" stop-index="63">
                <expr>
                    <function function-name="CONVERT" start-index="7" stop-index="45" text="CONVERT(SUBSTRING(content, 5) , SIGNED)" />
                </expr>
            </expression-projection>
        </projections>
        <where start-index="78" stop-index="95">
            <expr>
                <binary-operation-expression start-index="84" stop-index="95">
                    <left>
                        <column name="order_id" start-index="84" stop-index="91" />
                    </left>
                    <operator>=</operator>
                    <right>
                        <literal-expression value="1" start-index="95" stop-index="95" />
                    </right>
                </binary-operation-expression>
            </expr>
        </where>
    </select>

    <select sql-case-id="select_with_json_extract">
        <from>
            <simple-table name="tb_content_json" start-index="70" stop-index="84" />
        </from>
        <projections start-index="7" stop-index="63">
            <expression-projection text="content_json::json->'title'" start-index="7" stop-index="33" />
            <expression-projection text="content_json::json->'nation'" start-index="36" stop-index="63" />
        </projections>
        <where start-index="86" stop-index="105">
            <expr>
                <binary-operation-expression start-index="92" stop-index="105">
                    <left>
                        <column name="content_id" start-index="92" stop-index="101" />
                    </left>
                    <operator>=</operator>
                    <right>
                        <literal-expression value="1" start-index="105" stop-index="105" />
                    </right>
                </binary-operation-expression>
            </expr>
        </where>
    </select>

    <select sql-case-id="select_with_json_extract_text">
        <from>
            <simple-table name="tb_content_json" start-index="14" stop-index="28" />
        </from>
        <projections start-index="7" stop-index="7">
            <shorthand-projection start-index="7" stop-index="7" />
        </projections>
        <where start-index="30" stop-index="72">
            <expr>
                <binary-operation-expression start-index="36" stop-index="72">
                    <left>
                        <common-expression literal-text="content_json::json->>'nation'" start-index="36" stop-index="64" />
                    </left>
                    <operator>=</operator>
                    <right>
                        <literal-expression value="CHINA" start-index="66" stop-index="72" />
                    </right>
                </binary-operation-expression>
            </expr>
        </where>
    </select>

    <select sql-case-id="select_with_json_path_extract">
        <from>
            <simple-table name="tb_content_json" start-index="46" stop-index="60" />
        </from>
        <projections start-index="7" stop-index="39">
            <expression-projection text="content_json::json#>'{keyword,1}'" start-index="7" stop-index="39" />
        </projections>
    </select>

    <select sql-case-id="select_with_json_path_extract_text">
        <from>
            <simple-table name="tb_content_json" start-index="47" stop-index="61" />
        </from>
        <projections start-index="7" stop-index="40">
            <expression-projection text="content_json::json#>>'{keyword,1}'" start-index="7" stop-index="40" />
        </projections>
    </select>

    <select sql-case-id="select_with_jsonb_contain_right">
        <from>
            <simple-table name="tb_content_json" start-index="58" stop-index="72" />
        </from>
        <projections start-index="7" stop-index="51">
            <expression-projection text="content_json::jsonb@>'{&amp;title&amp;:&amp;abc&amp;}'::jsonb" start-index="7" stop-index="51" />
        </projections>
    </select>

    <select sql-case-id="select_with_jsonb_contain_left">
        <from>
            <simple-table name="tb_content_json" start-index="58" stop-index="72" />
        </from>
        <projections start-index="7" stop-index="51">
            <expression-projection text="'{&amp;title&amp;:&amp;abc&amp;}'::jsonb&lt;@content_json::jsonb" start-index="7" stop-index="51" />
        </projections>
    </select>

    <select sql-case-id="select_with_jsonb_contain_top_key">
        <from>
            <simple-table name="tb_content_json" start-index="40" stop-index="54" />
        </from>
        <projections start-index="7" stop-index="33">
            <expression-projection text="content_json::jsonb?'title'" start-index="7" stop-index="33" />
        </projections>
    </select>

    <select sql-case-id="select_with_jsonb_contain_any_top_key">
        <from>
            <simple-table name="tb_content_json" start-index="57" stop-index="71" />
        </from>
        <projections start-index="7" stop-index="50">
            <expression-projection text="content_json::jsonb?|array['title','nation']" start-index="7" stop-index="50" />
        </projections>
    </select>

    <select sql-case-id="select_with_jsonb_contain_all_top_key">
        <from>
            <simple-table name="tb_content_json" start-index="57" stop-index="71" />
        </from>
        <projections start-index="7" stop-index="50">
            <expression-projection text="content_json::jsonb?&amp;array['title','nation']" start-index="7" stop-index="50" />
        </projections>
    </select>

    <select sql-case-id="select_with_jsonb_concat">
        <from>
            <simple-table name="tb_content_json" start-index="56" stop-index="70" />
        </from>
        <projections start-index="7" stop-index="49">
            <expression-projection text="content_json::jsonb||'{&quot;price&quot;:999}'::jsonb" start-index="7" stop-index="49" />
        </projections>
    </select>

    <select sql-case-id="select_with_jsonb_delete">
        <from>
            <simple-table name="tb_content_json" start-index="40" stop-index="54" />
        </from>
        <projections start-index="7" stop-index="33">
            <expression-projection text="content_json::jsonb-'title'" start-index="7" stop-index="33" />
        </projections>
    </select>

    <select sql-case-id="select_with_jsonb_path_delete">
        <from>
            <simple-table name="tb_content_json" start-index="43" stop-index="57" />
        </from>
        <projections start-index="7" stop-index="36">
            <expression-projection text="content_json::jsonb#-'{title}'" start-index="7" stop-index="36" />
        </projections>
    </select>

    <select sql-case-id="select_with_jsonb_path_contain_any_value">
        <from>
            <simple-table name="tb_content_json" start-index="59" stop-index="73" />
        </from>
        <projections start-index="7" stop-index="52">
            <expression-projection text="content_json::jsonb @?'$.keyword[*]?(@==&quot;ss&quot;)'" start-index="7" stop-index="52" />
        </projections>
    </select>

    <select sql-case-id="select_with_jsonb_path_predicate_check">
        <from>
            <simple-table name="tb_content_json" start-index="54" stop-index="68" />
        </from>
        <projections start-index="7" stop-index="47">
            <expression-projection text="content_json::jsonb@@'$.keyword[*]==&quot;ss&quot;'" start-index="7" stop-index="47" />
        </projections>
    </select>

    <select sql-case-id="select_with_assignment_operator">
        <projections start-index="7" stop-index="31">
            <expression-projection text="@rn := 1" start-index="7" stop-index="14" />
            <expression-projection text="@now_code := ''" start-index="17" stop-index="31" />
        </projections>
        <from>
            <simple-table name="t_order" start-index="38" stop-index="44" />
        </from>
    </select>

    <select sql-case-id="select_with_assignment_operator_and_keyword">
        <projections start-index="7" stop-index="29">
            <expression-projection text="@KEY := ''" start-index="7" stop-index="16" />
            <expression-projection text="@num := 123" start-index="19" stop-index="29" />
        </projections>
        <from>
            <simple-table name="t_order" start-index="36" stop-index="42" />
        </from>
    </select>

    <select sql-case-id="select_from_dual" >
        <from>
            <simple-table name="DUAL" start-index="14" stop-index="17" />
        </from>
        <projections start-index="7" stop-index="7">
            <expression-projection text="1" start-index="7" stop-index="7" />
        </projections>
    </select>
    
    <select sql-case-id="select_with_cast_as_signed">
        <from>
            <simple-table name="t_order" start-index="45" stop-index="51" />
        </from>
        <projections start-index="7" stop-index="38">
            <column-projection name="user_id" start-index="7" stop-index="13" />
            <expression-projection text="CAST(order_id AS SIGNED)" start-index="15" stop-index="38">
                <expr>
                    <function function-name="CAST" start-index="15" stop-index="38" text="CAST(order_id AS SIGNED)" >
                        <parameter>
                            <column name="order_id" start-index="20" stop-index="27" />
                        </parameter>
                        <parameter>
                            <data-type value="SIGNED" start-index="32" stop-index="37" />
                        </parameter>
                    </function>
                </expr>
            </expression-projection>
        </projections>
    </select>

    <select sql-case-id="select_with_cast_as_unsigned">
        <from>
            <simple-table name="t_order" start-index="47" stop-index="53" />
        </from>
        <projections start-index="7" stop-index="40">
            <expression-projection text="CAST(order_id AS UNSIGNED)" start-index="7" stop-index="32">
                <expr>
                    <function function-name="CAST" start-index="7" stop-index="32" text="CAST(order_id AS UNSIGNED)" >
                        <parameter>
                            <column name="order_id" start-index="12" stop-index="19" />
                        </parameter>
                        <parameter>
                            <data-type value="UNSIGNED" start-index="24" stop-index="31" />
                        </parameter>
                    </function>
                </expr>
            </expression-projection>
            <column-projection name="user_id" start-index="34" stop-index="40" />
        </projections>
    </select>

    <select sql-case-id="select_with_cast_as_signed_int">
        <from>
            <simple-table name="t_order" start-index="49" stop-index="55" />
        </from>
        <projections start-index="7" stop-index="42">
            <column-projection name="user_id" start-index="7" stop-index="13" />
            <expression-projection text="CAST(order_id AS SIGNED INT)" start-index="15" stop-index="42">
                <expr>
                    <function function-name="CAST" start-index="15" stop-index="42" text="CAST(order_id AS SIGNED INT)" >
                        <parameter>
                            <column name="order_id" start-index="20" stop-index="27" />
                        </parameter>
                        <parameter>
                            <data-type value="SIGNED INT" start-index="32" stop-index="41" />
                        </parameter>
                    </function>
                </expr>
            </expression-projection>
        </projections>
    </select>

    <select sql-case-id="select_with_cast_as_unsigned_int">
        <from>
            <simple-table name="t_order" start-index="51" stop-index="57" />
        </from>
        <projections start-index="7" stop-index="44">
            <expression-projection text="CAST(order_id AS UNSIGNED INT)" start-index="7" stop-index="36">
                <expr>
                    <function function-name="CAST" start-index="7" stop-index="36" text="CAST(order_id AS UNSIGNED INT)" >
                        <parameter>
                            <column name="order_id" start-index="12" stop-index="19" />
                        </parameter>
                        <parameter>
                            <data-type value="UNSIGNED INT" start-index="24" stop-index="35" />
                        </parameter>
                    </function>
                </expr>
            </expression-projection>
            <column-projection name="user_id" start-index="38" stop-index="44" />
        </projections>
    </select>
    
    <select sql-case-id="select_with_cast_as_signed_integer">
        <from>
            <simple-table name="t_order" start-index="53" stop-index="59" />
        </from>
        <projections start-index="7" stop-index="46">
            <column-projection name="user_id" start-index="7" stop-index="13" />
            <expression-projection text="CAST(order_id AS SIGNED INTEGER)" start-index="15" stop-index="46">
                <expr>
                    <function function-name="CAST" start-index="15" stop-index="46" text="CAST(order_id AS SIGNED INTEGER)" >
                        <parameter>
                            <column name="order_id" start-index="20" stop-index="27" />
                        </parameter>
                        <parameter>
                            <data-type value="SIGNED INTEGER" start-index="32" stop-index="45" />
                        </parameter>
                    </function>
                </expr>
            </expression-projection>
        </projections>
    </select>

    <select sql-case-id="select_with_cast_as_unsigned_integer">
        <from>
            <simple-table name="t_order" start-index="55" stop-index="61" />
        </from>
        <projections start-index="7" stop-index="48">
            <expression-projection text="CAST(order_id AS UNSIGNED INTEGER)" start-index="7" stop-index="40">
                <expr>
                    <function function-name="CAST" start-index="7" stop-index="40" text="CAST(order_id AS UNSIGNED INTEGER)" >
                        <parameter>
                            <column name="order_id" start-index="12" stop-index="19" />
                        </parameter>
                        <parameter>
                            <data-type value="UNSIGNED INTEGER" start-index="24" stop-index="39" />
                        </parameter>
                    </function>
                </expr>
            </expression-projection>
            <column-projection name="user_id" start-index="42" stop-index="48" />
        </projections>
    </select>
    
    <select sql-case-id="select_with_simple_table" >
        <projections start-index="7" stop-index="7">
            <shorthand-projection start-index="7" stop-index="7" />
        </projections>
        <from>
            <simple-table name="employees" start-index="14" stop-index="22" />
        </from>
        <where start-index="24" stop-index="47">
            <expr>
                <binary-operation-expression start-index="30" stop-index="47">
                    <left>
                        <column name="department_id" start-index="30" stop-index="42" />
                    </left>
                    <operator>=</operator>
                    <right>
                        <literal-expression value="30" start-index="46" stop-index="47" />
                    </right>
                </binary-operation-expression>
            </expr>
        </where>
        <order-by>
            <column-item name="last_name" start-index="58" stop-index="66" />
        </order-by>
    </select>

    <select sql-case-id="select_with_binding_tables_with_subquery_without_join">
        <from>
            <join-table join-type="COMMA">
                <left>
                    <subquery-table alias="a">
                        <subquery>
                            <select>
                                <projections start-index="127" stop-index="178">
                                    <column-projection name="department_id" start-index="127" stop-index="139" />
                                    <aggregation-projection type="COUNT" alias="num_emp" inner-expression="(*)" start-index="142" stop-index="149" />
                                    <aggregation-projection type="SUM" alias="sal_sum" inner-expression="(salary)" start-index="160" stop-index="170" />
                                </projections>
                                <from>
                                    <simple-table name="employees" start-index="185" stop-index="193" />
                                </from>
                                <group-by>
                                    <column-item name="department_id" start-index="204" stop-index="216" />
                                </group-by>
                            </select>
                        </subquery>
                    </subquery-table>
                </left>
                <right>
                    <subquery-table alias="b">
                        <subquery>
                            <select>
                                <projections start-index="230" stop-index="272">
                                    <aggregation-projection type="COUNT" alias="total_count" inner-expression="(*)" start-index="230" stop-index="237" />
                                    <aggregation-projection type="SUM" alias="total_sal" inner-expression="(salary)" start-index="252" stop-index="262" />
                                </projections>
                                <from>
                                    <simple-table name="employees" start-index="279" stop-index="287" />
                                </from>
                            </select>
                        </subquery>
                    </subquery-table>
                </right>
            </join-table>
        </from>
        <projections start-index="7" stop-index="107">
            <column-projection name="department_id" alias="Department" start-index="7" stop-index="34">
                <owner name="a" start-index="7" stop-index="7" />
            </column-projection>
            <expression-projection text="a.num_emp/b.total_count" alias="%_Employees" start-index="37" stop-index="73" />
            <expression-projection text="a.sal_sum/b.total_sal" alias="%_Salary" start-index="76" stop-index="107" />
        </projections>
        <order-by>
            <column-item name="department_id" start-index="301" stop-index="315">
                <owner name="a" start-index="301" stop-index="301" />
            </column-item>
        </order-by>
    </select>

    <select sql-case-id="select_with_partitioned_table" >
        <projections start-index="7" stop-index="7">
            <shorthand-projection start-index="7" stop-index="7" />
        </projections>
        <from>
            <simple-table name="sales" alias="s" start-index="14" stop-index="46" />
        </from>
        <where start-index="48" stop-index="73">
            <expr>
                <binary-operation-expression start-index="54" stop-index="73">
                    <left>
                        <column name="amount_sold" start-index="54" stop-index="66" >
                            <owner name="s" start-index="54" stop-index="54" />
                        </column>
                    </left>
                    <operator>&gt;</operator>
                    <right>
                        <literal-expression value="1500" start-index="70" stop-index="73" />
                    </right>
                </binary-operation-expression>
            </expr>
        </where>
        <order-by>
            <column-item name="cust_id" start-index="84" stop-index="90" />
            <column-item name="time_id" start-index="93" stop-index="99" />
            <column-item name="channel_id" start-index="102" stop-index="111" />
        </order-by>
    </select>

    <select sql-case-id="select_with_binding_tables_without_join">
        <from>
            <join-table join-type="COMMA">
                <left>
                    <simple-table name="employees" start-index="74" stop-index="82" />
                </left>
                <right>
                    <simple-table name="departments" start-index="85" stop-index="95" />
                </right>
            </join-table>
        </from>
        <projections start-index="7" stop-index="67">
            <column-projection name="last_name" start-index="7" stop-index="15" />
            <column-projection name="job_id" start-index="18" stop-index="23" />
            <column-projection name="department_id" start-index="26" stop-index="50">
                <owner name="departments" start-index="26" stop-index="36" />
            </column-projection>
            <column-projection name="department_name" start-index="53" stop-index="67" />
        </projections>
        <where start-index="97" stop-index="153">
            <expr>
                <binary-operation-expression start-index="103" stop-index="153">
                    <left>
                        <column name="department_id" start-index="103" stop-index="125" >
                            <owner name="employees" start-index="103" stop-index="111" />
                        </column>
                    </left>
                    <operator>=</operator>
                    <right>
                        <column name="department_id" start-index="129" stop-index="153" >
                            <owner name="departments" start-index="129" stop-index="139" />
                        </column>
                    </right>
                </binary-operation-expression>
            </expr>
        </where>
        <order-by>
            <column-item name="last_name" start-index="164" stop-index="172" />
            <column-item name="job_id" start-index="175" stop-index="180" />
        </order-by>
    </select>

    <select sql-case-id="select_with_lateral_clause">
        <from>
            <join-table join-type="COMMA">
                <left>
                    <simple-table name="employees" alias="e" start-index="14" stop-index="24" />
                </left>
                <right>
                    <subquery-table>
                        <subquery>
                            <select>
                                <projections start-index="42" stop-index="42">
                                    <shorthand-projection start-index="42" stop-index="42" />
                                </projections>
                                <from>
                                    <simple-table name="departments" alias="d" start-index="49" stop-index="61" />
                                </from>
                                <where start-index="63" stop-index="101">
                                    <expr>
                                        <binary-operation-expression start-index="69" stop-index="101">
                                            <left>
                                                <column name="department_id" start-index="69" stop-index="83">
                                                    <owner name="e" start-index="69" stop-index="69" />
                                                </column>
                                            </left>
                                            <operator>=</operator>
                                            <right>
                                                <column name="department_id" start-index="87" stop-index="101">
                                                    <owner name="d" start-index="87" stop-index="87" />
                                                </column>
                                            </right>
                                        </binary-operation-expression>
                                    </expr>
                                </where>
                            </select>
                        </subquery>
                    </subquery-table>
                </right>
            </join-table>
        </from>
        <projections start-index="7" stop-index="7">
            <shorthand-projection start-index="7" stop-index="7" />
        </projections>
    </select>

    <select sql-case-id="select_with_containers">
        <from>
            <simple-table name="employees" start-index="25" stop-index="33" />
        </from>
        <projections start-index="7" stop-index="7">
            <shorthand-projection start-index="7" stop-index="7" />
        </projections>
    </select>

    <select sql-case-id="select_with_hierarchical_connect_by">
        <from>
            <simple-table name="employees" start-index="47" stop-index="55" />
        </from>
        <projections start-index="7" stop-index="40">
            <column-projection name="last_name" start-index="7" stop-index="15" />
            <column-projection name="employee_id" start-index="18" stop-index="28" />
            <column-projection name="manager_id" start-index="31" stop-index="40" />
        </projections>
        <order-by>
            <column-item name="last_name" start-index="102" stop-index="110" />
        </order-by>
    </select>

    <select sql-case-id="select_current_date_function_with_shorthand_regular_function">
        <projections start-index="7" stop-index="7">
            <shorthand-projection start-index="7" stop-index="7" />
        </projections>
        <from>
            <simple-table name="t_order" start-index="14" stop-index="20" />
        </from>
        <where start-index="22" stop-index="46">
            <expr>
                <binary-operation-expression start-index="28" stop-index="46">
                    <left>
                        <column name="date" start-index="28" stop-index="31" />
                    </left>
                    <right>
                        <function function-name="CURRENT_DATE" start-index="35" stop-index="46" text="CURRENT_DATE" />
                    </right>
                    <operator>=</operator>
                </binary-operation-expression>
            </expr>
        </where>
    </select>

    <select sql-case-id="select_current_date_function_with_complete_regular_function">
        <projections start-index="7" stop-index="7">
            <shorthand-projection start-index="7" stop-index="7" />
        </projections>
        <from>
            <simple-table name="t_order" start-index="14" stop-index="20" />
        </from>
        <where start-index="22" stop-index="48">
            <expr>
                <binary-operation-expression start-index="28" stop-index="48">
                    <left>
                        <column name="date" start-index="28" stop-index="31" />
                    </left>
                    <right>
                        <function function-name="CURRENT_DATE" start-index="35" stop-index="48" text="CURRENT_DATE()" />
                    </right>
                    <operator>=</operator>
                </binary-operation-expression>
            </expr>
        </where>
    </select>

    <select sql-case-id="select_current_time_function_with_shorthand_regular_function">
        <projections start-index="7" stop-index="7">
            <shorthand-projection start-index="7" stop-index="7" />
        </projections>
        <from>
            <simple-table name="t_order" start-index="14" stop-index="20" />
        </from>
        <where start-index="22" stop-index="46">
            <expr>
                <binary-operation-expression start-index="28" stop-index="46">
                    <left>
                        <column name="time" start-index="28" stop-index="31" />
                    </left>
                    <right>
                        <function function-name="CURRENT_TIME" start-index="35" stop-index="46" text="CURRENT_TIME" />
                    </right>
                    <operator>=</operator>
                </binary-operation-expression>
            </expr>
        </where>
    </select>

    <select sql-case-id="select_current_time_function_with_complete_regular_function">
        <projections start-index="7" stop-index="7">
            <shorthand-projection start-index="7" stop-index="7" />
        </projections>
        <from>
            <simple-table name="t_order" start-index="14" stop-index="20" />
        </from>
        <where start-index="22" stop-index="48">
            <expr>
                <binary-operation-expression start-index="28" stop-index="48">
                    <left>
                        <column name="time" start-index="28" stop-index="31" />
                    </left>
                    <right>
                        <function function-name="CURRENT_TIME" start-index="35" stop-index="48" text="CURRENT_TIME()" />
                    </right>
                    <operator>=</operator>
                </binary-operation-expression>
            </expr>
        </where>
    </select>

    <select sql-case-id="select_with_model_partition_dimension">
        <from>
            <simple-table name="sales_view_ref" start-index="35" stop-index="48" />
        </from>
        <projections start-index="7" stop-index="28">
            <column-projection name="country" start-index="7" stop-index="13" />
            <column-projection name="prod" start-index="16" stop-index="19" />
            <column-projection name="year" start-index="22" stop-index="25" />
            <column-projection name="s" start-index="28" stop-index="28" />
        </projections>
        <model start-index="50" stop-index="318">
            <cell-assignment-column name="s" start-index="182" stop-index="182" />
            <cell-assignment-column name="s" start-index="265" stop-index="265" />
        </model>
        <order-by>
            <column-item name="country" start-index="329" stop-index="335" />
            <column-item name="prod" start-index="338" stop-index="341" />
            <column-item name="year" start-index="344" stop-index="347" />
        </order-by>
    </select>

    <select sql-case-id="select_with_model_dimension">
        <from>
            <subquery-table>
                <subquery>
                    <select>
                        <from start-index="81" stop-index="94">
                            <simple-table name="sales_view_ref" start-index="81" stop-index="94" />
                        </from>
                        <projections start-index="46" stop-index="74">
                            <column-projection name="country" start-index="46" stop-index="52" />
                            <column-projection name="year" start-index="55" stop-index="58" />
                            <aggregation-projection type="SUM" alias="sale" inner-expression="(sale)" start-index="61" stop-index="69" />
                        </projections>
                        <group-by>
                            <column-item name="country" start-index="105" stop-index="111" />
                            <column-item name="year" start-index="114" stop-index="117" />
                        </group-by>
                    </select>
                </subquery>
            </subquery-table>
        </from>
        <projections start-index="7" stop-index="31">
            <column-projection name="country" start-index="7" stop-index="13" />
            <column-projection name="year" start-index="16" stop-index="19" />
            <column-projection name="sale" start-index="22" stop-index="25" />
            <column-projection name="csum" start-index="28" stop-index="31" />
        </projections>
        <model start-index="120" stop-index="279">
            <cell-assignment-column name="csum" start-index="186" stop-index="189" />
        </model>
        <order-by>
            <column-item name="country" start-index="290" stop-index="296" />
            <column-item name="year" start-index="299" stop-index="302" />
        </order-by>
    </select>

    <select sql-case-id="select_with_model_with_single_column_for_loop">
        <from>
            <simple-table name="sales_view" start-index="78" stop-index="87" />
        </from>
        <projections start-index="7" stop-index="71">
            <expression-projection text="SUBSTR(country,1,20)" alias="country" start-index="7" stop-index="34" />
            <expression-projection text="SUBSTR(prod,1,15)" alias="prod" start-index="37" stop-index="58" />
            <column-projection name="year" start-index="61" stop-index="64" />
            <column-projection name="sales" start-index="67" stop-index="71" />
        </projections>
        <where start-index="89" stop-index="109">
            <expr>
                <binary-operation-expression start-index="95" stop-index="109">
                    <left>
                        <column name="country" start-index="95" stop-index="101" />
                    </left>
                    <operator>=</operator>
                    <right>
                        <literal-expression value="Italy" start-index="103" stop-index="109" />
                    </right>
                </binary-operation-expression>
            </expr>
        </where>
        <model start-index="111" stop-index="302">
            <cell-assignment-column name="sales" start-index="215" stop-index="219" />
            <cell-assignment-column name="prod" start-index="225" stop-index="228" />
        </model>
        <order-by>
            <column-item name="country" start-index="313" stop-index="319" />
            <column-item name="prod" start-index="322" stop-index="325" />
            <column-item name="year" start-index="328" stop-index="331" />
        </order-by>
    </select>

    <select sql-case-id="select_with_model_with_reference_model">
        <from>
            <simple-table name="sales_view" start-index="72" stop-index="81" />
        </from>
        <projections start-index="7" stop-index="65">
            <expression-projection text="SUBSTR(country,1,20)" alias="country" start-index="7" stop-index="34" />
            <column-projection name="year" start-index="37" stop-index="40" />
            <column-projection name="localsales" start-index="43" stop-index="52" />
            <column-projection name="dollarsales" start-index="55" stop-index="65" />
        </projections>
        <where start-index="83" stop-index="119">
            <expr>
                <in-expression start-index="89" stop-index="119">
                    <not>false</not>
                    <left>
                        <column name="country" start-index="89" stop-index="95" />
                    </left>
                    <right>
                        <list-expression start-index="100" stop-index="119">
                            <items>
                                <literal-expression value="Canada" start-index="101" stop-index="108" />
                            </items>
                            <items>
                                <literal-expression value="Brazil" start-index="111" stop-index="118" />
                            </items>
                        </list-expression>
                    </right>
                </in-expression>
            </expr>
        </where>
        <group-by>
            <column-item name="country" start-index="130" stop-index="136" />
            <column-item name="year" start-index="139" stop-index="142" />
        </group-by>
        <model start-index="144" stop-index="713">
            <reference-model-select>
                <from>
                    <simple-table name="dollar_conv" start-index="239" stop-index="249" />
                </from>
                <projections start-index="205" stop-index="232">
                    <column-projection name="country" start-index="205" stop-index="211" />
                    <column-projection name="exchange_rate" alias="er" start-index="214" stop-index="232" />
                </projections>
            </reference-model-select>
            <cell-assignment-column name="localsales" start-index="424" stop-index="433" />
            <cell-assignment-column name="dollarsales" start-index="486" stop-index="496" />
            <cell-assignment-column name="localsales" start-index="578" stop-index="587" />
            <cell-assignment-column name="dollarsales" start-index="640" stop-index="650" />
        </model>
    </select>

    <select sql-case-id="select_with_model_with_order_by">
        <from>
            <simple-table name="sales_view" start-index="24" stop-index="33" />
        </from>
        <projections start-index="7" stop-index="17">
            <column-projection name="year" start-index="7" stop-index="10" />
            <column-projection name="sales" start-index="13" stop-index="17" />
        </projections>
        <where start-index="35" stop-index="73">
            <expr>
                <binary-operation-expression start-index="41" stop-index="73">
                    <left>
                        <binary-operation-expression start-index="41" stop-index="55">
                            <left>
                                <column name="country" start-index="41" stop-index="47" />
                            </left>
                            <operator>=</operator>
                            <right>
                                <literal-expression value="Italy" start-index="49" stop-index="55" />
                            </right>
                        </binary-operation-expression>
                    </left>
                    <operator>AND</operator>
                    <right>
                        <binary-operation-expression start-index="61" stop-index="73">
                            <left>
                                <column name="prod" start-index="61" stop-index="64" />
                            </left>
                            <operator>=</operator>
                            <right>
                                <literal-expression value="Bounce" start-index="66" stop-index="73" />
                            </right>
                        </binary-operation-expression>
                    </right>
                </binary-operation-expression>
            </expr>
        </where>
        <model start-index="75" stop-index="196">
            <cell-assignment-column name="sales" start-index="147" stop-index="151" />
            <order-by>
                <column-item name="year" order-direction="DESC" start-index="167" stop-index="170" />
            </order-by>
        </model>
        <order-by>
            <column-item name="year" start-index="207" stop-index="210" />
        </order-by>
    </select>

    <select sql-case-id="select_with_model_with_multi_column_for_loop">
        <from>
            <simple-table name="sales_view" start-index="38" stop-index="47" />
        </from>
        <projections start-index="7" stop-index="31">
            <column-projection name="country" start-index="7" stop-index="13" />
            <column-projection name="product" start-index="16" stop-index="22" />
            <column-projection name="year" start-index="25" stop-index="28" />
            <column-projection name="s" start-index="31" stop-index="31" />
        </projections>
        <model start-index="49" stop-index="283">
            <cell-assignment-column name="s" start-index="137" stop-index="137" />
            <cell-assignment-column name="country" start-index="144" stop-index="150" />
            <cell-assignment-column name="product" start-index="153" stop-index="159" />
            <cell-assignment-column name="year" start-index="162" stop-index="165" />
            <cell-assignment-select>
                <from>
                    <simple-table name="sales_view" start-index="222" stop-index="231" />
                </from>
                <projections start-index="188" stop-index="215" distinct-row="true">
                    <expression-projection text="new_country" start-index="188" stop-index="200" />
                    <column-projection name="product" start-index="203" stop-index="209" />
                    <column-projection name="year" start-index="212" stop-index="215" />
                </projections>
                <where start-index="233" stop-index="256">
                    <expr>
                        <binary-operation-expression start-index="239" stop-index="256">
                            <left>
                                <column name="country" start-index="239" stop-index="245" />
                            </left>
                            <operator>=</operator>
                            <right>
                                <literal-expression value="Poland" start-index="249" stop-index="256" />
                            </right>
                        </binary-operation-expression>
                    </expr>
                </where>
            </cell-assignment-select>
        </model>
        <order-by>
            <column-item name="country" start-index="294" stop-index="300" />
            <column-item name="year" start-index="303" stop-index="306" />
            <column-item name="product" start-index="309" stop-index="315" />
        </order-by>
    </select>
    
    <select sql-case-id="select_with_comments">
        <from>
            <simple-table name="t_order" start-index="51" stop-index="57" />
        </from>
        <projections start-index="25" stop-index="25">
            <shorthand-projection start-index="25" stop-index="25" />
        </projections>
        <comment start-index="0" stop-index="17" text="-- begin comments&#x000A;" />
        <comment start-index="32" stop-index="49" text="# middle comments&#x000A;" />
        <comment start-index="60" stop-index="74" text="-- end comments" />
    </select>

    <select sql-case-id="select_with_model_in">
        <from>
            <subquery-table>
                <subquery>
                    <select>
                        <projections start-index="55" stop-index="107">
                            <expression-projection text="1001" alias="order_id_value" start-index="55" stop-index="76" />
                            <expression-projection text="100001" alias="order_item_id_value" start-index="79" stop-index="107" />
                        </projections>
                        <from>
                            <simple-table name="dual" start-index="114" stop-index="117" />
                        </from>
                    </select>
                </subquery>
            </subquery-table>
        </from>
        <projections start-index="7" stop-index="40">
            <column-projection name="order_id_value" start-index="7" stop-index="20" />
            <column-projection name="order_item_id_value" start-index="22" stop-index="40" />
        </projections>
    </select>
    
    <select sql-case-id="select_with_dollar_parameter_for_postgresql" parameters="1, 12" >
        <projections start-index="7" stop-index="14">
            <column-projection name="order_id" start-index="7" stop-index="14" />
        </projections>
        <from>
            <simple-table name="t_order" start-index="21" stop-index="27" />
        </from>
        <where start-index="29" stop-index="80" literal-stop-index="79">
            <expr>
                <binary-operation-expression start-index="35" stop-index="80" literal-stop-index="79">
                    <left>
                        <binary-operation-expression start-index="35" stop-index="64" literal-stop-index="63">
                            <left>
                                <binary-operation-expression start-index="35" stop-index="46">
                                    <left>
                                        <column name="user_id" start-index="35" stop-index="41" />
                                    </left>
                                    <operator>=</operator>
                                    <right>
                                        <parameter-marker-expression parameter-index="1" start-index="45" stop-index="46" />
                                        <literal-expression value="12" start-index="45" stop-index="46" />
                                    </right>
                                </binary-operation-expression>
                            </left>
                            <operator>AND</operator>
                            <right>
                                <binary-operation-expression start-index="52" stop-index="64" literal-stop-index="63">
                                    <left>
                                        <column name="order_id" start-index="52" stop-index="59" />
                                    </left>
                                    <operator>=</operator>
                                    <right>
                                        <parameter-marker-expression parameter-index="0" start-index="63" stop-index="64" literal-stop-index="63" />
                                        <literal-expression value="1" start-index="63" stop-index="63" />
                                    </right>
                                </binary-operation-expression>
                            </right>
                        </binary-operation-expression>
                    </left>
                    <operator>OR</operator>
                    <right>
                        <binary-operation-expression start-index="69" stop-index="80" literal-start-index="68" literal-stop-index="79">
                            <left>
                                <column name="user_id" start-index="69" stop-index="75" literal-start-index="68" literal-stop-index="74" />
                            </left>
                            <operator>=</operator>
                            <right>
                                <parameter-marker-expression parameter-index="1" start-index="79" stop-index="80" literal-start-index="78" literal-stop-index="79" />
                                <literal-expression value="12" start-index="78" stop-index="79" />
                            </right>
                        </binary-operation-expression>
                    </right>
                </binary-operation-expression>
            </expr>
        </where>
    </select>

    <select sql-case-id="select_with_binary_keyword" >
        <projections start-index="7" stop-index="70">
            <!-- TODO parse position function in projection -->
            <expression-projection text="position(binary 'll' in 'hello')" start-index="7" stop-index="38" />
            <expression-projection text="position('a' in binary 'hello')" start-index="40" stop-index="70" />
        </projections>
    </select>

    <select sql-case-id="select_with_schema_name_in_shorthand_projection" parameters="1, 1">
        <from>
            <simple-table name="t_order" start-index="34" stop-index="40" />
        </from>
        <projections start-index="7" stop-index="27">
            <shorthand-projection start-index="7" stop-index="27">
                <owner name="t_order" start-index="19" stop-index="25">
                    <owner name="sharding_db" start-index="7" stop-index="17" />
                </owner>
            </shorthand-projection>
        </projections>
        <where start-index="42" stop-index="75">
            <expr>
                <binary-operation-expression start-index="48" stop-index="75">
                    <left>
                        <binary-operation-expression start-index="48" stop-index="58">
                            <left>
                                <column name="user_id" start-index="48" stop-index="54" />
                            </left>
                            <operator>=</operator>
                            <right>
                                <literal-expression value="1" start-index="58" stop-index="58" />
                                <parameter-marker-expression parameter-index="0" start-index="58" stop-index="58" />
                            </right>
                        </binary-operation-expression>
                    </left>
                    <operator>AND</operator>
                    <right>
                        <binary-operation-expression start-index="64" stop-index="75">
                            <left>
                                <column name="order_id" start-index="64" stop-index="71" />
                            </left>
                            <operator>=</operator>
                            <right>
                                <literal-expression value="1" start-index="75" stop-index="75" />
                                <parameter-marker-expression parameter-index="1" start-index="75" stop-index="75" />
                            </right>
                        </binary-operation-expression>
                    </right>
                </binary-operation-expression>
            </expr>
        </where>
    </select>

    <select sql-case-id="select_with_schema_name_in_column_projection" parameters="1, 1">
        <from>
            <simple-table name="t_order" start-index="41" stop-index="47" />
        </from>
        <projections start-index="7" stop-index="34">
            <column-projection name="order_id" start-index="7" stop-index="34">
                <owner name="t_order" start-index="19" stop-index="25">
                    <owner name="sharding_db" start-index="7" stop-index="17" />
                </owner>
            </column-projection>
        </projections>
        <where start-index="49" stop-index="82">
            <expr>
                <binary-operation-expression start-index="55" stop-index="82">
                    <left>
                        <binary-operation-expression start-index="55" stop-index="65">
                            <left>
                                <column name="user_id" start-index="55" stop-index="61" />
                            </left>
                            <operator>=</operator>
                            <right>
                                <literal-expression value="1" start-index="65" stop-index="65" />
                                <parameter-marker-expression parameter-index="0" start-index="65" stop-index="65" />
                            </right>
                        </binary-operation-expression>
                    </left>
                    <operator>AND</operator>
                    <right>
                        <binary-operation-expression start-index="71" stop-index="82">
                            <left>
                                <column name="order_id" start-index="71" stop-index="78" />
                            </left>
                            <operator>=</operator>
                            <right>
                                <literal-expression value="1" start-index="82" stop-index="82" />
                                <parameter-marker-expression parameter-index="1" start-index="82" stop-index="82" />
                            </right>
                        </binary-operation-expression>
                    </right>
                </binary-operation-expression>
            </expr>
        </where>
    </select>

    <select sql-case-id="select_with_schema_name_in_table" parameters="1, 1">
        <from>
            <simple-table name="t_order" start-index="21" stop-index="34">
                <owner name="public" start-index="21" stop-index="26" />
            </simple-table>
        </from>
        <projections start-index="7" stop-index="14">
            <column-projection name="order_id" start-index="7" stop-index="14" />
        </projections>
        <where start-index="36" stop-index="69">
            <expr>
                <binary-operation-expression start-index="42" stop-index="69">
                    <left>
                        <binary-operation-expression start-index="42" stop-index="52">
                            <left>
                                <column name="user_id" start-index="42" stop-index="48" />
                            </left>
                            <operator>=</operator>
                            <right>
                                <literal-expression value="1" start-index="52" stop-index="52" />
                                <parameter-marker-expression parameter-index="0" start-index="52" stop-index="52" />
                            </right>
                        </binary-operation-expression>
                    </left>
                    <operator>AND</operator>
                    <right>
                        <binary-operation-expression start-index="58" stop-index="69">
                            <left>
                                <column name="order_id" start-index="58" stop-index="65" />
                            </left>
                            <operator>=</operator>
                            <right>
                                <literal-expression value="1" start-index="69" stop-index="69" />
                                <parameter-marker-expression parameter-index="1" start-index="69" stop-index="69" />
                            </right>
                        </binary-operation-expression>
                    </right>
                </binary-operation-expression>
            </expr>
        </where>
    </select>

    <select sql-case-id="select_with_database_name_and_schema_name_in_table" parameters="1, 1">
        <from>
            <simple-table name="t_order" start-index="21" stop-index="46">
                <owner name="public" start-index="33" stop-index="38">
                    <owner name="sharding_db" start-index="21" stop-index="31" />
                </owner>
            </simple-table>
        </from>
        <projections start-index="7" stop-index="14">
            <column-projection name="order_id" start-index="7" stop-index="14" />
        </projections>
        <where start-index="48" stop-index="81">
            <expr>
                <binary-operation-expression start-index="54" stop-index="81">
                    <left>
                        <binary-operation-expression start-index="54" stop-index="64">
                            <left>
                                <column name="user_id" start-index="54" stop-index="60" />
                            </left>
                            <operator>=</operator>
                            <right>
                                <literal-expression value="1" start-index="64" stop-index="64" />
                                <parameter-marker-expression parameter-index="0" start-index="64" stop-index="64" />
                            </right>
                        </binary-operation-expression>
                    </left>
                    <operator>AND</operator>
                    <right>
                        <binary-operation-expression start-index="70" stop-index="81">
                            <left>
                                <column name="order_id" start-index="70" stop-index="77" />
                            </left>
                            <operator>=</operator>
                            <right>
                                <literal-expression value="1" start-index="81" stop-index="81" />
                                <parameter-marker-expression parameter-index="1" start-index="81" stop-index="81" />
                            </right>
                        </binary-operation-expression>
                    </right>
                </binary-operation-expression>
            </expr>
        </where>
    </select>

    <select sql-case-id="select_with_underscore_charset" >
        <projections start-index="7" stop-index="14">
            <column-projection name="_code" start-index="7" stop-index="11" />
            <column-projection name="_a" start-index="13" stop-index="14" />
        </projections>
        <from>
            <simple-table name="t_order" start-index="21" stop-index="27" />
        </from>
    </select>

    <select sql-case-id="select_table_with_capacity_unit_charset">
        <from>
            <simple-table name="T_RATION_INFO" alias="T" start-index="22" stop-index="36" />
        </from>
        <projections start-index="7" stop-index="15">
            <column-projection name="USER_NO" start-index="7" stop-index="15">
                <owner name="T" start-index="7" stop-index="7" />
            </column-projection>>
        </projections>
    </select>

    <select sql-case-id="select_with_character_charset">
        <projections start-index="7" stop-index="24">
            <!--    TODO StringLiteralValue should consider about _binary/_utf8mb4-->
            <expression-projection text="binary'abc" alias="a" start-index="7" stop-index="24" />
        </projections>
    </select>

    <select sql-case-id="select_with_for_xml_clause">
        <from>
            <join-table join-type="INNER">
                <left>
                    <simple-table name="t_order" alias="o" start-index="44" stop-index="52" />
                </left>
                <right>
                    <simple-table name="t_order_item" alias="i" start-index="65" stop-index="78" />
                </right>
                <on-condition>
                    <binary-operation-expression start-index="83" stop-index="103">
                        <left>
                            <column name="user_id" start-index="83" stop-index="91">
                                <owner name="o" start-index="83" stop-index="83" />
                            </column>
                        </left>
                        <operator>=</operator>
                        <right>
                            <column name="user_id" start-index="95" stop-index="103">
                                <owner name="i" start-index="95" stop-index="95" />
                            </column>
                        </right>
                    </binary-operation-expression>
                </on-condition>
            </join-table>
        </from>
        <projections start-index="7" stop-index="37">
            <column-projection name="order_id" start-index="7" stop-index="16">
                <owner name="o" start-index="7" stop-index="7" />
            </column-projection>
            <column-projection name="status" start-index="19" stop-index="26">
                <owner name="o" start-index="19" stop-index="19" />
            </column-projection>
            <column-projection name="item_id" start-index="29" stop-index="37">
                <owner name="i" start-index="29" stop-index="29" />
            </column-projection>
        </projections>
    </select>

    <select sql-case-id="select_with_for_xml_clause_with_directive">
        <from>
            <simple-table name="t_order" start-index="28" stop-index="34" />
        </from>
        <projections start-index="7" stop-index="21">
            <column-projection name="user_id" start-index="7" stop-index="13" />
            <column-projection name="status" start-index="16" stop-index="21" />
        </projections>
        <where start-index="36" stop-index="53">
            <expr>
                <binary-operation-expression start-index="42" stop-index="53">
                    <left>
                        <column name="order_id" start-index="42" stop-index="49" />
                    </left>
                    <operator>=</operator>
                    <right>
                        <literal-expression value="1" start-index="53" stop-index="53" />
                    </right>
                </binary-operation-expression>
            </expr>
        </where>
    </select>

    <select sql-case-id="select_with_for_json_clause">
        <from>
            <simple-table name="t_order" start-index="29" stop-index="35" />
        </from>
        <projections start-index="7" stop-index="22">
            <column-projection name="order_id" start-index="7" stop-index="14" />
            <column-projection name="status" start-index="17" stop-index="22" />
        </projections>
    </select>

    <select sql-case-id="select_with_keyword_target">
        <from>
            <simple-table name="sys_menu" start-index="21" stop-index="30" alias="m" />
        </from>
        <projections start-index="7" stop-index="14">
            <column-projection name="target" start-index="7" stop-index="14">
                <owner name="m" start-index="7" stop-index="7" />
            </column-projection>
        </projections>
    </select>

    <select sql-case-id="select_with_keyword_maxvalue">
        <from>
            <simple-table name="sys_menu" start-index="23" stop-index="32" alias="m" />
        </from>
        <projections start-index="7" stop-index="16">
            <column-projection name="maxvalue" start-index="7" stop-index="16">
                <owner name="m" start-index="7" stop-index="7" />
            </column-projection>
        </projections>
    </select>

    <select sql-case-id="select_with_keyword_priority">
        <from>
            <simple-table name="sys_menu" start-index="23" stop-index="32" alias="m" />
        </from>
        <projections start-index="7" stop-index="16">
            <column-projection name="priority" start-index="7" stop-index="16">
                <owner name="m" start-index="7" stop-index="7" />
            </column-projection>
        </projections>
    </select>

    <select sql-case-id="select_with_xml_namespaces_clause">
        <from>
            <simple-table name="t_order" start-index="97" stop-index="103" />
        </from>
        <projections start-index="41" stop-index="90">
            <column-projection name="order_id" alias="ns1:order_id" start-index="41" stop-index="66" />
            <column-projection name="status" alias="ns1:status" start-index="69" stop-index="90" />
        </projections>
    </select>

    <select sql-case-id="select_with_xml_default_namespaces_clause">
        <from>
            <simple-table name="t_order" start-index="129" stop-index="135" />
        </from>
        <projections start-index="73" stop-index="122">
            <column-projection name="order_id" alias="ns1:order_id" start-index="73" stop-index="98" />
            <column-projection name="status" alias="ns1:status" start-index="101" stop-index="122" />
        </projections>
    </select>

    <select sql-case-id="select_with_mysql_main_and_utc_data_and_so_on">
        <from>
            <simple-table name="test" start-index="55" stop-index="58" />
        </from>
        <projections start-index="7" stop-index="48">
            <column-projection name="MYSQL_MAIN" start-index="7" stop-index="16" />
            <column-projection name="UTC_DATE" start-index="18" stop-index="25" />
            <column-projection name="UTC_TIME" start-index="27" stop-index="34" />
            <column-projection name="UTC_TIMESTAMP" start-index="36" stop-index="48" />
        </projections>
    </select>

    <select sql-case-id="select_with_analytic_function" parameters="1">
        <projections start-index="7" stop-index="94">
            <column-projection name="order_id" start-index="7" stop-index="14" />
            <expression-projection text="ROW_NUMBER () OVER (PARTITION BY user_id ORDER BY order_id DESC)" start-index="17" stop-index="94" alias="row_number">
                <expr>
                    <function function-name="ROW_NUMBER" start-index="17" stop-index="80" text="ROW_NUMBER () OVER (PARTITION BY user_id ORDER BY order_id DESC)" />
                </expr>
            </expression-projection>
        </projections>
        <from>
            <simple-table name="t_order" start-index="101" stop-index="107" />
        </from>
        <where start-index="109" stop-index="126">
            <expr>
                <binary-operation-expression start-index="115" stop-index="126">
                    <left>
                        <column name="order_id" start-index="115" stop-index="122" />
                    </left>
                    <right>
                        <literal-expression value="1" start-index="126" stop-index="126" />
                        <parameter-marker-expression parameter-index="0" start-index="126" stop-index="126" />
                    </right>
                    <operator>=</operator>
                </binary-operation-expression>
            </expr>
        </where>
    </select>

    <select sql-case-id="select_with_listagg_function_start_with_connect_by">
        <projections start-index="7" stop-index="101">
            <expression-projection text="LISTAGG(c.category_name, '/') WITHIN GROUP (ORDER BY LENGTH (c.&quot;level&quot;) DESC)" start-index="7" stop-index="101" alias="category_level" />
        </projections>
        <from>
            <simple-table name="t_product_category" start-index="108" stop-index="127" alias="c" />
        </from>
    </select>

    <select sql-case-id="select_aggregate_percent_rank">
        <projections start-index="7" stop-index="92">
            <expression-projection text="PERCENT_RANK(15000, .05) WITHIN GROUP (ORDER BY salary, commission_pct)" alias="Percent-Rank" start-index="7" stop-index="92" />
        </projections>
        <from>
            <simple-table name="employees" start-index="99" stop-index="107" />
        </from>
    </select>

    <select sql-case-id="select_analytic_percent_rank">
        <projections start-index="7" stop-index="115">
            <column-projection name="department_id" start-index="7" stop-index="19" />
            <column-projection name="last_name" start-index="22" stop-index="30" />
            <column-projection name="salary" start-index="33" stop-index="38" />
            <expression-projection text="PERCENT_RANK() OVER (PARTITION BY department_id ORDER BY salary DESC)" start-index="41" stop-index="115" alias="pr">
                <expr>
                    <function function-name="PERCENT_RANK" start-index="41" stop-index="109" text="PERCENT_RANK() OVER (PARTITION BY department_id ORDER BY salary DESC)" />
                </expr>
            </expression-projection>
        </projections>
        <from>
            <simple-table name="employees" start-index="122" stop-index="130" />
        </from>
        <order-by>
            <column-item name="pr" start-index="141" stop-index="142" />
            <column-item name="salary" start-index="145" stop-index="150" />
            <column-item name="last_name" start-index="153" stop-index="161" />
        </order-by>
    </select>

    <select sql-case-id="select_aggregate_percentile_cont">
        <projections start-index="7" stop-index="91">
            <column-projection name="department_id" start-index="7" stop-index="19" />
            <expression-projection text="PERCENTILE_CONT(0.5) WITHIN GROUP (ORDER BY salary DESC)" alias="Median cont" start-index="22" stop-index="91" />
        </projections>
        <from>
            <simple-table name="employees" start-index="98" stop-index="106" />
        </from>
    </select>

    <select sql-case-id="select_aggregate_percentile_disc">
        <projections start-index="7" stop-index="148">
            <column-projection name="department_id" start-index="7" stop-index="19" />
            <column-projection name="last_name" start-index="22" stop-index="30" />
            <column-projection name="salary" start-index="33" stop-index="38" />
            <expression-projection text="PERCENTILE_DISC(0.5) WITHIN GROUP (ORDER BY salary DESC) OVER (PARTITION BY department_id)" alias="Percentile_Disc" start-index="41" stop-index="148" />
        </projections>
        <from>
            <simple-table name="employees" start-index="155" stop-index="163" />
        </from>
        <where start-index="165" stop-index="195">
            <expr>
                <in-expression start-index="171" stop-index="195">
                    <not>false</not>
                    <left>
                        <column name="department_id" start-index="171" stop-index="183" />
                    </left>
                    <right>
                        <list-expression start-index="188" stop-index="195">
                            <items>
                                <literal-expression value="30" start-index="189" stop-index="190" />
                            </items>
                            <items>
                                <literal-expression value="60" start-index="193" stop-index="194" />
                            </items>
                        </list-expression>
                    </right>
                </in-expression>
            </expr>
        </where>
        <order-by>
            <column-item name="last_name" start-index="206" stop-index="214" />
            <column-item name="salary" start-index="217" stop-index="222" />
            <column-item name="department_id" start-index="225" stop-index="237" />
        </order-by>
    </select>

    <select sql-case-id="select_aggregate_cume_dist">
        <projections start-index="7" stop-index="95">
            <expression-projection text="CUME_DIST(15500, .05) WITHIN GROUP (ORDER BY salary, commission_pct)" alias="Cume-Dist of 15500" start-index="7" stop-index="95" />
        </projections>
        <from>
            <simple-table name="employees" start-index="102" stop-index="110" />
        </from>
    </select>

    <select sql-case-id="select_aggregate_rank">
        <projections start-index="7" stop-index="69">
            <expression-projection text="RANK(15500) WITHIN GROUP (ORDER BY salary DESC)" alias="Rank of 15500" start-index="7" stop-index="69" />
        </projections>
        <from>
            <simple-table name="employees" start-index="76" stop-index="84" />
        </from>
    </select>

    <select sql-case-id="select_rowid">
        <projections start-index="7" stop-index="11">
            <column-projection name="ROWID" start-index="7" stop-index="11" />
        </projections>
        <from>
            <simple-table name="employees" start-index="18" stop-index="26" />
        </from>
        <where start-index="28" stop-index="65">
            <expr>
                <binary-operation-expression start-index="34" stop-index="65">
                    <left>
                        <function function-name="ROWIDTOCHAR" start-index="34" stop-index="51" text="ROWIDTOCHAR(ROWID)">
                            <parameter>
                                <column name="ROWID" start-index="46" stop-index="50" />
                            </parameter>
                        </function>
                    </left>
                    <operator>LIKE</operator>
                    <right>
                        <list-expression start-index="58" stop-index="65">
                            <items>
                                <literal-expression value="%JAAB%" start-index="58" stop-index="65" />
                            </items>
                        </list-expression>
                    </right>
                </binary-operation-expression>
            </expr>
        </where>
        <order-by>
            <column-item name="ROWID" start-index="76" stop-index="80" />
        </order-by>
    </select>

    <select sql-case-id="select_linear_regression_function">
        <projections start-index="7" stop-index="465">
            <column-projection name="job_id" start-index="7" stop-index="12" />
            <column-projection name="employee_id" start-index="15" stop-index="28" alias="ID" />
            <column-projection name="salary" start-index="31" stop-index="36" />
            <expression-projection text="REGR_SLOPE(SYSDATE-hire_date, salary) OVER (PARTITION BY job_id)" start-index="39" stop-index="108" alias="slope" />
            <expression-projection text="REGR_INTERCEPT(SYSDATE-hire_date, salary) OVER (PARTITION BY job_id)" start-index="111" stop-index="185" alias="intcpt" />
            <expression-projection text="REGR_R2(SYSDATE-hire_date, salary) OVER (PARTITION BY job_id)" start-index="188" stop-index="253" alias="rsqr" />
            <expression-projection text="REGR_COUNT(SYSDATE-hire_date, salary) OVER (PARTITION BY job_id)" start-index="256" stop-index="325" alias="count" />
            <expression-projection text="REGR_AVGX(SYSDATE-hire_date, salary) OVER (PARTITION BY job_id)" start-index="328" stop-index="395" alias="avgx" />
            <expression-projection text="REGR_AVGY(SYSDATE-hire_date, salary) OVER (PARTITION BY job_id)" start-index="398" stop-index="465" alias="avgy" />
        </projections>
        <from>
            <simple-table name="employees" start-index="472" stop-index="480" />
        </from>
        <where start-index="482" stop-index="512">
            <expr>
                <in-expression start-index="488" stop-index="512">
                    <left>
                        <column name="department_id" start-index="488" stop-index="500" />
                    </left>
                    <right>
                        <list-expression start-index="505" stop-index="512">
                            <items>
                                <literal-expression value="50" start-index="506" stop-index="507" />
                            </items>
                            <items>
                                <literal-expression value="80" start-index="510" stop-index="511" />
                            </items>
                        </list-expression>
                    </right>
                </in-expression>
            </expr>
        </where>
        <order-by>
            <column-item name="job_id" start-index="523" stop-index="528" />
            <column-item name="employee_id" start-index="531" stop-index="541" />
        </order-by>
    </select>

    <select sql-case-id="select_lpad_function">
        <projections start-index="7" stop-index="43">
            <expression-projection text="LPAD('Page 1',15,'*.')" alias="LPAD example" start-index="7" stop-index="43" />
        </projections>
        <from>
            <simple-table name="DUAL" start-index="50" stop-index="53" />
        </from>
    </select>

    <select sql-case-id="select_to_char_function">
        <projections start-index="7" stop-index="60">
            <expression-projection text="TO_CHAR(ts_col, 'DD-MON-YYYY HH24:MI:SSxFF')" alias="ts_col" start-index="7" stop-index="60" />
        </projections>
        <from>
            <simple-table name="date_tab" start-index="67" stop-index="74" />
        </from>
        <order-by>
            <column-item name="ts_col" start-index="85" stop-index="90" />
        </order-by>
    </select>

    <select sql-case-id="select_xmlelement_xmlagg_function">
        <projections start-index="7" stop-index="124">
            <expression-projection text="XMLELEMENT('Department', XMLAGG(XMLELEMENT('Employee', e.job_id||' '||e.last_name) ORDER BY last_name))" alias="Dept_list" start-index="7" stop-index="124" />
        </projections>
        <from>
            <simple-table name="employees" alias="e" start-index="131" stop-index="141" />
        </from>
        <where start-index="143" stop-index="168">
            <expr>
                <binary-operation-expression start-index="149" stop-index="168">
                    <left>
                        <column name="department_id" start-index="149" stop-index="163" >
                            <owner name="e" start-index="149" stop-index="149" />
                        </column>
                    </left>
                    <operator>=</operator>
                    <right>
                        <literal-expression value="30" start-index="167" stop-index="168" />
                    </right>
                </binary-operation-expression>
            </expr>
        </where>
    </select>

    <select sql-case-id="select_xmlcast_function">
        <projections start-index="7" stop-index="48">
            <expression-projection text="XMLCAST(des.COLUMN_VALUE AS VARCHAR2(256))" start-index="7" stop-index="48" />
        </projections>
        <from>
            <simple-table name="purchaseorder" start-index="55" stop-index="67" />
        </from>
    </select>

    <select sql-case-id="select_xmlcolattval_function">
        <projections start-index="7" stop-index="95" >
            <expression-projection text="XMLCOLATTVAL(e.employee_id AS EVALNAME 'ID', e.last_name AS name, e.salary)" alias="Emp Element" start-index="7" stop-index="95" />
        </projections>
        <from>
            <simple-table name="employees" alias="e" start-index="102" stop-index="112" />
        </from>
        <where start-index="114" stop-index="136">
            <expr>
                <binary-operation-expression start-index="120" stop-index="136" >
                    <left>
                        <column name="employee_id" start-index="120" stop-index="130" />
                    </left>
                    <operator>=</operator>
                    <right>
                        <literal-expression value="204" start-index="134" stop-index="136" />
                    </right>
                </binary-operation-expression>
            </expr>
        </where>
    </select>

    <select sql-case-id="select_xmlexists_function">
        <projections start-index="7" stop-index="68">
            <column-projection name="id" start-index="7" stop-index="8" />
            <expression-projection text="XMLEXISTS('//student[@age=20]' PASSING BY VALUE xcol AS x)" start-index="11" stop-index="68" />
        </projections>
        <from>
            <simple-table name="x_table" start-index="75" stop-index="81" />
        </from>
    </select>

    <select sql-case-id="select_xmlforest_function">
        <projections start-index="7" stop-index="78">
            <expression-projection text="XMLFOREST(e.employee_id AS EVALNAME 'ID', e.last_name AS name, e.salary)" start-index="7" stop-index="78" />
        </projections>
        <from>
            <simple-table name="employees" start-index="85" stop-index="95" alias="e" />
        </from>
        <where start-index="97" stop-index="119">
            <expr>
                <binary-operation-expression start-index="103" stop-index="119">
                    <left>
                        <column name="employee_id" start-index="103" stop-index="113" />
                    </left>
                    <operator>=</operator>
                    <right>
                        <literal-expression value="204" start-index="117" stop-index="119" />
                    </right>
                </binary-operation-expression>
            </expr>
        </where>
    </select>

    <select sql-case-id="select_xmlparse_function">
        <projections start-index="7" stop-index="53">
            <expression-projection text="XMLPARSE(DOCUMENT 'DEPTXML' WELLFORMED)" alias="dept" start-index="7" stop-index="53" />
        </projections>
        <from>
            <simple-table name="DUAL" start-index="60" stop-index="63" />
        </from>
    </select>

    <select sql-case-id="select_xmlpi_function">
        <projections start-index="7" stop-index="89">
            <expression-projection text="XMLPI(NAME &quot;Order analysisComp&quot;, 'imported, reconfigured, disassembled')" alias="XMLPI" start-index="11" stop-index="78" />
        </projections>
        <from>
            <simple-table name="DUAL" start-index="96" stop-index="99" />
        </from>
    </select>

    <select sql-case-id="select_xmlquery_function">
        <projections start-index="7" stop-index="95">
            <expression-projection text="XMLQUERY('//student[@age=20]' PASSING BY VALUE xcol AS x RETURNING CONTENT NULL ON EMPTY)" start-index="7" stop-index="95" />
        </projections>
        <from>
            <simple-table name="x_table" start-index="102" stop-index="108" />
        </from>
    </select>

    <select sql-case-id="select_xmlroot_function">
        <projections start-index="7" stop-index="76">
            <expression-projection text="XMLROOT(XMLType('143598'), VERSION '1.0', STANDALONE YES)" alias="XMLROOT" start-index="7" stop-index="76" />
        </projections>
        <from>
            <simple-table name="DUAL" start-index="83" stop-index="86" />
        </from>
    </select>

    <select sql-case-id="select_xmlserialize_function">
        <projections start-index="7" stop-index="98">
            <expression-projection text="XMLSERIALIZE(DOCUMENT c2 AS BLOB ENCODING 'UTF-8' VERSION 'a' IDENT SIZE = 0 SHOW DEFAULT)" start-index="7" stop-index="98" />
        </projections>
        <from>
            <simple-table name="b" start-index="105" stop-index="105" />
        </from>
    </select>

    <select sql-case-id="select_from_xmltable_function">
        <projections start-index="7" stop-index="65">
            <column-projection name="warehouse_name" alias="warehouse" start-index="7" stop-index="30" />
            <column-projection name="Water" start-index="33" stop-index="48">
                <owner name="warehouse2" start-index="33" stop-index="42" />
            </column-projection>
            <column-projection name="Rail" start-index="51" stop-index="65">
                <owner name="warehouse2" start-index="51" stop-index="60" />
            </column-projection>
        </projections>
        <from>
            <xml-table table-name="warehouses" xml-table-function-alias="warehouse2" start-index="76" stop-index="238">
                <xml-table-function function-name="XMLTABLE" text="XMLTABLE('/Warehouse' PASSING warehouses.warehouse_spec COLUMNS &quot;Water&quot; varchar2(6) PATH 'WaterAccess',&quot;Rail&quot; varchar2(6) PATH 'RailAccess')" start-index="88" stop-index="227" />
            </xml-table>
        </from>
    </select>

    <select sql-case-id="select_with_null_keyword_in_projection">
        <projections start-index="7" stop-index="31">
            <expression-projection text="null" alias="order_id" start-index="7" stop-index="22">
                <expr>
                    <literal-expression value="null" start-index="7" stop-index="10" />
                </expr>
            </expression-projection>
            <column-projection name="item_id" start-index="25" stop-index="31" />
        </projections>
        <from>
            <simple-table name="t_order" start-index="38" stop-index="44" />
        </from>
    </select>
    
    <select sql-case-id="select_literal_type_cast_money">
        <projections start-index="7" stop-index="18">
            <expression-projection text="'$99'::money" start-index="7" stop-index="18">
                <expr>
                    <type-cast-expression>
                        <expression>
                            <literal-expression value="$99" start-index="7" stop-index="11" />
                        </expression>
                        <data-type>money</data-type>
                    </type-cast-expression>
                </expr>
            </expression-projection>
        </projections>
    </select>
    
    <select sql-case-id="select_positional_parameter_type_cast_money" parameters="123.00">
        <projections start-index="7" stop-index="15">
            <expression-projection text="$1::money" start-index="7" stop-index="15">
                <expr>
                    <type-cast-expression>
                        <expression>
                            <parameter-marker-expression parameter-index="0" start-index="7" stop-index="8" />
                        </expression>
                        <data-type>money</data-type>
                    </type-cast-expression>
                </expr>
            </expression-projection>
        </projections>
    </select>
    
    <select sql-case-id="select_string_constant_type_cast">
        <projections start-index="7" stop-index="25">
            <expression-projection text="int4 '1'" start-index="7" stop-index="14">
                <expr>
                    <type-cast-expression>
                        <expression>
                            <literal-expression value="1" start-index="12" stop-index="14" />
                        </expression>
                        <data-type>int4</data-type>
                    </type-cast-expression>
                </expr>
            </expression-projection>
            <expression-projection text="money '2'" start-index="17" stop-index="25">
                <expr>
                    <type-cast-expression>
                        <expression>
                            <literal-expression value="2" start-index="23" stop-index="25" />
                        </expression>
                        <data-type>money</data-type>
                    </type-cast-expression>
                </expr>
            </expression-projection>
        </projections>
    </select>
    
    <select sql-case-id="select_constant_with_nested_type_cast">
        <projections start-index="7" stop-index="60">
            <expression-projection text="CAST(MONEY '1' AS VARCHAR)::CHAR(10)::VARCHAR::CHAR(4)" start-index="7" stop-index="60">
                <expr>
                    <type-cast-expression>
                        <expression>
                            <type-cast-expression>
                                <expression>
                                    <type-cast-expression>
                                        <expression>
                                            <type-cast-expression>
                                                <expression>
                                                    <type-cast-expression>
                                                        <expression>
                                                            <literal-expression value="1" start-index="18" stop-index="20" />
                                                        </expression>
                                                        <data-type>MONEY</data-type>
                                                    </type-cast-expression>
                                                </expression>
                                                <data-type>VARCHAR</data-type>
                                            </type-cast-expression>
                                        </expression>
                                        <data-type>CHAR(10)</data-type>
                                    </type-cast-expression>
                                </expression>
                                <data-type>VARCHAR</data-type>
                            </type-cast-expression>
                        </expression>
                        <data-type>CHAR(4)</data-type>
                    </type-cast-expression>
                </expr>
            </expression-projection>
        </projections>
    </select>

    <select sql-case-id="select_projection_with_parameter" parameters="'OK'">
        <projections start-index="7" stop-index="81" literal-stop-index="84">
            <expression-projection text="1" start-index="7" stop-index="13" alias="id">
                <expr>
                    <literal-expression value="1" start-index="7" stop-index="7" />
                </expr>
            </expression-projection>
            <expression-projection text="OK" start-index="16" stop-index="26" literal-stop-index="29" alias="status">
                <expr>
                    <literal-expression value="OK" start-index="16" stop-index="19" />
                </expr>
            </expression-projection>
            <column-projection name="SYSDATE" start-index="29" stop-index="50" literal-start-index="32" literal-stop-index="53" alias="create_time" />
            <expression-projection text="TRUNC(SYSDATE)" start-index="53" stop-index="81" literal-start-index="56" literal-stop-index="84" alias="create_date">
                <expr>
                    <function function-name="TRUNC" start-index="53" stop-index="66" literal-start-index="56" literal-stop-index="69" text="TRUNC(SYSDATE)">
                        <parameter>
                            <column name="SYSDATE" start-index="59" stop-index="65" literal-start-index="62" literal-stop-index="68" />
                        </parameter>
                    </function>
                </expr>
            </expression-projection>
        </projections>
        <from>
            <simple-table name="DUAL" start-index="88" stop-index="91" literal-start-index="91" literal-stop-index="94" />
        </from>
    </select>

    <select sql-case-id="select_with_chinese_comma">
        <projections start-index="7" stop-index="12" >
            <expression-projection text="1" start-index="7" stop-index="7" />
            <expression-projection text="2" start-index="10" stop-index="10" />
            <expression-projection text="3" start-index="12" stop-index="12" />
        </projections>
        <from>
            <simple-table name="DUAL" start-index="19" stop-index="22" />
        </from>
    </select>
    
    <select sql-case-id="select_with_keyword_system" parameters="0">
        <from>
            <simple-table name="vtx_project" start-index="14" stop-index="24" />
        </from>
        <projections start-index="7" stop-index="7">
            <shorthand-projection start-index="7" stop-index="7" />
        </projections>
        <where start-index="26" stop-index="41">
            <expr>
                <binary-operation-expression start-index="32" stop-index="41">
                    <left>
                        <column name="system" start-index="32" stop-index="37"/>
                    </left>
                    <operator>=</operator>
                    <right>
                        <literal-expression value="0" start-index="41" stop-index="41"/>
                        <parameter-marker-expression parameter-index="0" start-index="41" stop-index="41"/>
                    </right>
                </binary-operation-expression>
            </expr>
        </where>
    </select>
</sql-parser-test-cases><|MERGE_RESOLUTION|>--- conflicted
+++ resolved
@@ -17,13 +17,6 @@
   -->
 
 <sql-parser-test-cases>
-<<<<<<< HEAD
-    <select sql-case-id="select_convert_function1">
-        <projections start-index="7" stop-index="59">
-            <expression-projection text="CONVERT(TIMESTAMP &quot;2004-01-22 21:45:33&quot; USING latin1)" start-index="7" stop-index="59">
-                <expr>
-                    <function start-index="7" stop-index="59" text="CONVERT(TIMESTAMP &quot;2004-01-22 21:45:33&quot; USING latin1)" function-name="CONVERT" />
-=======
     <select sql-case-id="select_with_hex_function">
         <projections start-index="7" stop-index="50">
             <expression-projection text="HEX(_binary 0x0003 &lt;&lt; (_binary 0x38 | 0x38))" start-index="7" stop-index="50">
@@ -49,42 +42,11 @@
                             </binary-operation-expression>
                         </parameter>
                     </function>
->>>>>>> 1032ed88
                 </expr>
             </expression-projection>
         </projections>
     </select>
 
-<<<<<<< HEAD
-    <select sql-case-id="select_convert_function2">
-        <projections start-index="7" stop-index="57">
-            <expression-projection text="CONVERT(TIMESTAMP &quot;2004-01-22 21:45:33&quot;, BINARY(4))" start-index="7" stop-index="57">
-                <expr>
-                    <function start-index="7" stop-index="57" text="CONVERT(TIMESTAMP &quot;2004-01-22 21:45:33&quot;, BINARY(4))" function-name="CONVERT" />
-                </expr>
-            </expression-projection>
-        </projections>
-    </select>
-
-    <select sql-case-id="select_convert_function3">
-        <projections start-index="7" stop-index="55">
-            <expression-projection text="CONVERT(TIMESTAMP &quot;2004-01-22 21:45:33&quot;, CHAR(4))" start-index="7" stop-index="55">
-                <expr>
-                    <function start-index="7" stop-index="55" text="CONVERT(TIMESTAMP &quot;2004-01-22 21:45:33&quot;, CHAR(4))" function-name="CONVERT" />
-                </expr>
-            </expression-projection>
-        </projections>
-    </select>
-
-    <select sql-case-id="select_convert_function4">
-        <projections start-index="7" stop-index="52">
-            <expression-projection text="CONVERT(TIMESTAMP &quot;2004-01-22 21:45:33&quot;, CHAR)" start-index="7" stop-index="52">
-                <expr>
-                    <function start-index="7" stop-index="52" text="CONVERT(TIMESTAMP &quot;2004-01-22 21:45:33&quot;, CHAR)" function-name="CONVERT" />
-                </expr>
-            </expression-projection>
-        </projections>
-=======
     <select sql-case-id="select_distinct_with_grouping_function">
         <from>
             <simple-table name="t1" start-index="24" stop-index="25" />
@@ -107,7 +69,46 @@
                 </expr>
             </expression-item>
         </order-by>
->>>>>>> 1032ed88
+    </select>
+
+    <select sql-case-id="select_convert_function1">
+        <projections start-index="7" stop-index="59">
+            <expression-projection text="CONVERT(TIMESTAMP &quot;2004-01-22 21:45:33&quot; USING latin1)" start-index="7" stop-index="59">
+                <expr>
+                    <function start-index="7" stop-index="59" text="CONVERT(TIMESTAMP &quot;2004-01-22 21:45:33&quot; USING latin1)" function-name="CONVERT" />
+                </expr>
+            </expression-projection>
+        </projections>
+    </select>
+
+    <select sql-case-id="select_convert_function2">
+        <projections start-index="7" stop-index="57">
+            <expression-projection text="CONVERT(TIMESTAMP &quot;2004-01-22 21:45:33&quot;, BINARY(4))" start-index="7" stop-index="57">
+                <expr>
+                    <function start-index="7" stop-index="57" text="CONVERT(TIMESTAMP &quot;2004-01-22 21:45:33&quot;, BINARY(4))" function-name="CONVERT" />
+                </expr>
+            </expression-projection>
+        </projections>
+    </select>
+
+    <select sql-case-id="select_convert_function3">
+        <projections start-index="7" stop-index="55">
+            <expression-projection text="CONVERT(TIMESTAMP &quot;2004-01-22 21:45:33&quot;, CHAR(4))" start-index="7" stop-index="55">
+                <expr>
+                    <function start-index="7" stop-index="55" text="CONVERT(TIMESTAMP &quot;2004-01-22 21:45:33&quot;, CHAR(4))" function-name="CONVERT" />
+                </expr>
+            </expression-projection>
+        </projections>
+    </select>
+
+    <select sql-case-id="select_convert_function4">
+        <projections start-index="7" stop-index="52">
+            <expression-projection text="CONVERT(TIMESTAMP &quot;2004-01-22 21:45:33&quot;, CHAR)" start-index="7" stop-index="52">
+                <expr>
+                    <function start-index="7" stop-index="52" text="CONVERT(TIMESTAMP &quot;2004-01-22 21:45:33&quot;, CHAR)" function-name="CONVERT" />
+                </expr>
+            </expression-projection>
+        </projections>
     </select>
 
     <select sql-case-id="select_with_exist_in">
