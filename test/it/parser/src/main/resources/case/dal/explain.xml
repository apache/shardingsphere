<?xml version="1.0" encoding="UTF-8"?>
<!--
  ~ Licensed to the Apache Software Foundation (ASF) under one or more
  ~ contributor license agreements.  See the NOTICE file distributed with
  ~ this work for additional information regarding copyright ownership.
  ~ The ASF licenses this file to You under the Apache License, Version 2.0
  ~ (the "License"); you may not use this file except in compliance with
  ~ the License.  You may obtain a copy of the License at
  ~
  ~     http://www.apache.org/licenses/LICENSE-2.0
  ~
  ~ Unless required by applicable law or agreed to in writing, software
  ~ distributed under the License is distributed on an "AS IS" BASIS,
  ~ WITHOUT WARRANTIES OR CONDITIONS OF ANY KIND, either express or implied.
  ~ See the License for the specific language governing permissions and
  ~ limitations under the License.
  -->

<sql-parser-test-cases>
    <describe sql-case-id="explain_extended_select">
        <select>
            <projections start-index="24" stop-index="49">
                <expression-projection text="10 % 7" start-index="24" stop-index="29">
                    <expr>
                        <binary-operation-expression start-index="24" stop-index="29">
                            <left>
                                <literal-expression value="10" start-index="24" stop-index="25" />
                            </left>
                            <right>
                                <literal-expression value="7" start-index="29" stop-index="29" />
                            </right>
                            <operator>%</operator>
                        </binary-operation-expression>
                    </expr>    
                </expression-projection>
                <expression-projection text="10 mod 7" start-index="32" stop-index="39">
                    <expr>
                        <binary-operation-expression start-index="32" stop-index="39">
                            <left>
                                <literal-expression value="10" start-index="32" stop-index="33" />
                            </left>
                            <right>
                                <literal-expression value="7" start-index="39" stop-index="39" />
                            </right>
                            <operator>mod</operator>
                        </binary-operation-expression>
                    </expr>
                </expression-projection>
                <expression-projection text="10 div 3" start-index="42" stop-index="49">
                    <expr>
                        <binary-operation-expression start-index="42" stop-index="49">
                            <left>
                                <literal-expression value="10" start-index="42" stop-index="43" />
                            </left>
                            <right>
                                <literal-expression value="3" start-index="49" stop-index="49" />
                            </right>
                            <operator>div</operator>
                        </binary-operation-expression>
                    </expr>
                </expression-projection>
            </projections>
        </select>
    </describe>
    
    <describe sql-case-id="explain_partitions_select">
        <select>
            <projections start-index="26" stop-index="26">
                <expression-projection text="1" start-index="26" stop-index="26">
                    <literal-expression value="1" start-index="26" stop-index="26" />
                </expression-projection>
            </projections>
        </select>
    </describe>
    
    <describe sql-case-id="explain_select_constant_without_table">
        <select>
            <projections start-index="15" stop-index="20">
                <expression-projection text="1" alias="a" start-index="15" stop-index="20" />
            </projections>
        </select>
    </describe>
    
    <describe sql-case-id="explain_update_without_condition">
        <update>
            <table start-index="15" stop-index="21">
                <simple-table name="t_order" start-index="15" stop-index="21" />
            </table>
            <set start-index="23" stop-index="45">
                <assignment start-index="23" stop-index="45">
                    <column name="status" start-index="27" stop-index="32" />
                    <assignment-value>
                        <literal-expression value="finished" start-index="36" stop-index="45" />
                    </assignment-value>
                </assignment>
            </set>
        </update>
    </describe>
    
    <describe sql-case-id="explain_insert_without_parameters">
        <insert>
            <table name="t_order" start-index="20" stop-index="26" />
            <columns start-index="28" stop-index="54">
                <column name="order_id" start-index="29" stop-index="36" />
                <column name="user_id" start-index="39" stop-index="45" />
                <column name="status" start-index="48" stop-index="53" />
            </columns>
            <values>
                <value>
                    <assignment-value>
                        <parameter-marker-expression parameter-index="0" />
                        <literal-expression value="1" start-index="64" stop-index="64" />
                    </assignment-value>
                    <assignment-value>
                        <parameter-marker-expression parameter-index="1" />
                        <literal-expression value="1" start-index="67" stop-index="67" />
                    </assignment-value>
                    <assignment-value>
                        <parameter-marker-expression parameter-index="2" />
                        <literal-expression value="insert" start-index="70" stop-index="77" />
                    </assignment-value>
                </value>
            </values>
        </insert>
    </describe>
    
    <describe sql-case-id="explain_delete_without_sharding_value">
        <delete>
            <table name="t_order" start-index="20" stop-index="26" />
            <where start-index="28" stop-index="41" literal-stop-index="46">
                <expr>
                    <binary-operation-expression start-index="34" stop-index="41" literal-stop-index="46">
                        <left>
                            <column name="status" start-index="34" stop-index="39" />
                        </left>
                        <operator>=</operator>
                        <right>
                            <literal-expression value="init" start-index="41" stop-index="46" />
                            <parameter-marker-expression parameter-index="0" start-index="41" stop-index="41" />
                        </right>
                    </binary-operation-expression>
                </expr>
            </where>
        </delete>
    </describe>
    
    <describe sql-case-id="explain_select_with_binding_tables">
        <select>
            <from>
                <join-table join-type="INNER">
                    <left>
                        <simple-table name="t_order" alias="o" start-index="24" stop-index="32" />
                    </left>
                    <right>
                        <simple-table name="t_order_item" alias="i" start-index="39" stop-index="52" />
                    </right>
                    <using-columns name="order_id" start-index="60" stop-index="67" />
                </join-table>
            </from>
            <projections start-index="15" stop-index="17">
                <shorthand-projection start-index="15" stop-index="17">
                    <owner name="i" start-index="15" stop-index="15" />
                </shorthand-projection>
            </projections>
            <where start-index="70" stop-index="90">
                <expr>
                    <binary-operation-expression start-index="76" stop-index="90">
                        <left>
                            <column name="order_id" start-index="76" stop-index="85">
                                <owner name="o" start-index="76" stop-index="76" />
                            </column>
                        </left>
                        <operator>=</operator>
                        <right>
                            <literal-expression value="10" start-index="89" stop-index="90" />
                        </right>
                    </binary-operation-expression>
                </expr>
            </where>
        </select>
    </describe>
    
    <describe sql-case-id="explain_create_table_as_select">
        <create-table>
            <table name="t_order_new" start-index="21" stop-index="31" />
            <select>
                <from>
                    <simple-table name="t_order" start-index="186" stop-index="192" />
                </from>
                <projections start-index="179" stop-index="179">
                    <shorthand-projection start-index="179" stop-index="179" />
                </projections>
            </select>
        </create-table>
    </describe>
    
    <describe sql-case-id="explain_create_table_as_select_with_explicit_column_names">
        <create-table>
            <table name="t_order_new" start-index="21" stop-index="31" />
            <column name="order_id_new" start-index="34" stop-index="45" />
            <column name="user_id_new" start-index="48" stop-index="58" />
            <select>
                <from>
                    <simple-table name="t_order" start-index="230" stop-index="236" />
                </from>
                <projections start-index="207" stop-index="223">
                    <column-projection name="order_id" start-index="207" stop-index="214" />
                    <column-projection name="user_id" start-index="217" stop-index="223" />
                </projections>
            </select>
        </create-table>
    </describe>
    
    <describe sql-case-id="explain_create_remote_table_as_select">
        <create-table>
            <table name="t_order_new" start-index="28" stop-index="38" />
            <select>
                <from>
                    <join-table join-type="INNER">
                        <left>
                            <simple-table name="t_order_item" alias="i" start-index="127" stop-index="140" />
                        </left>
                        <right>
                            <simple-table name="t_order" alias="o" start-index="147" stop-index="155" />
                        </right>
                        <on-condition>
                            <binary-operation-expression start-index="160" stop-index="182">
                                <left>
                                    <column name="order_id" start-index="160" stop-index="169">
                                        <owner name="i" start-index="160" stop-index="160" />
                                    </column>
                                </left>
                                <operator>=</operator>
                                <right>
                                    <column name="order_id" start-index="173" stop-index="182">
                                        <owner name="o" start-index="173" stop-index="173" />
                                    </column>
                                </right>
                            </binary-operation-expression>
                        </on-condition>
                    </join-table>
                </from>
                <projections start-index="118" stop-index="120">
                    <shorthand-projection start-index="118" stop-index="120">
                        <owner name="i" start-index="118" stop-index="118" />
                    </shorthand-projection>
                </projections>
            </select>
        </create-table>
    </describe>
    
    <describe sql-case-id="explain_with_analyze">
        <select>
            <projections start-index="23" stop-index="23">
                <shorthand-projection start-index="23" stop-index="23" />
            </projections>
            <from>
                <simple-table name="t_order" start-index="30" stop-index="36" />
            </from>
            <where start-index="38" stop-index="55">
                <expr>
                    <binary-operation-expression start-index="44" stop-index="55">
                        <left>
                            <column name="order_id" start-index="44" stop-index="51" />
                        </left>
                        <operator>></operator>
                        <right>
                            <literal-expression value="8" start-index="55" stop-index="55" />
                        </right>
                    </binary-operation-expression>
                </expr>
            </where>
        </select>
    </describe>
    
    <describe sql-case-id="explain_with_analyze_format">
        <select>
            <projections start-index="37" stop-index="37">
                <shorthand-projection start-index="37" stop-index="37" />
            </projections>
            <from>
                <simple-table name="t_order" start-index="44" stop-index="50" />
            </from>
            <where start-index="52" stop-index="69">
                <expr>
                    <binary-operation-expression start-index="58" stop-index="69">
                        <left>
                            <column name="order_id" start-index="58" stop-index="65" />
                        </left>
                        <operator>></operator>
                        <right>
                            <literal-expression value="8" start-index="69" stop-index="69" />
                        </right>
                    </binary-operation-expression>
                </expr>
            </where>
        </select>
    </describe>
    
    <describe sql-case-id="explain_with_analyze_delete">
        <delete>
            <table name="t_order" start-index="28" stop-index="34" />
        </delete>
    </describe>
    
    <describe sql-case-id="explain_with_analyze_delete_condition">
        <delete>
            <table name="t1" start-index="23" stop-index="24" />
            <where start-index="54" stop-index="74">
                <expr>
                    <binary-operation-expression start-index="60" stop-index="74">
                        <left>
                            <column name="x" start-index="60" stop-index="63">
                                <owner name="t1" start-index="60" stop-index="61" />
                            </column>
                        </left>
                        <operator>=</operator>
                        <right>
                            <binary-operation-expression start-index="67" stop-index="74">
                                <left>
                                    <column name="x" start-index="67" stop-index="70">
                                        <owner name="t2" start-index="67" stop-index="68" />
                                    </column>
                                </left>
                                <operator>+</operator>
                                <right>
                                    <literal-expression value="1" start-index="74" stop-index="74" />
                                </right>
                            </binary-operation-expression>
                        </right>
                    </binary-operation-expression>
                </expr>
            </where>
        </delete>
    </describe>
    
    <describe sql-case-id="explain_with_analyze_update">
        <update>
            <table start-index="7" stop-index="13">
                <simple-table name="t_order" start-index="23" stop-index="29" />
            </table>
            <set start-index="31" stop-index="40" literal-stop-index="40">
                <assignment start-index="35" stop-index="40" literal-stop-index="40">
                    <column name="id" start-index="35" stop-index="36" />
                    <assignment-value>
                        <literal-expression value="1" start-index="40" stop-index="40" />
                    </assignment-value>
                </assignment>
            </set>
        </update>
    </describe>
    
    <describe sql-case-id="explain_with_analyze_insert">
        <insert>
            <table name="t_order" start-index="28" stop-index="34" />
            <columns start-index="36" stop-index="45">
                <column name="order_id" start-index="37" stop-index="44" />
            </columns>
            <values>
                <value>
                    <assignment-value>
                        <literal-expression value="1" start-index="54" stop-index="54" />
                    </assignment-value>
                </value>
            </values>
        </insert>
    </describe>
    
    <describe sql-case-id="desc_table">
        <simple-table name="tableName" start-index="5" stop-index="13" />
    </describe>
    
    <describe sql-case-id="desc_table_with_col_name">
        <simple-table name="tableName" start-index="5" stop-index="13" />
        <column-wild name="colName" start-index="15" stop-index="21" />
    </describe>
    
    <describe sql-case-id="desc_table_with_placeholder">
        <simple-table name="tableName" start-index="5" stop-index="13" />
        <column-wild name="___" start-index="15" stop-index="17" />
    </describe>
    
    <describe sql-case-id="desc_table_with_wild">
        <simple-table name="tableName" start-index="5" stop-index="13" />
        <column-wild name="u%" start-delimiter="`" end-delimiter="`" start-index="15" stop-index="18" />
    </describe>
    
    <describe sql-case-id="describe_table">
        <simple-table name="tableName" start-index="9" stop-index="17" />
    </describe>
    
    <describe sql-case-id="describe_table_with_col_name">
        <simple-table name="tableName" start-index="9" stop-index="17" />
        <column-wild name="colName" start-index="19" stop-index="25" />
    </describe>
    
    <describe sql-case-id="describe_table_with_placeholder">
        <simple-table name="tableName" start-index="5" stop-index="13" />
        <column-wild name="___" start-index="15" stop-index="17" />
    </describe>
    
    <describe sql-case-id="describe_table_with_wild">
        <simple-table name="tableName" start-index="5" stop-index="13" />
        <column-wild name="u%" start-delimiter="`" end-delimiter="`" start-index="15" stop-index="18" />
    </describe>
    
    <describe sql-case-id="explain_table">
        <select>
            <order-by>
                <column-item name="order_id" start-index="31" stop-index="38" />
            </order-by>
            <limit start-index="40" stop-index="55">
                <offset value="2" literal-start-index="55" literal-stop-index="55" />
                <row-count value="1" start-index="46" stop-index="46" />
            </limit>
            <projections start-index="8" stop-index="8">
                <shorthand-projection start-index="8" stop-index="8" />
            </projections>
            <from>
                <simple-table name="t_order" start-index="8" stop-index="20" />
            </from>
        </select>
    </describe>
    
    <describe sql-case-id="explain_create_materialized_view_with_data" />
    
    <describe sql-case-id="explain_create_materialized_view_with_no_data" />
    
    <describe sql-case-id="explain_performance">
        <select>
            <projections start-index="27" stop-index="27">
                <expression-projection text="1" start-index="27" stop-index="27" />
            </projections>
        </select>
    </describe>
    
    <describe sql-case-id="explain_for_select_alias_as_keyword">
        <select>
            <from>
                <simple-table name="t_order_item" alias="length" start-index="53" stop-index="71" />
            </from>
            <projections start-index="24" stop-index="46">
                <column-projection name="item_id" alias="password" start-index="24" stop-index="46">
                    <owner name="length" start-index="24" stop-index="29" />
                </column-projection>>
            </projections>
            <where start-index="73" stop-index="96">
                <expr>
                    <binary-operation-expression start-index="79" stop-index="96">
                        <left>
                            <column name="item_id" start-index="79" stop-index="92">
                                <owner name="length" start-index="79" stop-index="84" />
                            </column>
                        </left>
                        <operator>=</operator>
                        <right>
                            <literal-expression value="1" start-index="96" stop-index="96" />
                        </right>
                    </binary-operation-expression>
                </expr>
            </where>
        </select>
    </describe>
    
    <describe sql-case-id="explain_for_select_with_binding_tables">
        <select>
            <from>
                <join-table join-type="INNER">
                    <left>
                        <simple-table name="t_order" alias="o" start-index="33" stop-index="41" />
                    </left>
                    <right>
                        <simple-table name="t_order_item" alias="i" start-index="48" stop-index="61" />
                    </right>
                    <using-columns name="order_id" start-index="69" stop-index="76" />
                </join-table>
            </from>
            <projections start-index="24" stop-index="26">
                <shorthand-projection start-index="24" stop-index="26">
                    <owner name="i" start-index="24" stop-index="24" />
                </shorthand-projection>
            </projections>
            <where start-index="79" stop-index="99">
                <expr>
                    <binary-operation-expression start-index="85" stop-index="99">
                        <left>
                            <column name="order_id" start-index="85" stop-index="94">
                                <owner name="o" start-index="85" stop-index="85" />
                            </column>
                        </left>
                        <operator>=</operator>
                        <right>
                            <literal-expression value="10" start-index="98" stop-index="99" />
                        </right>
                    </binary-operation-expression>
                </expr>
            </where>
        </select>
    </describe>
    
    <describe sql-case-id="explain_for_select_with_analyze">
        <select>
            <projections start-index="24" stop-index="24">
                <shorthand-projection start-index="24" stop-index="24" />
            </projections>
            <from>
                <simple-table name="t_order" start-index="31" stop-index="37" />
            </from>
            <where start-index="39" stop-index="56">
                <expr>
                    <binary-operation-expression start-index="45" stop-index="56">
                        <left>
                            <column name="order_id" start-index="45" stop-index="52" />
                        </left>
                        <operator>></operator>
                        <right>
                            <literal-expression value="8" start-index="56" stop-index="56" />
                        </right>
                    </binary-operation-expression>
                </expr>
            </where>
        </select>
    </describe>
    
    <describe sql-case-id="explain_for_select_with_statement">
        <select>
            <projections start-index="53" stop-index="53">
                <shorthand-projection start-index="53" stop-index="53" />
            </projections>
            <from>
                <simple-table name="t_order" start-index="60" stop-index="66" />
            </from>
            <where start-index="68" stop-index="85">
                <expr>
                    <binary-operation-expression start-index="74" stop-index="85">
                        <left>
                            <column name="order_id" start-index="74" stop-index="81" />
                        </left>
                        <operator>></operator>
                        <right>
                            <literal-expression value="8" start-index="85" stop-index="85" />
                        </right>
                    </binary-operation-expression>
                </expr>
            </where>
        </select>
    </describe>
    
    <describe sql-case-id="explain_for_select_with_into">
        <select>
            <projections start-index="37" stop-index="37">
                <shorthand-projection start-index="37" stop-index="37" />
            </projections>
            <from>
                <simple-table name="t_order" start-index="44" stop-index="50" />
            </from>
            <where start-index="52" stop-index="69">
                <expr>
                    <binary-operation-expression start-index="58" stop-index="69">
                        <left>
                            <column name="order_id" start-index="58" stop-index="65" />
                        </left>
                        <operator>></operator>
                        <right>
                            <literal-expression value="8" start-index="69" stop-index="69" />
                        </right>
                    </binary-operation-expression>
                </expr>
            </where>
        </select>
    </describe>
    
    <describe sql-case-id="explain_for_select_with_into_dblink">
        <select>
            <projections start-index="65" stop-index="65">
                <shorthand-projection start-index="65" stop-index="65" />
            </projections>
            <from>
                <simple-table name="t_order" start-index="72" stop-index="78" />
            </from>
            <where start-index="80" stop-index="97">
                <expr>
                    <binary-operation-expression start-index="86" stop-index="97">
                        <left>
                            <column name="order_id" start-index="86" stop-index="93" />
                        </left>
                        <operator>></operator>
                        <right>
                            <literal-expression value="8" start-index="97" stop-index="97" />
                        </right>
                    </binary-operation-expression>
                </expr>
            </where>
        </select>
    </describe>
    
    <describe sql-case-id="explain_for_update_without_condition">
        <update>
            <table start-index="24" stop-index="30">
                <simple-table name="t_order" start-index="24" stop-index="30" />
            </table>
            <set start-index="32" stop-index="54">
                <assignment start-index="32" stop-index="54">
                    <column name="status" start-index="36" stop-index="41" />
                    <assignment-value>
                        <literal-expression value="finished" start-index="45" stop-index="54" />
                    </assignment-value>
                </assignment>
            </set>
        </update>
    </describe>
    
    <describe sql-case-id="explain_for_update">
        <update>
            <table start-index="8" stop-index="14">
                <simple-table name="t_order" start-index="24" stop-index="30" />
            </table>
            <set start-index="32" stop-index="41" literal-stop-index="41">
                <assignment start-index="36" stop-index="41" literal-stop-index="41">
                    <column name="id" start-index="36" stop-index="37" />
                    <assignment-value>
                        <literal-expression value="1" start-index="41" stop-index="41" />
                    </assignment-value>
                </assignment>
            </set>
        </update>
    </describe>
    
    <describe sql-case-id="explain_for_update_with_statement">
        <update>
            <table start-index="37" stop-index="43">
                <simple-table name="t_order" start-index="53" stop-index="59" />
            </table>
            <set start-index="61" stop-index="70" literal-stop-index="70">
                <assignment start-index="65" stop-index="70" literal-stop-index="70">
                    <column name="id" start-index="65" stop-index="66" />
                    <assignment-value>
                        <literal-expression value="1" start-index="70" stop-index="70" />
                    </assignment-value>
                </assignment>
            </set>
        </update>
    </describe>
    
    <describe sql-case-id="explain_for_update_with_into">
        <update>
            <table start-index="21" stop-index="27">
                <simple-table name="t_order" start-index="37" stop-index="43" />
            </table>
            <set start-index="45" stop-index="54" literal-stop-index="54">
                <assignment start-index="52" stop-index="57" literal-stop-index="54">
                    <column name="id" start-index="49" stop-index="50" />
                    <assignment-value>
                        <literal-expression value="1" start-index="54" stop-index="54" />
                    </assignment-value>
                </assignment>
            </set>
        </update>
    </describe>
    
    <describe sql-case-id="explain_for_update_with_into_dblink">
        <update>
            <table start-index="48" stop-index="54">
                <simple-table name="t_order" start-index="65" stop-index="71" />
            </table>
            <set start-index="73" stop-index="82" literal-stop-index="82">
                <assignment start-index="79" stop-index="84" literal-stop-index="81">
                    <column name="id" start-index="77" stop-index="78" />
                    <assignment-value>
                        <literal-expression value="1" start-index="82" stop-index="82" />
                    </assignment-value>
                </assignment>
            </set>
        </update>
    </describe>
    
    <describe sql-case-id="explain_for_insert_without_parameters">
        <insert>
            <table name="t_order" start-index="29" stop-index="35" />
            <columns start-index="37" stop-index="63">
                <column name="order_id" start-index="38" stop-index="45" />
                <column name="user_id" start-index="48" stop-index="54" />
                <column name="status" start-index="57" stop-index="62" />
            </columns>
            <values>
                <value>
                    <assignment-value>
                        <parameter-marker-expression parameter-index="0" />
                        <literal-expression value="1" start-index="73" stop-index="73" />
                    </assignment-value>
                    <assignment-value>
                        <parameter-marker-expression parameter-index="1" />
                        <literal-expression value="1" start-index="76" stop-index="76" />
                    </assignment-value>
                    <assignment-value>
                        <parameter-marker-expression parameter-index="2" />
                        <literal-expression value="insert" start-index="79" stop-index="86" />
                    </assignment-value>
                </value>
            </values>
        </insert>
    </describe>
    
    <describe sql-case-id="explain_for_with_analyze_insert">
        <insert>
            <table name="t_order" start-index="29" stop-index="35" />
            <columns start-index="37" stop-index="46">
                <column name="order_id" start-index="38" stop-index="45" />
            </columns>
            <values>
                <value>
                    <assignment-value>
                        <literal-expression value="1" start-index="55" stop-index="55" />
                    </assignment-value>
                </value>
            </values>
        </insert>
    </describe>
    
    <describe sql-case-id="explain_for_insert_statement">
        <insert>
            <table name="t_order" start-index="58" stop-index="64" />
            <columns start-index="66" stop-index="75">
                <column name="order_id" start-index="67" stop-index="74" />
            </columns>
            <values>
                <value>
                    <assignment-value>
                        <literal-expression value="1" start-index="84" stop-index="84" />
                    </assignment-value>
                </value>
            </values>
        </insert>
    </describe>
    
    <describe sql-case-id="explain_for_insert_into">
        <insert>
            <table name="t_order" start-index="42" stop-index="48" />
            <columns start-index="50" stop-index="59">
                <column name="order_id" start-index="51" stop-index="58" />
            </columns>
            <values>
                <value>
                    <assignment-value>
                        <literal-expression value="1" start-index="68" stop-index="68" />
                    </assignment-value>
                </value>
            </values>
        </insert>
    </describe>
    
    <describe sql-case-id="explain_for_insert_into_dblink">
        <insert>
            <table name="t_order" start-index="70" stop-index="76" />
            <columns start-index="78" stop-index="87">
                <column name="order_id" start-index="79" stop-index="86" />
            </columns>
            <values>
                <value>
                    <assignment-value>
                        <literal-expression value="1" start-index="96" stop-index="96" />
                    </assignment-value>
                </value>
            </values>
        </insert>
    </describe>
    
    <describe sql-case-id="explain_for_delete_without_sharding_value">
        <delete>
            <table name="t_order" start-index="29" stop-index="35" />
            <where start-index="37" stop-index="50" literal-stop-index="55">
                <expr>
                    <binary-operation-expression start-index="43" stop-index="50" literal-stop-index="55">
                        <left>
                            <column name="status" start-index="43" stop-index="48" />
                        </left>
                        <operator>=</operator>
                        <right>
                            <literal-expression value="init" start-index="50" stop-index="55" />
                            <parameter-marker-expression parameter-index="0" start-index="50" stop-index="50" />
                        </right>
                    </binary-operation-expression>
                </expr>
            </where>
        </delete>
    </describe>
    
    <describe sql-case-id="explain_for_with_analyze_delete">
        <delete>
            <table name="t_order" start-index="29" stop-index="35" />
        </delete>
    </describe>
    
    <describe sql-case-id="explain_for_delete_condition">
        <delete>
            <table name="t_order" start-index="29" stop-index="35" />
            <where start-index="37" stop-index="55">
                <expr>
                    <binary-operation-expression start-index="43" stop-index="55">
                        <left>
                            <column name="x" start-index="43" stop-index="51">
                                <owner name="t_order" start-index="43" stop-index="49" />
                            </column>
                        </left>
                        <operator>=</operator>
                        <right>
                            <literal-expression value="1" start-index="55" stop-index="55" />
                        </right>
                    </binary-operation-expression>
                </expr>
            </where>
        </delete>
    </describe>
    
    <describe sql-case-id="explain_for_delete_statement">
        <delete>
            <table name="t_order" start-index="58" stop-index="64" />
            <where start-index="66" stop-index="84">
                <expr>
                    <binary-operation-expression start-index="72" stop-index="84">
                        <left>
                            <column name="x" start-index="72" stop-index="80">
                                <owner name="t_order" start-index="72" stop-index="78" />
                            </column>
                        </left>
                        <operator>=</operator>
                        <right>
                            <literal-expression value="1" start-index="84" stop-index="84" />
                        </right>
                    </binary-operation-expression>
                </expr>
            </where>
        </delete>
    </describe>
    
    <describe sql-case-id="explain_for_delete_into">
        <delete>
            <table name="t_order" start-index="42" stop-index="48" />
            <where start-index="50" stop-index="68">
                <expr>
                    <binary-operation-expression start-index="56" stop-index="68">
                        <left>
                            <column name="x" start-index="56" stop-index="64">
                                <owner name="t_order" start-index="56" stop-index="62" />
                            </column>
                        </left>
                        <operator>=</operator>
                        <right>
                            <literal-expression value="1" start-index="68" stop-index="68" />
                        </right>
                    </binary-operation-expression>
                </expr>
            </where>
        </delete>
    </describe>
    
    <describe sql-case-id="explain_for_delete_into_dblink">
        <delete>
            <table name="t_order" start-index="70" stop-index="76" />
            <where start-index="78" stop-index="96">
                <expr>
                    <binary-operation-expression start-index="84" stop-index="96">
                        <left>
                            <column name="x" start-index="84" stop-index="92">
                                <owner name="t_order" start-index="84" stop-index="90" />
                            </column>
                        </left>
                        <operator>=</operator>
                        <right>
                            <literal-expression value="1" start-index="96" stop-index="96" />
                        </right>
                    </binary-operation-expression>
                </expr>
            </where>
        </delete>
    </describe>
    
    <describe sql-case-id="explain_set_statement_id_with_select">
        <select>
            <projections start-index="68" stop-index="76">
                <column-projection name="last_name" start-index="68" stop-index="76" />
            </projections>
            <from>
                <simple-table name="employees" start-index="83" stop-index="91" />
            </from>
        </select>
    </describe>
    
    <describe sql-case-id="explain_set_statement_id_with_into_select1">
        <select>
            <projections start-index="109" stop-index="109">
                <shorthand-projection start-index="109" stop-index="109" />
            </projections>
            <from>
                <join-table join-type="COMMA">
                    <left>
                        <simple-table name="t" start-index="116" stop-index="116" />
                    </left>
                    <right>
                        <simple-table name="v" start-index="119" stop-index="119" />
                    </right>
                </join-table>
            </from>
            <where start-index="121" stop-index="159">
                <expr>
                    <binary-operation-expression start-index="127" stop-index="159">
                        <left>
                            <column name="department_id" start-index="127" stop-index="141">
                                <owner name="t" start-index="127" stop-index="127" />
                            </column>
                        </left>
                        <right>
                            <column name="department_id" start-index="145" stop-index="159">
                                <owner name="v" start-index="145" stop-index="145" />
                            </column>
                        </right>
                        <operator>=</operator>
                    </binary-operation-expression>
                </expr>
            </where>
        </select>
        <comment start-index="69" stop-index="93" text="/*+ LEADING(E@SEL$2 D@SEL$2 T@SEL$1) */" />
    </describe>
    
    <describe sql-case-id="explain_set_statement_id_with_into_select2">
        <select>
            <projections start-index="95" stop-index="95">
                <shorthand-projection start-index="95" stop-index="95" />
            </projections>
            <from>
                <join-table join-type="COMMA">
                    <left>
                        <simple-table name="t" start-index="102" stop-index="102" />
                    </left>
                    <right>
                        <simple-table name="v" start-index="105" stop-index="105" />
                    </right>
                </join-table>
            </from>
            <where start-index="107" stop-index="145">
                <expr>
                    <binary-operation-expression start-index="113" stop-index="145">
                        <left>
                            <column name="department_id" start-index="113" stop-index="127">
                                <owner name="t" start-index="113" stop-index="113" />
                            </column>
                        </left>
                        <right>
                            <column name="department_id" start-index="131" stop-index="145">
                                <owner name="v" start-index="131" stop-index="131" />
                            </column>
                        </right>
                        <operator>=</operator>
                    </binary-operation-expression>
                </expr>
            </where>
        </select>
        <comment start-index="69" stop-index="93" text="/*+ LEADING(v.e v.d t) */" />
    </describe>
    
    <describe sql-case-id="explain_set_statement_id_with_into_update">
        <update>
            <table start-index="76" stop-index="84">
                <simple-table name="employees" start-index="76" stop-index="84" />
            </table>
            <set start-index="86" stop-index="111">
                <assignment start-index="90" stop-index="111">
                    <column name="salary" start-index="90" stop-index="95" />
                    <assignment-value>
                        <binary-operation-expression start-index="99" stop-index="111">
                            <left>
                                <column name="salary" start-index="99" stop-index="104" />
                            </left>
                            <right>
                                <literal-expression value="1.10" start-index="108" stop-index="111" />
                            </right>
                            <operator>*</operator>
                        </binary-operation-expression>
                    </assignment-value>
                </assignment>
            </set>
            <where start-index="113" stop-index="198">
                <expr>
                    <binary-operation-expression start-index="119" stop-index="198">
                        <left>
                            <column name="department_id" start-index="119" stop-index="131" />
                        </left>
                        <right>
                            <subquery start-index="135" stop-index="198">
                                <select>
                                    <projections start-index="143" stop-index="155">
                                        <column-projection name="department_id" start-index="143" stop-index="155" />
                                    </projections>
                                    <from>
                                        <simple-table name="departments" start-index="162" stop-index="172" />
                                    </from>
                                    <where start-index="174" stop-index="197">
                                        <expr>
                                            <binary-operation-expression start-index="180" stop-index="197">
                                                <left>
                                                    <column name="location_id" start-index="180" stop-index="190" />
                                                </left>
                                                <operator>=</operator>
                                                <right>
                                                    <literal-expression value="1700" start-index="194" stop-index="197" />
                                                </right>
                                            </binary-operation-expression>
                                        </expr>
                                    </where>
                                </select>
                            </subquery>
                        </right>
                        <operator>=</operator>
                    </binary-operation-expression>
                </expr>
            </where>
        </update>
    </describe>
    
    <describe sql-case-id="explain_for_select_with_unique_partition_by">
        <select>
            <projections start-index="24" stop-index="49">
                <column-projection name="country" start-index="24" stop-index="30" />
                <column-projection name="prod" start-index="33" stop-index="36" />
                <column-projection name="year" start-index="39" stop-index="42" />
                <column-projection name="sales" start-index="45" stop-index="49" />
            </projections>
            <from>
                <simple-table name="sales_view" start-index="56" stop-index="65" />
            </from>
            <where start-index="67" stop-index="101">
                <expr>
                    <in-expression start-index="73" stop-index="101">
                        <not>false</not>
                        <left>
                            <column name="country" start-index="73" stop-index="79" />
                        </left>
                        <right>
                            <list-expression start-index="84" stop-index="101">
                                <items>
                                    <literal-expression value="Italy" start-index="85" stop-index="91" />
                                </items>
                                <items>
                                    <literal-expression value="Japan" start-index="94" stop-index="100" />
                                </items>
                            </list-expression>
                        </right>
                    </in-expression>
                </expr>
            </where>
            <model start-index="103" stop-index="329">
                <cell-assignment-column name="sales" start-index="215" stop-index="219" />
                <cell-assignment-column name="sales" start-index="269" stop-index="273" />
            </model>
        </select>
    </describe>
    
    <describe sql-case-id="explain_with_select_comment">
        <select>
            <projections start-index="78" stop-index="78">
                <shorthand-projection start-index="78" stop-index="78" />
            </projections>
            <from>
                <simple-table name="t_order" start-index="85" stop-index="91" />
            </from>
        </select>
        <comment start-index="0" stop-index="19" text="/*FORCE_IMCI_NODES*/" />
        <comment start-index="36" stop-index="76" text="/*+ SET_VAR(cost_threshold_for_imci=0) */" />
    </describe>

    <describe sql-case-id="explain_for_select_with_group_by">
        <select>
            <projections start-index="24" stop-index="64">
                <column-projection name="calendar_month_desc" start-index="24" stop-index="44" >
                    <owner name="t" start-index="24" stop-index="24" />
                </column-projection>
                <aggregation-projection type="SUM" expression="SUM(s.amount_sold)" start-index="47" stop-index="64" />
            </projections>
            <from>
                <join-table join-type="COMMA">
                    <left>
                        <simple-table name="sales" alias="s" start-index="72" stop-index="78" />
                    </left>
                    <right>
                        <simple-table name="times" alias="t" start-index="81" stop-index="87" />
                    </right>
                </join-table>
            </from>
            <where start-index="89" stop-index="115">
                <expr>
                    <binary-operation-expression start-index="95" stop-index="115">
                        <left>
                            <column name="time_id" start-index="95" stop-index="103" >
                                <owner name="s" start-index="95" stop-index="95" />
                            </column>
                        </left>
                        <operator>=</operator>
                        <right>
                            <column name="time_id" start-index="107" stop-index="115" >
                                <owner name="t" start-index="107" stop-index="107" />
                            </column>
                        </right>
                    </binary-operation-expression>
                </expr>
            </where>
            <group-by>
                <column-item name="calendar_month_desc" start-index="126" stop-index="146" >
                    <owner name="t" start-index="126" stop-index="126" />
                </column-item>
            </group-by>
        </select>
    </describe>

    <describe sql-case-id="explain_for_select_with_function">
        <select>
            <projections start-index="24" stop-index="39">
                <aggregation-projection type="SUM" expression="SUM(amount_sold)" start-index="24" stop-index="39" />
            </projections>
            <from>
                <simple-table name="sales" start-index="46" stop-index="50" />
            </from>
            <where start-index="52" stop-index="89">
                <expr>
                    <binary-operation-expression start-index="58" stop-index="89">
                        <left>
                            <function function-name="TO_CHAR" text="TO_CHAR(time_id,'yyyy')" start-index="58" stop-index="80">
                                <parameter>
                                    <column name="time_id" start-index="66" stop-index="72" />
                                </parameter>
                                <parameter>
                                    <literal-expression value="yyyy" start-index="74" stop-index="79" />
                                </parameter>
                            </function>
                        </left>
                        <operator>=</operator>
                        <right>
                            <literal-expression value="2000" start-index="84" stop-index="89"/>
                        </right>
                    </binary-operation-expression>
                </expr>
            </where>
        </select>
    </describe>

    <describe sql-case-id="explain_for_select_with_function_and_function">
        <select>
            <projections start-index="24" stop-index="41">
                <aggregation-projection type="SUM" expression="SUM(quantity_sold)" start-index="24" stop-index="41" />
            </projections>
            <from>
                <simple-table name="sales" start-index="48" stop-index="52" />
            </from>
            <where start-index="54" stop-index="110" >
                <expr>
                    <binary-operation-expression start-index="60" stop-index="110">
                        <left>
                            <column name="time_id" start-index="60" stop-index="66" />
                        </left>
                        <operator>=</operator>
                        <right>
                            <function function-name="TO_TIMESTAMP" text="TO_TIMESTAMP('1-jan-2000', 'dd-mon-yyyy')" start-index="70" stop-index="110">
                                <parameter>
                                    <literal-expression value="1-jan-2000" start-index="83" stop-index="94" />
                                </parameter>
                                <parameter>
                                    <literal-expression value="dd-mon-yyyy" start-index="97" stop-index="109" />
                                </parameter>
                            </function>
                        </right>
                    </binary-operation-expression>
                </expr>
            </where>
        </select>
    </describe>

    <describe sql-case-id="explain_for_select">
        <select>
            <projections start-index="24" stop-index="24">
                <shorthand-projection start-index="24" stop-index="24" />
            </projections>
            <from>
                <simple-table name="customers" start-index="31" stop-index="42">
                    <owner name="sh" start-index="31" stop-index="32" />
                </simple-table>
            </from>
            <where start-index="44" stop-index="101" >
                <expr>
                    <binary-operation-expression start-index="50" stop-index="101">
                        <left>
                            <binary-operation-expression start-index="50" stop-index="72">
                                <left>
                                    <column name="cust_city" start-index="50" stop-index="58"/>
                                </left>
                                <operator>=</operator>
                                <right>
                                    <literal-expression value="Los Angeles" start-index="60" stop-index="72" />
                                </right>
                            </binary-operation-expression>
                        </left>
                        <operator>AND</operator>
                        <right>
                            <binary-operation-expression start-index="78" stop-index="101">
                                <left>
                                    <column name="cust_state_province" start-index="78" stop-index="96" />
                                </left>
                                <operator>=</operator>
                                <right>
                                    <literal-expression value="CA" start-index="98" stop-index="101"/>
                                </right>
                            </binary-operation-expression>
                        </right>
                    </binary-operation-expression>
                </expr>
            </where>
        </select>
    </describe>

    <describe sql-case-id="explain_for_select_emp_range" >
        <select>
            <projections start-index="24" stop-index="24">
                <shorthand-projection start-index="24" stop-index="24"/>
            </projections>
            <from>
                <simple-table name="emp_range" start-index="31" stop-index="39"/>
            </from>
        </select>
    </describe>

    <describe sql-case-id="explain_for_select_emp_comp" >
        <select>
            <projections start-index="24" stop-index="24">
                <shorthand-projection start-index="24" stop-index="24"/>
            </projections>
            <from>
                <simple-table name="emp_comp" start-index="31" stop-index="38"/>
            </from>
        </select>
    </describe>

    <describe sql-case-id="explain_for_select_with_comments">
        <select>
            <projections start-index="44" stop-index="59">
                <column-projection name="deptno" start-index="44" stop-index="49"/>
                <aggregation-projection type="AVG" expression="avg(sal)" start-index="52" stop-index="59"/>
            </projections>
            <from>
                <simple-table name="emp" start-index="66" stop-index="68"/>
            </from>
            <group-by>
                <column-item name="deptno" start-index="79" stop-index="84"/>
            </group-by>
        </select>
        <comment text="/*+ result_cache */" start-index="24" stop-index="42"/>
    </describe>

    <describe sql-case-id="explain_for_select_job_history" >
        <select>
            <projections start-index="24" stop-index="24">
                <shorthand-projection start-index="24" stop-index="24"/>
            </projections>
            <from>
                <simple-table name="v_emp_job_history" start-index="31" stop-index="47"/>
            </from>
        </select>
    </describe>

<<<<<<< HEAD
    <describe sql-case-id="explain1">
        <select>
            <projections start-index="24" stop-index="53">
                <aggregation-projection type="SUM" alias="total_revenue" expression="SUM(amount_sold)" start-index="24" stop-index="39"/>
            </projections>
            <from>
                <simple-table name="sales" start-index="60" stop-index="64"/>
            </from>
            <where start-index="66" stop-index="114">
                <expr>
                    <between-expression start-index="72" stop-index="114">
                        <left>
                            <column name="time_id" start-index="72" stop-index="78"/>
                        </left>
                        <between-expr>
                            <literal-expression value="01-JAN-00" start-index="88" stop-index="98"/>
                        </between-expr>
                        <and-expr>
                            <literal-expression value="31-DEC-00" start-index="104" stop-index="114"/>
                        </and-expr>
                    </between-expression>
=======
    <describe sql-case-id="explain_for_select_emp_comp_where">
        <select>
            <projections start-index="24" stop-index="24">
                <shorthand-projection start-index="24" stop-index="24" />
            </projections>
            <from>
                <simple-table name="emp_comp" start-index="31" stop-index="38" />
            </from>
            <where start-index="40" stop-index="63">
                <expr>
                    <binary-operation-expression start-index="46" stop-index="63">
                        <left>
                            <column name="department_id" start-index="46" stop-index="58" />
                        </left>
                        <operator>=</operator>
                        <right>
                            <literal-expression value="20" start-index="62" stop-index="63" />
                        </right>
                    </binary-operation-expression>
>>>>>>> a9cc7717
                </expr>
            </where>
        </select>
    </describe>

<<<<<<< HEAD
    <describe sql-case-id="explain2">
        <select>
            <projections start-index="24" stop-index="49">
                <column-projection name="cust_last_name" start-index="24" stop-index="39">
                    <owner name="c" start-index="24" stop-index="24"/>
                </column-projection>
                <aggregation-projection type="COUNT" expression="COUNT(*)" start-index="42" stop-index="49"/>
            </projections>
            <from>
                <join-table join-type="COMMA">
                    <left>
                        <simple-table name="sales" alias="s" start-index="56" stop-index="62"/>
                    </left>
                    <right>
                        <simple-table name="customers" alias="c" start-index="65" stop-index="75"/>
                    </right>
                </join-table>
            </from>
            <where start-index="77" stop-index="205">
                <expr>
                    <binary-operation-expression start-index="83" stop-index="205">
                        <left>
                            <binary-operation-expression start-index="83" stop-index="103">
                                <left>
                                    <column name="cust_id" start-index="83" stop-index="91">
                                        <owner name="s" start-index="83" stop-index="83"/>
                                    </column>
                                </left>
                                <operator>=</operator>
                                <right>
                                    <column name="cust_id" start-index="95" stop-index="103">
                                        <owner name="c" start-index="95" stop-index="95"/>
                                    </column>
                                </right>
                            </binary-operation-expression>
                        </left>
                        <operator>AND</operator>
                        <right>
                            <between-expression start-index="109" stop-index="205">
                                <left>
                                    <column name="time_id" start-index="109" stop-index="117">
                                        <owner name="s" start-index="109" stop-index="109"/>
                                    </column>
                                </left>
                                <between-expr>
                                    <function function-name="TO_DATE" text="TO_DATE('01-JUL-1999', 'DD-MON-YYYY')" start-index="127" stop-index="163">
                                        <parameter>
                                            <literal-expression value="'01-JUL-1999'" start-index="135" stop-index="147"/>
                                        </parameter>
                                        <parameter>
                                            <literal-expression value="'DD-MON-YYYY'" start-index="150" stop-index="162"/>
                                        </parameter>
                                    </function>
                                </between-expr>
                                <and-expr>
                                    <function function-name="TO_DATE" text="TO_DATE('01-OCT-1999', 'DD-MON-YYYY')" start-index="169" stop-index="205">
                                        <parameter>
                                            <literal-expression value="'01-OCT-1999'" start-index="177" stop-index="189"/>
                                        </parameter>
                                        <parameter>
                                            <literal-expression value="'DD-MON-YYYY'" start-index="192" stop-index="204"/>
                                        </parameter>
                                    </function>
                                </and-expr>
                            </between-expression>
                        </right>
                    </binary-operation-expression>
                </expr>
            </where>
            <group-by>
                <column-item name="cust_last_name" start-index="216" stop-index="231">
                    <owner name="c" start-index="216" stop-index="216"/>
                </column-item>
            </group-by>
            <having start-index="233" stop-index="253">
                <expr>
                    <binary-operation-expression start-index="240" stop-index="253">
                        <left>
                            <aggregation-projection type="COUNT" expression="COUNT(*)" start-index="240" stop-index="247"/>
                        </left>
                        <operator>></operator>
                        <right>
                            <literal-expression value="100" start-index="251" stop-index="253"/>
                        </right>
                    </binary-operation-expression>
                </expr>
            </having>
        </select>
    </describe>

    <describe sql-case-id="explain3">
        <select>
            <projections start-index="24" stop-index="24">
                <shorthand-projection start-index="24" stop-index="24"/>
            </projections>
            <from>
                <simple-table name="sales" alias="s" start-index="31" stop-index="37"/>
            </from>
            <where start-index="39" stop-index="72">
                <expr>
                    <column name="time_id" start-index="45" stop-index="51"/>
                </expr>
=======
    <describe sql-case-id="explain_for_select_emp_range_where">
        <select>
            <projections start-index="24" stop-index="24">
                <shorthand-projection start-index="24" stop-index="24" />
            </projections>
            <from>
                <simple-table name="emp_range" start-index="31" stop-index="39" />
            </from>
            <where start-index="41" stop-index="93" >
                <expr>
                    <binary-operation-expression start-index="47" stop-index="93">
                        <left>
                            <column name="hire_date" start-index="47" stop-index="55"/>
                        </left>
                        <operator>&lt;</operator>
                        <right>
                            <function function-name="TO_DATE" text="TO_DATE('1-JAN-1992','DD-MON-YYYY')" start-index="59" stop-index="93" >
                                <parameter>
                                    <literal-expression value="'1-JAN-1992'" start-index="67" stop-index="78" />
                                </parameter>
                                <parameter>
                                    <literal-expression value="'DD-MON-YYYY'" start-index="80" stop-index="92"/>
                                </parameter>
                            </function>
                        </right>
                    </binary-operation-expression>
                </expr>
>>>>>>> a9cc7717
            </where>
        </select>
    </describe>

<<<<<<< HEAD
    <describe sql-case-id="explain4">
        <select>
            <projections start-index="24" stop-index="24">
                <shorthand-projection start-index="24" stop-index="24"/>
            </projections>
            <from>
                <simple-table name="sales" start-index="31" stop-index="35"/>
            </from>
            <where start-index="37" stop-index="89">
                <expr>
                    <binary-operation-expression start-index="43" stop-index="89">
                        <left>
                            <column name="time_id" start-index="43" stop-index="49"/>
                        </left>
                        <operator>=</operator>
                        <right>
                            <function function-name="to_date" text="to_date('01-jan-2001', 'dd-mon-yyyy')" start-index="53" stop-index="89">
                                <parameter>
                                    <literal-expression value="'01-jan-2001'" start-index="61" stop-index="73"/>
                                </parameter>
                                <parameter>
                                    <literal-expression value="'dd-mon-yyyy'" start-index="76" stop-index="88"/>
=======
    <describe sql-case-id="explain_for_select_where_and_function">
        <select>
            <projections start-index="24" stop-index="24">
                <shorthand-projection start-index="24" stop-index="24" />
            </projections>
            <from>
                <simple-table name="emp_range" start-index="31" stop-index="39" />
            </from>
            <where start-index="41" stop-index="94" >
                <expr>
                    <binary-operation-expression start-index="47" stop-index="94">
                        <left>
                            <column name="hire_date" start-index="47" stop-index="55"/>
                        </left>
                        <operator>>=</operator>
                        <right>
                            <function function-name="TO_DATE" text="TO_DATE('1-JAN-1996','DD-MON-YYYY')" start-index="60" stop-index="94" >
                                <parameter>
                                    <literal-expression value="'1-JAN-1996'" start-index="68" stop-index="79" />
                                </parameter>
                                <parameter>
                                    <literal-expression value="'DD-MON-YYYY'" start-index="81" stop-index="93"/>
>>>>>>> a9cc7717
                                </parameter>
                            </function>
                        </right>
                    </binary-operation-expression>
                </expr>
            </where>
        </select>
    </describe>

<<<<<<< HEAD
    <describe sql-case-id="explain5">
        <select>
            <projections start-index="24" stop-index="24">
                <shorthand-projection start-index="24" stop-index="24"/>
            </projections>
            <from>
                <simple-table name="sales" start-index="31" stop-index="35"/>
            </from>
            <where start-index="37" stop-index="69">
                <expr>
                    <column name="time_id" start-index="43" stop-index="49"/>
=======
    <describe sql-case-id="explain_for_select_xml_query">
        <select>
            <projections start-index="24" stop-index="107">
                <expression-projection text="XMLQUERY('/PurchaseOrder/LineItems/LineItem')" start-index="24" stop-index="107" />
            </projections>
            <from>
                <simple-table name="po_clob" start-index="114" stop-index="120" />
            </from>
            <where start-index="122" stop-index="303">
                <expr>
                    <binary-operation-expression start-index="128" stop-index="303">
                        <left>
                            <xmlquery-projection function-name="XMLExists" xquerystring="'/PurchaseOrder/LineItems/LineItem [ora:contains(Description, &quot;Picnic&quot;) > 0]'" start-index="128" stop-index="236">
                                <parameter>
                                    <column name="OBJECT_VALUE" start-index="224" stop-index="235"/>
                                </parameter>
                            </xmlquery-projection>
                        </left>
                        <operator>AND</operator>
                        <right>
                            <xmlquery-projection function-name="XMLExists" xquerystring="'/PurchaseOrder[User=&quot;SBELL&quot;]'" start-index="242" stop-index="303">
                                <parameter>
                                    <column name="OBJECT_VALUE" start-index="291" stop-index="302"/>
                                </parameter>
                            </xmlquery-projection>
                        </right>
                    </binary-operation-expression>
>>>>>>> a9cc7717
                </expr>
            </where>
        </select>
    </describe>
</sql-parser-test-cases><|MERGE_RESOLUTION|>--- conflicted
+++ resolved
@@ -1264,7 +1264,124 @@
         </select>
     </describe>
 
-<<<<<<< HEAD
+    <describe sql-case-id="explain_for_select_emp_comp_where">
+        <select>
+            <projections start-index="24" stop-index="24">
+                <shorthand-projection start-index="24" stop-index="24" />
+            </projections>
+            <from>
+                <simple-table name="emp_comp" start-index="31" stop-index="38" />
+            </from>
+            <where start-index="40" stop-index="63">
+                <expr>
+                    <binary-operation-expression start-index="46" stop-index="63">
+                        <left>
+                            <column name="department_id" start-index="46" stop-index="58" />
+                        </left>
+                        <operator>=</operator>
+                        <right>
+                            <literal-expression value="20" start-index="62" stop-index="63" />
+                        </right>
+                    </binary-operation-expression>
+                </expr>
+            </where>
+        </select>
+    </describe>
+
+    <describe sql-case-id="explain_for_select_emp_range_where">
+        <select>
+            <projections start-index="24" stop-index="24">
+                <shorthand-projection start-index="24" stop-index="24" />
+            </projections>
+            <from>
+                <simple-table name="emp_range" start-index="31" stop-index="39" />
+            </from>
+            <where start-index="41" stop-index="93" >
+                <expr>
+                    <binary-operation-expression start-index="47" stop-index="93">
+                        <left>
+                            <column name="hire_date" start-index="47" stop-index="55"/>
+                        </left>
+                        <operator>&lt;</operator>
+                        <right>
+                            <function function-name="TO_DATE" text="TO_DATE('1-JAN-1992','DD-MON-YYYY')" start-index="59" stop-index="93" >
+                                <parameter>
+                                    <literal-expression value="'1-JAN-1992'" start-index="67" stop-index="78" />
+                                </parameter>
+                                <parameter>
+                                    <literal-expression value="'DD-MON-YYYY'" start-index="80" stop-index="92"/>
+                                </parameter>
+                            </function>
+                        </right>
+                    </binary-operation-expression>
+                </expr>
+            </where>
+        </select>
+    </describe>
+
+    <describe sql-case-id="explain_for_select_where_and_function">
+        <select>
+            <projections start-index="24" stop-index="24">
+                <shorthand-projection start-index="24" stop-index="24" />
+            </projections>
+            <from>
+                <simple-table name="emp_range" start-index="31" stop-index="39" />
+            </from>
+            <where start-index="41" stop-index="94" >
+                <expr>
+                    <binary-operation-expression start-index="47" stop-index="94">
+                        <left>
+                            <column name="hire_date" start-index="47" stop-index="55"/>
+                        </left>
+                        <operator>>=</operator>
+                        <right>
+                            <function function-name="TO_DATE" text="TO_DATE('1-JAN-1996','DD-MON-YYYY')" start-index="60" stop-index="94" >
+                                <parameter>
+                                    <literal-expression value="'1-JAN-1996'" start-index="68" stop-index="79" />
+                                </parameter>
+                                <parameter>
+                                    <literal-expression value="'DD-MON-YYYY'" start-index="81" stop-index="93"/>
+                                </parameter>
+                            </function>
+                        </right>
+                    </binary-operation-expression>
+                </expr>
+            </where>
+        </select>
+    </describe>
+
+    <describe sql-case-id="explain_for_select_xml_query">
+        <select>
+            <projections start-index="24" stop-index="107">
+                <expression-projection text="XMLQUERY('/PurchaseOrder/LineItems/LineItem')" start-index="24" stop-index="107" />
+            </projections>
+            <from>
+                <simple-table name="po_clob" start-index="114" stop-index="120" />
+            </from>
+            <where start-index="122" stop-index="303">
+                <expr>
+                    <binary-operation-expression start-index="128" stop-index="303">
+                        <left>
+                            <xmlquery-projection function-name="XMLExists" xquerystring="'/PurchaseOrder/LineItems/LineItem [ora:contains(Description, &quot;Picnic&quot;) > 0]'" start-index="128" stop-index="236">
+                                <parameter>
+                                    <column name="OBJECT_VALUE" start-index="224" stop-index="235"/>
+                                </parameter>
+                            </xmlquery-projection>
+                        </left>
+                        <operator>AND</operator>
+                        <right>
+                            <xmlquery-projection function-name="XMLExists" xquerystring="'/PurchaseOrder[User=&quot;SBELL&quot;]'" start-index="242" stop-index="303">
+                                <parameter>
+                                    <column name="OBJECT_VALUE" start-index="291" stop-index="302"/>
+                                </parameter>
+                            </xmlquery-projection>
+                        </right>
+                    </binary-operation-expression>
+                </expr>
+            </where>
+        </select>
+    </describe>
+
     <describe sql-case-id="explain1">
         <select>
             <projections start-index="24" stop-index="53">
@@ -1286,33 +1403,11 @@
                             <literal-expression value="31-DEC-00" start-index="104" stop-index="114"/>
                         </and-expr>
                     </between-expression>
-=======
-    <describe sql-case-id="explain_for_select_emp_comp_where">
-        <select>
-            <projections start-index="24" stop-index="24">
-                <shorthand-projection start-index="24" stop-index="24" />
-            </projections>
-            <from>
-                <simple-table name="emp_comp" start-index="31" stop-index="38" />
-            </from>
-            <where start-index="40" stop-index="63">
-                <expr>
-                    <binary-operation-expression start-index="46" stop-index="63">
-                        <left>
-                            <column name="department_id" start-index="46" stop-index="58" />
-                        </left>
-                        <operator>=</operator>
-                        <right>
-                            <literal-expression value="20" start-index="62" stop-index="63" />
-                        </right>
-                    </binary-operation-expression>
->>>>>>> a9cc7717
-                </expr>
-            </where>
-        </select>
-    </describe>
-
-<<<<<<< HEAD
+                </expr>
+            </where>
+        </select>
+    </describe>
+
     <describe sql-case-id="explain2">
         <select>
             <projections start-index="24" stop-index="49">
@@ -1415,40 +1510,10 @@
                 <expr>
                     <column name="time_id" start-index="45" stop-index="51"/>
                 </expr>
-=======
-    <describe sql-case-id="explain_for_select_emp_range_where">
-        <select>
-            <projections start-index="24" stop-index="24">
-                <shorthand-projection start-index="24" stop-index="24" />
-            </projections>
-            <from>
-                <simple-table name="emp_range" start-index="31" stop-index="39" />
-            </from>
-            <where start-index="41" stop-index="93" >
-                <expr>
-                    <binary-operation-expression start-index="47" stop-index="93">
-                        <left>
-                            <column name="hire_date" start-index="47" stop-index="55"/>
-                        </left>
-                        <operator>&lt;</operator>
-                        <right>
-                            <function function-name="TO_DATE" text="TO_DATE('1-JAN-1992','DD-MON-YYYY')" start-index="59" stop-index="93" >
-                                <parameter>
-                                    <literal-expression value="'1-JAN-1992'" start-index="67" stop-index="78" />
-                                </parameter>
-                                <parameter>
-                                    <literal-expression value="'DD-MON-YYYY'" start-index="80" stop-index="92"/>
-                                </parameter>
-                            </function>
-                        </right>
-                    </binary-operation-expression>
-                </expr>
->>>>>>> a9cc7717
-            </where>
-        </select>
-    </describe>
-
-<<<<<<< HEAD
+            </where>
+        </select>
+    </describe>
+
     <describe sql-case-id="explain4">
         <select>
             <projections start-index="24" stop-index="24">
@@ -1471,30 +1536,6 @@
                                 </parameter>
                                 <parameter>
                                     <literal-expression value="'dd-mon-yyyy'" start-index="76" stop-index="88"/>
-=======
-    <describe sql-case-id="explain_for_select_where_and_function">
-        <select>
-            <projections start-index="24" stop-index="24">
-                <shorthand-projection start-index="24" stop-index="24" />
-            </projections>
-            <from>
-                <simple-table name="emp_range" start-index="31" stop-index="39" />
-            </from>
-            <where start-index="41" stop-index="94" >
-                <expr>
-                    <binary-operation-expression start-index="47" stop-index="94">
-                        <left>
-                            <column name="hire_date" start-index="47" stop-index="55"/>
-                        </left>
-                        <operator>>=</operator>
-                        <right>
-                            <function function-name="TO_DATE" text="TO_DATE('1-JAN-1996','DD-MON-YYYY')" start-index="60" stop-index="94" >
-                                <parameter>
-                                    <literal-expression value="'1-JAN-1996'" start-index="68" stop-index="79" />
-                                </parameter>
-                                <parameter>
-                                    <literal-expression value="'DD-MON-YYYY'" start-index="81" stop-index="93"/>
->>>>>>> a9cc7717
                                 </parameter>
                             </function>
                         </right>
@@ -1504,7 +1545,6 @@
         </select>
     </describe>
 
-<<<<<<< HEAD
     <describe sql-case-id="explain5">
         <select>
             <projections start-index="24" stop-index="24">
@@ -1516,35 +1556,6 @@
             <where start-index="37" stop-index="69">
                 <expr>
                     <column name="time_id" start-index="43" stop-index="49"/>
-=======
-    <describe sql-case-id="explain_for_select_xml_query">
-        <select>
-            <projections start-index="24" stop-index="107">
-                <expression-projection text="XMLQUERY('/PurchaseOrder/LineItems/LineItem')" start-index="24" stop-index="107" />
-            </projections>
-            <from>
-                <simple-table name="po_clob" start-index="114" stop-index="120" />
-            </from>
-            <where start-index="122" stop-index="303">
-                <expr>
-                    <binary-operation-expression start-index="128" stop-index="303">
-                        <left>
-                            <xmlquery-projection function-name="XMLExists" xquerystring="'/PurchaseOrder/LineItems/LineItem [ora:contains(Description, &quot;Picnic&quot;) > 0]'" start-index="128" stop-index="236">
-                                <parameter>
-                                    <column name="OBJECT_VALUE" start-index="224" stop-index="235"/>
-                                </parameter>
-                            </xmlquery-projection>
-                        </left>
-                        <operator>AND</operator>
-                        <right>
-                            <xmlquery-projection function-name="XMLExists" xquerystring="'/PurchaseOrder[User=&quot;SBELL&quot;]'" start-index="242" stop-index="303">
-                                <parameter>
-                                    <column name="OBJECT_VALUE" start-index="291" stop-index="302"/>
-                                </parameter>
-                            </xmlquery-projection>
-                        </right>
-                    </binary-operation-expression>
->>>>>>> a9cc7717
                 </expr>
             </where>
         </select>
