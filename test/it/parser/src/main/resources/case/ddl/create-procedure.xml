<?xml version="1.0" encoding="UTF-8"?>
<!--
  ~ Licensed to the Apache Software Foundation (ASF) under one or more
  ~ contributor license agreements.  See the NOTICE file distributed with
  ~ this work for additional information regarding copyright ownership.
  ~ The ASF licenses this file to You under the Apache License, Version 2.0
  ~ (the "License"); you may not use this file except in compliance with
  ~ the License.  You may obtain a copy of the License at
  ~
  ~     http://www.apache.org/licenses/LICENSE-2.0
  ~
  ~ Unless required by applicable law or agreed to in writing, software
  ~ distributed under the License is distributed on an "AS IS" BASIS,
  ~ WITHOUT WARRANTIES OR CONDITIONS OF ANY KIND, either express or implied.
  ~ See the License for the specific language governing permissions and
  ~ limitations under the License.
  -->

<sql-parser-test-cases>
    <create-procedure sql-case-id="create_procedure" />
    <create-procedure sql-case-id="create_procedure_with_parameters" />
    <create-procedure sql-case-id="create_procedure_declare_without_at" />
    <create-procedure sql-case-id="create_procedure_with_declare_and_view" />
    <create-procedure sql-case-id="create_procedure_with_create_view_as_select" />
    <create-procedure sql-case-id="create_procedure_with_create_view_as_double_select" />
    <create-procedure sql-case-id="create_procedure_with_create_view_as_select_lowercase" />
    <create-procedure sql-case-id="create_procedure_with_create_view_as_select_i" />
    <create-procedure sql-case-id="create_procedure_with_create_view_as_select_into" />
    <create-procedure sql-case-id="create_procedure_with_create_view_as_select_into_dumpfile" />
    <create-procedure sql-case-id="create_procedure_with_create_view_as_select_into_outfile" />
    <create-procedure sql-case-id="create_procedure_with_sqlexception_and_create_view" />
    <create-procedure sql-case-id="create_procedure_with_deterministic_create_view" />
    <create-procedure sql-case-id="create_procedure_with_update_statement_oracle">
        <procedure-name name="update_order" />
        <sql-statements>
            <sql-statement start-index="95" stop-index="154" statement-class-simple-name="OracleUpdateStatement" />
        </sql-statements>
    </create-procedure>
    <create-procedure sql-case-id="create_procedure_with_prepare_commit" />
    <create-procedure sql-case-id="create_procedure_with_cursor_definition">
        <procedure-name name="my_proc" />
        <sql-statements>
            <sql-statement start-index="69" stop-index="94" statement-class-simple-name="OracleSelectStatement" />
            <sql-statement start-index="143" stop-index="175" statement-class-simple-name="OracleInsertStatement" />
        </sql-statements>
    </create-procedure>
    <create-procedure sql-case-id="create_procedure_with_collection_type_definition">
        <procedure-name name="my_proc" />
        <sql-statements>
            <sql-statement start-index="100" stop-index="132" statement-class-simple-name="OracleInsertStatement" />
        </sql-statements>
    </create-procedure>
    <create-procedure sql-case-id="create_plsql_block" />
    <create-procedure sql-case-id="create_procedure_with_insert_into_values">
        <procedure-name name="T522_PROC" />
        <sql-statements>
            <sql-statement start-index="41" stop-index="85" statement-class-simple-name="FirebirdInsertStatement" />
        </sql-statements>
    </create-procedure>
    <create-procedure sql-case-id="create_procedure_with_declare_and_cursor_for_in_select_and_open">
        <procedure-name name="F865_PROC" />
        <sql-statements>
            <sql-statement start-index="53" stop-index="146" statement-class-simple-name="FirebirdDeclareCursorStatement" />
            <sql-statement start-index="152" stop-index="169" statement-class-simple-name="FirebirdOpenCursorStatement" />
        </sql-statements>
    </create-procedure>
<<<<<<< HEAD
    <create-procedure sql-case-id="create_procedure_if_not_exists">
        <sql-statements>
            <sql-statement start-index="0" stop-index="51" statement-class-simple-name="MySQLCreateProcedureStatement" />
        </sql-statements>
    </create-procedure>
    <create-procedure sql-case-id="create_procedure_with_transaction">
        <procedure-name name="proc1" />
        <sql-statements>
            <sql-statement start-index="30" stop-index="50" statement-class-simple-name="MySQLStartTransactionStatement" />
            <sql-statement start-index="52" stop-index="83" statement-class-simple-name="MySQLCreateTableStatement" />
            <sql-statement start-index="85" stop-index="93" statement-class-simple-name="MySQLRollbackStatement" />
            <sql-statement start-index="95" stop-index="115" statement-class-simple-name="MySQLStartTransactionStatement" />
            <sql-statement start-index="117" stop-index="148" statement-class-simple-name="MySQLCreateTableStatement" />
            <sql-statement start-index="150" stop-index="158" statement-class-simple-name="MySQLCommitStatement" />
        </sql-statements>
    </create-procedure>
    <create-procedure sql-case-id="create_procedure_with_charset_parameters_and_insert">
        <procedure-name name="bug18293" />
        <sql-statements>
            <sql-statement start-index="125" stop-index="172" statement-class-simple-name="MySQLInsertStatement" />
        </sql-statements>
    </create-procedure>
    <create-procedure sql-case-id="create_procedure_with_create_table_and_show_create_table_schema">
        <procedure-name name="p2" />
        <sql-statements>
            <sql-statement start-index="47" stop-index="90" statement-class-simple-name="MySQLCreateTableStatement" />
            <sql-statement start-index="92" stop-index="116" statement-class-simple-name="MySQLShowCreateTableStatement" />
        </sql-statements>
    </create-procedure>
    <create-procedure sql-case-id="create_procedure_with_show_create_table_in_default_schema">
        <procedure-name name="p1" />
        <sql-statements>
            <sql-statement start-index="33" stop-index="76" statement-class-simple-name="MySQLCreateTableStatement" />
            <sql-statement start-index="78" stop-index="102" statement-class-simple-name="MySQLShowCreateTableStatement" />
        </sql-statements>
    </create-procedure>
=======
    <create-procedure sql-case-id="create_procedure_with_handler_and_table_creation">
        <procedure-name name="peter1" />
        <sql-statements>
            <sql-statement start-index="65" stop-index="158" statement-class-simple-name="MySQLHandlerStatement" />
            <sql-statement start-index="160" stop-index="202" statement-class-simple-name="MySQLCreateTableStatement" />
            <sql-statement start-index="204" stop-index="218" statement-class-simple-name="MySQLCallStatement" />
        </sql-statements>
    </create-procedure>
    <create-procedure sql-case-id="create_procedure_with_decimal_variable">
        <procedure-name name="bug15231_4" />
        <sql-statements>
            <sql-statement start-index="60" stop-index="73" statement-class-simple-name="MySQLSetStatement" />
            <sql-statement start-index="75" stop-index="88" statement-class-simple-name="MySQLShowWarningsStatement" />
        </sql-statements>
    </create-procedure>
    <create-procedure sql-case-id="create_procedure_with_transaction_read_only_and_isolation">
        <procedure-name name="p1" />
        <sql-statements>
            <sql-statement start-index="22" stop-index="84" statement-class-simple-name="MySQLSetStatement" />
        </sql-statements>
    </create-procedure>
    <create-procedure sql-case-id="create_procedure_with_transaction_read_only" >
        <sql-statements>
            <sql-statement start-index="22" stop-index="54" statement-class-simple-name="MySQLSetStatement" />
        </sql-statements>
    </create-procedure>
    <create-procedure sql-case-id="create_procedure_if_not_exists" />
>>>>>>> 90a86e50
</sql-parser-test-cases><|MERGE_RESOLUTION|>--- conflicted
+++ resolved
@@ -64,7 +64,6 @@
             <sql-statement start-index="152" stop-index="169" statement-class-simple-name="FirebirdOpenCursorStatement" />
         </sql-statements>
     </create-procedure>
-<<<<<<< HEAD
     <create-procedure sql-case-id="create_procedure_if_not_exists">
         <sql-statements>
             <sql-statement start-index="0" stop-index="51" statement-class-simple-name="MySQLCreateProcedureStatement" />
@@ -101,7 +100,6 @@
             <sql-statement start-index="78" stop-index="102" statement-class-simple-name="MySQLShowCreateTableStatement" />
         </sql-statements>
     </create-procedure>
-=======
     <create-procedure sql-case-id="create_procedure_with_handler_and_table_creation">
         <procedure-name name="peter1" />
         <sql-statements>
@@ -129,5 +127,4 @@
         </sql-statements>
     </create-procedure>
     <create-procedure sql-case-id="create_procedure_if_not_exists" />
->>>>>>> 90a86e50
 </sql-parser-test-cases>