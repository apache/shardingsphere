--- conflicted
+++ resolved
@@ -126,8 +126,6 @@
             <sql-statement start-index="22" stop-index="54" statement-class-simple-name="MySQLSetStatement" />
         </sql-statements>
     </create-procedure>
-<<<<<<< HEAD
-=======
     <create-procedure sql-case-id="create_procedure_if_not_exists" />
     <create-procedure sql-case-id="create_procedure_with_transaction">
         <procedure-name name="proc1" />
@@ -160,5 +158,4 @@
             <sql-statement start-index="78" stop-index="102" statement-class-simple-name="ShowCreateTableStatement" />
         </sql-statements>
     </create-procedure>
->>>>>>> 2832218e
 </sql-parser-test-cases>