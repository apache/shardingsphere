<?xml version="1.0" encoding="UTF-8"?>
<!--
  ~ Licensed to the Apache Software Foundation (ASF) under one or more
  ~ contributor license agreements.  See the NOTICE file distributed with
  ~ this work for additional information regarding copyright ownership.
  ~ The ASF licenses this file to You under the Apache License, Version 2.0
  ~ (the "License"); you may not use this file except in compliance with
  ~ the License.  You may obtain a copy of the License at
  ~
  ~     http://www.apache.org/licenses/LICENSE-2.0
  ~
  ~ Unless required by applicable law or agreed to in writing, software
  ~ distributed under the License is distributed on an "AS IS" BASIS,
  ~ WITHOUT WARRANTIES OR CONDITIONS OF ANY KIND, either express or implied.
  ~ See the License for the specific language governing permissions and
  ~ limitations under the License.
  -->

<sql-parser-test-cases>
    <create-table sql-case-id="create_table">
        <table name="t_log" start-index="13" stop-index="17" />
        <column-definition type="int" primary-key="true" start-index="19" stop-index="36">
            <column name="id" />
        </column-definition>
        <column-definition type="varchar" start-index="39" stop-index="56">
            <column name="status" />
        </column-definition>
    </create-table>

    <create-table sql-case-id="create_table_with_engin_charset">
        <table name="t_log" start-index="13" stop-index="17" />
        <column-definition type="int" primary-key="true" start-index="19" stop-index="36">
            <column name="id" />
        </column-definition>
        <column-definition type="varchar" start-index="39" stop-index="56">
            <column name="status" />
        </column-definition>
    </create-table>
    
    <create-table sql-case-id="create_table_with_keyword">
        <table name="t_log" start-index="13" stop-index="17" />
        <column-definition type="int" primary-key="true" start-index="19" stop-index="36">
            <column name="id" />
        </column-definition>
        <column-definition type="boolean" start-index="39" stop-index="52">
            <column name="status" />
        </column-definition>
    </create-table>
    
    <create-table sql-case-id="create_table_if_not_exists">
        <table name="t_log" start-index="27" stop-index="31" />
        <column-definition type="int" start-index="33" stop-index="38">
            <column name="id" />
        </column-definition>
        <column-definition type="varchar" start-index="41" stop-index="58">
            <column name="status" />
        </column-definition>
    </create-table>
    
    <create-table sql-case-id="create_temporary_table_if_not_exists">
        <table name="t_temp_log" start-index="37" stop-index="46" />
        <column-definition type="int" start-index="48" stop-index="53">
            <column name="id" />
        </column-definition>
        <column-definition type="varchar" start-index="56" stop-index="73">
            <column name="status" />
        </column-definition>
    </create-table>
    
    <create-table sql-case-id="create_global_temporary_table">
        <table name="t_temp_log" start-index="30" stop-index="39" />
        <column-definition type="int" start-index="41" stop-index="46">
            <column name="id" />
        </column-definition>
        <column-definition type="varchar" start-index="49" stop-index="66">
            <column name="status" />
        </column-definition>
    </create-table>

    <create-table sql-case-id="create_private_temporary_table">
        <table name="t_temp_log" start-index="31" stop-index="40" />
        <column-definition type="int" start-index="42" stop-index="47">
            <column name="id" />
        </column-definition>
        <column-definition type="varchar" start-index="50" stop-index="67">
            <column name="status" />
        </column-definition>
    </create-table>

    <create-table sql-case-id="create_shared_table">
        <table name="t_temp_log" start-index="21" stop-index="30" />
        <column-definition type="int" start-index="32" stop-index="37">
            <column name="id" />
        </column-definition>
        <column-definition type="varchar" start-index="40" stop-index="57">
            <column name="status" />
        </column-definition>
    </create-table>

    <create-table sql-case-id="create_duplicated_table">
        <table name="t_temp_log" start-index="24" stop-index="33" />
        <column-definition type="int" start-index="35" stop-index="40">
            <column name="id" />
        </column-definition>
        <column-definition type="varchar" start-index="43" stop-index="60">
            <column name="status" />
        </column-definition>
    </create-table>

    <create-table sql-case-id="create_table_with_sharing_metadata">
        <table name="t_log" start-index="13" stop-index="17" />
        <column-definition type="int" primary-key="true" start-index="39" stop-index="56">
            <column name="id" />
        </column-definition>
        <column-definition type="varchar" start-index="59" stop-index="76">
            <column name="status" />
        </column-definition>
    </create-table>
    
    <create-table sql-case-id="create_table_with_sharing_data">
        <table name="t_log" start-index="13" stop-index="17" />
        <column-definition type="int" primary-key="true" start-index="35" stop-index="52">
            <column name="id" />
        </column-definition>
        <column-definition type="varchar" start-index="55" stop-index="72">
            <column name="status" />
        </column-definition>
    </create-table>

    <create-table sql-case-id="create_table_with_sharing_extended_data">
        <table name="t_log" start-index="13" stop-index="17" />
        <column-definition type="int" primary-key="true" start-index="44" stop-index="61">
            <column name="id" />
        </column-definition>
        <column-definition type="varchar" start-index="64" stop-index="81">
            <column name="status" />
        </column-definition>
    </create-table>

    <create-table sql-case-id="create_table_with_sharing_none">
        <table name="t_log" start-index="13" stop-index="17" />
        <column-definition type="int" primary-key="true" start-index="35" stop-index="52">
            <column name="id" />
        </column-definition>
        <column-definition type="varchar" start-index="55" stop-index="72">
            <column name="status" />
        </column-definition>
    </create-table>

    <create-table sql-case-id="create_table_with_optimize_read">
        <table name="t_log" start-index="13" stop-index="17" />
        <column-definition type="int" primary-key="true" start-index="19" stop-index="36">
            <column name="id" />
        </column-definition>
        <column-definition type="varchar" start-index="39" stop-index="56">
            <column name="status" />
        </column-definition>
    </create-table>

    <create-table sql-case-id="create_table_with_optimize_write">
        <table name="t_log" start-index="13" stop-index="17" />
        <column-definition type="int" primary-key="true" start-index="19" stop-index="36">
            <column name="id" />
        </column-definition>
        <column-definition type="varchar" start-index="39" stop-index="56">
            <column name="status" />
        </column-definition>
    </create-table>

    <create-table sql-case-id="create_table_with_parent">
        <table name="t_log" start-index="13" stop-index="17" />
        <column-definition type="int" primary-key="true" start-index="19" stop-index="36">
            <column name="id" />
        </column-definition>
        <column-definition type="varchar" start-index="39" stop-index="56">
            <column name="status" />
        </column-definition>
    </create-table>

    <create-table sql-case-id="create_object_table">
        <table name="t_log" start-index="13" stop-index="17" />
    </create-table>
  
    <create-table sql-case-id="create_local_temp_table">
        <table name="t_temp_log" start-index="24" stop-index="33" />
        <column-definition type="int" start-index="35" stop-index="40">
            <column name="id" />
        </column-definition>
        <column-definition type="varchar" start-index="43" stop-index="60">
            <column name="status" />
        </column-definition>
    </create-table>
    
    <create-table sql-case-id="create_unlogged_table">
        <table name="t_log" start-index="22" stop-index="26" />
        <column-definition type="int" start-index="28" stop-index="33">
            <column name="id" />
        </column-definition>
        <column-definition type="varchar" start-index="36" stop-index="53">
            <column name="status" />
        </column-definition>
    </create-table>
    
    <create-table sql-case-id="create_table_with_space">
        <table name="t_order_item" start-index="17" stop-index="28" />
        <column-definition type="INT" start-index="40" stop-index="50">
            <column name="item_id" />
        </column-definition>
        <column-definition type="INT" start-index="61" stop-index="72">
            <column name="order_id" />
        </column-definition>
        <column-definition type="INT" start-index="83" stop-index="93">
            <column name="user_id" />
        </column-definition>
        <column-definition type="VARCHAR" start-index="104" stop-index="121">
            <column name="status" />
        </column-definition>
        <column-definition type="VARCHAR" start-index="132" stop-index="150">
            <column name="column1" />
        </column-definition>
        <column-definition type="VARCHAR" start-index="161" stop-index="179">
            <column name="column2" />
        </column-definition>
        <column-definition type="VARCHAR" start-index="190" stop-index="208">
            <column name="column3" />
        </column-definition>
    </create-table>
    
    <create-table sql-case-id="create_table_with_back_quota">
        <table name="t_order" start-delimiter="`" end-delimiter="`" start-index="13" stop-index="21" />
        <column-definition type="INT" start-index="24" stop-index="37">
            <column name="order_id" start-delimiter="`" end-delimiter="`" />
        </column-definition>
        <column-definition type="INT" start-index="40" stop-index="52">
            <column name="user_id" start-delimiter="`" end-delimiter="`" />
        </column-definition>
        <column-definition type="VARCHAR" start-index="55" stop-index="74">
            <column name="status" start-delimiter="`" end-delimiter="`" />
        </column-definition>
        <column-definition type="VARCHAR" start-index="77" stop-index="97">
            <column name="column1" start-delimiter="`" end-delimiter="`" />
        </column-definition>
        <column-definition type="VARCHAR" start-index="100" stop-index="120">
            <column name="column2" start-delimiter="`" end-delimiter="`" />
        </column-definition>
        <column-definition type="VARCHAR" start-index="123" stop-index="143">
            <column name="column3" start-delimiter="`" end-delimiter="`" />
        </column-definition>
    </create-table>
    
    <create-table sql-case-id="create_temporary_table">
        <table name="t_order" start-index="23" stop-index="29" />
        <column-definition type="INT" start-index="32" stop-index="43">
            <column name="order_id" />
        </column-definition>
        <column-definition type="INT" start-index="46" stop-index="56">
            <column name="user_id" />
        </column-definition>
        <column-definition type="VARCHAR" start-index="59" stop-index="76">
            <column name="status" />
        </column-definition>
        <column-definition type="VARCHAR" start-index="79" stop-index="97">
            <column name="column1" />
        </column-definition>
        <column-definition type="VARCHAR" start-index="100" stop-index="118">
            <column name="column2" />
        </column-definition>
        <column-definition type="VARCHAR" start-index="121" stop-index="139">
            <column name="column3" />
        </column-definition>
    </create-table>
    
    <create-table sql-case-id="create_table_with_column_not_null">
        <table name="t_order" start-index="13" stop-index="19" />
        <column-definition type="INT" start-index="22" stop-index="42">
            <column name="order_id" />
        </column-definition>
        <column-definition type="INT" start-index="45" stop-index="55">
            <column name="user_id" />
        </column-definition>
        <column-definition type="VARCHAR" start-index="58" stop-index="75">
            <column name="status" />
        </column-definition>
        <column-definition type="VARCHAR" start-index="78" stop-index="96">
            <column name="column1" />
        </column-definition>
        <column-definition type="VARCHAR" start-index="99" stop-index="117">
            <column name="column2" />
        </column-definition>
        <column-definition type="VARCHAR" start-index="120" stop-index="138">
            <column name="column3" />
        </column-definition>
    </create-table>
    
    <create-table sql-case-id="create_table_with_column_default">
        <table name="t_order" start-index="13" stop-index="19" />
        <column-definition type="INT" start-index="22" stop-index="43">
            <column name="order_id" />
        </column-definition>
        <column-definition type="INT" start-index="46" stop-index="56">
            <column name="user_id" />
        </column-definition>
        <column-definition type="VARCHAR" start-index="59" stop-index="76">
            <column name="status" />
        </column-definition>
        <column-definition type="VARCHAR" start-index="79" stop-index="97">
            <column name="column1" />
        </column-definition>
        <column-definition type="VARCHAR" start-index="100" stop-index="118">
            <column name="column2" />
        </column-definition>
        <column-definition type="VARCHAR" start-index="121" stop-index="139">
            <column name="column3" />
        </column-definition>
    </create-table>
    
    <create-table sql-case-id="create_table_with_column_increment">
        <table name="t_order" start-index="13" stop-index="19" />
        <column-definition type="INT" start-index="22" stop-index="48">
            <column name="order_id" />
        </column-definition>
        <column-definition type="INT" start-index="51" stop-index="61">
            <column name="user_id" />
        </column-definition>
        <column-definition type="VARCHAR" start-index="64" stop-index="81">
            <column name="status" />
        </column-definition>
        <column-definition type="VARCHAR" start-index="84" stop-index="102">
            <column name="column1" />
        </column-definition>
        <column-definition type="VARCHAR" start-index="105" stop-index="123">
            <column name="column2" />
        </column-definition>
        <column-definition type="VARCHAR" start-index="126" stop-index="144">
            <column name="column3" />
        </column-definition>
    </create-table>
    
    <create-table sql-case-id="create_table_with_column_generated">
        <table name="t_order" start-index="13" stop-index="19" />
        <column-definition type="INT" start-index="22" stop-index="67">
            <column name="order_id" />
        </column-definition>
        <column-definition type="INT" start-index="70" stop-index="80">
            <column name="user_id" />
        </column-definition>
        <column-definition type="VARCHAR" start-index="83" stop-index="100">
            <column name="status" />
        </column-definition>
        <column-definition type="VARCHAR" start-index="103" stop-index="121">
            <column name="column1" />
        </column-definition>
        <column-definition type="VARCHAR" start-index="124" stop-index="142">
            <column name="column2" />
        </column-definition>
        <column-definition type="VARCHAR" start-index="145" stop-index="163">
            <column name="column3" />
        </column-definition>
    </create-table>
    
    <create-table sql-case-id="create_table_with_column_comment">
        <table name="t_order" start-index="13" stop-index="19" />
        <column-definition type="INT" start-index="22" stop-index="52">
            <column name="order_id" />
        </column-definition>
        <column-definition type="INT" start-index="55" stop-index="65">
            <column name="user_id" />
        </column-definition>
        <column-definition type="VARCHAR" start-index="68" stop-index="85">
            <column name="status" />
        </column-definition>
        <column-definition type="VARCHAR" start-index="88" stop-index="106">
            <column name="column1" />
        </column-definition>
        <column-definition type="VARCHAR" start-index="109" stop-index="127">
            <column name="column2" />
        </column-definition>
        <column-definition type="VARCHAR" start-index="130" stop-index="148">
            <column name="column3" />
        </column-definition>
    </create-table>
    
    <create-table sql-case-id="create_table_with_inline_primary_key">
        <table name="t_order" start-index="13" stop-index="19" />
        <column-definition type="INT" primary-key="true" start-index="22" stop-index="45">
            <column name="order_id" />
        </column-definition>
        <column-definition type="INT" start-index="48" stop-index="58">
            <column name="user_id" />
        </column-definition>
        <column-definition type="VARCHAR" start-index="61" stop-index="78">
            <column name="status" />
        </column-definition>
        <column-definition type="VARCHAR" start-index="81" stop-index="99">
            <column name="column1" />
        </column-definition>
        <column-definition type="VARCHAR" start-index="102" stop-index="120">
            <column name="column2" />
        </column-definition>
        <column-definition type="VARCHAR" start-index="123" stop-index="141">
            <column name="column3" />
        </column-definition>
    </create-table>
    
    <create-table sql-case-id="create_table_with_inline_unique_key">
        <table name="t_order" start-index="13" stop-index="19" />
        <column-definition type="INT" start-index="22" stop-index="40">
            <column name="order_id" />
        </column-definition>
        <column-definition type="INT" start-index="43" stop-index="53">
            <column name="user_id" />
        </column-definition>
        <column-definition type="VARCHAR" start-index="56" stop-index="73">
            <column name="status" />
        </column-definition>
        <column-definition type="VARCHAR" start-index="76" stop-index="94">
            <column name="column1" />
        </column-definition>
        <column-definition type="VARCHAR" start-index="97" stop-index="115">
            <column name="column2" />
        </column-definition>
        <column-definition type="VARCHAR" start-index="118" stop-index="136">
            <column name="column3" />
        </column-definition>
    </create-table>
    
    <create-table sql-case-id="create_table_with_inline_foreign_key">
        <table name="t_order_item" start-index="13" stop-index="24" />
        <column-definition type="INT" start-index="27" stop-index="37">
            <column name="item_id" />
        </column-definition>
        <column-definition type="INT" start-index="40" stop-index="117">
            <column name="order_id" />
            <referenced-table name="t_order" start-index="64" stop-index="70" />
        </column-definition>
        <column-definition type="INT" start-index="120" stop-index="130">
            <column name="user_id" />
        </column-definition>
        <column-definition type="VARCHAR" start-index="133" stop-index="150">
            <column name="status" />
        </column-definition>
        <column-definition type="VARCHAR" start-index="153" stop-index="171">
            <column name="column1" />
        </column-definition>
        <column-definition type="VARCHAR" start-index="174" stop-index="192">
            <column name="column2" />
        </column-definition>
        <column-definition type="VARCHAR" start-index="195" stop-index="213">
            <column name="column3" />
        </column-definition>
    </create-table>
    
    <create-table sql-case-id="create_table_with_inline_constraints">
        <table name="t_order" start-index="13" stop-index="19" />
        <column-definition type="INT" primary-key="true" start-index="22" stop-index="52">
            <column name="order_id" />
        </column-definition>
        <column-definition type="INT" start-index="55" stop-index="65">
            <column name="user_id" />
        </column-definition>
        <column-definition type="VARCHAR" start-index="68" stop-index="85">
            <column name="status" />
        </column-definition>
        <column-definition type="VARCHAR" start-index="88" stop-index="106">
            <column name="column1" />
        </column-definition>
        <column-definition type="VARCHAR" start-index="109" stop-index="127">
            <column name="column2" />
        </column-definition>
        <column-definition type="VARCHAR" start-index="130" stop-index="148">
            <column name="column3" />
        </column-definition>
    </create-table>
    
    <create-table sql-case-id="create_table_with_out_of_line_primary_key">
        <table name="t_order" start-index="13" stop-index="19" />
        <column-definition type="INT" start-index="22" stop-index="33">
            <column name="order_id" />
        </column-definition>
        <column-definition type="INT" start-index="36" stop-index="46">
            <column name="user_id" />
        </column-definition>
        <column-definition type="VARCHAR" start-index="49" stop-index="66">
            <column name="status" />
        </column-definition>
        <column-definition type="VARCHAR" start-index="69" stop-index="87">
            <column name="column1" />
        </column-definition>
        <column-definition type="VARCHAR" start-index="90" stop-index="108">
            <column name="column2" />
        </column-definition>
        <column-definition type="VARCHAR" start-index="111" stop-index="129">
            <column name="column3" />
        </column-definition>
        <constraint-definition constraint-name="pk_order_id" start-index="132" stop-index="176">
            <primary-key-column name="order_id" start-index="168" stop-index="175" />
        </constraint-definition>
    </create-table>
    
    <create-table sql-case-id="create_table_with_out_of_line_composite_primary_key">
        <table name="t_order" start-index="13" stop-index="19" />
        <!-- FIXME cannot parse pk -->
        <column-definition type="INT" start-index="22" stop-index="33">
            <column name="order_id" />
        </column-definition>
        <column-definition type="INT" start-index="36" stop-index="46">
            <column name="user_id" />
        </column-definition>
        <column-definition type="VARCHAR" start-index="49" stop-index="66">
            <column name="status" />
        </column-definition>
        <column-definition type="VARCHAR" start-index="69" stop-index="87">
            <column name="column1" />
        </column-definition>
        <column-definition type="VARCHAR" start-index="90" stop-index="108">
            <column name="column2" />
        </column-definition>
        <column-definition type="VARCHAR" start-index="111" stop-index="129">
            <column name="column3" />
        </column-definition>
        <constraint-definition constraint-name="pk_order_id" start-index="132" stop-index="193">
            <primary-key-column name="order_id" start-index="168" stop-index="175" />
            <primary-key-column name="user_id" start-index="178" stop-index="184" />
            <primary-key-column name="status" start-index="187" stop-index="192" />
        </constraint-definition>
    </create-table>
    
    <create-table sql-case-id="create_table_with_out_of_line_unique_key">
        <table name="t_order" start-index="13" stop-index="19" />
        <column-definition type="INT" start-index="22" stop-index="33">
            <column name="order_id" />
        </column-definition>
        <column-definition type="INT" start-index="36" stop-index="46">
            <column name="user_id" />
        </column-definition>
        <column-definition type="VARCHAR" start-index="49" stop-index="66">
            <column name="status" />
        </column-definition>
        <column-definition type="VARCHAR" start-index="69" stop-index="87">
            <column name="column1" />
        </column-definition>
        <column-definition type="VARCHAR" start-index="90" stop-index="108">
            <column name="column2" />
        </column-definition>
        <column-definition type="VARCHAR" start-index="111" stop-index="129">
            <column name="column3" />
        </column-definition>
        <constraint-definition constraint-name="uk_order_id" index-name="order_id_index" start-index="132" stop-index="190">
            <index-column name="order_id" start-index="182" stop-index="189" />
        </constraint-definition>
    </create-table>
    
    <create-table sql-case-id="create_table_with_out_of_line_composite_unique_key">
        <table name="t_order" start-index="13" stop-index="19" />
        <column-definition type="INT" start-index="22" stop-index="33">
            <column name="order_id" />
        </column-definition>
        <column-definition type="INT" start-index="36" stop-index="46">
            <column name="user_id" />
        </column-definition>
        <column-definition type="VARCHAR" start-index="49" stop-index="66">
            <column name="status" />
        </column-definition>
        <column-definition type="VARCHAR" start-index="69" stop-index="87">
            <column name="column1" />
        </column-definition>
        <column-definition type="VARCHAR" start-index="90" stop-index="108">
            <column name="column2" />
        </column-definition>
        <column-definition type="VARCHAR" start-index="111" stop-index="129">
            <column name="column3" />
        </column-definition>
        <constraint-definition constraint-name="uk_order_id" start-index="132" stop-index="188">
            <index-column name="order_id" start-index="163" stop-index="170" />
            <index-column name="user_id" start-index="173" stop-index="179" />
            <index-column name="status" start-index="182" stop-index="187" />
        </constraint-definition>
    </create-table>
    
    <create-table sql-case-id="create_table_with_out_of_line_foreign_key">
        <table name="t_order_item" start-index="13" stop-index="24" />
        <column-definition type="INT" start-index="27" stop-index="37">
            <column name="item_id" />
        </column-definition>
        <column-definition type="INT" start-index="40" stop-index="51">
            <column name="order_id" />
        </column-definition>
        <column-definition type="INT" start-index="54" stop-index="64">
            <column name="user_id" />
        </column-definition>
        <column-definition type="VARCHAR" start-index="67" stop-index="84">
            <column name="status" />
        </column-definition>
        <column-definition type="VARCHAR" start-index="87" stop-index="105">
            <column name="column1" />
        </column-definition>
        <column-definition type="VARCHAR" start-index="108" stop-index="126">
            <column name="column2" />
        </column-definition>
        <column-definition type="VARCHAR" start-index="129" stop-index="147">
            <column name="column3" />
        </column-definition>
        <constraint-definition constraint-name="fk_order_id" start-index="150" stop-index="260">
            <referenced-table name="t_order" start-index="207" stop-index="213" />
        </constraint-definition>
    </create-table>
    
    <create-table sql-case-id="create_table_with_out_of_line_composite_foreign_key">
        <table name="t_order_item" start-index="13" stop-index="24" />
        <column-definition type="INT" start-index="27" stop-index="37">
            <column name="item_id" />
        </column-definition>
        <column-definition type="INT" start-index="40" stop-index="51">
            <column name="order_id" />
        </column-definition>
        <column-definition type="INT" start-index="54" stop-index="64">
            <column name="user_id" />
        </column-definition>
        <column-definition type="VARCHAR" start-index="67" stop-index="84">
            <column name="status" />
        </column-definition>
        <column-definition type="VARCHAR" start-index="87" stop-index="105">
            <column name="column1" />
        </column-definition>
        <column-definition type="VARCHAR" start-index="108" stop-index="126">
            <column name="column2" />
        </column-definition>
        <column-definition type="VARCHAR" start-index="129" stop-index="147">
            <column name="column3" />
        </column-definition>
        <constraint-definition constraint-name="fk_order_id" start-index="150" stop-index="294">
            <referenced-table name="t_order" start-index="224" stop-index="230" />
        </constraint-definition>
    </create-table>
    
    <create-table sql-case-id="create_table_with_out_of_line_check">
        <table name="t_order" start-index="13" stop-index="19" />
        <column-definition type="INT" start-index="22" stop-index="33">
            <column name="order_id" />
        </column-definition>
        <column-definition type="INT" start-index="36" stop-index="46">
            <column name="user_id" />
        </column-definition>
        <column-definition type="VARCHAR" start-index="49" stop-index="66">
            <column name="status" />
        </column-definition>
        <column-definition type="VARCHAR" start-index="69" stop-index="87">
            <column name="column1" />
        </column-definition>
        <column-definition type="VARCHAR" start-index="90" stop-index="108">
            <column name="column2" />
        </column-definition>
        <column-definition type="VARCHAR" start-index="111" stop-index="129">
            <column name="column3" />
        </column-definition>
        <constraint-definition start-index="132" stop-index="151" />
    </create-table>
    
    <create-table sql-case-id="create_table_with_out_of_line_constraints">
        <table name="t_order_item" start-index="13" stop-index="24" />
        <column-definition type="INT" start-index="27" stop-index="37">
            <column name="item_id" />
        </column-definition>
        <column-definition type="INT" start-index="40" stop-index="51">
            <column name="order_id" />
        </column-definition>
        <column-definition type="INT" start-index="54" stop-index="64">
            <column name="user_id" />
        </column-definition>
        <column-definition type="VARCHAR" start-index="67" stop-index="84">
            <column name="status" />
        </column-definition>
        <column-definition type="VARCHAR" start-index="87" stop-index="105">
            <column name="column1" />
        </column-definition>
        <column-definition type="VARCHAR" start-index="108" stop-index="126">
            <column name="column2" />
        </column-definition>
        <column-definition type="VARCHAR" start-index="129" stop-index="147">
            <column name="column3" />
        </column-definition>
        <constraint-definition start-index="150" stop-index="170">
            <primary-key-column name="item_id" start-index="163" stop-index="169" />
        </constraint-definition>
        <constraint-definition start-index="173" stop-index="188">
            <index-column name="item_id" start-index="181" stop-index="187" />
        </constraint-definition>
        <constraint-definition start-index="191" stop-index="278">
            <referenced-table name="t_order" start-index="225" stop-index="231" />
        </constraint-definition>
        <constraint-definition start-index="281" stop-index="299" />
    </create-table>
    
    <create-table sql-case-id="create_table_with_out_of_line_index">
        <table name="t_order" start-index="13" stop-index="19" />
        <column-definition type="INT" start-index="22" stop-index="33">
            <column name="order_id" />
        </column-definition>
        <column-definition type="INT" start-index="36" stop-index="46">
            <column name="user_id" />
        </column-definition>
        <column-definition type="VARCHAR" start-index="49" stop-index="66">
            <column name="status" />
        </column-definition>
        <column-definition type="VARCHAR" start-index="69" stop-index="87">
            <column name="column1" />
        </column-definition>
        <column-definition type="VARCHAR" start-index="90" stop-index="108">
            <column name="column2" />
        </column-definition>
        <column-definition type="VARCHAR" start-index="111" stop-index="129">
            <column name="column3" />
        </column-definition>
        <constraint-definition index-name="order_index" stop-index="159" start-index="132">
            <index-column name="order_id" start-index="151" stop-index="158" />
        </constraint-definition>
    </create-table>
    
    <create-table sql-case-id="create_table_with_out_of_line_composite_index">
        <table name="t_order" start-index="13" stop-index="19" />
        <column-definition type="INT" start-index="22" stop-index="33">
            <column name="order_id" />
        </column-definition>
        <column-definition type="INT" start-index="36" stop-index="46">
            <column name="user_id" />
        </column-definition>
        <column-definition type="VARCHAR" start-index="49" stop-index="66">
            <column name="status" />
        </column-definition>
        <column-definition type="VARCHAR" start-index="69" stop-index="87">
            <column name="column1" />
        </column-definition>
        <column-definition type="VARCHAR" start-index="90" stop-index="108">
            <column name="column2" />
        </column-definition>
        <column-definition type="VARCHAR" start-index="111" stop-index="129">
            <column name="column3" />
        </column-definition>
        <constraint-definition index-name="order_index" start-index="132" stop-index="176" >
            <index-column name="order_id" start-index="151" stop-index="158" />
            <index-column name="user_id" start-index="161" stop-index="167" />
            <index-column name="status" start-index="170" stop-index="175" />
        </constraint-definition>
    </create-table>
    
    <create-table sql-case-id="create_table_with_out_of_line_btree_index">
        <table name="t_order" start-index="13" stop-index="19" />
        <column-definition type="INT" start-index="22" stop-index="33">
            <column name="order_id" />
        </column-definition>
        <column-definition type="INT" start-index="36" stop-index="46">
            <column name="user_id" />
        </column-definition>
        <column-definition type="VARCHAR" start-index="49" stop-index="66">
            <column name="status" />
        </column-definition>
        <column-definition type="VARCHAR" start-index="69" stop-index="87">
            <column name="column1" />
        </column-definition>
        <column-definition type="VARCHAR" start-index="90" stop-index="108">
            <column name="column2" />
        </column-definition>
        <column-definition type="VARCHAR" start-index="111" stop-index="129">
            <column name="column3" />
        </column-definition>
        <constraint-definition index-name="order_index" start-index="132" stop-index="171">
            <index-column name="order_id" start-index="151" stop-index="158" />
        </constraint-definition>
    </create-table>
    
    <create-table sql-case-id="create_table_with_comment">
        <table name="t_order" start-index="13" stop-index="19" />
        <column-definition type="INT" start-index="22" stop-index="33">
            <column name="order_id" />
        </column-definition>
        <column-definition type="INT" start-index="36" stop-index="46">
            <column name="user_id" />
        </column-definition>
        <column-definition type="VARCHAR" start-index="49" stop-index="66">
            <column name="status" />
        </column-definition>
        <column-definition type="VARCHAR" start-index="69" stop-index="87">
            <column name="column1" />
        </column-definition>
        <column-definition type="VARCHAR" start-index="90" stop-index="108">
            <column name="column2" />
        </column-definition>
        <column-definition type="VARCHAR" start-index="111" stop-index="129">
            <column name="column3" />
        </column-definition>
    </create-table>
    
    <create-table sql-case-id="create_table_with_partition">
        <table name="t_order" start-index="13" stop-index="19" />
        <column-definition type="INT" start-index="22" stop-index="33">
            <column name="order_id" />
        </column-definition>
        <column-definition type="INT" start-index="36" stop-index="46">
            <column name="user_id" />
        </column-definition>
        <column-definition type="VARCHAR" start-index="49" stop-index="66">
            <column name="status" />
        </column-definition>
        <column-definition type="VARCHAR" start-index="69" stop-index="87">
            <column name="column1" />
        </column-definition>
        <column-definition type="VARCHAR" start-index="90" stop-index="108">
            <column name="column2" />
        </column-definition>
        <column-definition type="VARCHAR" start-index="111" stop-index="129">
            <column name="column3" />
        </column-definition>
    </create-table>
    
    <!--<create-table sql-case-id="create_table_select">-->
        <!--<table name="t_order_bak" start-index="13" stop-index="22" />-->
        <!--<table name="t_order" start-index="42" stop-index="48" />-->
    <!--</create-table>-->
    
    <!--<create-table sql-case-id="create_table_like">-->
        <!--<table name="t_order_bak" start-index="13" stop-index="22" />-->
        <!--<table name="t_order" start-index="31" stop-index="37" />-->
    <!--</create-table>-->
    
    <create-table sql-case-id="create_table_with_quota">
        <table name="t_order" start-delimiter="&quot;" end-delimiter="&quot;" start-index="13" stop-index="21" />
        <column-definition type="NUMBER" start-index="24" stop-index="44">
            <column name="order_id" />
        </column-definition>
        <column-definition type="NUMBER" start-index="47" stop-index="66">
            <column name="user_id" />
        </column-definition>
        <column-definition type="VARCHAR2" start-index="69" stop-index="89">
            <column name="status" />
        </column-definition>
        <column-definition type="VARCHAR2" start-index="92" stop-index="113">
            <column name="column1" />
        </column-definition>
        <column-definition type="VARCHAR2" start-index="116" stop-index="137">
            <column name="column2" />
        </column-definition>
        <column-definition type="VARCHAR2" start-index="140" stop-index="161">
            <column name="column3" />
        </column-definition>
    </create-table>
    
    <create-table sql-case-id="create_table_with_column_on_null_default">
        <table name="t_order" start-index="13" stop-index="19" />
        <column-definition type="NUMBER" start-index="22" stop-index="58">
            <column name="order_id" />
        </column-definition>
        <column-definition type="NUMBER" start-index="61" stop-index="78">
            <column name="user_id" />
        </column-definition>
        <column-definition type="VARCHAR2" start-index="81" stop-index="99">
            <column name="status" />
        </column-definition>
        <column-definition type="VARCHAR2" start-index="102" stop-index="121">
            <column name="column1" />
        </column-definition>
        <column-definition type="VARCHAR2" start-index="124" stop-index="143">
            <column name="column2" />
        </column-definition>
        <column-definition type="VARCHAR2" start-index="146" stop-index="165">
            <column name="column3" />
        </column-definition>
    </create-table>
    
    <create-table sql-case-id="create_table_with_column_identity">
        <table name="t_order" start-index="13" stop-index="19" />
        <column-definition type="NUMBER" start-index="22" stop-index="99">
            <column name="order_id" />
        </column-definition>
        <column-definition type="NUMBER" start-index="102" stop-index="119">
            <column name="user_id" />
        </column-definition>
        <column-definition type="VARCHAR2" start-index="122" stop-index="140">
            <column name="status" />
        </column-definition>
        <column-definition type="VARCHAR2" start-index="143" stop-index="162">
            <column name="column1" />
        </column-definition>
        <column-definition type="VARCHAR2" start-index="165" stop-index="184">
            <column name="column2" />
        </column-definition>
        <column-definition type="VARCHAR2" start-index="187" stop-index="206">
            <column name="column3" />
        </column-definition>
    </create-table>
    
    <create-table sql-case-id="create_table_with_column_encrypt">
        <table name="t_order" start-index="13" stop-index="19" />
        <column-definition type="NUMBER" start-index="22" stop-index="97">
            <column name="order_id" />
        </column-definition>
        <column-definition type="NUMBER" start-index="100" stop-index="117">
            <column name="user_id" />
        </column-definition>
        <column-definition type="VARCHAR2" start-index="120" stop-index="138">
            <column name="status" />
        </column-definition>
        <column-definition type="VARCHAR2" start-index="141" stop-index="160">
            <column name="column1" />
        </column-definition>
        <column-definition type="VARCHAR2" start-index="163" stop-index="182">
            <column name="column2" />
        </column-definition>
        <column-definition type="VARCHAR2" start-index="185" stop-index="204">
            <column name="column3" />
        </column-definition>
    </create-table>
    
    <create-table sql-case-id="create_table_with_inline_foreign_key_reference">
        <table name="t_order_item" start-index="13" stop-index="24" />
        <column-definition type="NUMBER" start-index="27" stop-index="44">
            <column name="item_id" />
        </column-definition>
        <column-definition type="NUMBER" start-index="47" stop-index="136">
            <column name="order_id" />
            <referenced-table name="t_order" start-index="101" stop-index="107" />
        </column-definition>
        <column-definition type="NUMBER" start-index="139" stop-index="156">
            <column name="user_id" />
        </column-definition>
        <column-definition type="VARCHAR2" start-index="159" stop-index="177">
            <column name="status" />
        </column-definition>
        <column-definition type="VARCHAR2" start-index="180" stop-index="199">
            <column name="column1" />
        </column-definition>
        <column-definition type="VARCHAR2" start-index="202" stop-index="221">
            <column name="column2" />
        </column-definition>
        <column-definition type="VARCHAR2" start-index="224" stop-index="243">
            <column name="column3" />
        </column-definition>
    </create-table>
    
    <create-table sql-case-id="create_table_with_inline_check">
        <table name="t_order" start-index="13" stop-index="19" />
        <column-definition type="NUMBER" start-index="22" stop-index="85">
            <column name="order_id" />
        </column-definition>
        <column-definition type="NUMBER" start-index="88" stop-index="105">
            <column name="user_id" />
        </column-definition>
        <column-definition type="VARCHAR2" start-index="108" stop-index="126">
            <column name="status" />
        </column-definition>
        <column-definition type="VARCHAR2" start-index="129" stop-index="148">
            <column name="column1" />
        </column-definition>
        <column-definition type="VARCHAR2" start-index="151" stop-index="170">
            <column name="column2" />
        </column-definition>
        <column-definition type="VARCHAR2" start-index="173" stop-index="192">
            <column name="column3" />
        </column-definition>
    </create-table>
    
    <create-table sql-case-id="create_table_with_inline_constraints_cascade">
        <table name="t_order_item" start-index="13" stop-index="24" />
        <column-definition type="NUMBER" primary-key="true" start-index="27" stop-index="93">
            <column name="item_id" />
        </column-definition>
        <column-definition type="NUMBER" start-index="96" stop-index="185">
            <column name="order_id" />
            <referenced-table name="t_order" start-index="150" stop-index="156" />
        </column-definition>
        <column-definition type="NUMBER" start-index="188" stop-index="205">
            <column name="user_id" />
        </column-definition>
        <column-definition type="VARCHAR2" start-index="208" stop-index="231">
            <column name="status" />
        </column-definition>
        <column-definition type="VARCHAR2" start-index="234" stop-index="253">
            <column name="column1" />
        </column-definition>
        <column-definition type="VARCHAR2" start-index="256" stop-index="275">
            <column name="column2" />
        </column-definition>
        <column-definition type="VARCHAR2" start-index="278" stop-index="297">
            <column name="column3" />
        </column-definition>
    </create-table>
    
    <create-table sql-case-id="create_table_with_out_of_line_foreign_key_oracle">
        <table name="t_order_item" start-index="13" stop-index="24" />
        <column-definition type="NUMBER" start-index="27" stop-index="44">
            <column name="item_id" />
        </column-definition>
        <column-definition type="NUMBER" start-index="47" stop-index="65">
            <column name="order_id" />
        </column-definition>
        <column-definition type="NUMBER" start-index="68" stop-index="85">
            <column name="user_id" />
        </column-definition>
        <column-definition type="VARCHAR2" start-index="88" stop-index="106">
            <column name="status" />
        </column-definition>
        <column-definition type="VARCHAR2" start-index="109" stop-index="128">
            <column name="column1" />
        </column-definition>
        <column-definition type="VARCHAR2" start-index="131" stop-index="150">
            <column name="column2" />
        </column-definition>
        <column-definition type="VARCHAR2" start-index="153" stop-index="172">
            <column name="column3" />
        </column-definition>
        <constraint-definition constraint-name="fk_order_id" start-index="175" stop-index="267">
            <referenced-table name="t_order" start-index="232" stop-index="238" />
        </constraint-definition>
    </create-table>
    
    <create-table sql-case-id="create_table_with_out_of_line_composite_foreign_key_oracle">
        <table name="t_order_item" start-index="13" stop-index="24" />
        <column-definition type="NUMBER" start-index="27" stop-index="44">
            <column name="item_id" />
        </column-definition>
        <column-definition type="NUMBER" start-index="47" stop-index="65">
            <column name="order_id" />
        </column-definition>
        <column-definition type="NUMBER" start-index="68" stop-index="85">
            <column name="user_id" />
        </column-definition>
        <column-definition type="VARCHAR2" start-index="88" stop-index="106">
            <column name="status" />
        </column-definition>
        <column-definition type="VARCHAR2" start-index="109" stop-index="128">
            <column name="column1" />
        </column-definition>
        <column-definition type="VARCHAR2" start-index="131" stop-index="150">
            <column name="column2" />
        </column-definition>
        <column-definition type="VARCHAR2" start-index="153" stop-index="172">
            <column name="column3" />
        </column-definition>
        <constraint-definition constraint-name="fk_order_id" start-index="175" stop-index="301">
            <referenced-table name="t_order" start-index="249" stop-index="255" />
        </constraint-definition>
    </create-table>
    
    <create-table sql-case-id="create_table_with_out_of_line_constraints_oracle">
        <table name="t_order_item" start-index="13" stop-index="24" />
        <column-definition type="NUMBER" start-index="27" stop-index="44">
            <column name="item_id" />
        </column-definition>
        <column-definition type="NUMBER" start-index="47" stop-index="65">
            <column name="order_id" />
        </column-definition>
        <column-definition type="NUMBER" start-index="68" stop-index="85">
            <column name="user_id" />
        </column-definition>
        <column-definition type="VARCHAR2" start-index="88" stop-index="106">
            <column name="status" />
        </column-definition>
        <column-definition type="VARCHAR2" start-index="109" stop-index="128">
            <column name="column1" />
        </column-definition>
        <column-definition type="VARCHAR2" start-index="131" stop-index="150">
            <column name="column2" />
        </column-definition>
        <column-definition type="VARCHAR2" start-index="153" stop-index="172">
            <column name="column3" />
        </column-definition>
        <constraint-definition start-index="175" stop-index="195">
            <primary-key-column name="item_id" start-index="188" stop-index="194" />
        </constraint-definition>
        <constraint-definition start-index="198" stop-index="213">
            <index-column name="item_id" start-index="206" stop-index="212" />
        </constraint-definition>
        <constraint-definition start-index="216" stop-index="285">
            <referenced-table name="t_order" start-index="250" stop-index="256" />
        </constraint-definition>
    </create-table>
    
    <create-table sql-case-id="create_table_with_exist_index">
        <table name="t_order" start-index="13" stop-index="19" />
        <column-definition type="NUMBER" primary-key="true" start-index="22" stop-index="76">
            <column name="order_id" />
        </column-definition>
        <column-definition type="NUMBER" start-index="79" stop-index="96">
            <column name="user_id" />
        </column-definition>
        <column-definition type="VARCHAR2" start-index="99" stop-index="117">
            <column name="status" />
        </column-definition>
        <column-definition type="VARCHAR2" start-index="120" stop-index="139">
            <column name="column1" />
        </column-definition>
        <column-definition type="VARCHAR2" start-index="142" stop-index="161">
            <column name="column2" />
        </column-definition>
        <column-definition type="VARCHAR2" start-index="164" stop-index="183">
            <column name="column3" />
        </column-definition>
    </create-table>
    
    <create-table sql-case-id="create_table_with_create_index">
        <table name="t_order" start-index="13" stop-index="19" />
        <column-definition type="NUMBER" primary-key="true" start-index="22" stop-index="113">
            <column name="order_id" />
        </column-definition>
        <column-definition type="NUMBER" start-index="116" stop-index="133">
            <column name="user_id" />
        </column-definition>
        <column-definition type="VARCHAR2" start-index="136" stop-index="154">
            <column name="status" />
        </column-definition>
        <column-definition type="VARCHAR2" start-index="157" stop-index="176">
            <column name="column1" />
        </column-definition>
        <column-definition type="VARCHAR2" start-index="179" stop-index="198">
            <column name="column2" />
        </column-definition>
        <column-definition type="VARCHAR2" start-index="201" stop-index="220">
            <column name="column3" />
        </column-definition>
    </create-table>
    
    <create-table sql-case-id="create_table_with_partition_oracle">
        <table name="t_order" start-index="13" stop-index="19" />
        <column-definition type="NUMBER" start-index="22" stop-index="40">
            <column name="order_id" />
        </column-definition>
        <column-definition type="NUMBER" start-index="43" stop-index="60">
            <column name="user_id" />
        </column-definition>
        <column-definition type="VARCHAR2" start-index="63" stop-index="81">
            <column name="status" />
        </column-definition>
        <column-definition type="VARCHAR2" start-index="84" stop-index="103">
            <column name="column1" />
        </column-definition>
        <column-definition type="VARCHAR2" start-index="106" stop-index="125">
            <column name="column2" />
        </column-definition>
        <column-definition type="VARCHAR2" start-index="128" stop-index="147">
            <column name="column3" />
        </column-definition>
    </create-table>
    
    <create-table sql-case-id="create_table_with_xmltype_table_oracle">
        <table name="xwarehouses" start-index="13" stop-index="23" />
    </create-table>

    <create-table sql-case-id="create_table_with_xmltype_column_oracle">
        <table name="xwarehouses" start-index="13" stop-index="23" />
        <column-definition type="NUMBER" start-index="26" stop-index="44">
            <column name="warehouse_id" />
        </column-definition>
        <column-definition type="XMLTYPE" start-index="47" stop-index="68">
            <column name="warehouse_spec" />
        </column-definition>
    </create-table>

    <create-table sql-case-id="create_table_with_xmltype_column_clob_oracle">
        <table name="xwarehouses" start-index="13" stop-index="23" />
        <column-definition type="NUMBER" start-index="26" stop-index="44">
            <column name="warehouse_id" />
        </column-definition>
        <column-definition type="XMLTYPE" start-index="47" stop-index="68">
            <column name="warehouse_spec" />
        </column-definition>
    </create-table>
    
    <create-table sql-case-id="create_table_with_double_quota">
        <table name="t_order" start-delimiter="&quot;" end-delimiter="&quot;" start-index="13" stop-index="21" />
        <column-definition type="INTEGER" start-index="24" stop-index="41">
            <column name="order_id" />
        </column-definition>
        <column-definition type="INTEGER" start-index="44" stop-index="60">
            <column name="user_id" />
        </column-definition>
        <column-definition type="VARCHAR" start-index="63" stop-index="82">
            <column name="status" />
        </column-definition>
        <column-definition type="VARCHAR" start-index="85" stop-index="105">
            <column name="column1" />
        </column-definition>
        <column-definition type="VARCHAR" start-index="108" stop-index="128">
            <column name="column2" />
        </column-definition>
        <column-definition type="VARCHAR" start-index="131" stop-index="151">
            <column name="column3" />
        </column-definition>
    </create-table>
    
    <create-table sql-case-id="create_local_temporary_table">
        <table name="t_order" start-index="29" stop-index="35" />
        <column-definition type="INTEGER" start-index="38" stop-index="53">
            <column name="order_id" />
        </column-definition>
        <column-definition type="INTEGER" start-index="56" stop-index="70">
            <column name="user_id" />
        </column-definition>
        <column-definition type="VARCHAR" start-index="73" stop-index="90">
            <column name="status" />
        </column-definition>
        <column-definition type="VARCHAR" start-index="93" stop-index="111">
            <column name="column1" />
        </column-definition>
        <column-definition type="VARCHAR" start-index="114" stop-index="132">
            <column name="column2" />
        </column-definition>
        <column-definition type="VARCHAR" start-index="135" stop-index="153">
            <column name="column3" />
        </column-definition>
    </create-table>
    
    <create-table sql-case-id="create_table_with_range_partition">
        <table name="t_order" start-index="13" stop-index="19" />
        <column-definition type="INTEGER" start-index="22" stop-index="37">
            <column name="order_id" />
        </column-definition>
        <column-definition type="INTEGER" start-index="40" stop-index="54">
            <column name="user_id" />
        </column-definition>
        <column-definition type="VARCHAR" start-index="57" stop-index="74">
            <column name="status" />
        </column-definition>
        <column-definition type="VARCHAR" start-index="77" stop-index="95">
            <column name="column1" />
        </column-definition>
        <column-definition type="VARCHAR" start-index="98" stop-index="116">
            <column name="column2" />
        </column-definition>
        <column-definition type="VARCHAR" start-index="119" stop-index="137">
            <column name="column3" />
        </column-definition>
    </create-table>
    
    <!--<create-table sql-case-id="create_table_like">-->
        <!--<table name="t_order_bak" start-index="13" stop-index="22" />-->
        <!--<table name="t_order" start-index="31" stop-index="37" />-->
    <!--</create-table>-->
    
    <!--<create-table sql-case-id="create_table_inherits">-->
        <!--<table name="t_order_bak" start-index="13" stop-index="22" />-->
        <!--<table name="t_order" start-index="37" stop-index="43" />-->
    <!--</create-table>-->
    
    <create-table sql-case-id="create_table_with_bracket">
        <table name="t_order" start-delimiter="[" end-delimiter="]" start-index="13" stop-index="21" />
        <column-definition type="INT" start-index="24" stop-index="37">
            <column name="order_id" start-delimiter="[" end-delimiter="]" />
        </column-definition>
        <column-definition type="INT" start-index="40" stop-index="52">
            <column name="user_id" start-delimiter="[" end-delimiter="]" />
        </column-definition>
        <column-definition type="VARCHAR" start-index="55" stop-index="74">
            <column name="status" start-delimiter="[" end-delimiter="]" />
        </column-definition>
        <column-definition type="VARCHAR" start-index="77" stop-index="97">
            <column name="column1" start-delimiter="[" end-delimiter="]" />
        </column-definition>
        <column-definition type="VARCHAR" start-index="100" stop-index="120">
            <column name="column2" start-delimiter="[" end-delimiter="]" />
        </column-definition>
        <column-definition type="VARCHAR" start-index="123" stop-index="143">
            <column name="column3" start-delimiter="[" end-delimiter="]" />
        </column-definition>
    </create-table>
    
    <create-table sql-case-id="create_table_with_identity">
        <table name="t_order" start-index="13" stop-index="19" />
        <column-definition type="INT" start-index="22" stop-index="42">
            <column name="order_id" />
        </column-definition>
        <column-definition type="INT" start-index="45" stop-index="55">
            <column name="user_id" />
        </column-definition>
        <column-definition type="VARCHAR" start-index="58" stop-index="75">
            <column name="status" />
        </column-definition>
        <column-definition type="VARCHAR" start-index="78" stop-index="96">
            <column name="column1" />
        </column-definition>
        <column-definition type="VARCHAR" start-index="99" stop-index="117">
            <column name="column2" />
        </column-definition>
        <column-definition type="VARCHAR" start-index="120" stop-index="138">
            <column name="column3" />
        </column-definition>
    </create-table>
    
    <create-table sql-case-id="create_table_with_column_as">
        <table name="t_order" start-index="13" stop-index="19" />
        <column-definition type="INT" start-index="22" stop-index="33">
            <column name="order_id" />
        </column-definition>
        <column-definition type="INT" start-index="36" stop-index="46">
            <column name="user_id" />
        </column-definition>
        <column-definition type="VARCHAR" start-index="49" stop-index="66">
            <column name="status" />
        </column-definition>
        <column-definition type="VARCHAR" start-index="69" stop-index="87">
            <column name="column1" />
        </column-definition>
        <column-definition type="VARCHAR" start-index="116" stop-index="134">
            <column name="column2" />
        </column-definition>
        <column-definition type="VARCHAR" start-index="137" stop-index="155">
            <column name="column3" />
        </column-definition>
    </create-table>
    
    <create-table sql-case-id="create_table_with_column_encrypt_algorithm">
        <table name="t_order" start-index="13" stop-index="19" />
        <column-definition type="INT" start-index="22" stop-index="158">
            <column name="order_id" />
        </column-definition>
        <column-definition type="INT" start-index="161" stop-index="171">
            <column name="user_id" />
        </column-definition>
        <column-definition type="VARCHAR" start-index="174" stop-index="191">
            <column name="status" />
        </column-definition>
        <column-definition type="VARCHAR" start-index="194" stop-index="212">
            <column name="column1" />
        </column-definition>
        <column-definition type="VARCHAR" start-index="215" stop-index="233">
            <column name="column2" />
        </column-definition>
        <column-definition type="VARCHAR" start-index="236" stop-index="254">
            <column name="column3" />
        </column-definition>
    </create-table>
    
    <create-table sql-case-id="create_table_with_inline_primary_key_sqlserver">
        <table name="t_order" start-index="13" stop-index="19" />
        <column-definition type="INT" primary-key="true" start-index="22" stop-index="68">
            <column name="order_id" />
        </column-definition>
        <column-definition type="INT" start-index="71" stop-index="81">
            <column name="user_id" />
        </column-definition>
        <column-definition type="VARCHAR" start-index="84" stop-index="101">
            <column name="status" />
        </column-definition>
        <column-definition type="VARCHAR" start-index="104" stop-index="122">
            <column name="column1" />
        </column-definition>
        <column-definition type="VARCHAR" start-index="125" stop-index="143">
            <column name="column2" />
        </column-definition>
        <column-definition type="VARCHAR" start-index="146" stop-index="164">
            <column name="column3" />
        </column-definition>
    </create-table>
    
    <create-table sql-case-id="create_table_with_inline_unique_key_sqlserver">
        <table name="t_order" start-index="13" stop-index="19" />
        <column-definition type="INT" start-index="22" stop-index="63">
            <column name="order_id" />
        </column-definition>
        <column-definition type="INT" start-index="66" stop-index="76">
            <column name="user_id" />
        </column-definition>
        <column-definition type="VARCHAR" start-index="79" stop-index="96">
            <column name="status" />
        </column-definition>
        <column-definition type="VARCHAR" start-index="99" stop-index="117">
            <column name="column1" />
        </column-definition>
        <column-definition type="VARCHAR" start-index="120" stop-index="138">
            <column name="column2" />
        </column-definition>
        <column-definition type="VARCHAR" start-index="141" stop-index="159">
            <column name="column3" />
        </column-definition>
    </create-table>
    
    <create-table sql-case-id="create_table_with_inline_foreign_key_sqlserver">
        <table name="t_order_item" start-index="13" stop-index="24" />
        <column-definition type="INT" start-index="27" stop-index="37">
            <column name="item_id" />
        </column-definition>
        <column-definition type="INT" start-index="40" stop-index="140">
            <column name="order_id" />
            <referenced-table name="t_order" start-index="87" stop-index="93" />
        </column-definition>
        <column-definition type="INT" start-index="143" stop-index="153">
            <column name="user_id" />
        </column-definition>
        <column-definition type="VARCHAR" start-index="156" stop-index="173">
            <column name="status" />
        </column-definition>
        <column-definition type="VARCHAR" start-index="176" stop-index="194">
            <column name="column1" />
        </column-definition>
        <column-definition type="VARCHAR" start-index="197" stop-index="215">
            <column name="column2" />
        </column-definition>
        <column-definition type="VARCHAR" start-index="218" stop-index="236">
            <column name="column3" />
        </column-definition>
    </create-table>
    
    <create-table sql-case-id="create_table_with_index">
        <table name="t_order" start-index="13" stop-index="19" />
        <column-definition type="INT" start-index="22" stop-index="51">
            <column name="order_id" />
        </column-definition>
        <column-definition type="INT" start-index="54" stop-index="64">
            <column name="user_id" />
        </column-definition>
        <column-definition type="VARCHAR" start-index="67" stop-index="84">
            <column name="status" />
        </column-definition>
        <column-definition type="VARCHAR" start-index="87" stop-index="105">
            <column name="column1" />
        </column-definition>
        <column-definition type="VARCHAR" start-index="108" stop-index="126">
            <column name="column2" />
        </column-definition>
        <column-definition type="VARCHAR" start-index="129" stop-index="147">
            <column name="column3" />
        </column-definition>
        <!-- FIXME cannot parse index -->
        <!--<index name="order_index" />-->
    </create-table>
    
    <create-table sql-case-id="create_table_with_inline_check_sqlserver">
        <table name="t_order" start-index="13" stop-index="19" />
        <column-definition type="INT" start-index="22" stop-index="78">
            <column name="order_id" />
        </column-definition>
        <column-definition type="INT" start-index="81" stop-index="91">
            <column name="user_id" />
        </column-definition>
        <column-definition type="VARCHAR" start-index="94" stop-index="111">
            <column name="status" />
        </column-definition>
        <column-definition type="VARCHAR" start-index="114" stop-index="132">
            <column name="column1" />
        </column-definition>
        <column-definition type="VARCHAR" start-index="135" stop-index="153">
            <column name="column2" />
        </column-definition>
        <column-definition type="VARCHAR" start-index="156" stop-index="174">
            <column name="column3" />
        </column-definition>
    </create-table>
    
    <create-table sql-case-id="create_table_with_inline_constraints_sqlserver">
        <table name="t_order" start-index="13" stop-index="19" />
        <column-definition type="INT" primary-key="true" start-index="22" stop-index="73">
            <column name="order_id" />
        </column-definition>
        <column-definition type="INT" start-index="76" stop-index="86">
            <column name="user_id" />
        </column-definition>
        <column-definition type="VARCHAR" start-index="89" stop-index="106">
            <column name="status" />
        </column-definition>
        <column-definition type="VARCHAR" start-index="109" stop-index="127">
            <column name="column1" />
        </column-definition>
        <column-definition type="VARCHAR" start-index="130" stop-index="148">
            <column name="column2" />
        </column-definition>
        <column-definition type="VARCHAR" start-index="151" stop-index="169">
            <column name="column3" />
        </column-definition>
    </create-table>

    <create-table sql-case-id="create_table_with_range_partitioned_and_values">
        <table name="t_order" start-index="13" stop-index="19" />
    </create-table>

    <create-table sql-case-id="create_table_partition_by_hash">
        <table name="t_order" start-index="13" stop-index="19" />
        <column-definition type="bigint" start-index="22" stop-index="45">
            <column name="order_id" />
        </column-definition>
        <column-definition type="bigint" start-index="47" stop-index="69">
            <column name="cust_id" />
        </column-definition>
        <column-definition type="text" start-index="71" stop-index="81">
            <column name="status" />
        </column-definition>
    </create-table>

    <create-table sql-case-id="create_table_partition_by_list">
        <table name="t_order" start-index="13" stop-index="19" />
        <column-definition type="bigserial" start-index="22" stop-index="47">
            <column name="city_id" />
        </column-definition>
        <column-definition type="text" start-index="49" stop-index="66">
            <column name="name" />
        </column-definition>
        <column-definition type="bigint" start-index="68" stop-index="84">
            <column name="population" />
        </column-definition>
    </create-table>

    <create-table sql-case-id="create_table_of_type">
        <table name="t_order" start-index="13" stop-index="19" />
    </create-table>

    <create-table sql-case-id="create_table_in_tablespace">
        <table name="t_order" start-index="13" stop-index="19" />
        <column-definition type="serial" start-index="22" stop-index="30">
            <column name="id" />
        </column-definition>
        <column-definition type="text" start-index="32" stop-index="40">
            <column name="name" />
        </column-definition>
        <column-definition type="text" start-index="42" stop-index="54">
            <column name="location" />
        </column-definition>
    </create-table>
    <create-table sql-case-id="create_table_with_sign_column">
        <table name="t_order" start-index="13" stop-index="19" />
        <column-definition type="INT" primary-key="true" start-index="21" stop-index="38">
            <column name="id" />
        </column-definition>
        <column-definition type="BIGINT" start-index="41" stop-index="66">
            <column name="order_id" />
        </column-definition>
    </create-table>

    <create-table sql-case-id="create_table_with_unsigned_column">
        <table name="t_order" start-index="13" stop-index="19" />
        <column-definition type="INT" primary-key="true" start-index="21" stop-index="38">
            <column name="id" />
        </column-definition>
        <column-definition type="BIGINT" start-index="41" stop-index="68">
            <column name="order_id" />
        </column-definition>
    </create-table>

    <create-table sql-case-id="create_table_with_on_update_current_timestamp">
        <table name="t_order" start-index="13" stop-index="19" />
        <column-definition type="INT" primary-key="true" start-index="22" stop-index="45">
            <column name="order_id" />
        </column-definition>
        <column-definition type="DATETIME" start-index="48" stop-index="93">
            <column name="create_time" />
        </column-definition>
        <column-definition type="DATETIME" start-index="96" stop-index="178">
            <column name="modify_time" />
        </column-definition>
    </create-table>

    <create-table sql-case-id="create_table_with_on_update_current_timestamp_and_fsp">
        <table name="t_order" start-index="13" stop-index="19" />
        <column-definition type="INT" primary-key="true" start-index="22" stop-index="45">
            <column name="order_id" />
        </column-definition>
        <column-definition type="DATETIME" start-index="48" stop-index="93">
            <column name="create_time" />
        </column-definition>
        <column-definition type="DATETIME" start-index="96" stop-index="187">
            <column name="modify_time" />
        </column-definition>
    </create-table>

    <create-table sql-case-id="create_table_with_on_other_vendor_data_type">
        <table name="t_order" start-index="13" stop-index="19" />
        <column-definition type="INT" primary-key="true" start-index="22" stop-index="45">
            <column name="order_id" />
        </column-definition>
        <column-definition type="MIDDLEINT" start-index="48" stop-index="64">
            <column name="num" />
        </column-definition>
    </create-table>

    <create-table sql-case-id="create_table_with_enum_and_character_set">
        <table name="t_order" start-index="13" stop-index="19" />
        <column-definition type="INT" primary-key="true" start-index="22" stop-index="45">
            <column name="order_id" />
        </column-definition>
        <column-definition type="ENUM" start-index="48" stop-index="87">
            <column name="status" />
        </column-definition>
    </create-table>

    <create-table sql-case-id="create_table_with_storage_parameter">
        <table name="t_order" start-index="13" stop-index="19" />
        <column-definition type="INT" start-index="22" stop-index="43">
            <column name="order_id" />
        </column-definition>
        <column-definition type="INT" start-index="46" stop-index="56">
            <column name="user_id" />
        </column-definition>
        <column-definition type="VARCHAR" start-index="59" stop-index="76">
            <column name="status" />
        </column-definition>
        <column-definition type="VARCHAR" start-index="79" stop-index="97">
            <column name="column1" />
        </column-definition>
        <column-definition type="VARCHAR" start-index="100" stop-index="118">
            <column name="column2" />
        </column-definition>
        <column-definition type="VARCHAR" start-index="121" stop-index="139">
            <column name="column3" />
        </column-definition>
    </create-table>

    <create-table sql-case-id="create_table_as_select">
        <table name="t_order_new" start-index="13" stop-index="23" />
        <select>
            <from>
                <simple-table name="t_order" start-index="178" stop-index="184" />
            </from>
            <projections start-index="171" stop-index="171">
                <shorthand-projection start-index="171" stop-index="171" />
            </projections>
        </select>
    </create-table>

    <create-table sql-case-id="create_table_as_select_with_explicit_column_names">
        <table name="t_order_new" start-index="13" stop-index="23" />
        <column name="order_id_new" start-index="26" stop-index="37" />
        <column name="user_id_new" start-index="40" stop-index="50" />
        <select>
            <from>
                <simple-table name="t_order" start-index="222" stop-index="228" />
            </from>
            <projections start-index="199" stop-index="215">
                <column-projection name="order_id" start-index="199" stop-index="206" />
                <column-projection name="user_id" start-index="209" stop-index="215" />
            </projections>
        </select>
    </create-table>

    <create-table sql-case-id="create_table_as_select_with_query_hint">
        <table name="t_order_new" start-index="13" stop-index="27" >
            <owner name="dbo" start-index="13" stop-index="15" />
        </table>
        <select>
            <from>
                <join-table join-type="INNER">
                    <left>
                        <simple-table name="t_order" alias="o" start-index="111" stop-index="119" />
                    </left>
                    <right>
                        <simple-table name="t_order_item" alias="i" start-index="126" stop-index="139" />
                    </right>
                    <on-condition>
                        <binary-operation-expression start-index="144" stop-index="166">
                            <left>
                                <column name="order_id" start-index="144" stop-index="153">
                                    <owner name="o" start-index="144" stop-index="144" />
                                </column>
                            </left>
                            <operator>=</operator>
                            <right>
                                <column name="order_id" start-index="157" stop-index="166">
                                    <owner name="i" start-index="157" stop-index="157" />
                                </column>
                            </right>
                        </binary-operation-expression>
                    </on-condition>
                </join-table>
            </from>
            <projections start-index="102" stop-index="104">
                <shorthand-projection start-index="102" stop-index="104">
                    <owner name="i" start-index="102" stop-index="102" />
                </shorthand-projection>
            </projections>
        </select>
    </create-table>

    <create-table sql-case-id="create_remote_table_as_select">
        <table name="t_order_new" start-index="20" stop-index="30" />
        <select>
            <from>
                <join-table join-type="INNER">
                    <left>
                        <simple-table name="t_order_item" alias="i" start-index="119" stop-index="132" />
                    </left>
                    <right>
                        <simple-table name="t_order" alias="o" start-index="139" stop-index="147" />
                    </right>
                    <on-condition>
                        <binary-operation-expression start-index="152" stop-index="174">
                            <left>
                                <column name="order_id" start-index="152" stop-index="161">
                                    <owner name="i" start-index="152" stop-index="152" />
                                </column>
                            </left>
                            <operator>=</operator>
                            <right>
                                <column name="order_id" start-index="165" stop-index="174">
                                    <owner name="o" start-index="165" stop-index="165" />
                                </column>
                            </right>
                        </binary-operation-expression>
                    </on-condition>
                </join-table>
            </from>
            <projections start-index="110" stop-index="112">
                <shorthand-projection start-index="110" stop-index="112">
                    <owner name="i" start-index="110" stop-index="110" />
                </shorthand-projection>
            </projections>
        </select>
    </create-table>

    <create-table sql-case-id="create_table_with_chinese_word">
        <table name="测试表" start-index="13" stop-index="15" />
        <column-definition type="int" primary-key="true" start-index="17" stop-index="34">
            <column name="id" />
        </column-definition>
        <column-definition type="varchar" start-index="37" stop-index="54">
            <column name="status" />
        </column-definition>
    </create-table>

    <create-table sql-case-id="create_table_with_chinese_word_with_quote_mysql">
        <table name="测试表" start-index="13" stop-index="17" start-delimiter="`" end-delimiter="`" />
        <column-definition type="int" primary-key="true" start-index="19" stop-index="36">
            <column name="id" />
        </column-definition>
        <column-definition type="varchar" start-index="39" stop-index="56">
            <column name="status" />
        </column-definition>
    </create-table>

    <create-table sql-case-id="create_table_with_chinese_word_with_quote">
        <table name="测试表" start-index="13" stop-index="17" start-delimiter="&quot;" end-delimiter="&quot;" />
        <column-definition type="int" primary-key="true" start-index="19" stop-index="36">
            <column name="id" />
        </column-definition>
        <column-definition type="varchar" start-index="39" stop-index="56">
            <column name="status" />
        </column-definition>
    </create-table>

    <create-table sql-case-id="create_bit_xor_table">
        <table name="BIT_XOR" start-index="13" stop-index="19" />
        <column-definition type="int" start-index="21" stop-index="25">
            <column name="a" />
        </column-definition>
    </create-table>

    <create-table sql-case-id="create_bit_xor_table_with_space">
        <table name="BIT_XOR" start-index="13" stop-index="19" />
        <column-definition type="int" start-index="22" stop-index="26">
            <column name="a" />
        </column-definition>
    </create-table>

    <create-table sql-case-id="create_table_path">
        <table name="files" start-index="13" stop-index="17" />
        <column-definition type="PATH" start-index="20" stop-index="28">
            <column name="path" />
        </column-definition>
    </create-table>

    <create-table sql-case-id="create_table_national">
        <table name="t_order" start-index="13" stop-index="19" />
        <column-definition type="int" start-index="22" stop-index="33">
            <column name="national" />
        </column-definition>
    </create-table>

    <create-table sql-case-id="create_table_with_visible">
        <table name="t_order" start-index="13" stop-index="19" />
        <column-definition type="INT" start-index="22" stop-index="33">
            <column name="order_id" />
        </column-definition>
        <column-definition type="INT" start-index="36" stop-index="46">
            <column name="user_id" />
        </column-definition>
        <column-definition type="VARCHAR" start-index="49" stop-index="74">
            <column name="status" />
        </column-definition>
    </create-table>

    <create-table sql-case-id="create_table_with_invisible">
        <table name="t_order" start-index="13" stop-index="19" />
        <column-definition type="INT" start-index="22" stop-index="33">
            <column name="order_id" />
        </column-definition>
        <column-definition type="INT" start-index="36" stop-index="46">
            <column name="user_id" />
        </column-definition>
        <column-definition type="VARCHAR" start-index="49" stop-index="76">
            <column name="status" />
        </column-definition>
    </create-table>
    
    <create-table sql-case-id="create_table_with_varchar2_char_and_byte_type">
        <table name="t_order" start-index="13" stop-index="19" />
        <column-definition type="VARCHAR2" start-index="22" stop-index="62">
            <column name="SYS_ID" />
        </column-definition>
        <column-definition type="VARCHAR2" start-index="65" stop-index="118">
            <column name="ATTACHMENT_NAME" />
        </column-definition>
    </create-table>

    <create-table sql-case-id="create_table_with_character_varying">
        <table name="t_order" start-index="13" stop-index="19" />
        <column-definition type="INT" start-index="22" stop-index="33">
            <column name="order_id" />
        </column-definition>
        <column-definition type="INT" start-index="36" stop-index="46">
            <column name="user_id" />
        </column-definition>
        <column-definition type="CHARACTER VARYING" start-index="49" stop-index="76">
            <column name="status" />
        </column-definition>
    </create-table>

    <create-table sql-case-id="create_table_with_geomcollection">
        <table name="t1" start-index="13" stop-index="14" />
        <column-definition type="GEOMCOLLECTION" start-index="17" stop-index="32">
            <column name="g" />
        </column-definition>
    </create-table>

    <create-table sql-case-id="create_table_with_start_transaction">
        <table name="t_order" start-index="13" stop-index="19" />
        <column-definition type="INT" start-index="22" stop-index="33">
            <column name="order_id" />
        </column-definition>
    </create-table>

<<<<<<< HEAD
    <create-table sql-case-id="create_table_with_long_char_varying">
        <table name="t_order" start-index="13" stop-index="19" />
        <column-definition type="INT" start-index="22" stop-index="33">
            <column name="order_id" />
        </column-definition>
        <column-definition type="INT" start-index="36" stop-index="46">
            <column name="user_id" />
        </column-definition>
        <column-definition type="LONG CHAR VARYING" start-index="49" stop-index="72">
            <column name="status" />
        </column-definition>
=======
    <create-table sql-case-id="create_table_with_cast_function">
        <table name="t1" start-index="13" stop-index="14" />
        <column-definition type="json" start-index="16" stop-index="21">
            <column name="j" />
        </column-definition>
        <constraint-definition index-name="mv_idx" start-index="24" stop-index="64" />
>>>>>>> ab79c6db
    </create-table>
</sql-parser-test-cases><|MERGE_RESOLUTION|>--- conflicted
+++ resolved
@@ -1822,25 +1822,24 @@
         </column-definition>
     </create-table>
 
-<<<<<<< HEAD
-    <create-table sql-case-id="create_table_with_long_char_varying">
-        <table name="t_order" start-index="13" stop-index="19" />
-        <column-definition type="INT" start-index="22" stop-index="33">
-            <column name="order_id" />
-        </column-definition>
-        <column-definition type="INT" start-index="36" stop-index="46">
-            <column name="user_id" />
-        </column-definition>
-        <column-definition type="LONG CHAR VARYING" start-index="49" stop-index="72">
-            <column name="status" />
-        </column-definition>
-=======
     <create-table sql-case-id="create_table_with_cast_function">
         <table name="t1" start-index="13" stop-index="14" />
         <column-definition type="json" start-index="16" stop-index="21">
             <column name="j" />
         </column-definition>
         <constraint-definition index-name="mv_idx" start-index="24" stop-index="64" />
->>>>>>> ab79c6db
+    </create-table>
+
+    <create-table sql-case-id="create_table_with_long_char_varying">
+        <table name="t_order" start-index="13" stop-index="19" />
+        <column-definition type="INT" start-index="22" stop-index="33">
+            <column name="order_id" />
+        </column-definition>
+        <column-definition type="INT" start-index="36" stop-index="46">
+            <column name="user_id" />
+        </column-definition>
+        <column-definition type="LONG CHAR VARYING" start-index="49" stop-index="72">
+            <column name="status" />
+        </column-definition>
     </create-table>
 </sql-parser-test-cases>