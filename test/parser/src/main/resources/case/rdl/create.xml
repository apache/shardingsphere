<?xml version="1.0" encoding="UTF-8"?>
<!--
  ~ Licensed to the Apache Software Foundation (ASF) under one or more
  ~ contributor license agreements.  See the NOTICE file distributed with
  ~ this work for additional information regarding copyright ownership.
  ~ The ASF licenses this file to You under the Apache License, Version 2.0
  ~ (the "License"); you may not use this file except in compliance with
  ~ the License.  You may obtain a copy of the License at
  ~
  ~     http://www.apache.org/licenses/LICENSE-2.0
  ~
  ~ Unless required by applicable law or agreed to in writing, software
  ~ distributed under the License is distributed on an "AS IS" BASIS,
  ~ WITHOUT WARRANTIES OR CONDITIONS OF ANY KIND, either express or implied.
  ~ See the License for the specific language governing permissions and
  ~ limitations under the License.
  -->

<sql-parser-test-cases>
    <add-resource sql-case-id="add-resource-simple-single-without-password">
        <data-source name="ds_0" hostname="127.0.0.1" port="3306" db="test0" user="ROOT" password="" />
    </add-resource>
    
    <add-resource sql-case-id="add-resource-simple-single-with-password">
        <data-source name="ds_0" hostname="127.0.0.1" port="3306" db="test0" user="ROOT" password="123456" />
    </add-resource>
    
    <add-resource sql-case-id="add-resource-simple-multiple">
        <data-source name="ds_0" hostname="127.0.0.1" port="3306" db="test0" user="ROOT" password="123456" />
        <data-source name="ds_1" hostname="127.0.0.1" port="3306" db="test1" user="ROOT" password="123456" />
    </add-resource>
    
    <register-migration-source-storage-unit sql-case-id="single-register-migration-source-storage-unit">
        <data-source name="ds_0" hostname="127.0.0.1" port="3306" db="test0" user="ROOT" password="123456" url="jdbc:mysql://127.0.0.1:3306/test0"/>
    </register-migration-source-storage-unit>

    <add-resource sql-case-id="add-resource-with-quota">
        <data-source name="ds_0" hostname="127.0.0.1" port="3306" db="test0" user="ROOT" password="" />
    </add-resource>
    
    <add-resource sql-case-id="add-resource-url-single-without-password">
        <data-source name="ds_0" url="jdbc:mysql://127.0.0.1:3306/test0" user="ROOT" password="" />
    </add-resource>
    
    <add-resource sql-case-id="add-resource-url-single-with-password">
        <data-source name="ds_0" url="jdbc:mysql://127.0.0.1:3306/test0" user="ROOT" password="123456" />
    </add-resource>
    
    <add-resource sql-case-id="add-resource-url-multiple">
        <data-source name="ds_0" url="jdbc:mysql://127.0.0.1:3306/test0" user="ROOT" password="123456" />
        <data-source name="ds_1" url="jdbc:mysql://127.0.0.1:3306/test1" user="ROOT" password="123456" />
    </add-resource>

    <add-resource sql-case-id="add-resource-single-with-properties">
        <data-source name="ds_0" hostname="127.0.0.1" port="3306" db="test0" user="ROOT" password="123456">
            <properties>
                <property key="maxPoolSize" value="30" />
            </properties>
        </data-source>
    </add-resource>

    <add-resource sql-case-id="add-resource-url-single-with-empty-properties">
        <data-source name="ds_0" url="jdbc:mysql://127.0.0.1:3306/test0" user="ROOT" password=""/>
    </add-resource>

    <add-resource sql-case-id="add-resource-url-single-with-properties">
        <data-source name="ds_0" url="jdbc:mysql://127.0.0.1:3306/test0" user="ROOT" password="123456">
            <properties>
                <property key="maxPoolSize" value="30"/>
            </properties>
        </data-source>
    </add-resource>
    
    <create-sharding-auto-table-rule sql-case-id="create-sharding-auto-table-rule">
        <rule name="t_order" table-strategy-column="order_id" key-generate-strategy-column="another_id">
            <data-source>ms_group_0</data-source>
            <data-source>ms_group_1</data-source>
            <table-strategy algorithm-name="hash_mod">
                <properties>
                    <property key="sharding-count" value="4"/>
                </properties>
            </table-strategy>
            <key-generate-strategy algorithm-name="snowflake" />
        </rule>
    </create-sharding-auto-table-rule>

    <create-sharding-auto-table-rule sql-case-id="create-sharding-auto-table-rule-with-quota">
        <rule name="t_order" table-strategy-column="order_id" key-generate-strategy-column="another_id">
            <data-source>ms_group_0</data-source>
            <data-source>ms_group_1</data-source>
            <table-strategy algorithm-name="hash_mod">
                <properties>
                    <property key="sharding-count" value="4"/>
                </properties>
            </table-strategy>
            <key-generate-strategy algorithm-name="snowflake" />
        </rule>
    </create-sharding-auto-table-rule>
    
    <create-sharding-auto-table-rule sql-case-id="create-sharding-auto-table-rule-with-inline-expression">
        <rule name="t_order" table-strategy-column="order_id" key-generate-strategy-column="another_id">
            <data-source>ms_group_${0..1}</data-source>
            <table-strategy algorithm-name="hash_mod">
                <properties>
                    <property key="sharding-count" value="4" />
                </properties>
            </table-strategy>
            <key-generate-strategy algorithm-name="snowflake" />
        </rule>
    </create-sharding-auto-table-rule>

    <create-sharding-table-rule sql-case-id="create-sharding-table-rule">
        <rule name="t_order" key-generate-strategy-column="another_id">
            <data-source>ms_group_${0..1}</data-source>
            <table-strategy type="standard" sharding-column="user_id">
                <algorithm-segment algorithm-name="table_inline" />
            </table-strategy>
            <database-strategy type="standard" sharding-column="order_id">
                <algorithm-segment algorithm-name="database_inline" />
            </database-strategy>
            <key-generate-strategy algorithm-name="snowflake" />
        </rule>
        <rule name="t_order_item" key-generate-strategy-column="another_id">
            <data-source>ms_group_${0..1}</data-source>
            <table-strategy type="standard" sharding-column="user_id">
                <algorithm-segment algorithm-name="table_inline" />
            </table-strategy>
            <database-strategy type="standard" sharding-column="order_id">
                <algorithm-segment algorithm-name="database_inline" />
            </database-strategy>
        </rule>
    </create-sharding-table-rule>

    <create-sharding-table-rule sql-case-id="create-sharding-table-rule-with-enum-inline-expression">
        <rule name="t_order" key-generate-strategy-column="another_id">
            <data-source>ms_group_${['abc','ac']}.table</data-source>
            <table-strategy type="standard" sharding-column="user_id">
                <algorithm-segment algorithm-name="table_inline" />
            </table-strategy>
            <database-strategy type="standard" sharding-column="order_id">
                <algorithm-segment algorithm-name="database_inline" />
            </database-strategy>
            <key-generate-strategy algorithm-name="snowflake" />
        </rule>
        <rule name="t_order_item" key-generate-strategy-column="another_id">
            <data-source>ms_group_${0..1}</data-source>
            <table-strategy type="standard" sharding-column="user_id">
                <algorithm-segment algorithm-name="table_inline" />
            </table-strategy>
            <database-strategy type="standard" sharding-column="order_id">
                <algorithm-segment algorithm-name="database_inline" />
            </database-strategy>
        </rule>
    </create-sharding-table-rule>

    <create-sharding-table-rule sql-case-id="create-sharding-table-rule-complex">
        <rule name="t_order" key-generate-strategy-column="another_id">
            <data-source>ms_group_${0..1}</data-source>
            <table-strategy type="standard" sharding-column="user_id">
                <algorithm-segment algorithm-name="table_inline" />
            </table-strategy>
            <database-strategy type="complex" sharding-column="order_id,user_id">
                <algorithm-segment algorithm-name="database_inline" />
            </database-strategy>
            <key-generate-strategy algorithm-name="snowflake" />
        </rule>
        <rule name="t_order_item" key-generate-strategy-column="another_id">
            <data-source>ms_group_${0..1}</data-source>
            <table-strategy type="standard" sharding-column="user_id">
                <algorithm-segment algorithm-name="table_inline" />
            </table-strategy>
            <database-strategy type="standard" sharding-column="order_id">
                <algorithm-segment algorithm-name="database_inline" />
            </database-strategy>
        </rule>
    </create-sharding-table-rule>
    
    <create-sharding-table-rule sql-case-id="create-sharding-table-rule-with-auto-create-algorithm">
        <rule name="t_order" key-generate-strategy-column="another_id">
            <data-source>ms_group_${0..1}</data-source>
            <table-strategy type="standard" sharding-column="user_id">
                <algorithm-segment algorithm-name="table_inline" />
            </table-strategy>
            <database-strategy type="standard" sharding-column="order_id" >
                <algorithm-segment algorithm-name="inline">
                    <properties>
                        <property key="algorithm-expression" value="ms_group_${order_id% 2}" />
                    </properties>
                </algorithm-segment>
            </database-strategy>
            <key-generate-strategy algorithm-name="snowflake" />
        </rule>
    </create-sharding-table-rule>
    
    <create-sharding-binding-table-rule sql-case-id="create-sharding-binding-table-rule">
        <rule table-groups="t_order,t_order_item" />
        <rule table-groups="t_1,t_2" />
    </create-sharding-binding-table-rule>

    <create-sharding-binding-table-rule sql-case-id="create-sharding-binding-table-rule-with-quota">
        <rule table-groups="t_order,t_order_item" />
        <rule table-groups="t_1,t_2"/>
    </create-sharding-binding-table-rule>
    
    <create-broadcast-table-rule sql-case-id="create-broadcast-table-rule">
        <table>t_1</table>
        <table>t_2</table>
    </create-broadcast-table-rule>

    <create-broadcast-table-rule sql-case-id="create-broadcast-table-rule-with-quota">
        <table>t_1</table>
        <table>t_2</table>
    </create-broadcast-table-rule>
    
    <create-readwrite-splitting-rule sql-case-id="create-static-readwrite-splitting-rule">
        <rule name="ms_group_0" write-data-source="primary_ds" load-balancer="random">
            <read-data-source>replica_ds_0</read-data-source>
            <read-data-source>replica_ds_1</read-data-source>
        </rule>
    </create-readwrite-splitting-rule>

    <create-readwrite-splitting-rule sql-case-id="create-readwrite-splitting-rule-with-quota">
        <rule name="ms_group_0" write-data-source="primary_ds" load-balancer="random">
            <read-data-source>replica_ds_0</read-data-source>
            <read-data-source>replica_ds_1</read-data-source>
        </rule>
    </create-readwrite-splitting-rule>
    
    <create-readwrite-splitting-rule sql-case-id="create-dynamic-readwrite-splitting-rule">
        <rule name="ms_group_1" auto-aware-resource="group_0" load-balancer="random">
            <properties>
                <property key="read_weight" value="2:1" />
            </properties>
        </rule>
    </create-readwrite-splitting-rule>
    
    <create-database-discovery-definition-rule sql-case-id="create-database-discovery-definition-rule">
        <rule rule-name="ha_group_0" type="mgr">
            <data-source>resource0</data-source>
            <data-source>resource1</data-source>
            <discovery-type algorithm-name="mgr">
                <properties>
                    <property key="groupName" value="92504d5b-6dec" />
                </properties>
            </discovery-type>
            <heartbeat>
                <property key="keepAliveCron" value="0/5 * * * * ?" />
            </heartbeat>
        </rule>
        <rule rule-name="ha_group_1" type="mgr2">
            <data-source>resource2</data-source>
            <data-source>resource3</data-source>
            <discovery-type algorithm-name="mgr2">
                <properties>
                    <property key="groupName" value="92504d5b-6dec-2" />
                </properties>
            </discovery-type>
            <heartbeat>
                <property key="keepAliveCron" value="0/6 * * * * ?" />
            </heartbeat>
        </rule>
    </create-database-discovery-definition-rule>

    <create-database-discovery-definition-rule sql-case-id="create-database-discovery-rule-with-quota">
        <rule rule-name="ha_group_0" type="mgr">
            <data-source>resource0</data-source>
            <data-source>resource1</data-source>
            <discovery-type algorithm-name="mgr">
                <properties>
                    <property key="groupName" value="92504d5b-6dec"/>
                </properties>
            </discovery-type>
            <heartbeat>
                <property key="keepAliveCron" value="0/5 * * * * ?"/>
            </heartbeat>
        </rule>
        <rule rule-name="ha_group_1" type="mgr2">
            <data-source>resource2</data-source>
            <data-source>resource3</data-source>
            <discovery-type algorithm-name="mgr2">
                <properties>
                    <property key="groupName" value="92504d5b-6dec-2"/>
                </properties>
            </discovery-type>
            <heartbeat>
                <property key="keepAliveCron" value="0/6 * * * * ?"/>
            </heartbeat>
        </rule>
    </create-database-discovery-definition-rule>
    
    <create-encrypt-rule sql-case-id="create-encrypt-rule">
        <rule name="t_encrypt">
            <column name="user_id" plain-column="user_plain" cipher-column="user_cipher">
                <encryptor algorithm-name="AES">
                    <properties>
                        <property key="aes-key-value" value="123456abc"/>
                    </properties>
                </encryptor>
            </column>
            <column name="order_id" cipher-column="order_cipher">
                <encryptor algorithm-name="MD5"/>
            </column>
        </rule>
    </create-encrypt-rule>

    <create-encrypt-rule sql-case-id="create-encrypt-rule-with-quota">
        <rule name="encrypt">
            <column name="user_id" plain-column="user_plain" cipher-column="user_cipher">
                <encryptor algorithm-name="AES">
                    <properties>
                        <property key="aes-key-value" value="123456abc"/>
                    </properties>
                </encryptor>
            </column>
            <column name="order_id" cipher-column="order_cipher">
                <encryptor algorithm-name="MD5"/>
            </column>
        </rule>
    </create-encrypt-rule>
    
    <create-encrypt-rule sql-case-id="create-encrypt-rule-with-assisted-query-column">
        <rule name="t_encrypt">
            <column name="user_id" plain-column="user_plain" cipher-column="user_cipher" assisted-query-column="assisted_column">
                <encryptor algorithm-name="AES">
                    <properties>
                        <property key="aes-key-value" value="123456abc"/>
                    </properties>
                </encryptor>
                <assisted-query-encryptor algorithm-name="MD5" />
            </column>
            <column name="order_id" cipher-column="order_cipher">
                <encryptor algorithm-name="MD5"/>
            </column>
        </rule>
    </create-encrypt-rule>
    
    <create-encrypt-rule sql-case-id="create-encrypt-rule-with-query-with-cipher-column">
        <rule name="encrypt" queryWithCipherColumn="false">
            <column name="user_id" plain-column="user_plain" cipher-column="user_cipher">
                <encryptor algorithm-name="AES">
                    <properties>
                        <property key="aes-key-value" value="123456abc"/>
                    </properties>
                </encryptor>
            </column>
        </rule>
    </create-encrypt-rule>
    
    <create-shadow-rule sql-case-id="create-shadow-rule">
        <rule name="rule" rule-name="shadow_rule" source="demo_ds" shadow="demo_ds_shadow">
            <table-rule table-name="t_order">
                <shadow-algorithm algorithm-id="shadow_rule_t_order_regex_match_0">
                    <algorithm algorithm-name="REGEX_MATCH">
                        <properties>
                            <property key="operation" value="insert"/>
                            <property key="column" value="user_id"/>
                            <property key="regex" value="[1]"/>
                        </properties>
                    </algorithm>
                </shadow-algorithm>
                <shadow-algorithm algorithm-id="shadow_rule_t_order_simple_hint_1">
                    <algorithm algorithm-name="SIMPLE_HINT">
                        <properties>
                            <property key="shadow" value="true"/>
                            <property key="foo" value="bar"/>
                        </properties>
                    </algorithm>
                </shadow-algorithm>
            </table-rule>
        </rule>
    </create-shadow-rule>
    
    <create-shadow-rule sql-case-id="create-shadow-rule-with-quota">
        <rule name="rule" rule-name="shadow_rule" source="demo_ds" shadow="demo_ds_shadow">
            <table-rule table-name="t_order">
                <shadow-algorithm algorithm-id="shadow_rule_t_order_regex_match_0">
                    <algorithm algorithm-name="REGEX_MATCH">
                        <properties>
                            <property key="operation" value="insert"/>
                            <property key="column" value="user_id"/>
                            <property key="regex" value="[1]"/>
                        </properties>
                    </algorithm>
                </shadow-algorithm>
                <shadow-algorithm algorithm-id="shadow_rule_t_order_simple_hint_1">
                    <algorithm algorithm-name="SIMPLE_HINT">
                        <properties>
                            <property key="shadow" value="true"/>
                            <property key="foo" value="bar"/>
                        </properties>
                    </algorithm>
                </shadow-algorithm>
            </table-rule>
        </rule>
    </create-shadow-rule>
    
<<<<<<< HEAD
    <create-default-shadow-algorithm sql-case-id="create-default-shadow-algorithm" algorithm="simple_hint_algorithm"/>
=======
    <create-sharding-algorithm sql-case-id="create-sharding-algorithm">
        <shardingAlgorithm sharding-algorithm-name="algorithm_name">
            <algorithm algorithm-name="hash_mod">
                <properties>
                    <property key="algorithm-expression" value="t_order_${order_id % 2}"/>
                </properties>
            </algorithm>
        </shardingAlgorithm>
    </create-sharding-algorithm>
>>>>>>> 135206de
    
    <create-default-sharding-strategy sql-case-id="create-default-sharding-table-strategy-with-lower-case">
        <strategy default-type="table" strategy-type="standard" sharding-column="order_id">
            <algorithm-segment algorithm-name="algorithms_name" />
        </strategy>
    </create-default-sharding-strategy>
    
    <create-default-sharding-strategy sql-case-id="create-default-sharding-database-strategy">
        <strategy default-type="DATABASE" strategy-type="STANDARD" sharding-column="ORDER_ID">
            <algorithm-segment algorithm-name="algorithms_name" />
        </strategy>
    </create-default-sharding-strategy>
    
    <create-default-sharding-strategy sql-case-id="create-default-sharding-strategy-complex">
        <strategy default-type="TABLE" strategy-type="complex" sharding-column="order_id,user_id">
            <algorithm-segment algorithm-name="algorithms_name" />
        </strategy>
    </create-default-sharding-strategy>
    
    <create-default-shadow-algorithm sql-case-id="create-default-shadow-algorithm">
        <shadow-algorithm algorithm-id="default">
            <algorithm algorithm-name="HINT">
                <properties>
                    <property key="shadow" value="true"/>
                    <property key="foo" value="bar"/>
                </properties>
            </algorithm>
        </shadow-algorithm>
    </create-default-shadow-algorithm>
    
    <create-default-single-table sql-case-id="create-default-single-table" default-data-source="ds_0"/>
    
    <create-sharding-auditor sql-case-id="create-sharding-auditor">
        <sharding-auditor auditor-name="sharding_key_required_auditor">
            <algorithm algorithm-name="DML_SHARDING_CONDITIONS" />
        </sharding-auditor>
    </create-sharding-auditor>
</sql-parser-test-cases><|MERGE_RESOLUTION|>--- conflicted
+++ resolved
@@ -394,9 +394,6 @@
         </rule>
     </create-shadow-rule>
     
-<<<<<<< HEAD
-    <create-default-shadow-algorithm sql-case-id="create-default-shadow-algorithm" algorithm="simple_hint_algorithm"/>
-=======
     <create-sharding-algorithm sql-case-id="create-sharding-algorithm">
         <shardingAlgorithm sharding-algorithm-name="algorithm_name">
             <algorithm algorithm-name="hash_mod">
@@ -406,7 +403,6 @@
             </algorithm>
         </shardingAlgorithm>
     </create-sharding-algorithm>
->>>>>>> 135206de
     
     <create-default-sharding-strategy sql-case-id="create-default-sharding-table-strategy-with-lower-case">
         <strategy default-type="table" strategy-type="standard" sharding-column="order_id">
