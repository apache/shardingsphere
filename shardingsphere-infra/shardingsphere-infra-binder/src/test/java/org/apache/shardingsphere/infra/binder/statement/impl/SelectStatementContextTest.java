/*
 * Licensed to the Apache Software Foundation (ASF) under one or more
 * contributor license agreements.  See the NOTICE file distributed with
 * this work for additional information regarding copyright ownership.
 * The ASF licenses this file to You under the Apache License, Version 2.0
 * (the "License"); you may not use this file except in compliance with
 * the License.  You may obtain a copy of the License at
 *
 *     http://www.apache.org/licenses/LICENSE-2.0
 *
 * Unless required by applicable law or agreed to in writing, software
 * distributed under the License is distributed on an "AS IS" BASIS,
 * WITHOUT WARRANTIES OR CONDITIONS OF ANY KIND, either express or implied.
 * See the License for the specific language governing permissions and
 * limitations under the License.
 */

package org.apache.shardingsphere.infra.binder.statement.impl;

<<<<<<< HEAD
import com.google.common.collect.Lists;
=======
import org.apache.shardingsphere.infra.binder.segment.select.groupby.GroupByContext;
import org.apache.shardingsphere.infra.binder.segment.select.orderby.OrderByContext;
import org.apache.shardingsphere.infra.binder.segment.select.orderby.OrderByItem;
import org.apache.shardingsphere.infra.binder.segment.select.projection.Projection;
import org.apache.shardingsphere.infra.binder.segment.select.projection.ProjectionsContext;
import org.apache.shardingsphere.infra.binder.segment.select.projection.impl.AggregationProjection;
import org.apache.shardingsphere.infra.binder.segment.select.projection.impl.ColumnProjection;
>>>>>>> 728556f9
import org.apache.shardingsphere.infra.binder.statement.dml.SelectStatementContext;
import org.apache.shardingsphere.infra.database.DefaultSchema;
import org.apache.shardingsphere.infra.metadata.ShardingSphereMetaData;
import org.apache.shardingsphere.sql.parser.sql.common.constant.AggregationType;
import org.apache.shardingsphere.sql.parser.sql.common.constant.OrderDirection;
import org.apache.shardingsphere.sql.parser.sql.common.segment.dml.column.ColumnSegment;
import org.apache.shardingsphere.sql.parser.sql.common.segment.dml.expr.BinaryOperationExpression;
import org.apache.shardingsphere.sql.parser.sql.common.segment.dml.expr.simple.LiteralExpressionSegment;
import org.apache.shardingsphere.sql.parser.sql.common.segment.dml.expr.subquery.SubqueryExpressionSegment;
import org.apache.shardingsphere.sql.parser.sql.common.segment.dml.expr.subquery.SubquerySegment;
import org.apache.shardingsphere.sql.parser.sql.common.segment.dml.item.AggregationProjectionSegment;
import org.apache.shardingsphere.sql.parser.sql.common.segment.dml.item.ColumnProjectionSegment;
import org.apache.shardingsphere.sql.parser.sql.common.segment.dml.item.ProjectionSegment;
import org.apache.shardingsphere.sql.parser.sql.common.segment.dml.item.ProjectionsSegment;
import org.apache.shardingsphere.sql.parser.sql.common.segment.dml.item.SubqueryProjectionSegment;
import org.apache.shardingsphere.sql.parser.sql.common.segment.dml.order.GroupBySegment;
import org.apache.shardingsphere.sql.parser.sql.common.segment.dml.order.OrderBySegment;
import org.apache.shardingsphere.sql.parser.sql.common.segment.dml.order.item.ColumnOrderByItemSegment;
import org.apache.shardingsphere.sql.parser.sql.common.segment.dml.order.item.IndexOrderByItemSegment;
import org.apache.shardingsphere.sql.parser.sql.common.segment.dml.order.item.OrderByItemSegment;
import org.apache.shardingsphere.sql.parser.sql.common.segment.dml.predicate.WhereSegment;
import org.apache.shardingsphere.sql.parser.sql.common.segment.generic.AliasSegment;
import org.apache.shardingsphere.sql.parser.sql.common.segment.generic.OwnerSegment;
import org.apache.shardingsphere.sql.parser.sql.common.segment.generic.table.SimpleTableSegment;
import org.apache.shardingsphere.sql.parser.sql.common.segment.generic.table.TableNameSegment;
import org.apache.shardingsphere.sql.parser.sql.common.statement.dml.SelectStatement;
import org.apache.shardingsphere.sql.parser.sql.common.value.identifier.IdentifierValue;
import org.apache.shardingsphere.sql.parser.sql.dialect.statement.mysql.dml.MySQLSelectStatement;
import org.apache.shardingsphere.sql.parser.sql.dialect.statement.oracle.dml.OracleSelectStatement;
import org.apache.shardingsphere.sql.parser.sql.dialect.statement.postgresql.dml.PostgreSQLSelectStatement;
import org.apache.shardingsphere.sql.parser.sql.dialect.statement.sql92.dml.SQL92SelectStatement;
import org.apache.shardingsphere.sql.parser.sql.dialect.statement.sqlserver.dml.SQLServerSelectStatement;
import org.junit.Test;

import java.util.Arrays;
import java.util.Collections;
import java.util.Optional;

import static org.hamcrest.CoreMatchers.is;
import static org.junit.Assert.assertFalse;
import static org.junit.Assert.assertThat;
import static org.junit.Assert.assertTrue;
import static org.mockito.Mockito.mock;
import static org.mockito.Mockito.when;

public final class SelectStatementContextTest {
    
    private static final String INDEX_ORDER_BY = "IndexOrderBy";
    
    private static final String COLUMN_ORDER_BY_WITH_OWNER = "ColumnOrderByWithOwner";
    
    private static final String COLUMN_ORDER_BY_WITH_ALIAS = "ColumnOrderByWithAlias";
    
    private static final String COLUMN_ORDER_BY_WITHOUT_OWNER_ALIAS = "ColumnOrderByWithoutOwnerAlias";
    
    @Test
    public void assertSetIndexForItemsByIndexOrderByForMySQL() {
        assertSetIndexForItemsByIndexOrderBy(new MySQLSelectStatement());
    }
    
    @Test
    public void assertSetIndexForItemsByIndexOrderByForOracle() {
        assertSetIndexForItemsByIndexOrderBy(new OracleSelectStatement());
    }
    
    @Test
    public void assertSetIndexForItemsByIndexOrderByForPostgreSQL() {
        assertSetIndexForItemsByIndexOrderBy(new PostgreSQLSelectStatement());
    }
    
    @Test
    public void assertSetIndexForItemsByIndexOrderByForSQL92() {
        assertSetIndexForItemsByIndexOrderBy(new SQL92SelectStatement());
    }
    
    @Test
    public void assertSetIndexForItemsByIndexOrderByForSQLServer() {
        assertSetIndexForItemsByIndexOrderBy(new SQLServerSelectStatement());
    }
    
    public void assertSetIndexForItemsByIndexOrderBy(final SelectStatement selectStatement) {
        ShardingSphereMetaData metaData = mock(ShardingSphereMetaData.class);
        selectStatement.setOrderBy(new OrderBySegment(0, 0, Collections.singletonList(createOrderByItemSegment(INDEX_ORDER_BY))));
        selectStatement.setProjections(createProjectionsSegment());
        selectStatement.setFrom(new SimpleTableSegment(new TableNameSegment(0, 0, new IdentifierValue("table"))));
        SelectStatementContext selectStatementContext = new SelectStatementContext(Collections.singletonMap(DefaultSchema.LOGIC_NAME, metaData),
                Collections.emptyList(), selectStatement, DefaultSchema.LOGIC_NAME);
        selectStatementContext.setIndexes(Collections.emptyMap());
        assertThat(selectStatementContext.getOrderByContext().getItems().iterator().next().getIndex(), is(4));
    }
    
    @Test
    public void assertSetIndexForItemsByColumnOrderByWithOwnerForMySQL() {
        assertSetIndexForItemsByColumnOrderByWithOwner(new MySQLSelectStatement());
    }
    
    @Test
    public void assertSetIndexForItemsByColumnOrderByWithOwnerForOracle() {
        assertSetIndexForItemsByColumnOrderByWithOwner(new OracleSelectStatement());
    }
    
    @Test
    public void assertSetIndexForItemsByColumnOrderByWithOwnerForPostgreSQL() {
        assertSetIndexForItemsByColumnOrderByWithOwner(new PostgreSQLSelectStatement());
    }
    
    @Test
    public void assertSetIndexForItemsByColumnOrderByWithOwnerForSQL92() {
        assertSetIndexForItemsByColumnOrderByWithOwner(new SQL92SelectStatement());
    }
    
    @Test
    public void assertSetIndexForItemsByColumnOrderByWithOwnerForSQLServer() {
        assertSetIndexForItemsByColumnOrderByWithOwner(new SQLServerSelectStatement());
    }
    
    private void assertSetIndexForItemsByColumnOrderByWithOwner(final SelectStatement selectStatement) {
        ShardingSphereMetaData metaData = mock(ShardingSphereMetaData.class);
        selectStatement.setOrderBy(new OrderBySegment(0, 0, Collections.singletonList(createOrderByItemSegment(COLUMN_ORDER_BY_WITH_OWNER))));
        selectStatement.setProjections(createProjectionsSegment());
        selectStatement.setFrom(new SimpleTableSegment(new TableNameSegment(0, 0, new IdentifierValue("table"))));
        SelectStatementContext selectStatementContext = new SelectStatementContext(Collections.singletonMap(DefaultSchema.LOGIC_NAME, metaData),
                Collections.emptyList(), selectStatement, DefaultSchema.LOGIC_NAME);
        selectStatementContext.setIndexes(Collections.emptyMap());
        assertThat(selectStatementContext.getOrderByContext().getItems().iterator().next().getIndex(), is(1));
    }
    
    @Test
    public void assertSetIndexForItemsByColumnOrderByWithAliasForMySQL() {
        assertSetIndexForItemsByColumnOrderByWithAlias(new MySQLSelectStatement());
    }
    
    @Test
    public void assertSetIndexForItemsByColumnOrderByWithAliasForOracle() {
        assertSetIndexForItemsByColumnOrderByWithAlias(new OracleSelectStatement());
    }
    
    @Test
    public void assertSetIndexForItemsByColumnOrderByWithAliasForPostgreSQL() {
        assertSetIndexForItemsByColumnOrderByWithAlias(new PostgreSQLSelectStatement());
    }
    
    @Test
    public void assertSetIndexForItemsByColumnOrderByWithAliasForSQL92() {
        assertSetIndexForItemsByColumnOrderByWithAlias(new SQL92SelectStatement());
    }
    
    @Test
    public void assertSetIndexForItemsByColumnOrderByWithAliasForSQLServer() {
        assertSetIndexForItemsByColumnOrderByWithAlias(new SQLServerSelectStatement());
    }
    
    private void assertSetIndexForItemsByColumnOrderByWithAlias(final SelectStatement selectStatement) {
        ShardingSphereMetaData metaData = mock(ShardingSphereMetaData.class);
        selectStatement.setOrderBy(new OrderBySegment(0, 0, Collections.singletonList(createOrderByItemSegment(COLUMN_ORDER_BY_WITH_ALIAS))));
        selectStatement.setProjections(createProjectionsSegment());
        SelectStatementContext selectStatementContext = new SelectStatementContext(Collections.singletonMap(DefaultSchema.LOGIC_NAME, metaData), Collections.emptyList(),
                selectStatement, DefaultSchema.LOGIC_NAME);
        selectStatementContext.setIndexes(Collections.singletonMap("n", 2));
        assertThat(selectStatementContext.getOrderByContext().getItems().iterator().next().getIndex(), is(2));
    }
    
    @Test
    public void assertSetIndexForItemsByColumnOrderByWithoutAliasForMySQL() {
        assertSetIndexForItemsByColumnOrderByWithoutAlias(new MySQLSelectStatement());
    }
    
    @Test
    public void assertSetIndexForItemsByColumnOrderByWithoutAliasForOracle() {
        assertSetIndexForItemsByColumnOrderByWithoutAlias(new OracleSelectStatement());
    }
    
    @Test
    public void assertSetIndexForItemsByColumnOrderByWithoutAliasForPostgreSQL() {
        assertSetIndexForItemsByColumnOrderByWithoutAlias(new PostgreSQLSelectStatement());
    }
    
    @Test
    public void assertSetIndexForItemsByColumnOrderByWithoutAliasForSQL92() {
        assertSetIndexForItemsByColumnOrderByWithoutAlias(new SQL92SelectStatement());
    }
    
    @Test
    public void assertSetIndexForItemsByColumnOrderByWithoutAliasForSQLServer() {
        assertSetIndexForItemsByColumnOrderByWithoutAlias(new SQLServerSelectStatement());
    }
    
    private void assertSetIndexForItemsByColumnOrderByWithoutAlias(final SelectStatement selectStatement) {
        ShardingSphereMetaData metaData = mock(ShardingSphereMetaData.class);
        selectStatement.setOrderBy(new OrderBySegment(0, 0, Collections.singletonList(createOrderByItemSegment(COLUMN_ORDER_BY_WITHOUT_OWNER_ALIAS))));
        selectStatement.setProjections(createProjectionsSegment());
        SelectStatementContext selectStatementContext = new SelectStatementContext(Collections.singletonMap(DefaultSchema.LOGIC_NAME, metaData), Collections.emptyList(),
                selectStatement, DefaultSchema.LOGIC_NAME);
        selectStatementContext.setIndexes(Collections.singletonMap("id", 3));
        assertThat(selectStatementContext.getOrderByContext().getItems().iterator().next().getIndex(), is(3));
    }
    
    @Test
    public void assertIsSameGroupByAndOrderByItemsForMySQL() {
        assertIsSameGroupByAndOrderByItems(new MySQLSelectStatement());
    }
    
    @Test
    public void assertIsSameGroupByAndOrderByItemsForOracle() {
        assertIsSameGroupByAndOrderByItems(new OracleSelectStatement());
    }
    
    @Test
    public void assertIsSameGroupByAndOrderByItemsForPostgreSQL() {
        assertIsSameGroupByAndOrderByItems(new PostgreSQLSelectStatement());
    }
    
    @Test
    public void assertIsSameGroupByAndOrderByItemsForSQL92() {
        assertIsSameGroupByAndOrderByItems(new SQL92SelectStatement());
    }
    
    @Test
    public void assertIsSameGroupByAndOrderByItemsForSQLServer() {
        assertIsSameGroupByAndOrderByItems(new SQLServerSelectStatement());
    }
    
    private void assertIsSameGroupByAndOrderByItems(final SelectStatement selectStatement) {
        selectStatement.setProjections(new ProjectionsSegment(0, 0));
        selectStatement.setGroupBy(new GroupBySegment(0, 0, Collections.singletonList(new IndexOrderByItemSegment(0, 0, 1, OrderDirection.DESC, OrderDirection.DESC))));
        selectStatement.setOrderBy(new OrderBySegment(0, 0, Collections.singletonList(new IndexOrderByItemSegment(0, 0, 1, OrderDirection.DESC, OrderDirection.DESC))));
        SelectStatementContext selectStatementContext = createSelectStatementContext(selectStatement);
        assertTrue(selectStatementContext.isSameGroupByAndOrderByItems());
    }
    
    private SelectStatementContext createSelectStatementContext(final SelectStatement selectStatement) {
        return new SelectStatementContext(Collections.singletonMap(DefaultSchema.LOGIC_NAME, mock(ShardingSphereMetaData.class)), Collections.emptyList(), selectStatement, DefaultSchema.LOGIC_NAME);
    }
    
    @Test
    public void assertIsNotSameGroupByAndOrderByItemsWhenEmptyGroupByForMySQL() {
        assertIsNotSameGroupByAndOrderByItemsWhenEmptyGroupBy(new MySQLSelectStatement());
    }
    
    @Test
    public void assertIsNotSameGroupByAndOrderByItemsWhenEmptyGroupByForOracle() {
        assertIsNotSameGroupByAndOrderByItemsWhenEmptyGroupBy(new OracleSelectStatement());
    }
    
    @Test
    public void assertIsNotSameGroupByAndOrderByItemsWhenEmptyGroupByForPostgreSQL() {
        assertIsNotSameGroupByAndOrderByItemsWhenEmptyGroupBy(new PostgreSQLSelectStatement());
    }
    
    @Test
    public void assertIsNotSameGroupByAndOrderByItemsWhenEmptyGroupByForSQL92() {
        assertIsNotSameGroupByAndOrderByItemsWhenEmptyGroupBy(new SQL92SelectStatement());
    }
    
    @Test
    public void assertIsNotSameGroupByAndOrderByItemsWhenEmptyGroupByForSQLServer() {
        assertIsNotSameGroupByAndOrderByItemsWhenEmptyGroupBy(new SQLServerSelectStatement());
    }
    
    private void assertIsNotSameGroupByAndOrderByItemsWhenEmptyGroupBy(final SelectStatement selectStatement) {
        selectStatement.setProjections(new ProjectionsSegment(0, 0));
        SelectStatementContext selectStatementContext = createSelectStatementContext(selectStatement);
        assertFalse(selectStatementContext.isSameGroupByAndOrderByItems());
    }
    
    @Test
    public void assertIsNotSameGroupByAndOrderByItemsWhenDifferentGroupByAndOrderByForMySQL() {
        assertIsNotSameGroupByAndOrderByItemsWhenDifferentGroupByAndOrderBy(new MySQLSelectStatement());
    }
    
    @Test
    public void assertIsNotSameGroupByAndOrderByItemsWhenDifferentGroupByAndOrderByForOracle() {
        assertIsNotSameGroupByAndOrderByItemsWhenDifferentGroupByAndOrderBy(new OracleSelectStatement());
    }
    
    @Test
    public void assertIsNotSameGroupByAndOrderByItemsWhenDifferentGroupByAndOrderByForPostgreSQL() {
        assertIsNotSameGroupByAndOrderByItemsWhenDifferentGroupByAndOrderBy(new PostgreSQLSelectStatement());
    }
    
    @Test
    public void assertIsNotSameGroupByAndOrderByItemsWhenDifferentGroupByAndOrderByForSQL92() {
        assertIsNotSameGroupByAndOrderByItemsWhenDifferentGroupByAndOrderBy(new SQL92SelectStatement());
    }
    
    @Test
    public void assertIsNotSameGroupByAndOrderByItemsWhenDifferentGroupByAndOrderByForSQLServer() {
        assertIsNotSameGroupByAndOrderByItemsWhenDifferentGroupByAndOrderBy(new SQLServerSelectStatement());
    }
    
    private void assertIsNotSameGroupByAndOrderByItemsWhenDifferentGroupByAndOrderBy(final SelectStatement selectStatement) {
        selectStatement.setProjections(new ProjectionsSegment(0, 0));
        selectStatement.setGroupBy(new GroupBySegment(0, 0, Collections.singletonList(new IndexOrderByItemSegment(0, 0, 1, OrderDirection.ASC, OrderDirection.DESC))));
        selectStatement.setOrderBy(new OrderBySegment(0, 0, Collections.singletonList(new IndexOrderByItemSegment(0, 0, 1, OrderDirection.DESC, OrderDirection.DESC))));
        SelectStatementContext selectStatementContext = createSelectStatementContext(selectStatement);
        assertFalse(selectStatementContext.isSameGroupByAndOrderByItems());
    }
    
    @Test
    public void assertSetIndexWhenAggregationProjectionsPresentForMySQL() {
        assertSetIndexWhenAggregationProjectionsPresent(new MySQLSelectStatement());
    }
    
    @Test
    public void assertSetIndexWhenAggregationProjectionsPresentForOracle() {
        assertSetIndexWhenAggregationProjectionsPresent(new OracleSelectStatement());
    }
    
    @Test
    public void assertSetIndexWhenAggregationProjectionsPresentForPostgreSQL() {
        assertSetIndexWhenAggregationProjectionsPresent(new PostgreSQLSelectStatement());
    }
    
    @Test
    public void assertSetIndexWhenAggregationProjectionsPresentForSQL92() {
        assertSetIndexWhenAggregationProjectionsPresent(new SQL92SelectStatement());
    }
    
    @Test
    public void assertSetIndexWhenAggregationProjectionsPresentForSQLServer() {
        assertSetIndexWhenAggregationProjectionsPresent(new SQLServerSelectStatement());
    }
    
    private void assertSetIndexWhenAggregationProjectionsPresent(final SelectStatement selectStatement) {
        final ShardingSphereMetaData metaData = mock(ShardingSphereMetaData.class);
        selectStatement.setOrderBy(new OrderBySegment(0, 0, Collections.singletonList(createOrderByItemSegment(COLUMN_ORDER_BY_WITHOUT_OWNER_ALIAS))));
        ProjectionsSegment projectionsSegment = new ProjectionsSegment(0, 0);
        AggregationProjectionSegment aggregationProjectionSegment = new AggregationProjectionSegment(0, 0, AggregationType.MAX, "");
        aggregationProjectionSegment.setAlias(new AliasSegment(0, 0, new IdentifierValue("id")));
        projectionsSegment.getProjections().add(aggregationProjectionSegment);
        selectStatement.setProjections(projectionsSegment);
        SelectStatementContext selectStatementContext = new SelectStatementContext(Collections.singletonMap(DefaultSchema.LOGIC_NAME, metaData),
                Collections.emptyList(), selectStatement, DefaultSchema.LOGIC_NAME);
        selectStatementContext.setIndexes(Collections.singletonMap("id", 3));
        assertThat(selectStatementContext.getOrderByContext().getItems().iterator().next().getIndex(), is(3));
    }
    
    @Test
    public void assertSetWhereForMySQL() {
        assertSetWhere(new MySQLSelectStatement());
    }
    
    @Test
    public void assertSetWhereForOracle() {
        assertSetWhere(new OracleSelectStatement());
    }
    
    @Test
    public void assertSetWhereForPostgreSQL() {
        assertSetWhere(new PostgreSQLSelectStatement());
    }
    
    @Test
    public void assertSetWhereForSQL92() {
        assertSetWhere(new SQL92SelectStatement());
    }
    
    @Test
    public void assertSetWhereForSQLServer() {
        assertSetWhere(new SQLServerSelectStatement());
    }
    
    public void assertSetWhere(final SelectStatement selectStatement) {
        WhereSegment whereSegment = mock(WhereSegment.class);
        selectStatement.setWhere(whereSegment);
<<<<<<< HEAD
        ShardingSphereMetaData metaData = mock(ShardingSphereMetaData.class);
        selectStatement.setProjections(new ProjectionsSegment(0, 0));
        SelectStatementContext actual = new SelectStatementContext(Collections.singletonMap(DefaultSchema.LOGIC_NAME, metaData), Collections.emptyList(), selectStatement, DefaultSchema.LOGIC_NAME);
        assertThat(actual.getTablesContext().getTables(), is(Lists.newLinkedList()));
        assertThat(actual.getAllTables(), is(Lists.newLinkedList()));
        assertThat(actual.getGroupByContext().getItems(), is(Lists.newLinkedList()));
=======
        SelectStatementContext actual = new SelectStatementContext(selectStatement, null, null, null, null);
        assertThat(actual.getTablesContext().getTables(), is(Collections.emptyList()));
        assertThat(actual.getAllTables(), is(Collections.emptyList()));
        assertNull(actual.getPaginationContext());
        assertNull(actual.getPaginationContext());
        assertNull(actual.getGroupByContext());
        assertNull(actual.getPaginationContext());
>>>>>>> 728556f9
        assertThat(actual.getWhere(), is(Optional.of(whereSegment)));
    }
    
    @Test
    public void assertContainsSubqueryForMySQL() {
        assertContainsSubquery(new MySQLSelectStatement(), new MySQLSelectStatement());
    }
    
    @Test
    public void assertContainsSubqueryForOracle() {
        assertContainsSubquery(new OracleSelectStatement(), new OracleSelectStatement());
    }
    
    @Test
    public void assertContainsSubqueryForPostgreSQL() {
        assertContainsSubquery(new PostgreSQLSelectStatement(), new PostgreSQLSelectStatement());
    }
    
    @Test
    public void assertContainsSubqueryForSQL92() {
        assertContainsSubquery(new SQL92SelectStatement(), new SQL92SelectStatement());
    }
    
    @Test
    public void assertContainsSubqueryForSQLServer() {
        assertContainsSubquery(new SQLServerSelectStatement(), new SQLServerSelectStatement());
    }
    
    private void assertContainsSubquery(final SelectStatement selectStatement, final SelectStatement subSelectStatement) {
        SubqueryProjectionSegment projectionSegment = mock(SubqueryProjectionSegment.class);
        SubquerySegment subquery = mock(SubquerySegment.class);
        when(projectionSegment.getSubquery()).thenReturn(subquery);
        WhereSegment whereSegment = new WhereSegment(0, 0, null);
        subSelectStatement.setWhere(whereSegment);
        subSelectStatement.setProjections(new ProjectionsSegment(0, 0));
        SubquerySegment subquerySegment = new SubquerySegment(0, 0, subSelectStatement);
        when(projectionSegment.getSubquery()).thenReturn(subquerySegment);
        ProjectionsSegment projectionsSegment = new ProjectionsSegment(0, 0);
        projectionsSegment.getProjections().add(projectionSegment);
        selectStatement.setProjections(projectionsSegment);
<<<<<<< HEAD
        ShardingSphereMetaData metaData = mock(ShardingSphereMetaData.class);
        SelectStatementContext actual = new SelectStatementContext(Collections.singletonMap(DefaultSchema.LOGIC_NAME, metaData), Collections.emptyList(), selectStatement, DefaultSchema.LOGIC_NAME);
        assertTrue(actual.isContainsSubquery());
=======
        assertTrue(new SelectStatementContext(selectStatement, null, null, null, null).isContainsSubquery());
>>>>>>> 728556f9
    }
    
    @Test
    public void assertContainsSubqueryWhereEmptyForMySQL() {
        assertContainsSubqueryWhereEmpty(new MySQLSelectStatement(), new MySQLSelectStatement());
    }
    
    @Test
    public void assertContainsSubqueryWhereEmptyForOracle() {
        assertContainsSubqueryWhereEmpty(new OracleSelectStatement(), new OracleSelectStatement());
    }
    
    @Test
    public void assertContainsSubqueryWhereEmptyForPostgreSQL() {
        assertContainsSubqueryWhereEmpty(new PostgreSQLSelectStatement(), new PostgreSQLSelectStatement());
    }
    
    @Test
    public void assertContainsSubqueryWhereEmptyForSQL92() {
        assertContainsSubqueryWhereEmpty(new SQL92SelectStatement(), new SQL92SelectStatement());
    }
    
    @Test
    public void assertContainsSubqueryWhereEmptyForSQLServer() {
        assertContainsSubqueryWhereEmpty(new SQLServerSelectStatement(), new SQLServerSelectStatement());
    }
    
    private void assertContainsSubqueryWhereEmpty(final SelectStatement selectStatement, final SelectStatement subSelectStatement) {
        ColumnSegment left = new ColumnSegment(0, 10, new IdentifierValue("id"));
        LiteralExpressionSegment right = new LiteralExpressionSegment(0, 0, 20);
        BinaryOperationExpression expression = new BinaryOperationExpression(0, 0, left, right, "=", null);
        WhereSegment subWhereSegment = new WhereSegment(0, 0, expression);
        subSelectStatement.setWhere(subWhereSegment);
        subSelectStatement.setProjections(new ProjectionsSegment(0, 0));
        SubqueryExpressionSegment subqueryExpressionSegment = new SubqueryExpressionSegment(new SubquerySegment(0, 0, subSelectStatement));
        SubqueryProjectionSegment projectionSegment = mock(SubqueryProjectionSegment.class);
        WhereSegment whereSegment = new WhereSegment(0, 0, subqueryExpressionSegment);
        selectStatement.setWhere(whereSegment);
        SubquerySegment subquerySegment = new SubquerySegment(0, 0, subSelectStatement);
        when(projectionSegment.getSubquery()).thenReturn(subquerySegment);
        ProjectionsSegment projectionsSegment = new ProjectionsSegment(0, 0);
        projectionsSegment.getProjections().add(projectionSegment);
        selectStatement.setProjections(projectionsSegment);
        ShardingSphereMetaData metaData = mock(ShardingSphereMetaData.class);
        SelectStatementContext actual = new SelectStatementContext(Collections.singletonMap(DefaultSchema.LOGIC_NAME, metaData), Collections.emptyList(), selectStatement, DefaultSchema.LOGIC_NAME);
        assertTrue(actual.isContainsSubquery());
    }
    
<<<<<<< HEAD
=======
    private OrderByContext createOrderBy(final String type) {
        OrderByItemSegment orderByItemSegment = createOrderByItemSegment(type);
        OrderByItem orderByItem = new OrderByItem(orderByItemSegment);
        return new OrderByContext(Collections.singleton(orderByItem), true);
    }
    
>>>>>>> 728556f9
    private OrderByItemSegment createOrderByItemSegment(final String type) {
        switch (type) {
            case INDEX_ORDER_BY:
                return new IndexOrderByItemSegment(0, 0, 4, OrderDirection.ASC, OrderDirection.ASC);
            case COLUMN_ORDER_BY_WITH_OWNER:
                ColumnSegment columnSegment = new ColumnSegment(0, 0, new IdentifierValue("name"));
                columnSegment.setOwner(new OwnerSegment(0, 0, new IdentifierValue("table")));
                return new ColumnOrderByItemSegment(columnSegment, OrderDirection.ASC, OrderDirection.ASC);
            case COLUMN_ORDER_BY_WITH_ALIAS:
                return new ColumnOrderByItemSegment(new ColumnSegment(0, 0, new IdentifierValue("n")), OrderDirection.ASC, OrderDirection.ASC);
            default:
                return new ColumnOrderByItemSegment(new ColumnSegment(0, 0, new IdentifierValue("id")), OrderDirection.ASC, OrderDirection.ASC);
        }
    }
<<<<<<< HEAD

    private ProjectionsSegment createProjectionsSegment() {
        ProjectionsSegment projectionsSegment = new ProjectionsSegment(0, 0);
        projectionsSegment.setDistinctRow(true);
        projectionsSegment.getProjections().addAll(Arrays.asList(getColumnProjectionSegmentWithoutOwner(),
                getColumnProjectionSegmentWithoutOwner(true), getColumnProjectionSegmentWithoutOwner(false)));
        return projectionsSegment;
=======
    
    private ProjectionsContext createProjectionsContext() {
        return new ProjectionsContext(0, 0, true, Arrays.asList(getColumnProjectionWithoutOwner(), getColumnProjectionWithoutOwner(true), getColumnProjectionWithoutOwner(false)));
>>>>>>> 728556f9
    }

    private ProjectionSegment getColumnProjectionSegmentWithoutOwner() {
        ColumnSegment columnSegment = new ColumnSegment(0, 0, new IdentifierValue("name"));
        columnSegment.setOwner(new OwnerSegment(0, 0, new IdentifierValue("table")));
        return new ColumnProjectionSegment(columnSegment);
    }

    private ProjectionSegment getColumnProjectionSegmentWithoutOwner(final boolean hasAlias) {
        ColumnSegment columnSegment = new ColumnSegment(0, 0, new IdentifierValue(hasAlias ? "name" : "id"));
        ColumnProjectionSegment columnProjectionSegment = new ColumnProjectionSegment(columnSegment);
        columnProjectionSegment.setAlias(new AliasSegment(0, 0, new IdentifierValue(hasAlias ? "n" : null)));
        return columnProjectionSegment;
    }
}<|MERGE_RESOLUTION|>--- conflicted
+++ resolved
@@ -17,9 +17,6 @@
 
 package org.apache.shardingsphere.infra.binder.statement.impl;
 
-<<<<<<< HEAD
-import com.google.common.collect.Lists;
-=======
 import org.apache.shardingsphere.infra.binder.segment.select.groupby.GroupByContext;
 import org.apache.shardingsphere.infra.binder.segment.select.orderby.OrderByContext;
 import org.apache.shardingsphere.infra.binder.segment.select.orderby.OrderByItem;
@@ -27,7 +24,7 @@
 import org.apache.shardingsphere.infra.binder.segment.select.projection.ProjectionsContext;
 import org.apache.shardingsphere.infra.binder.segment.select.projection.impl.AggregationProjection;
 import org.apache.shardingsphere.infra.binder.segment.select.projection.impl.ColumnProjection;
->>>>>>> 728556f9
+import com.google.common.collect.Lists;
 import org.apache.shardingsphere.infra.binder.statement.dml.SelectStatementContext;
 import org.apache.shardingsphere.infra.database.DefaultSchema;
 import org.apache.shardingsphere.infra.metadata.ShardingSphereMetaData;
@@ -393,22 +390,12 @@
     public void assertSetWhere(final SelectStatement selectStatement) {
         WhereSegment whereSegment = mock(WhereSegment.class);
         selectStatement.setWhere(whereSegment);
-<<<<<<< HEAD
         ShardingSphereMetaData metaData = mock(ShardingSphereMetaData.class);
         selectStatement.setProjections(new ProjectionsSegment(0, 0));
         SelectStatementContext actual = new SelectStatementContext(Collections.singletonMap(DefaultSchema.LOGIC_NAME, metaData), Collections.emptyList(), selectStatement, DefaultSchema.LOGIC_NAME);
         assertThat(actual.getTablesContext().getTables(), is(Lists.newLinkedList()));
         assertThat(actual.getAllTables(), is(Lists.newLinkedList()));
         assertThat(actual.getGroupByContext().getItems(), is(Lists.newLinkedList()));
-=======
-        SelectStatementContext actual = new SelectStatementContext(selectStatement, null, null, null, null);
-        assertThat(actual.getTablesContext().getTables(), is(Collections.emptyList()));
-        assertThat(actual.getAllTables(), is(Collections.emptyList()));
-        assertNull(actual.getPaginationContext());
-        assertNull(actual.getPaginationContext());
-        assertNull(actual.getGroupByContext());
-        assertNull(actual.getPaginationContext());
->>>>>>> 728556f9
         assertThat(actual.getWhere(), is(Optional.of(whereSegment)));
     }
     
@@ -441,6 +428,11 @@
         SubqueryProjectionSegment projectionSegment = mock(SubqueryProjectionSegment.class);
         SubquerySegment subquery = mock(SubquerySegment.class);
         when(projectionSegment.getSubquery()).thenReturn(subquery);
+        SelectStatement select = mock(SelectStatement.class);
+        when(subquery.getSelect()).thenReturn(select);
+        WhereSegment subWhere = mock(WhereSegment.class);
+        when(select.getWhere()).thenReturn(Optional.of(subWhere));
+        when(projectionSegment.getSubquery().getSelect().getWhere()).thenReturn(Optional.of(mock(WhereSegment.class)));
         WhereSegment whereSegment = new WhereSegment(0, 0, null);
         subSelectStatement.setWhere(whereSegment);
         subSelectStatement.setProjections(new ProjectionsSegment(0, 0));
@@ -449,13 +441,9 @@
         ProjectionsSegment projectionsSegment = new ProjectionsSegment(0, 0);
         projectionsSegment.getProjections().add(projectionSegment);
         selectStatement.setProjections(projectionsSegment);
-<<<<<<< HEAD
         ShardingSphereMetaData metaData = mock(ShardingSphereMetaData.class);
         SelectStatementContext actual = new SelectStatementContext(Collections.singletonMap(DefaultSchema.LOGIC_NAME, metaData), Collections.emptyList(), selectStatement, DefaultSchema.LOGIC_NAME);
         assertTrue(actual.isContainsSubquery());
-=======
-        assertTrue(new SelectStatementContext(selectStatement, null, null, null, null).isContainsSubquery());
->>>>>>> 728556f9
     }
     
     @Test
@@ -503,16 +491,7 @@
         SelectStatementContext actual = new SelectStatementContext(Collections.singletonMap(DefaultSchema.LOGIC_NAME, metaData), Collections.emptyList(), selectStatement, DefaultSchema.LOGIC_NAME);
         assertTrue(actual.isContainsSubquery());
     }
-    
-<<<<<<< HEAD
-=======
-    private OrderByContext createOrderBy(final String type) {
-        OrderByItemSegment orderByItemSegment = createOrderByItemSegment(type);
-        OrderByItem orderByItem = new OrderByItem(orderByItemSegment);
-        return new OrderByContext(Collections.singleton(orderByItem), true);
-    }
-    
->>>>>>> 728556f9
+
     private OrderByItemSegment createOrderByItemSegment(final String type) {
         switch (type) {
             case INDEX_ORDER_BY:
@@ -527,7 +506,6 @@
                 return new ColumnOrderByItemSegment(new ColumnSegment(0, 0, new IdentifierValue("id")), OrderDirection.ASC, OrderDirection.ASC);
         }
     }
-<<<<<<< HEAD
 
     private ProjectionsSegment createProjectionsSegment() {
         ProjectionsSegment projectionsSegment = new ProjectionsSegment(0, 0);
@@ -535,11 +513,6 @@
         projectionsSegment.getProjections().addAll(Arrays.asList(getColumnProjectionSegmentWithoutOwner(),
                 getColumnProjectionSegmentWithoutOwner(true), getColumnProjectionSegmentWithoutOwner(false)));
         return projectionsSegment;
-=======
-    
-    private ProjectionsContext createProjectionsContext() {
-        return new ProjectionsContext(0, 0, true, Arrays.asList(getColumnProjectionWithoutOwner(), getColumnProjectionWithoutOwner(true), getColumnProjectionWithoutOwner(false)));
->>>>>>> 728556f9
     }
 
     private ProjectionSegment getColumnProjectionSegmentWithoutOwner() {
