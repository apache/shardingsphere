/*
 * Licensed to the Apache Software Foundation (ASF) under one or more
 * contributor license agreements.  See the NOTICE file distributed with
 * this work for additional information regarding copyright ownership.
 * The ASF licenses this file to You under the Apache License, Version 2.0
 * (the "License"); you may not use this file except in compliance with
 * the License.  You may obtain a copy of the License at
 *
 *     http://www.apache.org/licenses/LICENSE-2.0
 *
 * Unless required by applicable law or agreed to in writing, software
 * distributed under the License is distributed on an "AS IS" BASIS,
 * WITHOUT WARRANTIES OR CONDITIONS OF ANY KIND, either express or implied.
 * See the License for the specific language governing permissions and
 * limitations under the License.
 */

package org.apache.shardingsphere.infra.binder.statement.dml;

import lombok.Getter;
import org.apache.shardingsphere.infra.binder.aware.ParameterAware;
import org.apache.shardingsphere.infra.binder.segment.insert.keygen.GeneratedKeyContext;
import org.apache.shardingsphere.infra.binder.segment.insert.keygen.engine.GeneratedKeyContextEngine;
import org.apache.shardingsphere.infra.binder.segment.insert.values.InsertSelectContext;
import org.apache.shardingsphere.infra.binder.segment.insert.values.InsertValueContext;
import org.apache.shardingsphere.infra.binder.segment.insert.values.OnDuplicateUpdateContext;
import org.apache.shardingsphere.infra.binder.segment.table.TablesContext;
import org.apache.shardingsphere.infra.binder.statement.CommonSQLStatementContext;
import org.apache.shardingsphere.infra.binder.type.TableAvailable;
import org.apache.shardingsphere.infra.exception.DatabaseNotExistedException;
import org.apache.shardingsphere.infra.metadata.ShardingSphereDatabaseMetaData;
import org.apache.shardingsphere.infra.metadata.schema.ShardingSphereSchema;
import org.apache.shardingsphere.sql.parser.sql.common.extractor.TableExtractor;
import org.apache.shardingsphere.sql.parser.sql.common.segment.dml.assignment.AssignmentSegment;
import org.apache.shardingsphere.sql.parser.sql.common.segment.dml.assignment.InsertValuesSegment;
import org.apache.shardingsphere.sql.parser.sql.common.segment.dml.assignment.SetAssignmentSegment;
import org.apache.shardingsphere.sql.parser.sql.common.segment.dml.column.ColumnSegment;
import org.apache.shardingsphere.sql.parser.sql.common.segment.dml.column.OnDuplicateKeyColumnsSegment;
import org.apache.shardingsphere.sql.parser.sql.common.segment.dml.expr.ExpressionSegment;
import org.apache.shardingsphere.sql.parser.sql.common.segment.dml.expr.subquery.SubquerySegment;
import org.apache.shardingsphere.sql.parser.sql.common.segment.generic.InsertMultiTableElementSegment;
import org.apache.shardingsphere.sql.parser.sql.common.segment.generic.table.SimpleTableSegment;
import org.apache.shardingsphere.sql.parser.sql.common.statement.dml.InsertStatement;
import org.apache.shardingsphere.sql.parser.sql.dialect.handler.dml.InsertStatementHandler;
import org.apache.shardingsphere.sql.parser.sql.dialect.statement.oracle.dml.OracleInsertStatement;

import java.util.ArrayList;
import java.util.Collection;
import java.util.Collections;
import java.util.HashMap;
import java.util.Iterator;
import java.util.LinkedHashMap;
import java.util.LinkedList;
import java.util.List;
import java.util.Map;
import java.util.Optional;
import java.util.concurrent.atomic.AtomicInteger;

/**
 * Insert SQL statement context.
 */
@Getter
public final class InsertStatementContext extends CommonSQLStatementContext<InsertStatement> implements TableAvailable, ParameterAware {
    
    private final TablesContext tablesContext;
    
    private final Map<Integer, List<String>> columnNames = new LinkedHashMap<>();
    
    private final Map<String, ShardingSphereDatabaseMetaData> databaseMetaDataMap;
    
    private final String defaultDatabaseName;
    
    private Map<Integer, List<String>> insertColumnNames = new LinkedHashMap<>();
    
    private final Map<Integer, List<List<ExpressionSegment>>> valueExpressions = new LinkedHashMap<>();
    
    private Map<Integer, List<InsertValueContext>> insertValueContexts = new LinkedHashMap<>();
    
    private InsertSelectContext insertSelectContext;
    
    private OnDuplicateUpdateContext onDuplicateKeyUpdateValueContext;
    
    private Map<Integer, GeneratedKeyContext> generatedKeyContexts = new LinkedHashMap<>();
    
    public InsertStatementContext(final Map<String, ShardingSphereDatabaseMetaData> databaseMetaDataMap, final List<Object> parameters,
                                  final InsertStatement sqlStatement, final String defaultDatabaseName) {
        super(sqlStatement);
        this.databaseMetaDataMap = databaseMetaDataMap;
        this.defaultDatabaseName = defaultDatabaseName;
<<<<<<< HEAD
        tablesContext = new TablesContext(getAllSimpleTableSegments(), getDatabaseType());
        ShardingSphereSchema schema = getSchema(metaDataMap, defaultDatabaseName);
        AtomicInteger parametersOffset = new AtomicInteger(0);
        Integer index = 0;
        for (InsertStatement insertStatement : getInsertStatements()) {
            List<List<ExpressionSegment>> valueExpression = getAllValueExpressions(insertStatement);
            valueExpressions.put(index, valueExpression);
            insertValueContexts.put(index, getInsertValueContexts(parameters, parametersOffset, valueExpression));
            List<String> insertColumnNameList = getInsertColumnNames(insertStatement);
            insertColumnNames.put(index, insertColumnNameList);
            columnNames.put(index, useDefaultColumns() ? schema.getAllColumnNames(insertStatement.getTable().getTableName().getIdentifier().getValue()) : insertColumnNameList);
            generatedKeyContexts.put(index, new GeneratedKeyContextEngine(insertStatement, schema)
                    .createGenerateKeyContext(insertColumnNameList, getAllValueExpressions(insertStatement), parameters).orElse(null));
            index++;
        }
        onDuplicateKeyUpdateValueContext = getOnDuplicateKeyUpdateValueContext(parameters, parametersOffset).orElse(null);
        insertSelectContext = getInsertSelectContext(metaDataMap, parameters, parametersOffset, defaultDatabaseName).orElse(null);
=======
        insertColumnNames = getInsertColumnNames();
        valueExpressions = getAllValueExpressions(sqlStatement);
        AtomicInteger parametersOffset = new AtomicInteger(0);
        insertValueContexts = getInsertValueContexts(parameters, parametersOffset, valueExpressions);
        insertSelectContext = getInsertSelectContext(databaseMetaDataMap, parameters, parametersOffset, defaultDatabaseName).orElse(null);
        onDuplicateKeyUpdateValueContext = getOnDuplicateKeyUpdateValueContext(parameters, parametersOffset).orElse(null);
        tablesContext = new TablesContext(getAllSimpleTableSegments(), getDatabaseType());
        ShardingSphereSchema schema = getSchema(databaseMetaDataMap, defaultDatabaseName);
        columnNames = useDefaultColumns() ? schema.getAllColumnNames(sqlStatement.getTable().getTableName().getIdentifier().getValue()) : insertColumnNames;
        generatedKeyContext = new GeneratedKeyContextEngine(sqlStatement, schema)
                .createGenerateKeyContext(insertColumnNames, getAllValueExpressions(sqlStatement), parameters).orElse(null);
>>>>>>> 50ad6cf6
    }
    
    private ShardingSphereSchema getSchema(final Map<String, ShardingSphereDatabaseMetaData> databaseMetaDataMap, final String defaultDatabaseName) {
        String databaseName = tablesContext.getDatabaseName().orElse(defaultDatabaseName);
        ShardingSphereDatabaseMetaData databaseMetaData = databaseMetaDataMap.get(databaseName);
        if (null == databaseMetaData) {
            throw new DatabaseNotExistedException(databaseName);
        }
        String defaultSchema = getDatabaseType().getDefaultSchema(databaseName);
        return tablesContext.getSchemaName().map(optional -> databaseMetaData.getDatabase().getSchema(optional)).orElseGet(() -> databaseMetaData.getDatabase().getSchema(defaultSchema));
    }
    
    private Collection<SimpleTableSegment> getAllSimpleTableSegments() {
        TableExtractor tableExtractor = new TableExtractor();
        getInsertStatements().stream().forEach(each -> tableExtractor.extractTablesFromInsert(each));
        return tableExtractor.getRewriteTables();
    }
    
    private List<InsertValueContext> getInsertValueContexts(final List<Object> parameters, final AtomicInteger parametersOffset, final List<List<ExpressionSegment>> valueExpressions) {
        List<InsertValueContext> result = new LinkedList<>();
        for (Collection<ExpressionSegment> each : valueExpressions) {
            InsertValueContext insertValueContext = new InsertValueContext(each, parameters, parametersOffset.get());
            result.add(insertValueContext);
            parametersOffset.addAndGet(insertValueContext.getParameterCount());
        }
        return result;
    }
    
    private Optional<InsertSelectContext> getInsertSelectContext(final Map<String, ShardingSphereDatabaseMetaData> databaseMetaDataMap, final List<Object> parameters,
                                                                 final AtomicInteger parametersOffset, final String defaultDatabaseName) {
        if (!getSqlStatement().getInsertSelect().isPresent()) {
            return Optional.empty();
        }
        SubquerySegment insertSelectSegment = getSqlStatement().getInsertSelect().get();
        SelectStatementContext selectStatementContext = new SelectStatementContext(databaseMetaDataMap, parameters, insertSelectSegment.getSelect(), defaultDatabaseName);
        InsertSelectContext insertSelectContext = new InsertSelectContext(selectStatementContext, parameters, parametersOffset.get());
        parametersOffset.addAndGet(insertSelectContext.getParameterCount());
        return Optional.of(insertSelectContext);
    }
    
    private Optional<OnDuplicateUpdateContext> getOnDuplicateKeyUpdateValueContext(final List<Object> parameters, final AtomicInteger parametersOffset) {
        Optional<OnDuplicateKeyColumnsSegment> onDuplicateKeyColumnsSegment = InsertStatementHandler.getOnDuplicateKeyColumnsSegment(getSqlStatement());
        if (!onDuplicateKeyColumnsSegment.isPresent()) {
            return Optional.empty();
        }
        Collection<AssignmentSegment> onDuplicateKeyColumns = onDuplicateKeyColumnsSegment.get().getColumns();
        OnDuplicateUpdateContext onDuplicateUpdateContext = new OnDuplicateUpdateContext(onDuplicateKeyColumns, parameters, parametersOffset.get());
        parametersOffset.addAndGet(onDuplicateUpdateContext.getParameterCount());
        return Optional.of(onDuplicateUpdateContext);
    }
    
    /**
     * Get column names for descending order.
     *
     * @return column names for descending order
     */
    public Map<Integer, Iterator<String>> getDescendingColumnNames() {
        Map<Integer, Iterator<String>> result = new HashMap<>(columnNames.size(), 1);
        for (Integer index : columnNames.keySet()) {
            result.put(index, new LinkedList<>(columnNames.get(index)).descendingIterator());
        }
        return result;
    }
    
    /**
     * Get grouped parameters.
     *
     * @return grouped parameters
     */
    public Map<Integer, List<List<Object>>> getGroupedParameters() {
        Map<Integer, List<List<Object>>> result = new HashMap<>(insertValueContexts.size(), 1);
        for (Integer index : insertValueContexts.keySet()) {
            result.put(index, getGroupedParameters(index));
        }
        return result;
    }
    
    private List<List<Object>> getGroupedParameters(final Integer index) {
        List<List<Object>> result = new LinkedList<>();
        for (InsertValueContext each : insertValueContexts.get(index)) {
            result.add(each.getParameters());
        }
        if (null != insertSelectContext) {
            result.add(insertSelectContext.getParameters());
        }
        return result;
    }
    
    /**
     * Get on duplicate key update parameters.
     *
     * @return on duplicate key update parameters
     */
    public List<Object> getOnDuplicateKeyUpdateParameters() {
        if (null == onDuplicateKeyUpdateValueContext) {
            return new ArrayList<>(0);
        }
        return onDuplicateKeyUpdateValueContext.getParameters();
    }
    
    /**
     * Get generated key context.
     *
     * @return generated key context
     */
    public Map<Integer, Optional<GeneratedKeyContext>> getGeneratedKeyContext() {
        Map<Integer, Optional<GeneratedKeyContext>> result = new HashMap<>(generatedKeyContexts.size(), 1);
        for (Integer index : generatedKeyContexts.keySet()) {
            result.put(index, Optional.ofNullable(generatedKeyContexts.get(index)));
        }
        return result;
    }
    
    @Override
    public Collection<SimpleTableSegment> getAllTables() {
        return tablesContext.getTables();
    }
    
    /**
     * Judge whether use default columns or not.
     *
     * @return whether use default columns or not
     */
    public boolean useDefaultColumns() {
        InsertStatement insertStatement = getSqlStatement();
        Optional<SetAssignmentSegment> setAssignment = InsertStatementHandler.getSetAssignmentSegment(insertStatement);
        return insertStatement.getColumns().isEmpty() && !setAssignment.isPresent();
    }
    
    /**
     * Get value list count.
     *
     * @return value list count
     */
    public int getValueListCount() {
        InsertStatement insertStatement = getSqlStatement();
        Optional<SetAssignmentSegment> setAssignment = InsertStatementHandler.getSetAssignmentSegment(insertStatement);
        return setAssignment.isPresent() ? 1 : insertStatement.getValues().size();
    }
    
    private List<String> getInsertColumnNames(final InsertStatement insertStatement) {
        Optional<SetAssignmentSegment> setAssignment = InsertStatementHandler.getSetAssignmentSegment(insertStatement);
        return setAssignment.map(this::getColumnNamesForSetAssignment).orElseGet(() -> getColumnNamesForInsertColumns(insertStatement.getColumns()));
    }
    
    /**
     * Get insert column names.
     *
     * @return column names collection
     */
    public Map<Integer, List<String>> getInsertColumnNames() {
        return insertColumnNames;
    }
    
    private List<String> getColumnNamesForSetAssignment(final SetAssignmentSegment setAssignment) {
        List<String> result = new LinkedList<>();
        for (AssignmentSegment each : setAssignment.getAssignments()) {
            result.add(each.getColumns().get(0).getIdentifier().getValue().toLowerCase());
        }
        return result;
    }
    
    private List<String> getColumnNamesForInsertColumns(final Collection<ColumnSegment> columns) {
        List<String> result = new LinkedList<>();
        for (ColumnSegment each : columns) {
            result.add(each.getIdentifier().getValue().toLowerCase());
        }
        return result;
    }
    
    private List<List<ExpressionSegment>> getAllValueExpressions(final InsertStatement insertStatement) {
        Optional<SetAssignmentSegment> setAssignment = InsertStatementHandler.getSetAssignmentSegment(insertStatement);
        return setAssignment
                .map(optional -> Collections.singletonList(getAllValueExpressionsFromSetAssignment(optional))).orElseGet(() -> getAllValueExpressionsFromValues(insertStatement.getValues()));
    }
    
    private List<ExpressionSegment> getAllValueExpressionsFromSetAssignment(final SetAssignmentSegment setAssignment) {
        List<ExpressionSegment> result = new ArrayList<>(setAssignment.getAssignments().size());
        for (AssignmentSegment each : setAssignment.getAssignments()) {
            result.add(each.getValue());
        }
        return result;
    }
    
    private List<List<ExpressionSegment>> getAllValueExpressionsFromValues(final Collection<InsertValuesSegment> values) {
        List<List<ExpressionSegment>> result = new ArrayList<>(values.size());
        for (InsertValuesSegment each : values) {
            result.add(each.getValues());
        }
        return result;
    }
    
    /**
     * Get first index on MultiInsertStatement.
     *
     * @return column names collection
     */
    public Map<Integer, SimpleTableSegment> getTables() {
        Collection<InsertStatement> insertStatements = getInsertStatements();
        Map<Integer, SimpleTableSegment> result = new HashMap<>(insertStatements.size(), 1);
        Integer index = 0;
        for (InsertStatement insertStatement : insertStatements) {
            result.put(index, insertStatement.getTable());
            index++;
        }
        return result;
    }
    
    /**
     * Get InsertStatement collection from MultiInsertStatement.
     *
     * @return InsertStatement collection
     */
    public Collection<InsertStatement> getInsertStatements() {
        Optional<InsertMultiTableElementSegment> optional = getInsertMultiTableElementSegment();
        if (optional.isPresent()) {
            return new LinkedList<>(optional.get().getInsertStatements());
        }
        return Collections.singletonList(getSqlStatement());
    }
    
    private Optional<InsertMultiTableElementSegment> getInsertMultiTableElementSegment() {
        if (getSqlStatement() instanceof OracleInsertStatement) {
            return ((OracleInsertStatement) getSqlStatement()).getInsertMultiTableElementSegment();
        }
        return Optional.empty();
    }
    
    @Override
    public void setUpParameters(final List<Object> parameters) {
        AtomicInteger parametersOffset = new AtomicInteger(0);
<<<<<<< HEAD
        ShardingSphereSchema schema = getSchema(metaDataMap, defaultDatabaseName);
        Collection<InsertStatement> insertStatements = getInsertStatements();
        Integer index = 0;
        for (InsertStatement insertStatement : insertStatements) {
            List<InsertValueContext> insertValueContext = getInsertValueContexts(parameters, parametersOffset, valueExpressions.get(index));
            insertValueContexts.put(index, insertValueContext);
            generatedKeyContexts.put(index, new GeneratedKeyContextEngine(insertStatement, schema).createGenerateKeyContext(getInsertColumnNames(insertStatement),
                    valueExpressions.get(index), parameters).orElse(null));
            index++;
        }
        onDuplicateKeyUpdateValueContext = getOnDuplicateKeyUpdateValueContext(parameters, parametersOffset).orElse(null);
        insertSelectContext = getInsertSelectContext(metaDataMap, parameters, parametersOffset, defaultDatabaseName).orElse(null);
=======
        insertValueContexts = getInsertValueContexts(parameters, parametersOffset, valueExpressions);
        insertSelectContext = getInsertSelectContext(databaseMetaDataMap, parameters, parametersOffset, defaultDatabaseName).orElse(null);
        onDuplicateKeyUpdateValueContext = getOnDuplicateKeyUpdateValueContext(parameters, parametersOffset).orElse(null);
        ShardingSphereSchema schema = getSchema(databaseMetaDataMap, defaultDatabaseName);
        generatedKeyContext = new GeneratedKeyContextEngine(getSqlStatement(), schema).createGenerateKeyContext(insertColumnNames, valueExpressions, parameters).orElse(null);
>>>>>>> 50ad6cf6
    }
}<|MERGE_RESOLUTION|>--- conflicted
+++ resolved
@@ -87,9 +87,8 @@
         super(sqlStatement);
         this.databaseMetaDataMap = databaseMetaDataMap;
         this.defaultDatabaseName = defaultDatabaseName;
-<<<<<<< HEAD
         tablesContext = new TablesContext(getAllSimpleTableSegments(), getDatabaseType());
-        ShardingSphereSchema schema = getSchema(metaDataMap, defaultDatabaseName);
+        ShardingSphereSchema schema = getSchema(databaseMetaDataMap, defaultDatabaseName);
         AtomicInteger parametersOffset = new AtomicInteger(0);
         Integer index = 0;
         for (InsertStatement insertStatement : getInsertStatements()) {
@@ -104,20 +103,7 @@
             index++;
         }
         onDuplicateKeyUpdateValueContext = getOnDuplicateKeyUpdateValueContext(parameters, parametersOffset).orElse(null);
-        insertSelectContext = getInsertSelectContext(metaDataMap, parameters, parametersOffset, defaultDatabaseName).orElse(null);
-=======
-        insertColumnNames = getInsertColumnNames();
-        valueExpressions = getAllValueExpressions(sqlStatement);
-        AtomicInteger parametersOffset = new AtomicInteger(0);
-        insertValueContexts = getInsertValueContexts(parameters, parametersOffset, valueExpressions);
         insertSelectContext = getInsertSelectContext(databaseMetaDataMap, parameters, parametersOffset, defaultDatabaseName).orElse(null);
-        onDuplicateKeyUpdateValueContext = getOnDuplicateKeyUpdateValueContext(parameters, parametersOffset).orElse(null);
-        tablesContext = new TablesContext(getAllSimpleTableSegments(), getDatabaseType());
-        ShardingSphereSchema schema = getSchema(databaseMetaDataMap, defaultDatabaseName);
-        columnNames = useDefaultColumns() ? schema.getAllColumnNames(sqlStatement.getTable().getTableName().getIdentifier().getValue()) : insertColumnNames;
-        generatedKeyContext = new GeneratedKeyContextEngine(sqlStatement, schema)
-                .createGenerateKeyContext(insertColumnNames, getAllValueExpressions(sqlStatement), parameters).orElse(null);
->>>>>>> 50ad6cf6
     }
     
     private ShardingSphereSchema getSchema(final Map<String, ShardingSphereDatabaseMetaData> databaseMetaDataMap, final String defaultDatabaseName) {
@@ -349,8 +335,7 @@
     @Override
     public void setUpParameters(final List<Object> parameters) {
         AtomicInteger parametersOffset = new AtomicInteger(0);
-<<<<<<< HEAD
-        ShardingSphereSchema schema = getSchema(metaDataMap, defaultDatabaseName);
+        ShardingSphereSchema schema = getSchema(databaseMetaDataMap, defaultDatabaseName);
         Collection<InsertStatement> insertStatements = getInsertStatements();
         Integer index = 0;
         for (InsertStatement insertStatement : insertStatements) {
@@ -361,13 +346,6 @@
             index++;
         }
         onDuplicateKeyUpdateValueContext = getOnDuplicateKeyUpdateValueContext(parameters, parametersOffset).orElse(null);
-        insertSelectContext = getInsertSelectContext(metaDataMap, parameters, parametersOffset, defaultDatabaseName).orElse(null);
-=======
-        insertValueContexts = getInsertValueContexts(parameters, parametersOffset, valueExpressions);
         insertSelectContext = getInsertSelectContext(databaseMetaDataMap, parameters, parametersOffset, defaultDatabaseName).orElse(null);
-        onDuplicateKeyUpdateValueContext = getOnDuplicateKeyUpdateValueContext(parameters, parametersOffset).orElse(null);
-        ShardingSphereSchema schema = getSchema(databaseMetaDataMap, defaultDatabaseName);
-        generatedKeyContext = new GeneratedKeyContextEngine(getSqlStatement(), schema).createGenerateKeyContext(insertColumnNames, valueExpressions, parameters).orElse(null);
->>>>>>> 50ad6cf6
     }
 }