/*
 * Licensed to the Apache Software Foundation (ASF) under one or more
 * contributor license agreements.  See the NOTICE file distributed with
 * this work for additional information regarding copyright ownership.
 * The ASF licenses this file to You under the Apache License, Version 2.0
 * (the "License"); you may not use this file except in compliance with
 * the License.  You may obtain a copy of the License at
 *
 *     http://www.apache.org/licenses/LICENSE-2.0
 *
 * Unless required by applicable law or agreed to in writing, software
 * distributed under the License is distributed on an "AS IS" BASIS,
 * WITHOUT WARRANTIES OR CONDITIONS OF ANY KIND, either express or implied.
 * See the License for the specific language governing permissions and
 * limitations under the License.
 */

package org.apache.shardingsphere.infra.federation.executor.advanced;

import com.google.common.base.Preconditions;
import org.apache.calcite.adapter.enumerable.EnumerableInterpretable;
import org.apache.calcite.adapter.enumerable.EnumerableRel;
import org.apache.calcite.config.CalciteConnectionConfig;
import org.apache.calcite.config.CalciteConnectionConfigImpl;
import org.apache.calcite.jdbc.JavaTypeFactoryImpl;
import org.apache.calcite.linq4j.Enumerable;
import org.apache.calcite.linq4j.Enumerator;
import org.apache.calcite.prepare.CalciteCatalogReader;
import org.apache.calcite.rel.RelNode;
import org.apache.calcite.rel.type.RelDataTypeFactory;
import org.apache.calcite.runtime.Bindable;
import org.apache.calcite.sql.validate.SqlValidator;
import org.apache.calcite.sql2rel.SqlToRelConverter;
import org.apache.shardingsphere.infra.binder.statement.SQLStatementContext;
import org.apache.shardingsphere.infra.binder.statement.dml.SelectStatementContext;
import org.apache.shardingsphere.infra.config.props.ConfigurationProperties;
import org.apache.shardingsphere.infra.executor.sql.execute.engine.driver.jdbc.JDBCExecutionUnit;
import org.apache.shardingsphere.infra.executor.sql.execute.engine.driver.jdbc.JDBCExecutor;
import org.apache.shardingsphere.infra.executor.sql.execute.engine.driver.jdbc.JDBCExecutorCallback;
import org.apache.shardingsphere.infra.executor.sql.execute.result.ExecuteResult;
import org.apache.shardingsphere.infra.executor.sql.prepare.driver.DriverExecutionPrepareEngine;
import org.apache.shardingsphere.infra.federation.executor.FederationContext;
import org.apache.shardingsphere.infra.federation.executor.FederationExecutor;
import org.apache.shardingsphere.infra.federation.executor.advanced.resultset.FederationResultSet;
import org.apache.shardingsphere.infra.federation.executor.advanced.table.TranslatableTableScanExecutor;
import org.apache.shardingsphere.infra.federation.executor.common.CommonExecuteDataContext;
import org.apache.shardingsphere.infra.federation.executor.common.table.CommonTableScanExecutorContext;
import org.apache.shardingsphere.infra.federation.optimizer.ShardingSphereOptimizer;
import org.apache.shardingsphere.infra.federation.optimizer.context.OptimizerContext;
import org.apache.shardingsphere.infra.federation.optimizer.context.planner.OptimizerPlannerContextFactory;
import org.apache.shardingsphere.infra.federation.optimizer.metadata.translatable.TranslatableSchema;
import org.apache.shardingsphere.infra.federation.optimizer.planner.QueryOptimizePlannerFactory;
import org.apache.shardingsphere.infra.metadata.database.rule.ShardingSphereRuleMetaData;
import org.apache.shardingsphere.infra.metadata.database.schema.decorator.model.ShardingSphereSchema;
import org.apache.shardingsphere.infra.util.eventbus.EventBusContext;
import org.apache.shardingsphere.sql.parser.sql.common.statement.SQLStatement;

import java.sql.Connection;
import java.sql.ResultSet;
import java.sql.SQLException;
import java.util.Collections;
import java.util.HashMap;
import java.util.List;
import java.util.Map;

/**
 * Advanced federation executor.
 */
public final class AdvancedFederationExecutor implements FederationExecutor {
    
    private final String databaseName;
    
    private final String schemaName;
    
    private final OptimizerContext optimizerContext;
    
    private final ShardingSphereRuleMetaData globalRuleMetaData;
    
    private final ConfigurationProperties props;
    
    private final JDBCExecutor jdbcExecutor;
    
    private final EventBusContext eventBusContext;
    
    private ResultSet resultSet;
    
    public AdvancedFederationExecutor(final String databaseName, final String schemaName, final OptimizerContext optimizerContext,
                                      final ShardingSphereRuleMetaData globalRuleMetaData, final ConfigurationProperties props, final JDBCExecutor jdbcExecutor,
                                      final EventBusContext eventBusContext) {
        this.databaseName = databaseName;
        this.schemaName = schemaName;
        this.optimizerContext = optimizerContext;
        this.globalRuleMetaData = globalRuleMetaData;
        this.props = props;
        this.jdbcExecutor = jdbcExecutor;
        this.eventBusContext = eventBusContext;
    }
    
    @Override
    public ResultSet executeQuery(final DriverExecutionPrepareEngine<JDBCExecutionUnit, Connection> prepareEngine,
                                  final JDBCExecutorCallback<? extends ExecuteResult> callback, final FederationContext federationContext) throws SQLException {
        SQLStatementContext<?> sqlStatementContext = federationContext.getQueryContext().getSqlStatementContext();
        Preconditions.checkArgument(sqlStatementContext instanceof SelectStatementContext, "SQL statement context must be select statement context.");
        ShardingSphereSchema schema = federationContext.getDatabases().get(databaseName.toLowerCase()).getSchema(schemaName);
<<<<<<< HEAD
        TranslatableSchema translatableSchema = createTranslatableSchema(prepareEngine, schema, callback, federationContext);
        Map<String, Object> parameters = createParameters(federationContext.getLogicSQL().getParameters());
        Enumerator<Object[]> enumerator = execute(sqlStatementContext.getSqlStatement(), translatableSchema, parameters).enumerator();
        resultSet = new FederationResultSet(enumerator, schema, translatableSchema, sqlStatementContext);
=======
        FilterableSchema filterableSchema = createFilterableSchema(prepareEngine, schema, callback, federationContext);
        Map<String, Object> parameters = createParameters(federationContext.getQueryContext().getParameters());
        Enumerator<Object[]> enumerator = execute(sqlStatementContext.getSqlStatement(), filterableSchema, parameters).enumerator();
        resultSet = new FederationResultSet(enumerator, schema, filterableSchema, sqlStatementContext);
>>>>>>> 25deef0a
        return resultSet;
    }
    
    private Map<String, Object> createParameters(final List<Object> parameters) {
        Map<String, Object> result = new HashMap<>(parameters.size(), 1);
        int index = 0;
        for (Object each : parameters) {
            result.put("?" + index++, each);
        }
        return result;
    }
    
    private TranslatableSchema createTranslatableSchema(final DriverExecutionPrepareEngine<JDBCExecutionUnit, Connection> prepareEngine, final ShardingSphereSchema schema,
                                                        final JDBCExecutorCallback<? extends ExecuteResult> callback, final FederationContext federationContext) {
        CommonTableScanExecutorContext executorContext = new CommonTableScanExecutorContext(databaseName, schemaName, props, federationContext);
        TranslatableTableScanExecutor executor = new TranslatableTableScanExecutor(prepareEngine, jdbcExecutor, callback, optimizerContext, globalRuleMetaData, executorContext, eventBusContext);
        return new TranslatableSchema(schemaName, schema, executor);
    }
    
    @SuppressWarnings("unchecked")
    private Enumerable<Object[]> execute(final SQLStatement sqlStatement, final TranslatableSchema translatableSchema, final Map<String, Object> parameters) {
        // TODO remove OptimizerPlannerContextFactory call and use setup executor to handle this logic
        CalciteConnectionConfig connectionConfig = new CalciteConnectionConfigImpl(OptimizerPlannerContextFactory.createConnectionProperties());
        RelDataTypeFactory relDataTypeFactory = new JavaTypeFactoryImpl();
        CalciteCatalogReader catalogReader = OptimizerPlannerContextFactory.createCatalogReader(schemaName, translatableSchema, relDataTypeFactory, connectionConfig);
        SqlValidator validator = OptimizerPlannerContextFactory.createValidator(catalogReader, relDataTypeFactory, connectionConfig);
        SqlToRelConverter converter = OptimizerPlannerContextFactory.createConverter(catalogReader, validator, relDataTypeFactory);
        RelNode bestPlan = new ShardingSphereOptimizer(converter, QueryOptimizePlannerFactory.createHepPlannerWithoutCalc(), QueryOptimizePlannerFactory.createHepPlannerWithCalc()).optimize(sqlStatement);
        Bindable<Object[]> executablePlan = EnumerableInterpretable.toBindable(Collections.emptyMap(), null, (EnumerableRel) bestPlan, EnumerableRel.Prefer.ARRAY);
        return executablePlan.bind(new CommonExecuteDataContext(validator, converter, parameters));
    }
    
    @Override
    public ResultSet getResultSet() {
        return resultSet;
    }
    
    @Override
    public void close() throws SQLException {
        if (null != resultSet) {
            resultSet.close();
        }
    }
}<|MERGE_RESOLUTION|>--- conflicted
+++ resolved
@@ -102,17 +102,10 @@
         SQLStatementContext<?> sqlStatementContext = federationContext.getQueryContext().getSqlStatementContext();
         Preconditions.checkArgument(sqlStatementContext instanceof SelectStatementContext, "SQL statement context must be select statement context.");
         ShardingSphereSchema schema = federationContext.getDatabases().get(databaseName.toLowerCase()).getSchema(schemaName);
-<<<<<<< HEAD
         TranslatableSchema translatableSchema = createTranslatableSchema(prepareEngine, schema, callback, federationContext);
-        Map<String, Object> parameters = createParameters(federationContext.getLogicSQL().getParameters());
+        Map<String, Object> parameters = createParameters(federationContext.getQueryContext().getParameters());
         Enumerator<Object[]> enumerator = execute(sqlStatementContext.getSqlStatement(), translatableSchema, parameters).enumerator();
         resultSet = new FederationResultSet(enumerator, schema, translatableSchema, sqlStatementContext);
-=======
-        FilterableSchema filterableSchema = createFilterableSchema(prepareEngine, schema, callback, federationContext);
-        Map<String, Object> parameters = createParameters(federationContext.getQueryContext().getParameters());
-        Enumerator<Object[]> enumerator = execute(sqlStatementContext.getSqlStatement(), filterableSchema, parameters).enumerator();
-        resultSet = new FederationResultSet(enumerator, schema, filterableSchema, sqlStatementContext);
->>>>>>> 25deef0a
         return resultSet;
     }
     
