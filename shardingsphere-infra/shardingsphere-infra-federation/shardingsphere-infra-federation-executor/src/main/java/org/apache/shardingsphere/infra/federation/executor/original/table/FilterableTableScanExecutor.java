--- conflicted
+++ resolved
@@ -115,12 +115,7 @@
         String databaseName = executorContext.getDatabaseName();
         String schemaName = executorContext.getSchemaName();
         DatabaseType databaseType = DatabaseTypeEngine.getTrunkDatabaseType(optimizerContext.getParserContexts().get(databaseName).getDatabaseType().getType());
-<<<<<<< HEAD
         SqlString sqlString = createSQLString(table, (FilterableScanNodeExecutorContext) scanContext, SQLDialectFactory.getSQLDialect(databaseType));
-        // TODO replace sql parse with sql convert
-=======
-        SqlString sqlString = createSQLString(table, scanContext, SQLDialectFactory.getSQLDialect(databaseType));
->>>>>>> 4a457c74
         FederationContext federationContext = executorContext.getFederationContext();
         LogicSQL logicSQL = createLogicSQL(federationContext.getDatabases(), sqlString, databaseType);
         ShardingSphereDatabase database = federationContext.getDatabases().get(databaseName.toLowerCase());
