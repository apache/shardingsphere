/*
 * Licensed to the Apache Software Foundation (ASF) under one or more
 * contributor license agreements.  See the NOTICE file distributed with
 * this work for additional information regarding copyright ownership.
 * The ASF licenses this file to You under the Apache License, Version 2.0
 * (the "License"); you may not use this file except in compliance with
 * the License.  You may obtain a copy of the License at
 *
 *     http://www.apache.org/licenses/LICENSE-2.0
 *
 * Unless required by applicable law or agreed to in writing, software
 * distributed under the License is distributed on an "AS IS" BASIS,
 * WITHOUT WARRANTIES OR CONDITIONS OF ANY KIND, either express or implied.
 * See the License for the specific language governing permissions and
 * limitations under the License.
 */

package org.apache.shardingsphere.infra.federation.optimizer.metadata;

import lombok.Getter;
import org.apache.calcite.avatica.SqlType;
import org.apache.calcite.rel.type.RelDataType;
import org.apache.calcite.rel.type.RelDataTypeFactory;
import org.apache.calcite.rel.type.RelDataTypeFactory.Builder;
import org.apache.calcite.rel.type.RelDataTypeImpl;
import org.apache.calcite.rel.type.RelDataTypeSystem;
import org.apache.calcite.rel.type.RelProtoDataType;
import org.apache.calcite.sql.type.SqlTypeFactoryImpl;
import org.apache.shardingsphere.infra.metadata.database.schema.decorator.model.ShardingSphereColumn;
import org.apache.shardingsphere.infra.metadata.database.schema.decorator.model.ShardingSphereTable;

import java.util.List;
import java.util.stream.Collectors;

/**
 * Federation table meta data.
 */
@Getter
public final class FederationTableMetaData {
    
    private static final RelDataTypeFactory REL_DATA_TYPE_FACTORY = new SqlTypeFactoryImpl(RelDataTypeSystem.DEFAULT);
    
    private final String name;
    
    private final RelProtoDataType relProtoDataType;
    
    private final List<String> columnNames;
    
    public FederationTableMetaData(final String name, final ShardingSphereTable table) {
        this.name = name;
<<<<<<< HEAD
        relProtoDataType = createRelProtoDataType(tableMetaData);
        // TODO consider using keySet when ShardingSphere supports column name case sensitivity
        columnNames = tableMetaData.getColumns().values().stream().map(ShardingSphereColumn::getName).collect(Collectors.toList());
=======
        relProtoDataType = createRelProtoDataType(table);
        columnNames = table.getColumns().values().stream().map(ShardingSphereColumn::getName).collect(Collectors.toList());
>>>>>>> 1ab7c5bf
    }
    
    private RelProtoDataType createRelProtoDataType(final ShardingSphereTable table) {
        Builder fieldInfoBuilder = REL_DATA_TYPE_FACTORY.builder();
        for (ShardingSphereColumn each : table.getColumns().values()) {
            fieldInfoBuilder.add(each.getName(), getRelDataType(each));
        }
        return RelDataTypeImpl.proto(fieldInfoBuilder.build());
    }
    
    private RelDataType getRelDataType(final ShardingSphereColumn column) {
        Class<?> sqlTypeClass = SqlType.valueOf(column.getDataType()).clazz;
        RelDataType javaType = REL_DATA_TYPE_FACTORY.createJavaType(sqlTypeClass);
        return REL_DATA_TYPE_FACTORY.createTypeWithNullability(javaType, true);
    }
}<|MERGE_RESOLUTION|>--- conflicted
+++ resolved
@@ -48,14 +48,9 @@
     
     public FederationTableMetaData(final String name, final ShardingSphereTable table) {
         this.name = name;
-<<<<<<< HEAD
-        relProtoDataType = createRelProtoDataType(tableMetaData);
+        relProtoDataType = createRelProtoDataType(table);
         // TODO consider using keySet when ShardingSphere supports column name case sensitivity
-        columnNames = tableMetaData.getColumns().values().stream().map(ShardingSphereColumn::getName).collect(Collectors.toList());
-=======
-        relProtoDataType = createRelProtoDataType(table);
         columnNames = table.getColumns().values().stream().map(ShardingSphereColumn::getName).collect(Collectors.toList());
->>>>>>> 1ab7c5bf
     }
     
     private RelProtoDataType createRelProtoDataType(final ShardingSphereTable table) {
