--- conflicted
+++ resolved
@@ -30,7 +30,7 @@
 import org.apache.calcite.sql.parser.SqlParserPos;
 import org.apache.shardingsphere.infra.federation.optimizer.converter.statement.SelectStatementConverter;
 import org.apache.shardingsphere.sql.parser.sql.common.constant.CombineType;
-import org.apache.shardingsphere.sql.parser.sql.common.segment.dml.union.CombineSegment;
+import org.apache.shardingsphere.sql.parser.sql.common.segment.dml.combine.CombineSegment;
 import org.apache.shardingsphere.sql.parser.sql.common.statement.SQLStatement;
 import org.apache.shardingsphere.sql.parser.sql.common.statement.dml.SelectStatement;
 
@@ -64,13 +64,8 @@
         if (statement instanceof SelectStatement) {
             SqlNode sqlNode = new SelectStatementConverter().convertToSQLNode((SelectStatement) statement);
             for (CombineSegment each : ((SelectStatement) statement).getCombines()) {
-<<<<<<< HEAD
                 SqlNode combineSqlNode = convertToSQLNode(each.getSelectStatement());
                 return new SqlBasicCall(convertCombineOperator(each.getCombineType()), new SqlNode[]{sqlNode, combineSqlNode}, SqlParserPos.ZERO);
-=======
-                SqlNode unionSqlNode = convertToSQLNode(each.getSelectStatement());
-                return new SqlBasicCall(convertCombineOperator(each.getCombineType()), new SqlNode[]{sqlNode, unionSqlNode}, SqlParserPos.ZERO);
->>>>>>> 8d7b0a35
             }
             return sqlNode;
         }
