/*
 * Licensed to the Apache Software Foundation (ASF) under one or more
 * contributor license agreements.  See the NOTICE file distributed with
 * this work for additional information regarding copyright ownership.
 * The ASF licenses this file to You under the Apache License, Version 2.0
 * (the "License"); you may not use this file except in compliance with
 * the License.  You may obtain a copy of the License at
 *
 *     http://www.apache.org/licenses/LICENSE-2.0
 *
 * Unless required by applicable law or agreed to in writing, software
 * distributed under the License is distributed on an "AS IS" BASIS,
 * WITHOUT WARRANTIES OR CONDITIONS OF ANY KIND, either express or implied.
 * See the License for the specific language governing permissions and
 * limitations under the License.
 */

package org.apache.shardingsphere.infra.federation.optimizer;

import org.apache.shardingsphere.infra.database.type.DatabaseTypeEngine;
import org.apache.shardingsphere.infra.database.type.dialect.H2DatabaseType;
import org.apache.shardingsphere.infra.federation.optimizer.context.OptimizerContextFactory;
import org.apache.shardingsphere.infra.metadata.database.ShardingSphereDatabase;
import org.apache.shardingsphere.infra.metadata.database.resource.ShardingSphereResource;
import org.apache.shardingsphere.infra.metadata.database.rule.ShardingSphereRuleMetaData;
import org.apache.shardingsphere.infra.metadata.database.schema.decorator.model.ShardingSphereColumn;
import org.apache.shardingsphere.infra.metadata.database.schema.decorator.model.ShardingSphereSchema;
import org.apache.shardingsphere.infra.metadata.database.schema.decorator.model.ShardingSphereTable;
import org.apache.shardingsphere.infra.parser.ShardingSphereSQLParserEngine;
import org.apache.shardingsphere.infra.rule.ShardingSphereRule;
import org.apache.shardingsphere.parser.config.SQLParserRuleConfiguration;
import org.apache.shardingsphere.parser.rule.SQLParserRule;
import org.apache.shardingsphere.parser.rule.builder.DefaultSQLParserRuleConfigurationBuilder;
import org.apache.shardingsphere.sql.parser.api.CacheOption;
import org.apache.shardingsphere.sql.parser.sql.common.statement.SQLStatement;
import org.junit.Before;
import org.junit.Test;

import java.sql.Types;
import java.util.Arrays;
import java.util.Collection;
import java.util.Collections;
import java.util.HashMap;
import java.util.LinkedList;
import java.util.Map;

import static org.hamcrest.CoreMatchers.is;
import static org.junit.Assert.assertThat;
import static org.mockito.Mockito.mock;
import static org.mockito.Mockito.when;

public final class ShardingSphereOptimizerTest {
    
    private static final String LINE_SEPARATOR = System.lineSeparator();
    
    private static final String SELECT_CROSS_JOIN_CONDITION = "SELECT t_order_federate.order_id, t_order_federate.user_id, t_user_info.user_id "
            + "FROM t_order_federate JOIN t_user_info ON t_order_federate.user_id = t_user_info.user_id "
            + "WHERE t_user_info.user_id = 13";
    
    private static final String SELECT_WHERE_ALL_FIELDS = "SELECT user_id, information FROM t_user_info WHERE user_id = 12";
    
    private static final String SELECT_WHERE_SINGLE_FIELD = "SELECT user_id FROM t_user_info WHERE user_id = 12";
    
    private static final String SELECT_CROSS_WHERE = "SELECT t_order_federate.order_id, t_order_federate.user_id, t_user_info.user_id "
            + "FROM t_order_federate , t_user_info "
            + "WHERE t_order_federate.user_id = t_user_info.user_id";
    
    private static final String SELECT_CROSS_JOIN = "SELECT t_order_federate.order_id, t_order_federate.user_id, t_user_info.user_id "
            + "FROM t_order_federate JOIN t_user_info "
            + "ON t_order_federate.user_id = t_user_info.user_id";
    
    private static final String SELECT_CROSS_WHERE_CONDITION = "SELECT t_order_federate.order_id, t_order_federate.user_id, t_user_info.user_id "
            + "FROM t_order_federate ,t_user_info "
            + "WHERE t_order_federate.user_id = t_user_info.user_id AND t_user_info.user_id = 13";
    
    private static final String SELECT_SUBQUERY_FROM = "SELECT user.user_id, user.information "
            + "FROM (SELECT * FROM t_user_info WHERE user_id > 1) as user ";
    
    private static final String SELECT_SUBQUERY_WHERE_EXIST = "SELECT t_order_federate.order_id, t_order_federate.user_id FROM t_order_federate "
            + "WHERE EXISTS (SELECT * FROM t_user_info WHERE t_order_federate.user_id = t_user_info.user_id)";
    
    private static final String SELECT_SUBQUERY_WHERE_IN = "SELECT t_order_federate.order_id, t_order_federate.user_id FROM t_order_federate "
            + "WHERE t_order_federate.user_id IN (SELECT t_user_info.user_id FROM t_user_info)";
    
    private static final String SELECT_SUBQUERY_WHERE_BETWEEN = "SELECT t_order_federate.order_id, t_order_federate.user_id FROM t_order_federate "
            + "WHERE user_id BETWEEN (SELECT user_id FROM t_user_info WHERE information = 'before') "
            + "AND (SELECT user_id FROM t_user_info WHERE information = 'after')";
    
    private final String databaseName = "sharding_db";
    
    private final String schemaName = "federate_jdbc";
    
    private final SQLParserRule sqlParserRule = new SQLParserRule(new DefaultSQLParserRuleConfigurationBuilder().build());
    
    private ShardingSphereOptimizer optimizer;
    
    @Before
    public void init() throws Exception {
        Map<String, ShardingSphereTable> tables = new HashMap<>(2, 1);
        tables.put("t_order_federate", createOrderTableMetaData());
        tables.put("t_user_info", createUserInfoTableMetaData());
        ShardingSphereDatabase database = new ShardingSphereDatabase(databaseName,
                new H2DatabaseType(), mockResource(), null, Collections.singletonMap(schemaName, new ShardingSphereSchema(tables)));
        optimizer = new ShardingSphereOptimizer(OptimizerContextFactory.create(Collections.singletonMap(databaseName, database), createGlobalRuleMetaData()));
    }
    
    private ShardingSphereRuleMetaData createGlobalRuleMetaData() {
        Collection<ShardingSphereRule> rules = new LinkedList<>();
        CacheOption cacheOption = new CacheOption(128, 1024L);
        rules.add(new SQLParserRule(new SQLParserRuleConfiguration(false, cacheOption, cacheOption)));
        return new ShardingSphereRuleMetaData(rules);
    }
    
    private ShardingSphereResource mockResource() {
        ShardingSphereResource result = mock(ShardingSphereResource.class);
        when(result.getDatabaseType()).thenReturn(new H2DatabaseType());
        return result;
    }
    
    private ShardingSphereTable createOrderTableMetaData() {
        ShardingSphereColumn orderIdColumn = new ShardingSphereColumn("order_id", Types.VARCHAR, true, false, false);
        ShardingSphereColumn userIdColumn = new ShardingSphereColumn("user_id", Types.VARCHAR, false, false, false);
        ShardingSphereColumn statusColumn = new ShardingSphereColumn("status", Types.VARCHAR, false, false, false);
        return new ShardingSphereTable("t_order_federate", Arrays.asList(orderIdColumn, userIdColumn, statusColumn), Collections.emptyList(), Collections.emptyList());
    }
    
    private ShardingSphereTable createUserInfoTableMetaData() {
        ShardingSphereColumn userIdColumn = new ShardingSphereColumn("user_id", Types.VARCHAR, true, false, false);
        ShardingSphereColumn informationColumn = new ShardingSphereColumn("information", Types.VARCHAR, false, false, false);
        return new ShardingSphereTable("t_user_info", Arrays.asList(userIdColumn, informationColumn), Collections.emptyList(), Collections.emptyList());
    }
    
    @Test
    public void assertSelectCrossJoinCondition() {
        ShardingSphereSQLParserEngine sqlParserEngine = sqlParserRule.getSQLParserEngine(DatabaseTypeEngine.getTrunkDatabaseTypeName(new H2DatabaseType()));
        SQLStatement sqlStatement = sqlParserEngine.parse(SELECT_CROSS_JOIN_CONDITION, false);
        String actual = optimizer.optimize(databaseName, schemaName, sqlStatement).explain();
<<<<<<< HEAD
        String expected = "EnumerableCalc(expr#0..4=[{inputs}], expr#5=[CAST($t3):INTEGER], expr#6=[13], expr#7=[=($t5, $t6)], proj#0..1=[{exprs}], user_id1=[$t3], $condition=[$t7])" + LINE_SEPARATOR
                + "  EnumerableHashJoin(condition=[=($2, $4)], joinType=[inner])" + LINE_SEPARATOR
                + "    EnumerableCalc(expr#0..2=[{inputs}], expr#3=[CAST($t1):VARCHAR], proj#0..1=[{exprs}], user_id0=[$t3])" + LINE_SEPARATOR
                + "      EnumerableTableScan(table=[[federate_jdbc, t_order_federate]])" + LINE_SEPARATOR
                + "    EnumerableCalc(expr#0..1=[{inputs}], expr#2=[CAST($t0):VARCHAR], user_id=[$t0], user_id0=[$t2])" + LINE_SEPARATOR
                + "      EnumerableTableScan(table=[[federate_jdbc, t_user_info]])" + LINE_SEPARATOR;
=======
        String expected = "EnumerableCalc(expr#0..4=[{inputs}], proj#0..1=[{exprs}], user_id0=[$t3])\n"
                + "  EnumerableCalc(expr#0..6=[{inputs}], proj#0..2=[{exprs}], user_id1=[$t4], information=[$t5])\n"
                + "    EnumerableHashJoin(condition=[=($3, $6)], joinType=[inner])\n"
                + "      EnumerableCalc(expr#0..2=[{inputs}], expr#3=[CAST($t1):VARCHAR], proj#0..3=[{exprs}])\n"
                + "        EnumerableTableScan(table=[[federate_jdbc, t_order_federate]])\n"
                + "      EnumerableCalc(expr#0..1=[{inputs}], expr#2=[CAST($t0):VARCHAR], proj#0..2=[{exprs}])\n"
                + "        EnumerableFilter(condition=[=(CAST($0):INTEGER, 13)])\n"
                + "          EnumerableTableScan(table=[[federate_jdbc, t_user_info]])\n";
>>>>>>> 972b4c99
        assertThat(actual, is(expected));
    }
    
    @Test
    public void assertSelectWhereAllFields() {
        ShardingSphereSQLParserEngine sqlParserEngine = sqlParserRule.getSQLParserEngine(DatabaseTypeEngine.getTrunkDatabaseTypeName(new H2DatabaseType()));
        SQLStatement sqlStatement = sqlParserEngine.parse(SELECT_WHERE_ALL_FIELDS, false);
        String actual = optimizer.optimize(databaseName, schemaName, sqlStatement).explain();
<<<<<<< HEAD
        String expected = "EnumerableCalc(expr#0..1=[{inputs}], expr#2=[CAST($t0):INTEGER], expr#3=[12], expr#4=[=($t2, $t3)], proj#0..1=[{exprs}], $condition=[$t4])" + LINE_SEPARATOR
                + "  EnumerableTableScan(table=[[federate_jdbc, t_user_info]])" + LINE_SEPARATOR;
=======
        String expected = "EnumerableCalc(expr#0..1=[{inputs}], proj#0..1=[{exprs}])\n"
                + "  EnumerableFilter(condition=[=(CAST($0):INTEGER, 12)])\n"
                + "    EnumerableTableScan(table=[[federate_jdbc, t_user_info]])\n";
>>>>>>> 972b4c99
        assertThat(actual, is(expected));
    }
    
    @Test
    public void assertSelectWhereSingleField() {
        ShardingSphereSQLParserEngine sqlParserEngine = sqlParserRule.getSQLParserEngine(DatabaseTypeEngine.getTrunkDatabaseTypeName(new H2DatabaseType()));
        SQLStatement sqlStatement = sqlParserEngine.parse(SELECT_WHERE_SINGLE_FIELD, false);
        String actual = optimizer.optimize(databaseName, schemaName, sqlStatement).explain();
<<<<<<< HEAD
        String expected = "EnumerableCalc(expr#0..1=[{inputs}], expr#2=[CAST($t0):INTEGER], expr#3=[12], expr#4=[=($t2, $t3)], user_id=[$t0], $condition=[$t4])" + LINE_SEPARATOR
                + "  EnumerableTableScan(table=[[federate_jdbc, t_user_info]])" + LINE_SEPARATOR;
=======
        String expected = "EnumerableCalc(expr#0..1=[{inputs}], user_id=[$t0])\n"
                + "  EnumerableFilter(condition=[=(CAST($0):INTEGER, 12)])\n"
                + "    EnumerableTableScan(table=[[federate_jdbc, t_user_info]])\n";
>>>>>>> 972b4c99
        assertThat(actual, is(expected));
    }
    
    @Test
    public void assertSelectCrossWhere() {
        ShardingSphereSQLParserEngine sqlParserEngine = sqlParserRule.getSQLParserEngine(DatabaseTypeEngine.getTrunkDatabaseTypeName(new H2DatabaseType()));
        SQLStatement sqlStatement = sqlParserEngine.parse(SELECT_CROSS_WHERE, false);
        String actual = optimizer.optimize(databaseName, schemaName, sqlStatement).explain();
<<<<<<< HEAD
        String expected = "EnumerableNestedLoopJoin(condition=[=(CAST($1):VARCHAR, CAST($2):VARCHAR)], joinType=[inner])" + LINE_SEPARATOR
                + "  EnumerableCalc(expr#0..2=[{inputs}], proj#0..1=[{exprs}])" + LINE_SEPARATOR
                + "    EnumerableTableScan(table=[[federate_jdbc, t_order_federate]])" + LINE_SEPARATOR
                + "  EnumerableCalc(expr#0..1=[{inputs}], user_id=[$t0])" + LINE_SEPARATOR
                + "    EnumerableTableScan(table=[[federate_jdbc, t_user_info]])" + LINE_SEPARATOR;
=======
        String expected = "EnumerableCalc(expr#0..4=[{inputs}], proj#0..1=[{exprs}], user_id0=[$t3])\n"
                + "  EnumerableCalc(expr#0..6=[{inputs}], proj#0..2=[{exprs}], user_id1=[$t4], information=[$t5])\n"
                + "    EnumerableHashJoin(condition=[=($3, $6)], joinType=[inner])\n"
                + "      EnumerableCalc(expr#0..2=[{inputs}], expr#3=[CAST($t1):VARCHAR], proj#0..3=[{exprs}])\n"
                + "        EnumerableTableScan(table=[[federate_jdbc, t_order_federate]])\n"
                + "      EnumerableCalc(expr#0..1=[{inputs}], expr#2=[CAST($t0):VARCHAR], proj#0..2=[{exprs}])\n"
                + "        EnumerableTableScan(table=[[federate_jdbc, t_user_info]])\n";
>>>>>>> 972b4c99
        assertThat(actual, is(expected));
    }
    
    @Test
    public void assertSelectCrossJoin() {
        ShardingSphereSQLParserEngine sqlParserEngine = sqlParserRule.getSQLParserEngine(DatabaseTypeEngine.getTrunkDatabaseTypeName(new H2DatabaseType()));
        SQLStatement sqlStatement = sqlParserEngine.parse(SELECT_CROSS_JOIN, false);
        String actual = optimizer.optimize(databaseName, schemaName, sqlStatement).explain();
<<<<<<< HEAD
        String expected = "EnumerableCalc(expr#0..4=[{inputs}], proj#0..1=[{exprs}], user_id0=[$t3])" + LINE_SEPARATOR
                + "  EnumerableHashJoin(condition=[=($2, $4)], joinType=[inner])" + LINE_SEPARATOR
                + "    EnumerableCalc(expr#0..2=[{inputs}], expr#3=[CAST($t1):VARCHAR], proj#0..1=[{exprs}], user_id0=[$t3])" + LINE_SEPARATOR
                + "      EnumerableTableScan(table=[[federate_jdbc, t_order_federate]])" + LINE_SEPARATOR
                + "    EnumerableCalc(expr#0..1=[{inputs}], expr#2=[CAST($t0):VARCHAR], user_id=[$t0], user_id0=[$t2])" + LINE_SEPARATOR
                + "      EnumerableTableScan(table=[[federate_jdbc, t_user_info]])" + LINE_SEPARATOR;
=======
        String expected = "EnumerableCalc(expr#0..6=[{inputs}], proj#0..1=[{exprs}], user_id0=[$t4])\n"
                + "  EnumerableHashJoin(condition=[=($3, $6)], joinType=[inner])\n"
                + "    EnumerableCalc(expr#0..2=[{inputs}], expr#3=[CAST($t1):VARCHAR], proj#0..3=[{exprs}])\n"
                + "      EnumerableTableScan(table=[[federate_jdbc, t_order_federate]])\n"
                + "    EnumerableCalc(expr#0..1=[{inputs}], expr#2=[CAST($t0):VARCHAR], proj#0..2=[{exprs}])\n"
                + "      EnumerableTableScan(table=[[federate_jdbc, t_user_info]])\n";
>>>>>>> 972b4c99
        assertThat(actual, is(expected));
    }
    
    @Test
    public void assertSelectJoinWhere() {
        ShardingSphereSQLParserEngine sqlParserEngine = sqlParserRule.getSQLParserEngine(DatabaseTypeEngine.getTrunkDatabaseTypeName(new H2DatabaseType()));
        SQLStatement sqlStatement = sqlParserEngine.parse(SELECT_CROSS_WHERE_CONDITION, false);
        String actual = optimizer.optimize(databaseName, schemaName, sqlStatement).explain();
<<<<<<< HEAD
        String expected = "EnumerableNestedLoopJoin(condition=[=(CAST($1):VARCHAR, CAST($2):VARCHAR)], joinType=[inner])" + LINE_SEPARATOR
                + "  EnumerableCalc(expr#0..2=[{inputs}], proj#0..1=[{exprs}])" + LINE_SEPARATOR
                + "    EnumerableTableScan(table=[[federate_jdbc, t_order_federate]])" + LINE_SEPARATOR
                + "  EnumerableCalc(expr#0..1=[{inputs}], expr#2=[CAST($t0):INTEGER], expr#3=[13], expr#4=[=($t2, $t3)], user_id=[$t0], $condition=[$t4])" + LINE_SEPARATOR
                + "    EnumerableTableScan(table=[[federate_jdbc, t_user_info]])" + LINE_SEPARATOR;
=======
        String expected = "EnumerableCalc(expr#0..4=[{inputs}], proj#0..1=[{exprs}], user_id0=[$t3])\n"
                + "  EnumerableCalc(expr#0..6=[{inputs}], proj#0..2=[{exprs}], user_id1=[$t4], information=[$t5])\n"
                + "    EnumerableHashJoin(condition=[=($3, $6)], joinType=[inner])\n"
                + "      EnumerableCalc(expr#0..2=[{inputs}], expr#3=[CAST($t1):VARCHAR], proj#0..3=[{exprs}])\n"
                + "        EnumerableTableScan(table=[[federate_jdbc, t_order_federate]])\n"
                + "      EnumerableCalc(expr#0..1=[{inputs}], expr#2=[CAST($t0):VARCHAR], proj#0..2=[{exprs}])\n"
                + "        EnumerableFilter(condition=[=(CAST($0):INTEGER, 13)])\n"
                + "          EnumerableTableScan(table=[[federate_jdbc, t_user_info]])\n";
>>>>>>> 972b4c99
        assertThat(actual, is(expected));
    }
    
    @Test
    public void assertSelectSubQueryFrom() {
        ShardingSphereSQLParserEngine sqlParserEngine = sqlParserRule.getSQLParserEngine(DatabaseTypeEngine.getTrunkDatabaseTypeName(new H2DatabaseType()));
        SQLStatement sqlStatement = sqlParserEngine.parse(SELECT_SUBQUERY_FROM, false);
        String actual = optimizer.optimize(databaseName, schemaName, sqlStatement).explain();
<<<<<<< HEAD
        String expected = "EnumerableCalc(expr#0..1=[{inputs}], expr#2=[CAST($t0):INTEGER], expr#3=[1], expr#4=[>($t2, $t3)], proj#0..1=[{exprs}], $condition=[$t4])" + LINE_SEPARATOR
                + "  EnumerableTableScan(table=[[federate_jdbc, t_user_info]])" + LINE_SEPARATOR;
=======
        String expected = "EnumerableCalc(expr#0..1=[{inputs}], proj#0..1=[{exprs}])\n"
                + "  EnumerableFilter(condition=[>(CAST($0):INTEGER, 1)])\n"
                + "    EnumerableTableScan(table=[[federate_jdbc, t_user_info]])\n";
>>>>>>> 972b4c99
        assertThat(actual, is(expected));
    }
    
    @Test
    public void assertSelectSubQueryWhereExist() {
        ShardingSphereSQLParserEngine sqlParserEngine = sqlParserRule.getSQLParserEngine(DatabaseTypeEngine.getTrunkDatabaseTypeName(new H2DatabaseType()));
        SQLStatement sqlStatement = sqlParserEngine.parse(SELECT_SUBQUERY_WHERE_EXIST, false);
        String actual = optimizer.optimize(databaseName, schemaName, sqlStatement).explain();
<<<<<<< HEAD
        String expected = "EnumerableCalc(expr#0..4=[{inputs}], expr#5=[IS NOT NULL($t4)], proj#0..1=[{exprs}], $condition=[$t5])" + LINE_SEPARATOR
                + "  EnumerableHashJoin(condition=[=($2, $3)], joinType=[left])" + LINE_SEPARATOR
                + "    EnumerableCalc(expr#0..2=[{inputs}], expr#3=[CAST($t1):VARCHAR], proj#0..1=[{exprs}], user_id0=[$t3])" + LINE_SEPARATOR
                + "      EnumerableTableScan(table=[[federate_jdbc, t_order_federate]])" + LINE_SEPARATOR
                + "    EnumerableAggregate(group=[{0}], agg#0=[MIN($1)])" + LINE_SEPARATOR
                + "      EnumerableCalc(expr#0..1=[{inputs}], expr#2=[CAST($t0):VARCHAR], expr#3=[true], expr#4=[IS NOT NULL($t2)], user_id0=[$t2], $f0=[$t3], $condition=[$t4])" + LINE_SEPARATOR
                + "        EnumerableTableScan(table=[[federate_jdbc, t_user_info]])" + LINE_SEPARATOR;
=======
        String expected = "EnumerableCalc(expr#0..3=[{inputs}], proj#0..1=[{exprs}])\n"
                + "  EnumerableFilter(condition=[IS NOT NULL($3)])\n"
                + "    EnumerableCorrelate(correlation=[$cor0], joinType=[left], requiredColumns=[{1}])\n"
                + "      EnumerableTableScan(table=[[federate_jdbc, t_order_federate]])\n"
                + "      EnumerableAggregate(group=[{}], agg#0=[MIN($0)])\n"
                + "        EnumerableCalc(expr#0..1=[{inputs}], expr#2=[true], $f0=[$t2])\n"
                + "          EnumerableFilter(condition=[=(CAST($cor0.user_id):VARCHAR, CAST($0):VARCHAR)])\n"
                + "            EnumerableTableScan(table=[[federate_jdbc, t_user_info]])\n";
>>>>>>> 972b4c99
        assertThat(actual, is(expected));
    }
    
    @Test
    public void assertSelectSubQueryWhereIn() {
        ShardingSphereSQLParserEngine sqlParserEngine = sqlParserRule.getSQLParserEngine(DatabaseTypeEngine.getTrunkDatabaseTypeName(new H2DatabaseType()));
        SQLStatement sqlStatement = sqlParserEngine.parse(SELECT_SUBQUERY_WHERE_IN, false);
        String actual = optimizer.optimize(databaseName, schemaName, sqlStatement).explain();
<<<<<<< HEAD
        String expected = "EnumerableCalc(expr#0..2=[{inputs}], proj#0..1=[{exprs}])" + LINE_SEPARATOR
                + "  EnumerableHashJoin(condition=[=($1, $2)], joinType=[inner])" + LINE_SEPARATOR
                + "    EnumerableCalc(expr#0..2=[{inputs}], proj#0..1=[{exprs}])" + LINE_SEPARATOR
                + "      EnumerableTableScan(table=[[federate_jdbc, t_order_federate]])" + LINE_SEPARATOR
                + "    EnumerableAggregate(group=[{0}])" + LINE_SEPARATOR
                + "      EnumerableCalc(expr#0..1=[{inputs}], user_id=[$t0])" + LINE_SEPARATOR
                + "        EnumerableTableScan(table=[[federate_jdbc, t_user_info]])" + LINE_SEPARATOR;
=======
        String expected = "EnumerableCalc(expr#0..3=[{inputs}], proj#0..1=[{exprs}])\n"
                + "  EnumerableHashJoin(condition=[=($1, $3)], joinType=[inner])\n"
                + "    EnumerableTableScan(table=[[federate_jdbc, t_order_federate]])\n"
                + "    EnumerableAggregate(group=[{0}])\n"
                + "      EnumerableCalc(expr#0..1=[{inputs}], user_id=[$t0])\n"
                + "        EnumerableTableScan(table=[[federate_jdbc, t_user_info]])\n";
>>>>>>> 972b4c99
        assertThat(actual, is(expected));
    }
    
    @Test
    public void assertSelectSubQueryWhereBetween() {
        ShardingSphereSQLParserEngine sqlParserEngine = sqlParserRule.getSQLParserEngine(DatabaseTypeEngine.getTrunkDatabaseTypeName(new H2DatabaseType()));
        SQLStatement sqlStatement = sqlParserEngine.parse(SELECT_SUBQUERY_WHERE_BETWEEN, false);
        String actual = optimizer.optimize(databaseName, schemaName, sqlStatement).explain();
<<<<<<< HEAD
        String expected = "EnumerableCalc(expr#0..3=[{inputs}], proj#0..1=[{exprs}])" + LINE_SEPARATOR
                + "  EnumerableNestedLoopJoin(condition=[<=($1, $3)], joinType=[inner])" + LINE_SEPARATOR
                + "    EnumerableNestedLoopJoin(condition=[>=($1, $2)], joinType=[inner])" + LINE_SEPARATOR
                + "      EnumerableCalc(expr#0..2=[{inputs}], proj#0..1=[{exprs}])" + LINE_SEPARATOR
                + "        EnumerableTableScan(table=[[federate_jdbc, t_order_federate]])" + LINE_SEPARATOR
                + "      EnumerableAggregate(group=[{}], agg#0=[SINGLE_VALUE($0)])" + LINE_SEPARATOR
                + "        EnumerableCalc(expr#0..1=[{inputs}], expr#2=[CAST($t1):VARCHAR], expr#3=['before':VARCHAR], expr#4=[=($t2, $t3)], user_id=[$t0], $condition=[$t4])" + LINE_SEPARATOR
                + "          EnumerableTableScan(table=[[federate_jdbc, t_user_info]])" + LINE_SEPARATOR
                + "    EnumerableAggregate(group=[{}], agg#0=[SINGLE_VALUE($0)])" + LINE_SEPARATOR
                + "      EnumerableCalc(expr#0..1=[{inputs}], expr#2=[CAST($t1):VARCHAR], expr#3=['after':VARCHAR], expr#4=[=($t2, $t3)], user_id=[$t0], $condition=[$t4])" + LINE_SEPARATOR
                + "        EnumerableTableScan(table=[[federate_jdbc, t_user_info]])" + LINE_SEPARATOR;
=======
        String expected = "EnumerableCalc(expr#0..4=[{inputs}], proj#0..1=[{exprs}])\n"
                + "  EnumerableNestedLoopJoin(condition=[<=($1, $4)], joinType=[inner])\n"
                + "    EnumerableNestedLoopJoin(condition=[>=($1, $3)], joinType=[inner])\n"
                + "      EnumerableTableScan(table=[[federate_jdbc, t_order_federate]])\n"
                + "      EnumerableAggregate(group=[{}], agg#0=[SINGLE_VALUE($0)])\n"
                + "        EnumerableCalc(expr#0..1=[{inputs}], user_id=[$t0])\n"
                + "          EnumerableFilter(condition=[=(CAST($1):VARCHAR, 'before')])\n"
                + "            EnumerableTableScan(table=[[federate_jdbc, t_user_info]])\n"
                + "    EnumerableAggregate(group=[{}], agg#0=[SINGLE_VALUE($0)])\n"
                + "      EnumerableCalc(expr#0..1=[{inputs}], user_id=[$t0])\n"
                + "        EnumerableFilter(condition=[=(CAST($1):VARCHAR, 'after')])\n"
                + "          EnumerableTableScan(table=[[federate_jdbc, t_user_info]])\n";
>>>>>>> 972b4c99
        assertThat(actual, is(expected));
    }
}<|MERGE_RESOLUTION|>--- conflicted
+++ resolved
@@ -135,191 +135,122 @@
         ShardingSphereSQLParserEngine sqlParserEngine = sqlParserRule.getSQLParserEngine(DatabaseTypeEngine.getTrunkDatabaseTypeName(new H2DatabaseType()));
         SQLStatement sqlStatement = sqlParserEngine.parse(SELECT_CROSS_JOIN_CONDITION, false);
         String actual = optimizer.optimize(databaseName, schemaName, sqlStatement).explain();
-<<<<<<< HEAD
-        String expected = "EnumerableCalc(expr#0..4=[{inputs}], expr#5=[CAST($t3):INTEGER], expr#6=[13], expr#7=[=($t5, $t6)], proj#0..1=[{exprs}], user_id1=[$t3], $condition=[$t7])" + LINE_SEPARATOR
-                + "  EnumerableHashJoin(condition=[=($2, $4)], joinType=[inner])" + LINE_SEPARATOR
-                + "    EnumerableCalc(expr#0..2=[{inputs}], expr#3=[CAST($t1):VARCHAR], proj#0..1=[{exprs}], user_id0=[$t3])" + LINE_SEPARATOR
+        String expected = "EnumerableCalc(expr#0..4=[{inputs}], proj#0..1=[{exprs}], user_id0=[$t3])" + LINE_SEPARATOR
+                + "  EnumerableCalc(expr#0..6=[{inputs}], proj#0..2=[{exprs}], user_id1=[$t4], information=[$t5])" + LINE_SEPARATOR
+                + "    EnumerableHashJoin(condition=[=($3, $6)], joinType=[inner])" + LINE_SEPARATOR
+                + "      EnumerableCalc(expr#0..2=[{inputs}], expr#3=[CAST($t1):VARCHAR], proj#0..3=[{exprs}])" + LINE_SEPARATOR
+                + "        EnumerableTableScan(table=[[federate_jdbc, t_order_federate]])" + LINE_SEPARATOR
+                + "      EnumerableCalc(expr#0..1=[{inputs}], expr#2=[CAST($t0):VARCHAR], proj#0..2=[{exprs}])" + LINE_SEPARATOR
+                + "        EnumerableFilter(condition=[=(CAST($0):INTEGER, 13)])" + LINE_SEPARATOR
+                + "          EnumerableTableScan(table=[[federate_jdbc, t_user_info]])" + LINE_SEPARATOR;
+        assertThat(actual, is(expected));
+    }
+    
+    @Test
+    public void assertSelectWhereAllFields() {
+        ShardingSphereSQLParserEngine sqlParserEngine = sqlParserRule.getSQLParserEngine(DatabaseTypeEngine.getTrunkDatabaseTypeName(new H2DatabaseType()));
+        SQLStatement sqlStatement = sqlParserEngine.parse(SELECT_WHERE_ALL_FIELDS, false);
+        String actual = optimizer.optimize(databaseName, schemaName, sqlStatement).explain();
+        String expected = "EnumerableCalc(expr#0..1=[{inputs}], proj#0..1=[{exprs}])" + LINE_SEPARATOR
+                + "  EnumerableFilter(condition=[=(CAST($0):INTEGER, 12)])" + LINE_SEPARATOR
+                + "    EnumerableTableScan(table=[[federate_jdbc, t_user_info]])" + LINE_SEPARATOR;
+        assertThat(actual, is(expected));
+    }
+    
+    @Test
+    public void assertSelectWhereSingleField() {
+        ShardingSphereSQLParserEngine sqlParserEngine = sqlParserRule.getSQLParserEngine(DatabaseTypeEngine.getTrunkDatabaseTypeName(new H2DatabaseType()));
+        SQLStatement sqlStatement = sqlParserEngine.parse(SELECT_WHERE_SINGLE_FIELD, false);
+        String actual = optimizer.optimize(databaseName, schemaName, sqlStatement).explain();
+        String expected = "EnumerableCalc(expr#0..1=[{inputs}], user_id=[$t0])" + LINE_SEPARATOR
+                + "  EnumerableFilter(condition=[=(CAST($0):INTEGER, 12)])" + LINE_SEPARATOR
+                + "    EnumerableTableScan(table=[[federate_jdbc, t_user_info]])" + LINE_SEPARATOR;
+        assertThat(actual, is(expected));
+    }
+    
+    @Test
+    public void assertSelectCrossWhere() {
+        ShardingSphereSQLParserEngine sqlParserEngine = sqlParserRule.getSQLParserEngine(DatabaseTypeEngine.getTrunkDatabaseTypeName(new H2DatabaseType()));
+        SQLStatement sqlStatement = sqlParserEngine.parse(SELECT_CROSS_WHERE, false);
+        String actual = optimizer.optimize(databaseName, schemaName, sqlStatement).explain();
+        String expected = "EnumerableCalc(expr#0..4=[{inputs}], proj#0..1=[{exprs}], user_id0=[$t3])" + LINE_SEPARATOR
+                + "  EnumerableCalc(expr#0..6=[{inputs}], proj#0..2=[{exprs}], user_id1=[$t4], information=[$t5])" + LINE_SEPARATOR
+                + "    EnumerableHashJoin(condition=[=($3, $6)], joinType=[inner])" + LINE_SEPARATOR
+                + "      EnumerableCalc(expr#0..2=[{inputs}], expr#3=[CAST($t1):VARCHAR], proj#0..3=[{exprs}])" + LINE_SEPARATOR
+                + "        EnumerableTableScan(table=[[federate_jdbc, t_order_federate]])" + LINE_SEPARATOR
+                + "      EnumerableCalc(expr#0..1=[{inputs}], expr#2=[CAST($t0):VARCHAR], proj#0..2=[{exprs}])" + LINE_SEPARATOR
+                + "        EnumerableTableScan(table=[[federate_jdbc, t_user_info]])" + LINE_SEPARATOR;
+        assertThat(actual, is(expected));
+    }
+    
+    @Test
+    public void assertSelectCrossJoin() {
+        ShardingSphereSQLParserEngine sqlParserEngine = sqlParserRule.getSQLParserEngine(DatabaseTypeEngine.getTrunkDatabaseTypeName(new H2DatabaseType()));
+        SQLStatement sqlStatement = sqlParserEngine.parse(SELECT_CROSS_JOIN, false);
+        String actual = optimizer.optimize(databaseName, schemaName, sqlStatement).explain();
+        String expected = "EnumerableCalc(expr#0..6=[{inputs}], proj#0..1=[{exprs}], user_id0=[$t4])" + LINE_SEPARATOR
+                + "  EnumerableHashJoin(condition=[=($3, $6)], joinType=[inner])" + LINE_SEPARATOR
+                + "    EnumerableCalc(expr#0..2=[{inputs}], expr#3=[CAST($t1):VARCHAR], proj#0..3=[{exprs}])" + LINE_SEPARATOR
                 + "      EnumerableTableScan(table=[[federate_jdbc, t_order_federate]])" + LINE_SEPARATOR
-                + "    EnumerableCalc(expr#0..1=[{inputs}], expr#2=[CAST($t0):VARCHAR], user_id=[$t0], user_id0=[$t2])" + LINE_SEPARATOR
+                + "    EnumerableCalc(expr#0..1=[{inputs}], expr#2=[CAST($t0):VARCHAR], proj#0..2=[{exprs}])" + LINE_SEPARATOR
                 + "      EnumerableTableScan(table=[[federate_jdbc, t_user_info]])" + LINE_SEPARATOR;
-=======
-        String expected = "EnumerableCalc(expr#0..4=[{inputs}], proj#0..1=[{exprs}], user_id0=[$t3])\n"
-                + "  EnumerableCalc(expr#0..6=[{inputs}], proj#0..2=[{exprs}], user_id1=[$t4], information=[$t5])\n"
-                + "    EnumerableHashJoin(condition=[=($3, $6)], joinType=[inner])\n"
-                + "      EnumerableCalc(expr#0..2=[{inputs}], expr#3=[CAST($t1):VARCHAR], proj#0..3=[{exprs}])\n"
-                + "        EnumerableTableScan(table=[[federate_jdbc, t_order_federate]])\n"
-                + "      EnumerableCalc(expr#0..1=[{inputs}], expr#2=[CAST($t0):VARCHAR], proj#0..2=[{exprs}])\n"
-                + "        EnumerableFilter(condition=[=(CAST($0):INTEGER, 13)])\n"
-                + "          EnumerableTableScan(table=[[federate_jdbc, t_user_info]])\n";
->>>>>>> 972b4c99
-        assertThat(actual, is(expected));
-    }
-    
-    @Test
-    public void assertSelectWhereAllFields() {
-        ShardingSphereSQLParserEngine sqlParserEngine = sqlParserRule.getSQLParserEngine(DatabaseTypeEngine.getTrunkDatabaseTypeName(new H2DatabaseType()));
-        SQLStatement sqlStatement = sqlParserEngine.parse(SELECT_WHERE_ALL_FIELDS, false);
-        String actual = optimizer.optimize(databaseName, schemaName, sqlStatement).explain();
-<<<<<<< HEAD
-        String expected = "EnumerableCalc(expr#0..1=[{inputs}], expr#2=[CAST($t0):INTEGER], expr#3=[12], expr#4=[=($t2, $t3)], proj#0..1=[{exprs}], $condition=[$t4])" + LINE_SEPARATOR
-                + "  EnumerableTableScan(table=[[federate_jdbc, t_user_info]])" + LINE_SEPARATOR;
-=======
-        String expected = "EnumerableCalc(expr#0..1=[{inputs}], proj#0..1=[{exprs}])\n"
-                + "  EnumerableFilter(condition=[=(CAST($0):INTEGER, 12)])\n"
-                + "    EnumerableTableScan(table=[[federate_jdbc, t_user_info]])\n";
->>>>>>> 972b4c99
-        assertThat(actual, is(expected));
-    }
-    
-    @Test
-    public void assertSelectWhereSingleField() {
-        ShardingSphereSQLParserEngine sqlParserEngine = sqlParserRule.getSQLParserEngine(DatabaseTypeEngine.getTrunkDatabaseTypeName(new H2DatabaseType()));
-        SQLStatement sqlStatement = sqlParserEngine.parse(SELECT_WHERE_SINGLE_FIELD, false);
-        String actual = optimizer.optimize(databaseName, schemaName, sqlStatement).explain();
-<<<<<<< HEAD
-        String expected = "EnumerableCalc(expr#0..1=[{inputs}], expr#2=[CAST($t0):INTEGER], expr#3=[12], expr#4=[=($t2, $t3)], user_id=[$t0], $condition=[$t4])" + LINE_SEPARATOR
-                + "  EnumerableTableScan(table=[[federate_jdbc, t_user_info]])" + LINE_SEPARATOR;
-=======
-        String expected = "EnumerableCalc(expr#0..1=[{inputs}], user_id=[$t0])\n"
-                + "  EnumerableFilter(condition=[=(CAST($0):INTEGER, 12)])\n"
-                + "    EnumerableTableScan(table=[[federate_jdbc, t_user_info]])\n";
->>>>>>> 972b4c99
-        assertThat(actual, is(expected));
-    }
-    
-    @Test
-    public void assertSelectCrossWhere() {
-        ShardingSphereSQLParserEngine sqlParserEngine = sqlParserRule.getSQLParserEngine(DatabaseTypeEngine.getTrunkDatabaseTypeName(new H2DatabaseType()));
-        SQLStatement sqlStatement = sqlParserEngine.parse(SELECT_CROSS_WHERE, false);
-        String actual = optimizer.optimize(databaseName, schemaName, sqlStatement).explain();
-<<<<<<< HEAD
-        String expected = "EnumerableNestedLoopJoin(condition=[=(CAST($1):VARCHAR, CAST($2):VARCHAR)], joinType=[inner])" + LINE_SEPARATOR
-                + "  EnumerableCalc(expr#0..2=[{inputs}], proj#0..1=[{exprs}])" + LINE_SEPARATOR
+        assertThat(actual, is(expected));
+    }
+    
+    @Test
+    public void assertSelectJoinWhere() {
+        ShardingSphereSQLParserEngine sqlParserEngine = sqlParserRule.getSQLParserEngine(DatabaseTypeEngine.getTrunkDatabaseTypeName(new H2DatabaseType()));
+        SQLStatement sqlStatement = sqlParserEngine.parse(SELECT_CROSS_WHERE_CONDITION, false);
+        String actual = optimizer.optimize(databaseName, schemaName, sqlStatement).explain();
+        String expected = "EnumerableCalc(expr#0..4=[{inputs}], proj#0..1=[{exprs}], user_id0=[$t3])" + LINE_SEPARATOR
+                + "  EnumerableCalc(expr#0..6=[{inputs}], proj#0..2=[{exprs}], user_id1=[$t4], information=[$t5])" + LINE_SEPARATOR
+                + "    EnumerableHashJoin(condition=[=($3, $6)], joinType=[inner])" + LINE_SEPARATOR
+                + "      EnumerableCalc(expr#0..2=[{inputs}], expr#3=[CAST($t1):VARCHAR], proj#0..3=[{exprs}])" + LINE_SEPARATOR
+                + "        EnumerableTableScan(table=[[federate_jdbc, t_order_federate]])" + LINE_SEPARATOR
+                + "      EnumerableCalc(expr#0..1=[{inputs}], expr#2=[CAST($t0):VARCHAR], proj#0..2=[{exprs}])" + LINE_SEPARATOR
+                + "        EnumerableFilter(condition=[=(CAST($0):INTEGER, 13)])" + LINE_SEPARATOR
+                + "          EnumerableTableScan(table=[[federate_jdbc, t_user_info]])" + LINE_SEPARATOR;
+        assertThat(actual, is(expected));
+    }
+    
+    @Test
+    public void assertSelectSubQueryFrom() {
+        ShardingSphereSQLParserEngine sqlParserEngine = sqlParserRule.getSQLParserEngine(DatabaseTypeEngine.getTrunkDatabaseTypeName(new H2DatabaseType()));
+        SQLStatement sqlStatement = sqlParserEngine.parse(SELECT_SUBQUERY_FROM, false);
+        String actual = optimizer.optimize(databaseName, schemaName, sqlStatement).explain();
+        String expected = "EnumerableCalc(expr#0..1=[{inputs}], proj#0..1=[{exprs}])" + LINE_SEPARATOR
+                + "  EnumerableFilter(condition=[>(CAST($0):INTEGER, 1)])" + LINE_SEPARATOR
+                + "    EnumerableTableScan(table=[[federate_jdbc, t_user_info]])" + LINE_SEPARATOR;
+        assertThat(actual, is(expected));
+    }
+    
+    @Test
+    public void assertSelectSubQueryWhereExist() {
+        ShardingSphereSQLParserEngine sqlParserEngine = sqlParserRule.getSQLParserEngine(DatabaseTypeEngine.getTrunkDatabaseTypeName(new H2DatabaseType()));
+        SQLStatement sqlStatement = sqlParserEngine.parse(SELECT_SUBQUERY_WHERE_EXIST, false);
+        String actual = optimizer.optimize(databaseName, schemaName, sqlStatement).explain();
+        String expected = "EnumerableCalc(expr#0..3=[{inputs}], proj#0..1=[{exprs}])" + LINE_SEPARATOR
+                + "  EnumerableFilter(condition=[IS NOT NULL($3)])" + LINE_SEPARATOR
+                + "    EnumerableCorrelate(correlation=[$cor0], joinType=[left], requiredColumns=[{1}])" + LINE_SEPARATOR
+                + "      EnumerableTableScan(table=[[federate_jdbc, t_order_federate]])" + LINE_SEPARATOR
+                + "      EnumerableAggregate(group=[{}], agg#0=[MIN($0)])" + LINE_SEPARATOR
+                + "        EnumerableCalc(expr#0..1=[{inputs}], expr#2=[true], $f0=[$t2])" + LINE_SEPARATOR
+                + "          EnumerableFilter(condition=[=(CAST($cor0.user_id):VARCHAR, CAST($0):VARCHAR)])" + LINE_SEPARATOR
+                + "            EnumerableTableScan(table=[[federate_jdbc, t_user_info]])" + LINE_SEPARATOR;
+        assertThat(actual, is(expected));
+    }
+    
+    @Test
+    public void assertSelectSubQueryWhereIn() {
+        ShardingSphereSQLParserEngine sqlParserEngine = sqlParserRule.getSQLParserEngine(DatabaseTypeEngine.getTrunkDatabaseTypeName(new H2DatabaseType()));
+        SQLStatement sqlStatement = sqlParserEngine.parse(SELECT_SUBQUERY_WHERE_IN, false);
+        String actual = optimizer.optimize(databaseName, schemaName, sqlStatement).explain();
+        String expected = "EnumerableCalc(expr#0..3=[{inputs}], proj#0..1=[{exprs}])" + LINE_SEPARATOR
+                + "  EnumerableHashJoin(condition=[=($1, $3)], joinType=[inner])" + LINE_SEPARATOR
                 + "    EnumerableTableScan(table=[[federate_jdbc, t_order_federate]])" + LINE_SEPARATOR
-                + "  EnumerableCalc(expr#0..1=[{inputs}], user_id=[$t0])" + LINE_SEPARATOR
-                + "    EnumerableTableScan(table=[[federate_jdbc, t_user_info]])" + LINE_SEPARATOR;
-=======
-        String expected = "EnumerableCalc(expr#0..4=[{inputs}], proj#0..1=[{exprs}], user_id0=[$t3])\n"
-                + "  EnumerableCalc(expr#0..6=[{inputs}], proj#0..2=[{exprs}], user_id1=[$t4], information=[$t5])\n"
-                + "    EnumerableHashJoin(condition=[=($3, $6)], joinType=[inner])\n"
-                + "      EnumerableCalc(expr#0..2=[{inputs}], expr#3=[CAST($t1):VARCHAR], proj#0..3=[{exprs}])\n"
-                + "        EnumerableTableScan(table=[[federate_jdbc, t_order_federate]])\n"
-                + "      EnumerableCalc(expr#0..1=[{inputs}], expr#2=[CAST($t0):VARCHAR], proj#0..2=[{exprs}])\n"
-                + "        EnumerableTableScan(table=[[federate_jdbc, t_user_info]])\n";
->>>>>>> 972b4c99
-        assertThat(actual, is(expected));
-    }
-    
-    @Test
-    public void assertSelectCrossJoin() {
-        ShardingSphereSQLParserEngine sqlParserEngine = sqlParserRule.getSQLParserEngine(DatabaseTypeEngine.getTrunkDatabaseTypeName(new H2DatabaseType()));
-        SQLStatement sqlStatement = sqlParserEngine.parse(SELECT_CROSS_JOIN, false);
-        String actual = optimizer.optimize(databaseName, schemaName, sqlStatement).explain();
-<<<<<<< HEAD
-        String expected = "EnumerableCalc(expr#0..4=[{inputs}], proj#0..1=[{exprs}], user_id0=[$t3])" + LINE_SEPARATOR
-                + "  EnumerableHashJoin(condition=[=($2, $4)], joinType=[inner])" + LINE_SEPARATOR
-                + "    EnumerableCalc(expr#0..2=[{inputs}], expr#3=[CAST($t1):VARCHAR], proj#0..1=[{exprs}], user_id0=[$t3])" + LINE_SEPARATOR
-                + "      EnumerableTableScan(table=[[federate_jdbc, t_order_federate]])" + LINE_SEPARATOR
-                + "    EnumerableCalc(expr#0..1=[{inputs}], expr#2=[CAST($t0):VARCHAR], user_id=[$t0], user_id0=[$t2])" + LINE_SEPARATOR
-                + "      EnumerableTableScan(table=[[federate_jdbc, t_user_info]])" + LINE_SEPARATOR;
-=======
-        String expected = "EnumerableCalc(expr#0..6=[{inputs}], proj#0..1=[{exprs}], user_id0=[$t4])\n"
-                + "  EnumerableHashJoin(condition=[=($3, $6)], joinType=[inner])\n"
-                + "    EnumerableCalc(expr#0..2=[{inputs}], expr#3=[CAST($t1):VARCHAR], proj#0..3=[{exprs}])\n"
-                + "      EnumerableTableScan(table=[[federate_jdbc, t_order_federate]])\n"
-                + "    EnumerableCalc(expr#0..1=[{inputs}], expr#2=[CAST($t0):VARCHAR], proj#0..2=[{exprs}])\n"
-                + "      EnumerableTableScan(table=[[federate_jdbc, t_user_info]])\n";
->>>>>>> 972b4c99
-        assertThat(actual, is(expected));
-    }
-    
-    @Test
-    public void assertSelectJoinWhere() {
-        ShardingSphereSQLParserEngine sqlParserEngine = sqlParserRule.getSQLParserEngine(DatabaseTypeEngine.getTrunkDatabaseTypeName(new H2DatabaseType()));
-        SQLStatement sqlStatement = sqlParserEngine.parse(SELECT_CROSS_WHERE_CONDITION, false);
-        String actual = optimizer.optimize(databaseName, schemaName, sqlStatement).explain();
-<<<<<<< HEAD
-        String expected = "EnumerableNestedLoopJoin(condition=[=(CAST($1):VARCHAR, CAST($2):VARCHAR)], joinType=[inner])" + LINE_SEPARATOR
-                + "  EnumerableCalc(expr#0..2=[{inputs}], proj#0..1=[{exprs}])" + LINE_SEPARATOR
-                + "    EnumerableTableScan(table=[[federate_jdbc, t_order_federate]])" + LINE_SEPARATOR
-                + "  EnumerableCalc(expr#0..1=[{inputs}], expr#2=[CAST($t0):INTEGER], expr#3=[13], expr#4=[=($t2, $t3)], user_id=[$t0], $condition=[$t4])" + LINE_SEPARATOR
-                + "    EnumerableTableScan(table=[[federate_jdbc, t_user_info]])" + LINE_SEPARATOR;
-=======
-        String expected = "EnumerableCalc(expr#0..4=[{inputs}], proj#0..1=[{exprs}], user_id0=[$t3])\n"
-                + "  EnumerableCalc(expr#0..6=[{inputs}], proj#0..2=[{exprs}], user_id1=[$t4], information=[$t5])\n"
-                + "    EnumerableHashJoin(condition=[=($3, $6)], joinType=[inner])\n"
-                + "      EnumerableCalc(expr#0..2=[{inputs}], expr#3=[CAST($t1):VARCHAR], proj#0..3=[{exprs}])\n"
-                + "        EnumerableTableScan(table=[[federate_jdbc, t_order_federate]])\n"
-                + "      EnumerableCalc(expr#0..1=[{inputs}], expr#2=[CAST($t0):VARCHAR], proj#0..2=[{exprs}])\n"
-                + "        EnumerableFilter(condition=[=(CAST($0):INTEGER, 13)])\n"
-                + "          EnumerableTableScan(table=[[federate_jdbc, t_user_info]])\n";
->>>>>>> 972b4c99
-        assertThat(actual, is(expected));
-    }
-    
-    @Test
-    public void assertSelectSubQueryFrom() {
-        ShardingSphereSQLParserEngine sqlParserEngine = sqlParserRule.getSQLParserEngine(DatabaseTypeEngine.getTrunkDatabaseTypeName(new H2DatabaseType()));
-        SQLStatement sqlStatement = sqlParserEngine.parse(SELECT_SUBQUERY_FROM, false);
-        String actual = optimizer.optimize(databaseName, schemaName, sqlStatement).explain();
-<<<<<<< HEAD
-        String expected = "EnumerableCalc(expr#0..1=[{inputs}], expr#2=[CAST($t0):INTEGER], expr#3=[1], expr#4=[>($t2, $t3)], proj#0..1=[{exprs}], $condition=[$t4])" + LINE_SEPARATOR
-                + "  EnumerableTableScan(table=[[federate_jdbc, t_user_info]])" + LINE_SEPARATOR;
-=======
-        String expected = "EnumerableCalc(expr#0..1=[{inputs}], proj#0..1=[{exprs}])\n"
-                + "  EnumerableFilter(condition=[>(CAST($0):INTEGER, 1)])\n"
-                + "    EnumerableTableScan(table=[[federate_jdbc, t_user_info]])\n";
->>>>>>> 972b4c99
-        assertThat(actual, is(expected));
-    }
-    
-    @Test
-    public void assertSelectSubQueryWhereExist() {
-        ShardingSphereSQLParserEngine sqlParserEngine = sqlParserRule.getSQLParserEngine(DatabaseTypeEngine.getTrunkDatabaseTypeName(new H2DatabaseType()));
-        SQLStatement sqlStatement = sqlParserEngine.parse(SELECT_SUBQUERY_WHERE_EXIST, false);
-        String actual = optimizer.optimize(databaseName, schemaName, sqlStatement).explain();
-<<<<<<< HEAD
-        String expected = "EnumerableCalc(expr#0..4=[{inputs}], expr#5=[IS NOT NULL($t4)], proj#0..1=[{exprs}], $condition=[$t5])" + LINE_SEPARATOR
-                + "  EnumerableHashJoin(condition=[=($2, $3)], joinType=[left])" + LINE_SEPARATOR
-                + "    EnumerableCalc(expr#0..2=[{inputs}], expr#3=[CAST($t1):VARCHAR], proj#0..1=[{exprs}], user_id0=[$t3])" + LINE_SEPARATOR
-                + "      EnumerableTableScan(table=[[federate_jdbc, t_order_federate]])" + LINE_SEPARATOR
-                + "    EnumerableAggregate(group=[{0}], agg#0=[MIN($1)])" + LINE_SEPARATOR
-                + "      EnumerableCalc(expr#0..1=[{inputs}], expr#2=[CAST($t0):VARCHAR], expr#3=[true], expr#4=[IS NOT NULL($t2)], user_id0=[$t2], $f0=[$t3], $condition=[$t4])" + LINE_SEPARATOR
-                + "        EnumerableTableScan(table=[[federate_jdbc, t_user_info]])" + LINE_SEPARATOR;
-=======
-        String expected = "EnumerableCalc(expr#0..3=[{inputs}], proj#0..1=[{exprs}])\n"
-                + "  EnumerableFilter(condition=[IS NOT NULL($3)])\n"
-                + "    EnumerableCorrelate(correlation=[$cor0], joinType=[left], requiredColumns=[{1}])\n"
-                + "      EnumerableTableScan(table=[[federate_jdbc, t_order_federate]])\n"
-                + "      EnumerableAggregate(group=[{}], agg#0=[MIN($0)])\n"
-                + "        EnumerableCalc(expr#0..1=[{inputs}], expr#2=[true], $f0=[$t2])\n"
-                + "          EnumerableFilter(condition=[=(CAST($cor0.user_id):VARCHAR, CAST($0):VARCHAR)])\n"
-                + "            EnumerableTableScan(table=[[federate_jdbc, t_user_info]])\n";
->>>>>>> 972b4c99
-        assertThat(actual, is(expected));
-    }
-    
-    @Test
-    public void assertSelectSubQueryWhereIn() {
-        ShardingSphereSQLParserEngine sqlParserEngine = sqlParserRule.getSQLParserEngine(DatabaseTypeEngine.getTrunkDatabaseTypeName(new H2DatabaseType()));
-        SQLStatement sqlStatement = sqlParserEngine.parse(SELECT_SUBQUERY_WHERE_IN, false);
-        String actual = optimizer.optimize(databaseName, schemaName, sqlStatement).explain();
-<<<<<<< HEAD
-        String expected = "EnumerableCalc(expr#0..2=[{inputs}], proj#0..1=[{exprs}])" + LINE_SEPARATOR
-                + "  EnumerableHashJoin(condition=[=($1, $2)], joinType=[inner])" + LINE_SEPARATOR
-                + "    EnumerableCalc(expr#0..2=[{inputs}], proj#0..1=[{exprs}])" + LINE_SEPARATOR
-                + "      EnumerableTableScan(table=[[federate_jdbc, t_order_federate]])" + LINE_SEPARATOR
                 + "    EnumerableAggregate(group=[{0}])" + LINE_SEPARATOR
                 + "      EnumerableCalc(expr#0..1=[{inputs}], user_id=[$t0])" + LINE_SEPARATOR
                 + "        EnumerableTableScan(table=[[federate_jdbc, t_user_info]])" + LINE_SEPARATOR;
-=======
-        String expected = "EnumerableCalc(expr#0..3=[{inputs}], proj#0..1=[{exprs}])\n"
-                + "  EnumerableHashJoin(condition=[=($1, $3)], joinType=[inner])\n"
-                + "    EnumerableTableScan(table=[[federate_jdbc, t_order_federate]])\n"
-                + "    EnumerableAggregate(group=[{0}])\n"
-                + "      EnumerableCalc(expr#0..1=[{inputs}], user_id=[$t0])\n"
-                + "        EnumerableTableScan(table=[[federate_jdbc, t_user_info]])\n";
->>>>>>> 972b4c99
         assertThat(actual, is(expected));
     }
     
@@ -328,32 +259,18 @@
         ShardingSphereSQLParserEngine sqlParserEngine = sqlParserRule.getSQLParserEngine(DatabaseTypeEngine.getTrunkDatabaseTypeName(new H2DatabaseType()));
         SQLStatement sqlStatement = sqlParserEngine.parse(SELECT_SUBQUERY_WHERE_BETWEEN, false);
         String actual = optimizer.optimize(databaseName, schemaName, sqlStatement).explain();
-<<<<<<< HEAD
-        String expected = "EnumerableCalc(expr#0..3=[{inputs}], proj#0..1=[{exprs}])" + LINE_SEPARATOR
-                + "  EnumerableNestedLoopJoin(condition=[<=($1, $3)], joinType=[inner])" + LINE_SEPARATOR
-                + "    EnumerableNestedLoopJoin(condition=[>=($1, $2)], joinType=[inner])" + LINE_SEPARATOR
-                + "      EnumerableCalc(expr#0..2=[{inputs}], proj#0..1=[{exprs}])" + LINE_SEPARATOR
-                + "        EnumerableTableScan(table=[[federate_jdbc, t_order_federate]])" + LINE_SEPARATOR
+        String expected = "EnumerableCalc(expr#0..4=[{inputs}], proj#0..1=[{exprs}])" + LINE_SEPARATOR
+                + "  EnumerableNestedLoopJoin(condition=[<=($1, $4)], joinType=[inner])" + LINE_SEPARATOR
+                + "    EnumerableNestedLoopJoin(condition=[>=($1, $3)], joinType=[inner])" + LINE_SEPARATOR
+                + "      EnumerableTableScan(table=[[federate_jdbc, t_order_federate]])" + LINE_SEPARATOR
                 + "      EnumerableAggregate(group=[{}], agg#0=[SINGLE_VALUE($0)])" + LINE_SEPARATOR
-                + "        EnumerableCalc(expr#0..1=[{inputs}], expr#2=[CAST($t1):VARCHAR], expr#3=['before':VARCHAR], expr#4=[=($t2, $t3)], user_id=[$t0], $condition=[$t4])" + LINE_SEPARATOR
-                + "          EnumerableTableScan(table=[[federate_jdbc, t_user_info]])" + LINE_SEPARATOR
+                + "        EnumerableCalc(expr#0..1=[{inputs}], user_id=[$t0])" + LINE_SEPARATOR
+                + "          EnumerableFilter(condition=[=(CAST($1):VARCHAR, 'before')])" + LINE_SEPARATOR
+                + "            EnumerableTableScan(table=[[federate_jdbc, t_user_info]])" + LINE_SEPARATOR
                 + "    EnumerableAggregate(group=[{}], agg#0=[SINGLE_VALUE($0)])" + LINE_SEPARATOR
-                + "      EnumerableCalc(expr#0..1=[{inputs}], expr#2=[CAST($t1):VARCHAR], expr#3=['after':VARCHAR], expr#4=[=($t2, $t3)], user_id=[$t0], $condition=[$t4])" + LINE_SEPARATOR
-                + "        EnumerableTableScan(table=[[federate_jdbc, t_user_info]])" + LINE_SEPARATOR;
-=======
-        String expected = "EnumerableCalc(expr#0..4=[{inputs}], proj#0..1=[{exprs}])\n"
-                + "  EnumerableNestedLoopJoin(condition=[<=($1, $4)], joinType=[inner])\n"
-                + "    EnumerableNestedLoopJoin(condition=[>=($1, $3)], joinType=[inner])\n"
-                + "      EnumerableTableScan(table=[[federate_jdbc, t_order_federate]])\n"
-                + "      EnumerableAggregate(group=[{}], agg#0=[SINGLE_VALUE($0)])\n"
-                + "        EnumerableCalc(expr#0..1=[{inputs}], user_id=[$t0])\n"
-                + "          EnumerableFilter(condition=[=(CAST($1):VARCHAR, 'before')])\n"
-                + "            EnumerableTableScan(table=[[federate_jdbc, t_user_info]])\n"
-                + "    EnumerableAggregate(group=[{}], agg#0=[SINGLE_VALUE($0)])\n"
-                + "      EnumerableCalc(expr#0..1=[{inputs}], user_id=[$t0])\n"
-                + "        EnumerableFilter(condition=[=(CAST($1):VARCHAR, 'after')])\n"
-                + "          EnumerableTableScan(table=[[federate_jdbc, t_user_info]])\n";
->>>>>>> 972b4c99
+                + "      EnumerableCalc(expr#0..1=[{inputs}], user_id=[$t0])" + LINE_SEPARATOR
+                + "        EnumerableFilter(condition=[=(CAST($1):VARCHAR, 'after')])" + LINE_SEPARATOR
+                + "          EnumerableTableScan(table=[[federate_jdbc, t_user_info]])" + LINE_SEPARATOR;
         assertThat(actual, is(expected));
     }
 }