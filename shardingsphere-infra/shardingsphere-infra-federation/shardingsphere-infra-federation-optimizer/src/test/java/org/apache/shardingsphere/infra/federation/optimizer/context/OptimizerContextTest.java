--- conflicted
+++ resolved
@@ -38,14 +38,14 @@
 import static org.mockito.Mockito.mock;
 
 public final class OptimizerContextTest {
-    
+
     @Test
     public void assertDropDatabase() {
         OptimizerContext optimizerContext = createOptimizerContext();
         optimizerContext.dropDatabase("FOO_DB");
         assertFalse(optimizerContext.getFederationMetaData().getDatabases().containsKey("foo_db"));
     }
-    
+
     @Test
     public void assertAlterTable() {
         OptimizerContext optimizerContext = createOptimizerContext();
@@ -55,7 +55,7 @@
         assertFalse(schemaMetaData.get().getTables().get("foo_tbl").getColumnNames().contains("foo_col"));
         assertTrue(schemaMetaData.get().getTables().get("foo_tbl").getColumnNames().contains("bar_col"));
     }
-    
+
     @Test
     public void assertDropTable() {
         OptimizerContext optimizerContext = createOptimizerContext();
@@ -66,7 +66,7 @@
         assertTrue(schemaMetadata.isPresent());
         assertFalse(schemaMetadata.get().getTables().containsKey("foo_tbl"));
     }
-    
+
     @Test
     public void assertAddDatabase() {
         OptimizerContext optimizerContext = createOptimizerContext();
@@ -75,7 +75,7 @@
         assertTrue(optimizerContext.getParserContexts().containsKey("bar_db"));
         assertTrue(optimizerContext.getPlannerContexts().containsKey("bar_db"));
     }
-    
+
     @Test
     public void assertAlterDatabase() {
         OptimizerContext optimizerContext = createOptimizerContext();
@@ -86,18 +86,7 @@
         assertTrue(schemaMetadata.isPresent());
         assertTrue(schemaMetadata.get().getTables().containsKey("bar_tbl"));
     }
-<<<<<<< HEAD
 
-    @Test
-    public void assertAddSchema() {
-        OptimizerContext optimizerContext = createOptimizerContext();
-        assertFalse(optimizerContext.getFederationMetaData().getDatabases().get("foo_db").getSchemaMetadata("foo_schema_ts").isPresent());
-        optimizerContext.addSchema("foo_db", "foo_schema_ts");
-        assertTrue(optimizerContext.getFederationMetaData().getDatabases().get("foo_db").getSchemaMetadata("foo_schema_ts").isPresent());
-    }
-
-=======
-    
     @Test
     public void assertAddSchema() {
         OptimizerContext optimizerContext = createOptimizerContext();
@@ -106,17 +95,16 @@
         assertTrue(optimizerContext.getPlannerContexts().get("foo_db").getConverters().containsKey("foo_schema"));
         assertTrue(optimizerContext.getPlannerContexts().get("foo_db").getValidators().containsKey("foo_schema"));
     }
-    
->>>>>>> cf06a3f5
+
     private OptimizerContext createOptimizerContext() {
         return OptimizerContextFactory.create(Collections.singletonMap("foo_db", createDatabase()), mock(ShardingSphereRuleMetaData.class));
     }
-    
+
     private ShardingSphereDatabase createDatabase() {
         ShardingSphereSchema schema = new ShardingSphereSchema(Collections.singletonMap("foo_tbl", createTable("foo_col")));
         return new ShardingSphereDatabase("foo_db", new H2DatabaseType(), mock(ShardingSphereResource.class), null, Collections.singletonMap("foo_schema", schema));
     }
-    
+
     private ShardingSphereTable createTable(final String columnName) {
         ShardingSphereColumn toBeAlteredColumn = new ShardingSphereColumn(columnName, 0, false, false, true);
         return new ShardingSphereTable("foo_tbl", Collections.singleton(toBeAlteredColumn), Collections.emptyList(), Collections.emptyList());
