--- conflicted
+++ resolved
@@ -41,14 +41,8 @@
     
     @Override
     public void refresh(final ShardingSphereMetaData schemaMetaData, final FederationDatabaseMetaData database, final Map<String, OptimizerPlannerContext> optimizerPlanners,
-<<<<<<< HEAD
                         final Collection<String> logicDataSourceNames, final String schemaName, final DropViewStatement sqlStatement, final ConfigurationProperties props) throws SQLException {
-        SchemaAlteredEvent event = new SchemaAlteredEvent(schemaMetaData.getName(), schemaName);
-=======
-                        final Collection<String> logicDataSourceNames, final DropViewStatement sqlStatement, final ConfigurationProperties props) throws SQLException {
-        // TODO Get real schema name
-        SchemaAlteredEvent event = new SchemaAlteredEvent(schemaMetaData.getDatabaseName(), schemaMetaData.getDatabaseName());
->>>>>>> 0f0ddf8f
+        SchemaAlteredEvent event = new SchemaAlteredEvent(schemaMetaData.getDatabaseName(), schemaName);
         sqlStatement.getViews().forEach(each -> {
             schemaMetaData.getSchemaByName(schemaName).remove(each.getTableName().getIdentifier().getValue());
             event.getDroppedTables().add(each.getTableName().getIdentifier().getValue());
