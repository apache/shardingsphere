--- conflicted
+++ resolved
@@ -42,14 +42,8 @@
     
     @Override
     public void refresh(final ShardingSphereMetaData schemaMetaData, final FederationDatabaseMetaData database, final Map<String, OptimizerPlannerContext> optimizerPlanners,
-<<<<<<< HEAD
                         final Collection<String> logicDataSourceNames, final String schemaName, final DropTableStatement sqlStatement, final ConfigurationProperties props) throws SQLException {
-        SchemaAlteredEvent event = new SchemaAlteredEvent(schemaMetaData.getName(), schemaName);
-=======
-                        final Collection<String> logicDataSourceNames, final DropTableStatement sqlStatement, final ConfigurationProperties props) throws SQLException {
-        // TODO Get real schema name
-        SchemaAlteredEvent event = new SchemaAlteredEvent(schemaMetaData.getDatabaseName(), schemaMetaData.getDatabaseName());
->>>>>>> 0f0ddf8f
+        SchemaAlteredEvent event = new SchemaAlteredEvent(schemaMetaData.getDatabaseName(), schemaName);
         sqlStatement.getTables().forEach(each -> {
             schemaMetaData.getSchemaByName(schemaName).remove(each.getTableName().getIdentifier().getValue());
             database.remove(schemaName, each.getTableName().getIdentifier().getValue());
