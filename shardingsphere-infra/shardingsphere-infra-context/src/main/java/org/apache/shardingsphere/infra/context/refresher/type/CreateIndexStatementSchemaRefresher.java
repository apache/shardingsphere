/*
 * Licensed to the Apache Software Foundation (ASF) under one or more
 * contributor license agreements.  See the NOTICE file distributed with
 * this work for additional information regarding copyright ownership.
 * The ASF licenses this file to You under the Apache License, Version 2.0
 * (the "License"); you may not use this file except in compliance with
 * the License.  You may obtain a copy of the License at
 *
 *     http://www.apache.org/licenses/LICENSE-2.0
 *
 * Unless required by applicable law or agreed to in writing, software
 * distributed under the License is distributed on an "AS IS" BASIS,
 * WITHOUT WARRANTIES OR CONDITIONS OF ANY KIND, either express or implied.
 * See the License for the specific language governing permissions and
 * limitations under the License.
 */

package org.apache.shardingsphere.infra.context.refresher.type;

import com.google.common.base.Strings;
import org.apache.shardingsphere.infra.config.props.ConfigurationProperties;
import org.apache.shardingsphere.infra.context.refresher.MetaDataRefresher;
import org.apache.shardingsphere.infra.eventbus.ShardingSphereEventBus;
import org.apache.shardingsphere.infra.federation.optimizer.context.planner.OptimizerPlannerContext;
import org.apache.shardingsphere.infra.federation.optimizer.metadata.FederationDatabaseMetaData;
import org.apache.shardingsphere.infra.metadata.ShardingSphereMetaData;
import org.apache.shardingsphere.infra.metadata.schema.event.SchemaAlteredEvent;
import org.apache.shardingsphere.infra.metadata.schema.model.IndexMetaData;
import org.apache.shardingsphere.infra.metadata.schema.util.IndexMetaDataUtil;
import org.apache.shardingsphere.sql.parser.sql.common.statement.ddl.CreateIndexStatement;

import java.sql.SQLException;
import java.util.Collection;
import java.util.Map;

/**
 * Schema refresher for create index statement.
 */
public final class CreateIndexStatementSchemaRefresher implements MetaDataRefresher<CreateIndexStatement> {
    
    private static final String TYPE = CreateIndexStatement.class.getName();
    
    @Override
    public void refresh(final ShardingSphereMetaData schemaMetaData, final FederationDatabaseMetaData database, final Map<String, OptimizerPlannerContext> optimizerPlanners,
                        final Collection<String> logicDataSourceNames, final String schemaName, final CreateIndexStatement sqlStatement, final ConfigurationProperties props) throws SQLException {
        String indexName = null != sqlStatement.getIndex() ? sqlStatement.getIndex().getIdentifier().getValue() : IndexMetaDataUtil.getGeneratedLogicIndexName(sqlStatement.getColumns());
        if (Strings.isNullOrEmpty(indexName)) {
            return;
        }
        String tableName = sqlStatement.getTable().getTableName().getIdentifier().getValue();
<<<<<<< HEAD
        schemaMetaData.getSchemaByName(schemaName).get(tableName).getIndexes().put(indexName, new IndexMetaData(indexName));
        SchemaAlteredEvent event = new SchemaAlteredEvent(schemaMetaData.getName(), schemaName);
        event.getAlteredTables().add(schemaMetaData.getSchemaByName(schemaName).get(tableName));
=======
        schemaMetaData.getDefaultSchema().get(tableName).getIndexes().put(indexName, new IndexMetaData(indexName));
        // TODO Get real schema name
        SchemaAlteredEvent event = new SchemaAlteredEvent(schemaMetaData.getDatabaseName(), schemaMetaData.getDatabaseName());
        event.getAlteredTables().add(schemaMetaData.getDefaultSchema().get(tableName));
>>>>>>> 0f0ddf8f
        ShardingSphereEventBus.getInstance().post(event);
    }
    
    @Override
    public String getType() {
        return TYPE;
    }
}<|MERGE_RESOLUTION|>--- conflicted
+++ resolved
@@ -48,16 +48,9 @@
             return;
         }
         String tableName = sqlStatement.getTable().getTableName().getIdentifier().getValue();
-<<<<<<< HEAD
         schemaMetaData.getSchemaByName(schemaName).get(tableName).getIndexes().put(indexName, new IndexMetaData(indexName));
-        SchemaAlteredEvent event = new SchemaAlteredEvent(schemaMetaData.getName(), schemaName);
+        SchemaAlteredEvent event = new SchemaAlteredEvent(schemaMetaData.getDatabaseName(), schemaName);
         event.getAlteredTables().add(schemaMetaData.getSchemaByName(schemaName).get(tableName));
-=======
-        schemaMetaData.getDefaultSchema().get(tableName).getIndexes().put(indexName, new IndexMetaData(indexName));
-        // TODO Get real schema name
-        SchemaAlteredEvent event = new SchemaAlteredEvent(schemaMetaData.getDatabaseName(), schemaMetaData.getDatabaseName());
-        event.getAlteredTables().add(schemaMetaData.getDefaultSchema().get(tableName));
->>>>>>> 0f0ddf8f
         ShardingSphereEventBus.getInstance().post(event);
     }
     
