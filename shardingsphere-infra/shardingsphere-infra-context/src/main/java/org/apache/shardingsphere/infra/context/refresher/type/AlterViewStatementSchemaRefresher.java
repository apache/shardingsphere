--- conflicted
+++ resolved
@@ -52,12 +52,7 @@
     public void refresh(final ShardingSphereMetaData schemaMetaData, final FederationDatabaseMetaData database, final Map<String, OptimizerPlannerContext> optimizerPlanners,
                         final Collection<String> logicDataSourceNames, final String schemaName, final AlterViewStatement sqlStatement, final ConfigurationProperties props) throws SQLException {
         String viewName = sqlStatement.getView().getTableName().getIdentifier().getValue();
-<<<<<<< HEAD
-        SchemaAlteredEvent event = new SchemaAlteredEvent(schemaMetaData.getName(), schemaName);
-=======
-        // TODO Get real schema name
-        SchemaAlteredEvent event = new SchemaAlteredEvent(schemaMetaData.getDatabaseName(), schemaMetaData.getDatabaseName());
->>>>>>> 0f0ddf8f
+        SchemaAlteredEvent event = new SchemaAlteredEvent(schemaMetaData.getDatabaseName(), schemaName);
         Optional<SimpleTableSegment> renameView = AlterViewStatementHandler.getRenameView(sqlStatement);
         if (renameView.isPresent()) {
             String renameViewName = renameView.get().getTableName().getIdentifier().getValue();
@@ -86,14 +81,8 @@
             schemaMetaData.getRuleMetaData().findRules(MutableDataNodeRule.class).forEach(each -> each.put(viewName, logicDataSourceNames.iterator().next()));
         }
         SchemaBuilderMaterials materials = new SchemaBuilderMaterials(
-<<<<<<< HEAD
                 schemaMetaData.getResource().getDatabaseType(), schemaMetaData.getResource().getDataSources(), schemaMetaData.getRuleMetaData().getRules(), props, schemaName);
         Map<String, SchemaMetaData> schemaMetaDataMap = TableMetaDataBuilder.load(Collections.singletonList(viewName), materials);
-=======
-                schemaMetaData.getResource().getDatabaseType(), schemaMetaData.getResource().getDataSources(), schemaMetaData.getRuleMetaData().getRules(), props, schemaMetaData.getDatabaseName());
-        Map<String, SchemaMetaData> schemaMetaDataMap = TableMetaDataBuilder.load(Collections.singletonList(viewName), materials);
-        String schemaName = materials.getDatabaseType() instanceof PostgreSQLDatabaseType || materials.getDatabaseType() instanceof OpenGaussDatabaseType ? "public" : schemaMetaData.getDatabaseName();
->>>>>>> 0f0ddf8f
         Optional<TableMetaData> actualViewMetaData = Optional.ofNullable(schemaMetaDataMap.get(schemaName)).map(optional -> optional.getTables().get(viewName));
         actualViewMetaData.ifPresent(viewMetaData -> {
             schemaMetaData.getSchemaByName(schemaName).put(viewName, viewMetaData);
