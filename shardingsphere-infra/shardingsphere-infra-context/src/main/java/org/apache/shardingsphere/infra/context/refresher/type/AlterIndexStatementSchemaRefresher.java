/*
 * Licensed to the Apache Software Foundation (ASF) under one or more
 * contributor license agreements.  See the NOTICE file distributed with
 * this work for additional information regarding copyright ownership.
 * The ASF licenses this file to You under the Apache License, Version 2.0
 * (the "License"); you may not use this file except in compliance with
 * the License.  You may obtain a copy of the License at
 *
 *     http://www.apache.org/licenses/LICENSE-2.0
 *
 * Unless required by applicable law or agreed to in writing, software
 * distributed under the License is distributed on an "AS IS" BASIS,
 * WITHOUT WARRANTIES OR CONDITIONS OF ANY KIND, either express or implied.
 * See the License for the specific language governing permissions and
 * limitations under the License.
 */

package org.apache.shardingsphere.infra.context.refresher.type;

import com.google.common.base.Preconditions;
import org.apache.shardingsphere.infra.config.props.ConfigurationProperties;
import org.apache.shardingsphere.infra.context.refresher.MetaDataRefresher;
import org.apache.shardingsphere.infra.eventbus.ShardingSphereEventBus;
import org.apache.shardingsphere.infra.federation.optimizer.context.planner.OptimizerPlannerContext;
import org.apache.shardingsphere.infra.federation.optimizer.metadata.FederationDatabaseMetaData;
import org.apache.shardingsphere.infra.metadata.ShardingSphereMetaData;
import org.apache.shardingsphere.infra.metadata.schema.ShardingSphereSchema;
import org.apache.shardingsphere.infra.metadata.schema.event.SchemaAlteredEvent;
import org.apache.shardingsphere.infra.metadata.schema.model.IndexMetaData;
import org.apache.shardingsphere.infra.metadata.schema.model.TableMetaData;
import org.apache.shardingsphere.sql.parser.sql.common.segment.ddl.index.IndexSegment;
import org.apache.shardingsphere.sql.parser.sql.common.statement.ddl.AlterIndexStatement;
import org.apache.shardingsphere.sql.parser.sql.dialect.handler.ddl.AlterIndexStatementHandler;

import java.sql.SQLException;
import java.util.Collection;
import java.util.Map;
import java.util.Optional;

/**
 * Schema refresher for alter index statement.
 */
public final class AlterIndexStatementSchemaRefresher implements MetaDataRefresher<AlterIndexStatement> {
    
    private static final String TYPE = AlterIndexStatement.class.getName();
    
    @Override
    public void refresh(final ShardingSphereMetaData schemaMetaData, final FederationDatabaseMetaData database, final Map<String, OptimizerPlannerContext> optimizerPlanners,
                        final Collection<String> logicDataSourceNames, final String schemaName, final AlterIndexStatement sqlStatement, final ConfigurationProperties props) throws SQLException {
        Optional<IndexSegment> renameIndex = AlterIndexStatementHandler.getRenameIndexSegment(sqlStatement);
        if (!sqlStatement.getIndex().isPresent() || !renameIndex.isPresent()) {
            return;
        }
        String indexName = sqlStatement.getIndex().get().getIdentifier().getValue();
        Optional<String> logicTableName = findLogicTableName(schemaMetaData.getSchemaByName(schemaName), indexName);
        if (logicTableName.isPresent()) {
            TableMetaData tableMetaData = schemaMetaData.getSchemaByName(schemaName).get(logicTableName.get());
            Preconditions.checkNotNull(tableMetaData, "Can not get the table '%s' metadata!", logicTableName.get());
            tableMetaData.getIndexes().remove(indexName);
            String renameIndexName = renameIndex.get().getIdentifier().getValue();
            tableMetaData.getIndexes().put(renameIndexName, new IndexMetaData(renameIndexName));
<<<<<<< HEAD
            SchemaAlteredEvent event = new SchemaAlteredEvent(schemaMetaData.getName(), schemaName);
=======
            // TODO Get real schema name
            SchemaAlteredEvent event = new SchemaAlteredEvent(schemaMetaData.getDatabaseName(), schemaMetaData.getDatabaseName());
>>>>>>> 0f0ddf8f
            event.getAlteredTables().add(tableMetaData);
            ShardingSphereEventBus.getInstance().post(event);
        }
    }
    
    private Optional<String> findLogicTableName(final ShardingSphereSchema schema, final String indexName) {
        return schema.getAllTableNames().stream().filter(each -> schema.get(each).getIndexes().containsKey(indexName)).findFirst();
    }
    
    @Override
    public String getType() {
        return TYPE;
    }
}<|MERGE_RESOLUTION|>--- conflicted
+++ resolved
@@ -59,12 +59,7 @@
             tableMetaData.getIndexes().remove(indexName);
             String renameIndexName = renameIndex.get().getIdentifier().getValue();
             tableMetaData.getIndexes().put(renameIndexName, new IndexMetaData(renameIndexName));
-<<<<<<< HEAD
-            SchemaAlteredEvent event = new SchemaAlteredEvent(schemaMetaData.getName(), schemaName);
-=======
-            // TODO Get real schema name
-            SchemaAlteredEvent event = new SchemaAlteredEvent(schemaMetaData.getDatabaseName(), schemaMetaData.getDatabaseName());
->>>>>>> 0f0ddf8f
+            SchemaAlteredEvent event = new SchemaAlteredEvent(schemaMetaData.getDatabaseName(), schemaName);
             event.getAlteredTables().add(tableMetaData);
             ShardingSphereEventBus.getInstance().post(event);
         }
