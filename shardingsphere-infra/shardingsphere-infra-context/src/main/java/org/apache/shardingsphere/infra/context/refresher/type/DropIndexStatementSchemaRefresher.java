/*
 * Licensed to the Apache Software Foundation (ASF) under one or more
 * contributor license agreements.  See the NOTICE file distributed with
 * this work for additional information regarding copyright ownership.
 * The ASF licenses this file to You under the Apache License, Version 2.0
 * (the "License"); you may not use this file except in compliance with
 * the License.  You may obtain a copy of the License at
 *
 *     http://www.apache.org/licenses/LICENSE-2.0
 *
 * Unless required by applicable law or agreed to in writing, software
 * distributed under the License is distributed on an "AS IS" BASIS,
 * WITHOUT WARRANTIES OR CONDITIONS OF ANY KIND, either express or implied.
 * See the License for the specific language governing permissions and
 * limitations under the License.
 */

package org.apache.shardingsphere.infra.context.refresher.type;

import org.apache.shardingsphere.infra.config.props.ConfigurationProperties;
import org.apache.shardingsphere.infra.context.refresher.MetaDataRefresher;
import org.apache.shardingsphere.infra.eventbus.ShardingSphereEventBus;
import org.apache.shardingsphere.infra.federation.optimizer.context.planner.OptimizerPlannerContext;
import org.apache.shardingsphere.infra.federation.optimizer.metadata.FederationDatabaseMetaData;
import org.apache.shardingsphere.infra.metadata.ShardingSphereMetaData;
import org.apache.shardingsphere.infra.metadata.schema.ShardingSphereSchema;
import org.apache.shardingsphere.infra.metadata.schema.event.SchemaAlteredEvent;
import org.apache.shardingsphere.infra.metadata.schema.model.TableMetaData;
import org.apache.shardingsphere.infra.metadata.schema.util.IndexMetaDataUtil;
import org.apache.shardingsphere.sql.parser.sql.common.segment.generic.table.SimpleTableSegment;
import org.apache.shardingsphere.sql.parser.sql.common.statement.ddl.DropIndexStatement;
import org.apache.shardingsphere.sql.parser.sql.dialect.handler.ddl.DropIndexStatementHandler;

import java.sql.SQLException;
import java.util.Collection;
import java.util.Map;
import java.util.Optional;
import java.util.stream.Collectors;

/**
 * Schema refresher for drop index statement.
 */
public final class DropIndexStatementSchemaRefresher implements MetaDataRefresher<DropIndexStatement> {
    
    private static final String TYPE = DropIndexStatement.class.getName();
    
    @Override
    public void refresh(final ShardingSphereMetaData schemaMetaData, final FederationDatabaseMetaData database, final Map<String, OptimizerPlannerContext> optimizerPlanners,
                        final Collection<String> logicDataSourceNames, final String schemaName, final DropIndexStatement sqlStatement, final ConfigurationProperties props) throws SQLException {
        String logicTableName = getLogicTableName(schemaMetaData.getSchemaByName(schemaName), sqlStatement).orElse("");
        TableMetaData tableMetaData = schemaMetaData.getSchemaByName(schemaName).get(logicTableName);
        if (null != tableMetaData) {
            for (String each : getIndexNames(sqlStatement)) {
                tableMetaData.getIndexes().remove(each);
            }
<<<<<<< HEAD
            post(schemaMetaData.getName(), schemaName, tableMetaData);
=======
            // TODO Get real schema name
            post(schemaMetaData.getDatabaseName(), schemaMetaData.getDatabaseName(), tableMetaData);
>>>>>>> 0f0ddf8f
        }
    }
    
    private Optional<String> getLogicTableName(final ShardingSphereSchema schema, final DropIndexStatement sqlStatement) {
        Optional<SimpleTableSegment> simpleTableSegment = DropIndexStatementHandler.getSimpleTableSegment(sqlStatement);
        if (simpleTableSegment.isPresent()) {
            return simpleTableSegment.map(optional -> optional.getTableName().getIdentifier().getValue());
        }
        return IndexMetaDataUtil.getTableNamesFromMetaData(schema, sqlStatement.getIndexes()).stream().findFirst();
    }
    
    private Collection<String> getIndexNames(final DropIndexStatement dropIndexStatement) {
        return dropIndexStatement.getIndexes().stream().map(each -> each.getIdentifier().getValue()).collect(Collectors.toList());
    }
    
    private void post(final String databaseName, final String schemaName, final TableMetaData tableMetaData) {
        SchemaAlteredEvent event = new SchemaAlteredEvent(databaseName, schemaName);
        event.getAlteredTables().add(tableMetaData);
        ShardingSphereEventBus.getInstance().post(event);
    }
    
    @Override
    public String getType() {
        return TYPE;
    }
}<|MERGE_RESOLUTION|>--- conflicted
+++ resolved
@@ -53,12 +53,7 @@
             for (String each : getIndexNames(sqlStatement)) {
                 tableMetaData.getIndexes().remove(each);
             }
-<<<<<<< HEAD
-            post(schemaMetaData.getName(), schemaName, tableMetaData);
-=======
-            // TODO Get real schema name
-            post(schemaMetaData.getDatabaseName(), schemaMetaData.getDatabaseName(), tableMetaData);
->>>>>>> 0f0ddf8f
+            post(schemaMetaData.getDatabaseName(), schemaName, tableMetaData);
         }
     }
     
