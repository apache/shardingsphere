--- conflicted
+++ resolved
@@ -58,17 +58,11 @@
                 : build(metaData, (RouteSQLRewriteResult) sqlRewriteResult);
     }
     
-<<<<<<< HEAD
     private static Collection<ExecutionUnit> build(final ShardingSphereMetaData metaData, final GenericSQLRewriteResult sqlRewriteResult, final SQLStatementContext sqlStatementContext) {
-        String dataSourceName = metaData.getDataSources().getAllInstanceDataSourceNames().iterator().next();
+        String dataSourceName = metaData.getDataSourceMetaDatas().getAllInstanceDataSourceNames().iterator().next();
         return Collections.singletonList(new ExecutionUnit(dataSourceName,
                 new SQLUnit(sqlRewriteResult.getSqlRewriteUnit().getSql(), sqlRewriteResult.getSqlRewriteUnit().getParameters(), getActualTableNames(sqlStatementContext),
                         getPrimaryKeyColumns(metaData, sqlStatementContext))));
-=======
-    private static Collection<ExecutionUnit> build(final ShardingSphereMetaData metaData, final GenericSQLRewriteResult sqlRewriteResult) {
-        String dataSourceName = metaData.getDataSourceMetaDatas().getAllInstanceDataSourceNames().iterator().next();
-        return Collections.singletonList(new ExecutionUnit(dataSourceName, new SQLUnit(sqlRewriteResult.getSqlRewriteUnit().getSql(), sqlRewriteResult.getSqlRewriteUnit().getParameters())));
->>>>>>> aeb9a965
     }
     
     private static Collection<ExecutionUnit> build(final ShardingSphereMetaData metaData, final RouteSQLRewriteResult sqlRewriteResult) {
