/*
 * Licensed to the Apache Software Foundation (ASF) under one or more
 * contributor license agreements.  See the NOTICE file distributed with
 * this work for additional information regarding copyright ownership.
 * The ASF licenses this file to You under the Apache License, Version 2.0
 * (the "License"); you may not use this file except in compliance with
 * the License.  You may obtain a copy of the License at
 *
 *     http://www.apache.org/licenses/LICENSE-2.0
 *
 * Unless required by applicable law or agreed to in writing, software
 * distributed under the License is distributed on an "AS IS" BASIS,
 * WITHOUT WARRANTIES OR CONDITIONS OF ANY KIND, either express or implied.
 * See the License for the specific language governing permissions and
 * limitations under the License.
 */

package org.apache.shardingsphere.infra.executor.sql.federate.execute;

import org.apache.calcite.config.CalciteConnectionProperty;
import org.apache.calcite.jdbc.CalciteConnection;
import org.apache.shardingsphere.infra.config.properties.ConfigurationProperties;
import org.apache.shardingsphere.infra.executor.sql.context.ExecutionContext;
import org.apache.shardingsphere.infra.executor.sql.context.SQLUnit;
import org.apache.shardingsphere.infra.executor.sql.execute.engine.driver.jdbc.JDBCExecutor;
import org.apache.shardingsphere.infra.executor.sql.execute.engine.driver.jdbc.JDBCExecutorCallback;
import org.apache.shardingsphere.infra.executor.sql.execute.result.ExecuteResult;
import org.apache.shardingsphere.infra.executor.sql.execute.result.query.QueryResult;
import org.apache.shardingsphere.infra.executor.sql.execute.result.query.impl.driver.jdbc.type.stream.JDBCStreamQueryResult;
import org.apache.shardingsphere.infra.executor.sql.federate.schema.FederateLogicSchema;
import org.apache.shardingsphere.infra.executor.sql.federate.schema.row.FederateRowExecutor;
import org.apache.shardingsphere.infra.executor.sql.prepare.driver.jdbc.ExecutorJDBCManager;
import org.apache.shardingsphere.infra.optimize.context.OptimizeContextFactory;
import org.apache.shardingsphere.infra.rule.ShardingSphereRule;

import java.sql.Connection;
import java.sql.DriverManager;
import java.sql.PreparedStatement;
import java.sql.ResultSet;
import java.sql.SQLException;
import java.sql.Statement;
import java.util.Collection;
import java.util.Collections;
import java.util.List;
import java.util.Properties;

/**
 * Federate JDBC executor.
 */
public final class FederateJDBCExecutor implements FederateExecutor {
    
    public static final String CONNECTION_URL = "jdbc:calcite:";
    
    public static final String DRIVER_NAME = "org.apache.calcite.jdbc.Driver";
    
    private final String schema;
    
    private final OptimizeContextFactory factory;
    
    private final Collection<ShardingSphereRule> rules;
    
    private final ConfigurationProperties props;
    
    private final ExecutorJDBCManager jdbcManager;
    
    private final JDBCExecutor jdbcExecutor;
    
    private Statement statement;
    
    static {
        try {
            Class.forName(DRIVER_NAME);
        } catch (final ClassNotFoundException ex) {
            throw new RuntimeException(ex);
        }
    }
    
    public FederateJDBCExecutor(final String schema, final OptimizeContextFactory factory, final Collection<ShardingSphereRule> rules, 
                                final ConfigurationProperties props, final ExecutorJDBCManager jdbcManager, final JDBCExecutor jdbcExecutor) {
        this.schema = schema;
        this.factory = factory;
        this.rules = rules;
        this.props = props;
        this.jdbcManager = jdbcManager;
        this.jdbcExecutor = jdbcExecutor;
    }
    
    @Override
    public List<QueryResult> executeQuery(final ExecutionContext executionContext, final JDBCExecutorCallback<? extends ExecuteResult> callback) throws SQLException {
        QueryResult result = new JDBCStreamQueryResult(execute(executionContext, callback));
        return Collections.singletonList(result);
    }
    
    @Override
    public void close() throws SQLException {
        if (null != statement) {
            Connection connection = statement.getConnection();
            connection.close();
            statement.close();
        }
    }
    
    @Override
    public ResultSet getResultSet() throws SQLException {
        return statement.getResultSet();
    }
    
<<<<<<< HEAD
    private ResultSet execute(final String sql, final List<Object> parameters) throws SQLException {
        String executeSql = sql.endsWith(";") ? sql.substring(0, sql.length() - 1) : sql;
        PreparedStatement statement = getConnection().prepareStatement(executeSql);
        setParameters(statement, parameters);
=======
    private ResultSet execute(final ExecutionContext executionContext, final JDBCExecutorCallback<? extends ExecuteResult> callback) throws SQLException {
        SQLUnit sqlUnit = executionContext.getExecutionUnits().iterator().next().getSqlUnit();
        PreparedStatement statement = getConnection(executionContext, callback).prepareStatement(sqlUnit.getSql());
        setParameters(statement, sqlUnit.getParameters());
>>>>>>> 407e320d
        this.statement = statement;
        return statement.executeQuery();
    }
    
    private Connection getConnection(final ExecutionContext executionContext, final JDBCExecutorCallback<? extends ExecuteResult> callback) throws SQLException {
        Connection result = DriverManager.getConnection(CONNECTION_URL, getProperties());
        CalciteConnection calciteConnection = result.unwrap(CalciteConnection.class);
        addSchema(calciteConnection, executionContext, callback);
        return result;
    }
    
    private Properties getProperties() {
        Properties result = new Properties();
        result.setProperty(CalciteConnectionProperty.LEX.camelName(), factory.getProperties().getProperty(CalciteConnectionProperty.LEX.camelName()));
        result.setProperty(CalciteConnectionProperty.CONFORMANCE.camelName(), factory.getProperties().getProperty(CalciteConnectionProperty.CONFORMANCE.camelName()));
        return result;
    }
    
    private void addSchema(final CalciteConnection calciteConnection, final ExecutionContext executionContext, final JDBCExecutorCallback<? extends ExecuteResult> callback) throws SQLException {
        FederateRowExecutor executor = new FederateRowExecutor(rules, props, jdbcManager, jdbcExecutor, executionContext, callback);
        FederateLogicSchema logicSchema = new FederateLogicSchema(factory.getSchemaMetadatas().getDefaultSchemaMetadata(), executor);
        calciteConnection.getRootSchema().add(schema, logicSchema);
        calciteConnection.setSchema(schema);
    }
    
    private void setParameters(final PreparedStatement preparedStatement, final List<Object> parameters) throws SQLException {
        int count = 1;
        for (Object each : parameters) {
            preparedStatement.setObject(count, each);
            count++;
        }
    }
}<|MERGE_RESOLUTION|>--- conflicted
+++ resolved
@@ -105,17 +105,11 @@
         return statement.getResultSet();
     }
     
-<<<<<<< HEAD
-    private ResultSet execute(final String sql, final List<Object> parameters) throws SQLException {
-        String executeSql = sql.endsWith(";") ? sql.substring(0, sql.length() - 1) : sql;
-        PreparedStatement statement = getConnection().prepareStatement(executeSql);
-        setParameters(statement, parameters);
-=======
     private ResultSet execute(final ExecutionContext executionContext, final JDBCExecutorCallback<? extends ExecuteResult> callback) throws SQLException {
         SQLUnit sqlUnit = executionContext.getExecutionUnits().iterator().next().getSqlUnit();
-        PreparedStatement statement = getConnection(executionContext, callback).prepareStatement(sqlUnit.getSql());
+        String executeSql = sqlUnit.getSql().endsWith(";") ? sqlUnit.getSql().substring(0, sqlUnit.getSql().length() - 1) : sqlUnit.getSql();
+        PreparedStatement statement = getConnection(executionContext, callback).prepareStatement(executeSql);
         setParameters(statement, sqlUnit.getParameters());
->>>>>>> 407e320d
         this.statement = statement;
         return statement.executeQuery();
     }
