/*
 * Licensed to the Apache Software Foundation (ASF) under one or more
 * contributor license agreements.  See the NOTICE file distributed with
 * this work for additional information regarding copyright ownership.
 * The ASF licenses this file to You under the Apache License, Version 2.0
 * (the "License"); you may not use this file except in compliance with
 * the License.  You may obtain a copy of the License at
 *
 *     http://www.apache.org/licenses/LICENSE-2.0
 *
 * Unless required by applicable law or agreed to in writing, software
 * distributed under the License is distributed on an "AS IS" BASIS,
 * WITHOUT WARRANTIES OR CONDITIONS OF ANY KIND, either express or implied.
 * See the License for the specific language governing permissions and
 * limitations under the License.
 */

package org.apache.shardingsphere.infra.executor.sql.context;

import org.apache.shardingsphere.infra.metadata.ShardingSphereMetaData;
import org.apache.shardingsphere.infra.metadata.datasource.DataSourceMetaDatas;
import org.apache.shardingsphere.infra.rewrite.engine.result.GenericSQLRewriteResult;
import org.apache.shardingsphere.infra.rewrite.engine.result.RouteSQLRewriteResult;
import org.apache.shardingsphere.infra.rewrite.engine.result.SQLRewriteUnit;
import org.apache.shardingsphere.infra.route.context.RouteMapper;
import org.apache.shardingsphere.infra.route.context.RouteUnit;
import org.apache.shardingsphere.sql.parser.binder.statement.SQLStatementContext;
import org.junit.Test;

import java.util.Arrays;
import java.util.Collection;
import java.util.Collections;
import java.util.HashMap;
import java.util.LinkedHashSet;
import java.util.List;
import java.util.Map;

import static org.hamcrest.CoreMatchers.is;
import static org.junit.Assert.assertThat;
import static org.mockito.Mockito.mock;
import static org.mockito.Mockito.when;

public final class ExecutionContextBuilderTest {
    
    @Test
    public void assertBuildGenericSQLRewriteResult() {
        String sql = "sql";
        List<Object> parameters = Collections.singletonList("parameter");
        GenericSQLRewriteResult genericSQLRewriteResult = new GenericSQLRewriteResult(new SQLRewriteUnit(sql, parameters));
        DataSourceMetaDatas dataSourceMetaDatas = mock(DataSourceMetaDatas.class);
        String firstDataSourceName = "firstDataSourceName";
<<<<<<< HEAD
        when(dataSourceMetas.getAllInstanceDataSourceNames()).thenReturn(Arrays.asList(firstDataSourceName, "lastDataSourceName"));
        ShardingSphereMetaData metaData = new ShardingSphereMetaData(dataSourceMetas, null, "sharding_db");
        Collection<ExecutionUnit> actual = ExecutionContextBuilder.build(metaData, genericSQLRewriteResult, mock(SQLStatementContext.class));
=======
        when(dataSourceMetaDatas.getAllInstanceDataSourceNames()).thenReturn(Arrays.asList(firstDataSourceName, "lastDataSourceName"));
        ShardingSphereMetaData metaData = new ShardingSphereMetaData(dataSourceMetaDatas, null);
        Collection<ExecutionUnit> actual = ExecutionContextBuilder.build(metaData, genericSQLRewriteResult);
>>>>>>> aeb9a965
        Collection<ExecutionUnit> expected = Collections.singletonList(new ExecutionUnit(firstDataSourceName, new SQLUnit(sql, parameters)));
        assertThat(actual, is(expected));
    }
    
    @Test
    public void assertBuildRouteSQLRewriteResult() {
        RouteUnit routeUnit1 = new RouteUnit(new RouteMapper("logicName1", "actualName1"), null);
        SQLRewriteUnit sqlRewriteUnit1 = new SQLRewriteUnit("sql1", Collections.singletonList("parameter1"));
        RouteUnit routeUnit2 = new RouteUnit(new RouteMapper("logicName2", "actualName2"), null);
        SQLRewriteUnit sqlRewriteUnit2 = new SQLRewriteUnit("sql2", Collections.singletonList("parameter2"));
        Map<RouteUnit, SQLRewriteUnit> sqlRewriteUnits = new HashMap<>(2, 1);
        sqlRewriteUnits.put(routeUnit1, sqlRewriteUnit1);
        sqlRewriteUnits.put(routeUnit2, sqlRewriteUnit2);
        Collection<ExecutionUnit> actual = ExecutionContextBuilder.build(null, new RouteSQLRewriteResult(sqlRewriteUnits), mock(SQLStatementContext.class));
        ExecutionUnit expectedUnit1 = new ExecutionUnit("actualName1", new SQLUnit("sql1", Collections.singletonList("parameter1")));
        ExecutionUnit expectedUnit2 = new ExecutionUnit("actualName2", new SQLUnit("sql2", Collections.singletonList("parameter2")));
        Collection<ExecutionUnit> expected = new LinkedHashSet<>();
        expected.add(expectedUnit1);
        expected.add(expectedUnit2);
        assertThat(actual, is(expected));
    }
}<|MERGE_RESOLUTION|>--- conflicted
+++ resolved
@@ -49,15 +49,9 @@
         GenericSQLRewriteResult genericSQLRewriteResult = new GenericSQLRewriteResult(new SQLRewriteUnit(sql, parameters));
         DataSourceMetaDatas dataSourceMetaDatas = mock(DataSourceMetaDatas.class);
         String firstDataSourceName = "firstDataSourceName";
-<<<<<<< HEAD
-        when(dataSourceMetas.getAllInstanceDataSourceNames()).thenReturn(Arrays.asList(firstDataSourceName, "lastDataSourceName"));
-        ShardingSphereMetaData metaData = new ShardingSphereMetaData(dataSourceMetas, null, "sharding_db");
+        when(dataSourceMetaDatas.getAllInstanceDataSourceNames()).thenReturn(Arrays.asList(firstDataSourceName, "lastDataSourceName"));
+        ShardingSphereMetaData metaData = new ShardingSphereMetaData(dataSourceMetaDatas, null, "sharding_db");
         Collection<ExecutionUnit> actual = ExecutionContextBuilder.build(metaData, genericSQLRewriteResult, mock(SQLStatementContext.class));
-=======
-        when(dataSourceMetaDatas.getAllInstanceDataSourceNames()).thenReturn(Arrays.asList(firstDataSourceName, "lastDataSourceName"));
-        ShardingSphereMetaData metaData = new ShardingSphereMetaData(dataSourceMetaDatas, null);
-        Collection<ExecutionUnit> actual = ExecutionContextBuilder.build(metaData, genericSQLRewriteResult);
->>>>>>> aeb9a965
         Collection<ExecutionUnit> expected = Collections.singletonList(new ExecutionUnit(firstDataSourceName, new SQLUnit(sql, parameters)));
         assertThat(actual, is(expected));
     }
