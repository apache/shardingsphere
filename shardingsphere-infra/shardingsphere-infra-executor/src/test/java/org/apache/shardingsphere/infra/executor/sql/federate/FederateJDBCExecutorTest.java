--- conflicted
+++ resolved
@@ -88,18 +88,10 @@
     @Test
     public void testSimpleSelect() {
         RelNode relNode = optimizer.optimize(SELECT_SQL_BY_ID_ACROSS_SINGLE_AND_SHARDING_TABLES);
-<<<<<<< HEAD
         String temp = "EnumerableCalc(expr#0..4=[{inputs}],expr#5=[=($t1,$t3)],proj#0..1=[{exprs}],information=[$t4],$condition=[$t5])"
             + "  EnumerableNestedLoopJoin(condition=[true],joinType=[inner])"
             + "    EnumerableTableScan(table=[[federate_jdbc,t_order_federate]])"
             + "    EnumerableTableScan(table=[[federate_jdbc,t_user_info]])";
-=======
-        String temp = "EnumerableCalc(expr#0..4=[{inputs}], proj#0..1=[{exprs}], information=[$t4])" 
-                + "  EnumerableCalc(expr#0..4=[{inputs}], expr#5=[CAST($t1):VARCHAR], expr#6=[CAST($t3):VARCHAR], expr#7=[=($t5, $t6)], proj#0..4=[{exprs}], $condition=[$t7])" 
-                + "    EnumerableNestedLoopJoin(condition=[true], joinType=[inner])" 
-                + "      EnumerableTableScan(table=[[federate_jdbc, t_order_federate]])" 
-                + "      EnumerableTableScan(table=[[federate_jdbc, t_user_info]])";
->>>>>>> 87a72c51
         String expected = temp.replaceAll("\\s*", "");
         String actual = relNode.explain().replaceAll("\\s*", "");
         assertThat(actual, is(expected));
