--- conflicted
+++ resolved
@@ -120,11 +120,7 @@
         }
         if (databaseType instanceof PostgreSQLDatabaseType) {
             // TODO No suitable type of Lex and conformance
-<<<<<<< HEAD
-            properties.setProperty(LEX_CAMEL_NAME, Lex.ORACLE.name());
-=======
             properties.setProperty(LEX_CAMEL_NAME, Lex.JAVA.name());
->>>>>>> 12724437
             properties.setProperty(CONFORMANCE_CAMEL_NAME, SqlConformanceEnum.BABEL.name());
 //            properties.setProperty(CONFORMANCE_CAMEL_NAME, SqlConformanceEnum.LENIENT.name());
             return;
