--- conflicted
+++ resolved
@@ -27,14 +27,8 @@
 import org.apache.shardingsphere.infra.metadata.schema.model.ColumnMetaData;
 import org.apache.shardingsphere.infra.metadata.schema.model.TableMetaData;
 
-<<<<<<< HEAD
-=======
-import javax.sql.DataSource;
-import java.sql.SQLException;
 import java.util.ArrayList;
-import java.util.Collection;
 import java.util.List;
->>>>>>> 829eecf9
 import java.util.Map;
 
 /**
@@ -44,44 +38,19 @@
 public final class FederateTableMetadata {
     
     private static final RelDataTypeFactory TYPE_FACTORY = new SqlTypeFactoryImpl(RelDataTypeSystem.DEFAULT);
-    
+
     private final String name;
     
     private final RelProtoDataType relProtoDataType;
     
     private final List<String> columnNames = new ArrayList<>();
-    
+
     public FederateTableMetadata(final String name, final TableMetaData tableMetaData) {
         this.name = name;
         relProtoDataType = createRelDataType(tableMetaData);
         columnNames.addAll(tableMetaData.getColumns().keySet());
     }
-<<<<<<< HEAD
 
-=======
-    
-    /**
-     * Please fix me.
-     * @deprecated Remove this constructor.
-     */
-    @Deprecated
-    public FederateTableMetadata(final String name, final Map<String, DataSource> dataSources, final Map<String, Collection<String>> dataSourceRules,
-                                 final Collection<DataNode> tableDataNodes, final DatabaseType databaseType) throws SQLException {
-        this.name = name;
-        TableMetaData tableMetaData = createTableMetaData(dataSources, dataSourceRules, tableDataNodes, databaseType);
-        relProtoDataType = createRelDataType(tableMetaData);
-        columnNames.addAll(tableMetaData.getColumns().keySet());
-    }
-    
-    private TableMetaData createTableMetaData(final Map<String, DataSource> dataSources, final Map<String, Collection<String>> dataSourceRules,
-                                              final Collection<DataNode> tableDataNodes, final DatabaseType databaseType) throws SQLException {
-        DataNode dataNode = tableDataNodes.iterator().next();
-        Optional<TableMetaData> tableMetaData =
-                TableMetaDataLoader.load(getActualDataSource(dataSources, dataSourceRules, dataNode.getDataSourceName()), dataNode.getTableName(), databaseType);
-        return tableMetaData.orElseGet(TableMetaData::new);
-    }
-    
->>>>>>> 829eecf9
     private RelProtoDataType createRelDataType(final TableMetaData tableMetaData) {
         RelDataTypeFactory.Builder fieldInfo = TYPE_FACTORY.builder();
         for (Map.Entry<String, ColumnMetaData> entry : tableMetaData.getColumns().entrySet()) {
