--- conflicted
+++ resolved
@@ -35,14 +35,6 @@
     
     @Override
     public Optional<SqlNode> convert(final SelectStatement selectStatement) {
-<<<<<<< HEAD
-        Optional<SqlNode> distinct = new DistinctSqlNodeConverter().convert(selectStatement.getProjections());
-        Optional<SqlNode> offset = new OffsetSqlNodeConverter().convert(SelectStatementHandler.getLimitSegment(selectStatement).orElse(null));
-        Optional<SqlNode> rowCount = new RowCountSqlNodeConverter().convert(SelectStatementHandler.getLimitSegment(selectStatement).orElse(null));
-        // TODO : prepare other sqlNodes referring to `distinct`.
-        return Optional.of(new SqlSelect(SqlParserPos.ZERO, (SqlNodeList) distinct.orElse(null), null, null, null, null, null,
-                null, null, offset.orElse(null), rowCount.orElse(null), null));
-=======
         Optional<SqlNodeList> distinct = new DistinctSqlNodeConverter().convert(selectStatement.getProjections());
         Optional<SqlNodeList> projections = new ProjectionsSqlNodeConverter().convert(selectStatement.getProjections());
         Optional<SqlNode> from = new TableSqlNodeConverter().convert(selectStatement.getFrom());
@@ -65,6 +57,5 @@
                 offset.orElse(null),
                 rowCount.orElse(null), 
                 null));
->>>>>>> 6f329f6f
     }
 }