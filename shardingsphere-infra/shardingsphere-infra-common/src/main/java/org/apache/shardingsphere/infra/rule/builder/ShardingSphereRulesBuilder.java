--- conflicted
+++ resolved
@@ -68,21 +68,15 @@
     @SuppressWarnings({"unchecked", "rawtypes"})
     public static Collection<ShardingSphereRule> buildSchemaRules(final String schemaName, final Collection<RuleConfiguration> schemaRuleConfigs,
                                                                   final DatabaseType databaseType, final Map<String, DataSource> dataSourceMap) {
-<<<<<<< HEAD
-        Map<RuleConfiguration, SchemaRuleBuilder> builders = getSchemaRuleBuilders(getAllSchemaRuleConfigurations(schemaRuleConfigurations));
-=======
-        Map<RuleConfiguration, SchemaRuleBuilder> builders = OrderedSPIRegistry.getRegisteredServices(
-                getAllSchemaRuleConfigurations(schemaRuleConfigs), SchemaRuleBuilder.class, Comparator.reverseOrder());
->>>>>>> 15bd3fcf
+        Map<RuleConfiguration, SchemaRuleBuilder> builders = getSchemaRuleBuilders(getAllSchemaRuleConfigurations(schemaRuleConfigs));
         appendDefaultKernelSchemaRuleConfigurationBuilder(builders);
         Collection<ShardingSphereRule> result = new LinkedList<>();
-        for (Map.Entry<RuleConfiguration, SchemaRuleBuilder> entry : builders.entrySet()) {
+        for (Entry<RuleConfiguration, SchemaRuleBuilder> entry : builders.entrySet()) {
             result.add(entry.getValue().build(schemaName, dataSourceMap, databaseType, entry.getKey(), result));
         }
         return result;
     }
     
-<<<<<<< HEAD
     @SuppressWarnings("rawtypes")
     private static Map<RuleConfiguration, SchemaRuleBuilder> getSchemaRuleBuilders(final Collection<RuleConfiguration> schemaRuleConfigurations) {
         Map<RuleConfiguration, SchemaRuleBuilder> result = new LinkedHashMap<>();
@@ -94,14 +88,6 @@
     private static Collection<RuleConfiguration> getAllSchemaRuleConfigurations(final Collection<RuleConfiguration> schemaRuleConfigurations) {
         Collection<RuleConfiguration> result = new LinkedList<>(schemaRuleConfigurations);
         result.add(new SingleTableRuleConfiguration());
-=======
-    private static Collection<RuleConfiguration> getAllSchemaRuleConfigurations(final Collection<RuleConfiguration> schemaRuleConfigs) {
-        Collection<RuleConfiguration> result = new LinkedList<>();
-        result.add(new SingleTableRuleConfiguration());
-        if (!schemaRuleConfigs.isEmpty()) {
-            result.addAll(schemaRuleConfigs);
-        }
->>>>>>> 15bd3fcf
         return result;
     }
     
