/*
 * Licensed to the Apache Software Foundation (ASF) under one or more
 * contributor license agreements.  See the NOTICE file distributed with
 * this work for additional information regarding copyright ownership.
 * The ASF licenses this file to You under the Apache License, Version 2.0
 * (the "License"); you may not use this file except in compliance with
 * the License.  You may obtain a copy of the License at
 *
 *     http://www.apache.org/licenses/LICENSE-2.0
 *
 * Unless required by applicable law or agreed to in writing, software
 * distributed under the License is distributed on an "AS IS" BASIS,
 * WITHOUT WARRANTIES OR CONDITIONS OF ANY KIND, either express or implied.
 * See the License for the specific language governing permissions and
 * limitations under the License.
 */

package org.apache.shardingsphere.infra.config.properties;

import lombok.Getter;
import lombok.RequiredArgsConstructor;
import org.apache.shardingsphere.infra.properties.TypedPropertyKey;

/**
 * Typed property key of configuration.
 */
@RequiredArgsConstructor
@Getter
public enum ConfigurationPropertyKey implements TypedPropertyKey {
    
    /**
     * Whether show SQL in log.
     */
    SQL_SHOW("sql-show", String.valueOf(Boolean.FALSE), boolean.class),
    
    /**
     * Whether show SQL details in simple style.
     */
    SQL_SIMPLE("sql-simple", String.valueOf(Boolean.FALSE), boolean.class),
    
    /**
     * The max thread size of worker group to execute SQL.
     */
    EXECUTOR_SIZE("executor-size", String.valueOf(0), int.class),
    
    /**
     * Max opened connection size for each query.
     */
    MAX_CONNECTIONS_SIZE_PER_QUERY("max-connections-size-per-query", String.valueOf(1), int.class),
    
    /**
     * Whether validate table meta data consistency when application startup or updated.
     */
    CHECK_TABLE_METADATA_ENABLED("check-table-metadata-enabled", String.valueOf(Boolean.FALSE), boolean.class),
    
    /**
     * Frontend database protocol type for ShardingSphere-Proxy.
     */
    PROXY_FRONTEND_DATABASE_PROTOCOL_TYPE("proxy-frontend-database-protocol-type", "", String.class),
    
    /**
     * Flush threshold for every records from databases for ShardingSphere-Proxy.
     */
    PROXY_FRONTEND_FLUSH_THRESHOLD("proxy-frontend-flush-threshold", String.valueOf(128), int.class),
    
    /**
     * Transaction type of proxy.
     *
     * <p>
     * LOCAL:
     * ShardingSphere-Proxy will run with LOCAL transaction.
     * </p>
     *
     * <p>
     * XA:
     * ShardingSphere-Proxy will run with XA transaction.
     * </p>
     *
     * <p>
     * BASE:
     * ShardingSphere-Proxy will run with BASE transaction.
     * </p>
     */
    PROXY_TRANSACTION_TYPE("proxy-transaction-type", "LOCAL", String.class),
    
    /**
     * XA transaction manager type of proxy.
     *
     * <p>
     * Atomikos:
     * ShardingSphere-Proxy will run with XA transaction with Atomikos.
     * </p>
     *
     * <p>
     * Narayana:
     * ShardingSphere-Proxy will run with XA transaction with Narayana.
     * </p>
     *
     * <p>
     * Bitronix:
     * ShardingSphere-Proxy will run with XA transaction with Bitronix.
     * </p>
     */
    XA_TRANSACTION_MANAGER_TYPE("xa-transaction-manager-type", "Atomikos", String.class),
    
    /**
     * Whether enable opentracing for ShardingSphere-Proxy.
     */
    PROXY_OPENTRACING_ENABLED("proxy-opentracing-enabled", String.valueOf(Boolean.FALSE), boolean.class),
    
    /**
     * Whether enable hint for ShardingSphere-Proxy.
     */
    PROXY_HINT_ENABLED("proxy-hint-enabled", String.valueOf(Boolean.FALSE), boolean.class),
    
    /**
     * Whether enable show process list.
     */
    SHOW_PROCESS_LIST_ENABLED("show-process-list-enabled", String.valueOf(Boolean.FALSE), boolean.class),
    
    /**
     * The length of time in milliseconds an SQL waits for a global lock before giving up.
     */
    LOCK_WAIT_TIMEOUT_MILLISECONDS("lock-wait-timeout-milliseconds", String.valueOf(50000L), long.class),
    
    /**
     * Whether enable lock.
     */
    LOCK_ENABLED("lock-enabled", String.valueOf(Boolean.FALSE), boolean.class),
    
    /**
     * Proxy backend query fetch size. A larger value may increase the memory usage of ShardingSphere Proxy.
     * The default value is -1, which means set the minimum value for different JDBC drivers.
     */
<<<<<<< HEAD
    PROXY_BACKEND_QUERY_FETCH_SIZE("proxy-backend-query-fetch-size", String.valueOf(-1), int.class);
=======
    PROXY_BACKEND_QUERY_FETCH_SIZE("proxy-backend-query-fetch-size", "-1", int.class),
    
    /**
     * Whether check duplicate table.
     */
    CHECK_DUPLICATE_TABLE_ENABLED("check-duplicate-table-enabled", String.valueOf(Boolean.FALSE), boolean.class);
>>>>>>> 6e6278f1
    
    private final String key;
    
    private final String defaultValue;
    
    private final Class<?> type;
}<|MERGE_RESOLUTION|>--- conflicted
+++ resolved
@@ -132,16 +132,12 @@
      * Proxy backend query fetch size. A larger value may increase the memory usage of ShardingSphere Proxy.
      * The default value is -1, which means set the minimum value for different JDBC drivers.
      */
-<<<<<<< HEAD
     PROXY_BACKEND_QUERY_FETCH_SIZE("proxy-backend-query-fetch-size", String.valueOf(-1), int.class);
-=======
-    PROXY_BACKEND_QUERY_FETCH_SIZE("proxy-backend-query-fetch-size", "-1", int.class),
     
     /**
      * Whether check duplicate table.
      */
     CHECK_DUPLICATE_TABLE_ENABLED("check-duplicate-table-enabled", String.valueOf(Boolean.FALSE), boolean.class);
->>>>>>> 6e6278f1
     
     private final String key;
     
