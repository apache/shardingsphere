--- conflicted
+++ resolved
@@ -36,14 +36,7 @@
      * @param ruleConfig dist meta data persist rule configuration
      * @return new instance of dist meta data persist repository
      */
-<<<<<<< HEAD
-    public static DistMetaDataPersistRepository newInstance(final Collection<RuleConfiguration> configs) {
-        DistMetaDataPersistRuleConfiguration ruleConfiguration = configs.stream().filter(each -> each instanceof DistMetaDataPersistRuleConfiguration)
-                .map(each -> (DistMetaDataPersistRuleConfiguration) each).findFirst().orElse(new DistMetaDataPersistRuleConfiguration("Local", true, new Properties()));
-        return TypedSPIRegistry.getRegisteredService(DistMetaDataPersistRepository.class, ruleConfiguration.getType(), ruleConfiguration.getProps());
-=======
     public static DistMetaDataPersistRepository newInstance(final DistMetaDataPersistRuleConfiguration ruleConfig) {
         return TypedSPIRegistry.getRegisteredService(DistMetaDataPersistRepository.class, ruleConfig.getType(), ruleConfig.getProps());
->>>>>>> 62582a99
     }
 }