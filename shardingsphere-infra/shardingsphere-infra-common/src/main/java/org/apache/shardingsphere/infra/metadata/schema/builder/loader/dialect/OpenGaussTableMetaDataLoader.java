--- conflicted
+++ resolved
@@ -47,15 +47,11 @@
     private static final String BASIC_TABLE_META_DATA_SQL_NO_ORDER = "SELECT table_name, column_name, ordinal_position, data_type, udt_name, column_default FROM information_schema.columns "
             + "WHERE table_schema = ?";
     
-<<<<<<< HEAD
     private static final String ORDER_BY_ORDINAL_POSITION = " ORDER BY ordinal_position";
     
     private static final String BASIC_TABLE_META_DATA_SQL = BASIC_TABLE_META_DATA_SQL_NO_ORDER + ORDER_BY_ORDINAL_POSITION;
     
-    private static final String TABLE_META_DATA_SQL_WITH_EXISTED_TABLES = BASIC_TABLE_META_DATA_SQL_NO_ORDER + " AND table_name NOT IN (%s)" + ORDER_BY_ORDINAL_POSITION;
-=======
-    private static final String TABLE_META_DATA_SQL_WITH_EXISTED_TABLES = BASIC_TABLE_META_DATA_SQL + " AND table_name IN (%s)";
->>>>>>> 9d6a02cd
+    private static final String TABLE_META_DATA_SQL_WITH_EXISTED_TABLES = BASIC_TABLE_META_DATA_SQL_NO_ORDER + " AND table_name IN (%s)" + ORDER_BY_ORDINAL_POSITION;
     
     private static final String PRIMARY_KEY_META_DATA_SQL = "SELECT tc.table_name, kc.column_name FROM information_schema.table_constraints tc"
             + " JOIN information_schema.key_column_usage kc"
