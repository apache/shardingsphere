/*
 * Licensed to the Apache Software Foundation (ASF) under one or more
 * contributor license agreements.  See the NOTICE file distributed with
 * this work for additional information regarding copyright ownership.
 * The ASF licenses this file to You under the Apache License, Version 2.0
 * (the "License"); you may not use this file except in compliance with
 * the License.  You may obtain a copy of the License at
 *
 *     http://www.apache.org/licenses/LICENSE-2.0
 *
 * Unless required by applicable law or agreed to in writing, software
 * distributed under the License is distributed on an "AS IS" BASIS,
 * WITHOUT WARRANTIES OR CONDITIONS OF ANY KIND, either express or implied.
 * See the License for the specific language governing permissions and
 * limitations under the License.
 */

package org.apache.shardingsphere.infra.metadata.database.schema.loader.dialect;

import org.apache.shardingsphere.infra.database.type.DatabaseTypeFactory;
import org.apache.shardingsphere.infra.metadata.database.schema.loader.model.ColumnMetaData;
import org.apache.shardingsphere.infra.metadata.database.schema.loader.model.IndexMetaData;
import org.apache.shardingsphere.infra.metadata.database.schema.loader.model.SchemaMetaData;
import org.apache.shardingsphere.infra.metadata.database.schema.loader.model.TableMetaData;
import org.apache.shardingsphere.infra.metadata.database.schema.loader.model.ViewMetaData;
import org.apache.shardingsphere.infra.metadata.database.schema.loader.spi.DataTypeLoaderFactory;
import org.apache.shardingsphere.infra.metadata.database.schema.loader.spi.DialectSchemaMetaDataLoader;

import javax.sql.DataSource;
import java.sql.Connection;
import java.sql.DatabaseMetaData;
import java.sql.PreparedStatement;
import java.sql.ResultSet;
import java.sql.SQLException;
import java.util.Collection;
import java.util.Collections;
import java.util.HashMap;
import java.util.LinkedList;
import java.util.Map;
import java.util.Map.Entry;
import java.util.stream.Collectors;

/**
 * Schema meta data loader for SQLServer.
 */
public final class SQLServerSchemaMetaDataLoader implements DialectSchemaMetaDataLoader {
    
    private static final String TABLE_META_DATA_SQL_NO_ORDER = "SELECT obj.name AS TABLE_NAME, col.name AS COLUMN_NAME, t.name AS DATA_TYPE,"
            + " col.collation_name AS COLLATION_NAME, col.column_id, is_identity AS IS_IDENTITY, %s"
            + " (SELECT TOP 1 ind.is_primary_key FROM sys.index_columns ic LEFT JOIN sys.indexes ind ON ic.object_id = ind.object_id"
            + " AND ic.index_id = ind.index_id AND ind.name LIKE 'PK_%%' WHERE ic.object_id = obj.object_id AND ic.column_id = col.column_id) AS IS_PRIMARY_KEY"
            + " FROM sys.objects obj INNER JOIN sys.columns col ON obj.object_id = col.object_id LEFT JOIN sys.types t ON t.user_type_id = col.user_type_id";
    
    private static final String ORDER_BY_COLUMN_ID = " ORDER BY col.column_id";
    
    private static final String TABLE_META_DATA_SQL = TABLE_META_DATA_SQL_NO_ORDER + ORDER_BY_COLUMN_ID;
    
    private static final String VIEW_META_DATA_SQL = "SELECT TABLE_NAME, VIEW_DEFINITION FROM INFORMATION_SCHEMA.VIEWS WHERE TABLE_CATALOG = ?";
    
    private static final String TABLE_META_DATA_SQL_IN_TABLES = TABLE_META_DATA_SQL_NO_ORDER + " WHERE obj.name IN (%s)" + ORDER_BY_COLUMN_ID;
    
    private static final String INDEX_META_DATA_SQL = "SELECT a.name AS INDEX_NAME, c.name AS TABLE_NAME FROM sys.indexes a"
            + " JOIN sys.objects c ON a.object_id = c.object_id WHERE a.index_id NOT IN (0, 255) AND c.name IN (%s)";
    
    private static final int HIDDEN_COLUMN_START_MAJOR_VERSION = 15;
    
    @Override
    public Collection<SchemaMetaData> load(final DataSource dataSource, final Collection<String> tables, final String defaultSchemaName) throws SQLException {
        Collection<TableMetaData> tableMetaDataList = new LinkedList<>();
        Map<String, Collection<ColumnMetaData>> columnMetaDataMap = loadColumnMetaDataMap(dataSource, tables);
        if (!columnMetaDataMap.isEmpty()) {
            Map<String, Collection<IndexMetaData>> indexMetaDataMap = loadIndexMetaData(dataSource, columnMetaDataMap.keySet());
            for (Entry<String, Collection<ColumnMetaData>> entry : columnMetaDataMap.entrySet()) {
                Collection<IndexMetaData> indexMetaDataList = indexMetaDataMap.getOrDefault(entry.getKey(), Collections.emptyList());
                tableMetaDataList.add(new TableMetaData(entry.getKey(), entry.getValue(), indexMetaDataList, Collections.emptyList()));
            }
        }
        return Collections.singletonList(new SchemaMetaData(defaultSchemaName, tableMetaDataList, loadViewMetaData(dataSource)));
    }
<<<<<<< HEAD

    private Collection<ViewMetaData> loadViewMetaData(final DataSource dataSource) throws SQLException {
=======
    
    private Collection<ViewMetaData> loadViewMetaData(final DataSource dataSource, final Collection<String> tables) throws SQLException {
>>>>>>> b3f78f9d
        Collection<ViewMetaData> result = new LinkedList<>();
        try (
                Connection connection = dataSource.getConnection();
                PreparedStatement preparedStatement = connection.prepareStatement(VIEW_META_DATA_SQL)) {
            preparedStatement.setString(1, connection.getCatalog());
            try (ResultSet resultSet = preparedStatement.executeQuery()) {
                while (resultSet.next()) {
                    String tableName = resultSet.getString("TABLE_NAME");
                    String viewDefinition = resultSet.getString("VIEW_DEFINITION");
                    result.add(new ViewMetaData(tableName, viewDefinition));
                }
            }
        }
        return result;
    }
    
    private Map<String, Collection<ColumnMetaData>> loadColumnMetaDataMap(final DataSource dataSource, final Collection<String> tables) throws SQLException {
        Map<String, Collection<ColumnMetaData>> result = new HashMap<>();
        try (
                Connection connection = dataSource.getConnection();
                PreparedStatement preparedStatement = connection.prepareStatement(getTableMetaDataSQL(tables, connection.getMetaData()))) {
            Map<String, Integer> dataTypes = DataTypeLoaderFactory.getInstance(DatabaseTypeFactory.getInstance("SQLServer")).load(connection.getMetaData());
            try (ResultSet resultSet = preparedStatement.executeQuery()) {
                while (resultSet.next()) {
                    String tableName = resultSet.getString("TABLE_NAME");
                    ColumnMetaData columnMetaData = loadColumnMetaData(dataTypes, resultSet, connection.getMetaData());
                    if (!result.containsKey(tableName)) {
                        result.put(tableName, new LinkedList<>());
                    }
                    result.get(tableName).add(columnMetaData);
                }
            }
        }
        return result;
    }
    
    private ColumnMetaData loadColumnMetaData(final Map<String, Integer> dataTypeMap, final ResultSet resultSet, final DatabaseMetaData databaseMetaData) throws SQLException {
        String columnName = resultSet.getString("COLUMN_NAME");
        String dataType = resultSet.getString("DATA_TYPE");
        String collationName = resultSet.getString("COLLATION_NAME");
        boolean primaryKey = "1".equals(resultSet.getString("IS_PRIMARY_KEY"));
        boolean generated = "1".equals(resultSet.getString("IS_IDENTITY"));
        boolean caseSensitive = null != collationName && collationName.indexOf("_CS") > 0;
        boolean isVisible = !(versionContainsHiddenColumn(databaseMetaData) && "1".equals(resultSet.getString("IS_HIDDEN")));
        return new ColumnMetaData(columnName, dataTypeMap.get(dataType), primaryKey, generated, caseSensitive, isVisible);
    }
    
    private String getTableMetaDataSQL(final Collection<String> tables, final DatabaseMetaData databaseMetaData) throws SQLException {
        StringBuilder stringBuilder = new StringBuilder(24);
        if (versionContainsHiddenColumn(databaseMetaData)) {
            stringBuilder.append("is_hidden AS IS_HIDDEN,");
        }
        String isHidden = stringBuilder.toString();
        return tables.isEmpty() ? String.format(TABLE_META_DATA_SQL, isHidden)
                : String.format(TABLE_META_DATA_SQL_IN_TABLES, isHidden, tables.stream().map(each -> String.format("'%s'", each)).collect(Collectors.joining(",")));
    }
    
    private boolean versionContainsHiddenColumn(final DatabaseMetaData databaseMetaData) throws SQLException {
        return databaseMetaData.getDatabaseMajorVersion() >= HIDDEN_COLUMN_START_MAJOR_VERSION;
    }
    
    private Map<String, Collection<IndexMetaData>> loadIndexMetaData(final DataSource dataSource, final Collection<String> tableNames) throws SQLException {
        Map<String, Collection<IndexMetaData>> result = new HashMap<>();
        try (
                Connection connection = dataSource.getConnection();
                PreparedStatement preparedStatement = connection.prepareStatement(getIndexMetaDataSQL(tableNames))) {
            try (ResultSet resultSet = preparedStatement.executeQuery()) {
                while (resultSet.next()) {
                    String indexName = resultSet.getString("INDEX_NAME");
                    String tableName = resultSet.getString("TABLE_NAME");
                    if (!result.containsKey(tableName)) {
                        result.put(tableName, new LinkedList<>());
                    }
                    result.get(tableName).add(new IndexMetaData(indexName));
                }
            }
        }
        return result;
    }
    
    private String getIndexMetaDataSQL(final Collection<String> tableNames) {
        return String.format(INDEX_META_DATA_SQL, tableNames.stream().map(each -> String.format("'%s'", each)).collect(Collectors.joining(",")));
    }
    
    @Override
    public String getType() {
        return "SQLServer";
    }
}<|MERGE_RESOLUTION|>--- conflicted
+++ resolved
@@ -77,13 +77,8 @@
         }
         return Collections.singletonList(new SchemaMetaData(defaultSchemaName, tableMetaDataList, loadViewMetaData(dataSource)));
     }
-<<<<<<< HEAD
-
+    
     private Collection<ViewMetaData> loadViewMetaData(final DataSource dataSource) throws SQLException {
-=======
-    
-    private Collection<ViewMetaData> loadViewMetaData(final DataSource dataSource, final Collection<String> tables) throws SQLException {
->>>>>>> b3f78f9d
         Collection<ViewMetaData> result = new LinkedList<>();
         try (
                 Connection connection = dataSource.getConnection();
