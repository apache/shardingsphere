/*
 * Licensed to the Apache Software Foundation (ASF) under one or more
 * contributor license agreements.  See the NOTICE file distributed with
 * this work for additional information regarding copyright ownership.
 * The ASF licenses this file to You under the Apache License, Version 2.0
 * (the "License"); you may not use this file except in compliance with
 * the License.  You may obtain a copy of the License at
 *
 *     http://www.apache.org/licenses/LICENSE-2.0
 *
 * Unless required by applicable law or agreed to in writing, software
 * distributed under the License is distributed on an "AS IS" BASIS,
 * WITHOUT WARRANTIES OR CONDITIONS OF ANY KIND, either express or implied.
 * See the License for the specific language governing permissions and
 * limitations under the License.
 */

package org.apache.shardingsphere.infra.metadata.schema.builder;

import com.google.common.util.concurrent.ThreadFactoryBuilder;
import lombok.AccessLevel;
import lombok.NoArgsConstructor;
import org.apache.commons.collections4.CollectionUtils;
import org.apache.commons.collections4.MapUtils;
import org.apache.shardingsphere.infra.datanode.DataNode;
import org.apache.shardingsphere.infra.metadata.schema.builder.spi.DialectTableMetaDataLoader;
import org.apache.shardingsphere.infra.metadata.schema.model.TableMetaData;
<<<<<<< HEAD
import org.apache.shardingsphere.infra.rule.type.DataNodeContainedRule;
import org.apache.shardingsphere.infra.rule.type.DataSourceContainedRule;
import org.apache.shardingsphere.infra.rule.type.TableContainedRule;
=======
import org.apache.shardingsphere.infra.rule.ShardingSphereRule;
import org.apache.shardingsphere.infra.rule.identifier.type.DataNodeContainedRule;
import org.apache.shardingsphere.infra.rule.identifier.type.TableContainedRule;
>>>>>>> 0e62cfaa
import org.apache.shardingsphere.infra.spi.ShardingSphereServiceLoader;

import java.sql.SQLException;
import java.util.ArrayList;
import java.util.Collection;
import java.util.Collections;
import java.util.HashMap;
import java.util.LinkedList;
import java.util.List;
import java.util.Map;
import java.util.Optional;
import java.util.concurrent.ExecutorService;
import java.util.concurrent.LinkedBlockingQueue;
import java.util.concurrent.ThreadPoolExecutor;
import java.util.concurrent.TimeUnit;
import java.util.stream.Collectors;

/**
 * Schema builder.
 */
@NoArgsConstructor(access = AccessLevel.PRIVATE)
public final class SchemaBuilder {
    
    private static final ExecutorService EXECUTOR_SERVICE = new ThreadPoolExecutor(Runtime.getRuntime().availableProcessors() * 2, Runtime.getRuntime().availableProcessors() * 2,
            0L, TimeUnit.MILLISECONDS, new LinkedBlockingQueue<>(), new ThreadFactoryBuilder().setDaemon(true).setNameFormat("ShardingSphere-SchemaBuilder-%d").build());
    
    static {
        ShardingSphereServiceLoader.register(DialectTableMetaDataLoader.class);
    }

    /**
     * build actual and logic table meta data.
     *
     * @param materials schema builder materials
     * @return actual and logic table meta data
     * @throws SQLException SQL exception
     */
    public static Map<TableMetaData, TableMetaData> build(final SchemaBuilderMaterials materials) throws SQLException {
        Map<String, TableMetaData> actualTableMetaMap = buildActualTableMetaDataMap(materials);
        Map<String, TableMetaData> logicTableMetaMap = buildLogicTableMetaDataMap(materials, actualTableMetaMap);
        Map<TableMetaData, TableMetaData> tableMetaDataMap = new HashMap<>(actualTableMetaMap.size(), 1);
        for (Map.Entry<String, TableMetaData> entry : actualTableMetaMap.entrySet()) {
            tableMetaDataMap.put(entry.getValue(), logicTableMetaMap.getOrDefault(entry.getKey(), entry.getValue()));
        }
        return tableMetaDataMap;
    }

    private static Map<String, TableMetaData> buildActualTableMetaDataMap(final SchemaBuilderMaterials materials) throws SQLException {
        Map<String, Collection<DataNode>> logicTable2DataNodes = getLogicTable2DataNodes(materials);

        Optional<DialectTableMetaDataLoader> dialectLoader = SchemaBuilderWithDialectLoader.findDialectTableMetaDataLoader(materials);
        Map<String, TableMetaData> result;
        if (dialectLoader.isPresent()) {
<<<<<<< HEAD
            result = SchemaBuilderWithDialectLoader.build(dialectLoader.get(), EXECUTOR_SERVICE, materials, logicTable2DataNodes);
        } else {
            result = SchemaBuilderWithDefaultLoader.build(EXECUTOR_SERVICE, materials, logicTable2DataNodes);
=======
            appendDialectRemainTables(dialectLoader.get(), materials, tables);
            return;
        }
        appendDefaultRemainTables(materials, tables);
    }
    
    private static Map<String, TableMetaData> buildLogicTableMetaDataMap(final SchemaBuilderMaterials materials, final Map<String, TableMetaData> tables) {
        Map<String, TableMetaData> result = new HashMap<>(materials.getRules().size(), 1);
        for (ShardingSphereRule rule : materials.getRules()) {
            if (rule instanceof TableContainedRule) {
                for (String table : ((TableContainedRule) rule).getTables()) {
                    if (tables.containsKey(table)) {
                        TableMetaData metaData = TableMetaDataBuilder.decorate(table, tables.get(table), materials.getRules());
                        result.put(table, metaData);
                    }
                }
            }
>>>>>>> 0e62cfaa
        }
        return result;
    }

    private static Map<String, Collection<DataNode>> getLogicTable2DataNodes(final SchemaBuilderMaterials materials) {
        List<DataNodeContainedRule> dataNodeContainedRuleList = materials.getRules().stream()
                .filter(each -> each instanceof DataNodeContainedRule)
                .map(each -> (DataNodeContainedRule) each)
                .collect(Collectors.toList());
        if (CollectionUtils.isEmpty(dataNodeContainedRuleList)) {
            return Collections.emptyMap();
        }
        Map<String, Collection<DataNode>> logicTable2DataNodes = dataNodeContainedRuleList.stream()
                .flatMap(each -> each.getAllDataNodes().entrySet().stream())
                .collect(Collectors.toMap(Map.Entry::getKey, Map.Entry::getValue, (a, b) -> {
                    Collection<DataNode> result = new LinkedList<>(a);
                    result.addAll(b);
                    return result;
                }));

        Map<String, Collection<String>> dataSourceContainedMap = materials.getRules().stream()
                .filter(each -> each instanceof DataSourceContainedRule)
                .flatMap(each -> ((DataSourceContainedRule) each).getDataSourceMapper().entrySet().stream())
                .collect(Collectors.toMap(Map.Entry::getKey, Map.Entry::getValue, (a, b) -> {
                    Collection<String> result = new ArrayList<>(a.size() + b.size());
                    result.addAll(a);
                    result.addAll(b);
                    return result;
                }));
        if (MapUtils.isEmpty(dataSourceContainedMap)) {
            return logicTable2DataNodes;
        }

        Map<String, Collection<DataNode>> replaceResult = new HashMap<>(logicTable2DataNodes.size(), 1);
        for (Map.Entry<String, Collection<DataNode>> entry : logicTable2DataNodes.entrySet()) {
            Collection<DataNode> dataNodes = entry.getValue();
            Collection<DataNode> newDataNodeList = new LinkedList<>();
            for (DataNode each : dataNodes) {
                Collection<String> toReplaceDataSourceNames = dataSourceContainedMap.get(each.getDataSourceName());
                if (CollectionUtils.isEmpty(toReplaceDataSourceNames)) {
                    newDataNodeList.add(each);
                } else {
                    for (String newDataSourceName : toReplaceDataSourceNames) {
                        newDataNodeList.add(new DataNode(newDataSourceName, each.getTableName()));
                    }
                }
            }
            replaceResult.put(entry.getKey(), newDataNodeList);
        }
        return replaceResult;
    }

    private static Map<String, TableMetaData> buildLogicTableMetaDataMap(final SchemaBuilderMaterials materials,
            final Map<String, TableMetaData> tables) throws SQLException {
        Map<String, TableMetaData> result = new HashMap<>(materials.getRules().size(), 1);

        Collection<String> ruleLogicTables = materials.getRules().stream()
                .filter(rule -> rule instanceof TableContainedRule)
                .flatMap(rule -> ((TableContainedRule) rule).getTables().stream())
                .collect(Collectors.toSet());
        for (String table : ruleLogicTables) {
            TableMetaData tableMetaData = tables.get(table);
            if (null != tableMetaData) {
                result.put(table, TableMetaDataBuilder.decorate(table, tableMetaData, materials.getRules()));
            }
        }
        return result;
    }
}<|MERGE_RESOLUTION|>--- conflicted
+++ resolved
@@ -25,15 +25,10 @@
 import org.apache.shardingsphere.infra.datanode.DataNode;
 import org.apache.shardingsphere.infra.metadata.schema.builder.spi.DialectTableMetaDataLoader;
 import org.apache.shardingsphere.infra.metadata.schema.model.TableMetaData;
-<<<<<<< HEAD
-import org.apache.shardingsphere.infra.rule.type.DataNodeContainedRule;
-import org.apache.shardingsphere.infra.rule.type.DataSourceContainedRule;
-import org.apache.shardingsphere.infra.rule.type.TableContainedRule;
-=======
 import org.apache.shardingsphere.infra.rule.ShardingSphereRule;
 import org.apache.shardingsphere.infra.rule.identifier.type.DataNodeContainedRule;
+import org.apache.shardingsphere.infra.rule.identifier.type.DataSourceContainedRule;
 import org.apache.shardingsphere.infra.rule.identifier.type.TableContainedRule;
->>>>>>> 0e62cfaa
 import org.apache.shardingsphere.infra.spi.ShardingSphereServiceLoader;
 
 import java.sql.SQLException;
@@ -63,7 +58,7 @@
     static {
         ShardingSphereServiceLoader.register(DialectTableMetaDataLoader.class);
     }
-
+    
     /**
      * build actual and logic table meta data.
      *
@@ -87,29 +82,9 @@
         Optional<DialectTableMetaDataLoader> dialectLoader = SchemaBuilderWithDialectLoader.findDialectTableMetaDataLoader(materials);
         Map<String, TableMetaData> result;
         if (dialectLoader.isPresent()) {
-<<<<<<< HEAD
             result = SchemaBuilderWithDialectLoader.build(dialectLoader.get(), EXECUTOR_SERVICE, materials, logicTable2DataNodes);
         } else {
             result = SchemaBuilderWithDefaultLoader.build(EXECUTOR_SERVICE, materials, logicTable2DataNodes);
-=======
-            appendDialectRemainTables(dialectLoader.get(), materials, tables);
-            return;
-        }
-        appendDefaultRemainTables(materials, tables);
-    }
-    
-    private static Map<String, TableMetaData> buildLogicTableMetaDataMap(final SchemaBuilderMaterials materials, final Map<String, TableMetaData> tables) {
-        Map<String, TableMetaData> result = new HashMap<>(materials.getRules().size(), 1);
-        for (ShardingSphereRule rule : materials.getRules()) {
-            if (rule instanceof TableContainedRule) {
-                for (String table : ((TableContainedRule) rule).getTables()) {
-                    if (tables.containsKey(table)) {
-                        TableMetaData metaData = TableMetaDataBuilder.decorate(table, tables.get(table), materials.getRules());
-                        result.put(table, metaData);
-                    }
-                }
-            }
->>>>>>> 0e62cfaa
         }
         return result;
     }
