/*
 * Licensed to the Apache Software Foundation (ASF) under one or more
 * contributor license agreements.  See the NOTICE file distributed with
 * this work for additional information regarding copyright ownership.
 * The ASF licenses this file to You under the Apache License, Version 2.0
 * (the "License"); you may not use this file except in compliance with
 * the License.  You may obtain a copy of the License at
 *
 *     http://www.apache.org/licenses/LICENSE-2.0
 *
 * Unless required by applicable law or agreed to in writing, software
 * distributed under the License is distributed on an "AS IS" BASIS,
 * WITHOUT WARRANTIES OR CONDITIONS OF ANY KIND, either express or implied.
 * See the License for the specific language governing permissions and
 * limitations under the License.
 */

package org.apache.shardingsphere.infra.distsql.constant;

import lombok.AccessLevel;
import lombok.NoArgsConstructor;

/**
 * Exportable constants.
 */
@NoArgsConstructor(access = AccessLevel.PRIVATE)
public final class ExportableConstants {
    
    public static final String PRIMARY_DATA_SOURCE_KEY = "primary_data_source_key";
    
    public static final String AUTO_AWARE_DATA_SOURCE_KEY = "auto_aware_data_source_key";
    
    public static final String AUTO_AWARE_DATA_SOURCE_NAME = "auto_aware_data_source_name";
    
    public static final String PRIMARY_DATA_SOURCE_NAME = "primary_data_source_name";
    
    public static final String REPLICA_DATA_SOURCE_NAMES = "replica_data_source_names";
    
<<<<<<< HEAD
    public static final String SINGLE_TABLE_TABLES = "single_table_tables";
=======
    public static final String DATA_SOURCE_KEY = "data_source_key";
>>>>>>> 64be0bc9
}<|MERGE_RESOLUTION|>--- conflicted
+++ resolved
@@ -36,9 +36,7 @@
     
     public static final String REPLICA_DATA_SOURCE_NAMES = "replica_data_source_names";
     
-<<<<<<< HEAD
     public static final String SINGLE_TABLE_TABLES = "single_table_tables";
-=======
+    
     public static final String DATA_SOURCE_KEY = "data_source_key";
->>>>>>> 64be0bc9
 }