# CLAUDE.md - ShardingSphere AI Development Guide
<<<<<<< HEAD

**ShardingSphere**: Distributed SQL engine for data sharding, distributed transactions, encryption, masking, and more.
Built on Database Plus concept - unified data access layer over existing databases.

## Part 1: Core Principles & Quick Reference

### Project Essentials
- **Core Concepts**: Connect (protocol adaptation), Enhance (feature plugins), Pluggable (micro-kernel architecture)
- **Development Philosophy**: High-quality, self-documenting, 100% tested code
- **Team Culture**: Quality-first, detail-oriented, systematic approach

### The Five Core Principles 🔥

1. **Code Self-Documentation**
   - Zero inline comments - code explains itself through clear naming
   - Extract complex logic to well-named methods
   - Use factory methods for object creation

2. **100% Test Coverage**
   - Every line, branch, and method must be tested
   - Coverage-driven development - use JaCoCo reports to guide testing
   - Focus on branch coverage, eliminate redundant tests

3. **Follow Project Standards**
   - Match existing code patterns and naming conventions
   - Use established architectural patterns (SPI, builder, immutable design)
   - Maintain consistency with similar components

4. **Work Within Scope**
   - Only make changes within explicit task boundaries
   - No "helpful" refactoring or improvements
   - Never create unrelated files

5. **Format Before Completion**
   - Always run `./mvnw spotless:apply -Pcheck` before task completion
   - Ensure all modified code follows project formatting

### Task Classification Standards

#### Task Type Identification

**Source Code Tasks**
- **File Patterns**: `**/src/main/java/**/*.java`, `**/src/test/java/**/*.java`, `**/pom.xml`
- **Impact**: Code compilation, test execution, coverage analysis, functionality
- **Examples**: New feature development, bug fixes, test improvements, configuration changes

**Documentation Tasks**
- **File Patterns**: `**/*.md`, `docs/**/*`, `**/README*`, `.github/**/*.md`
- **Impact**: Content accuracy, user experience, knowledge transfer
- **Examples**: API documentation, user guides, architecture docs, release notes

**Mixed Tasks**
- **Characteristics**: Involves both source code and documentation changes
- **Approach**: Apply combined validation based on changed file types
- **Examples**: Feature additions with documentation, API changes with examples

#### Differentiated Validation Standards

**Source Code Task Requirements**
- ✅ 100% test coverage (JaCoCo validation)
- ✅ Code compilation and build success
- ✅ Code formatting with Spotless
- ✅ All quality checks pass (Checkstyle, etc.)
- ✅ Self-documenting code with zero inline comments

**Documentation Task Requirements**
- ✅ Link validity verification
- ✅ Markdown format consistency
- ✅ Content accuracy review
- ✅ Spelling and grammar check
- ❌ No test coverage or compilation required

**Mixed Task Requirements**
- Apply source code standards to `.java` files
- Apply documentation standards to `.md` files
- Ensure consistency between code and documentation changes

### Quick Checklists

#### Before Starting Any Task
- [ ] Re-read relevant sections of this guide
- [ ] **Identify task type**: Source code, documentation, or mixed task
- [ ] Understand the success criteria and validation requirements for your task type
- [ ] Review specific standards for your task type

#### Before Task Completion

**For Source Code Tasks:**
- [ ] All tests pass with 100% coverage
- [ ] Code is self-documenting with zero inline comments
- [ ] Code formatting applied: `./mvnw spotless:apply -Pcheck`
- [ ] All changes are within specified scope
- [ ] Remove unused mock objects and imports
- [ ] Extract duplicate mock configurations to helper methods
- [ ] Verify all tests contribute to branch coverage
- [ ] Confirm no dead code remains

**For Documentation Tasks:**
- [ ] All links are valid and functional
- [ ] Markdown formatting is consistent
- [ ] Content is accurate and up-to-date
- [ ] Spelling and grammar are correct
- [ ] Documentation follows project style guide
- [ ] Examples and code snippets are tested (if applicable)
- [ ] Changes are within specified scope

**For Mixed Tasks:**
- [ ] Apply source code checklist to all `.java` files
- [ ] Apply documentation checklist to all `.md` files
- [ ] Ensure consistency between code and documentation
- [ ] Verify all changes are within specified scope

### Common Pitfalls to Avoid
- **Internal blank lines** in methods - extract private methods instead
- **Variable naming confusion** - use `actual` in tests, `result` in production
- **Early test exits** - configure mocks properly to reach target code
- **Surface-level coverage** - verify actual coverage improvement with JaCoCo

#### Code Cleanup Standards
- **Dead Mock Objects**: Remove all mock objects never referenced in tests
- **Unused Imports**: Remove imports that are not used in the file
- **Redundant Mock Setup**: Extract common mock configurations to private methods
- **Unreachable Code**: Remove any code that can never be executed
- **Duplicate Test Logic**: Eliminate tests that don't improve branch coverage

---

## Part 2: Development Process & Quality Standards

### Unified Development Workflow

```mermaid
graph LR
A[Analyze Task] --> B[Identify Task Type]
B --> C[Choose Validation Strategy]
C --> D[Design & Implement]
D --> E[Task-Specific Validation]
E --> F[Format Code]
F --> G[Complete]
```

#### Task-Specific Workflows

**Source Code Tasks:**
1. Analyze Task → Identify as Source Code → Coverage Analysis → Design & Implement → Verify Coverage → Format Code → Complete

**Documentation Tasks:**
1. Analyze Task → Identify as Documentation → Content Review → Design & Implement → Content Validation → Format Check → Complete

**Mixed Tasks:**
1. Analyze Task → Identify as Mixed → Combined Strategy → Design & Implement → Multi-Type Validation → Format & Complete → Complete

### Simplified Testing Process

#### Step 1: Analyze & Design
- **Code Flow Analysis**: Understand complete execution paths
- **Coverage Gap Identification**: Use JaCoCo to find uncovered branches
- **Dependency Mapping**: Identify all mocks needed for complete chain
- **Test Scenarios**: Design realistic business cases for uncovered branches

#### Step 2: Implement & Verify
- **Mock Configuration**: Set up complete dependency chains with `RETURNS_DEEP_STUBS`
- **Test Implementation**: Write tests targeting specific uncovered branches
- **Coverage Validation**: Run tests and verify coverage improvement
- **Iteration**: Add tests until 100% coverage achieved

#### Step 3: Coverage Confirmation
```bash
# Verify class coverage
./mvnw test jacoco:check@jacoco-check -Pcoverage-check -Djacoco.skip=false \
  -Djacoco.check.class.pattern=your.target.ClassName \
  -pl your-module

# Verify package coverage
./mvnw test jacoco:check@jacoco-check -Pcoverage-check -Djacoco.skip=false \
  -Djacoco.check.class.pattern="your.package.**" \
  -Djacoco.minimum.coverage=1.00 \
  -pl your-module
```

- **BUILD SUCCESS**: Coverage meets requirements
- **BUILD FAILURE**: Review `module/target/site/jacoco/index.html` for uncovered lines

### Code Quality Standards

#### Self-Documentation Patterns
```java
// ❌ WRONG - Inline comments
// Check if user is admin and has permission
if (user.isAdmin() && user.hasPermission()) {
    // ...
}

// ✅ RIGHT - Self-documenting code
if (userIsAdminWithPermission()) {
    // ...
}

// Extract complex logic to private methods
private boolean userIsAdminWithPermission() {
    return user.isAdmin() && user.hasPermission();
}
```

#### Naming Conventions
- **Test methods**: `assert[MethodName]With[Condition]` pattern
- **Test variables**: Use `actual` for assertions, `result` for production code
- **Factory methods**: Describe object creation intent
- **Private methods**: Explain what logic they encapsulate

#### Mock Configuration Standards
```java
// ✅ Complete dependency chain
when(dependencyA.getDependencyB().process(input)).thenReturn(result);

// ✅ Self-documenting mock setup
private void mockUserPermissionService() {
    when(userPermissionService.hasAdminPermission(any())).thenReturn(true);
}
```

#### Assertion Style (Mandatory)
```java
// ✅ Use Hamcrest matchers for readability
assertThat(actual, is(expected));
assertThat(actualList, hasSize(expectedSize));

// ❌ Avoid JUnit assertions (except boolean/null)
// assertEquals(actual, expected); // Not preferred
```

### Coverage Tools Reference

#### Essential Commands
```bash
# Generate coverage report
./mvnw clean test jacoco:report -Djacoco.skip=false -pl module-path

# Check specific class coverage
./mvnw test jacoco:check@jacoco-check -Pcoverage-check -Djacoco.skip=false \
  -Djacoco.check.class.pattern=com.example.ClassName

# Format code
./mvnw spotless:apply -Pcheck

# Full build with tests
./mvnw install -T1C
```

#### Coverage Interpretation
- **Target**: 100% instruction, line, branch, and method coverage
- **Validation**: Must verify improvement with JaCoCo HTML reports
- **Focus**: Branch coverage over redundant line coverage
- **Strategy**: Minimal tests targeting specific uncovered branches
=======

**ShardingSphere**: Distributed SQL engine for data sharding, distributed transactions, encryption, masking, and more.
Built on Database Plus concept - unified data access layer over existing databases.

## Part 1: Core Principles & Quick Reference

### Project Essentials
- **Core Concepts**: Connect (protocol adaptation), Enhance (feature plugins), Pluggable (micro-kernel architecture)
- **Development Philosophy**: High-quality, self-documenting, 100% tested code
- **Team Culture**: Quality-first, detail-oriented, systematic approach

### The Five Core Principles 🔥

1. **Code Self-Documentation**
   - Zero inline comments - code explains itself through clear naming
   - Extract complex logic to well-named methods
   - Use factory methods for object creation

2. **100% Test Coverage**
   - Every line, branch, and method must be tested
   - Coverage-driven development - use JaCoCo reports to guide testing
   - Focus on branch coverage, eliminate redundant tests

3. **Follow Project Standards**
   - Match existing code patterns and naming conventions
   - Use established architectural patterns (SPI, builder, immutable design)
   - Maintain consistency with similar components

4. **Work Within Scope**
   - Only make changes within explicit task boundaries
   - No "helpful" refactoring or improvements
   - Never create unrelated files

5. **Format Before Completion**
   - Always run `./mvnw spotless:apply -Pcheck` before task completion
   - Ensure all modified code follows project formatting

### Quick Checklists

#### Before Starting Any Task
- [ ] Re-read relevant sections of this guide
- [ ] Identify specific standards for your task type
- [ ] Understand the success criteria and coverage requirements

#### Before Task Completion
- [ ] All tests pass with 100% coverage
- [ ] Code is self-documenting with zero inline comments
- [ ] Code formatting applied: `./mvnw spotless:apply -Pcheck`
- [ ] All changes are within specified scope

### Common Pitfalls to Avoid
- **Internal blank lines** in methods - extract private methods instead
- **Variable naming confusion** - use `actual` in tests, `result` in production
- **Early test exits** - configure mocks properly to reach target code
- **Surface-level coverage** - verify actual coverage improvement with JaCoCo

---

## Part 2: Development Process & Quality Standards

### Unified Development Workflow
>>>>>>> 70987f2e

```mermaid
graph LR
A[Analyze Task] --> B[Coverage Analysis]
B --> C[Design & Implement]
C --> D[Verify Coverage]
D --> E[Format Code]
E --> F[Complete]
```

<<<<<<< HEAD
## Part 3: Project Context & Patterns

### ShardingSphere Architecture

#### Module Structure
```
infra/     - SPI implementations and basic components
parser/    - SQL parsers for dialects and DistSQL
kernel/    - Core functionality (metadata, transaction, authority)
feature/   - Pluggable features (sharding, encryption, shadow)
mode/      - Configuration persistence and coordination
proxy/     - Proxy implementation (MySQL/PostgreSQL/Firebird)
jdbc/      - JDBC driver implementation
test/      - E2E/IT test engine and cases
```

#### Core Design Patterns

**Database Abstraction**
- Database-specific dialect implementations
- SPI for extensible components
- Database-agnostic core logic

**Metadata Design**
- Immutable objects (final classes + final fields)
- Builder patterns for complex construction
- Consistent database concept naming

**SPI Implementation**
- Service discovery mechanism for registration
- Appropriate default implementations
- Use `TypedSPILoader.getService()` in tests when mocking is complex

### Development Patterns

#### Dependency Injection
```java
// Constructor-only injection with final fields
public final class ExampleService {
    private final DependencyService dependencyService;

    public ExampleService(DependencyService dependencyService) {
        this.dependencyService = dependencyService;
    }
}
```

#### Configuration Patterns
```java
// YAML-based configuration
Properties props = PropertiesBuilder.build(new Property("key", "value"));

// Repository abstraction for data access
Repository repository = new YamlRepository(path);
```

#### Test Patterns
```java
// Use real SPI services when mocking is complex
DatabaseTypedSPILoader.getService(DatabaseType.class, databaseName);

// Interface-based testing over concrete implementations
@Test
void assertMethodWithCondition() {
    // Given - setup complete mock chain
    mockDependencyChain();

    // When - call method directly
    MyResult actual = target.methodUnderTest(input);

    // Then - assert with Hamcrest
    assertThat(actual, is(expectedResult));
}
```

### Decision Framework

#### Priority Guidelines
1. **Quality > Speed**: Never compromise on 100% coverage or code standards
2. **Consistency > Preference**: Match existing patterns over personal preferences
3. **Safety > Features**: Preserve existing functionality over adding new features
4. **Clarity > Brevity**: Self-documenting code over clever but unclear code

#### Handling Ambiguity
- **Scope unclear** → Request clarification before proceeding
- **Impact uncertain** → Propose minimal safe experiment
- **Rules conflict** → Follow most restrictive interpretation
- **Emergency needed** → Stop and report constraints immediately

#### Performance Considerations
- Identify performance-sensitive code paths
- Use appropriate data structures (LinkedHashMap for thread-safe iteration)
- Consider concurrency implications in multi-threaded contexts
- Avoid shared mutable state in service classes

#### Security Practices
- Validate input parameters at API boundaries
- Use immutable collections for test data
- Apply appropriate synchronization for shared resources
- Follow secure coding patterns for database operations

---

## Appendix: Tools & Troubleshooting

### Quick Reference Commands

**Source Code Tasks**
```bash
# === Development ===
./mvnw install -T1C                           # Full build
./mvnw install -T1C -DskipTests              # Build without tests
./mvnw spotless:apply -Pcheck                 # Format code

# === Coverage ===
./mvnw clean test jacoco:report -Djacoco.skip=false -pl module/path
./mvnw test jacoco:check@jacoco-check -Pcoverage-check -Djacoco.skip=false \
  -Djacoco.check.class.pattern=ClassName

# === Coverage Patterns ===
-Djacoco.check.class.pattern="com.example.**"        # Package level
-Djacoco.check.class.pattern="**/*Service"           # By type
-Djacoco.check.class.pattern="**/*Service,**/*Manager" # Multiple
```

**Documentation Tasks**
```bash
# === Documentation Validation ===
# Quick link check (if available)
find . -name "*.md" -exec grep -l "http" {} \;  # Find docs with links

# Markdown format check
markdownlint docs/**/*.md                       # If markdownlint is available

# Spell check (if available)
cspell docs/**/*.md                             # If cspell is configured

# === Documentation Quick Fix ===
./mvnw spotless:apply -Pcheck                 # Format any code examples
```

**Mixed Tasks**
```bash
# === Combined Validation ===
# Apply source code commands to .java files only
# Apply documentation commands to .md files only
# Use file-specific validation based on changed file patterns

# Example: Check changed files
git diff --name-only HEAD~1 | grep "\.java$"   # Changed Java files
git diff --name-only HEAD~1 | grep "\.md$"     # Changed Markdown files
```

### Common Issues & Solutions

#### Coverage Problems
- **Issue**: Tests pass but coverage doesn't improve
- **Cause**: Tests exit early before reaching target code
- **Solution**: Check mock configuration, use coverage reports to verify execution paths

#### Mock Configuration Issues
- **Issue**: Complex nested mocks become unmanageable
- **Solution**: Use `RETURNS_DEEP_STUBS`, extract mock setup to private methods

#### SPI Testing Complexity
- **Issue**: SPI services are difficult to mock
- **Solution**: Use real services via `TypedSPILoader.getService()` when appropriate

#### Code Formatting Issues
- **Issue**: Spotless formatting fails
- **Solution**: Check for syntax errors, run `./mvnw validate` first

### Extended Resources

#### Documentation Links
- [CODE_OF_CONDUCT.md](./CODE_OF_CONDUCT.md) - Detailed coding standards
- Project Wiki - Architecture and design decisions
- JavaDocs - API documentation and examples

#### Best Practice Examples
- Test case patterns in existing test files
- Implementation patterns in similar classes
- SPI implementation examples in infra modules

#### Troubleshooting Checklist
- [ ] Check test dependencies and mock configuration
- [ ] Verify JaCoCo report for actual coverage gaps
- [ ] Ensure code follows existing patterns
- [ ] Confirm all changes are within task scope
- [ ] Run final formatting and validation

---

**Key Success Factors:**
1. **Analyze before coding** - Understand requirements and existing patterns
2. **Test with purpose** - Each test should improve coverage
3. **Code self-documentation** - Zero comments through clear naming
4. **Iterate systematically** - Use coverage reports to guide development
5. **Finish completely** - Format, validate, and verify 100% coverage

=======
### Simplified Testing Process

#### Step 1: Analyze & Design
- **Code Flow Analysis**: Understand complete execution paths
- **Coverage Gap Identification**: Use JaCoCo to find uncovered branches
- **Dependency Mapping**: Identify all mocks needed for complete chain
- **Test Scenarios**: Design realistic business cases for uncovered branches

#### Step 2: Implement & Verify
- **Mock Configuration**: Set up complete dependency chains with `RETURNS_DEEP_STUBS`
- **Test Implementation**: Write tests targeting specific uncovered branches
- **Coverage Validation**: Run tests and verify coverage improvement
- **Iteration**: Add tests until 100% coverage achieved

#### Step 3: Coverage Confirmation
```bash
# Verify class coverage
./mvnw test jacoco:check@jacoco-check -Pcoverage-check -Djacoco.skip=false \
  -Djacoco.check.class.pattern=your.target.ClassName \
  -pl your-module

# Verify package coverage
./mvnw test jacoco:check@jacoco-check -Pcoverage-check -Djacoco.skip=false \
  -Djacoco.check.class.pattern="your.package.**" \
  -Djacoco.minimum.coverage=1.00 \
  -pl your-module
```

- **BUILD SUCCESS**: Coverage meets requirements
- **BUILD FAILURE**: Review `module/target/site/jacoco/index.html` for uncovered lines

### Code Quality Standards

#### Self-Documentation Patterns
```java
// ❌ WRONG - Inline comments
// Check if user is admin and has permission
if (user.isAdmin() && user.hasPermission()) {
    // ...
}

// ✅ RIGHT - Self-documenting code
if (userIsAdminWithPermission()) {
    // ...
}

// Extract complex logic to private methods
private boolean userIsAdminWithPermission() {
    return user.isAdmin() && user.hasPermission();
}
```

#### Naming Conventions
- **Test methods**: `assert[MethodName]With[Condition]` pattern
- **Test variables**: Use `actual` for assertions, `result` for production code
- **Factory methods**: Describe object creation intent
- **Private methods**: Explain what logic they encapsulate

#### Mock Configuration Standards
```java
// ✅ Complete dependency chain
when(dependencyA.getDependencyB().process(input)).thenReturn(result);

// ✅ Self-documenting mock setup
private void mockUserPermissionService() {
    when(userPermissionService.hasAdminPermission(any())).thenReturn(true);
}
```

#### Assertion Style (Mandatory)
```java
// ✅ Use Hamcrest matchers for readability
assertThat(actual, is(expected));
assertThat(actualList, hasSize(expectedSize));

// ❌ Avoid JUnit assertions (except boolean/null)
// assertEquals(actual, expected); // Not preferred
```

### Coverage Tools Reference

#### Essential Commands
```bash
# Generate coverage report
./mvnw clean test jacoco:report -Djacoco.skip=false -pl module-path

# Check specific class coverage
./mvnw test jacoco:check@jacoco-check -Pcoverage-check -Djacoco.skip=false \
  -Djacoco.check.class.pattern=com.example.ClassName

# Format code
./mvnw spotless:apply -Pcheck

# Full build with tests
./mvnw install -T1C
```

#### Coverage Interpretation
- **Target**: 100% instruction, line, branch, and method coverage
- **Validation**: Must verify improvement with JaCoCo HTML reports
- **Focus**: Branch coverage over redundant line coverage
- **Strategy**: Minimal tests targeting specific uncovered branches

---

## Part 3: Project Context & Patterns

### ShardingSphere Architecture

#### Module Structure
```
infra/     - SPI implementations and basic components
parser/    - SQL parsers for dialects and DistSQL
kernel/    - Core functionality (metadata, transaction, authority)
feature/   - Pluggable features (sharding, encryption, shadow)
mode/      - Configuration persistence and coordination
proxy/     - Proxy implementation (MySQL/PostgreSQL/Firebird)
jdbc/      - JDBC driver implementation
test/      - E2E/IT test engine and cases
```

#### Core Design Patterns

**Database Abstraction**
- Database-specific dialect implementations
- SPI for extensible components
- Database-agnostic core logic

**Metadata Design**
- Immutable objects (final classes + final fields)
- Builder patterns for complex construction
- Consistent database concept naming

**SPI Implementation**
- Service discovery mechanism for registration
- Appropriate default implementations
- Use `TypedSPILoader.getService()` in tests when mocking is complex

### Development Patterns

#### Dependency Injection
```java
// Constructor-only injection with final fields
public final class ExampleService {
    private final DependencyService dependencyService;

    public ExampleService(DependencyService dependencyService) {
        this.dependencyService = dependencyService;
    }
}
```

#### Configuration Patterns
```java
// YAML-based configuration
Properties props = PropertiesBuilder.build(new Property("key", "value"));

// Repository abstraction for data access
Repository repository = new YamlRepository(path);
```

#### Test Patterns
```java
// Use real SPI services when mocking is complex
DatabaseTypedSPILoader.getService(DatabaseType.class, databaseName);

// Interface-based testing over concrete implementations
@Test
void assertMethodWithCondition() {
    // Given - setup complete mock chain
    mockDependencyChain();

    // When - call method directly
    MyResult actual = target.methodUnderTest(input);

    // Then - assert with Hamcrest
    assertThat(actual, is(expectedResult));
}
```

### Decision Framework

#### Priority Guidelines
1. **Quality > Speed**: Never compromise on 100% coverage or code standards
2. **Consistency > Preference**: Match existing patterns over personal preferences
3. **Safety > Features**: Preserve existing functionality over adding new features
4. **Clarity > Brevity**: Self-documenting code over clever but unclear code

#### Handling Ambiguity
- **Scope unclear** → Request clarification before proceeding
- **Impact uncertain** → Propose minimal safe experiment
- **Rules conflict** → Follow most restrictive interpretation
- **Emergency needed** → Stop and report constraints immediately

#### Performance Considerations
- Identify performance-sensitive code paths
- Use appropriate data structures (LinkedHashMap for thread-safe iteration)
- Consider concurrency implications in multi-threaded contexts
- Avoid shared mutable state in service classes

#### Security Practices
- Validate input parameters at API boundaries
- Use immutable collections for test data
- Apply appropriate synchronization for shared resources
- Follow secure coding patterns for database operations

---

## Appendix: Tools & Troubleshooting

### Quick Reference Commands

```bash
# === Development ===
./mvnw install -T1C                           # Full build
./mvnw install -T1C -DskipTests              # Build without tests
./mvnw spotless:apply -Pcheck                 # Format code

# === Coverage ===
./mvnw clean test jacoco:report -Djacoco.skip=false -pl module/path
./mvnw test jacoco:check@jacoco-check -Pcoverage-check -Djacoco.skip=false \
  -Djacoco.check.class.pattern=ClassName

# === Coverage Patterns ===
-Djacoco.check.class.pattern="com.example.**"        # Package level
-Djacoco.check.class.pattern="**/*Service"           # By type
-Djacoco.check.class.pattern="**/*Service,**/*Manager" # Multiple
```

### Common Issues & Solutions

#### Coverage Problems
- **Issue**: Tests pass but coverage doesn't improve
- **Cause**: Tests exit early before reaching target code
- **Solution**: Check mock configuration, use coverage reports to verify execution paths

#### Mock Configuration Issues
- **Issue**: Complex nested mocks become unmanageable
- **Solution**: Use `RETURNS_DEEP_STUBS`, extract mock setup to private methods

#### SPI Testing Complexity
- **Issue**: SPI services are difficult to mock
- **Solution**: Use real services via `TypedSPILoader.getService()` when appropriate

#### Code Formatting Issues
- **Issue**: Spotless formatting fails
- **Solution**: Check for syntax errors, run `./mvnw validate` first

### Extended Resources

#### Documentation Links
- [CODE_OF_CONDUCT.md](./CODE_OF_CONDUCT.md) - Detailed coding standards
- Project Wiki - Architecture and design decisions
- JavaDocs - API documentation and examples

#### Best Practice Examples
- Test case patterns in existing test files
- Implementation patterns in similar classes
- SPI implementation examples in infra modules

#### Troubleshooting Checklist
- [ ] Check test dependencies and mock configuration
- [ ] Verify JaCoCo report for actual coverage gaps
- [ ] Ensure code follows existing patterns
- [ ] Confirm all changes are within task scope
- [ ] Run final formatting and validation

---

**Key Success Factors:**
1. **Analyze before coding** - Understand requirements and existing patterns
2. **Test with purpose** - Each test should improve coverage
3. **Code self-documentation** - Zero comments through clear naming
4. **Iterate systematically** - Use coverage reports to guide development
5. **Finish completely** - Format, validate, and verify 100% coverage

>>>>>>> 70987f2e
*This guide emphasizes practical implementation over theoretical concepts. Focus on writing clean, tested code that follows established patterns.*<|MERGE_RESOLUTION|>--- conflicted
+++ resolved
@@ -1,5 +1,4 @@
 # CLAUDE.md - ShardingSphere AI Development Guide
-<<<<<<< HEAD
 
 **ShardingSphere**: Distributed SQL engine for data sharding, distributed transactions, encryption, masking, and more.
 Built on Database Plus concept - unified data access layer over existing databases.
@@ -254,80 +253,9 @@
 - **Validation**: Must verify improvement with JaCoCo HTML reports
 - **Focus**: Branch coverage over redundant line coverage
 - **Strategy**: Minimal tests targeting specific uncovered branches
-=======
-
-**ShardingSphere**: Distributed SQL engine for data sharding, distributed transactions, encryption, masking, and more.
-Built on Database Plus concept - unified data access layer over existing databases.
-
-## Part 1: Core Principles & Quick Reference
-
-### Project Essentials
-- **Core Concepts**: Connect (protocol adaptation), Enhance (feature plugins), Pluggable (micro-kernel architecture)
-- **Development Philosophy**: High-quality, self-documenting, 100% tested code
-- **Team Culture**: Quality-first, detail-oriented, systematic approach
-
-### The Five Core Principles 🔥
-
-1. **Code Self-Documentation**
-   - Zero inline comments - code explains itself through clear naming
-   - Extract complex logic to well-named methods
-   - Use factory methods for object creation
-
-2. **100% Test Coverage**
-   - Every line, branch, and method must be tested
-   - Coverage-driven development - use JaCoCo reports to guide testing
-   - Focus on branch coverage, eliminate redundant tests
-
-3. **Follow Project Standards**
-   - Match existing code patterns and naming conventions
-   - Use established architectural patterns (SPI, builder, immutable design)
-   - Maintain consistency with similar components
-
-4. **Work Within Scope**
-   - Only make changes within explicit task boundaries
-   - No "helpful" refactoring or improvements
-   - Never create unrelated files
-
-5. **Format Before Completion**
-   - Always run `./mvnw spotless:apply -Pcheck` before task completion
-   - Ensure all modified code follows project formatting
-
-### Quick Checklists
-
-#### Before Starting Any Task
-- [ ] Re-read relevant sections of this guide
-- [ ] Identify specific standards for your task type
-- [ ] Understand the success criteria and coverage requirements
-
-#### Before Task Completion
-- [ ] All tests pass with 100% coverage
-- [ ] Code is self-documenting with zero inline comments
-- [ ] Code formatting applied: `./mvnw spotless:apply -Pcheck`
-- [ ] All changes are within specified scope
-
-### Common Pitfalls to Avoid
-- **Internal blank lines** in methods - extract private methods instead
-- **Variable naming confusion** - use `actual` in tests, `result` in production
-- **Early test exits** - configure mocks properly to reach target code
-- **Surface-level coverage** - verify actual coverage improvement with JaCoCo
 
 ---
 
-## Part 2: Development Process & Quality Standards
-
-### Unified Development Workflow
->>>>>>> 70987f2e
-
-```mermaid
-graph LR
-A[Analyze Task] --> B[Coverage Analysis]
-B --> C[Design & Implement]
-C --> D[Verify Coverage]
-D --> E[Format Code]
-E --> F[Complete]
-```
-
-<<<<<<< HEAD
 ## Part 3: Project Context & Patterns
 
 ### ShardingSphere Architecture
@@ -528,282 +456,4 @@
 4. **Iterate systematically** - Use coverage reports to guide development
 5. **Finish completely** - Format, validate, and verify 100% coverage
 
-=======
-### Simplified Testing Process
-
-#### Step 1: Analyze & Design
-- **Code Flow Analysis**: Understand complete execution paths
-- **Coverage Gap Identification**: Use JaCoCo to find uncovered branches
-- **Dependency Mapping**: Identify all mocks needed for complete chain
-- **Test Scenarios**: Design realistic business cases for uncovered branches
-
-#### Step 2: Implement & Verify
-- **Mock Configuration**: Set up complete dependency chains with `RETURNS_DEEP_STUBS`
-- **Test Implementation**: Write tests targeting specific uncovered branches
-- **Coverage Validation**: Run tests and verify coverage improvement
-- **Iteration**: Add tests until 100% coverage achieved
-
-#### Step 3: Coverage Confirmation
-```bash
-# Verify class coverage
-./mvnw test jacoco:check@jacoco-check -Pcoverage-check -Djacoco.skip=false \
-  -Djacoco.check.class.pattern=your.target.ClassName \
-  -pl your-module
-
-# Verify package coverage
-./mvnw test jacoco:check@jacoco-check -Pcoverage-check -Djacoco.skip=false \
-  -Djacoco.check.class.pattern="your.package.**" \
-  -Djacoco.minimum.coverage=1.00 \
-  -pl your-module
-```
-
-- **BUILD SUCCESS**: Coverage meets requirements
-- **BUILD FAILURE**: Review `module/target/site/jacoco/index.html` for uncovered lines
-
-### Code Quality Standards
-
-#### Self-Documentation Patterns
-```java
-// ❌ WRONG - Inline comments
-// Check if user is admin and has permission
-if (user.isAdmin() && user.hasPermission()) {
-    // ...
-}
-
-// ✅ RIGHT - Self-documenting code
-if (userIsAdminWithPermission()) {
-    // ...
-}
-
-// Extract complex logic to private methods
-private boolean userIsAdminWithPermission() {
-    return user.isAdmin() && user.hasPermission();
-}
-```
-
-#### Naming Conventions
-- **Test methods**: `assert[MethodName]With[Condition]` pattern
-- **Test variables**: Use `actual` for assertions, `result` for production code
-- **Factory methods**: Describe object creation intent
-- **Private methods**: Explain what logic they encapsulate
-
-#### Mock Configuration Standards
-```java
-// ✅ Complete dependency chain
-when(dependencyA.getDependencyB().process(input)).thenReturn(result);
-
-// ✅ Self-documenting mock setup
-private void mockUserPermissionService() {
-    when(userPermissionService.hasAdminPermission(any())).thenReturn(true);
-}
-```
-
-#### Assertion Style (Mandatory)
-```java
-// ✅ Use Hamcrest matchers for readability
-assertThat(actual, is(expected));
-assertThat(actualList, hasSize(expectedSize));
-
-// ❌ Avoid JUnit assertions (except boolean/null)
-// assertEquals(actual, expected); // Not preferred
-```
-
-### Coverage Tools Reference
-
-#### Essential Commands
-```bash
-# Generate coverage report
-./mvnw clean test jacoco:report -Djacoco.skip=false -pl module-path
-
-# Check specific class coverage
-./mvnw test jacoco:check@jacoco-check -Pcoverage-check -Djacoco.skip=false \
-  -Djacoco.check.class.pattern=com.example.ClassName
-
-# Format code
-./mvnw spotless:apply -Pcheck
-
-# Full build with tests
-./mvnw install -T1C
-```
-
-#### Coverage Interpretation
-- **Target**: 100% instruction, line, branch, and method coverage
-- **Validation**: Must verify improvement with JaCoCo HTML reports
-- **Focus**: Branch coverage over redundant line coverage
-- **Strategy**: Minimal tests targeting specific uncovered branches
-
----
-
-## Part 3: Project Context & Patterns
-
-### ShardingSphere Architecture
-
-#### Module Structure
-```
-infra/     - SPI implementations and basic components
-parser/    - SQL parsers for dialects and DistSQL
-kernel/    - Core functionality (metadata, transaction, authority)
-feature/   - Pluggable features (sharding, encryption, shadow)
-mode/      - Configuration persistence and coordination
-proxy/     - Proxy implementation (MySQL/PostgreSQL/Firebird)
-jdbc/      - JDBC driver implementation
-test/      - E2E/IT test engine and cases
-```
-
-#### Core Design Patterns
-
-**Database Abstraction**
-- Database-specific dialect implementations
-- SPI for extensible components
-- Database-agnostic core logic
-
-**Metadata Design**
-- Immutable objects (final classes + final fields)
-- Builder patterns for complex construction
-- Consistent database concept naming
-
-**SPI Implementation**
-- Service discovery mechanism for registration
-- Appropriate default implementations
-- Use `TypedSPILoader.getService()` in tests when mocking is complex
-
-### Development Patterns
-
-#### Dependency Injection
-```java
-// Constructor-only injection with final fields
-public final class ExampleService {
-    private final DependencyService dependencyService;
-
-    public ExampleService(DependencyService dependencyService) {
-        this.dependencyService = dependencyService;
-    }
-}
-```
-
-#### Configuration Patterns
-```java
-// YAML-based configuration
-Properties props = PropertiesBuilder.build(new Property("key", "value"));
-
-// Repository abstraction for data access
-Repository repository = new YamlRepository(path);
-```
-
-#### Test Patterns
-```java
-// Use real SPI services when mocking is complex
-DatabaseTypedSPILoader.getService(DatabaseType.class, databaseName);
-
-// Interface-based testing over concrete implementations
-@Test
-void assertMethodWithCondition() {
-    // Given - setup complete mock chain
-    mockDependencyChain();
-
-    // When - call method directly
-    MyResult actual = target.methodUnderTest(input);
-
-    // Then - assert with Hamcrest
-    assertThat(actual, is(expectedResult));
-}
-```
-
-### Decision Framework
-
-#### Priority Guidelines
-1. **Quality > Speed**: Never compromise on 100% coverage or code standards
-2. **Consistency > Preference**: Match existing patterns over personal preferences
-3. **Safety > Features**: Preserve existing functionality over adding new features
-4. **Clarity > Brevity**: Self-documenting code over clever but unclear code
-
-#### Handling Ambiguity
-- **Scope unclear** → Request clarification before proceeding
-- **Impact uncertain** → Propose minimal safe experiment
-- **Rules conflict** → Follow most restrictive interpretation
-- **Emergency needed** → Stop and report constraints immediately
-
-#### Performance Considerations
-- Identify performance-sensitive code paths
-- Use appropriate data structures (LinkedHashMap for thread-safe iteration)
-- Consider concurrency implications in multi-threaded contexts
-- Avoid shared mutable state in service classes
-
-#### Security Practices
-- Validate input parameters at API boundaries
-- Use immutable collections for test data
-- Apply appropriate synchronization for shared resources
-- Follow secure coding patterns for database operations
-
----
-
-## Appendix: Tools & Troubleshooting
-
-### Quick Reference Commands
-
-```bash
-# === Development ===
-./mvnw install -T1C                           # Full build
-./mvnw install -T1C -DskipTests              # Build without tests
-./mvnw spotless:apply -Pcheck                 # Format code
-
-# === Coverage ===
-./mvnw clean test jacoco:report -Djacoco.skip=false -pl module/path
-./mvnw test jacoco:check@jacoco-check -Pcoverage-check -Djacoco.skip=false \
-  -Djacoco.check.class.pattern=ClassName
-
-# === Coverage Patterns ===
--Djacoco.check.class.pattern="com.example.**"        # Package level
--Djacoco.check.class.pattern="**/*Service"           # By type
--Djacoco.check.class.pattern="**/*Service,**/*Manager" # Multiple
-```
-
-### Common Issues & Solutions
-
-#### Coverage Problems
-- **Issue**: Tests pass but coverage doesn't improve
-- **Cause**: Tests exit early before reaching target code
-- **Solution**: Check mock configuration, use coverage reports to verify execution paths
-
-#### Mock Configuration Issues
-- **Issue**: Complex nested mocks become unmanageable
-- **Solution**: Use `RETURNS_DEEP_STUBS`, extract mock setup to private methods
-
-#### SPI Testing Complexity
-- **Issue**: SPI services are difficult to mock
-- **Solution**: Use real services via `TypedSPILoader.getService()` when appropriate
-
-#### Code Formatting Issues
-- **Issue**: Spotless formatting fails
-- **Solution**: Check for syntax errors, run `./mvnw validate` first
-
-### Extended Resources
-
-#### Documentation Links
-- [CODE_OF_CONDUCT.md](./CODE_OF_CONDUCT.md) - Detailed coding standards
-- Project Wiki - Architecture and design decisions
-- JavaDocs - API documentation and examples
-
-#### Best Practice Examples
-- Test case patterns in existing test files
-- Implementation patterns in similar classes
-- SPI implementation examples in infra modules
-
-#### Troubleshooting Checklist
-- [ ] Check test dependencies and mock configuration
-- [ ] Verify JaCoCo report for actual coverage gaps
-- [ ] Ensure code follows existing patterns
-- [ ] Confirm all changes are within task scope
-- [ ] Run final formatting and validation
-
----
-
-**Key Success Factors:**
-1. **Analyze before coding** - Understand requirements and existing patterns
-2. **Test with purpose** - Each test should improve coverage
-3. **Code self-documentation** - Zero comments through clear naming
-4. **Iterate systematically** - Use coverage reports to guide development
-5. **Finish completely** - Format, validate, and verify 100% coverage
-
->>>>>>> 70987f2e
 *This guide emphasizes practical implementation over theoretical concepts. Focus on writing clean, tested code that follows established patterns.*