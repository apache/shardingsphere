--- conflicted
+++ resolved
@@ -62,13 +62,10 @@
 
     private static final String INDEX_NAME = "INDEX_NAME";
 
-<<<<<<< HEAD
-=======
     private static final String IS_NULLABLE = "IS_NULLABLE";
 
     private static final String IS_AUTOINCREMENT = "IS_AUTOINCREMENT";
     
->>>>>>> 1bdb7a17
     private final DataSourceMetas dataSourceMetas;
 
     private final ShardingExecuteEngine executeEngine;
