--- conflicted
+++ resolved
@@ -18,22 +18,17 @@
 package org.apache.shardingsphere.core.optimize.segment.insert.expression;
 
 import org.junit.Test;
-
-import static org.hamcrest.CoreMatchers.is;
-import static org.junit.Assert.assertThat;
+import static org.hamcrest.MatcherAssert.assertThat;
+import static org.hamcrest.core.Is.is;
 
 public final class DerivedLiteralExpressionSegmentTest {
     
     @Test
     public void assertInstanceConstructedOk() {
         Object literals = new Object();
-<<<<<<< HEAD
-        DerivedLiteralExpressionSegment derivedLiteralExpressionSegment = new DerivedLiteralExpressionSegment(literals);
-=======
         String type = "type";
-        DerivedLiteralExpressionSegment derivedLiteralExpressionSegment = new DerivedLiteralExpressionSegment(literals, type);
+        DerivedLiteralExpressionSegment derivedLiteralExpressionSegment = new DerivedLiteralExpressionSegment(literals,type);
         assertThat(derivedLiteralExpressionSegment.getType(), is(type));
->>>>>>> 2a911b4b
         assertThat(derivedLiteralExpressionSegment.getStartIndex(), is(0));
         assertThat(derivedLiteralExpressionSegment.getStopIndex(), is(0));
         assertThat(derivedLiteralExpressionSegment.getLiterals(), is(literals));
