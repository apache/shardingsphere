--- conflicted
+++ resolved
@@ -43,7 +43,6 @@
     ;
     
 fromMulti
-<<<<<<< HEAD
     : fromMultiAliases FROM  tableReferences
     | FROM fromMultiAliases USING tableReferences
     ;
@@ -54,10 +53,6 @@
     
 fromMultiAlias
     : alias ('.*')?
-=======
-    : ID ('.*')? (COMMA ID ('.*')?)* FROM tableReferences
-    | FROM (ID ('.*')? (COMMA ID ('.*')?)* USING tableReferences)
->>>>>>> 029888bd
     ;
     
 deleteSpec
