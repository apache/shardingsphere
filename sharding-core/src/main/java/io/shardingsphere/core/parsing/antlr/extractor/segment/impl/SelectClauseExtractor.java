/*
 * Copyright 2016-2018 shardingsphere.io.
 * <p>
 * Licensed under the Apache License, Version 2.0 (the "License");
 * you may not use this file except in compliance with the License.
 * You may obtain a copy of the License at
 *
 *     http://www.apache.org/licenses/LICENSE-2.0
 *
 * Unless required by applicable law or agreed to in writing, software
 * distributed under the License is distributed on an "AS IS" BASIS,
 * WITHOUT WARRANTIES OR CONDITIONS OF ANY KIND, either express or implied.
 * See the License for the specific language governing permissions and
 * limitations under the License.
 * </p>
 */

package io.shardingsphere.core.parsing.antlr.extractor.segment.impl;

import org.antlr.v4.runtime.ParserRuleContext;
import org.antlr.v4.runtime.tree.ParseTree;
import org.antlr.v4.runtime.tree.TerminalNodeImpl;

import com.google.common.base.Optional;

import io.shardingsphere.core.parsing.antlr.extractor.segment.OptionalSQLSegmentExtractor;
import io.shardingsphere.core.parsing.antlr.extractor.segment.constant.RuleName;
import io.shardingsphere.core.parsing.antlr.extractor.util.ExtractorUtils;
import io.shardingsphere.core.parsing.antlr.sql.segment.SelectClauseSegment;
import io.shardingsphere.core.parsing.antlr.sql.segment.expr.ExpressionSegment;
<<<<<<< HEAD
import io.shardingsphere.core.parsing.lexer.token.DefaultKeyword;
=======
import org.antlr.v4.runtime.ParserRuleContext;
import org.antlr.v4.runtime.tree.ParseTree;
import org.antlr.v4.runtime.tree.TerminalNodeImpl;
>>>>>>> 2ce5e49d

/**
 * Select clause extractor.
 *
 * @author duhongjun
 */
public final class SelectClauseExtractor implements OptionalSQLSegmentExtractor {
    
    @Override
    public Optional<SelectClauseSegment> extract(final ParserRuleContext ancestorNode) {
        Optional<ParserRuleContext> selectClauseNode = ExtractorUtils.findFirstChildNode(ancestorNode, RuleName.SELECT_CLAUSE);
        if (!selectClauseNode.isPresent()) {
            return Optional.absent();
        }
        boolean hasDistinct = false;
        if(2 < selectClauseNode.get().getChildCount()) {
            if(DefaultKeyword.DISTINCT.name().equalsIgnoreCase(selectClauseNode.get().getChild(1).getText())) {
                hasDistinct = true;
            }
        }
        Optional<ParserRuleContext> selectExpressionNode = ExtractorUtils.findFirstChildNode(selectClauseNode.get(), RuleName.SELECT_EXPRS);
        if (!selectExpressionNode.isPresent()) {
            return Optional.absent();
        }
        SelectClauseSegment result = new SelectClauseSegment(selectExpressionNode.get().getStop().getStopIndex() + 2);
<<<<<<< HEAD
        result.setHasDistinct(hasDistinct);
=======
>>>>>>> 2ce5e49d
        ExpressionExtractor expressionExtractor = new ExpressionExtractor();
        for (int i = 0; i < selectExpressionNode.get().getChildCount(); i++) {
            ParseTree childNode = selectExpressionNode.get().getChild(i);
            if (childNode instanceof TerminalNodeImpl) {
                continue;
            }
<<<<<<< HEAD
            Optional<ExpressionSegment> expressionSegment = expressionExtractor.extract((ParserRuleContext)childNode);
            if(expressionSegment.isPresent()) {
=======
            Optional<ExpressionSegment> expressionSegment = expressionExtractor.extract((ParserRuleContext) childNode);
            if (expressionSegment.isPresent()) {
>>>>>>> 2ce5e49d
                result.getExpressions().add(expressionSegment.get());
            }
        }
        return Optional.of(result);
    }
}<|MERGE_RESOLUTION|>--- conflicted
+++ resolved
@@ -28,13 +28,7 @@
 import io.shardingsphere.core.parsing.antlr.extractor.util.ExtractorUtils;
 import io.shardingsphere.core.parsing.antlr.sql.segment.SelectClauseSegment;
 import io.shardingsphere.core.parsing.antlr.sql.segment.expr.ExpressionSegment;
-<<<<<<< HEAD
 import io.shardingsphere.core.parsing.lexer.token.DefaultKeyword;
-=======
-import org.antlr.v4.runtime.ParserRuleContext;
-import org.antlr.v4.runtime.tree.ParseTree;
-import org.antlr.v4.runtime.tree.TerminalNodeImpl;
->>>>>>> 2ce5e49d
 
 /**
  * Select clause extractor.
@@ -60,23 +54,15 @@
             return Optional.absent();
         }
         SelectClauseSegment result = new SelectClauseSegment(selectExpressionNode.get().getStop().getStopIndex() + 2);
-<<<<<<< HEAD
         result.setHasDistinct(hasDistinct);
-=======
->>>>>>> 2ce5e49d
         ExpressionExtractor expressionExtractor = new ExpressionExtractor();
         for (int i = 0; i < selectExpressionNode.get().getChildCount(); i++) {
             ParseTree childNode = selectExpressionNode.get().getChild(i);
             if (childNode instanceof TerminalNodeImpl) {
                 continue;
             }
-<<<<<<< HEAD
-            Optional<ExpressionSegment> expressionSegment = expressionExtractor.extract((ParserRuleContext)childNode);
-            if(expressionSegment.isPresent()) {
-=======
             Optional<ExpressionSegment> expressionSegment = expressionExtractor.extract((ParserRuleContext) childNode);
             if (expressionSegment.isPresent()) {
->>>>>>> 2ce5e49d
                 result.getExpressions().add(expressionSegment.get());
             }
         }
