--- conflicted
+++ resolved
@@ -22,7 +22,6 @@
 import io.shardingsphere.core.parsing.antlr.AntlrParsingEngine;
 import io.shardingsphere.core.parsing.lexer.LexerEngine;
 import io.shardingsphere.core.parsing.lexer.dialect.mysql.MySQLKeyword;
-import io.shardingsphere.core.parsing.lexer.dialect.postgresql.PostgreSQLKeyword;
 import io.shardingsphere.core.parsing.lexer.token.DefaultKeyword;
 import io.shardingsphere.core.parsing.lexer.token.Keyword;
 import io.shardingsphere.core.parsing.lexer.token.TokenType;
@@ -97,19 +96,12 @@
         }
         lexerEngine.nextToken();
         TokenType secondaryTokenType = lexerEngine.getCurrentToken().getType();
-<<<<<<< HEAD
         if (DCLStatement.isDCL(tokenType, secondaryTokenType)) {
             return getDCLParser(dbType, tokenType, shardingRule, lexerEngine);
-=======
-        if (DALStatement.isDAL(tokenType, secondaryTokenType)) {
-            new AntlrParsingEngine(dbType, sql, shardingRule, shardingTableMetaData);
->>>>>>> 5e016b24
         }
         if (DDLStatement.isDDL(tokenType, secondaryTokenType)) {
             return new AntlrParsingEngine(dbType, sql, shardingRule, shardingTableMetaData);
         }
-<<<<<<< HEAD
-=======
         if (DCLStatement.isDCL(tokenType, secondaryTokenType)) {
             return getDCLParser(dbType, tokenType, shardingRule, lexerEngine);
         }
@@ -117,10 +109,8 @@
             lexerEngine.skipUntil(DefaultKeyword.IMPLICIT_TRANSACTIONS);
         }
         if (TCLStatement.isTCL(tokenType) || !lexerEngine.isEnd()) {
-//            return getTCLParser(dbType, tokenType, secondaryTokenType, shardingRule, lexerEngine);
-            return new AntlrParsingEngine(dbType, sql, shardingRule, shardingTableMetaData);
+            return getTCLParser(dbType, tokenType, secondaryTokenType, shardingRule, lexerEngine);
         }
->>>>>>> 5e016b24
         throw new SQLParsingUnsupportedException(tokenType);
     }
     
