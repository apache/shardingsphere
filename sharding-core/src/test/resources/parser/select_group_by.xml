<?xml version="1.0" encoding="UTF-8"?>
<parser-result-sets>
    <parser-result sql-case-id="assertSelectDateFuncWithGroupBy" parameters="1000 1100">
        <tables>
            <table name="t_order_item" />
        </tables>
        <tokens>
            <table-token begin-position="76" original-literals="`t_order_item`" />
            <order-by-token placeholder-begin-position="156" literal-begin-position="162" />
        </tokens>
<<<<<<< HEAD
        <or-conditions>
            <and-conditions>
=======
        <or-condition>
            <and-condition>
>>>>>>> 3fd89a49
                <condition column-name="order_id" table-name="t_order_item" operator="IN">
                    <value index="0" literal="1000" type="int" />
                    <value index="1" literal="1100" type="int" />
                </condition>
<<<<<<< HEAD
            </and-conditions>
        </or-conditions>
=======
            </and-condition>
        </or-condition>
>>>>>>> 3fd89a49
        <aggregation-select-items>
            <aggregation-select-item type="COUNT" inner-expression="(*)" alias="c_number" />
        </aggregation-select-items>
        <group-by-columns>
            <group-by-column name="date_format(c_date, '%y-%m-%d')" order-direction="ASC" alias="c_date" />
        </group-by-columns>
        <order-by-columns>
            <order-by-column name="date_format(c_date, '%y-%m-%d')" order-direction="ASC" alias="c_date" />
        </order-by-columns>
    </parser-result>
    
    <parser-result sql-case-id="assertSelectSumWithGroupBy">
        <tables>
            <table name="t_order" />
        </tables>
        <tokens>
            <table-token begin-position="49" original-literals="t_order" />
        </tokens>
        <aggregation-select-items>
            <aggregation-select-item type="SUM" inner-expression="(order_id)" alias="orders_sum" />
        </aggregation-select-items>
        <group-by-columns>
            <group-by-column name="user_id" order-direction="ASC" />
        </group-by-columns>
        <order-by-columns>
            <order-by-column name="user_id" order-direction="ASC" />
        </order-by-columns>
    </parser-result>
    
    <parser-result sql-case-id="assertSelectCountWithGroupBy">
        <tables>
            <table name="t_order" />
        </tables>
        <tokens>
            <table-token begin-position="53" original-literals="t_order" />
        </tokens>
        <aggregation-select-items>
            <aggregation-select-item type="COUNT" inner-expression="(order_id)" alias="orders_count" />
        </aggregation-select-items>
        <group-by-columns>
            <group-by-column name="user_id" order-direction="ASC" />
        </group-by-columns>
        <order-by-columns>
            <order-by-column name="user_id" order-direction="ASC" />
        </order-by-columns>
    </parser-result>
    
    <parser-result sql-case-id="assertSelectMaxWithGroupBy">
        <tables>
            <table name="t_order" />
        </tables>
        <tokens>
            <table-token begin-position="51" original-literals="t_order" />
        </tokens>
        <aggregation-select-items>
            <aggregation-select-item type="MAX" inner-expression="(order_id)" alias="max_order_id" />
        </aggregation-select-items>
        <group-by-columns>
            <group-by-column name="user_id" order-direction="ASC" />
        </group-by-columns>
        <order-by-columns>
            <order-by-column name="user_id" order-direction="ASC" />
        </order-by-columns>
    </parser-result>
    
    <parser-result sql-case-id="assertSelectMinWithGroupBy">
        <tables>
            <table name="t_order" />
        </tables>
        <tokens>
            <table-token begin-position="51" original-literals="t_order" />
        </tokens>
        <aggregation-select-items>
            <aggregation-select-item type="MIN" inner-expression="(order_id)" alias="min_order_id"/>
        </aggregation-select-items>
        <group-by-columns>
            <group-by-column name="user_id" order-direction="ASC" />
        </group-by-columns>
        <order-by-columns>
            <order-by-column name="user_id" order-direction="ASC" />
        </order-by-columns>
    </parser-result>
    
    <parser-result sql-case-id="assertSelectAvgWithGroupBy">
        <tables>
            <table name="t_order" />
        </tables>
        <tokens>
            <table-token begin-position="49" original-literals="t_order" />
            <items-token begin-position="44">
                <items>
                    <item>COUNT(order_id) AS AVG_DERIVED_COUNT_0 </item>
                    <item>SUM(order_id) AS AVG_DERIVED_SUM_0 </item>
                </items>
            </items-token>
        </tokens>
        <aggregation-select-items>
            <aggregation-select-item type="AVG" inner-expression="(order_id)" alias="orders_avg">
                <derived-column type="COUNT" inner-expression="(order_id)" alias="AVG_DERIVED_COUNT_0" />
                <derived-column type="SUM" inner-expression="(order_id)" alias="AVG_DERIVED_SUM_0" />
            </aggregation-select-item>
        </aggregation-select-items>
        <group-by-columns>
            <group-by-column name="user_id" order-direction="ASC" />
        </group-by-columns>
        <order-by-columns>
            <order-by-column name="user_id" order-direction="ASC" />
        </order-by-columns>
    </parser-result>
    
    <parser-result sql-case-id="assertSelectOrderByDescWithGroupBy">
        <tables>
            <table name="t_order" />
        </tables>
        <tokens>
            <table-token begin-position="49" original-literals="t_order" />
        </tokens>
        <aggregation-select-items>
            <aggregation-select-item type="SUM" inner-expression="(order_id)" alias="orders_sum" />
        </aggregation-select-items>
        <group-by-columns>
            <group-by-column name="user_id" order-direction="ASC" />
        </group-by-columns>
        <order-by-columns>
            <order-by-column name="orders_sum" alias="orders_sum" order-direction="DESC" />
        </order-by-columns>
    </parser-result>
    
    <parser-result sql-case-id="assertSelectCountWithoutGroupedColumn" parameters="1 2 9 10">
        <tables>
            <table name="t_order" alias="o" />
            <table name="t_order_item" alias="i" />
        </tables>
        <tokens>
            <table-token begin-position="36" original-literals="t_order" />
            <table-token begin-position="51" original-literals="t_order_item" />
            <items-token begin-position="31">
                <items>
                    <item>o.user_id AS GROUP_BY_DERIVED_0 </item>
                </items>
            </items-token>
            <order-by-token placeholder-begin-position="194" literal-begin-position="195" />
        </tokens>
<<<<<<< HEAD
        <or-conditions>
            <and-conditions>
=======
        <or-condition>
            <and-condition>
>>>>>>> 3fd89a49
                <condition column-name="user_id" table-name="t_order" operator="IN">
                    <value index="0" literal="1" type="int" />
                    <value index="1" literal="2" type="int" />
                </condition>
                <condition column-name="order_id" table-name="t_order" operator="BETWEEN">
                    <value index="2" literal="9" type="int" />
                    <value index="3" literal="10" type="int" />
                </condition>
<<<<<<< HEAD
            </and-conditions>
        </or-conditions>
=======
            </and-condition>
        </or-condition>
>>>>>>> 3fd89a49
        <aggregation-select-items>
            <aggregation-select-item type="COUNT" inner-expression="(*)" alias="items_count" />
        </aggregation-select-items>
        <group-by-columns>
            <group-by-column name="user_id" alias="GROUP_BY_DERIVED_0" owner="o" order-direction="ASC" />
        </group-by-columns>
        <order-by-columns>
            <order-by-column name="user_id" alias="GROUP_BY_DERIVED_0" owner="o" order-direction="ASC" />
        </order-by-columns>
    </parser-result>
    
    <parser-result sql-case-id="assertSelectCountWithGroupByBindingTable" parameters="1 2 9 10">
        <tables>
            <table name="t_order" alias="o" />
            <table name="t_order_item" alias="i" />
        </tables>
        <tokens>
            <table-token begin-position="47" original-literals="t_order" />
            <table-token begin-position="62" original-literals="t_order_item" />
        </tokens>
<<<<<<< HEAD
        <or-conditions>
            <and-conditions>
=======
        <or-condition>
            <and-condition>
>>>>>>> 3fd89a49
                <condition column-name="user_id" table-name="t_order" operator="IN">
                    <value index="0" literal="1" type="int" />
                    <value index="1" literal="2" type="int" />
                </condition>
                <condition column-name="order_id" table-name="t_order" operator="BETWEEN">
                    <value index="2" literal="9" type="int" />
                    <value index="3" literal="10" type="int" />
                </condition>
<<<<<<< HEAD
            </and-conditions>
        </or-conditions>
=======
            </and-condition>
        </or-condition>
>>>>>>> 3fd89a49
        <aggregation-select-items>
            <aggregation-select-item type="COUNT" inner-expression="(*)" alias="items_count" />
        </aggregation-select-items>
        <group-by-columns>
            <group-by-column name="user_id" owner="o" order-direction="ASC" />
        </group-by-columns>
        <order-by-columns>
            <order-by-column name="user_id" owner="o" order-direction="ASC" />
        </order-by-columns>
    </parser-result>
    
    <parser-result sql-case-id="assertSelectWithGroupByAndLimit" parameters="5">
        <tables>
            <table name="t_order" />
        </tables>
        <tokens>
            <table-token begin-position="20" original-literals="t_order" />
            <row-count-token row-count="5" begin-position="68" />
        </tokens>
        <group-by-columns>
            <group-by-column name="user_id" order-direction="ASC" />
        </group-by-columns>
        <order-by-columns>
            <order-by-column name="user_id" order-direction="ASC" />
        </order-by-columns>
        <limit row-count-index="0" row-count="5" />
    </parser-result>
    
    <parser-result sql-case-id="assertSelectWithGroupByAndOrderByAndLimit" parameters="5">
        <tables>
            <table name="t_order" />
        </tables>
        <tokens>
            <table-token begin-position="35" original-literals="t_order" />
            <row-count-token row-count="5" begin-position="89" />
        </tokens>
        <aggregation-select-items>
            <aggregation-select-item type="SUM" inner-expression="(order_id)" />
        </aggregation-select-items>
        <group-by-columns>
            <group-by-column name="user_id" order-direction="ASC" />
        </group-by-columns>
        <order-by-columns>
            <order-by-column name="SUM(order_id)" order-direction="ASC" />
        </order-by-columns>
        <limit row-count-index="0" row-count="5" />
    </parser-result>
    
    <parser-result sql-case-id="assertSelectItemWithAliasAndMatchOrderByAndGroupByItems">
        <tables>
            <table name="t_order" alias="o" />
        </tables>
        <tokens>
            <table-token begin-position="26" original-literals="t_order" />
        </tokens>
        <group-by-columns>
            <group-by-column name="user_id" owner="o" alias="uid" order-direction="ASC" />
        </group-by-columns>
        <order-by-columns>
            <order-by-column name="user_id" owner="o" alias="uid" order-direction="ASC" />
        </order-by-columns>
    </parser-result>
    
    <parser-result sql-case-id="assertSelectGroupByWithAliasIsKeyword">
        <tables>
            <table name="t_order" />
        </tables>
        <tokens>
            <table-token begin-position="58" original-literals="t_order" />
            <order-by-token placeholder-begin-position="80" literal-begin-position="80" />
        </tokens>
        <aggregation-select-items>
            <aggregation-select-item type="SUM" inner-expression="(order_id)" alias="orders_sum" />
        </aggregation-select-items>
        <group-by-columns>
            <group-by-column name="key" alias="key" order-direction="ASC" />
        </group-by-columns>
        <order-by-columns>
            <order-by-column name="key" alias="key" order-direction="ASC" />
        </order-by-columns>
    </parser-result>
</parser-result-sets><|MERGE_RESOLUTION|>--- conflicted
+++ resolved
@@ -8,24 +8,14 @@
             <table-token begin-position="76" original-literals="`t_order_item`" />
             <order-by-token placeholder-begin-position="156" literal-begin-position="162" />
         </tokens>
-<<<<<<< HEAD
-        <or-conditions>
-            <and-conditions>
-=======
         <or-condition>
             <and-condition>
->>>>>>> 3fd89a49
                 <condition column-name="order_id" table-name="t_order_item" operator="IN">
                     <value index="0" literal="1000" type="int" />
                     <value index="1" literal="1100" type="int" />
                 </condition>
-<<<<<<< HEAD
-            </and-conditions>
-        </or-conditions>
-=======
             </and-condition>
         </or-condition>
->>>>>>> 3fd89a49
         <aggregation-select-items>
             <aggregation-select-item type="COUNT" inner-expression="(*)" alias="c_number" />
         </aggregation-select-items>
@@ -169,13 +159,8 @@
             </items-token>
             <order-by-token placeholder-begin-position="194" literal-begin-position="195" />
         </tokens>
-<<<<<<< HEAD
-        <or-conditions>
-            <and-conditions>
-=======
         <or-condition>
             <and-condition>
->>>>>>> 3fd89a49
                 <condition column-name="user_id" table-name="t_order" operator="IN">
                     <value index="0" literal="1" type="int" />
                     <value index="1" literal="2" type="int" />
@@ -184,13 +169,8 @@
                     <value index="2" literal="9" type="int" />
                     <value index="3" literal="10" type="int" />
                 </condition>
-<<<<<<< HEAD
-            </and-conditions>
-        </or-conditions>
-=======
             </and-condition>
         </or-condition>
->>>>>>> 3fd89a49
         <aggregation-select-items>
             <aggregation-select-item type="COUNT" inner-expression="(*)" alias="items_count" />
         </aggregation-select-items>
@@ -211,13 +191,8 @@
             <table-token begin-position="47" original-literals="t_order" />
             <table-token begin-position="62" original-literals="t_order_item" />
         </tokens>
-<<<<<<< HEAD
-        <or-conditions>
-            <and-conditions>
-=======
         <or-condition>
             <and-condition>
->>>>>>> 3fd89a49
                 <condition column-name="user_id" table-name="t_order" operator="IN">
                     <value index="0" literal="1" type="int" />
                     <value index="1" literal="2" type="int" />
@@ -226,13 +201,8 @@
                     <value index="2" literal="9" type="int" />
                     <value index="3" literal="10" type="int" />
                 </condition>
-<<<<<<< HEAD
-            </and-conditions>
-        </or-conditions>
-=======
             </and-condition>
         </or-condition>
->>>>>>> 3fd89a49
         <aggregation-select-items>
             <aggregation-select-item type="COUNT" inner-expression="(*)" alias="items_count" />
         </aggregation-select-items>
