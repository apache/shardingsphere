/*
 * Licensed to the Apache Software Foundation (ASF) under one or more
 * contributor license agreements.  See the NOTICE file distributed with
 * this work for additional information regarding copyright ownership.
 * The ASF licenses this file to You under the Apache License, Version 2.0
 * (the "License"); you may not use this file except in compliance with
 * the License.  You may obtain a copy of the License at
 *
 *     http://www.apache.org/licenses/LICENSE-2.0
 *
 * Unless required by applicable law or agreed to in writing, software
 * distributed under the License is distributed on an "AS IS" BASIS,
 * WITHOUT WARRANTIES OR CONDITIONS OF ANY KIND, either express or implied.
 * See the License for the specific language governing permissions and
 * limitations under the License.
 */

package org.apache.shardingsphere.core.optimize.engine.sharding;

import com.google.common.base.Preconditions;
import org.apache.shardingsphere.core.optimize.GeneratedKey;
import org.apache.shardingsphere.core.optimize.engine.sharding.insert.InsertOptimizeEngine;
import org.apache.shardingsphere.core.optimize.result.OptimizeResult;
import org.apache.shardingsphere.core.parse.sql.context.condition.AndCondition;
import org.apache.shardingsphere.core.parse.sql.context.condition.Column;
import org.apache.shardingsphere.core.parse.sql.context.condition.Condition;
import org.apache.shardingsphere.core.parse.sql.context.insertvalue.InsertValue;
import org.apache.shardingsphere.core.parse.sql.context.table.Table;
import org.apache.shardingsphere.core.parse.sql.segment.dml.expr.ExpressionSegment;
import org.apache.shardingsphere.core.parse.sql.segment.dml.expr.simple.LiteralExpressionSegment;
import org.apache.shardingsphere.core.parse.sql.segment.dml.expr.simple.ParameterMarkerExpressionSegment;
import org.apache.shardingsphere.core.parse.sql.statement.dml.InsertStatement;
import org.apache.shardingsphere.core.rule.ShardingRule;
import org.apache.shardingsphere.core.strategy.route.value.ListRouteValue;
import org.apache.shardingsphere.core.yaml.config.sharding.YamlRootShardingConfiguration;
import org.apache.shardingsphere.core.yaml.engine.YamlEngine;
import org.apache.shardingsphere.core.yaml.swapper.impl.ShardingRuleConfigurationYamlSwapper;
import org.hamcrest.CoreMatchers;
import org.junit.Before;
import org.junit.Test;

import java.io.File;
import java.io.IOException;
import java.net.URL;
import java.util.ArrayList;
import java.util.Arrays;
import java.util.Collections;
import java.util.List;

import static org.hamcrest.CoreMatchers.is;
import static org.junit.Assert.assertFalse;
import static org.junit.Assert.assertThat;
import static org.junit.Assert.assertTrue;

public final class InsertOptimizeEngineTest {
    
    private ShardingRule shardingRule;
    
    private InsertStatement insertValuesStatementWithPlaceholder;
    
    private InsertStatement insertValuesStatementWithoutPlaceholder;
    
    private InsertStatement insertSetStatementWithPlaceholder;
    
    private InsertStatement insertSetStatementWithoutPlaceholder;
    
    private InsertStatement insertValuesStatementWithPlaceholderWithEncrypt;
    
    private InsertStatement insertSetStatementWithoutPlaceholderWithEncrypt;
    
    private InsertStatement insertSetStatementWithPlaceholderWithQueryEncrypt;
    
    private InsertStatement insertValuesStatementWithoutPlaceholderWithQueryEncrypt;
    
    private List<Object> insertValuesParameters;
    
    private List<Object> insertSetParameters;
    
    @Before
    public void setUp() throws IOException {
        URL url = InsertOptimizeEngineTest.class.getClassLoader().getResource("yaml/optimize-rule.yaml");
        Preconditions.checkNotNull(url, "Cannot found rewrite rule yaml configuration.");
        YamlRootShardingConfiguration yamlShardingConfig = YamlEngine.unmarshal(new File(url.getFile()), YamlRootShardingConfiguration.class);
        shardingRule = new ShardingRule(new ShardingRuleConfigurationYamlSwapper().swap(yamlShardingConfig.getShardingRule()), yamlShardingConfig.getDataSources().keySet());
        initializeInsertValuesWithPlaceholder();
        initializeInsertValuesWithoutPlaceholder();
        initializeInsertSetWithoutPlaceholder();
        initializeInsertSetWithPlaceholder();
        initializeInsertValuesParameters();
        initializeInsertSetParameters();
        initializeInsertValuesWithPlaceholderWithEncrypt();
        initializeInsertSetWithoutPlaceholderWithEncrypt();
        initializeInsertSetWithPlaceholderWithQueryEncrypt();
        initializeInsertValuesWithoutPlaceholderWithQueryEncrypt();
    }
    
    private void initializeInsertValuesParameters() {
        insertValuesParameters = new ArrayList<>(4);
        insertValuesParameters.add(10);
        insertValuesParameters.add("init");
        insertValuesParameters.add(11);
        insertValuesParameters.add("init");
    }
    
    private void initializeInsertSetParameters() {
        insertSetParameters = new ArrayList<>(2);
        insertSetParameters.add(12);
        insertSetParameters.add("a");
    }
    
    private void initializeInsertValuesWithPlaceholder() {
        insertValuesStatementWithPlaceholder = new InsertStatement();
        insertValuesStatementWithPlaceholder.getTables().add(new Table("t_order", null));
        insertValuesStatementWithPlaceholder.setParametersIndex(4);
        AndCondition andCondition1 = new AndCondition();
<<<<<<< HEAD
        andCondition1.getConditions().add(new Condition(new Column("user_id", "t_order"), new ParameterMarkerExpressionSegment(0, 0, 0)));
        insertValuesStatementWithPlaceholder.getRouteCondition().getOrConditions().add(andCondition1);
        AndCondition andCondition2 = new AndCondition();
        andCondition2.getConditions().add(new Condition(new Column("user_id", "t_order"), new ParameterMarkerExpressionSegment(0, 0, 2)));
=======
        andCondition1.getConditions().add(new Condition(new Column("user_id", "t_order"), null, new ParameterMarkerExpressionSegment(0, 0, 0)));
        insertValuesStatementWithPlaceholder.getRouteCondition().getOrConditions().add(andCondition1);
        AndCondition andCondition2 = new AndCondition();
        andCondition2.getConditions().add(new Condition(new Column("user_id", "t_order"), null, new ParameterMarkerExpressionSegment(0, 0, 2)));
>>>>>>> cb489bd3
        insertValuesStatementWithPlaceholder.getRouteCondition().getOrConditions().add(andCondition2);
        insertValuesStatementWithPlaceholder.getColumnNames().add("user_id");
        insertValuesStatementWithPlaceholder.getColumnNames().add("status");
        InsertValue insertValue = new InsertValue(Arrays.<ExpressionSegment>asList(new ParameterMarkerExpressionSegment(1, 2, 0), new ParameterMarkerExpressionSegment(3, 4, 1)));
        insertValuesStatementWithPlaceholder.getValues().add(insertValue);
        insertValuesStatementWithPlaceholder.getValues().add(insertValue);
    }
    
    private void initializeInsertValuesWithPlaceholderWithEncrypt() {
        insertValuesStatementWithPlaceholderWithEncrypt = new InsertStatement();
        insertValuesStatementWithPlaceholderWithEncrypt.getTables().add(new Table("t_encrypt", null));
        insertValuesStatementWithPlaceholderWithEncrypt.setParametersIndex(4);
        AndCondition andCondition1 = new AndCondition();
<<<<<<< HEAD
        andCondition1.getConditions().add(new Condition(new Column("user_id", "t_encrypt"), new ParameterMarkerExpressionSegment(0, 0, 0)));
        insertValuesStatementWithPlaceholderWithEncrypt.getRouteCondition().getOrConditions().add(andCondition1);
        AndCondition andCondition2 = new AndCondition();
        andCondition2.getConditions().add(new Condition(new Column("user_id", "t_encrypt"), new ParameterMarkerExpressionSegment(0, 0, 2)));
=======
        andCondition1.getConditions().add(new Condition(new Column("user_id", "t_encrypt"), null, new ParameterMarkerExpressionSegment(0, 0, 0)));
        insertValuesStatementWithPlaceholderWithEncrypt.getRouteCondition().getOrConditions().add(andCondition1);
        AndCondition andCondition2 = new AndCondition();
        andCondition2.getConditions().add(new Condition(new Column("user_id", "t_encrypt"), null, new ParameterMarkerExpressionSegment(0, 0, 2)));
>>>>>>> cb489bd3
        insertValuesStatementWithPlaceholderWithEncrypt.getRouteCondition().getOrConditions().add(andCondition2);
        insertValuesStatementWithPlaceholderWithEncrypt.getColumnNames().add("user_id");
        insertValuesStatementWithPlaceholderWithEncrypt.getColumnNames().add("status");
        InsertValue insertValue = new InsertValue(Arrays.<ExpressionSegment>asList(new ParameterMarkerExpressionSegment(1, 2, 0), new ParameterMarkerExpressionSegment(3, 4, 1)));
        insertValuesStatementWithPlaceholderWithEncrypt.getValues().add(insertValue);
        insertValuesStatementWithPlaceholderWithEncrypt.getValues().add(insertValue);
    }
    
    private void initializeInsertValuesWithoutPlaceholder() {
        insertValuesStatementWithoutPlaceholder = new InsertStatement();
        insertValuesStatementWithoutPlaceholder.getTables().add(new Table("t_order", null));
        insertValuesStatementWithoutPlaceholder.setParametersIndex(0);
        AndCondition andCondition = new AndCondition();
<<<<<<< HEAD
        andCondition.getConditions().add(new Condition(new Column("user_id", "t_order"), new LiteralExpressionSegment(0, 0, 12)));
=======
        andCondition.getConditions().add(new Condition(new Column("user_id", "t_order"), null, new LiteralExpressionSegment(0, 0, 12)));
>>>>>>> cb489bd3
        insertValuesStatementWithoutPlaceholder.getRouteCondition().getOrConditions().add(andCondition);
    }
    
    private void initializeInsertValuesWithoutPlaceholderWithQueryEncrypt() {
        insertValuesStatementWithoutPlaceholderWithQueryEncrypt = new InsertStatement();
        insertValuesStatementWithoutPlaceholderWithQueryEncrypt.getTables().add(new Table("t_encrypt_query", null));
        insertValuesStatementWithoutPlaceholderWithQueryEncrypt.setParametersIndex(0);
        AndCondition andCondition = new AndCondition();
<<<<<<< HEAD
        andCondition.getConditions().add(new Condition(new Column("user_id", "t_encrypt_query"), new LiteralExpressionSegment(0, 0, 12)));
=======
        andCondition.getConditions().add(new Condition(new Column("user_id", "t_encrypt_query"), null, new LiteralExpressionSegment(0, 0, 12)));
>>>>>>> cb489bd3
        insertValuesStatementWithoutPlaceholderWithQueryEncrypt.getRouteCondition().getOrConditions().add(andCondition);
    }
    
    private void initializeInsertSetWithPlaceholder() {
        insertSetStatementWithPlaceholder = new InsertStatement();
        insertSetStatementWithPlaceholder.getTables().add(new Table("t_order", null));
        insertSetStatementWithPlaceholder.setParametersIndex(0);
        insertSetStatementWithPlaceholder.getColumnNames().add("user_id");
        insertSetStatementWithPlaceholder.getColumnNames().add("status");
        AndCondition andCondition = new AndCondition();
<<<<<<< HEAD
        andCondition.getConditions().add(new Condition(new Column("user_id", "t_order"), new LiteralExpressionSegment(0, 0, 12)));
=======
        andCondition.getConditions().add(new Condition(new Column("user_id", "t_order"), null, new LiteralExpressionSegment(0, 0, 12)));
>>>>>>> cb489bd3
        insertSetStatementWithPlaceholder.getRouteCondition().getOrConditions().add(andCondition);
    }
    
    private void initializeInsertSetWithPlaceholderWithQueryEncrypt() {
        insertSetStatementWithPlaceholderWithQueryEncrypt = new InsertStatement();
        insertSetStatementWithPlaceholderWithQueryEncrypt.getTables().add(new Table("t_encrypt_query", null));
        insertSetStatementWithPlaceholderWithQueryEncrypt.setParametersIndex(0);
        insertSetStatementWithPlaceholderWithQueryEncrypt.getColumnNames().add("user_id");
        insertSetStatementWithPlaceholderWithQueryEncrypt.getColumnNames().add("status");
        AndCondition andCondition = new AndCondition();
<<<<<<< HEAD
        andCondition.getConditions().add(new Condition(new Column("user_id", "t_encrypt_query"), new LiteralExpressionSegment(0, 0, 12)));
=======
        andCondition.getConditions().add(new Condition(new Column("user_id", "t_encrypt_query"), null, new LiteralExpressionSegment(0, 0, 12)));
>>>>>>> cb489bd3
        insertSetStatementWithPlaceholderWithQueryEncrypt.getRouteCondition().getOrConditions().add(andCondition);
    }
    
    private void initializeInsertSetWithoutPlaceholder() {
        insertSetStatementWithoutPlaceholder = new InsertStatement();
        insertSetStatementWithoutPlaceholder.getTables().add(new Table("t_order", null));
        insertSetStatementWithoutPlaceholder.setParametersIndex(0);
        insertSetStatementWithoutPlaceholder.getColumnNames().add("user_id");
        insertSetStatementWithoutPlaceholder.getColumnNames().add("status");
        AndCondition andCondition = new AndCondition();
<<<<<<< HEAD
        andCondition.getConditions().add(new Condition(new Column("user_id", "t_order"), new LiteralExpressionSegment(0, 0, 12)));
=======
        andCondition.getConditions().add(new Condition(new Column("user_id", "t_order"), null, new LiteralExpressionSegment(0, 0, 12)));
>>>>>>> cb489bd3
        insertSetStatementWithoutPlaceholder.getRouteCondition().getOrConditions().add(andCondition);
    }
    
    private void initializeInsertSetWithoutPlaceholderWithEncrypt() {
        insertSetStatementWithoutPlaceholderWithEncrypt = new InsertStatement();
        insertSetStatementWithoutPlaceholderWithEncrypt.getTables().add(new Table("t_encrypt", null));
        insertSetStatementWithoutPlaceholderWithEncrypt.setParametersIndex(0);
        insertSetStatementWithoutPlaceholderWithEncrypt.getColumnNames().add("user_id");
        insertSetStatementWithoutPlaceholderWithEncrypt.getColumnNames().add("status");
        AndCondition andCondition = new AndCondition();
<<<<<<< HEAD
        andCondition.getConditions().add(new Condition(new Column("user_id", "t_encrypt"), new LiteralExpressionSegment(0, 0, 12)));
=======
        andCondition.getConditions().add(new Condition(new Column("user_id", "t_encrypt"), null, new LiteralExpressionSegment(0, 0, 12)));
>>>>>>> cb489bd3
        insertSetStatementWithoutPlaceholderWithEncrypt.getRouteCondition().getOrConditions().add(andCondition);
    }
    
    @Test
    public void assertOptimizeInsertValuesWithPlaceholderWithGeneratedKey() {
        GeneratedKey generatedKey = new GeneratedKey("order_id");
        generatedKey.getGeneratedKeys().add(1);
        generatedKey.getGeneratedKeys().add(2);
        OptimizeResult actual = new InsertOptimizeEngine(shardingRule, insertValuesStatementWithPlaceholder, insertValuesParameters, generatedKey).optimize();
        assertFalse(actual.getShardingConditions().isAlwaysFalse());
        assertThat(actual.getShardingConditions().getShardingConditions().size(), is(2));
        assertTrue(actual.getInsertOptimizeResult().isPresent());
        assertThat(actual.getInsertOptimizeResult().get().getUnits().get(0).getParameters().length, is(3));
        assertThat(actual.getInsertOptimizeResult().get().getUnits().get(1).getParameters().length, is(3));
        assertThat(actual.getInsertOptimizeResult().get().getUnits().get(0).getParameters()[0], CoreMatchers.<Object>is(10));
        assertThat(actual.getInsertOptimizeResult().get().getUnits().get(0).getParameters()[1], CoreMatchers.<Object>is("init"));
        assertThat(actual.getInsertOptimizeResult().get().getUnits().get(0).getParameters()[2], CoreMatchers.<Object>is(1));
        assertThat(actual.getInsertOptimizeResult().get().getUnits().get(1).getParameters()[0], CoreMatchers.<Object>is(11));
        assertThat(actual.getInsertOptimizeResult().get().getUnits().get(1).getParameters()[1], CoreMatchers.<Object>is("init"));
        assertThat(actual.getInsertOptimizeResult().get().getUnits().get(1).getParameters()[2], CoreMatchers.<Object>is(2));
        assertThat(actual.getShardingConditions().getShardingConditions().get(0).getShardingValues().size(), is(2));
        assertThat(actual.getShardingConditions().getShardingConditions().get(1).getShardingValues().size(), is(2));
        assertShardingValue((ListRouteValue) actual.getShardingConditions().getShardingConditions().get(0).getShardingValues().get(0), 10);
        assertShardingValue((ListRouteValue) actual.getShardingConditions().getShardingConditions().get(0).getShardingValues().get(1), 1);
        assertShardingValue((ListRouteValue) actual.getShardingConditions().getShardingConditions().get(1).getShardingValues().get(0), 11);
        assertShardingValue((ListRouteValue) actual.getShardingConditions().getShardingConditions().get(1).getShardingValues().get(1), 2);
    }
    
    @Test
    public void assertOptimizeInsertValuesWithPlaceholderWithGeneratedKeyWithEncrypt() {
        GeneratedKey generatedKey = new GeneratedKey("order_id");
        generatedKey.getGeneratedKeys().add(1);
        generatedKey.getGeneratedKeys().add(2);
        OptimizeResult actual = new InsertOptimizeEngine(shardingRule, insertValuesStatementWithPlaceholderWithEncrypt, insertValuesParameters, generatedKey).optimize();
        assertFalse(actual.getShardingConditions().isAlwaysFalse());
        assertThat(actual.getShardingConditions().getShardingConditions().size(), is(2));
        assertTrue(actual.getInsertOptimizeResult().isPresent());
        assertThat(actual.getInsertOptimizeResult().get().getUnits().get(1).getParameters().length, is(3));
        assertThat(actual.getInsertOptimizeResult().get().getUnits().get(0).getParameters()[0], CoreMatchers.<Object>is(10));
        assertThat(actual.getInsertOptimizeResult().get().getUnits().get(0).getParameters()[1], CoreMatchers.<Object>is("init"));
        assertThat(actual.getInsertOptimizeResult().get().getUnits().get(0).getParameters()[2], CoreMatchers.<Object>is(1));
        assertThat(actual.getInsertOptimizeResult().get().getUnits().get(1).getParameters()[0], CoreMatchers.<Object>is(11));
        assertThat(actual.getInsertOptimizeResult().get().getUnits().get(1).getParameters()[1], CoreMatchers.<Object>is("init"));
        assertThat(actual.getInsertOptimizeResult().get().getUnits().get(1).getParameters()[2], CoreMatchers.<Object>is(2));
        assertThat(actual.getShardingConditions().getShardingConditions().get(0).getShardingValues().size(), is(2));
        assertThat(actual.getShardingConditions().getShardingConditions().get(1).getShardingValues().size(), is(2));
        assertShardingValue((ListRouteValue) actual.getShardingConditions().getShardingConditions().get(0).getShardingValues().get(0), 10);
        assertShardingValue((ListRouteValue) actual.getShardingConditions().getShardingConditions().get(0).getShardingValues().get(1), 1);
        assertShardingValue((ListRouteValue) actual.getShardingConditions().getShardingConditions().get(1).getShardingValues().get(0), 11);
        assertShardingValue((ListRouteValue) actual.getShardingConditions().getShardingConditions().get(1).getShardingValues().get(1), 2);
    }
    
    @Test
    public void assertOptimizeInsertValuesWithPlaceholderWithoutGeneratedKey() {
        GeneratedKey generatedKey = new GeneratedKey("order_id");
        generatedKey.getGeneratedKeys().add(1);
        generatedKey.getGeneratedKeys().add(1);
        OptimizeResult actual = new InsertOptimizeEngine(shardingRule, insertValuesStatementWithPlaceholder, insertValuesParameters, generatedKey).optimize();
        assertFalse(actual.getShardingConditions().isAlwaysFalse());
        assertThat(actual.getShardingConditions().getShardingConditions().size(), is(2));
        assertTrue(actual.getInsertOptimizeResult().isPresent());
        assertThat(actual.getInsertOptimizeResult().get().getUnits().get(0).getParameters().length, is(3));
        assertThat(actual.getInsertOptimizeResult().get().getUnits().get(1).getParameters().length, is(3));
        assertThat(actual.getInsertOptimizeResult().get().getUnits().get(0).getParameters()[0], CoreMatchers.<Object>is(10));
        assertThat(actual.getInsertOptimizeResult().get().getUnits().get(0).getParameters()[1], CoreMatchers.<Object>is("init"));
        assertThat(actual.getInsertOptimizeResult().get().getUnits().get(1).getParameters()[0], CoreMatchers.<Object>is(11));
        assertThat(actual.getInsertOptimizeResult().get().getUnits().get(1).getParameters()[1], CoreMatchers.<Object>is("init"));
        assertThat(actual.getShardingConditions().getShardingConditions().get(0).getShardingValues().size(), is(2));
        assertThat(actual.getShardingConditions().getShardingConditions().get(1).getShardingValues().size(), is(2));
        assertShardingValue((ListRouteValue) actual.getShardingConditions().getShardingConditions().get(0).getShardingValues().get(0), 10);
        assertShardingValue((ListRouteValue) actual.getShardingConditions().getShardingConditions().get(1).getShardingValues().get(0), 11);
    }
    
    @Test
    public void assertOptimizeInsertValuesWithoutPlaceholderWithGeneratedKeyWithQueryEncrypt() {
        GeneratedKey generatedKey = new GeneratedKey("order_id");
        generatedKey.getGeneratedKeys().add(1);
        insertValuesStatementWithoutPlaceholderWithQueryEncrypt.getColumnNames().add("user_id");
        insertValuesStatementWithoutPlaceholderWithQueryEncrypt.getColumnNames().add("status");
        insertValuesStatementWithoutPlaceholderWithQueryEncrypt.getValues().add(
                new InsertValue(Arrays.<ExpressionSegment>asList(new LiteralExpressionSegment(1, 2, 12), new LiteralExpressionSegment(3, 4, "a"))));
        OptimizeResult actual = new InsertOptimizeEngine(shardingRule, insertValuesStatementWithoutPlaceholderWithQueryEncrypt, Collections.emptyList(), generatedKey).optimize();
        assertThat(actual.getShardingConditions().getShardingConditions().size(), is(1));
        assertTrue(actual.getInsertOptimizeResult().isPresent());
        assertThat(actual.getInsertOptimizeResult().get().getUnits().get(0).getParameters().length, is(0));
        assertShardingValue((ListRouteValue) actual.getShardingConditions().getShardingConditions().get(0).getShardingValues().get(0), 12);
        assertShardingValue((ListRouteValue) actual.getShardingConditions().getShardingConditions().get(0).getShardingValues().get(1), 1);
    }
    
    @Test
    public void assertOptimizeInsertValuesWithoutPlaceholderWithGeneratedKey() {
        GeneratedKey generatedKey = new GeneratedKey("order_id");
        generatedKey.getGeneratedKeys().add(1);
        insertValuesStatementWithoutPlaceholder.getColumnNames().add("user_id");
        insertValuesStatementWithoutPlaceholder.getColumnNames().add("status");
        insertValuesStatementWithoutPlaceholder.getValues().add(new InsertValue(Arrays.<ExpressionSegment>asList(new LiteralExpressionSegment(1, 2, 12), new LiteralExpressionSegment(3, 4, "a"))));
        OptimizeResult actual = new InsertOptimizeEngine(shardingRule, insertValuesStatementWithoutPlaceholder, Collections.emptyList(), generatedKey).optimize();
        assertThat(actual.getShardingConditions().getShardingConditions().size(), is(1));
        assertTrue(actual.getInsertOptimizeResult().isPresent());
        assertThat(actual.getInsertOptimizeResult().get().getUnits().get(0).getParameters().length, is(0));
        assertShardingValue((ListRouteValue) actual.getShardingConditions().getShardingConditions().get(0).getShardingValues().get(0), 12);
        assertShardingValue((ListRouteValue) actual.getShardingConditions().getShardingConditions().get(0).getShardingValues().get(1), 1);
    }
    
    @Test
    public void assertOptimizeInsertSetWithPlaceholderWithGeneratedKey() {
        GeneratedKey generatedKey = new GeneratedKey("order_id");
        generatedKey.getGeneratedKeys().add(1);
        insertSetStatementWithPlaceholder.getValues().add(
                new InsertValue(Arrays.<ExpressionSegment>asList(new ParameterMarkerExpressionSegment(1, 2, 0), new ParameterMarkerExpressionSegment(3, 4, 1))));
        OptimizeResult actual = new InsertOptimizeEngine(shardingRule, insertSetStatementWithPlaceholder, insertSetParameters, generatedKey).optimize();
        assertThat(actual.getShardingConditions().getShardingConditions().size(), is(1));
        assertTrue(actual.getInsertOptimizeResult().isPresent());
        assertThat(actual.getInsertOptimizeResult().get().getUnits().get(0).getParameters().length, is(3));
        assertThat(actual.getInsertOptimizeResult().get().getUnits().get(0).getParameters()[0], CoreMatchers.<Object>is(12));
        assertThat(actual.getInsertOptimizeResult().get().getUnits().get(0).getParameters()[1], CoreMatchers.<Object>is("a"));
        assertThat(actual.getInsertOptimizeResult().get().getUnits().get(0).getParameters()[2], CoreMatchers.<Object>is(1));
        assertShardingValue((ListRouteValue) actual.getShardingConditions().getShardingConditions().get(0).getShardingValues().get(0), 12);
    }
    
    @Test
    public void assertOptimizeInsertSetWithPlaceholderWithGeneratedKeyWithQueryEncrypt() {
        GeneratedKey generatedKey = new GeneratedKey("order_id");
        generatedKey.getGeneratedKeys().add(1);
        InsertValue insertValue = new InsertValue(Arrays.<ExpressionSegment>asList(new ParameterMarkerExpressionSegment(1, 2, 0), new ParameterMarkerExpressionSegment(3, 4, 1)));
        insertSetStatementWithPlaceholderWithQueryEncrypt.getValues().add(insertValue);
        OptimizeResult actual = new InsertOptimizeEngine(shardingRule, insertSetStatementWithPlaceholderWithQueryEncrypt, insertSetParameters, generatedKey).optimize();
        assertThat(actual.getShardingConditions().getShardingConditions().size(), is(1));
        assertTrue(actual.getInsertOptimizeResult().isPresent());
        assertThat(actual.getInsertOptimizeResult().get().getUnits().get(0).getParameters().length, is(4));
        assertThat(actual.getInsertOptimizeResult().get().getUnits().get(0).getParameters()[0], CoreMatchers.<Object>is(12));
        assertThat(actual.getInsertOptimizeResult().get().getUnits().get(0).getParameters()[1], CoreMatchers.<Object>is("a"));
        assertThat(actual.getInsertOptimizeResult().get().getUnits().get(0).getParameters()[2], CoreMatchers.<Object>is(1));
        assertThat(actual.getInsertOptimizeResult().get().getUnits().get(0).getParameters()[3], CoreMatchers.<Object>is(12));
        assertShardingValue((ListRouteValue) actual.getShardingConditions().getShardingConditions().get(0).getShardingValues().get(0), 12);
    }
    
    @Test
    public void assertOptimizeInsertSetWithoutPlaceholderWithGeneratedKey() {
        GeneratedKey generatedKey = new GeneratedKey("order_id");
        generatedKey.getGeneratedKeys().add(1);
        insertSetStatementWithoutPlaceholder.getValues().add(new InsertValue(Arrays.<ExpressionSegment>asList(new LiteralExpressionSegment(1, 2, 12), new LiteralExpressionSegment(3, 4, "a"))));
        OptimizeResult actual = new InsertOptimizeEngine(shardingRule, insertSetStatementWithoutPlaceholder, Collections.emptyList(), generatedKey).optimize();
        assertThat(actual.getShardingConditions().getShardingConditions().size(), is(1));
        assertTrue(actual.getInsertOptimizeResult().isPresent());
        assertThat(actual.getInsertOptimizeResult().get().getUnits().get(0).getParameters().length, is(0));
        assertShardingValue((ListRouteValue) actual.getShardingConditions().getShardingConditions().get(0).getShardingValues().get(0), 12);
        assertShardingValue((ListRouteValue) actual.getShardingConditions().getShardingConditions().get(0).getShardingValues().get(1), 1);
    }
    
    @Test
    public void assertOptimizeInsertSetWithoutPlaceholderWithGeneratedKeyWithEncrypt() {
        GeneratedKey generatedKey = new GeneratedKey("order_id");
        generatedKey.getGeneratedKeys().add(1);
        insertSetStatementWithoutPlaceholderWithEncrypt.getValues().add(
                new InsertValue(Arrays.<ExpressionSegment>asList(new LiteralExpressionSegment(1, 2, 12), new LiteralExpressionSegment(3, 4, "a"))));
        OptimizeResult actual = new InsertOptimizeEngine(shardingRule, insertSetStatementWithoutPlaceholderWithEncrypt, Collections.emptyList(), generatedKey).optimize();
        assertThat(actual.getShardingConditions().getShardingConditions().size(), is(1));
        assertTrue(actual.getInsertOptimizeResult().isPresent());
        assertThat(actual.getInsertOptimizeResult().get().getUnits().get(0).getParameters().length, is(0));
        assertShardingValue((ListRouteValue) actual.getShardingConditions().getShardingConditions().get(0).getShardingValues().get(0), 12);
        assertShardingValue((ListRouteValue) actual.getShardingConditions().getShardingConditions().get(0).getShardingValues().get(1), 1);
    }
    
    private void assertShardingValue(final ListRouteValue actual, final int expected) {
        assertThat(actual.getValues().size(), is(1));
        assertThat((int) actual.getValues().iterator().next(), is(expected));
    }
}<|MERGE_RESOLUTION|>--- conflicted
+++ resolved
@@ -113,17 +113,10 @@
         insertValuesStatementWithPlaceholder.getTables().add(new Table("t_order", null));
         insertValuesStatementWithPlaceholder.setParametersIndex(4);
         AndCondition andCondition1 = new AndCondition();
-<<<<<<< HEAD
-        andCondition1.getConditions().add(new Condition(new Column("user_id", "t_order"), new ParameterMarkerExpressionSegment(0, 0, 0)));
-        insertValuesStatementWithPlaceholder.getRouteCondition().getOrConditions().add(andCondition1);
-        AndCondition andCondition2 = new AndCondition();
-        andCondition2.getConditions().add(new Condition(new Column("user_id", "t_order"), new ParameterMarkerExpressionSegment(0, 0, 2)));
-=======
         andCondition1.getConditions().add(new Condition(new Column("user_id", "t_order"), null, new ParameterMarkerExpressionSegment(0, 0, 0)));
         insertValuesStatementWithPlaceholder.getRouteCondition().getOrConditions().add(andCondition1);
         AndCondition andCondition2 = new AndCondition();
         andCondition2.getConditions().add(new Condition(new Column("user_id", "t_order"), null, new ParameterMarkerExpressionSegment(0, 0, 2)));
->>>>>>> cb489bd3
         insertValuesStatementWithPlaceholder.getRouteCondition().getOrConditions().add(andCondition2);
         insertValuesStatementWithPlaceholder.getColumnNames().add("user_id");
         insertValuesStatementWithPlaceholder.getColumnNames().add("status");
@@ -137,17 +130,10 @@
         insertValuesStatementWithPlaceholderWithEncrypt.getTables().add(new Table("t_encrypt", null));
         insertValuesStatementWithPlaceholderWithEncrypt.setParametersIndex(4);
         AndCondition andCondition1 = new AndCondition();
-<<<<<<< HEAD
-        andCondition1.getConditions().add(new Condition(new Column("user_id", "t_encrypt"), new ParameterMarkerExpressionSegment(0, 0, 0)));
-        insertValuesStatementWithPlaceholderWithEncrypt.getRouteCondition().getOrConditions().add(andCondition1);
-        AndCondition andCondition2 = new AndCondition();
-        andCondition2.getConditions().add(new Condition(new Column("user_id", "t_encrypt"), new ParameterMarkerExpressionSegment(0, 0, 2)));
-=======
         andCondition1.getConditions().add(new Condition(new Column("user_id", "t_encrypt"), null, new ParameterMarkerExpressionSegment(0, 0, 0)));
         insertValuesStatementWithPlaceholderWithEncrypt.getRouteCondition().getOrConditions().add(andCondition1);
         AndCondition andCondition2 = new AndCondition();
         andCondition2.getConditions().add(new Condition(new Column("user_id", "t_encrypt"), null, new ParameterMarkerExpressionSegment(0, 0, 2)));
->>>>>>> cb489bd3
         insertValuesStatementWithPlaceholderWithEncrypt.getRouteCondition().getOrConditions().add(andCondition2);
         insertValuesStatementWithPlaceholderWithEncrypt.getColumnNames().add("user_id");
         insertValuesStatementWithPlaceholderWithEncrypt.getColumnNames().add("status");
@@ -161,11 +147,7 @@
         insertValuesStatementWithoutPlaceholder.getTables().add(new Table("t_order", null));
         insertValuesStatementWithoutPlaceholder.setParametersIndex(0);
         AndCondition andCondition = new AndCondition();
-<<<<<<< HEAD
-        andCondition.getConditions().add(new Condition(new Column("user_id", "t_order"), new LiteralExpressionSegment(0, 0, 12)));
-=======
         andCondition.getConditions().add(new Condition(new Column("user_id", "t_order"), null, new LiteralExpressionSegment(0, 0, 12)));
->>>>>>> cb489bd3
         insertValuesStatementWithoutPlaceholder.getRouteCondition().getOrConditions().add(andCondition);
     }
     
@@ -174,11 +156,7 @@
         insertValuesStatementWithoutPlaceholderWithQueryEncrypt.getTables().add(new Table("t_encrypt_query", null));
         insertValuesStatementWithoutPlaceholderWithQueryEncrypt.setParametersIndex(0);
         AndCondition andCondition = new AndCondition();
-<<<<<<< HEAD
-        andCondition.getConditions().add(new Condition(new Column("user_id", "t_encrypt_query"), new LiteralExpressionSegment(0, 0, 12)));
-=======
         andCondition.getConditions().add(new Condition(new Column("user_id", "t_encrypt_query"), null, new LiteralExpressionSegment(0, 0, 12)));
->>>>>>> cb489bd3
         insertValuesStatementWithoutPlaceholderWithQueryEncrypt.getRouteCondition().getOrConditions().add(andCondition);
     }
     
@@ -189,11 +167,7 @@
         insertSetStatementWithPlaceholder.getColumnNames().add("user_id");
         insertSetStatementWithPlaceholder.getColumnNames().add("status");
         AndCondition andCondition = new AndCondition();
-<<<<<<< HEAD
-        andCondition.getConditions().add(new Condition(new Column("user_id", "t_order"), new LiteralExpressionSegment(0, 0, 12)));
-=======
         andCondition.getConditions().add(new Condition(new Column("user_id", "t_order"), null, new LiteralExpressionSegment(0, 0, 12)));
->>>>>>> cb489bd3
         insertSetStatementWithPlaceholder.getRouteCondition().getOrConditions().add(andCondition);
     }
     
@@ -204,11 +178,7 @@
         insertSetStatementWithPlaceholderWithQueryEncrypt.getColumnNames().add("user_id");
         insertSetStatementWithPlaceholderWithQueryEncrypt.getColumnNames().add("status");
         AndCondition andCondition = new AndCondition();
-<<<<<<< HEAD
-        andCondition.getConditions().add(new Condition(new Column("user_id", "t_encrypt_query"), new LiteralExpressionSegment(0, 0, 12)));
-=======
         andCondition.getConditions().add(new Condition(new Column("user_id", "t_encrypt_query"), null, new LiteralExpressionSegment(0, 0, 12)));
->>>>>>> cb489bd3
         insertSetStatementWithPlaceholderWithQueryEncrypt.getRouteCondition().getOrConditions().add(andCondition);
     }
     
@@ -219,11 +189,7 @@
         insertSetStatementWithoutPlaceholder.getColumnNames().add("user_id");
         insertSetStatementWithoutPlaceholder.getColumnNames().add("status");
         AndCondition andCondition = new AndCondition();
-<<<<<<< HEAD
-        andCondition.getConditions().add(new Condition(new Column("user_id", "t_order"), new LiteralExpressionSegment(0, 0, 12)));
-=======
         andCondition.getConditions().add(new Condition(new Column("user_id", "t_order"), null, new LiteralExpressionSegment(0, 0, 12)));
->>>>>>> cb489bd3
         insertSetStatementWithoutPlaceholder.getRouteCondition().getOrConditions().add(andCondition);
     }
     
@@ -234,11 +200,7 @@
         insertSetStatementWithoutPlaceholderWithEncrypt.getColumnNames().add("user_id");
         insertSetStatementWithoutPlaceholderWithEncrypt.getColumnNames().add("status");
         AndCondition andCondition = new AndCondition();
-<<<<<<< HEAD
-        andCondition.getConditions().add(new Condition(new Column("user_id", "t_encrypt"), new LiteralExpressionSegment(0, 0, 12)));
-=======
         andCondition.getConditions().add(new Condition(new Column("user_id", "t_encrypt"), null, new LiteralExpressionSegment(0, 0, 12)));
->>>>>>> cb489bd3
         insertSetStatementWithoutPlaceholderWithEncrypt.getRouteCondition().getOrConditions().add(andCondition);
     }
     
