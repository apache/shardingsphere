/*
 * Licensed to the Apache Software Foundation (ASF) under one or more
 * contributor license agreements.  See the NOTICE file distributed with
 * this work for additional information regarding copyright ownership.
 * The ASF licenses this file to You under the Apache License, Version 2.0
 * (the "License"); you may not use this file except in compliance with
 * the License.  You may obtain a copy of the License at
 *
 *     http://www.apache.org/licenses/LICENSE-2.0
 *
 * Unless required by applicable law or agreed to in writing, software
 * distributed under the License is distributed on an "AS IS" BASIS,
 * WITHOUT WARRANTIES OR CONDITIONS OF ANY KIND, either express or implied.
 * See the License for the specific language governing permissions and
 * limitations under the License.
 */

package org.apache.shardingsphere.core.parse.antlr.sql.segment.dml.expr;

import lombok.Getter;
import lombok.RequiredArgsConstructor;
import lombok.Setter;
import org.apache.shardingsphere.core.parse.old.lexer.token.DefaultKeyword;
import org.apache.shardingsphere.core.parse.old.parser.expression.SQLExpression;
import org.apache.shardingsphere.core.parse.old.parser.expression.SQLIgnoreExpression;
import org.apache.shardingsphere.core.parse.old.parser.expression.SQLNumberExpression;
import org.apache.shardingsphere.core.parse.old.parser.expression.SQLPlaceholderExpression;
import org.apache.shardingsphere.core.parse.old.parser.expression.SQLTextExpression;

/**
 * Common expression segment.
 * 
 * @author duhongjun
 * @author panjuan
 */
@RequiredArgsConstructor
@Getter
@Setter
public final class CommonExpressionSegment implements ExpressionSegment {
    
    private final int startIndex;
    
    private final int stopIndex;
    
    private int placeholderIndex = -1;
    
    private Object literals;
    
    @Override
    public SQLExpression getSQLExpression(final String sql) {
        if (-1 != placeholderIndex) {
            return new SQLPlaceholderExpression(placeholderIndex);
        }
        if (literals instanceof Number) {
            return new SQLNumberExpression((Number) literals);
        }
        if (literals instanceof String) {
            return new SQLTextExpression(literals.toString());
        }
<<<<<<< HEAD
        return new SQLIgnoreExpression(sql.substring(startIndex, stopIndex + 1));
=======
        String value = sql.substring(startIndex, stopIndex + 1);
        if (DefaultKeyword.NULL.name().equalsIgnoreCase(value)) {
            return new SQLNumberExpression(null);
        }
        return new SQLTextExpression(value);
>>>>>>> 712a3c48
    } 
}
<|MERGE_RESOLUTION|>--- conflicted
+++ resolved
@@ -57,14 +57,10 @@
         if (literals instanceof String) {
             return new SQLTextExpression(literals.toString());
         }
-<<<<<<< HEAD
-        return new SQLIgnoreExpression(sql.substring(startIndex, stopIndex + 1));
-=======
         String value = sql.substring(startIndex, stopIndex + 1);
         if (DefaultKeyword.NULL.name().equalsIgnoreCase(value)) {
             return new SQLNumberExpression(null);
         }
-        return new SQLTextExpression(value);
->>>>>>> 712a3c48
-    } 
+        return new SQLIgnoreExpression(value);
+    }
 }
