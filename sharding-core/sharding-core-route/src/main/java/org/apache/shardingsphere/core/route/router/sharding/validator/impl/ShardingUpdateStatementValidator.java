<<<<<<< HEAD
/*
 * Licensed to the Apache Software Foundation (ASF) under one or more
 * contributor license agreements.  See the NOTICE file distributed with
 * this work for additional information regarding copyright ownership.
 * The ASF licenses this file to You under the Apache License, Version 2.0
 * (the "License"); you may not use this file except in compliance with
 * the License.  You may obtain a copy of the License at
 *
 *     http://www.apache.org/licenses/LICENSE-2.0
 *
 * Unless required by applicable law or agreed to in writing, software
 * distributed under the License is distributed on an "AS IS" BASIS,
 * WITHOUT WARRANTIES OR CONDITIONS OF ANY KIND, either express or implied.
 * See the License for the specific language governing permissions and
 * limitations under the License.
 */

package org.apache.shardingsphere.core.route.router.sharding.validator.impl;

import java.util.Collection;
import java.util.List;

import org.apache.shardingsphere.core.exception.ShardingException;
import org.apache.shardingsphere.core.optimize.segment.table.TablesContext;
import org.apache.shardingsphere.core.parse.sql.segment.dml.assignment.AssignmentSegment;
import org.apache.shardingsphere.core.parse.sql.segment.dml.expr.ExpressionSegment;
import org.apache.shardingsphere.core.parse.sql.segment.dml.expr.simple.LiteralExpressionSegment;
import org.apache.shardingsphere.core.parse.sql.segment.dml.expr.simple.ParameterMarkerExpressionSegment;
import org.apache.shardingsphere.core.parse.sql.segment.dml.predicate.AndPredicate;
import org.apache.shardingsphere.core.parse.sql.segment.dml.predicate.PredicateSegment;
import org.apache.shardingsphere.core.parse.sql.segment.dml.predicate.WhereSegment;
import org.apache.shardingsphere.core.parse.sql.segment.dml.predicate.value.PredicateCompareRightValue;
import org.apache.shardingsphere.core.parse.sql.segment.dml.predicate.value.PredicateInRightValue;
import org.apache.shardingsphere.core.parse.sql.segment.dml.predicate.value.PredicateRightValue;
import org.apache.shardingsphere.core.parse.sql.statement.dml.UpdateStatement;
import org.apache.shardingsphere.core.route.router.sharding.validator.ShardingStatementValidator;
import org.apache.shardingsphere.core.rule.ShardingRule;

import com.google.common.base.Optional;

/**
 * Sharding update statement validator.
 *
 * @author zhangliang
 */
public final class ShardingUpdateStatementValidator implements ShardingStatementValidator<UpdateStatement> {

    private Optional<Object> getShardingColumnWhereValue(final WhereSegment whereSegment, final List<Object> parameters, final String shardingColumn) {
        for (AndPredicate each : whereSegment.getAndPredicates()) {
            return getShardingColumnWhereValue(each, parameters, shardingColumn);
        }
        return Optional.absent();
    }

    private Optional<Object> getShardingColumnWhereValue(final AndPredicate andPredicate, final List<Object> parameters, final String shardingColumn) {
        for (PredicateSegment each : andPredicate.getPredicates()) {
            // find the set segment's sharding column value
            if (!shardingColumn.equalsIgnoreCase(each.getColumn().getName())) {
                continue;
            }
            PredicateRightValue rightValue = each.getRightValue();
            int shardingColumnWhereIndex = -1;
            // =
            if (rightValue instanceof PredicateCompareRightValue) {
                ExpressionSegment segment = ((PredicateCompareRightValue) rightValue).getExpression();
                if (segment instanceof ParameterMarkerExpressionSegment) {
                    shardingColumnWhereIndex = ((ParameterMarkerExpressionSegment) segment).getParameterMarkerIndex();
                }
                if (segment instanceof LiteralExpressionSegment) {
                    return Optional.of(((LiteralExpressionSegment) segment).getLiterals());
                }
            }
            // in
            if (rightValue instanceof PredicateInRightValue) {
                Collection<ExpressionSegment> segments = ((PredicateInRightValue) rightValue).getSqlExpressions();
                return handlePredicateInRightValue(segments, parameters, shardingColumn);
            }
            if (-1 == shardingColumnWhereIndex || shardingColumnWhereIndex > parameters.size() - 1) {
                continue;
            }
            return Optional.of(parameters.get(shardingColumnWhereIndex));
        }
        return Optional.absent();
    }

    private Optional<Object> handlePredicateInRightValue(final Collection<ExpressionSegment> segments, final List<Object> parameters, final String shardingColumn) {
        int shardingColumnWhereIndex = -1;
        for (ExpressionSegment each : segments) {
            if (each instanceof ParameterMarkerExpressionSegment) {
                shardingColumnWhereIndex = ((ParameterMarkerExpressionSegment) each).getParameterMarkerIndex();
                if (-1 == shardingColumnWhereIndex || shardingColumnWhereIndex > parameters.size() - 1) {
                    continue;
                }
                return Optional.of(parameters.get(shardingColumnWhereIndex));
            }
            if (each instanceof LiteralExpressionSegment) {
                return Optional.of(((LiteralExpressionSegment) each).getLiterals());
            }
        }
        return Optional.absent();
    }

    private Optional<Object> getShardingColumnSetAssignValue(final AssignmentSegment each, final List<Object> parameters) {
        ExpressionSegment segment = each.getValue();
        int shardingSetAssignIndex = -1;
        if (segment instanceof ParameterMarkerExpressionSegment) {
            shardingSetAssignIndex = ((ParameterMarkerExpressionSegment) segment).getParameterMarkerIndex();
        }
        if (segment instanceof LiteralExpressionSegment) {
            return Optional.of(((LiteralExpressionSegment) segment).getLiterals());
        }
        if (-1 == shardingSetAssignIndex || shardingSetAssignIndex > parameters.size() - 1) {
            return Optional.absent();
        }
        return Optional.of(parameters.get(shardingSetAssignIndex));
    }

    @Override
    public void validate(final ShardingRule shardingRule, final UpdateStatement sqlStatement, final List<Object> parameters) {
        String tableName = new TablesContext(sqlStatement).getSingleTableName();
        Object shardingColumnWhereValue = null;
        for (AssignmentSegment each : sqlStatement.getSetAssignment().getAssignments()) {
            String shardingColumn = each.getColumn().getName();
            if (shardingRule.isShardingColumn(shardingColumn, tableName)) {
                // get the sharding column value in the set segment
                Object shardingColumnSetAssignValue = getShardingColumnSetAssignValue(each, parameters).get();
                Optional<WhereSegment> whereSegmentOptional = sqlStatement.getWhere();
                if (whereSegmentOptional.isPresent()) {
                    // get the sharding column value in the where segment
                    shardingColumnWhereValue = getShardingColumnWhereValue(whereSegmentOptional.get(), parameters, shardingColumn).get();
                }
                // if shardingColumnWhereValue equal to
                // shardingColumnSetAssignValue, do not judge "Can not update
                // sharding key"
                if (null != shardingColumnWhereValue && null != shardingColumnSetAssignValue
                        && shardingColumnSetAssignValue.toString().equals(shardingColumnWhereValue.toString())) {
                    continue;
                }
                throw new ShardingException("Can not update sharding key, logic table: [%s], column: [%s].", tableName, each);
            }
        }
    }
}
=======
/*
 * Licensed to the Apache Software Foundation (ASF) under one or more
 * contributor license agreements.  See the NOTICE file distributed with
 * this work for additional information regarding copyright ownership.
 * The ASF licenses this file to You under the Apache License, Version 2.0
 * (the "License"); you may not use this file except in compliance with
 * the License.  You may obtain a copy of the License at
 *
 *     http://www.apache.org/licenses/LICENSE-2.0
 *
 * Unless required by applicable law or agreed to in writing, software
 * distributed under the License is distributed on an "AS IS" BASIS,
 * WITHOUT WARRANTIES OR CONDITIONS OF ANY KIND, either express or implied.
 * See the License for the specific language governing permissions and
 * limitations under the License.
 */

package org.apache.shardingsphere.core.route.router.sharding.validator.impl;

import org.apache.shardingsphere.core.exception.ShardingException;
import org.apache.shardingsphere.core.preprocessor.segment.table.TablesContext;
import org.apache.shardingsphere.core.parse.sql.segment.dml.assignment.AssignmentSegment;
import org.apache.shardingsphere.core.parse.sql.statement.dml.UpdateStatement;
import org.apache.shardingsphere.core.route.router.sharding.validator.ShardingStatementValidator;
import org.apache.shardingsphere.core.rule.ShardingRule;

/**
 * Sharding update statement validator.
 *
 * @author zhangliang
 */
public final class ShardingUpdateStatementValidator implements ShardingStatementValidator<UpdateStatement> {
    
    @Override
    public void validate(final ShardingRule shardingRule, final UpdateStatement sqlStatement) {
        String tableName = new TablesContext(sqlStatement).getSingleTableName();
        for (AssignmentSegment each : sqlStatement.getSetAssignment().getAssignments()) {
            if (shardingRule.isShardingColumn(each.getColumn().getName(), tableName)) {
                throw new ShardingException("Can not update sharding key, logic table: [%s], column: [%s].", tableName, each);
            }
        }
    }
}
>>>>>>> d43c4e52
<|MERGE_RESOLUTION|>--- conflicted
+++ resolved
@@ -1,189 +1,143 @@
-<<<<<<< HEAD
-/*
- * Licensed to the Apache Software Foundation (ASF) under one or more
- * contributor license agreements.  See the NOTICE file distributed with
- * this work for additional information regarding copyright ownership.
- * The ASF licenses this file to You under the Apache License, Version 2.0
- * (the "License"); you may not use this file except in compliance with
- * the License.  You may obtain a copy of the License at
- *
- *     http://www.apache.org/licenses/LICENSE-2.0
- *
- * Unless required by applicable law or agreed to in writing, software
- * distributed under the License is distributed on an "AS IS" BASIS,
- * WITHOUT WARRANTIES OR CONDITIONS OF ANY KIND, either express or implied.
- * See the License for the specific language governing permissions and
- * limitations under the License.
- */
-
-package org.apache.shardingsphere.core.route.router.sharding.validator.impl;
-
-import java.util.Collection;
-import java.util.List;
-
-import org.apache.shardingsphere.core.exception.ShardingException;
-import org.apache.shardingsphere.core.optimize.segment.table.TablesContext;
-import org.apache.shardingsphere.core.parse.sql.segment.dml.assignment.AssignmentSegment;
-import org.apache.shardingsphere.core.parse.sql.segment.dml.expr.ExpressionSegment;
-import org.apache.shardingsphere.core.parse.sql.segment.dml.expr.simple.LiteralExpressionSegment;
-import org.apache.shardingsphere.core.parse.sql.segment.dml.expr.simple.ParameterMarkerExpressionSegment;
-import org.apache.shardingsphere.core.parse.sql.segment.dml.predicate.AndPredicate;
-import org.apache.shardingsphere.core.parse.sql.segment.dml.predicate.PredicateSegment;
-import org.apache.shardingsphere.core.parse.sql.segment.dml.predicate.WhereSegment;
-import org.apache.shardingsphere.core.parse.sql.segment.dml.predicate.value.PredicateCompareRightValue;
-import org.apache.shardingsphere.core.parse.sql.segment.dml.predicate.value.PredicateInRightValue;
-import org.apache.shardingsphere.core.parse.sql.segment.dml.predicate.value.PredicateRightValue;
-import org.apache.shardingsphere.core.parse.sql.statement.dml.UpdateStatement;
-import org.apache.shardingsphere.core.route.router.sharding.validator.ShardingStatementValidator;
-import org.apache.shardingsphere.core.rule.ShardingRule;
-
-import com.google.common.base.Optional;
-
-/**
- * Sharding update statement validator.
- *
- * @author zhangliang
- */
-public final class ShardingUpdateStatementValidator implements ShardingStatementValidator<UpdateStatement> {
-
-    private Optional<Object> getShardingColumnWhereValue(final WhereSegment whereSegment, final List<Object> parameters, final String shardingColumn) {
-        for (AndPredicate each : whereSegment.getAndPredicates()) {
-            return getShardingColumnWhereValue(each, parameters, shardingColumn);
-        }
-        return Optional.absent();
-    }
-
-    private Optional<Object> getShardingColumnWhereValue(final AndPredicate andPredicate, final List<Object> parameters, final String shardingColumn) {
-        for (PredicateSegment each : andPredicate.getPredicates()) {
-            // find the set segment's sharding column value
-            if (!shardingColumn.equalsIgnoreCase(each.getColumn().getName())) {
-                continue;
-            }
-            PredicateRightValue rightValue = each.getRightValue();
-            int shardingColumnWhereIndex = -1;
-            // =
-            if (rightValue instanceof PredicateCompareRightValue) {
-                ExpressionSegment segment = ((PredicateCompareRightValue) rightValue).getExpression();
-                if (segment instanceof ParameterMarkerExpressionSegment) {
-                    shardingColumnWhereIndex = ((ParameterMarkerExpressionSegment) segment).getParameterMarkerIndex();
-                }
-                if (segment instanceof LiteralExpressionSegment) {
-                    return Optional.of(((LiteralExpressionSegment) segment).getLiterals());
-                }
-            }
-            // in
-            if (rightValue instanceof PredicateInRightValue) {
-                Collection<ExpressionSegment> segments = ((PredicateInRightValue) rightValue).getSqlExpressions();
-                return handlePredicateInRightValue(segments, parameters, shardingColumn);
-            }
-            if (-1 == shardingColumnWhereIndex || shardingColumnWhereIndex > parameters.size() - 1) {
-                continue;
-            }
-            return Optional.of(parameters.get(shardingColumnWhereIndex));
-        }
-        return Optional.absent();
-    }
-
-    private Optional<Object> handlePredicateInRightValue(final Collection<ExpressionSegment> segments, final List<Object> parameters, final String shardingColumn) {
-        int shardingColumnWhereIndex = -1;
-        for (ExpressionSegment each : segments) {
-            if (each instanceof ParameterMarkerExpressionSegment) {
-                shardingColumnWhereIndex = ((ParameterMarkerExpressionSegment) each).getParameterMarkerIndex();
-                if (-1 == shardingColumnWhereIndex || shardingColumnWhereIndex > parameters.size() - 1) {
-                    continue;
-                }
-                return Optional.of(parameters.get(shardingColumnWhereIndex));
-            }
-            if (each instanceof LiteralExpressionSegment) {
-                return Optional.of(((LiteralExpressionSegment) each).getLiterals());
-            }
-        }
-        return Optional.absent();
-    }
-
-    private Optional<Object> getShardingColumnSetAssignValue(final AssignmentSegment each, final List<Object> parameters) {
-        ExpressionSegment segment = each.getValue();
-        int shardingSetAssignIndex = -1;
-        if (segment instanceof ParameterMarkerExpressionSegment) {
-            shardingSetAssignIndex = ((ParameterMarkerExpressionSegment) segment).getParameterMarkerIndex();
-        }
-        if (segment instanceof LiteralExpressionSegment) {
-            return Optional.of(((LiteralExpressionSegment) segment).getLiterals());
-        }
-        if (-1 == shardingSetAssignIndex || shardingSetAssignIndex > parameters.size() - 1) {
-            return Optional.absent();
-        }
-        return Optional.of(parameters.get(shardingSetAssignIndex));
-    }
-
-    @Override
-    public void validate(final ShardingRule shardingRule, final UpdateStatement sqlStatement, final List<Object> parameters) {
-        String tableName = new TablesContext(sqlStatement).getSingleTableName();
-        Object shardingColumnWhereValue = null;
-        for (AssignmentSegment each : sqlStatement.getSetAssignment().getAssignments()) {
-            String shardingColumn = each.getColumn().getName();
-            if (shardingRule.isShardingColumn(shardingColumn, tableName)) {
-                // get the sharding column value in the set segment
-                Object shardingColumnSetAssignValue = getShardingColumnSetAssignValue(each, parameters).get();
-                Optional<WhereSegment> whereSegmentOptional = sqlStatement.getWhere();
-                if (whereSegmentOptional.isPresent()) {
-                    // get the sharding column value in the where segment
-                    shardingColumnWhereValue = getShardingColumnWhereValue(whereSegmentOptional.get(), parameters, shardingColumn).get();
-                }
-                // if shardingColumnWhereValue equal to
-                // shardingColumnSetAssignValue, do not judge "Can not update
-                // sharding key"
-                if (null != shardingColumnWhereValue && null != shardingColumnSetAssignValue
-                        && shardingColumnSetAssignValue.toString().equals(shardingColumnWhereValue.toString())) {
-                    continue;
-                }
-                throw new ShardingException("Can not update sharding key, logic table: [%s], column: [%s].", tableName, each);
-            }
-        }
-    }
-}
-=======
-/*
- * Licensed to the Apache Software Foundation (ASF) under one or more
- * contributor license agreements.  See the NOTICE file distributed with
- * this work for additional information regarding copyright ownership.
- * The ASF licenses this file to You under the Apache License, Version 2.0
- * (the "License"); you may not use this file except in compliance with
- * the License.  You may obtain a copy of the License at
- *
- *     http://www.apache.org/licenses/LICENSE-2.0
- *
- * Unless required by applicable law or agreed to in writing, software
- * distributed under the License is distributed on an "AS IS" BASIS,
- * WITHOUT WARRANTIES OR CONDITIONS OF ANY KIND, either express or implied.
- * See the License for the specific language governing permissions and
- * limitations under the License.
- */
-
-package org.apache.shardingsphere.core.route.router.sharding.validator.impl;
-
-import org.apache.shardingsphere.core.exception.ShardingException;
-import org.apache.shardingsphere.core.preprocessor.segment.table.TablesContext;
-import org.apache.shardingsphere.core.parse.sql.segment.dml.assignment.AssignmentSegment;
-import org.apache.shardingsphere.core.parse.sql.statement.dml.UpdateStatement;
-import org.apache.shardingsphere.core.route.router.sharding.validator.ShardingStatementValidator;
-import org.apache.shardingsphere.core.rule.ShardingRule;
-
-/**
- * Sharding update statement validator.
- *
- * @author zhangliang
- */
-public final class ShardingUpdateStatementValidator implements ShardingStatementValidator<UpdateStatement> {
-    
-    @Override
-    public void validate(final ShardingRule shardingRule, final UpdateStatement sqlStatement) {
-        String tableName = new TablesContext(sqlStatement).getSingleTableName();
-        for (AssignmentSegment each : sqlStatement.getSetAssignment().getAssignments()) {
-            if (shardingRule.isShardingColumn(each.getColumn().getName(), tableName)) {
-                throw new ShardingException("Can not update sharding key, logic table: [%s], column: [%s].", tableName, each);
-            }
-        }
-    }
-}
->>>>>>> d43c4e52
+/*
+ * Licensed to the Apache Software Foundation (ASF) under one or more
+ * contributor license agreements.  See the NOTICE file distributed with
+ * this work for additional information regarding copyright ownership.
+ * The ASF licenses this file to You under the Apache License, Version 2.0
+ * (the "License"); you may not use this file except in compliance with
+ * the License.  You may obtain a copy of the License at
+ *
+ *     http://www.apache.org/licenses/LICENSE-2.0
+ *
+ * Unless required by applicable law or agreed to in writing, software
+ * distributed under the License is distributed on an "AS IS" BASIS,
+ * WITHOUT WARRANTIES OR CONDITIONS OF ANY KIND, either express or implied.
+ * See the License for the specific language governing permissions and
+ * limitations under the License.
+ */
+
+package org.apache.shardingsphere.core.route.router.sharding.validator.impl;
+
+import java.util.Collection;
+import java.util.List;
+
+import org.apache.shardingsphere.core.exception.ShardingException;
+import org.apache.shardingsphere.core.preprocessor.segment.table.TablesContext;
+import org.apache.shardingsphere.core.parse.sql.segment.dml.assignment.AssignmentSegment;
+import org.apache.shardingsphere.core.parse.sql.segment.dml.expr.ExpressionSegment;
+import org.apache.shardingsphere.core.parse.sql.segment.dml.expr.simple.LiteralExpressionSegment;
+import org.apache.shardingsphere.core.parse.sql.segment.dml.expr.simple.ParameterMarkerExpressionSegment;
+import org.apache.shardingsphere.core.parse.sql.segment.dml.predicate.AndPredicate;
+import org.apache.shardingsphere.core.parse.sql.segment.dml.predicate.PredicateSegment;
+import org.apache.shardingsphere.core.parse.sql.segment.dml.predicate.WhereSegment;
+import org.apache.shardingsphere.core.parse.sql.segment.dml.predicate.value.PredicateCompareRightValue;
+import org.apache.shardingsphere.core.parse.sql.segment.dml.predicate.value.PredicateInRightValue;
+import org.apache.shardingsphere.core.parse.sql.segment.dml.predicate.value.PredicateRightValue;
+import org.apache.shardingsphere.core.parse.sql.statement.dml.UpdateStatement;
+import org.apache.shardingsphere.core.route.router.sharding.validator.ShardingStatementValidator;
+import org.apache.shardingsphere.core.rule.ShardingRule;
+
+import com.google.common.base.Optional;
+
+/**
+ * Sharding update statement validator.
+ *
+ * @author zhangliang
+ */
+public final class ShardingUpdateStatementValidator implements ShardingStatementValidator<UpdateStatement> {
+
+    private Optional<Object> getShardingColumnWhereValue(final WhereSegment whereSegment, final List<Object> parameters, final String shardingColumn) {
+        for (AndPredicate each : whereSegment.getAndPredicates()) {
+            return getShardingColumnWhereValue(each, parameters, shardingColumn);
+        }
+        return Optional.absent();
+    }
+
+    private Optional<Object> getShardingColumnWhereValue(final AndPredicate andPredicate, final List<Object> parameters, final String shardingColumn) {
+        for (PredicateSegment each : andPredicate.getPredicates()) {
+            // find the set segment's sharding column value
+            if (!shardingColumn.equalsIgnoreCase(each.getColumn().getName())) {
+                continue;
+            }
+            PredicateRightValue rightValue = each.getRightValue();
+            int shardingColumnWhereIndex = -1;
+            // =
+            if (rightValue instanceof PredicateCompareRightValue) {
+                ExpressionSegment segment = ((PredicateCompareRightValue) rightValue).getExpression();
+                if (segment instanceof ParameterMarkerExpressionSegment) {
+                    shardingColumnWhereIndex = ((ParameterMarkerExpressionSegment) segment).getParameterMarkerIndex();
+                }
+                if (segment instanceof LiteralExpressionSegment) {
+                    return Optional.of(((LiteralExpressionSegment) segment).getLiterals());
+                }
+            }
+            // in
+            if (rightValue instanceof PredicateInRightValue) {
+                Collection<ExpressionSegment> segments = ((PredicateInRightValue) rightValue).getSqlExpressions();
+                return handlePredicateInRightValue(segments, parameters, shardingColumn);
+            }
+            if (-1 == shardingColumnWhereIndex || shardingColumnWhereIndex > parameters.size() - 1) {
+                continue;
+            }
+            return Optional.of(parameters.get(shardingColumnWhereIndex));
+        }
+        return Optional.absent();
+    }
+
+    private Optional<Object> handlePredicateInRightValue(final Collection<ExpressionSegment> segments, final List<Object> parameters, final String shardingColumn) {
+        int shardingColumnWhereIndex = -1;
+        for (ExpressionSegment each : segments) {
+            if (each instanceof ParameterMarkerExpressionSegment) {
+                shardingColumnWhereIndex = ((ParameterMarkerExpressionSegment) each).getParameterMarkerIndex();
+                if (-1 == shardingColumnWhereIndex || shardingColumnWhereIndex > parameters.size() - 1) {
+                    continue;
+                }
+                return Optional.of(parameters.get(shardingColumnWhereIndex));
+            }
+            if (each instanceof LiteralExpressionSegment) {
+                return Optional.of(((LiteralExpressionSegment) each).getLiterals());
+            }
+        }
+        return Optional.absent();
+    }
+
+    private Optional<Object> getShardingColumnSetAssignValue(final AssignmentSegment each, final List<Object> parameters) {
+        ExpressionSegment segment = each.getValue();
+        int shardingSetAssignIndex = -1;
+        if (segment instanceof ParameterMarkerExpressionSegment) {
+            shardingSetAssignIndex = ((ParameterMarkerExpressionSegment) segment).getParameterMarkerIndex();
+        }
+        if (segment instanceof LiteralExpressionSegment) {
+            return Optional.of(((LiteralExpressionSegment) segment).getLiterals());
+        }
+        if (-1 == shardingSetAssignIndex || shardingSetAssignIndex > parameters.size() - 1) {
+            return Optional.absent();
+        }
+        return Optional.of(parameters.get(shardingSetAssignIndex));
+    }
+
+    @Override
+    public void validate(final ShardingRule shardingRule, final UpdateStatement sqlStatement, final List<Object> parameters) {
+        String tableName = new TablesContext(sqlStatement).getSingleTableName();
+        Object shardingColumnWhereValue = null;
+        for (AssignmentSegment each : sqlStatement.getSetAssignment().getAssignments()) {
+            String shardingColumn = each.getColumn().getName();
+            if (shardingRule.isShardingColumn(shardingColumn, tableName)) {
+                // get the sharding column value in the set segment
+                Object shardingColumnSetAssignValue = getShardingColumnSetAssignValue(each, parameters).get();
+                Optional<WhereSegment> whereSegmentOptional = sqlStatement.getWhere();
+                if (whereSegmentOptional.isPresent()) {
+                    // get the sharding column value in the where segment
+                    shardingColumnWhereValue = getShardingColumnWhereValue(whereSegmentOptional.get(), parameters, shardingColumn).get();
+                }
+                // if shardingColumnWhereValue equal to
+                // shardingColumnSetAssignValue, do not judge "Can not update
+                // sharding key"
+                if (null != shardingColumnWhereValue && null != shardingColumnSetAssignValue
+                        && shardingColumnSetAssignValue.toString().equals(shardingColumnWhereValue.toString())) {
+                    continue;
+                }
+                throw new ShardingException("Can not update sharding key, logic table: [%s], column: [%s].", tableName, each);
+            }
+        }
+    }
+}