--- conflicted
+++ resolved
@@ -73,18 +73,10 @@
         <output sql="INSERT INTO t_account_0(account_id, cipher_password, cipher_amount, status, assisted_query_password) VALUES (2, 'encrypt_bbb', 'encrypt_2000', 'OK', 'assisted_query_bbb'), (4, 'encrypt_ddd', 'encrypt_4000', 'OK', 'assisted_query_ddd')" />
     </rewrite-assertion>
     
-<<<<<<< HEAD
-    <!-- FIXME -->
-    <!--<rewrite-assertion id="insert_values_without_columns_without_id_for_parameters">-->
-        <!--<input sql="INSERT INTO t_account VALUES (?, ?, ?), ('bbb', 2000, 'OK'), (?, ?, ?), ('ddd', 4000, 'OK')" parameters="aaa, 1000, OK, ccc, 3000, OK" />-->
-        <!--<output sql="INSERT INTO t_account_1(cipher_password, cipher_amount, status, account_id, assisted_query_password) VALUES (?, ?, ?, ?, ?), ('encrypt_bbb', 'encrypt_2000', 'OK', 1, 'assisted_query_bbb'), (?, ?, ?, ?, ?), ('encrypt_ddd', 'encrypt_4000', 'OK', 1, 'assisted_query_ddd')" parameters="encrypt_aaa, encrypt_1000, OK, 1, assisted_query_aaa, encrypt_ccc, encrypt_3000, OK, 1, assisted_query_ccc" />-->
-    <!--</rewrite-assertion>-->
-=======
     <rewrite-assertion id="insert_values_without_columns_without_id_for_parameters">
         <input sql="INSERT INTO t_account VALUES (?, ?, ?), ('bbb', 2000, 'OK'), (?, ?, ?), ('ddd', 4000, 'OK')" parameters="aaa, 1000, OK, ccc, 3000, OK" />
         <output sql="INSERT INTO t_account_1(cipher_password, cipher_amount, status, account_id, assisted_query_password) VALUES (?, ?, ?, ?, ?), ('encrypt_bbb', 'encrypt_2000', 'OK', 1, 'assisted_query_bbb'), (?, ?, ?, ?, ?), ('encrypt_ddd', 'encrypt_4000', 'OK', 1, 'assisted_query_ddd')" parameters="encrypt_aaa, encrypt_1000, OK, 1, assisted_query_aaa, encrypt_ccc, encrypt_3000, OK, 1, assisted_query_ccc" />
     </rewrite-assertion>
->>>>>>> 6c877971
     
     <rewrite-assertion id="insert_values_without_columns_without_id_for_literals">
         <input sql="INSERT INTO t_account VALUES ('aaa', 1000, 'OK'), ('bbb', 2000, 'OK'), ('ccc', 3000, 'OK'), ('ddd', 4000, 'OK')" />
@@ -103,20 +95,11 @@
         <output sql="INSERT INTO t_account_bak_0(account_id, cipher_password, cipher_amount, status, assisted_query_password, plain_password, plain_amount) VALUES (2, 'encrypt_bbb', 'encrypt_2000', 'OK', 'assisted_query_bbb', 'bbb', 2000), (4, 'encrypt_ddd', 'encrypt_4000', 'OK', 'assisted_query_ddd', 'ddd', 4000)" />
     </rewrite-assertion>
     
-<<<<<<< HEAD
-    <!-- FIXME -->
-    <!--<rewrite-assertion id="insert_values_without_columns_with_plain_without_id_for_parameters">-->
-        <!--<input sql="INSERT INTO t_account_bak VALUES (?, ?, ?), ('bbb', 2000, 'OK'), (?, ?, ?), ('ddd', 4000, 'OK')" parameters="aaa, 1000, OK, ccc, 3000, OK" />-->
-        <!--<output sql="INSERT INTO t_account_bak_1(cipher_password, cipher_amount, status, account_id, assisted_query_password, plain_password, plain_amount) VALUES (?, ?, ?, ?, ?, ?, ?), ('encrypt_bbb', 'encrypt_2000', 'OK', ?, 'assisted_query_bbb', 'bbb', 2000), (?, ?, ?, ?, ?, ?, ?), ('encrypt_ddd', 'encrypt_4000', 'OK', ?, 'assisted_query_ddd', 'ddd', 4000)" parameters="encrypt_aaa, encrypt_1000, OK, 1, assisted_query_aaa, aaa, 1000, 1, encrypt_ccc, encrypt_3000, OK, 1, assisted_query_ccc, ccc, 3000, 1" />-->
-    <!--</rewrite-assertion>-->
-
-=======
     <rewrite-assertion id="insert_values_without_columns_with_plain_without_id_for_parameters">
         <input sql="INSERT INTO t_account_bak VALUES (?, ?, ?), ('bbb', 2000, 'OK'), (?, ?, ?), ('ddd', 4000, 'OK')" parameters="aaa, 1000, OK, ccc, 3000, OK" />
         <output sql="INSERT INTO t_account_bak_1(cipher_password, cipher_amount, status, account_id, assisted_query_password, plain_password, plain_amount) VALUES (?, ?, ?, ?, ?, ?, ?), ('encrypt_bbb', 'encrypt_2000', 'OK', 1, 'assisted_query_bbb', 'bbb', 2000), (?, ?, ?, ?, ?, ?, ?), ('encrypt_ddd', 'encrypt_4000', 'OK', 1, 'assisted_query_ddd', 'ddd', 4000)" parameters="encrypt_aaa, encrypt_1000, OK, 1, assisted_query_aaa, aaa, 1000, encrypt_ccc, encrypt_3000, OK, 1, assisted_query_ccc, ccc, 3000" />
     </rewrite-assertion>
     
->>>>>>> 6c877971
     <rewrite-assertion id="insert_values_without_columns_with_plain_without_id_for_literals">
         <input sql="INSERT INTO t_account_bak VALUES ('aaa', 1000, 'OK'), ('bbb', 2000, 'OK'), ('ccc', 3000, 'OK'), ('ddd', 4000, 'OK')" />
         <output sql="INSERT INTO t_account_bak_1(cipher_password, cipher_amount, status, account_id, assisted_query_password, plain_password, plain_amount) VALUES ('encrypt_aaa', 'encrypt_1000', 'OK', 1, 'assisted_query_aaa', 'aaa', 1000), ('encrypt_bbb', 'encrypt_2000', 'OK', 1, 'assisted_query_bbb', 'bbb', 2000), ('encrypt_ccc', 'encrypt_3000', 'OK', 1, 'assisted_query_ccc', 'ccc', 3000), ('encrypt_ddd', 'encrypt_4000', 'OK', 1, 'assisted_query_ddd', 'ddd', 4000)" />
