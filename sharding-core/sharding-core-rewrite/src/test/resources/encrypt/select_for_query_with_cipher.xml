--- conflicted
+++ resolved
@@ -34,12 +34,6 @@
     
     <rewrite-assertion id="select_plain_for_literals">
         <input sql="SELECT a.account_id, a.password, a.amount AS a, a.status AS s FROM t_account_bak AS a WHERE a.account_id = 1 AND a.password = 'aaa' AND a.amount = 1000 AND a.status = 'OK'" />
-<<<<<<< HEAD
-        <output sql="SELECT a.account_id, a.cipher_password, a.cipher_amount AS a, a.status AS s FROM t_account_bak AS a WHERE a.account_id = 1 AND assisted_query_password = 'assisted_query_aaa' AND cipher_amount = 'encrypt_1000' AND a.status = 'OK'" />
-        <!--Here is the correct rewritten SQL. If you want to test and fix me, please note the above output, and make output under me valid.-->
-        <!--<output sql="SELECT a.account_id, a.cipher_password, a.cipher_amount AS a, a.status AS s FROM t_account_bak AS a WHERE a.account_id = 1 AND a.assisted_query_password = 'assisted_query_aaa' AND a.cipher_amount = 'encrypt_1000' AND a.status = 'OK'" />-->
-=======
         <output sql="SELECT a.account_id, a.cipher_password, a.cipher_amount AS a, a.status AS s FROM t_account_bak AS a WHERE a.account_id = 1 AND a.assisted_query_password = 'assisted_query_aaa' AND a.cipher_amount = 'encrypt_1000' AND a.status = 'OK'" />
->>>>>>> 293ee306
     </rewrite-assertion>
 </rewrite-assertions>