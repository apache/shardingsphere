--- conflicted
+++ resolved
@@ -1,84 +1,3 @@
-<<<<<<< HEAD
-<?xml version="1.0" encoding="UTF-8"?>
-<!--
-  ~ Licensed to the Apache Software Foundation (ASF) under one or more
-  ~ contributor license agreements.  See the NOTICE file distributed with
-  ~ this work for additional information regarding copyright ownership.
-  ~ The ASF licenses this file to You under the Apache License, Version 2.0
-  ~ (the "License"); you may not use this file except in compliance with
-  ~ the License.  You may obtain a copy of the License at
-  ~
-  ~     http://www.apache.org/licenses/LICENSE-2.0
-  ~
-  ~ Unless required by applicable law or agreed to in writing, software
-  ~ distributed under the License is distributed on an "AS IS" BASIS,
-  ~ WITHOUT WARRANTIES OR CONDITIONS OF ANY KIND, either express or implied.
-  ~ See the License for the specific language governing permissions and
-  ~ limitations under the License.
-  -->
-
-<rewrite-assertions yaml-rule="yaml/encrypt/query-with-cipher.yaml">
-    <rewrite-assertion id="insert_values_for_parameters">
-        <input sql="INSERT INTO t_account(account_id, password, amount, status) VALUES (?, ?, ?, ?), (2, 'bbb', 2000, 'OK'), (?, ?, ?, ?), (4, 'ddd', 4000, 'OK')" parameters="1, aaa, 1000, OK, 3, ccc, 3000, OK" />
-        <output sql="INSERT INTO t_account(account_id, cipher_password, cipher_amount, status, assisted_query_password) VALUES (?, ?, ?, ?, ?), (2, 'encrypt_bbb', 'encrypt_2000', 'OK', 'assisted_query_bbb'), (?, ?, ?, ?, ?), (4, 'encrypt_ddd', 'encrypt_4000', 'OK', 'assisted_query_ddd')" parameters="1, encrypt_aaa, encrypt_1000, OK, assisted_query_aaa, 3, encrypt_ccc, encrypt_3000, OK, assisted_query_ccc" />
-    </rewrite-assertion>
-    
-    <rewrite-assertion id="insert_values_for_literals">
-        <input sql="INSERT INTO t_account(account_id, password, amount, status) VALUES (1, 'aaa', 1000, 'OK'), (2, 'bbb', 2000, 'OK'), (3, 'ccc', 3000, 'OK'), (4, 'ddd', 4000, 'OK')" />
-        <output sql="INSERT INTO t_account(account_id, cipher_password, cipher_amount, status, assisted_query_password) VALUES (1, 'encrypt_aaa', 'encrypt_1000', 'OK', 'assisted_query_aaa'), (2, 'encrypt_bbb', 'encrypt_2000', 'OK', 'assisted_query_bbb'), (3, 'encrypt_ccc', 'encrypt_3000', 'OK', 'assisted_query_ccc'), (4, 'encrypt_ddd', 'encrypt_4000', 'OK', 'assisted_query_ddd')" />
-    </rewrite-assertion>
-    
-    <rewrite-assertion id="insert_values_with_plain_for_parameters">
-        <input sql="INSERT INTO t_account_bak(account_id, password, amount, status) VALUES (?, ?, ?, ?), (2, 'bbb', 2000, 'OK'), (?, ?, ?, ?), (4, 'ddd', 4000, 'OK')" parameters="1, aaa, 1000, OK, 3, ccc, 3000, OK" />
-        <output sql="INSERT INTO t_account_bak(account_id, cipher_password, cipher_amount, status, assisted_query_password, plain_password, plain_amount) VALUES (?, ?, ?, ?, ?, ?, ?), (2, 'encrypt_bbb', 'encrypt_2000', 'OK', 'assisted_query_bbb', 'bbb', 2000), (?, ?, ?, ?, ?, ?, ?), (4, 'encrypt_ddd', 'encrypt_4000', 'OK', 'assisted_query_ddd', 'ddd', 4000)" parameters="1, encrypt_aaa, encrypt_1000, OK, assisted_query_aaa, aaa, 1000, 3, encrypt_ccc, encrypt_3000, OK, assisted_query_ccc, ccc, 3000" />
-    </rewrite-assertion>
-
-    <rewrite-assertion id="insert_values_with_plain_for_parameters_for_4_cipher_columns">
-        <input sql="INSERT INTO t_account_bak(account_id, password, idcard, mobile, amount, status) VALUES (?, ?, ?, ?, ?, ?), (2, 'bbb', 'bbb_idcard', 'bbb_mobile', 2000, 'OK'), (?, ?, ?, ?, ?, ?), (4, 'ddd', 'ddd_idcard', 'ddd_mobile', 4000, 'OK')" parameters="1, aaa, aaa_idcard, aaa_mobile, 1000, OK, 3, ccc, ccc_idcard, ccc_mobile, 3000, OK" />
-        <output sql="INSERT INTO t_account_bak(account_id, cipher_password, cipher_idcard, cipher_mobile, cipher_amount, status, assisted_query_password, plain_password, plain_idcard, plain_mobile, plain_amount) VALUES (?, ?, ?, ?, ?, ?, ?, ?, ?, ?, ?), (2, 'encrypt_bbb', 'encrypt_bbb_idcard', 'encrypt_bbb_mobile', 'encrypt_2000', 'OK', 'assisted_query_bbb', 'bbb', 'bbb_idcard', 'bbb_mobile', 2000), (?, ?, ?, ?, ?, ?, ?, ?, ?, ?, ?), (4, 'encrypt_ddd', 'encrypt_ddd_idcard', 'encrypt_ddd_mobile', 'encrypt_4000', 'OK', 'assisted_query_ddd', 'ddd', 'ddd_idcard', 'ddd_mobile', 4000)" parameters="1, encrypt_aaa, encrypt_aaa_idcard, encrypt_aaa_mobile, encrypt_1000, OK, assisted_query_aaa, aaa, aaa_idcard, aaa_mobile, 1000, 3, encrypt_ccc, encrypt_ccc_idcard, encrypt_ccc_mobile, encrypt_3000, OK, assisted_query_ccc, ccc, ccc_idcard, ccc_mobile, 3000" />
-    </rewrite-assertion>
-    
-    <rewrite-assertion id="insert_values_with_plain_for_literals">
-        <input sql="INSERT INTO t_account_bak(account_id, password, amount, status) VALUES (1, 'aaa', 1000, 'OK'), (2, 'bbb', 2000, 'OK'), (3, 'ccc', 3000, 'OK'), (4, 'ddd', 4000, 'OK')" />
-        <output sql="INSERT INTO t_account_bak(account_id, cipher_password, cipher_amount, status, assisted_query_password, plain_password, plain_amount) VALUES (1, 'encrypt_aaa', 'encrypt_1000', 'OK', 'assisted_query_aaa', 'aaa', 1000), (2, 'encrypt_bbb', 'encrypt_2000', 'OK', 'assisted_query_bbb', 'bbb', 2000), (3, 'encrypt_ccc', 'encrypt_3000', 'OK', 'assisted_query_ccc', 'ccc', 3000), (4, 'encrypt_ddd', 'encrypt_4000', 'OK', 'assisted_query_ddd', 'ddd', 4000)" />
-    </rewrite-assertion>
-
-    <rewrite-assertion id="insert_values_with_plain_for_literals_for_4_cipher_columns">
-        <input sql="INSERT INTO t_account_bak(account_id, password, idcard, mobile, amount, status) VALUES (1, 'aaa', 'aaa_idcard', 'aaa_mobile', 1000, 'OK'), (2, 'bbb', 'bbb_idcard', 'bbb_mobile', 2000, 'OK'), (3, 'ccc', 'ccc_idcard', 'ccc_mobile', 3000, 'OK'), (4, 'ddd', 'ddd_idcard', 'ddd_mobile', 4000, 'OK')" />
-        <output sql="INSERT INTO t_account_bak(account_id, cipher_password, cipher_idcard, cipher_mobile, cipher_amount, status, assisted_query_password, plain_password, plain_idcard, plain_mobile, plain_amount) VALUES (1, 'encrypt_aaa', 'encrypt_aaa_idcard', 'encrypt_aaa_mobile', 'encrypt_1000', 'OK', 'assisted_query_aaa', 'aaa', 'aaa_idcard', 'aaa_mobile', 1000), (2, 'encrypt_bbb', 'encrypt_bbb_idcard', 'encrypt_bbb_mobile', 'encrypt_2000', 'OK', 'assisted_query_bbb', 'bbb', 'bbb_idcard', 'bbb_mobile', 2000), (3, 'encrypt_ccc', 'encrypt_ccc_idcard', 'encrypt_ccc_mobile', 'encrypt_3000', 'OK', 'assisted_query_ccc', 'ccc', 'ccc_idcard', 'ccc_mobile', 3000), (4, 'encrypt_ddd', 'encrypt_ddd_idcard', 'encrypt_ddd_mobile', 'encrypt_4000', 'OK', 'assisted_query_ddd', 'ddd', 'ddd_idcard', 'ddd_mobile', 4000)" />
-    </rewrite-assertion>
-    
-    <rewrite-assertion id="insert_set_for_parameters" db-type="MySQL">
-        <input sql="INSERT INTO t_account SET account_id = ?, password = ?, amount = ?, status = ?" parameters="1, aaa, 1000, OK" />
-        <output sql="INSERT INTO t_account SET account_id = ?, cipher_password = ?, assisted_query_password = ?, cipher_amount = ?, status = ?" parameters="1, encrypt_aaa, assisted_query_aaa, encrypt_1000, OK" />
-    </rewrite-assertion>
-
-    <rewrite-assertion id="insert_set_for_literals" db-type="MySQL">
-        <input sql="INSERT INTO t_account SET account_id = 1, password = 'aaa', amount = 1000, status = 'OK'" />
-        <output sql="INSERT INTO t_account SET account_id = 1, cipher_password = 'encrypt_aaa', assisted_query_password = 'assisted_query_aaa', cipher_amount = 'encrypt_1000', status = 'OK'" />
-    </rewrite-assertion>
-    
-    <rewrite-assertion id="insert_set_with_plain_for_parameters" db-type="MySQL">
-        <input sql="INSERT INTO t_account_bak SET account_id = ?, password = ?, amount = ?, status = ?" parameters="1, aaa, 1000, OK" />
-        <output sql="INSERT INTO t_account_bak SET account_id = ?, cipher_password = ?, assisted_query_password = ?, plain_password = ?, cipher_amount = ?, plain_amount = ?, status = ?" parameters="1, encrypt_aaa, assisted_query_aaa, aaa, encrypt_1000, 1000, OK" />
-    </rewrite-assertion>
-
-    <rewrite-assertion id="insert_set_with_plain_for_parameters_for_4_cipher_columns" db-type="MySQL">
-        <input sql="INSERT INTO t_account_bak SET account_id = ?, password = ?, idcard = ?, mobile = ?, amount = ?, status = ?" parameters="1, aaa, aaa_idcard, aaa_mobile, 1000, OK" />
-        <output sql="INSERT INTO t_account_bak SET account_id = ?, cipher_password = ?, assisted_query_password = ?, plain_password = ?, cipher_idcard = ?, plain_idcard = ?, cipher_mobile = ?, plain_mobile = ?, cipher_amount = ?, plain_amount = ?, status = ?" parameters="1, encrypt_aaa, assisted_query_aaa, aaa, encrypt_aaa_idcard, aaa_idcard, encrypt_aaa_mobile, aaa_mobile, encrypt_1000, 1000, OK" />
-    </rewrite-assertion>
-    
-    <rewrite-assertion id="insert_set_with_plain_for_literals" db-type="MySQL">
-        <input sql="INSERT INTO t_account_bak SET account_id = 1, password = 'aaa', amount = 1000, status = 'OK'" />
-        <output sql="INSERT INTO t_account_bak SET account_id = 1, cipher_password = 'encrypt_aaa', assisted_query_password = 'assisted_query_aaa', plain_password = 'aaa', cipher_amount = 'encrypt_1000', plain_amount = 1000, status = 'OK'" />
-    </rewrite-assertion>
-
-    <rewrite-assertion id="insert_set_with_plain_for_literals_for_4_cipher_columns" db-type="MySQL">
-        <input sql="INSERT INTO t_account_bak SET account_id = 1, password = 'aaa', idcard = 'aaa_idcard', mobile = 'aaa_mobile', amount = 1000, status = 'OK'" />
-        <output sql="INSERT INTO t_account_bak SET account_id = 1, cipher_password = 'encrypt_aaa', assisted_query_password = 'assisted_query_aaa', plain_password = 'aaa', cipher_idcard = 'encrypt_aaa_idcard', plain_idcard = 'aaa_idcard', cipher_mobile = 'encrypt_aaa_mobile', plain_mobile = 'aaa_mobile', cipher_amount = 'encrypt_1000', plain_amount = 1000, status = 'OK'" />
-    </rewrite-assertion>
-</rewrite-assertions>
-=======
 <?xml version="1.0" encoding="UTF-8"?>
 <!--
   ~ Licensed to the Apache Software Foundation (ASF) under one or more
@@ -102,22 +21,34 @@
         <input sql="INSERT INTO t_account(account_id, password, amount, status) VALUES (?, ?, ?, ?), (2, 'bbb', 2000, 'OK'), (?, ?, ?, ?), (4, 'ddd', 4000, 'OK')" parameters="1, aaa, 1000, OK, 3, ccc, 3000, OK" />
         <output sql="INSERT INTO t_account(account_id, cipher_password, cipher_amount, status, assisted_query_password) VALUES (?, ?, ?, ?, ?), (2, 'encrypt_bbb', 'encrypt_2000', 'OK', 'assisted_query_bbb'), (?, ?, ?, ?, ?), (4, 'encrypt_ddd', 'encrypt_4000', 'OK', 'assisted_query_ddd')" parameters="1, encrypt_aaa, encrypt_1000, OK, assisted_query_aaa, 3, encrypt_ccc, encrypt_3000, OK, assisted_query_ccc" />
     </rewrite-assertion>
-    
+
     <rewrite-assertion id="insert_values_with_columns_for_literals">
         <input sql="INSERT INTO t_account(account_id, password, amount, status) VALUES (1, 'aaa', 1000, 'OK'), (2, 'bbb', 2000, 'OK'), (3, 'ccc', 3000, 'OK'), (4, 'ddd', 4000, 'OK')" />
         <output sql="INSERT INTO t_account(account_id, cipher_password, cipher_amount, status, assisted_query_password) VALUES (1, 'encrypt_aaa', 'encrypt_1000', 'OK', 'assisted_query_aaa'), (2, 'encrypt_bbb', 'encrypt_2000', 'OK', 'assisted_query_bbb'), (3, 'encrypt_ccc', 'encrypt_3000', 'OK', 'assisted_query_ccc'), (4, 'encrypt_ddd', 'encrypt_4000', 'OK', 'assisted_query_ddd')" />
     </rewrite-assertion>
-    
+
     <rewrite-assertion id="insert_values_with_columns_with_plain_for_parameters">
         <input sql="INSERT INTO t_account_bak(account_id, password, amount, status) VALUES (?, ?, ?, ?), (2, 'bbb', 2000, 'OK'), (?, ?, ?, ?), (4, 'ddd', 4000, 'OK')" parameters="1, aaa, 1000, OK, 3, ccc, 3000, OK" />
         <output sql="INSERT INTO t_account_bak(account_id, cipher_password, cipher_amount, status, assisted_query_password, plain_password, plain_amount) VALUES (?, ?, ?, ?, ?, ?, ?), (2, 'encrypt_bbb', 'encrypt_2000', 'OK', 'assisted_query_bbb', 'bbb', 2000), (?, ?, ?, ?, ?, ?, ?), (4, 'encrypt_ddd', 'encrypt_4000', 'OK', 'assisted_query_ddd', 'ddd', 4000)" parameters="1, encrypt_aaa, encrypt_1000, OK, assisted_query_aaa, aaa, 1000, 3, encrypt_ccc, encrypt_3000, OK, assisted_query_ccc, ccc, 3000" />
     </rewrite-assertion>
-    
+
+    <!-- FIXME -->
+    <rewrite-assertion id="insert_values_with_columns_with_plain_for_parameters_for_4_cipher_columns">
+        <input sql="INSERT INTO t_account_bak(account_id, password, idcard, mobile, amount, status) VALUES (?, ?, ?, ?, ?, ?), (2, 'bbb', 'bbb_idcard', 'bbb_mobile', 2000, 'OK'), (?, ?, ?, ?, ?, ?), (4, 'ddd', 'ddd_idcard', 'ddd_mobile', 4000, 'OK')" parameters="1, aaa, aaa_idcard, aaa_mobile, 1000, OK, 3, ccc, ccc_idcard, ccc_mobile, 3000, OK" />
+        <output sql="INSERT INTO t_account_bak(account_id, cipher_password, cipher_idcard, cipher_mobile, cipher_amount, status, assisted_query_password, plain_password, plain_idcard, plain_mobile, plain_amount) VALUES (?, ?, ?, ?, ?, ?, ?, ?, ?, ?, ?), (2, 'encrypt_bbb', 'encrypt_bbb_idcard', 'encrypt_bbb_mobile', 'encrypt_2000', 'OK', 'assisted_query_bbb', 'bbb', 'bbb_idcard', 'bbb_mobile', 2000), (?, ?, ?, ?, ?, ?, ?, ?, ?, ?, ?), (4, 'encrypt_ddd', 'encrypt_ddd_idcard', 'encrypt_ddd_mobile', 'encrypt_4000', 'OK', 'assisted_query_ddd', 'ddd', 'ddd_idcard', 'ddd_mobile', 4000)" parameters="1, encrypt_aaa, encrypt_aaa_idcard, encrypt_aaa_mobile, encrypt_1000, OK, assisted_query_aaa, aaa, aaa_idcard, aaa_mobile, 1000, 3, encrypt_ccc, encrypt_ccc_idcard, encrypt_ccc_mobile, encrypt_3000, OK, assisted_query_ccc, ccc, ccc_idcard, ccc_mobile, 3000" />
+    </rewrite-assertion>
+
     <rewrite-assertion id="insert_values_with_columns_with_plain_for_literals">
         <input sql="INSERT INTO t_account_bak(account_id, password, amount, status) VALUES (1, 'aaa', 1000, 'OK'), (2, 'bbb', 2000, 'OK'), (3, 'ccc', 3000, 'OK'), (4, 'ddd', 4000, 'OK')" />
         <output sql="INSERT INTO t_account_bak(account_id, cipher_password, cipher_amount, status, assisted_query_password, plain_password, plain_amount) VALUES (1, 'encrypt_aaa', 'encrypt_1000', 'OK', 'assisted_query_aaa', 'aaa', 1000), (2, 'encrypt_bbb', 'encrypt_2000', 'OK', 'assisted_query_bbb', 'bbb', 2000), (3, 'encrypt_ccc', 'encrypt_3000', 'OK', 'assisted_query_ccc', 'ccc', 3000), (4, 'encrypt_ddd', 'encrypt_4000', 'OK', 'assisted_query_ddd', 'ddd', 4000)" />
     </rewrite-assertion>
-    
+
+    <!-- FIXME -->
+    <rewrite-assertion id="insert_values_with_columns_with_plain_for_literals_4_cipher_columns">
+        <input sql="INSERT INTO t_account_bak(account_id, password, idcard, mobile, amount, status) VALUES (1, 'aaa', 'aaa_idcard', 'aaa_mobile', 1000, 'OK'), (2, 'bbb', 'bbb_idcard', 'bbb_mobile', 2000, 'OK'), (3, 'ccc', 'ccc_idcard', 'ccc_mobile', 3000, 'OK'), (4, 'ddd', 'ddd_idcard', 'ddd_mobile', 4000, 'OK')" />
+        <output sql="INSERT INTO t_account_bak(account_id, cipher_password, cipher_idcard, cipher_mobile, cipher_amount, status, assisted_query_password, plain_password, plain_idcard, plain_mobile, plain_amount) VALUES (1, 'encrypt_aaa', 'encrypt_aaa_idcard', 'encrypt_aaa_mobile', 'encrypt_1000', 'OK', 'assisted_query_aaa', 'aaa', 'aaa_idcard', 'aaa_mobile', 1000), (2, 'encrypt_bbb', 'encrypt_bbb_idcard', 'encrypt_bbb_mobile', 'encrypt_2000', 'OK', 'assisted_query_bbb', 'bbb', 'bbb_idcard', 'bbb_mobile', 2000), (3, 'encrypt_ccc', 'encrypt_ccc_idcard', 'encrypt_ccc_mobile', 'encrypt_3000', 'OK', 'assisted_query_ccc', 'ccc', 'ccc_idcard', 'ccc_mobile', 3000), (4, 'encrypt_ddd', 'encrypt_ddd_idcard', 'encrypt_ddd_mobile', 'encrypt_4000', 'OK', 'assisted_query_ddd', 'ddd', 'ddd_idcard', 'ddd_mobile', 4000)" />
+    </rewrite-assertion>
+
     <rewrite-assertion id="insert_values_without_columns_for_parameters">
         <input sql="INSERT INTO t_account VALUES (?, ?, ?, ?), (2, 'bbb', 2000, 'OK'), (?, ?, ?, ?), (4, 'ddd', 4000, 'OK')" parameters="1, aaa, 1000, OK, 3, ccc, 3000, OK" />
         <output sql="INSERT INTO t_account(account_id, cipher_password, cipher_amount, status, assisted_query_password) VALUES (?, ?, ?, ?, ?), (2, 'encrypt_bbb', 'encrypt_2000', 'OK', 'assisted_query_bbb'), (?, ?, ?, ?, ?), (4, 'encrypt_ddd', 'encrypt_4000', 'OK', 'assisted_query_ddd')" parameters="1, encrypt_aaa, encrypt_1000, OK, assisted_query_aaa, 3, encrypt_ccc, encrypt_3000, OK, assisted_query_ccc" />
@@ -127,35 +58,48 @@
         <input sql="INSERT INTO t_account VALUES (1, 'aaa', 1000, 'OK'), (2, 'bbb', 2000, 'OK'), (3, 'ccc', 3000, 'OK'), (4, 'ddd', 4000, 'OK')" />
         <output sql="INSERT INTO t_account(account_id, cipher_password, cipher_amount, status, assisted_query_password) VALUES (1, 'encrypt_aaa', 'encrypt_1000', 'OK', 'assisted_query_aaa'), (2, 'encrypt_bbb', 'encrypt_2000', 'OK', 'assisted_query_bbb'), (3, 'encrypt_ccc', 'encrypt_3000', 'OK', 'assisted_query_ccc'), (4, 'encrypt_ddd', 'encrypt_4000', 'OK', 'assisted_query_ddd')" />
     </rewrite-assertion>
-    
+
+    <!-- FIXME -->
     <rewrite-assertion id="insert_values_without_columns_with_plain_for_parameters">
-        <input sql="INSERT INTO t_account_bak VALUES (?, ?, ?, ?), (2, 'bbb', 2000, 'OK'), (?, ?, ?, ?), (4, 'ddd', 4000, 'OK')" parameters="1, aaa, 1000, OK, 3, ccc, 3000, OK" />
-        <output sql="INSERT INTO t_account_bak(account_id, cipher_password, cipher_amount, status, assisted_query_password, plain_password, plain_amount) VALUES (?, ?, ?, ?, ?, ?, ?), (2, 'encrypt_bbb', 'encrypt_2000', 'OK', 'assisted_query_bbb', 'bbb', 2000), (?, ?, ?, ?, ?, ?, ?), (4, 'encrypt_ddd', 'encrypt_4000', 'OK', 'assisted_query_ddd', 'ddd', 4000)" parameters="1, encrypt_aaa, encrypt_1000, OK, assisted_query_aaa, aaa, 1000, 3, encrypt_ccc, encrypt_3000, OK, assisted_query_ccc, ccc, 3000" />
+        <input sql="INSERT INTO t_account_bak VALUES (?, ?, ?, ?, ?, ?), (2, 'bbb', 2000, 'bbb_idcard', 'bbb_mobile', 'OK'), (?, ?, ?, ?, ?, ?), (4, 'ddd', 4000, 'ddd_idcard', 'ddd_mobile', 'OK')" parameters="1, aaa, 1000, aaa_idcard, aaa_mobile, OK, 3, ccc, 3000, ccc_idcard, ccc_mobile, OK" />
+        <output sql="INSERT INTO t_account_bak(account_id, cipher_password, cipher_amount, cipher_idcard, cipher_mobile, status, assisted_query_password, plain_password, plain_amount, plain_idcard, plain_mobile) VALUES (?, ?, ?, ?, ?, ?, ?, ?, ?, ?, ?), (2, 'encrypt_bbb', 'encrypt_2000', 'encrypt_bbb_idcard', 'encrypt_bbb_mobile', 'OK', 'assisted_query_bbb', 'bbb', 2000, 'bbb_idcard', 'bbb_mobile'), (?, ?, ?, ?, ?, ?, ?, ?, ?, ?, ?), (4, 'encrypt_ddd', 'encrypt_4000', 'encrypt_ddd_idcard', 'encrypt_ddd_mobile', 'OK', 'assisted_query_ddd', 'ddd', 4000, 'ddd_idcard', 'ddd_mobile')" parameters="1, encrypt_aaa, encrypt_1000, encrypt_aaa_idcard, encrypt_aaa_mobile, OK, assisted_query_aaa, aaa, 1000, aaa_idcard, aaa_mobile, 3, encrypt_ccc, encrypt_3000, encrypt_ccc_idcard, encrypt_ccc_mobile, OK, assisted_query_ccc, ccc, 3000, ccc_idcard, ccc_mobile" />
     </rewrite-assertion>
-    
+
+    <!-- FIXME -->
     <rewrite-assertion id="insert_values_without_columns_with_plain_for_literals">
-        <input sql="INSERT INTO t_account_bak VALUES (1, 'aaa', 1000, 'OK'), (2, 'bbb', 2000, 'OK'), (3, 'ccc', 3000, 'OK'), (4, 'ddd', 4000, 'OK')" />
-        <output sql="INSERT INTO t_account_bak(account_id, cipher_password, cipher_amount, status, assisted_query_password, plain_password, plain_amount) VALUES (1, 'encrypt_aaa', 'encrypt_1000', 'OK', 'assisted_query_aaa', 'aaa', 1000), (2, 'encrypt_bbb', 'encrypt_2000', 'OK', 'assisted_query_bbb', 'bbb', 2000), (3, 'encrypt_ccc', 'encrypt_3000', 'OK', 'assisted_query_ccc', 'ccc', 3000), (4, 'encrypt_ddd', 'encrypt_4000', 'OK', 'assisted_query_ddd', 'ddd', 4000)" />
+        <input sql="INSERT INTO t_account_bak VALUES (1, 'aaa', 1000, 'aaa_idcard', 'aaa_mobile', 'OK'), (2, 'bbb', 2000, 'bbb_idcard', 'bbb_mobile', 'OK'), (3, 'ccc', 3000, 'ccc_idcard', 'ccc_mobile', 'OK'), (4, 'ddd', 4000, 'ddd_idcard', 'ddd_mobile', 'OK')" />
+        <output sql="INSERT INTO t_account_bak(account_id, cipher_password, cipher_amount, cipher_idcard, cipher_mobile, status, assisted_query_password, plain_password, plain_amount, plain_idcard, plain_mobile) VALUES (1, 'encrypt_aaa', 'encrypt_1000', 'encrypt_aaa_idcard', 'encrypt_aaa_mobile', 'OK', 'assisted_query_aaa', 'aaa', 1000, 'aaa_idcard', 'aaa_mobile'), (2, 'encrypt_bbb', 'encrypt_2000', 'encrypt_bbb_idcard', 'encrypt_bbb_mobile', 'OK', 'assisted_query_bbb', 'bbb', 2000, 'bbb_idcard', 'bbb_mobile'), (3, 'encrypt_ccc', 'encrypt_3000', 'encrypt_ccc_idcard', 'encrypt_ccc_mobile', 'OK', 'assisted_query_ccc', 'ccc', 3000, 'ccc_idcard', 'ccc_mobile'), (4, 'encrypt_ddd', 'encrypt_4000', 'encrypt_ddd_idcard', 'encrypt_ddd_mobile', 'OK', 'assisted_query_ddd', 'ddd', 4000, 'ddd_idcard', 'ddd_mobile')" />
     </rewrite-assertion>
-    
+
     <rewrite-assertion id="insert_set_for_parameters" db-type="MySQL">
         <input sql="INSERT INTO t_account SET account_id = ?, password = ?, amount = ?, status = ?" parameters="1, aaa, 1000, OK" />
         <output sql="INSERT INTO t_account SET account_id = ?, cipher_password = ?, assisted_query_password = ?, cipher_amount = ?, status = ?" parameters="1, encrypt_aaa, assisted_query_aaa, encrypt_1000, OK" />
     </rewrite-assertion>
-    
+
     <rewrite-assertion id="insert_set_for_literals" db-type="MySQL">
         <input sql="INSERT INTO t_account SET account_id = 1, password = 'aaa', amount = 1000, status = 'OK'" />
         <output sql="INSERT INTO t_account SET account_id = 1, cipher_password = 'encrypt_aaa', assisted_query_password = 'assisted_query_aaa', cipher_amount = 'encrypt_1000', status = 'OK'" />
     </rewrite-assertion>
-    
+
     <rewrite-assertion id="insert_set_with_plain_for_parameters" db-type="MySQL">
         <input sql="INSERT INTO t_account_bak SET account_id = ?, password = ?, amount = ?, status = ?" parameters="1, aaa, 1000, OK" />
         <output sql="INSERT INTO t_account_bak SET account_id = ?, cipher_password = ?, assisted_query_password = ?, plain_password = ?, cipher_amount = ?, plain_amount = ?, status = ?" parameters="1, encrypt_aaa, assisted_query_aaa, aaa, encrypt_1000, 1000, OK" />
     </rewrite-assertion>
-    
+
+    <!-- FIXME -->
+    <rewrite-assertion id="insert_set_with_plain_for_parameters_for_4_cipher_columns" db-type="MySQL">
+        <input sql="INSERT INTO t_account_bak SET account_id = ?, password = ?, idcard = ?, mobile = ?, amount = ?, status = ?" parameters="1, aaa, aaa_idcard, aaa_mobile, 1000, OK" />
+        <output sql="INSERT INTO t_account_bak SET account_id = ?, cipher_password = ?, assisted_query_password = ?, plain_password = ?, cipher_idcard = ?, plain_idcard = ?, cipher_mobile = ?, plain_mobile = ?, cipher_amount = ?, plain_amount = ?, status = ?" parameters="1, encrypt_aaa, assisted_query_aaa, aaa, encrypt_aaa_idcard, aaa_idcard, encrypt_aaa_mobile, aaa_mobile, encrypt_1000, 1000, OK" />
+    </rewrite-assertion>
+
     <rewrite-assertion id="insert_set_with_plain_for_literals" db-type="MySQL">
         <input sql="INSERT INTO t_account_bak SET account_id = 1, password = 'aaa', amount = 1000, status = 'OK'" />
         <output sql="INSERT INTO t_account_bak SET account_id = 1, cipher_password = 'encrypt_aaa', assisted_query_password = 'assisted_query_aaa', plain_password = 'aaa', cipher_amount = 'encrypt_1000', plain_amount = 1000, status = 'OK'" />
     </rewrite-assertion>
-</rewrite-assertions>
->>>>>>> a7c838cd
+
+    <!-- FIXME -->
+    <rewrite-assertion id="insert_set_with_plain_for_literals_for_4_cipher_columns" db-type="MySQL">
+        <input sql="INSERT INTO t_account_bak SET account_id = 1, password = 'aaa', idcard = 'aaa_idcard', mobile = 'aaa_mobile', amount = 1000, status = 'OK'" />
+        <output sql="INSERT INTO t_account_bak SET account_id = 1, cipher_password = 'encrypt_aaa', assisted_query_password = 'assisted_query_aaa', plain_password = 'aaa', cipher_idcard = 'encrypt_aaa_idcard', plain_idcard = 'aaa_idcard', cipher_mobile = 'encrypt_aaa_mobile', plain_mobile = 'aaa_mobile', cipher_amount = 'encrypt_1000', plain_amount = 1000, status = 'OK'" />
+    </rewrite-assertion>
+</rewrite-assertions>