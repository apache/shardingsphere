/*
 * Licensed to the Apache Software Foundation (ASF) under one or more
 * contributor license agreements.  See the NOTICE file distributed with
 * this work for additional information regarding copyright ownership.
 * The ASF licenses this file to You under the Apache License, Version 2.0
 * (the "License"); you may not use this file except in compliance with
 * the License.  You may obtain a copy of the License at
 *
 *     http://www.apache.org/licenses/LICENSE-2.0
 *
 * Unless required by applicable law or agreed to in writing, software
 * distributed under the License is distributed on an "AS IS" BASIS,
 * WITHOUT WARRANTIES OR CONDITIONS OF ANY KIND, either express or implied.
 * See the License for the specific language governing permissions and
 * limitations under the License.
 */

package org.apache.shardingsphere.core.metadata;

import lombok.RequiredArgsConstructor;
import lombok.extern.slf4j.Slf4j;
import org.apache.shardingsphere.core.rule.DataNode;
import org.apache.shardingsphere.core.rule.ShardingRule;
import org.apache.shardingsphere.core.rule.TableRule;
import org.apache.shardingsphere.sql.parser.binder.metadata.schema.SchemaMetaData;
import org.apache.shardingsphere.sql.parser.binder.metadata.schema.SchemaMetaDataLoader;
import org.apache.shardingsphere.sql.parser.binder.metadata.table.TableMetaData;
import org.apache.shardingsphere.sql.parser.binder.metadata.table.TableMetaDataLoader;
import org.apache.shardingsphere.underlying.common.exception.ShardingSphereException;

import javax.sql.DataSource;
import java.sql.SQLException;
<<<<<<< HEAD
import java.util.*;
import java.util.Map.Entry;
=======
import java.util.HashMap;
import java.util.Map;
import java.util.List;
import java.util.Collection;
import java.util.Collections;
import java.util.Map.Entry;
import java.util.Optional;
import java.util.stream.Collectors;
>>>>>>> d1eb0557

/**
 * Sharding meta data loader.
 */
@RequiredArgsConstructor
@Slf4j(topic = "ShardingSphere-metadata")
public final class ShardingMetaDataLoader {
    
    private final Map<String, DataSource> dataSourceMap;
    
    private final ShardingRule shardingRule;
    
    private final int maxConnectionsSizePerQuery;
    
    private final boolean isCheckingMetaData;
    
    /**
     * Load table meta data.
     * 
     * @param logicTableName logic table name
     * @return table meta data
     * @throws SQLException SQL exception
     */
    public TableMetaData load(final String logicTableName) throws SQLException {
        TableRule tableRule = shardingRule.getTableRule(logicTableName);
        if (!isCheckingMetaData) {
            DataNode dataNode = tableRule.getActualDataNodes().iterator().next();
            return TableMetaDataLoader.load(dataSourceMap.get(shardingRule.getShardingDataSourceNames().getRawMasterDataSourceName(dataNode.getDataSourceName())), dataNode.getTableName());
        }
        Map<String, List<DataNode>> dataNodeGroups = tableRule.getDataNodeGroups();
        Map<String, TableMetaData> actualTableMetaDataMap = new HashMap<>(dataNodeGroups.size(), 1);
        // TODO use multiple threads to load meta data for different data sources
        for (Entry<String, List<DataNode>> entry : dataNodeGroups.entrySet()) {
            for (DataNode each : entry.getValue()) {
                actualTableMetaDataMap.put(each.getTableName(), TableMetaDataLoader.load(dataSourceMap.get(each.getDataSourceName()), each.getTableName()));
            }
        }
        checkUniformed(logicTableName, actualTableMetaDataMap);
        return actualTableMetaDataMap.values().iterator().next();
    }
    
    /**
     * Load schema Meta data.
     *
     * @return schema Meta data
     * @throws SQLException SQL exception
     */
    public SchemaMetaData load() throws SQLException {
        SchemaMetaData result = loadShardingSchemaMetaData();
        result.merge(loadDefaultSchemaMetaData());
        return result;
    }
    
    private SchemaMetaData loadShardingSchemaMetaData() throws SQLException {
        log.info("Loading {} logic tables' meta data.", shardingRule.getTableRules().size());
        Map<String, TableMetaData> tableMetaDataMap = new HashMap<>(shardingRule.getTableRules().size(), 1);
        for (TableRule each : shardingRule.getTableRules()) {
            tableMetaDataMap.put(each.getLogicTable(), load(each.getLogicTable()));
        }
        return new SchemaMetaData(tableMetaDataMap);
    }
    
    private SchemaMetaData loadDefaultSchemaMetaData() throws SQLException {
        Optional<String> actualDefaultDataSourceName = shardingRule.findActualDefaultDataSourceName();
        return actualDefaultDataSourceName.isPresent()
                ? SchemaMetaDataLoader.load(dataSourceMap.get(actualDefaultDataSourceName.get()), maxConnectionsSizePerQuery) : new SchemaMetaData(Collections.emptyMap());
    }
    
    private void checkUniformed(final String logicTableName, final Map<String, TableMetaData> actualTableMetaDataMap) {
        ShardingTableMetaDataDecorator decorator = new ShardingTableMetaDataDecorator();
        TableMetaData sample = decorator.decorate(actualTableMetaDataMap.values().iterator().next(), logicTableName, shardingRule);
<<<<<<< HEAD
        List<String[]> errorMetaDataList = new LinkedList<>();
        for (Entry<String, TableMetaData> entry : actualTableMetaDataMap.entrySet()) {
            TableMetaData entryValue = entry.getValue();
            if (!sample.equals(decorator.decorate(entryValue, logicTableName, shardingRule))) {
                errorMetaDataList.add(new String[] {entry.getKey(), entryValue.toString()});
            }
        }
=======
        Collection<TableMetaDataViolation> violations = actualTableMetaDataMap.entrySet().stream()
                .filter(entry -> !sample.equals(decorator.decorate(entry.getValue(), logicTableName, shardingRule)))
                .map(entry -> new TableMetaDataViolation(entry.getKey(), entry.getValue())).collect(Collectors.toList());
        throwExceptionIfNecessary(violations, logicTableName);
    }
>>>>>>> d1eb0557

        if (!errorMetaDataList.isEmpty()) {
            StringBuilder exceptionMessageBuilder = new StringBuilder("Cannot get uniformed table structure for logic table `%s`"
                    + ", it has different meta data of actual tables are as follows:");
            for (String[] each : errorMetaDataList) {
                exceptionMessageBuilder.append("\nactual table:").append(each[0]).append(", meta data:").append(each[1]);
            }
            throw new ShardingSphereException(exceptionMessageBuilder.toString(),logicTableName);
        }
    }
}<|MERGE_RESOLUTION|>--- conflicted
+++ resolved
@@ -17,6 +17,7 @@
 
 package org.apache.shardingsphere.core.metadata;
 
+import lombok.Getter;
 import lombok.RequiredArgsConstructor;
 import lombok.extern.slf4j.Slf4j;
 import org.apache.shardingsphere.core.rule.DataNode;
@@ -30,10 +31,6 @@
 
 import javax.sql.DataSource;
 import java.sql.SQLException;
-<<<<<<< HEAD
-import java.util.*;
-import java.util.Map.Entry;
-=======
 import java.util.HashMap;
 import java.util.Map;
 import java.util.List;
@@ -42,7 +39,6 @@
 import java.util.Map.Entry;
 import java.util.Optional;
 import java.util.stream.Collectors;
->>>>>>> d1eb0557
 
 /**
  * Sharding meta data loader.
@@ -50,7 +46,9 @@
 @RequiredArgsConstructor
 @Slf4j(topic = "ShardingSphere-metadata")
 public final class ShardingMetaDataLoader {
-    
+
+    private static final String LINE_SEPARATOR = System.getProperty("line.separator");
+
     private final Map<String, DataSource> dataSourceMap;
     
     private final ShardingRule shardingRule;
@@ -110,33 +108,33 @@
         return actualDefaultDataSourceName.isPresent()
                 ? SchemaMetaDataLoader.load(dataSourceMap.get(actualDefaultDataSourceName.get()), maxConnectionsSizePerQuery) : new SchemaMetaData(Collections.emptyMap());
     }
-    
+
     private void checkUniformed(final String logicTableName, final Map<String, TableMetaData> actualTableMetaDataMap) {
         ShardingTableMetaDataDecorator decorator = new ShardingTableMetaDataDecorator();
         TableMetaData sample = decorator.decorate(actualTableMetaDataMap.values().iterator().next(), logicTableName, shardingRule);
-<<<<<<< HEAD
-        List<String[]> errorMetaDataList = new LinkedList<>();
-        for (Entry<String, TableMetaData> entry : actualTableMetaDataMap.entrySet()) {
-            TableMetaData entryValue = entry.getValue();
-            if (!sample.equals(decorator.decorate(entryValue, logicTableName, shardingRule))) {
-                errorMetaDataList.add(new String[] {entry.getKey(), entryValue.toString()});
-            }
-        }
-=======
         Collection<TableMetaDataViolation> violations = actualTableMetaDataMap.entrySet().stream()
                 .filter(entry -> !sample.equals(decorator.decorate(entry.getValue(), logicTableName, shardingRule)))
                 .map(entry -> new TableMetaDataViolation(entry.getKey(), entry.getValue())).collect(Collectors.toList());
         throwExceptionIfNecessary(violations, logicTableName);
     }
->>>>>>> d1eb0557
 
-        if (!errorMetaDataList.isEmpty()) {
-            StringBuilder exceptionMessageBuilder = new StringBuilder("Cannot get uniformed table structure for logic table `%s`"
-                    + ", it has different meta data of actual tables are as follows:");
-            for (String[] each : errorMetaDataList) {
-                exceptionMessageBuilder.append("\nactual table:").append(each[0]).append(", meta data:").append(each[1]);
+    private void throwExceptionIfNecessary(final Collection<TableMetaDataViolation> violations, final String logicTableName) {
+        if (!violations.isEmpty()) {
+            StringBuilder errorMessage = new StringBuilder(
+                "Cannot get uniformed table structure for logic table `%s`, it has different meta data of actual tables are as follows:").append(LINE_SEPARATOR);
+            for (TableMetaDataViolation each : violations) {
+                errorMessage.append("actual table: ").append(each.getActualTableName()).append(", meta data: ").append(each.getTableMetaData()).append(LINE_SEPARATOR);
             }
-            throw new ShardingSphereException(exceptionMessageBuilder.toString(),logicTableName);
+            throw new ShardingSphereException(errorMessage.toString(), logicTableName);
         }
     }
+
+    @RequiredArgsConstructor
+    @Getter
+    private final class TableMetaDataViolation {
+
+        private final String actualTableName;
+
+        private final TableMetaData tableMetaData;
+    }
 }