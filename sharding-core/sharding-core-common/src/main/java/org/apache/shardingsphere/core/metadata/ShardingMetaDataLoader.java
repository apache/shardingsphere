--- conflicted
+++ resolved
@@ -29,6 +29,7 @@
 import org.apache.shardingsphere.sql.parser.binder.metadata.table.TableMetaData;
 import org.apache.shardingsphere.sql.parser.binder.metadata.table.TableMetaDataLoader;
 import org.apache.shardingsphere.underlying.common.exception.ShardingSphereException;
+
 import javax.sql.DataSource;
 import java.sql.SQLException;
 import java.util.HashMap;
@@ -38,13 +39,13 @@
 import java.util.Collections;
 import java.util.Map.Entry;
 import java.util.Optional;
+import java.util.stream.Collectors;
 import java.util.concurrent.ExecutionException;
 import java.util.concurrent.ExecutorService;
 import java.util.concurrent.Executors;
 import java.util.concurrent.Future;
 import java.util.concurrent.TimeUnit;
 import java.util.concurrent.TimeoutException;
-import java.util.stream.Collectors;
 
 /**
  * Sharding meta data loader.
@@ -88,12 +89,8 @@
         ExecutorService executorService = Executors.newFixedThreadPool(Math.min(CORES * 2, dataNodeGroups.size()));
         for (Entry<String, List<DataNode>> entry : dataNodeGroups.entrySet()) {
             for (DataNode each : entry.getValue()) {
-<<<<<<< HEAD
-                Future<TableMetaData> futures = executorService.submit(() -> load(each));
+                Future<TableMetaData> futures = executorService.submit(() -> load(each, databaseType));
                 tableFutureMap.put(each.getTableName(), futures);
-=======
-                actualTableMetaDataMap.put(each.getTableName(), TableMetaDataLoader.load(dataSourceMap.get(each.getDataSourceName()), each.getTableName(), databaseType.getName()));
->>>>>>> ac11781e
             }
         }
         tableFutureMap.forEach((key, value) -> {
@@ -108,10 +105,10 @@
         checkUniformed(logicTableName, actualTableMetaDataMap);
         return actualTableMetaDataMap.values().iterator().next();
     }
-    
-    private TableMetaData load(final DataNode dataNode) {
+
+    private TableMetaData load(final DataNode dataNode, final DatabaseType databaseType) {
         try {
-            return TableMetaDataLoader.load(dataSourceMap.get(dataNode.getDataSourceName()), dataNode.getTableName());
+            return TableMetaDataLoader.load(dataSourceMap.get(dataNode.getDataSourceName()), dataNode.getTableName(), databaseType.getName());
         } catch (SQLException e) {
             throw new IllegalStateException(String.format("SQLException for DataNode=%s", dataNode), e);
         }
@@ -144,7 +141,7 @@
         return actualDefaultDataSourceName.isPresent()
                 ? SchemaMetaDataLoader.load(dataSourceMap.get(actualDefaultDataSourceName.get()), maxConnectionsSizePerQuery, databaseType.getName()) : new SchemaMetaData(Collections.emptyMap());
     }
-    
+
     private void checkUniformed(final String logicTableName, final Map<String, TableMetaData> actualTableMetaDataMap) {
         ShardingTableMetaDataDecorator decorator = new ShardingTableMetaDataDecorator();
         TableMetaData sample = decorator.decorate(actualTableMetaDataMap.values().iterator().next(), logicTableName, shardingRule);
@@ -153,7 +150,7 @@
                 .map(entry -> new TableMetaDataViolation(entry.getKey(), entry.getValue())).collect(Collectors.toList());
         throwExceptionIfNecessary(violations, logicTableName);
     }
-    
+
     private void throwExceptionIfNecessary(final Collection<TableMetaDataViolation> violations, final String logicTableName) {
         if (!violations.isEmpty()) {
             StringBuilder errorMessage = new StringBuilder(
@@ -164,7 +161,7 @@
             throw new ShardingSphereException(errorMessage.toString(), logicTableName);
         }
     }
-    
+
     @RequiredArgsConstructor
     @Getter
     private final class TableMetaDataViolation {
