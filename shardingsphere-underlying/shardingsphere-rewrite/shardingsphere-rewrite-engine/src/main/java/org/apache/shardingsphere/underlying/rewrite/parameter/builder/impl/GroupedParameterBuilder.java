/*
 * Licensed to the Apache Software Foundation (ASF) under one or more
 * contributor license agreements.  See the NOTICE file distributed with
 * this work for additional information regarding copyright ownership.
 * The ASF licenses this file to You under the Apache License, Version 2.0
 * (the "License"); you may not use this file except in compliance with
 * the License.  You may obtain a copy of the License at
 *
 *     http://www.apache.org/licenses/LICENSE-2.0
 *
 * Unless required by applicable law or agreed to in writing, software
 * distributed under the License is distributed on an "AS IS" BASIS,
 * WITHOUT WARRANTIES OR CONDITIONS OF ANY KIND, either express or implied.
 * See the License for the specific language governing permissions and
 * limitations under the License.
 */

package org.apache.shardingsphere.underlying.rewrite.parameter.builder.impl;

import lombok.Getter;
import lombok.Setter;
import org.apache.shardingsphere.underlying.rewrite.parameter.builder.ParameterBuilder;

import java.util.ArrayList;
import java.util.Collection;
import java.util.LinkedHashMap;
import java.util.LinkedList;
import java.util.List;
import java.util.Map;
import java.util.Optional;
import java.util.TreeMap;

/**
 * Grouped parameter builder.
 */
public final class GroupedParameterBuilder implements ParameterBuilder {
    
    @Getter
    private final List<StandardParameterBuilder> parameterBuilders;
    
    @Getter
<<<<<<< HEAD
    private final List<Object> originalOnDuplicateKeyParameters = new LinkedList<>();

    @Getter
    private final Map<Integer, Collection<Object>> addedIndexAndOnDuplicateKeyParameters = new TreeMap<>();

    private final Map<Integer, Object> replacedIndexAndOnDuplicateKeyParameters = new LinkedHashMap<>();

=======
    private final List<Object> onDuplicateKeyUpdateAddedParameters = new LinkedList<>();
    
>>>>>>> 40b1d433
    @Setter
    private String derivedColumnName;
    
    public GroupedParameterBuilder(final List<List<Object>> groupedParameters, final List<Object> onDuplicateKeyUpdateParameters) {
        parameterBuilders = new ArrayList<>(groupedParameters.size());
        for (List<Object> each : groupedParameters) {
            parameterBuilders.add(new StandardParameterBuilder(each));
        }

        originalOnDuplicateKeyParameters.addAll(onDuplicateKeyUpdateParameters);
    }
    
    @Override
    public List<Object> getParameters() {
        List<Object> result = new LinkedList<>();
        for (int i = 0; i < parameterBuilders.size(); i++) {
            result.addAll(getParameters(i));
        }

        result.addAll(getOnDuplicateKeyParameters());

        return result;
    }

    /**
     * Get parameters.
     * 
     * @param count parameters group count
     * @return parameters
     */
    public List<Object> getParameters(final int count) {
        return parameterBuilders.get(count).getParameters();
    }

    private List<Object> getOnDuplicateKeyParameters() {
        List<Object> result = new LinkedList<>(originalOnDuplicateKeyParameters);
        for (Map.Entry<Integer, Object> entry : replacedIndexAndOnDuplicateKeyParameters.entrySet()) {
            result.set(entry.getKey(), entry.getValue());
        }
        for (Map.Entry<Integer, Collection<Object>> entry : ((TreeMap<Integer, Collection<Object>>) addedIndexAndOnDuplicateKeyParameters).descendingMap().entrySet()) {
            if (entry.getKey() > result.size()) {
                result.addAll(entry.getValue());
            } else {
                result.addAll(entry.getKey(), entry.getValue());
            }
        }
        return result;
    }

    /**
     * Get derived column name.
     * 
     * @return derived column name
     */
    public Optional<String> getDerivedColumnName() {
        return Optional.ofNullable(derivedColumnName);
    }

    /**
     * Add replaced OnDuplicateKeyUpdateParameter.
     *
     * @param index parameter index to be replaced
     * @param parameter parameter to be replaced
     */
    public void addReplacedIndexAndOnDuplicateKeyUpdateParameters(final int index, final Object parameter) {
        replacedIndexAndOnDuplicateKeyParameters.put(index, parameter);
    }
}<|MERGE_RESOLUTION|>--- conflicted
+++ resolved
@@ -37,9 +37,10 @@
     
     @Getter
     private final List<StandardParameterBuilder> parameterBuilders;
-    
+
     @Getter
-<<<<<<< HEAD
+    private final List<Object> onDuplicateKeyUpdateAddedParameters = new LinkedList<>();
+
     private final List<Object> originalOnDuplicateKeyParameters = new LinkedList<>();
 
     @Getter
@@ -47,10 +48,6 @@
 
     private final Map<Integer, Object> replacedIndexAndOnDuplicateKeyParameters = new LinkedHashMap<>();
 
-=======
-    private final List<Object> onDuplicateKeyUpdateAddedParameters = new LinkedList<>();
-    
->>>>>>> 40b1d433
     @Setter
     private String derivedColumnName;
     
