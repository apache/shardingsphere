<?xml version="1.0" encoding="UTF-8"?>
<!--
  ~ Licensed to the Apache Software Foundation (ASF) under one or more
  ~ contributor license agreements.  See the NOTICE file distributed with
  ~ this work for additional information regarding copyright ownership.
  ~ The ASF licenses this file to You under the Apache License, Version 2.0
  ~ (the "License"); you may not use this file except in compliance with
  ~ the License.  You may obtain a copy of the License at
  ~
  ~     http://www.apache.org/licenses/LICENSE-2.0
  ~
  ~ Unless required by applicable law or agreed to in writing, software
  ~ distributed under the License is distributed on an "AS IS" BASIS,
  ~ WITHOUT WARRANTIES OR CONDITIONS OF ANY KIND, either express or implied.
  ~ See the License for the specific language governing permissions and
  ~ limitations under the License.
  -->

<project xmlns="http://maven.apache.org/POM/4.0.0"
         xmlns:xsi="http://www.w3.org/2001/XMLSchema-instance"
         xsi:schemaLocation="http://maven.apache.org/POM/4.0.0 http://maven.apache.org/xsd/maven-4.0.0.xsd">
    <parent>
        <artifactId>shardingsphere-rdl-parser</artifactId>
        <groupId>org.apache.shardingsphere</groupId>
        <version>5.0.0-RC1-SNAPSHOT</version>
    </parent>
    <modelVersion>4.0.0</modelVersion>
    <artifactId>shardingsphere-rdl-parser-sql</artifactId>

    <dependencies>
        <dependency>
            <groupId>org.apache.commons</groupId>
            <artifactId>commons-collections4</artifactId>
        </dependency>
        <dependency>
            <groupId>org.antlr</groupId>
            <artifactId>antlr4-runtime</artifactId>
        </dependency>
        <dependency>
            <groupId>org.apache.shardingsphere</groupId>
            <artifactId>shardingsphere-rdl-parser-statement</artifactId>
<<<<<<< HEAD
=======
            <version>${project.version}</version>
        </dependency>
        <dependency>
            <groupId>org.apache.shardingsphere</groupId>
            <artifactId>shardingsphere-sql-parser-engine</artifactId>
>>>>>>> 845c687b
            <version>${project.version}</version>
        </dependency>
        <dependency>
            <groupId>org.apache.shardingsphere</groupId>
            <artifactId>shardingsphere-sql-parser-engine</artifactId>
            <version>${project.version}</version>
        </dependency>
        <dependency>
            <groupId>org.apache.shardingsphere</groupId>
            <artifactId>shardingsphere-rdl-parser-statement</artifactId>
            <version>${project.version}</version>
        </dependency>

    </dependencies>

    <build>
        <plugins>
            <plugin>
                <groupId>org.antlr</groupId>
                <artifactId>antlr4-maven-plugin</artifactId>
                <executions>
                    <execution>
                        <id>antlr</id>
                        <configuration>
                            <libDirectory>src/main/antlr4/imports/</libDirectory>
                            <listener>false</listener>
                            <visitor>true</visitor>
                        </configuration>
                        <goals>
                            <goal>antlr4</goal>
                        </goals>
                    </execution>
                </executions>
            </plugin>
        </plugins>
    </build>
</project><|MERGE_RESOLUTION|>--- conflicted
+++ resolved
@@ -39,14 +39,6 @@
         <dependency>
             <groupId>org.apache.shardingsphere</groupId>
             <artifactId>shardingsphere-rdl-parser-statement</artifactId>
-<<<<<<< HEAD
-=======
-            <version>${project.version}</version>
-        </dependency>
-        <dependency>
-            <groupId>org.apache.shardingsphere</groupId>
-            <artifactId>shardingsphere-sql-parser-engine</artifactId>
->>>>>>> 845c687b
             <version>${project.version}</version>
         </dependency>
         <dependency>
@@ -54,12 +46,6 @@
             <artifactId>shardingsphere-sql-parser-engine</artifactId>
             <version>${project.version}</version>
         </dependency>
-        <dependency>
-            <groupId>org.apache.shardingsphere</groupId>
-            <artifactId>shardingsphere-rdl-parser-statement</artifactId>
-            <version>${project.version}</version>
-        </dependency>
-
     </dependencies>
 
     <build>
