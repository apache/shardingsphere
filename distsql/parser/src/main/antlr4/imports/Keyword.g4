--- conflicted
+++ resolved
@@ -311,7 +311,14 @@
     : S T R E A M UL_ C H A N N E L
     ;
 
-<<<<<<< HEAD
+DIST
+    : D I S T
+    ;
+
+WHERE
+    : W H E R E
+    ;
+
 COMPUTE
     : C O M P U T E
     ;
@@ -322,12 +329,4 @@
 
 NODES
     : N O D E S
-=======
-DIST
-    : D I S T
-    ;
-
-WHERE
-    : W H E R E
->>>>>>> 16bdedcb
     ;