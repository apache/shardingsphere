--- conflicted
+++ resolved
@@ -311,7 +311,6 @@
     : S T R E A M UL_ C H A N N E L
     ;
 
-<<<<<<< HEAD
 STORAGE
     : S T O R A G E
     ;
@@ -322,12 +321,12 @@
 
 RANDOM
     : R A N D O M
-=======
+    ;
+
 DIST
     : D I S T
     ;
 
 WHERE
     : W H E R E
->>>>>>> b9e1008f
     ;