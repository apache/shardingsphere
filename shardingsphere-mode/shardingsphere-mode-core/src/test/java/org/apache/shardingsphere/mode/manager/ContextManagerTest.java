--- conflicted
+++ resolved
@@ -160,28 +160,17 @@
         when(metaDataContexts.getMetaData().getDatabase("foo_db").getSchemas()).thenReturn(createToBeAlteredSchemas());
         ShardingSphereColumn toBeChangedColumn = new ShardingSphereColumn("foo_col", Types.VARCHAR, false, false, false);
         ShardingSphereTable toBeChangedTable = new ShardingSphereTable("foo_tbl", Collections.singleton(toBeChangedColumn), Collections.emptyList(), Collections.emptyList());
-<<<<<<< HEAD
-        contextManager.alterSchema("foo_db", "foo_schema", toBeChangedTable, null);
-        ShardingSphereTable table = contextManager.getMetaDataContexts().getMetaData().getDatabase("foo_db").getSchemas().get("foo_schema").getTables().get("foo_tbl");
-=======
         contextManager.alterSchema("foo_db", "foo_schema", toBeChangedTable);
         ShardingSphereTable table = contextManager.getMetaDataContexts().getMetaData().getDatabases().get("foo_db").getSchemas().get("foo_schema").getTables().get("foo_tbl");
->>>>>>> efd5e699
         assertThat(table.getColumns().size(), is(1));
         assertTrue(table.getColumns().containsKey("foo_col"));
     }
     
     @Test
     public void assertAlterSchemaForTableDropped() {
-<<<<<<< HEAD
-        when(metaDataContexts.getMetaData().getDatabase("foo_db").getSchemas()).thenReturn(createToBeAlteredSchemas());
-        contextManager.alterSchema("foo_db", "foo_schema", null, "foo_tbl");
-        assertFalse(contextManager.getMetaDataContexts().getMetaData().getDatabase("foo_db").getSchemas().get("foo_schema").getTables().containsKey("foo_tbl"));
-=======
         when(metaDataContexts.getMetaData().getDatabases().get("foo_db").getSchemas()).thenReturn(createToBeAlteredSchemas());
         contextManager.alterSchema("foo_db", "foo_schema", "foo_tbl");
         assertFalse(contextManager.getMetaDataContexts().getMetaData().getDatabases().get("foo_db").getSchemas().get("foo_schema").getTables().containsKey("foo_tbl"));
->>>>>>> efd5e699
     }
     
     private Map<String, ShardingSphereSchema> createToBeAlteredSchemas() {
