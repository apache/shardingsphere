--- conflicted
+++ resolved
@@ -22,10 +22,7 @@
 import org.apache.shardingsphere.infra.config.RuleConfiguration;
 import org.apache.shardingsphere.infra.config.datasource.DataSourceConfiguration;
 import org.apache.shardingsphere.infra.instance.ComputeNodeInstance;
-<<<<<<< HEAD
-=======
 import org.apache.shardingsphere.infra.instance.InstanceType;
->>>>>>> eea363a5
 import org.apache.shardingsphere.mode.metadata.persist.service.ComputeNodePersistService;
 import org.apache.shardingsphere.mode.metadata.persist.service.SchemaMetaDataPersistService;
 import org.apache.shardingsphere.mode.metadata.persist.service.impl.DataSourcePersistService;
@@ -34,8 +31,8 @@
 import org.apache.shardingsphere.mode.metadata.persist.service.impl.SchemaRulePersistService;
 import org.apache.shardingsphere.mode.persist.PersistRepository;
 
+import java.util.ArrayList;
 import java.util.Collection;
-import java.util.LinkedList;
 import java.util.Map;
 import java.util.Map.Entry;
 import java.util.Optional;
@@ -109,18 +106,6 @@
      * @param labels collection of label
      * @return collection of compute node instance
      */
-<<<<<<< HEAD
-    public Collection<ComputeNodeInstance> loadComputeNodeInstances(final Collection<String> labels) {
-        Collection<ComputeNodeInstance> instances = computeNodePersistService.loadAllComputeNodeInstances();
-        Optional<AuthorityRuleConfiguration> authorityRuleConfig = globalRuleService.load().stream().filter(config -> config instanceof AuthorityRuleConfiguration)
-                .map(config -> (AuthorityRuleConfiguration) config).findFirst();
-        Collection<ComputeNodeInstance> result = new LinkedList<>();
-        for (ComputeNodeInstance each : instances) {
-            authorityRuleConfig.ifPresent(optional -> each.setUsers(optional.getUsers()));
-            if (each.getLabels().stream().anyMatch(labels::contains)) {
-                result.add(each);
-            }
-=======
     public Collection<ComputeNodeInstance> loadComputeNodeInstances(final InstanceType instanceType, final Collection<String> labels) {
         Collection<ComputeNodeInstance> computeNodeInstances = computeNodePersistService.loadAllComputeNodeInstances(instanceType);
         Collection<ComputeNodeInstance> result = new ArrayList<>(computeNodeInstances.size());
@@ -129,7 +114,6 @@
             Optional<AuthorityRuleConfiguration> authorityRuleConfig = globalRuleService.load().stream().filter(each -> each instanceof AuthorityRuleConfiguration)
                     .map(each -> (AuthorityRuleConfiguration) each).findFirst();
             authorityRuleConfig.ifPresent(optional -> result.forEach(each -> each.setUsers(optional.getUsers())));
->>>>>>> eea363a5
         }
         return result;
     }
