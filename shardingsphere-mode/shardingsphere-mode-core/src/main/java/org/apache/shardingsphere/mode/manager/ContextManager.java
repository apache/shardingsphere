--- conflicted
+++ resolved
@@ -278,19 +278,6 @@
         return dataSourcePropsMap.entrySet().stream().filter(entry -> !toBeDroppedResourceNames.contains(entry.getKey())).collect(Collectors.toMap(Entry::getKey, Entry::getValue));
     }
     
-<<<<<<< HEAD
-    private Map<String, DataSourceProperties> getToBeDeletedDataSourcePropsMap(final Map<String, DataSourceProperties> dataSourcePropsMap, final Collection<String> toBeDroppedResourceNames) {
-        return dataSourcePropsMap.entrySet().stream().filter(entry -> toBeDroppedResourceNames.contains(entry.getKey())).collect(Collectors.toMap(Entry::getKey, Entry::getValue));
-    }
-    
-    private Map<String, ShardingSphereDatabase> renewDatabase(final ShardingSphereDatabase database, final SwitchingResource resource) {
-        Map<String, ShardingSphereDatabase> result = new LinkedHashMap<>(1, 1);
-        Map<String, DataSource> newDataSource =
-                database.getResource().getDataSources().entrySet().stream().filter(entry -> !resource.getStaleDataSources().containsKey(entry.getKey()))
-                        .collect(Collectors.toMap(Entry::getKey, Entry::getValue));
-        result.put(database.getName().toLowerCase(),
-                new ShardingSphereDatabase(database.getName(), database.getProtocolType(), new ShardingSphereResource(newDataSource), database.getRuleMetaData(), database.getSchemas()));
-=======
     private synchronized void deleteSchemaMetaData(final String databaseName, final ShardingSphereDatabase reloadDatabase, final ShardingSphereDatabase currentDatabase) {
         getToBeDeletedSchemaMetaData(reloadDatabase.getSchemas(),
                 currentDatabase.getSchemas()).forEach((key, value) -> metaDataContexts.getPersistService().getDatabaseMetaDataService().delete(databaseName, key, value));
@@ -301,7 +288,6 @@
         Map<String, ShardingSphereSchema> result = new LinkedHashMap<>(currentSchemas.size(), 1);
         currentSchemas.entrySet().stream().filter(entry -> loadedSchemas.containsKey(entry.getKey())).collect(Collectors.toMap(Entry::getKey, Entry::getValue))
                 .forEach((key, value) -> result.put(key, SchemaManager.getToBeDeletedSchemaMetaData(loadedSchemas.get(key), value)));
->>>>>>> 893c238d
         return result;
     }
     
