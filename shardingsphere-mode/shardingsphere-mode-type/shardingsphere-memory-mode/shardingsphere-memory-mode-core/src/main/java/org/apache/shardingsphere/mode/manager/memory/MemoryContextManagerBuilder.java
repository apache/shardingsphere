--- conflicted
+++ resolved
@@ -47,18 +47,10 @@
     
     @Override
     public ContextManager build(final ContextManagerBuilderParameter parameter) throws SQLException {
-<<<<<<< HEAD
-        Map<String, Collection<ShardingSphereRule>> rules = SchemaRulesBuilder.buildRules(parameter.getDataSourcesMap(), parameter.getSchemaRuleConfigs(), parameter.getProps());
-        Map<String, ShardingSphereSchema> schemas = new SchemaLoader(parameter.getDataSourcesMap(), parameter.getSchemaRuleConfigs(), rules, parameter.getProps()).load();
-        MetaDataContexts metaDataContexts = new MetaDataContextsBuilder(parameter.getDataSourcesMap(), parameter.getSchemaRuleConfigs(), parameter.getGlobalRuleConfigs(), 
-                schemas, rules, parameter.getProps()).build(null);
-        TransactionContexts transactionContexts = new TransactionContextsBuilder(metaDataContexts.getMetaDataMap(), metaDataContexts.getGlobalRuleMetaData().getRules(), null).build();
-=======
         Map<String, Collection<ShardingSphereRule>> rules = SchemaRulesBuilder.buildRules(parameter.getSchemaConfigs(), parameter.getProps());
         Map<String, ShardingSphereSchema> schemas = getShardingSphereSchemas(parameter.getSchemaConfigs(), rules, parameter.getProps());
         MetaDataContexts metaDataContexts = new MetaDataContextsBuilder(parameter.getSchemaConfigs(), parameter.getGlobalRuleConfigs(), schemas, rules, parameter.getProps()).build(null);
-        TransactionContexts transactionContexts = new TransactionContextsBuilder(metaDataContexts.getMetaDataMap(), metaDataContexts.getGlobalRuleMetaData().getRules()).build();
->>>>>>> 2f41cb09
+        TransactionContexts transactionContexts = new TransactionContextsBuilder(metaDataContexts.getMetaDataMap(), metaDataContexts.getGlobalRuleMetaData().getRules(), parameter.getInstanceDefinition().getInstanceId().getId()).build();
         ContextManager result = new ContextManager();
         result.init(metaDataContexts, transactionContexts, buildInstanceContext(parameter));
         buildSpecialRules(result);
