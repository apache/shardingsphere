--- conflicted
+++ resolved
@@ -43,18 +43,12 @@
     
     @Override
     public ContextManager build(final ContextManagerBuilderParameter parameter) throws SQLException {
-<<<<<<< HEAD
-        Map<String, Collection<ShardingSphereRule>> rules = SchemaRulesBuilder.buildRules(parameter.getSchemaConfigs(), parameter.getProps());
-        Map<String, ShardingSphereSchema> schemas = getShardingSphereSchemas(parameter.getSchemaConfigs(), rules, parameter.getProps());
-        MetaDataContexts metaDataContexts = new MetaDataContextsBuilder(parameter.getSchemaConfigs(), parameter.getGlobalRuleConfigs(), schemas, rules, parameter.getProps()).build(null);
-        NarayanaConfigUtil.generateNarayanaConfig(metaDataContexts, parameter.getInstanceDefinition().getInstanceId().getId());
-=======
         MetaDataContextsBuilder metaDataContextsBuilder = new MetaDataContextsBuilder(parameter.getGlobalRuleConfigs(), parameter.getProps());
         for (Entry<String, ? extends SchemaConfiguration> entry : parameter.getSchemaConfigs().entrySet()) {
             metaDataContextsBuilder.addSchema(entry.getKey(), entry.getValue(), parameter.getProps());
         }
         MetaDataContexts metaDataContexts = metaDataContextsBuilder.build(null);
->>>>>>> d8621d6b
+        NarayanaConfigUtil.generateNarayanaConfig(metaDataContexts, parameter.getInstanceDefinition().getInstanceId().getId());
         TransactionContexts transactionContexts = new TransactionContextsBuilder(metaDataContexts.getMetaDataMap(), metaDataContexts.getGlobalRuleMetaData().getRules()).build();
         ContextManager result = new ContextManager();
         result.init(metaDataContexts, transactionContexts, buildInstanceContext(parameter));
