/*
 * Licensed to the Apache Software Foundation (ASF) under one or more
 * contributor license agreements.  See the NOTICE file distributed with
 * this work for additional information regarding copyright ownership.
 * The ASF licenses this file to You under the Apache License, Version 2.0
 * (the "License"); you may not use this file except in compliance with
 * the License.  You may obtain a copy of the License at
 *
 *     http://www.apache.org/licenses/LICENSE-2.0
 *
 * Unless required by applicable law or agreed to in writing, software
 * distributed under the License is distributed on an "AS IS" BASIS,
 * WITHOUT WARRANTIES OR CONDITIONS OF ANY KIND, either express or implied.
 * See the License for the specific language governing permissions and
 * limitations under the License.
 */

package org.apache.shardingsphere.mode.manager.standalone;

import org.apache.shardingsphere.infra.config.RuleConfiguration;
import org.apache.shardingsphere.infra.config.schema.impl.DataSourceProvidedSchemaConfiguration;
import org.apache.shardingsphere.infra.datasource.pool.creator.DataSourcePoolCreator;
import org.apache.shardingsphere.infra.datasource.pool.destroyer.DataSourcePoolDestroyerFactory;
import org.apache.shardingsphere.infra.datasource.props.DataSourceProperties;
import org.apache.shardingsphere.infra.datasource.props.DataSourcePropertiesCreator;
import org.apache.shardingsphere.infra.instance.InstanceContext;
import org.apache.shardingsphere.infra.instance.definition.InstanceType;
import org.apache.shardingsphere.infra.rule.identifier.type.InstanceAwareRule;
import org.apache.shardingsphere.mode.manager.ContextManager;
import org.apache.shardingsphere.mode.manager.ContextManagerBuilder;
import org.apache.shardingsphere.mode.manager.ContextManagerBuilderParameter;
import org.apache.shardingsphere.mode.manager.standalone.workerid.generator.StandaloneWorkerIdGenerator;
import org.apache.shardingsphere.mode.metadata.MetaDataContexts;
import org.apache.shardingsphere.mode.metadata.MetaDataContextsBuilder;
import org.apache.shardingsphere.mode.metadata.persist.MetaDataPersistService;
import org.apache.shardingsphere.mode.repository.standalone.StandalonePersistRepositoryFactory;
import org.apache.shardingsphere.transaction.context.TransactionContexts;
import org.apache.shardingsphere.transaction.context.TransactionContextsBuilder;

import javax.sql.DataSource;
import java.sql.SQLException;
import java.util.Collection;
import java.util.LinkedHashMap;
import java.util.Map;
import java.util.Map.Entry;
import java.util.Properties;

/**
 * Standalone context manager builder.
 */
public final class StandaloneContextManagerBuilder implements ContextManagerBuilder {
    
    @Override
    public ContextManager build(final ContextManagerBuilderParameter parameter) throws SQLException {
        MetaDataPersistService metaDataPersistService = new MetaDataPersistService(StandalonePersistRepositoryFactory.newInstance(parameter.getModeConfig().getRepository()));
        persistConfigurations(metaDataPersistService, parameter);
        MetaDataContexts metaDataContexts = createMetaDataContexts(metaDataPersistService, parameter);
        TransactionContexts transactionContexts = new TransactionContextsBuilder(metaDataContexts.getMetaDataMap(), metaDataContexts.getGlobalRuleMetaData().getRules()).build();
<<<<<<< HEAD
        ContextManager result = new ContextManager();
        result.init(metaDataContexts, transactionContexts, new InstanceContext(metaDataPersistService.getComputeNodePersistService().loadComputeNodeInstance(parameter.getInstanceDefinition()), 
                new StandaloneWorkerIdGenerator(), parameter.getModeConfig()));
        buildSpecialRules(result);
        return result;
    }
    
    private void persistConfigurations(final MetaDataPersistService metaDataPersistService, final Map<String, ? extends SchemaConfiguration> schemaConfig, 
                                       final Collection<RuleConfiguration> globalRuleConfigs,
                                       final Properties props, final boolean overwrite) {
        if (!isEmptyLocalConfiguration(schemaConfig, globalRuleConfigs, props)) {
            metaDataPersistService.persistConfigurations(schemaConfig, globalRuleConfigs, props, overwrite);
        }
    }
    
    private boolean isEmptyLocalConfiguration(final Map<String, ? extends SchemaConfiguration> schemaConfigs, final Collection<RuleConfiguration> globalRuleConfigs, final Properties props) {
        return isEmptyLocalDataSourcesMap(schemaConfigs) && isEmptyLocalSchemaRuleConfigurations(schemaConfigs) && globalRuleConfigs.isEmpty() && props.isEmpty();
    }
    
    private boolean isEmptyLocalDataSourcesMap(final Map<String, ? extends SchemaConfiguration> schemaConfigs) {
        return schemaConfigs.entrySet().stream().allMatch(entry -> entry.getValue().getDataSources().isEmpty());
    }
    
    private boolean isEmptyLocalSchemaRuleConfigurations(final Map<String, ? extends SchemaConfiguration> schemaConfigs) {
        return schemaConfigs.entrySet().stream().allMatch(entry -> entry.getValue().getRuleConfigurations().isEmpty());
    }
    
    private Map<String, Map<String, DataSource>> loadDataSourcesMap(final MetaDataPersistService metaDataPersistService, 
                                                                    final Map<String, ? extends SchemaConfiguration> schemaConfig, final Collection<String> schemaNames) {
        Map<String, Map<String, DataSourceProperties>> loadedDataSourcePropsMaps = loadedDataSourcePropertiesMaps(metaDataPersistService, schemaNames);
        Map<String, Map<String, DataSource>> dataSourcesMap = getDataSourcesMap(schemaConfig);
        Map<String, Map<String, DataSource>> result = getLoadDataSources(loadedDataSourcePropsMaps, dataSourcesMap);
        closeLocalDataSources(dataSourcesMap, result);
        return result;
    }
    
    private Map<String, Map<String, DataSource>> getDataSourcesMap(final Map<String, ? extends SchemaConfiguration> schemaConfig) {
        Map<String, Map<String, DataSource>> result = new LinkedHashMap<>(schemaConfig.size(), 1);
        for (Entry<String, ? extends SchemaConfiguration> entry : schemaConfig.entrySet()) {
            result.put(entry.getKey(), entry.getValue().getDataSources());
        }
        return result;
=======
        return createContextManager(metaDataPersistService, parameter, metaDataContexts, transactionContexts);
>>>>>>> 9ffc0f69
    }
    
    private MetaDataContexts createMetaDataContexts(final MetaDataPersistService metaDataPersistService, final ContextManagerBuilderParameter parameter) throws SQLException {
        Collection<RuleConfiguration> globalRuleConfigs = metaDataPersistService.getGlobalRuleService().load();
        Properties props = metaDataPersistService.getPropsService().load();
        MetaDataContextsBuilder builder = new MetaDataContextsBuilder(globalRuleConfigs, props);
        Collection<String> schemaNames = InstanceType.JDBC == parameter.getInstanceDefinition().getInstanceType()
                ? parameter.getSchemaConfigs().keySet() : metaDataPersistService.getSchemaMetaDataService().loadAllNames();
        for (String each : schemaNames) {
            Map<String, DataSource> dataSources = parameter.getSchemaConfigs().containsKey(each)
                    ? getEffectiveDataSources(metaDataPersistService, each, parameter.getSchemaConfigs().get(each).getDataSources()) : loadDataSources(metaDataPersistService, each);
            Collection<RuleConfiguration> schemaRuleConfigs = metaDataPersistService.getSchemaRuleService().load(each);
            builder.addSchema(each, new DataSourceProvidedSchemaConfiguration(dataSources, schemaRuleConfigs), props);
        }
        return builder.build(metaDataPersistService);
    }
    
    private void persistConfigurations(final MetaDataPersistService metaDataPersistService, final ContextManagerBuilderParameter parameter) {
        if (!isEmptyLocalConfiguration(parameter)) {
            metaDataPersistService.persistConfigurations(parameter.getSchemaConfigs(), parameter.getGlobalRuleConfigs(), parameter.getProps(), parameter.getModeConfig().isOverwrite());
        }
    }
    
    private boolean isEmptyLocalConfiguration(final ContextManagerBuilderParameter parameter) {
        return parameter.getSchemaConfigs().entrySet().stream().allMatch(entry -> entry.getValue().getDataSources().isEmpty() && entry.getValue().getRuleConfigurations().isEmpty())
                && parameter.getGlobalRuleConfigs().isEmpty() && parameter.getProps().isEmpty();
    }
    
    private Map<String, DataSource> getEffectiveDataSources(final MetaDataPersistService metaDataPersistService, 
                                                            final String schemaName, final Map<String, DataSource> localDataSources) throws SQLException {
        Map<String, DataSourceProperties> loadedDataSourcePropsMap = metaDataPersistService.getDataSourceService().load(schemaName);
        Map<String, DataSource> result = new LinkedHashMap<>(loadedDataSourcePropsMap.size(), 1);
        for (Entry<String, DataSourceProperties> entry : loadedDataSourcePropsMap.entrySet()) {
            String dataSourceName = entry.getKey();
            DataSourceProperties loadedDataSourceProps = entry.getValue();
            DataSource localDataSource = localDataSources.get(dataSourceName);
            if (null == localDataSource) {
                result.put(dataSourceName, DataSourcePoolCreator.create(loadedDataSourceProps));
            } else if (DataSourcePropertiesCreator.create(localDataSource).equals(loadedDataSourceProps)) {
                result.put(dataSourceName, localDataSource);
            } else {
                DataSourcePoolDestroyerFactory.destroy(localDataSource);
            }
        }
        return result;
    }
    
    private Map<String, DataSource> loadDataSources(final MetaDataPersistService metaDataPersistService, final String schemaName) {
        Map<String, DataSourceProperties> dataSourceProps = metaDataPersistService.getDataSourceService().load(schemaName);
        Map<String, DataSource> result = new LinkedHashMap<>(dataSourceProps.size(), 1);
        for (Entry<String, DataSourceProperties> entry : dataSourceProps.entrySet()) {
            result.put(entry.getKey(), DataSourcePoolCreator.create(entry.getValue()));
        }
        return result;
    }
    
    private ContextManager createContextManager(final MetaDataPersistService metaDataPersistService,
                                                final ContextManagerBuilderParameter parameter, final MetaDataContexts metaDataContexts, final TransactionContexts transactionContexts) {
        ContextManager result = new ContextManager();
        InstanceContext instanceContext = new InstanceContext(
                metaDataPersistService.getComputeNodePersistService().loadComputeNodeInstance(parameter.getInstanceDefinition()), new StandaloneWorkerIdGenerator(), getType());
        result.init(metaDataContexts, transactionContexts, instanceContext);
        setInstanceContext(result);
        return result;
    }
    
    private void setInstanceContext(final ContextManager contextManager) {
        contextManager.getMetaDataContexts().getMetaDataMap()
            .forEach((key, value) -> value.getRuleMetaData().getRules().stream().filter(each -> each instanceof InstanceAwareRule)
            .forEach(each -> ((InstanceAwareRule) each).setInstanceContext(contextManager.getInstanceContext())));
    }
    
    @Override
    public String getType() {
        return "Standalone";
    }
}<|MERGE_RESOLUTION|>--- conflicted
+++ resolved
@@ -56,52 +56,7 @@
         persistConfigurations(metaDataPersistService, parameter);
         MetaDataContexts metaDataContexts = createMetaDataContexts(metaDataPersistService, parameter);
         TransactionContexts transactionContexts = new TransactionContextsBuilder(metaDataContexts.getMetaDataMap(), metaDataContexts.getGlobalRuleMetaData().getRules()).build();
-<<<<<<< HEAD
-        ContextManager result = new ContextManager();
-        result.init(metaDataContexts, transactionContexts, new InstanceContext(metaDataPersistService.getComputeNodePersistService().loadComputeNodeInstance(parameter.getInstanceDefinition()), 
-                new StandaloneWorkerIdGenerator(), parameter.getModeConfig()));
-        buildSpecialRules(result);
-        return result;
-    }
-    
-    private void persistConfigurations(final MetaDataPersistService metaDataPersistService, final Map<String, ? extends SchemaConfiguration> schemaConfig, 
-                                       final Collection<RuleConfiguration> globalRuleConfigs,
-                                       final Properties props, final boolean overwrite) {
-        if (!isEmptyLocalConfiguration(schemaConfig, globalRuleConfigs, props)) {
-            metaDataPersistService.persistConfigurations(schemaConfig, globalRuleConfigs, props, overwrite);
-        }
-    }
-    
-    private boolean isEmptyLocalConfiguration(final Map<String, ? extends SchemaConfiguration> schemaConfigs, final Collection<RuleConfiguration> globalRuleConfigs, final Properties props) {
-        return isEmptyLocalDataSourcesMap(schemaConfigs) && isEmptyLocalSchemaRuleConfigurations(schemaConfigs) && globalRuleConfigs.isEmpty() && props.isEmpty();
-    }
-    
-    private boolean isEmptyLocalDataSourcesMap(final Map<String, ? extends SchemaConfiguration> schemaConfigs) {
-        return schemaConfigs.entrySet().stream().allMatch(entry -> entry.getValue().getDataSources().isEmpty());
-    }
-    
-    private boolean isEmptyLocalSchemaRuleConfigurations(final Map<String, ? extends SchemaConfiguration> schemaConfigs) {
-        return schemaConfigs.entrySet().stream().allMatch(entry -> entry.getValue().getRuleConfigurations().isEmpty());
-    }
-    
-    private Map<String, Map<String, DataSource>> loadDataSourcesMap(final MetaDataPersistService metaDataPersistService, 
-                                                                    final Map<String, ? extends SchemaConfiguration> schemaConfig, final Collection<String> schemaNames) {
-        Map<String, Map<String, DataSourceProperties>> loadedDataSourcePropsMaps = loadedDataSourcePropertiesMaps(metaDataPersistService, schemaNames);
-        Map<String, Map<String, DataSource>> dataSourcesMap = getDataSourcesMap(schemaConfig);
-        Map<String, Map<String, DataSource>> result = getLoadDataSources(loadedDataSourcePropsMaps, dataSourcesMap);
-        closeLocalDataSources(dataSourcesMap, result);
-        return result;
-    }
-    
-    private Map<String, Map<String, DataSource>> getDataSourcesMap(final Map<String, ? extends SchemaConfiguration> schemaConfig) {
-        Map<String, Map<String, DataSource>> result = new LinkedHashMap<>(schemaConfig.size(), 1);
-        for (Entry<String, ? extends SchemaConfiguration> entry : schemaConfig.entrySet()) {
-            result.put(entry.getKey(), entry.getValue().getDataSources());
-        }
-        return result;
-=======
         return createContextManager(metaDataPersistService, parameter, metaDataContexts, transactionContexts);
->>>>>>> 9ffc0f69
     }
     
     private MetaDataContexts createMetaDataContexts(final MetaDataPersistService metaDataPersistService, final ContextManagerBuilderParameter parameter) throws SQLException {
@@ -162,7 +117,7 @@
                                                 final ContextManagerBuilderParameter parameter, final MetaDataContexts metaDataContexts, final TransactionContexts transactionContexts) {
         ContextManager result = new ContextManager();
         InstanceContext instanceContext = new InstanceContext(
-                metaDataPersistService.getComputeNodePersistService().loadComputeNodeInstance(parameter.getInstanceDefinition()), new StandaloneWorkerIdGenerator(), getType());
+                metaDataPersistService.getComputeNodePersistService().loadComputeNodeInstance(parameter.getInstanceDefinition()), new StandaloneWorkerIdGenerator(), parameter.getModeConfig());
         result.init(metaDataContexts, transactionContexts, instanceContext);
         setInstanceContext(result);
         return result;
