/*
 * Licensed to the Apache Software Foundation (ASF) under one or more
 * contributor license agreements.  See the NOTICE file distributed with
 * this work for additional information regarding copyright ownership.
 * The ASF licenses this file to You under the Apache License, Version 2.0
 * (the "License"); you may not use this file except in compliance with
 * the License.  You may obtain a copy of the License at
 *
 *     http://www.apache.org/licenses/LICENSE-2.0
 *
 * Unless required by applicable law or agreed to in writing, software
 * distributed under the License is distributed on an "AS IS" BASIS,
 * WITHOUT WARRANTIES OR CONDITIONS OF ANY KIND, either express or implied.
 * See the License for the specific language governing permissions and
 * limitations under the License.
 */

package org.apache.shardingsphere.mode.manager.cluster.coordinator;

import com.google.common.base.Preconditions;
import com.google.common.eventbus.Subscribe;
import org.apache.shardingsphere.infra.config.RuleConfiguration;
import org.apache.shardingsphere.infra.datasource.props.DataSourceProperties;
import org.apache.shardingsphere.infra.eventbus.ShardingSphereEventBus;
import org.apache.shardingsphere.infra.executor.sql.process.model.yaml.BatchYamlExecuteProcessContext;
import org.apache.shardingsphere.infra.executor.sql.process.model.yaml.YamlExecuteProcessContext;
import org.apache.shardingsphere.infra.instance.ComputeNodeInstance;
import org.apache.shardingsphere.infra.metadata.database.schema.QualifiedDatabase;
import org.apache.shardingsphere.infra.rule.identifier.type.InstanceAwareRule;
import org.apache.shardingsphere.infra.rule.identifier.type.StatusContainedRule;
import org.apache.shardingsphere.infra.yaml.engine.YamlEngine;
import org.apache.shardingsphere.mode.manager.ContextManager;
import org.apache.shardingsphere.mode.manager.cluster.coordinator.registry.config.event.datasource.DataSourceChangedEvent;
import org.apache.shardingsphere.mode.manager.cluster.coordinator.registry.config.event.props.PropertiesChangedEvent;
import org.apache.shardingsphere.mode.manager.cluster.coordinator.registry.config.event.rule.GlobalRuleConfigurationsChangedEvent;
import org.apache.shardingsphere.mode.manager.cluster.coordinator.registry.config.event.rule.RuleConfigurationsChangedEvent;
import org.apache.shardingsphere.mode.manager.cluster.coordinator.registry.config.event.schema.SchemaChangedEvent;
import org.apache.shardingsphere.mode.manager.cluster.coordinator.registry.config.event.version.SchemaVersionChangedEvent;
import org.apache.shardingsphere.mode.manager.cluster.coordinator.registry.metadata.event.DatabaseAddedEvent;
import org.apache.shardingsphere.mode.manager.cluster.coordinator.registry.metadata.event.DatabaseDeletedEvent;
import org.apache.shardingsphere.mode.manager.cluster.coordinator.registry.metadata.event.SchemaAddedEvent;
import org.apache.shardingsphere.mode.manager.cluster.coordinator.registry.metadata.event.SchemaDeletedEvent;
import org.apache.shardingsphere.mode.manager.cluster.coordinator.registry.process.ShowProcessListManager;
import org.apache.shardingsphere.mode.manager.cluster.coordinator.registry.process.lock.ShowProcessListSimpleLock;
import org.apache.shardingsphere.mode.manager.cluster.coordinator.registry.process.node.ProcessNode;
import org.apache.shardingsphere.mode.manager.cluster.coordinator.registry.status.compute.event.InstanceOfflineEvent;
import org.apache.shardingsphere.mode.manager.cluster.coordinator.registry.status.compute.event.InstanceOnlineEvent;
import org.apache.shardingsphere.mode.manager.cluster.coordinator.registry.status.compute.event.LabelsEvent;
import org.apache.shardingsphere.mode.manager.cluster.coordinator.registry.status.compute.event.ShowProcessListTriggerEvent;
import org.apache.shardingsphere.mode.manager.cluster.coordinator.registry.status.compute.event.ShowProcessListUnitCompleteEvent;
import org.apache.shardingsphere.mode.manager.cluster.coordinator.registry.status.compute.event.StateEvent;
import org.apache.shardingsphere.mode.manager.cluster.coordinator.registry.status.compute.event.WorkerIdEvent;
import org.apache.shardingsphere.mode.manager.cluster.coordinator.registry.status.compute.event.XaRecoveryIdAddedEvent;
import org.apache.shardingsphere.mode.manager.cluster.coordinator.registry.status.compute.event.XaRecoveryIdDeletedEvent;
import org.apache.shardingsphere.mode.manager.cluster.coordinator.registry.status.storage.event.DisabledStateChangedEvent;
import org.apache.shardingsphere.mode.manager.cluster.coordinator.registry.status.storage.event.PrimaryStateChangedEvent;
import org.apache.shardingsphere.mode.metadata.persist.MetaDataPersistService;
import org.apache.shardingsphere.mode.metadata.persist.node.ComputeNode;
import org.apache.shardingsphere.mode.metadata.storage.StorageNodeDataSource;
import org.apache.shardingsphere.mode.metadata.storage.StorageNodeStatus;
import org.apache.shardingsphere.mode.metadata.storage.event.DataSourceNameDisabledEvent;
import org.apache.shardingsphere.mode.metadata.storage.event.PrimaryDataSourceChangedEvent;
import org.apache.shardingsphere.transaction.rule.TransactionRule;

import java.sql.SQLException;
import java.util.Collection;
import java.util.LinkedList;
import java.util.Map;
import java.util.Optional;
import java.util.stream.Collectors;

/**
 * Cluster context manager coordinator.
 */
public final class ClusterContextManagerCoordinator {
    
    private final MetaDataPersistService metaDataPersistService;
    
    private final ContextManager contextManager;
    
    private final RegistryCenter registryCenter;
    
    public ClusterContextManagerCoordinator(final MetaDataPersistService metaDataPersistService, final ContextManager contextManager, final RegistryCenter registryCenter) {
        this.metaDataPersistService = metaDataPersistService;
        this.contextManager = contextManager;
        this.registryCenter = registryCenter;
        ShardingSphereEventBus.getInstance().register(this);
        buildSpecialRules();
    }
    
    /**
     * Renew to persist meta data.
     *
     * @param event database added event
     * @throws SQLException SQL exception
     */
    @Subscribe
    public synchronized void renew(final DatabaseAddedEvent event) throws SQLException {
        contextManager.addDatabase(event.getDatabaseName());
    }
    
    /**
     * Renew to delete database.
     *
     * @param event database delete event
     */
    @Subscribe
    public synchronized void renew(final DatabaseDeletedEvent event) {
        contextManager.deleteDatabase(event.getDatabaseName());
    }
    
    /**
     * Renew to added schema.
     *
     * @param event schema added event
     */
    @Subscribe
    public synchronized void renew(final SchemaAddedEvent event) {
        contextManager.addSchema(event.getDatabaseName(), event.getSchemaName());
    }
    
    /**
     * Renew to delete schema.
     *
     * @param event schema delete event
     */
    @Subscribe
    public synchronized void renew(final SchemaDeletedEvent event) {
        contextManager.dropSchema(event.getDatabaseName(), event.getSchemaName());
    }
    
    /**
     * Renew properties.
     *
     * @param event properties changed event
     */
    @Subscribe
    public synchronized void renew(final PropertiesChangedEvent event) {
        contextManager.alterProperties(event.getProps());
    }
    
    /**
     * Renew meta data of the schema.
     *
     * @param event meta data changed event
     */
    @Subscribe
    public synchronized void renew(final SchemaChangedEvent event) {
        contextManager.alterSchema(event.getDatabaseName(), event.getSchemaName(), event.getChangedTableMetaData(), event.getDeletedTable());
    }
    
    /**
     * Renew rule configurations.
     *
     * @param event rule configurations changed event
     */
    @Subscribe
    public synchronized void renew(final RuleConfigurationsChangedEvent event) {
        if (metaDataPersistService.getDatabaseVersionPersistService().isActiveVersion(event.getDatabaseName(), event.getDatabaseVersion())) {
            contextManager.alterRuleConfiguration(event.getDatabaseName(), event.getRuleConfigurations());
            buildSpecialRules();
        }
    }
    
    /**
     * Renew data source configuration.
     *
     * @param event data source changed event.
     */
    @Subscribe
    public synchronized void renew(final DataSourceChangedEvent event) {
        if (metaDataPersistService.getDatabaseVersionPersistService().isActiveVersion(event.getDatabaseName(), event.getDatabaseVersion())) {
            contextManager.alterDataSourceConfiguration(event.getDatabaseName(), event.getDataSourcePropertiesMap());
            buildSpecialRules();
        }
    }
    
    /**
     * Renew disabled data source names.
     *
     * @param event disabled state changed event
     */
    @Subscribe
    public synchronized void renew(final DisabledStateChangedEvent event) {
        QualifiedDatabase qualifiedDatabase = event.getQualifiedSchema();
        contextManager.getMetaDataContexts().getMetaData().getDatabases().get(qualifiedDatabase.getDatabaseName()).getRuleMetaData().getRules()
                .stream().filter(each -> each instanceof StatusContainedRule)
                .forEach(each -> ((StatusContainedRule) each).updateStatus(new DataSourceNameDisabledEvent(qualifiedDatabase, event.isDisabled())));
    }
    
    /**
     * Renew primary data source names.
     *
     * @param event primary state changed event
     */
    @Subscribe
    public synchronized void renew(final PrimaryStateChangedEvent event) {
        QualifiedDatabase qualifiedDatabase = event.getQualifiedDatabase();
        contextManager.getMetaDataContexts().getMetaData().getDatabases().get(qualifiedDatabase.getDatabaseName()).getRuleMetaData().getRules()
                .stream()
                .filter(each -> each instanceof StatusContainedRule)
                .forEach(each -> ((StatusContainedRule) each)
                        .updateStatus(new PrimaryDataSourceChangedEvent(qualifiedDatabase)));
    }
    
    /**
     * Renew global rule configurations.
     *
     * @param event global rule configurations changed event
     */
    @Subscribe
    public synchronized void renew(final GlobalRuleConfigurationsChangedEvent event) {
        contextManager.alterGlobalRuleConfiguration(event.getRuleConfigurations());
    }
    
    /**
     * Renew instance status.
     *
     * @param event state event
     */
    @Subscribe
    public synchronized void renew(final StateEvent event) {
        contextManager.getInstanceContext().updateInstanceStatus(event.getInstanceId(), event.getStatus());
    }
    
    /**
     * Renew instance worker id.
     *
     * @param event worker id event
     */
    @Subscribe
    public synchronized void renew(final WorkerIdEvent event) {
        if (contextManager.getInstanceContext().getInstance().getInstanceDefinition().getInstanceId().equals(event.getInstanceId())) {
            contextManager.getInstanceContext().updateWorkerId(event.getWorkerId());
        }
    }
    
    /**
     * Renew instance labels.
     * 
     * @param event label event
     */
    @Subscribe
    public synchronized void renew(final LabelsEvent event) {
        // TODO labels may be empty
        contextManager.getInstanceContext().updateLabel(event.getInstanceId(), event.getLabels());
    }
    
    /**
     * Renew instance xa recovery id event.
     *
     * @param event xa recovery id added event
     */
    @Subscribe
<<<<<<< HEAD
    public synchronized void renew(final XaRecoveryIdEvent event) {
        if (!contextManager.getInstanceContext().updateXaRecoveryId(event.getInstanceId(), event.getXaRecoveryId())) {
            return;
        }
        Optional<TransactionRule> transactionRule = contextManager.getMetaDataContexts().getMetaData().getGlobalRuleMetaData().findSingleRule(TransactionRule.class);
        Preconditions.checkState(transactionRule.isPresent());
        for (String each : transactionRule.get().getResources().keySet()) {
            transactionRule.get().addResource(contextManager.getMetaDataContexts().getMetaData().getDatabases().get(each));
=======
    public synchronized void renew(final XaRecoveryIdAddedEvent event) {
        if (contextManager.getInstanceContext().addXaRecoveryId(event.getInstanceId(), event.getXaRecoveryId())) {
            contextManager.renewAllTransactionContext();
        }
    }
    
    /**
     * Renew instance xa recovery id event.
     *
     * @param event xa recovery id deleted event
     */
    @Subscribe
    public synchronized void renew(final XaRecoveryIdDeletedEvent event) {
        if (contextManager.getInstanceContext().deleteXaRecoveryId(event.getInstanceId(), event.getXaRecoveryId())) {
            contextManager.renewAllTransactionContext();
>>>>>>> e2eb68d2
        }
    }
    
    /**
     * Renew instance list.
     *
     * @param event compute node online event
     */
    @Subscribe
    public synchronized void renew(final InstanceOnlineEvent event) {
        contextManager.getInstanceContext().addComputeNodeInstance(registryCenter.getComputeNodeStatusService().loadComputeNodeInstance(event.getInstanceDefinition()));
    }
    
    /**
     * Renew instance list.
     *
     * @param event compute node offline event
     */
    @Subscribe
    public synchronized void renew(final InstanceOfflineEvent event) {
        contextManager.getInstanceContext().deleteComputeNodeInstance(new ComputeNodeInstance(event.getInstanceDefinition()));
    }
    
    /**
     * Renew with new schema version.
     * 
     * @param event schema version changed event
     */
    @Subscribe
    public synchronized void renew(final SchemaVersionChangedEvent event) {
        Map<String, DataSourceProperties> dataSourcePropertiesMap = metaDataPersistService.getDataSourceService().load(event.getDatabaseName(), event.getActiveVersion());
        Collection<RuleConfiguration> ruleConfigs = metaDataPersistService.getDatabaseRulePersistService().load(event.getDatabaseName(), event.getActiveVersion());
        contextManager.alterDataSourceAndRuleConfiguration(event.getDatabaseName(), dataSourcePropertiesMap, ruleConfigs);
    }
    
    /**
     * Trigger show process list.
     *
     * @param event show process list trigger event
     */
    @Subscribe
    public synchronized void triggerShowProcessList(final ShowProcessListTriggerEvent event) {
        if (!event.getInstanceId().equals(contextManager.getInstanceContext().getInstance().getInstanceDefinition().getInstanceId())) {
            return;
        }
        Collection<YamlExecuteProcessContext> processContexts = ShowProcessListManager.getInstance().getAllProcessContext();
        if (!processContexts.isEmpty()) {
            registryCenter.getRepository().persist(ProcessNode.getShowProcessListInstancePath(event.getShowProcessListId(), event.getInstanceId()),
                    YamlEngine.marshal(new BatchYamlExecuteProcessContext(new LinkedList<>(processContexts))));
        }
        registryCenter.getRepository().delete(ComputeNode.getProcessTriggerInstanceIdNodePath(event.getInstanceId(), event.getShowProcessListId()));
    }
    
    /**
     * Complete unit show process list.
     *
     * @param event show process list unit complete event
     */
    @Subscribe
    public synchronized void completeUnitShowProcessList(final ShowProcessListUnitCompleteEvent event) {
        ShowProcessListSimpleLock simpleLock = ShowProcessListManager.getInstance().getLocks().get(event.getShowProcessListId());
        if (null != simpleLock) {
            simpleLock.doNotify();
        }
    }
    
    private void buildSpecialRules() {
        contextManager.getMetaDataContexts().getMetaData().getGlobalRuleMetaData().findRules(InstanceAwareRule.class).forEach(each -> each.setInstanceContext(contextManager.getInstanceContext()));
        contextManager.getMetaDataContexts().getMetaData().getDatabases().forEach((key, value) -> value.getRuleMetaData().getRules().forEach(each -> {
            if (each instanceof StatusContainedRule) {
                disableDataSources((StatusContainedRule) each);
            }
            if (each instanceof InstanceAwareRule) {
                ((InstanceAwareRule) each).setInstanceContext(contextManager.getInstanceContext());
            }
        }));
    }
    
    private void disableDataSources(final StatusContainedRule rule) {
        Map<String, StorageNodeDataSource> storageNodes = registryCenter.getStorageNodeStatusService().loadStorageNodes();
        Map<String, StorageNodeDataSource> disableDataSources = storageNodes.entrySet().stream().filter(entry -> StorageNodeStatus.DISABLED.name().toLowerCase().equals(entry.getValue().getStatus()))
                .collect(Collectors.toMap(Map.Entry::getKey, Map.Entry::getValue));
        disableDataSources.forEach((key, value) -> rule.updateStatus(new DataSourceNameDisabledEvent(new QualifiedDatabase(key), true)));
    }
}<|MERGE_RESOLUTION|>--- conflicted
+++ resolved
@@ -252,19 +252,13 @@
      * @param event xa recovery id added event
      */
     @Subscribe
-<<<<<<< HEAD
-    public synchronized void renew(final XaRecoveryIdEvent event) {
-        if (!contextManager.getInstanceContext().updateXaRecoveryId(event.getInstanceId(), event.getXaRecoveryId())) {
-            return;
-        }
-        Optional<TransactionRule> transactionRule = contextManager.getMetaDataContexts().getMetaData().getGlobalRuleMetaData().findSingleRule(TransactionRule.class);
-        Preconditions.checkState(transactionRule.isPresent());
-        for (String each : transactionRule.get().getResources().keySet()) {
-            transactionRule.get().addResource(contextManager.getMetaDataContexts().getMetaData().getDatabases().get(each));
-=======
     public synchronized void renew(final XaRecoveryIdAddedEvent event) {
         if (contextManager.getInstanceContext().addXaRecoveryId(event.getInstanceId(), event.getXaRecoveryId())) {
-            contextManager.renewAllTransactionContext();
+            Optional<TransactionRule> transactionRule = contextManager.getMetaDataContexts().getMetaData().getGlobalRuleMetaData().findSingleRule(TransactionRule.class);
+            Preconditions.checkState(transactionRule.isPresent());
+            for (String each : transactionRule.get().getResources().keySet()) {
+                transactionRule.get().addResource(contextManager.getMetaDataContexts().getMetaData().getDatabases().get(each));
+            }
         }
     }
     
@@ -276,8 +270,11 @@
     @Subscribe
     public synchronized void renew(final XaRecoveryIdDeletedEvent event) {
         if (contextManager.getInstanceContext().deleteXaRecoveryId(event.getInstanceId(), event.getXaRecoveryId())) {
-            contextManager.renewAllTransactionContext();
->>>>>>> e2eb68d2
+            Optional<TransactionRule> transactionRule = contextManager.getMetaDataContexts().getMetaData().getGlobalRuleMetaData().findSingleRule(TransactionRule.class);
+            Preconditions.checkState(transactionRule.isPresent());
+            for (String each : transactionRule.get().getResources().keySet()) {
+                transactionRule.get().addResource(contextManager.getMetaDataContexts().getMetaData().getDatabases().get(each));
+            }
         }
     }
     
@@ -345,7 +342,6 @@
     }
     
     private void buildSpecialRules() {
-        contextManager.getMetaDataContexts().getMetaData().getGlobalRuleMetaData().findRules(InstanceAwareRule.class).forEach(each -> each.setInstanceContext(contextManager.getInstanceContext()));
         contextManager.getMetaDataContexts().getMetaData().getDatabases().forEach((key, value) -> value.getRuleMetaData().getRules().forEach(each -> {
             if (each instanceof StatusContainedRule) {
                 disableDataSources((StatusContainedRule) each);
