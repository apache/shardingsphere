--- conflicted
+++ resolved
@@ -45,8 +45,6 @@
 import org.apache.shardingsphere.transaction.rule.TransactionRule;
 import org.apache.shardingsphere.transaction.spi.TransactionConfigurationFileGenerator;
 import org.apache.shardingsphere.transaction.spi.TransactionConfigurationFileGeneratorFactory;
-import org.apache.zookeeper.Op;
-import org.checkerframework.checker.nullness.Opt;
 
 import javax.sql.DataSource;
 import java.sql.SQLException;
@@ -84,25 +82,15 @@
         Collection<RuleConfiguration> globalRuleConfigs = metaDataPersistService.getGlobalRuleService().load();
         Optional<TransactionRuleConfiguration> transactionRuleConfiguration =
                 globalRuleConfigs.stream().filter(each -> each instanceof TransactionRuleConfiguration).map(each -> (TransactionRuleConfiguration) each).findFirst();
-<<<<<<< HEAD
-        if (transactionRuleConfiguration.isPresent()) {
-            Optional<TransactionConfigurationFileGenerator> fileGenerator = TransactionConfigurationFileGeneratorFactory.newInstance(transactionRuleConfiguration.get().getProviderType());
-            if (fileGenerator.isPresent()) {
-                Optional<SchemaConfiguration> schemaConfiguration = createSchemaConfiguration(schemaName, metaDataPersistService, parameter);
-                Optional<Properties> transactionProps = fileGenerator.get().getTransactionProps(transactionRuleConfiguration.get(), schemaConfiguration);
-                transactionProps.ifPresent(optional -> metaDataPersistService.persistTransactionRule(optional, true));
-//                metaDataPersistService.persistTransactionRule(transactionProps, true);
-=======
         Optional<TransactionConfigurationFileGenerator> fileGenerator = transactionRuleConfiguration.isPresent() ? TransactionConfigurationFileGeneratorFactory
                 .newInstance(transactionRuleConfiguration.get().getProviderType()) : Optional.empty();
         if (fileGenerator.isPresent()) {
-            SchemaConfiguration schemaConfiguration = createSchemaConfiguration(schemaName.get(), metaDataPersistService, parameter);
-            Properties transactionProps = fileGenerator.get().getTransactionProps(transactionRuleConfiguration.get(), schemaConfiguration);
-            metaDataPersistService.persistTransactionRule(transactionProps, true);
+            Optional<SchemaConfiguration> schemaConfiguration = createSchemaConfiguration(schemaName, metaDataPersistService, parameter);
+            Optional<Properties> transactionProps = fileGenerator.get().getTransactionProps(transactionRuleConfiguration.get(), schemaConfiguration);
+            transactionProps.ifPresent(optional -> metaDataPersistService.persistTransactionRule(optional, true));
             String instanceId = parameter.getInstanceDefinition().getInstanceId().getId();
             if (!metaDataPersistService.getComputeNodePersistService().loadXaRecoveryId(instanceId).isPresent()) {
                 metaDataPersistService.getComputeNodePersistService().persistInstanceXaRecoveryId(instanceId, instanceId);
->>>>>>> deb60904
             }
         }
     }
