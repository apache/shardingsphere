--- conflicted
+++ resolved
@@ -143,13 +143,8 @@
         return new DataSourceProvidedDatabaseConfiguration(dataSources, databaseRuleConfigs);
     }
     
-<<<<<<< HEAD
-    private void persistMetaData(final MetaDataPersistService metaDataPersistService, final MetaDataContexts metaDataContexts) {
-        metaDataContexts.getMetaDataMap().forEach((databaseName, schemas) -> schemas.getDatabase().getSchemas().forEach((schemaName, tables) -> {
-=======
     private void persistMetaData(final MetaDataContexts metaDataContexts) {
         metaDataContexts.getMetaDataMap().forEach((databaseName, schemas) -> schemas.getSchemas().forEach((schemaName, tables) -> {
->>>>>>> a0e561d1
             if (tables.getTables().isEmpty()) {
                 metaDataContexts.getMetaDataPersistService().ifPresent(optional -> optional.getSchemaMetaDataService().persistSchema(databaseName, schemaName));
             } else {
