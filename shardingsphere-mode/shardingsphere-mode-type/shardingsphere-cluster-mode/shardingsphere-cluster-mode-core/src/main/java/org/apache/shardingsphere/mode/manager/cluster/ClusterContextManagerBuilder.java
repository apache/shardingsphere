--- conflicted
+++ resolved
@@ -18,6 +18,7 @@
 package org.apache.shardingsphere.mode.manager.cluster;
 
 import org.apache.shardingsphere.infra.config.RuleConfiguration;
+import org.apache.shardingsphere.infra.config.mode.ModeConfiguration;
 import org.apache.shardingsphere.infra.config.schema.impl.DataSourceProvidedSchemaConfiguration;
 import org.apache.shardingsphere.infra.datasource.pool.creator.DataSourcePoolCreator;
 import org.apache.shardingsphere.infra.datasource.pool.destroyer.DataSourcePoolDestroyerFactory;
@@ -64,7 +65,7 @@
         persistConfigurations(metaDataPersistService, parameter);
         MetaDataContextsBuilder metaDataContextsBuilder = createMetaDataContextsBuilder(metaDataPersistService, parameter);
         persistMetaData(metaDataPersistService, metaDataContextsBuilder.getSchemaMap());
-        ContextManager result = createContextManager(repository, metaDataPersistService, parameter.getInstanceDefinition(), metaDataContextsBuilder.build(metaDataPersistService));
+        ContextManager result = createContextManager(repository, metaDataPersistService, parameter.getInstanceDefinition(), metaDataContextsBuilder.build(metaDataPersistService), parameter.getModeConfig());
         registerOnline(repository, metaDataPersistService, parameter.getInstanceDefinition(), result);
         return result;
     }
@@ -81,15 +82,7 @@
             Collection<RuleConfiguration> schemaRuleConfigs = metaDataPersistService.getSchemaRuleService().load(each);
             result.addSchema(each, new DataSourceProvidedSchemaConfiguration(dataSources, schemaRuleConfigs), props);
         }
-<<<<<<< HEAD
-        persistMetaData(metaDataContextsBuilder.getSchemaMap());
-        metaDataContexts = metaDataContextsBuilder.build(metaDataPersistService);
-        transactionContexts = new TransactionContextsBuilder(metaDataContexts.getMetaDataMap(), metaDataContexts.getGlobalRuleMetaData().getRules()).build();
-        instanceContext = new InstanceContext(metaDataPersistService.getComputeNodePersistService().loadComputeNodeInstance(
-                parameter.getInstanceDefinition()), new ClusterWorkerIdGenerator(repository, metaDataPersistService, parameter.getInstanceDefinition()), parameter.getModeConfig());
-=======
         return result;
->>>>>>> c32e9238
     }
     
     private void persistConfigurations(final MetaDataPersistService metaDataPersistService, final ContextManagerBuilderParameter parameter) {
@@ -140,10 +133,11 @@
     }
     
     private ContextManager createContextManager(final ClusterPersistRepository repository,
-                                                final MetaDataPersistService metaDataPersistService, final InstanceDefinition instanceDefinition, final MetaDataContexts metaDataContexts) {
+                                                final MetaDataPersistService metaDataPersistService, final InstanceDefinition instanceDefinition, final MetaDataContexts metaDataContexts, 
+                                                final ModeConfiguration modeConfiguration) {
         TransactionContexts transactionContexts = new TransactionContextsBuilder(metaDataContexts.getMetaDataMap(), metaDataContexts.getGlobalRuleMetaData().getRules()).build();
         InstanceContext instanceContext = new InstanceContext(metaDataPersistService.getComputeNodePersistService().loadComputeNodeInstance(instanceDefinition),
-                new ClusterWorkerIdGenerator(repository, metaDataPersistService, instanceDefinition), getType());
+                new ClusterWorkerIdGenerator(repository, metaDataPersistService, instanceDefinition), modeConfiguration);
         ContextManager result = new ContextManager();
         result.init(metaDataContexts, transactionContexts, instanceContext);
         return result;
