--- conflicted
+++ resolved
@@ -35,11 +35,8 @@
 import org.apache.shardingsphere.mode.metadata.persist.MetaDataPersistService;
 import org.apache.shardingsphere.mode.repository.cluster.ClusterPersistRepository;
 import org.apache.shardingsphere.mode.repository.cluster.ClusterPersistRepositoryConfiguration;
-<<<<<<< HEAD
 import org.apache.shardingsphere.mode.utils.NarayanaConfigUtil;
-=======
 import org.apache.shardingsphere.mode.repository.cluster.ClusterPersistRepositoryFactory;
->>>>>>> d8621d6b
 import org.apache.shardingsphere.schedule.core.api.ModeScheduleContextFactory;
 import org.apache.shardingsphere.transaction.context.TransactionContexts;
 import org.apache.shardingsphere.transaction.context.TransactionContextsBuilder;
@@ -59,75 +56,16 @@
     @Override
     public ContextManager build(final ContextManagerBuilderParameter parameter) throws SQLException {
         ModeScheduleContextFactory.getInstance().init(parameter.getInstanceDefinition().getInstanceId().getId(), parameter.getModeConfig());
-<<<<<<< HEAD
-        metaDataPersistService = new MetaDataPersistService(repository);
-        persistConfigurations(metaDataPersistService, parameter.getSchemaConfigs(), parameter.getGlobalRuleConfigs(), parameter.getProps(), parameter.getModeConfig().isOverwrite());
-        persistInstanceConfigurations(parameter.getLabels(), parameter.getInstanceDefinition(), parameter.getModeConfig().isOverwrite());
-        Collection<String> schemaNames = parameter.getInstanceDefinition().getInstanceType() == InstanceType.JDBC ? parameter.getSchemaConfigs().keySet()
-                : metaDataPersistService.getSchemaMetaDataService().loadAllNames();
-        Map<String, Map<String, DataSource>> clusterDataSources = loadDataSourcesMap(metaDataPersistService, parameter.getSchemaConfigs(), schemaNames);
-        Map<String, Collection<RuleConfiguration>> clusterSchemaRuleConfigs = loadSchemaRules(metaDataPersistService, schemaNames);
-        Map<String, DataSourceProvidedSchemaConfiguration> schemaConfigs = new LinkedHashMap<>(clusterDataSources.size(), 1);
-        for (String each : clusterDataSources.keySet()) {
-            schemaConfigs.put(each, new DataSourceProvidedSchemaConfiguration(clusterDataSources.get(each), clusterSchemaRuleConfigs.get(each)));
-        }
-        Properties loadedProps = metaDataPersistService.getPropsService().load();
-        Map<String, Collection<ShardingSphereRule>> rules = SchemaRulesBuilder.buildRules(schemaConfigs, loadedProps);
-        Map<String, ShardingSphereSchema> schemas = getShardingSphereSchemas(schemaConfigs, rules, loadedProps);
-        persistMetaData(schemas);
-        metaDataContexts = new MetaDataContextsBuilder(schemaConfigs, metaDataPersistService.getGlobalRuleService().load(), schemas, rules, loadedProps).build(metaDataPersistService);
-        NarayanaConfigUtil.generateNarayanaConfig(metaDataContexts, parameter.getInstanceDefinition().getInstanceId().getId());
-        transactionContexts = new TransactionContextsBuilder(metaDataContexts.getMetaDataMap(), metaDataContexts.getGlobalRuleMetaData().getRules()).build();
-        instanceContext = new InstanceContext(metaDataPersistService.getComputeNodePersistService().loadComputeNodeInstance(
-                parameter.getInstanceDefinition()), new ClusterWorkerIdGenerator(repository, metaDataPersistService, parameter.getInstanceDefinition()));
-    }
-    
-    private ClusterPersistRepository createClusterPersistRepository(final ClusterPersistRepositoryConfiguration config) {
-        Preconditions.checkNotNull(config, "Cluster persist repository configuration cannot be null.");
-        ClusterPersistRepository result = TypedSPIRegistry.getRegisteredService(ClusterPersistRepository.class, config.getType(), config.getProps());
-        result.init(config);
-        return result;
-    }
-    
-    private void persistConfigurations(final MetaDataPersistService metaDataPersistService, final Map<String, ? extends SchemaConfiguration> schemaConfigs, 
-                                       final Collection<RuleConfiguration> globalRuleConfigs, final Properties props, final boolean overwrite) {
-        if (!isEmptyLocalConfiguration(schemaConfigs, globalRuleConfigs, props)) {
-            metaDataPersistService.persistConfigurations(schemaConfigs, globalRuleConfigs, props, overwrite);
-        }
-    }
-    
-    private void persistInstanceConfigurations(final Collection<String> labels, final InstanceDefinition instanceDefinition, final boolean overwrite) {
-        metaDataPersistService.persistInstanceConfigurations(instanceDefinition.getInstanceId().getId(), labels, overwrite);
-    }
-    
-    private boolean isEmptyLocalConfiguration(final Map<String, ? extends SchemaConfiguration> schemaConfigs, final Collection<RuleConfiguration> globalRuleConfigs, final Properties props) {
-        return isEmptyLocalDataSourcesMap(schemaConfigs) && isEmptyLocalSchemaRuleConfigurations(schemaConfigs) && globalRuleConfigs.isEmpty() && props.isEmpty();
-    }
-    
-    private boolean isEmptyLocalDataSourcesMap(final Map<String, ? extends SchemaConfiguration> schemaConfigs) {
-        return schemaConfigs.entrySet().stream().allMatch(entry -> entry.getValue().getDataSources().isEmpty());
-    }
-    
-    private boolean isEmptyLocalSchemaRuleConfigurations(final Map<String, ? extends SchemaConfiguration> schemaConfigs) {
-        return schemaConfigs.entrySet().stream().allMatch(entry -> entry.getValue().getRuleConfigurations().isEmpty());
-    }
-    
-    private Map<String, Map<String, DataSource>> loadDataSourcesMap(final MetaDataPersistService metaDataPersistService, final Map<String, ? extends SchemaConfiguration> schemaConfig,
-                                                                    final Collection<String> schemaNames) {
-        Map<String, Map<String, DataSourceProperties>> loadedDataSourcePropertiesMap = loadDataSourceDataSourcePropertiesMap(metaDataPersistService, schemaNames);
-        Map<String, Map<String, DataSource>> dataSourcesMap = getDataSourcesMap(schemaConfig);
-        Map<String, Map<String, DataSource>> result = getLoadedDataSourceMap(loadedDataSourcePropertiesMap, dataSourcesMap);
-        closeLocalDataSources(dataSourcesMap, result);
-=======
         ClusterPersistRepository repository = ClusterPersistRepositoryFactory.newInstance((ClusterPersistRepositoryConfiguration) parameter.getModeConfig().getRepository());
         MetaDataPersistService metaDataPersistService = new MetaDataPersistService(repository);
         persistConfigurations(metaDataPersistService, parameter);
         MetaDataContextsBuilder metaDataContextsBuilder = createMetaDataContextsBuilder(metaDataPersistService, parameter);
         persistMetaData(metaDataPersistService, metaDataContextsBuilder.getSchemaMap());
+        MetaDataContexts metaDataContexts = metaDataContextsBuilder.build(metaDataPersistService);
+        NarayanaConfigUtil.generateNarayanaConfig(metaDataContexts, parameter.getInstanceDefinition().getInstanceId().getId());
         ContextManager result = createContextManager(repository, metaDataPersistService, 
-                parameter.getInstanceDefinition(), metaDataContextsBuilder.build(metaDataPersistService), parameter.getModeConfig());
+                parameter.getInstanceDefinition(), metaDataContexts, parameter.getModeConfig());
         registerOnline(repository, metaDataPersistService, parameter.getInstanceDefinition(), result);
->>>>>>> d8621d6b
         return result;
     }
     
