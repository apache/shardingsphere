/*
 * Licensed to the Apache Software Foundation (ASF) under one or more
 * contributor license agreements.  See the NOTICE file distributed with
 * this work for additional information regarding copyright ownership.
 * The ASF licenses this file to You under the Apache License, Version 2.0
 * (the "License"); you may not use this file except in compliance with
 * the License.  You may obtain a copy of the License at
 *
 *     http://www.apache.org/licenses/LICENSE-2.0
 *
 * Unless required by applicable law or agreed to in writing, software
 * distributed under the License is distributed on an "AS IS" BASIS,
 * WITHOUT WARRANTIES OR CONDITIONS OF ANY KIND, either express or implied.
 * See the License for the specific language governing permissions and
 * limitations under the License.
 */

package org.apache.shardingsphere.mode.manager.cluster.coordinator;

import lombok.Getter;
import org.apache.shardingsphere.infra.config.database.DatabaseConfiguration;
import org.apache.shardingsphere.infra.instance.ComputeNodeInstance;
import org.apache.shardingsphere.infra.instance.metadata.InstanceMetaData;
import org.apache.shardingsphere.infra.instance.metadata.jdbc.JDBCInstanceMetaData;
import org.apache.shardingsphere.infra.util.eventbus.EventBusContext;
import org.apache.shardingsphere.mode.lock.LockPersistService;
import org.apache.shardingsphere.mode.manager.cluster.coordinator.registry.GovernanceWatcherFactory;
import org.apache.shardingsphere.mode.manager.cluster.coordinator.registry.cache.subscriber.ScalingRegistrySubscriber;
import org.apache.shardingsphere.mode.manager.cluster.coordinator.registry.metadata.subscriber.SchemaMetaDataRegistrySubscriber;
import org.apache.shardingsphere.mode.manager.cluster.coordinator.registry.status.compute.service.ComputeNodeStatusService;
import org.apache.shardingsphere.mode.manager.cluster.coordinator.registry.status.compute.subscriber.ComputeNodeStatusSubscriber;
import org.apache.shardingsphere.mode.manager.cluster.coordinator.registry.status.storage.service.StorageNodeStatusService;
import org.apache.shardingsphere.mode.manager.cluster.coordinator.registry.status.storage.subscriber.StorageNodeStatusSubscriber;
import org.apache.shardingsphere.mode.manager.cluster.process.subscriber.ProcessRegistrySubscriber;
import org.apache.shardingsphere.mode.repository.cluster.ClusterPersistRepository;

import java.util.Map;

/**
 * Registry center.
 */
public final class RegistryCenter {
    
    @Getter
    private final ClusterPersistRepository repository;
    
    @Getter
    private final StorageNodeStatusService storageNodeStatusService;
    
    @Getter
    private final ComputeNodeStatusService computeNodeStatusService;
    
    @Getter
    private final LockPersistService lockPersistService;
    
    @Getter
    private final EventBusContext eventBusContext;
    
    private final InstanceMetaData instanceMetaData;
    
    private final Map<String, DatabaseConfiguration> databaseConfigs;
    
    private final GovernanceWatcherFactory listenerFactory;
    
    public RegistryCenter(final ClusterPersistRepository repository, final EventBusContext eventBusContext,
                          final InstanceMetaData instanceMetaData, final Map<String, DatabaseConfiguration> databaseConfigs) {
        this.repository = repository;
        this.eventBusContext = eventBusContext;
        this.instanceMetaData = instanceMetaData;
        this.databaseConfigs = databaseConfigs;
        storageNodeStatusService = new StorageNodeStatusService(repository);
        computeNodeStatusService = new ComputeNodeStatusService(repository);
        lockPersistService = new ClusterLockPersistService(repository);
        listenerFactory = new GovernanceWatcherFactory(repository, eventBusContext, getJDBCDatabaseName());
        createSubscribers(repository);
    }
    
    private String getJDBCDatabaseName() {
<<<<<<< HEAD
        return instanceMetaData instanceof JDBCInstanceMetaData && databaseConfigs.keySet().stream().findFirst().isPresent()
                ? databaseConfigs.keySet().stream().findFirst().get()
                : null;
=======
        return instanceMetaData instanceof JDBCInstanceMetaData ? databaseConfigs.keySet().stream().findFirst().orElse(null) : null;
>>>>>>> d20393a9
    }
    
    private void createSubscribers(final ClusterPersistRepository repository) {
        new SchemaMetaDataRegistrySubscriber(repository, eventBusContext);
        new ComputeNodeStatusSubscriber(this, repository);
        new StorageNodeStatusSubscriber(repository, eventBusContext);
        new ScalingRegistrySubscriber(repository, eventBusContext);
        new ProcessRegistrySubscriber(repository, eventBusContext);
    }
    
    /**
     * Online instance.
     * 
     * @param computeNodeInstance compute node instance
     */
    public void onlineInstance(final ComputeNodeInstance computeNodeInstance) {
        computeNodeStatusService.registerOnline(computeNodeInstance.getMetaData());
        computeNodeStatusService.persistInstanceLabels(computeNodeInstance.getCurrentInstanceId(), computeNodeInstance.getLabels());
        listenerFactory.watchListeners();
    }
}<|MERGE_RESOLUTION|>--- conflicted
+++ resolved
@@ -76,13 +76,7 @@
     }
     
     private String getJDBCDatabaseName() {
-<<<<<<< HEAD
-        return instanceMetaData instanceof JDBCInstanceMetaData && databaseConfigs.keySet().stream().findFirst().isPresent()
-                ? databaseConfigs.keySet().stream().findFirst().get()
-                : null;
-=======
         return instanceMetaData instanceof JDBCInstanceMetaData ? databaseConfigs.keySet().stream().findFirst().orElse(null) : null;
->>>>>>> d20393a9
     }
     
     private void createSubscribers(final ClusterPersistRepository repository) {
