--- conflicted
+++ resolved
@@ -42,12 +42,10 @@
     }
 
     @Test
-<<<<<<< HEAD
     public void assertGenerateSchemaLockName() {
         assertThat(GlobalLockNode.generateSchemaLockName("schema", "instanceId"), is("/lock/global/locks/schema-instanceId"));
-=======
+
     public void assertGetGlobalAckNodePath() {
         assertThat(GlobalLockNode.getGlobalAckNodePath(), is("/lock/global/ack"));
->>>>>>> d20ea360
     }
 }