/*
 * Licensed to the Apache Software Foundation (ASF) under one or more
 * contributor license agreements.  See the NOTICE file distributed with
 * this work for additional information regarding copyright ownership.
 * The ASF licenses this file to You under the Apache License, Version 2.0
 * (the "License"); you may not use this file except in compliance with
 * the License.  You may obtain a copy of the License at
 *
 *     http://www.apache.org/licenses/LICENSE-2.0
 *
 * Unless required by applicable law or agreed to in writing, software
 * distributed under the License is distributed on an "AS IS" BASIS,
 * WITHOUT WARRANTIES OR CONDITIONS OF ANY KIND, either express or implied.
 * See the License for the specific language governing permissions and
 * limitations under the License.
 */

package org.apache.shardingsphere.mode.manager.cluster.coordinator.future.lock.service;

import org.junit.Test;

import java.util.Optional;

import static org.hamcrest.CoreMatchers.is;
import static org.junit.Assert.assertThat;
import static org.junit.Assert.assertTrue;

public final class GlobalLockNodeTest {
    
    @Test
    public void assertGetLockedKey() {
        Optional<String> lockName = GlobalLockNode.getLockedKey("key/lock/global/locks/schema-127.0.0.1@3307");
        assertTrue(lockName.isPresent());
        assertThat(lockName.get(), is("schema-127.0.0.1@3307"));
    }
    
    @Test
    public void assertGetAckLockedKey() {
        Optional<String> lockName = GlobalLockNode.getAckLockedKey("/lock/global/ack/schema-127.0.0.1@3308");
        assertTrue(lockName.isPresent());
        assertThat(lockName.get(), is("schema-127.0.0.1@3308"));
    }

    @Test
<<<<<<< HEAD
    public void assertGenerateSchemaAckLockName() {
        assertThat(GlobalLockNode.generateSchemaAckLockName("schema", "lockedInstanceId"), is("/lock/global/ack/schema-lockedInstanceId"));
=======
    public void assertGetGlobalAckNodePath() {
        assertThat(GlobalLockNode.getGlobalAckNodePath(), is("/lock/global/ack"));
    }

    @Test
    public void assertGenerateSchemaLockName() {
        assertThat(GlobalLockNode.generateSchemaLockName("schema", "instanceId"), is("/lock/global/locks/schema-instanceId"));
>>>>>>> 18c38f64
    }
}<|MERGE_RESOLUTION|>--- conflicted
+++ resolved
@@ -42,10 +42,11 @@
     }
 
     @Test
-<<<<<<< HEAD
     public void assertGenerateSchemaAckLockName() {
         assertThat(GlobalLockNode.generateSchemaAckLockName("schema", "lockedInstanceId"), is("/lock/global/ack/schema-lockedInstanceId"));
-=======
+    }
+
+    @Test
     public void assertGetGlobalAckNodePath() {
         assertThat(GlobalLockNode.getGlobalAckNodePath(), is("/lock/global/ack"));
     }
@@ -53,6 +54,5 @@
     @Test
     public void assertGenerateSchemaLockName() {
         assertThat(GlobalLockNode.generateSchemaLockName("schema", "instanceId"), is("/lock/global/locks/schema-instanceId"));
->>>>>>> 18c38f64
     }
 }