## Release 5.5.2-SNAPSHOT

### API Changes

### New Features

### Enhancements

1. SQL Parser: Support parsing Doris BITXOR - [#33258](https://github.com/apache/shardingsphere/pull/33258)
1. Proxy Native: Change the Base Docker Image of ShardingSphere Proxy Native - [#33263](https://github.com/apache/shardingsphere/issues/33263)
1. Proxy: Add query parameters and check for mysql kill processId - [#33274](https://github.com/apache/shardingsphere/pull/33274)
1. SQL Parser: Support parsing Doris INSTR - [#33289](https://github.com/apache/shardingsphere/pull/33289)
1. Agent: Simplify the use of Agent's Docker Image - [#33356](https://github.com/apache/shardingsphere/pull/33356)

### Bug Fixes

1. Mode: Fixes `JDBCRepository` improper handling of H2-database in memory mode - [#33281](https://github.com/apache/shardingsphere/issues/33281)
1. SQL Binder: Use Multimap and CaseInsensitiveString to replace CaseInsensitiveMap for supporting mysql multi table join with same table alias - [#33303](https://github.com/apache/shardingsphere/pull/33303)
1. SQL Binder: Fix the combine statement cannot find the outer table when bind - [#33357](https://github.com/apache/shardingsphere/pull/33357)
1. SQL Binder: Fix SQL performance issues caused by repeated subquery fetches - [#33361](https://github.com/apache/shardingsphere/pull/33361)
<<<<<<< HEAD
1. Sharding: Remove ShardingRouteAlgorithmException check logic temporarily to support different actual table name config - [#33367](https://github.com/apache/shardingsphere/pull/33367)
=======
1. SQL Binder: Fix table does not exist exception when use HintManager#setDatabaseName to transparent - [#33370](https://github.com/apache/shardingsphere/pull/33370)
>>>>>>> 1b1f2e40

### Change Logs

1. [MILESTONE](https://github.com/apache/shardingsphere/milestone/30)

## Release 5.5.1

### API Changes

1. Authority: Mark privilege provider ALL_PERMITTED as deprecated and will be removed in future
1. DistSQL: Remove optional param usageCount from show storage units

### New Features

1. Kernel: Add new doris, hive and presto sql parser module and database type

### Enhancements

1. Pipeline: Add SHARDING_TOTAL_COUNT impl of JobExecutorServiceHandler to improve CPU core requirement
1. Pipeline: Support page query for inventory dumper and data consistency streaming query
1. Pipeline: Use case-insensitive identifiers to enhance the table metadata loader
1. Pipeline: Support primary key columns ordering for standard pipeline table metadata loader
1. DistSQL: Check privilege when registering or altering storage unit
1. DistSQL: Check duplicate actual data nodes when creating or altering sharding table rule
1. DistSQL: Add like support for show storage units
1. DistSQL: Rollback if import database configuration failed
1. Proxy: Make the results of show tables in order
1. Metadata: Collect table type for PostgreSQL
1. DistSQL: add table type to result set of show logical tables
1. Proxy: Trigger metadata collection when creating and deleting database and table
1. Proxy: Optimize Agent to support collecting metrics data from multiple data sources when used with Driver
1. Encrypt: Add unsupported check for combine statement with encrypt columns
1. SQL Parser: Support PostgreSQL COLLATION and CONSTRAINT keywords
1. SQL Parser: Support Mysql change replication with no server ids
1. SQL Parser: Support Mysql row and column aliases with ON DUPLICATE KEY UPDATE
1. SQL Parser: Support Mysql CALL sql with mysql prefix
1. SQL Parser: Support Mysql create loadable function returns int/dec
1. SQL Parser: Support parsing MySQL CREATE TABLESPACE/TABLE in Mysql-8
1. SQL Parser: Support parsing MySQL CREATE INDEX with ENGINE_ATTRIBUTE
1. SQL Parser: Support parsing MySQL LOAD DATA with @ variable
1. SQL Parser: Support parsing MySQL START REPLICA statement
1. SQL Parser: Support parsing MySQL json table function
1. Sharding: Revise all local index for sharding table and add object uniqueness level spi to control index token generator
1. SQL Parser: Enhance mysql json function visit statement result
1. SQL Federation: Support sql federation bit_count function for mysql
1. SQL Federation: Improve atan and anan2 sql function for mysql
1. Kernel: Support sql hint extract when sql contains dbeaver hint comment
1. Encrypt: Support select distinct(column) encrypt rewrite and refactor SubstitutableColumnNameToken build logic
1. SQL Federation: Support federated query mysql bin function
1. Kernel: Add extract combine left select in extractFromSelectStatementWithoutProjection method
1. Proxy Native: Add more graalvm reachability metadata for caffeine cache
1. SQL Parser: Enhance Oracle update statement as alias parse and add test case
1. SQL Federation: Support for federated query NOT operator
1. Encrypt: Support like concat nested concat statement rewrite with encrypt feature
1. Support PostgreSQL, openGauss function table and update from parse
1. Add assisted node to create and delete databases
1. Support cte with postgres and openGauss
1. Optimize the timezone support of PostgreSQLDateValueParser.
1. Sharding: Add NullsOrderType.LOW and NullsOrderType.HIGH to handle NULL order by in sharding feature
1. Support oracle column length unit type SQL parsing
1. Support postgresql limit and offset as null
1. Add mysql column not null sql parsing
1. Add mysql charset sql parsing
1. Use same transaction type in one transaction in jdbc adapter
1. Support for switching transaction types
1. Add inline sharding algorithms match actual data nodes check

### Bug Fixes

1. Pipeline: InventoryTaskSplitter compatible with `BigInteger` primary key
1. Proxy: Support binary type bool value in PostgreSQL
1. Proxy: Support array type prepared param in PostgreSQL
1. Proxy: Support binary protocol value for text array in PostgreSQL
1. Metadata: Keep in-used storage node when unregister storage unit
1. Migration: Fix default data source lost when create migration job
1. Proxy: Fix duplicate results when querying information_schema.SCHEMATA
1. Proxy: Fix incorrect results for querying information_schema.SCHEMATA
1. Proxy: Fix NPE when execute show table status
1. Proxy: Fix no database selected exception occurs when show tables from db
1. DistSQL: Fix load single table error after creating logical data source
1. DistSQL: Fix set default single table storage unit to random failed
1. DistSQL: Fix set default single table storage unit to logical data source failed
1. DistSQL: Fix NPE when import metadata
1. Proxy: Fix the error that the process does not exit after proxy startup fail
1. Proxy: Fix the error that the persisted system metadata was not cleared after the database was deleted in the PostgreSQL scenario
1. SQL Federation: Fix federated query LocalDateTime conversion
1. SQL Federation: Fix push down sql execute error when sql contains chinese character with sql federation
1. Encrypt: Fix show create table wrong result with encrypt when data type contains float
1. SQL Parser: Support PostgreSQL do nothing conflict action
1. Kernel: Replace ThreadLocal with TransmittableThreadLocal in HintManager to support cross Thread usage
1. SQL Federation: Fix federation query binary type data query
1. Kernel: Use ConnectionPropertiesParser spi to parse jdbcUrl to solve oracle url parse error
1. Sharding: Fix Sharding column not tracked through aliases
1. SQL Binder: Add TableAvailable interface for CloseStatementContext, MoveStatementContext, FetchStatementContext and fix sql rewrite test case
1. Kernel: Fix column count assert exception caused by postgresql system table judge
1. SQL Federation: Fix null result in federated query for a single projected column
1. SQL Parser: Fix oracle nvl function and interval hour parse error
1. Sharding: Fix alter view exception when config sharding rule and binding table rule
1. SQL Federation: Fix sql federation unknown type exception caused by calcite wrong result type with bigint
1. Fixed the problem of missing storage unit when registering storage unit
1. Fix the issue where updating a non-encrypted table and using a subquery on an encrypted table.
1. Resolve the issue where "zip file closed" in versions prior to SpringBoot 2.3.
1. Fix the NPE when it does not contain a specified logic database in Driver.
1. Fix is need accumulate logic
1. Fix setSavepoint method invocation not cleaning up
1. Add insert select rewrite for encrypt
1. Fix the generated key column name case insensitivity error
1. Fix no database selected exception in the query sql
1. Fix savepoint manager not cleaned up in distributed transactions
1. Fix postgresql rollback only
1. Fix transaction context not cleaned up when xa transaction is committed
1. Fix the issue that cursor is not rewritten

### Change Log

1. [MILESTONE](https://github.com/apache/shardingsphere/milestone/29)

## Release 5.5.0

### API Changes
1. Proxy: Remove the outdated schemaName configuration of the Proxy
2. Kernel: Remove the sqlCommentParseEnabled configuration in SQL Parser Rule to reduce code complexity
3. SQL Parser: Consider removing sqlCommentParseEnabled config in SQLParser rule
4. Federation: Add allQueryUseSQLFederation config for sql federation

### New Features
1. DistSQL: New syntax for query plugin (SPI) implementation
1. DistSQL: New syntax for managing SQL_TRANSLATOR rule

### Enhancements
1. Pipeline: Improve CDC stability and performance
1. Pipeline: MemoryPipelineChannel supports configurable zero queue size for less memory consumption
1. Pipeline: Show dedicated error when mode type is not Cluster
1. Authority: Add isSuper option for user
1. Pipeline: Ignore error message in status DistSQL result on job cancelling
1. DistSQL: Use JSON format to output props in RQL
1. DistSQL: Optimize REFRESH DATABASE METADATA logic
1. DistSQL: SHOW COMPUTE NODES supports JDBC nodes
1. DistSQL: Optimize syntax of REFRESH DATABASE METADATA
1. DistSQL: Optimize the output of SHOW TABLE METADATA
1. Proxy: Add MySQL precompiled parameter verification to avoid turning on rewriteBatchedStatements=true when BenchmarkSQL connects to Proxy, causing an ArrayIndexOutOfBoundsException exception when the Proxy parameterCount exceeds 65535.
1. SQL Parser: Add EOF to throw exception when parse distsql rollback migration statement
1. SQL Parser: Support more plsql statement parse and add plsql parse assert logic
1. SQL Parser: Support parse index hint
1. SQL Parser: Support mysql intersect combine operation sql parse
1. SQL Parser: Support parse chinese white space for oracle
1. SQL Parser: Fix mysql TimeStampDiff function parse
1. SQL Parser: Fix sqlServer unqualified shorthand parsing
1. SQL Parser: Support sqlServer SEARCH unreserved word parsing
1. SQL Parser: Add sql server MEMBER unreserved word
1. Binder: Add ParameterMarkerSegmentBinder logic for Oracle MergeStatementBinder
1. Federation: Support mysql cross join statement for sql federation
1. Transaction: Add advice message in XATransactionCheckPrivilegeFailedException
1. Sharding: Validate duplicate sharding actual data nodes
1. Sharding: Support null condition value routing
1. Proxy: Fix mysql client multi statements option in protocol

### Bug Fixes
1. Pipeline: Fix commit/rollback migration job doesn't drop related consistency check job when check job is not completed
1. Pipeline: Fix show consistency check status stop_time display
1. Proxy: Restore original databaseName in connectionSession after unicast
1. Proxy: Fix show tables can be executed without use database
1. Proxy: Fix the incorrect current database after unicast routing
1. Proxy: Fix the problem that show tables can be executed before use database
1. Readwrite-splitting: Fix check exception when using shadow data source
1. Governance: Fix thread blocking problem when create logic database for Etcd register center
1. Governance：Fix register storage units and create feature rules failure when use Standalone mode
1. MetaData: Fix database system schema is not built when create database
1. Metadata: Fix NPE of system schema builder rule
1. SQL Parser: Fix PostgreSQL NPE when parse columnRef
1. SQL Parser: Fix npe cause by parse MySQL select window statement
1. Sharding: Fix routing error when joining tables in uppercase
1. Sharding: Fix drop sharding table exception when table name is uppercase
1. Sharding: Fix generated key with upper case column name
1. Federation: Fix Object 'DUAL' not found exception when execute select 1 from dual with sql federation
1. Transaction: Fix xa auto commit in executeQuery
1. Proxy: Fix multi statements with specified database name

### Change Log

1. [MILESTONE](https://github.com/apache/shardingsphere/milestone/28)


## Release 5.4.1

### New Features
1. Proxy: Supports dbcp and c3p0 connection pools
1. Metadata: Standalone mode adapts to metadata new structure
1. Governance: Governance supports register instance level data source

### Enhancements
1. Mode: Improve Standalone mode JDBC type impl reset data on initialization
1. Scaling: Isolate ShardingSphereDataSource Standalone repository in pipeline
1. Scaling: Disable system-schema-metadata-enabled in pipeline
1. JDBC: Move jdbc core META-INF/services/java.sql.Driver from test to main
1. Scaling: Add algorithm columns in SHOW MIGRATION CHECK ALGORITHMS DistSQL result
1. Scaling: Add type_alias column in SHOW MIGRATION CHECK ALGORITHMS DistSQL result
1. Encrypt: Add duplicate name check for derived columns and logical columns
1. Encrypt: Deny DDL for cipher columns in Proxy
1. Encrypt: Add the default type for derived columns to varchar(4000)

### Bug Fixes
1. Scaling: Fix get inventory position not correctly on breakpoint resuming when table names are similar
1. Scaling: Fix CDC importer not start on breakpoint resuming when first inventory task is finished
1. Single Table: Fix not switched active version when CREATE/DROP table modifies the Single rule configuration
1. JDBC: Fix JDBC memory leak with MySQL in the 5.4.0 version

### Change Log

1. [MILESTONE](https://github.com/apache/shardingsphere/milestone/27)


## Release 5.4.0

### API Changes
1. Metadata: Change sharding broadcast tables to global broadcast tables
1. JDBC: Remove exclamation mark (!) for global rules
1. DistSQL: Simplify keywords ASSISTED_QUERY, LIKE_QUERY in encrypt DistSQL
1. DistSQL: Optimize SQL_PARSER rule syntax
1. Encrypt: Adjust encryption yaml API to distinguish between encrypt, like, and assisted query configurations
1. Encrypt: Remove plain column and queryWithCipherColumn configuration in encrypt feature
1. Readwrite-splitting: Refactor read/write splitting api
1. Proxy: Remove property proxy-instance-type configuration
1. Proxy: Remove property proxy-backend-executor-suitable
1. Proxy: Remove property proxy-mysql-default-version
1. Scaling: Refactor commit rollback streaming to drop streaming
1. Sharding: Merge ShardingCacheRule into ShardingRule (Experimental)

### New Features
1. DistSQL: New syntax to manage SQL_FEDERATION rule
1. Proxy: Support Unix Domain Socket

### Enhancements
1. Scaling: CDC supports pure incremental mode
1. Scaling: CDC supports exporting data by transaction
1. Scaling: CDC supports MySQL and PostgreSQL
1. Scaling: CDC supports single table
1. Scaling: CDC supports all openGauss data types
1. Scaling: CDC supports replication reconnection
1. Scaling: Remove DataConsistencyCalculateAlgorithmChooser
1. Scaling: Improve performance of integer unique key table inventory data splitting
1. Scaling: Adjust process configuration default value to reduce resource consumption
1. Scaling: Auto refresh table metadata for migration
1. Scaling: Compatible with openGauss existing replication slot reuse when database not existing
1. Scaling: Show data consistency check status result should be empty when it's not completed
1. Scaling: Enable concurrent CRC32 match on source and target
1. Scaling: Pipeline job compatible with sharding rule audit strategy
1. Metadata: Refactor metadata persistence structure
1. Metadata: Optimize the process of loading single table metadata
1. Metadata: Support MySQL/PostgreSQL/openGauss system tables empty query
1. DistSQL: Add support for transactionalReadQueryStrategy for read/write splitting rule
1. DistSQL: Enhanced algorithm properties check
1. Transaction: Add privilege check
1. Transaction: Remove the TransactionTypeHolder and only create the current transaction manager
1. Parser: Support MySQL LOAD DATA and LOAD XML statement with single table or broadcast table
1. Parser: Improve the parsing support of high-priority SQL statements in the test results of the MySQL test program
1. Parser: Oracle dialect parser now supports Chinese comma
1. Encrypt: Support query of encrypt column in projection subquery when use encrypt feature
1. Kernel: Adds table existence metadata check for INSERT, DELETE, UPDATE and SELECT statements
1. JDBC: Implement batch execution for ShardingSphereStatement
1. Proxy: Frontend supports SSL/TLS
1. Proxy: Support Flush message for PostgreSQL/openGauss Proxy
1. Proxy: Support data type bit, bool for PostgreSQL Proxy

### Bug Fixes
1. Scaling: Fix pipeline job failure status persistence and usage
1. Scaling: Fix CDC DELETE event Record.beforeList is null
1. Scaling: Fix openGauss mppdb decoding plugin single quote issue
1. Scaling: Fix execute engine not closed after job stopping
1. Scaling: Fix stop job before task starting
1. Metadata: Fix case sensitive issue when loading schema meta data with H2 database
1. Metadata: Fix "object not found" exception when config PostgreSQL/openGauss schema name as database name
1. DistSQL: Fix wrong result of check_table_metadata_enabled when execute SHOW DIST VARIABLE
1. Encrypt: Fix SQL rewrite exception when use PostgreSQL/openGauss encrypt like feature
1. Sharding: Support null sharding condition pass to sharding algorithm to allow user control null value route
1. Parser: Support BETWEEN AND expression parsing in MySQL Projection
1. Mask: Fix wrong mask result when config same value of from-x and to-y with KEEP_FROM_X_TO_Y
1. Infra: Fix ClassNotFoundException may occur when missing pgjdbc
1. Proxy: Fix MySQL packet out of order when client sending pipelining requests

### Change Log

1. [MILESTONE](https://github.com/apache/shardingsphere/milestone/25)


## 5.3.2

### API Changes

1. Proxy: Add property `system-log-level`, support dynamic change of log level by DistSQL.
1. DistSQL: Remove Hint-related DistSQL, users can use `SQL Hint` instead

### New Features

1. Scaling: Support any type of column unique key table

### Enhancements

1. Scaling: Use stream query for inventory dump and data consistency check
1. Scaling: Compatible with `VARBINARY` column type in MySQL binlog parsing
1. Scaling: Refactor `AbstractSimplePipelineJob.execute` to blocking
1. Scaling: Improve table records count calculation
1. Scaling: Support proxy sharding rule absent for migration job
1. Scaling: Add `useServerPrepStmts=false` for pipeline job on MySQL
1. Scaling: Improve datetime/time parsing for MySQL binlog
1. Scaling: Add global status for prepare stage
1. Scaling: Add `netTimeoutForStreamingResults` for pipeline job on MySQL
1. Authority: Support specifying password authentication method
1. Authority: Add md5 authentication support for openGauss protocol
1. Agent: Add more metrics for JDBC
1. Kernel: ShardingSphere Driver configuration supports Apollo
1. Kernel: Adjust `SKIP_ENCRYPT_REWRITE SQL` Hint to `SKIP_SQL_REWRITE` to support more scenarios
1. Kernel: Support openGauss `EXPLAIN PERFORMANCE`
1. Encrypt: Like supports concat function

### Bug Fixes

1. Scaling: Fix unicode char and special char decoding for PostgreSQL incremental task
1. Scaling: Fix Migration not support PostgreSQL json type
1. DistSQL: `CREATE SHARDING TABLE RULE` supports `NONE` strategy
1. Kernel: Fix use system database error when data sources are empty
1. Kernel: Fix set worker-id does not take effect with Standalone mode
1. Kernel: Clear storage node information when delete readwrite-splitting and database discovery rules
1. Kernel: Fix the abnormal problem of Column index out of range in single table complex query
1. Kernel: Fix PostgreSQL like lower case failed.
1. Kernel: Fixed the exception of built-in metabase data collection when the front and back database types were inconsistent
1. Kernel: Fix the problem of routing error reporting under certain table names
1. Kernel: Fix MySQL create procedure parse error
1. Kernel: Fix union extract table name NPE
1. Kernel: Fix upper case table constraint not rewrite error
1. Kernel: Fix failed to parse PostgreSQL / openGauss SQL contains money type
1. Kernel: Fix PostgreSQL / openGauss positional parameter rule
1. Kernel: Fix PostgreSQL / openGauss failed to parse const with type cast
1. Kernel: Fix Chinese characters encode exception when execute select with sql federation engine
1. Kernel: Fix `IndexOutOfBoundsException` when execute set variable statement int jdbc adapter
1. Kernel: Fix index does not exist exception when execute drop index statement
1. Proxy: Properly handle number sign in MySQL Proxy binary protocol
1. Proxy: Fix PostgreSQL Proxy failed to handle bytea data type
1. Proxy: Fix PostgreSQL Proxy failed to parse time value with microseconds
1. Proxy: Fix PostgreSQL protocol codec for date type in binary format
1. Proxy: Fix possible CCE `PostgreSQLInt2BinaryProtocolValue`
1. Proxy: Fix possible error when client pass quoted charset to PostgreSQL/openGauss Proxy

### Change Log

1. [MILESTONE](https://github.com/apache/shardingsphere/milestone/24)


## 5.3.1

### New Features

1. Kernel: Add new data masking, dynamic data masking features, and built-in data masking algorithms
1. Scaling: Basic support of CDC feature
1. DistSQL: Add masking rule related DistSQL

### Enhancements

1. Kernel: Cluster mode avoids secondary refresh of metadata
1. Kernel: SHOW COMPUTE NODES supports displaying the version number of each instance
1. Kernel: System database add cluster information table
1. Kernel: Standalone mode persistent metadata supports MySQL
1. Kernel: SQL HINT performance improvement
1. Kernel: Restore routing to the specified database with Hint
1. Encrypt: Supports underscore wildcards for Encrypt CharDigestLikeEncryptAlgorithm
1. Kernel: Support SQL federation SELECT NULLS LAST/FIRST statement
1. Kernel: Refactor encrypt integration test logic and add more test cases
1. Kernel: Add salt props for MD5MaskAlgorithm, MD5EncryptAlgorithm
1. Kernel: Refactor ShardingConditionEngine to support SPI configuration
1. DistSQL: Add algorithm type check for `CREATE SHARDING TABLE RULE`

### Bug Fixes

1. Fix the problem of ZooKeeper cluster error reporting when ShardingSphere connects to Kubernetes
1. Kernel:  Fix use Consul in cluster mode start up failure
1. DB Discovery: Close heartbeat job when drop discovery rule
1. Kernel: Fix wrong decide result when execute same sharding condition subquery with SQL federation
1. Kernel:  Fix priority problem of UNION, INTERSECT, EXCEPT set operation in SQL Federation for PostgreSQL and openGauss dialect
1. Kernel:  Fix create view index out of range exception when view contains set operator
1. Kernel: Add XA resource exceeds length check
1. Kernel:  Fix transaction support for spring requires_new
1. Encrypt:  Fix AESEncryptAlgorithm decrypt exception when config char type with PostgreSQL and openGauss
1. Encrypt: Fix abnormal expansion result for shorthand when encrypt subquery contains an alias
1. Kernel:  Fix unsigned flag of column metadata was not serialized
1. Kernel: Fix PostgreSQL / openGauss select fetch parsing issue to support federation execution engine
1. Proxy: Fix packet sequence ID may be incorrect if error occurred in MySQL Proxy
1. Proxy: Fix error occur in Proxy when using PostgreSQL composite type
1. Proxy: Set proper column definition flag for MySQL COM_STMT_PREPARE
1. Proxy: When querying PG metadata through Proxy and the result set is empty, the labels are lost

### Change Log

1. [MILESTONE](https://github.com/apache/shardingsphere/milestone/23)


## 5.3.0

### API Changes

1. DistSQL: Refactor syntax API, please refer to the user manual
1. Proxy: Change the configuration style of global rule, remove the exclamation mark
1. Proxy: Allow zero-configuration startup, enable the default account root/root when there is no Authority configuration
1. Proxy: Remove the default logback.xml and use API initialization
1. JDBC: Remove the Spring configuration and use Driver + YAML configuration instead

### Enhancements

1. DistSQL: New syntax REFRESH DATABASE METADATA, refresh logic database metadata
1. Kernel: Support DistSQL REFRESH DATABASE METADATA to load configuration from the governance center and rebuild MetaDataContext
1. Support postgresql/openGauss setting transaction isolation level
1. Scaling: Increase inventory task progress update frequency
1. Scaling: DATA_MATCH consistency check support breakpoint resume
1. Scaling: Support drop consistency check job via DistSQL
1. Scaling: Rename column from sharding_total_count to job_item_count in job list DistSQL response
1. Scaling: Add sharding column in incremental task SQL to avoid broadcast routing
1. Scaling: Sharding column could be updated when generating SQL
1. Scaling: Improve column value reader for DATA_MATCH consistency check
1. DistSQL: Encrypt DistSQL syntax optimization, support like query algorithm
1. DistSQL: Add properties value check when REGISTER STORAGE UNIT
1. DistSQL: Remove useless algorithms at the same time when DROP RULE
1. DistSQL: EXPORT DATABASE CONFIGURATION supports broadcast tables
1. DistSQL: REGISTER STORAGE UNIT supports heterogeneous data sources
1. Encrypt: Support Encrypt LIKE feature
1. Automatically start distributed transactions when executing DML statements across multiple shards
1. Kernel: Support client \d for PostgreSQL and openGauss
1. Kernel: Support select group by, order by statement when column contains null values
1. Kernel: Support parse RETURNING clause of PostgreSQL/openGauss Insert
1. Kernel: SQL HINT performance improvement
1. Kernel: Support mysql case when then statement parse
1. Kernel: Supporting data source level heterogeneous database gateway
1. (Experimental) Sharding: Add sharding cache plugin
1. Proxy: Support more PostgreSQL datetime formats
1. Proxy: Support MySQL COM_RESET_CONNECTION
1. Scaling: Improve MySQLBinlogEventType.valueOf to support unknown event type
1. Kernel: Support case when for federation

### Bug Fix

1. Scaling: Fix barrier node created at job deletion
1. Scaling: Fix part of columns value might be ignored in DATA_MATCH consistency check
1. Scaling: Fix jdbc url parameters are not updated in consistency check
1. Scaling: Fix tables sharding algorithm type INLINE is case-sensitive
1. Scaling: Fix incremental task on MySQL require mysql system database permission
1. Proxy: Fix the NPE when executing select SQL without storage node
1. Proxy: Support DATABASE_PERMITTED permission verification in unicast scenarios
1. Kernel: Fix the wrong value of worker-id in show compute nodes
1. Kernel: Fix route error when the number of readable data sources and weight configurations of the Weight algorithm are not equal
1. Kernel: Fix multiple groups of readwrite-splitting refer to the same load balancer name, and the load balancer fails problem
1. Kernel: Fix can not disable and enable compute node problem
1. JDBC: Fix data source is closed in ShardingSphereDriver cluster mode when startup problem
1. Kernel: Fix wrong rewrite result when part of logical table name of the binding table is consistent with the actual table name, and some are inconsistent
1. Kernel: Fix startup exception when use SpringBoot without configuring rules
1. Encrypt: Fix null pointer exception when Encrypt value is null
1. Kernel: Fix oracle parsing does not support varchar2 specified type
1. Kernel: Fix serial flag judgment error within the transaction
1. Kernel: Fix cursor fetch error caused by wasNull change
1. Kernel: Fix alter transaction rule error when refresh metadata
1. Encrypt: Fix EncryptRule cast to TransparentRule exception that occurs when the call procedure statement is executed in the Encrypt scenario
1. Encrypt: Fix exception which caused by ExpressionProjection in shorthand projection
1. Proxy: Fix PostgreSQL Proxy int2 negative value decoding incorrect
1. Proxy: PostgreSQL/openGauss support describe insert returning clause
1. Proxy: Fix gsql 3.0 may be stuck when connecting Proxy
1. Proxy: Fix parameters are missed when checking SQL in Proxy backend
1. Proxy: Enable MySQL Proxy to encode large packets
1. Kernel: Fix oracle parse comment without whitespace error
1. DistSQL: Fix show create table for encrypt table

### Refactor

1. Scaling: Reverse table name and column name when generating SQL if it's SQL keyword
1. Scaling: Improve increamental task failure handling
1. Kernel: Governance center node adjustment, unified hump to underscore

### Change Log

1. [MILESTONE](https://github.com/apache/shardingsphere/milestone/22)


## 5.2.1

### New Feature

1. Add ShardingSphere default system database to support global metadata management
1. Support asynchronous data consistency check
1. Added support for Consul governance center
1. Added support for Nacos governance center
1. Added support for the view function in the governance center

### Enhancement

1. SQL Federation engine adds ADVANCED executor and adapts to openGauss database
1. Support ShardingSphere Proxy startup after read-write splitting read database is disabled
1. SQL HINT supports force sharding route
1. Show processlist supports showing Proxy connections (sleep, active)
1. Optimized ShardingSphere-JDBC data source configuration error message
1. ShardingSphere-JDBC supports SpringBoot 3.x version
1. Support load MySQL, PostgreSQL, openGauss and SQLServer view metadata
1. Update Snakeyaml to 1.33 and open YAML 3MB limit
1. Reuse cached connections as possible when unicast sharding
1. Support Parsing ALTER ROLE in Oracle
1. Add support of ALTER RESOURCE COST for Oracle
1. Support parsing Drop Materialized View in Oracle
1. Support parsing DROP LIBRARY in Oracle
1. Support parsing DROP JAVA in Oracle
1. Support parsing DROP PLUGGABLE DATABASE in Oracle
1. Support parsing DROP INDEX TYPE in Oracle
1. Support Parsing ALTER PACKAGE in openGauss
1. Support openGauss select offset, count statement parse and remove useless syntax in PostgreSQL grammar
1. Add max_size to openGauss syntax
1. Optimize alter view/drop view parse logic and fix alter view refresher bug
1. Add sql parser error detail to ParseCancellationException
1. Add support for parse OptOnConflict for postgres
1. Enhance support for ALTER TABLE and ALTER VIEW in PostgreSQL
1. Add a missing keyword in PostgreSQL Declare Statement
1. Add json function support to mysql parser
1. ShardingSphere-Proxy automatically adapts to cgroup memory limits in Docker environment
1. Show migration status DistSQL respond new added error_message column
1. Show migration status respond new added processed_records_count column
1. Support MySQL 8 caching_sha2_password authentication in incremental dump
1. Improve drop pipeline process configuration
1. Support unique key table migration
1. Support migrate table to new name table
1. Improve thread pool usage in pipeline task and runner
1. Support cancelable data consistency check
1. DistSQL: When creating or altering readwrite-splitting rule, check duplicate write or read resources
1. DistSQL: Add validity check for `ALTER SHARDING BINDING TABLE RULES`
1. Standalone mode H2 support persistent metadata
1. Fix openGauss cursor execution in xa transaction
1. Added transaction related exceptions

### Bug Fix

1. Generate proper placeholder for PostgreSQL when rewriting
1. Fix opengauss update set parse exception
1. Fix parse exception when execute insert statement with negative value
1. Fix wrong connectDescriptorUrlPattern in OracleDataSourceMetaData
1. Fix insert SQL garbled after sharding rewrote in special rules
1. Fix exception when execute select * from information_schema.tables
1. Fix exception when execute alter view rename
1. Fix PostgreSQL check data source permission when using rolsuper
1. DistSQL: fix NPE for `REFRESH TABLE METADATA` when there is no resource
1. Fix Unmodified table metadata when modify rules
1. Fix database discovery
1. The MySQL.NORMAL_REPLICATION algorithm cannot find primary node"
1. Fixed using etcd to build a cluster event not aware
1. Fix NPE occurred when transaction management is not created
1. Fix routing exception that occurs when the sharding value of the InlineShardingAlgorithm algorithm exceeds Integer

### API Changes

1. SQL HINT syntax format adjust to SQL-style format
1. DistSQL: Remove syntax `COUNT DATABASE RULES`
1. ShardingSphere mode remove overwrite configuration
1. Agent: Optimize configuration of agent.yaml

### Change Log

1. [MILESTONE](https://github.com/apache/shardingsphere/milestone/21)

## 5.2.0

### New Feature

1. Support SQL audit for sharding feature
1. Support MySQL show processlist and kill process id feature
1. Scaling: Add dedicated DistSQL for data migration
1. Scaling: Basic support migrate data to heterogeneous database
1. DistSQL: New syntax `CREATE MIGRATION PROCESS CONFIGURATION`
1. DistSQL: New syntax `ALTER MIGRATION PROCESS CONFIGURATION`
1. DistSQL: New syntax `SHOW MIGRATION PROCESS CONFIGURATION`
1. DistSQL: New syntax  `ADD MIGRATION SOURCE RESOURCE`
1. DistSQL: New syntax `SHOW SQL_TRANSLATOR RULE`
1. DistSQL: New syntax `CREATE SHARDING AUDITOR`
1. DistSQL: New syntax `ALTER SHARDING AUDITOR`
1. DistSQL: New syntax `SHOW SHARDING AUDIT ALGORITHMS`

### Enhancement

1. Support column visible feature for MySQL, Oracle, SQLServer and H2
1. Support cartesian product configuration for read write splitting
1. Support spring namespace and spring boot usage for sql translator
1. Support JSR-310 Year and Month in IntervalShardingAlgorithm
1. Support broadcast table update/delete limit statement
1. Support create index on table(column) statement rewrite when config encrypt
1. Support openGauss cursor, fetch, move, close statement for sharding, readwrite-splitting
1. Support encrypt column rewrite when execute column is null in predicate
1. Support encrypt show create table return logic columns
1. Support create table with index statement rewrite when config encrypt
1. Support PostgreSQL create operator statement parse
1. Support PostgreSQL create materialized view statement parse
1. Support PostgreSQL nested comments parse
1. Support PostgreSQL alter subscription statement parse
1. Support PostgreSQL create group statement parse
1. Support PostgreSQL alter statictics statement parse
1. Support PostgreSQL create foreign table statement parse
1. Support PostgreSQL alter server statement parse
1. Support PostgreSQL create foreign data wrapper statement parse
1. Support PostgreSQL create event trigger statement parse
1. Support PostgreSQL security label statement parse
1. Support PostgreSQL reindex statement parse
1. Support PostgreSQL reassign owned statement and refresh materialized view statement parse
1. Support PostgreSQL prepare transaction statement parse
1. Support PostgreSQL create collation statement parse
1. Support PostgreSQL lock statement parse
1. Support PostgreSQL alter rule statement parse
1. Support PostgreSQL notify statement parse
1. Support PostgreSQL unlisten statement parse
1. Support Oracle alter function and alter hierarchy statement parse
1. Support Oracle alter pluggable database statement parse
1. Support Oracle alter materialized view log statement parse
1. Support Oracle alter diskgroup statement parse
1. Support Oracle alter operator statement parse
1. Support oracle alter cluster statement parse
1. Support oracle alter audit policy statement parse
1. Support Oracle alter index type statement parse
1. Support Oracle lock table statement parse
1. Support Oracle alter java statement parse
1. Support Oracle inline constraint statement parse
1. Support openGauss geometric operator statement parse
1. Optimize MySQL visible/invisible parse of create/alter table statements
1. Support scope of variable prefixed with @@ in MySQL SET statement parse
1. Support MySQL create procedure with create view parse
1. Support column segments parse in create index on table statement
1. Support openGauss cursor, fetch, move, close statement for sharding, readwrite-splitting
1. Support encrypt column rewrite when execute column is null in predicate
1. Support encrypt show create table return logic columns
1. Support create table with index statement rewrite when config encrypt
1. Support parsing ALTER LOCKDOWN PROFILE in Oracle
1. Support parsing ALTER MATERIALIZED VIEW in Oracle
1. Support parsing ALTER MATERIALIZED ZONEMAP in Oracle
1. Support parsing ALTER LIBRARY in Oracle
1. Support parsing ALTER INMEMORY JOIN GROUP in Oracle
1. Support parsing DROP OPERATOR in Oracle
1. Support parsing DROP RESTORE POINT in Oracle
1. Support parsing CREATE RESTORE POINT in Oracle
1. Support parsing DROP INMEMORY JOIN GROUP in Oracle
1. Support parsing create_bit_xor_table in MySQL
1. Support parsing MySQL DO statement
1. Support parsing DropServer in openGauss
1. Support parsing CREATE AGGREGATE In openGauss
1. Support parsing ALTER ROUTINE in PostgreSQL
1. Add PostgreSQL Create Cast Statement
1. Add PostgreSQL Create Aggregate Statement
1. Support fetch/move/close cursor statement in PostgreSQL
1. Support Parsing ALTER PUBLICATION in PostgreSQL
1. Add PostgreSQL Create Access Method Statement
1. Support Parsing ALTER POLICY in PostgreSQL
1. Support parsing ALTER OPERATOR in PostgreSQL
1. Add PostgreSQL Copy Statement
1. Add PostgreSQL Comment Statement
1. Support listen statement in PostgreSQL
1. Support DECLARE cursor statement
1. Add default serverConfig in helm charts
1. Assemble openGauss JDBC Driver into Proxy distribution
1. ShardingSphere-Proxy listen on specified IP addresses
1. Support COM_STMT_SEND_LONG_DATA in MySQL Proxy
1. SELECT VERSION() support alias in MySQL Proxy
1. Fix openGauss Proxy could not be connected if no resource defined
1. Support using JRE defined in JAVA_HOME in ShardingSphere-Proxy's startup script
1. Avoid client blocked when OOM occurred in ShardingSphere-Proxy
1. Support using c3p0 in ShardingSphere-JDBC
1. Support SET NAMES with value quoted by double-quote
1. Connection.prepareStatement with columns arguments is available in ShardingSphere-JDBC
1. Scaling: Improve MySQL connect and reconnect
1. Scaling: Fix MySQL json column may cause leak at incremental task
1. Scaling: Add permission check for PostgreSQL data sources
1. Scaling: Incremental migration support for MySQL MGR mode
1. Scaling: Improve job progress persistence
1. Scaling: Start job DistSQL execute and return synchronously
1. Scaling: Inventory migration support table has primary key and unique key
1. Scaling: Close unerlying ElasticJob when stopping job
1. Scaling: Improve logical replication slot name generation for PostgreSQL and openGauss
1. Scaling: Make query DistSQL could be executed when no database selected
1. DistSQL: Add worker_id to the result set of `SHOW INSTANCE LIST` & `SHOW INSTANCE INFO`
1. DistSQL: Improve the result of `EXPORT DATABASE CONFIG`
1. DistSQL: Support more databases for `FORMAT SQL`
1. DistSQL: Optimize the execution logic of `CREATE TRAFFIC RULE`
1. DistSQL: Support `assistEncryptor` for Encrypt RDL
1. DistSQL: Add sharding algorithm type check when `CREATE SHARDING TABLE RULE`
1. Support database discovery to configure multiple groups of high availability under the same logic database
1. Support ShardingSphere-Proxy to start up under empty logic library
1. Support for isolating EventBus events by instance
1. Support the database to detect changes in the master node and restart the detection heartbeat task
1. Support ShardingSphere-Proxy to generate new worker-id when re-registering in cluster mode
1. Thrown exception when inserting expression value in shadow column on executing insert
1. Support distributed transactions across multiple logical databases
1. Support executing truncate in XA & PostgreSQL
1. Support alter local transaction rule with DistSQL
1. Support global transaction manager
1. Delete support for branch transaction on proxy

### Bug Fix

1. Fix single table metadata refresh error caused by filtering DataSourceContainedRule
1. Fix parsing exception caused by the null value of MySQL blob type
1. Fix PostgreSQL/openGauss reset statement parse error
1. Fix wrong parameter rewrite when use sharding and encrypt
1. Fix the failed conversion of Month related classes on IntervalShardingAlgorithm
1. Fix NullPointerException when execute select union statement contains subquery
1. Fix wrong encrypt rewrite result due to incorrect order of metadata
1. Fix MySQL trim function parse error
1. Fix MySQL insert values with _binary parse error
1. Fix MySQL syntax error cannot be thrown to client
1. Avoid EventLoop blocked because of closing JDBC resources
1. Correct server status flags returned by MySQL Proxy
1. Fix a possible connection leak issue if Proxy client disconnected in transaction
1. Fixed a possible consistency issue with the statement being executed when the Proxy client is disconnected
1. Avoid pooled connection polluted by executing SET statements
1. Make SHOW TABLES FROM work in ShardingSphere-Proxy
1. Fix PostgreSQL DDL could not be executed by Extended Query
1. Fix SHOW VARIABLES could not be executed in PostgreSQL Proxy without resource
1. Fix FileNotFoundException when use ShardingSphere Driver with SpringBoot fatjar
1. Scaling: Fix the problem that the table contains both primary key and unique index at inventory migration
1. Scaling: Improve incremental migration, support the latest position in the middle of batch insert event
1. Scaling: Fix the error caused by null field value in openGauss incremental migration
1. DistSQL: Fix incorrect strategy name in result of `SHOW SHARDING TABLE RULES`
1. DistSQL: Fix current rule config is modified in advance when `ALTER SHARDING TABLE RULE`
1. DistSQL: Fix connection leak when `ALTER RESOURCE`
1. DistSQL: Fix `CREATE TRAFFIC RULE` failed when load balance algorithm is null
1. Fix that the monitoring heartbeat task was not stopped when the database was discovered and the logical library was deleted
1. Fix cluster mode ShardingSphere-JDBC load all logic database
1. Fix worker-id generated by SnowflakeKeyGenerateAlgorithm in cluster mode may exceed the maximum value
1. Fix `DistSQL` adding shadow algorithm exception without shadow data source
1. Fix cross-database data source confusion caused by same data source name in multiple logical databases
1. Fix RUL DistSQL execution failure in transaction
1. Fix begin for PostgreSQL & openGauss
1. Agent: Fixed the error of null value in contextManager when collecting metric data

### API Changes

1. Remove SQL passthrough to data source feature
1. Add new assistedQueryEncryptorName and remove QueryAssistedEncryptAlgorithm interface
1. Refactor readwrite-splitting api to improve user experience
1. Remove check-duplicate-table-enabled configuration
1. Remove useless config item show-process-list-enabled configuration
1. Scaling: Change keyword for part of data migration DistSQL
1. Scaling: Redesign part of data migration DistSQL
1. DistSQL: Unify parameter type specification
1. DistSQL: Split `SHOW INSTANCE MODE` to `SHOW MODE INFO` and `SHOW INSTANCE INFO`
1. DistSQL: Change `DROP SCALING jobId` to `CLEAN MIGRATION jobId`
1. DistSQL: Remove `COUNT INSTANCE RULES`
1. Add database found that high availability supports all the slave libraries to go offline, and the main library undertakes the read traffic configuration
1. SnowflakeKeyGenerateAlgorithm supports configuring worker-id in standalone mode
1. Replace `sourceDataSourceName` with `productionDataSourceName` in Shadow API Configuration
1. Authority: Remove deprecated native authority provider

### Refactor

1. ShardingSphere metadata refactoring for splitting actual metadata and logical metadata
1. Use ConnectionContext, QueryContext to remove ThreadLocal in FetchOrderByValueQueuesHolder, TrafficContextHolder, SQLStatementDatabaseHolder and TransactionHolder
1. Modify the default value of the ShardingSphere-Proxy version in the helm chart
1. Docker container will exit if ShardingSphere-Proxy failed to startup
1. Helm Charts in ShardingSphere repository are transferred to sub-project shardingsphere-on-cloud
1. Scaling: Plenty of refactor for better code reuse
1. DistSQL: Add a new category named RUL
1. Refactor the schedule module and split it into cluster schedule and standalone schedule
1. Remove memory mode, keep standalone mode and cluster mode
1. Refactoring metadata table loading logic and persistence logic
1. Refactoring distributed locks to retain the most concise interface design
1. Refactor : Unify The Creation for Proxy Containers in IT from ENV Modules
1. Refactor : Unify The Configuration for container created by testcontainer

### Change Log

1. [MILESTONE](https://github.com/apache/shardingsphere/milestone/20)

## 5.1.2

### New Feature

1. Kernel: Alpha version to support SQL dialect translate for MySQL and PostgreSQL
1. Kernel: Support custom schema for PostgreSQL and openGauss
1. Kernel: Support create/alter/drop view statement for PostgreSQL and openGauss
1. Kernel: Support openGauss cursor statement
1. Kernel: Support use customize system database
1. Kernel: Support get openGauss and MySQL create SQL
1. Kernel: Support get postgres create SQL
1. Proxy: Official support for quickly deploying a ShardingSphere-Proxy cluster with a ZooKeeper cluster in Kubernetes using Helm
1. JDBC: Support ShardingSphere JDBC Driver
1. Scaling: Support PostgreSQL auto create table
1. Scaling: Support scaling for table with customized schema in PostgreSQL and openGauss
1. Scaling: Support scaling for table with text primary key and without integer primary key
1. Mode: Registry center supports PG/openGauss three-level structure
1. Mode: Registry center supports database-level distributed lock

### Enhancement

1. Kernel: Support copy statement for PostgreSQL and openGauss
1. Kernel: Support alter/drop index statement for PostgreSQL
1. Kernel: Support update force index statement for MySQL
1. Kernel: Support create/alter/drop schema for openGauss
1. Kernel: Optimize RoundRobinReplicaLoadBalanceAlgorithm and RoundRobinTrafficLoadBalanceAlgorithm logic
1. Kernel: Optimize metadata loading logic when frontendDatabaseType and backendDatabaseType are different
1. Kernel: Refactor meta data load logic
1. Kernel: Optimize show processlist statement
1. Kernel: Improve performance about large tables loaded
1. Kernel: Support execute comment statement
1. Kernel: Support view in sharding rule
1. Kernel: Support parsing CREATE ROLLBACK SEGMENT in Oracle
1. Kernel: Support Parsing DROP TYPE in openGauss
1. Kernel: Support Parsing ALTER TYPE in openGauss
1. Kernel: Support parsing DROP DISKGROUP in Oracle
1. Kernel: Support parsing CREATE DISKGROUP in Oracle
1. Kernel: Support parsing DROP FLASHBACK ARCHIVE in Oracle
1. Kernel: Support Parsing CHECKPOINT in openGauss
1. Kernel: Support parsing CREATE FLASHBACK ARCHIVE in Oracle
1. Kernel: Add PostgreSQL Close Statement
1. Kernel: Support Parsing DROP CAST in openGauss
1. Kernel: Support parsing CREATE CAST in openGauss
1. Kernel: Support parsing CREATE CONTROL FILE in Oracle
1. Kernel: Support Parsing DROP DIRECTORY in openGauss
1. Kernel: Support parsing ALTER DIRECTORY in openGauss
1. Kernel: Support parsing CREATE DIRECTORY in openGauss
1. Kernel: Add PostgreSQL Checkpoint Statement
1. Kernel: Support parsing DROP SYNONYM in openGauss
1. Kernel: Support parsing CREATE SYNONYM in openGauss
1. Kernel: Support parsing ALTER SYNONYM in openGauss
1. Kernel: Add PostgreSQL CALL Statement
1. Kernel: Support parsing CREATE PFILE in Oracle
1. Kernel: Support parsing CREATE SPFILE in Oracle
1. Kernel: Support parsing ALTER SEQUENCE in Oracle
1. Kernel: Support parsing CREATE CONTEXT in Oracle
1. Kernel: Support Parsing ALTER PACKAGE in oracle
1. Kernel: Support parsing CREATE SEQUENCE in Oracle
1. Kernel: Support parsing ALTER ATTRIBUTE DIMENSION in Oracle
1. Kernel: Support parsing ALTER ANALYTIC VIEW in Oracle
1. Kernel: Use ShardingSphere SPI in SQLVisitorFacade
1. Kernel: Use ShardingSphere SPI in DatabaseTypedSQLParserFacade
1. Kernel: Support parsing ALTER OUTLINE in Oracle
1. Kernel: Support parsing DROP OUTLINE in Oracle
1. Kernel: Support parsing drop edition in oracle
1. Kernel: Support WITH Common Table Expression of SQLServer
1. Kernel: Exclude parenthesis from SubquerySegment's start and stop index in withClause
1. Kernel: Refactor JoinTableSegment
1. Kernel: Support parsing DROP SYNONYM in Oracle
1. Kernel: Support parsing CREATE DIRECTORY in Oracle
1. Kernel: Support parsing CREATE SYNONYM in Oracle
1. Kernel: Support for XmlNamespaces Clause of SQLServer SELECT Statement
1. Kernel: Support parsing Alter Database Dictionary in Oracle
1. Kernel: Support FOR Clause of SQLServer SELECT Statement
1. Kernel: Support Parsing ALTER DATABASE LINK in Oracle
1. Kernel: Support CREATE EDITION Parsing in Oracle
1. Kernel: Support parsing ALTER TRIGGER in Oracle
1. Kernel: Add SQLServer REVERT Statement
1. Kernel: Support Parsing DROP TEXT SEARCH in PostgreSQL
1. Kernel: Add drop server for PostgreSQL
1. Kernel: Support Parsing ALTER VIEW in Oracle
1. Kernel: Add drop access method for PostgreSQL
1. Kernel: Support Parsing DROP ROUTINE in PostgreSQL
1. Kernel: Proofread SQLServer DROP USER Statement
1. Kernel: Support parsing DROP TRIGGER in Oracle
1. Kernel: Support parsing Drop subscription in PostgreSQL
1. Kernel: Add drop operator class for PostgreSQL
1. Kernel: Support parsing DROP PUBLICATION in PostgreSQL
1. Kernel: Support Parsing DROP VIEW in Oracle
1. Kernel: Support Parsing DROP TRIGGER in PostgreSQL
1. Kernel: Support Parsing DROP DIRECTORY in Oracle
1. Kernel: Support Parsing DROP STATISTICS for PostgreSQL
1. Kernel: Add drop type SQL parser for PostgreSQL
1. Kernel: Support Parsing DROP RULE in PostgreSQL
1. Kernel: Proofread SQLServer ALTER LOGIN Statement
1. Kernel: Support parsing PostgreSQL DROP FOREIGN DATA WRAPPER
1. Kernel: Small changes to PostgreSQL DROP EVENT TRIGGER statement
1. Proxy: ShardingSphere-Proxy MySQL supports receiving MySQL packet more than 16 MB
1. Proxy: Supports netty parameter ChannelOption.SO_BACKLOG configurable in ShardingSphere-Proxy
1. Proxy: Optimize so-reuseaddr in netty to solve the problem of port occupied
1. Proxy: Docker image of ShardingSphere-Proxy supports aarch64 platform
1. Proxy: Make server version configurable in ShardingSphere-Proxy MySQL
1. Proxy: Supports more character sets in ShardingSphere-Proxy PostgreSQL/openGauss
1. Proxy: Make default port configurable in ShardingSphere-Proxy
1. Scaling: Compatible with HA ports for openGauss:3.0 when thread_pool enabled
1. Scaling: Optimize ZooKeeper event handling in PipelineJobExecutor to avoid blocking ZooKeeper events
1. Scaling: Make table name case-insensitive in whole process
1. Scaling: Improve replication slot cleanup for PostgreSQL and openGauss
1. Scaling: Improve lock protection for job preparation
1. Scaling: Support PostgreSQL insert on conflict do update
1. Scaling: Do not cache data source in GlobalDataSourceRegistry to avoid possible shared resource close issue
1. Scaling: Reuse data source pool as more as possible to reduce working database connections
1. DistSQL: `REFRESH TABLE METADATA` supports specifying PostgreSQL's schema
1. DistSQL: `ALTER SHARDING TABLE RULE` add validation of binding table
1. Mode: ShardingSphere-JDBC supports configuring database connection name
1. Distributed Transaction: DistSQL is prohibited from executing within a transaction
1. Distributed Transaction: autocommit = 0, DDL part of DML will automatically open the transaction

### Bug Fix

1. Kernel: Fix parsing error about show statement for PostgreSQL and openGauss
1. Kernel: Fix parsing error about time extract function for for PostgreSQL and openGauss
1. Kernel: Fix parsing error about select mod function for for PostgreSQL and openGauss
1. Kernel: Fix PSQLException when execute join statement with multi schema in readwrite scenario
1. Kernel: Fix wrong route result when execute create schema statement in encrypt scenario
1. Kernel: Fix npe when execute drop schema if exist statement
1. Kernel: Fix wrong route result when execute SELECT LAST_INSERT_ID() AS id; statement
1. Kernel: Fix npe when execute use database when database doesn't contains datasource
1. Kernel: Fix create function with set var
1. Proxy: Fix NPE caused by column's case unmatched in PostgreSQLComDescribeExecutor
1. Proxy: Complete command tags for schema DDL in ShardingSphere-Proxy PostgreSQL / openGauss
1. Scaling: Fix MySQL unsigned type null value cause error during increment task
1. Scaling: Fix resource leak caused by error occurred when creating DataSource in ShardingSphere-Scaling
1. Scaling: Fix ShardingSphereDataSource creation ignoring other rules
1. Scaling: Fix on preparation job could not be stopped
1. Scaling: Fix data source property url and jdbcUrl compatibility
1. Scaling: Fix openGauss logical replication slot creation, avoid possible incremental data loss
1. Scaling: Update local job status before persisting job status to registry center, make sure it won't be overwritten later
1. Scaling: Handling null value in TestDecodingPlugin for PostgreSQL
1. DistSQL: Fix `SET VARIABLE` modification not taking effect in stand-alone and memory mode
1. DistSQL: Fix the inconsistency between `SHOW INSTANCE LIST` display data and actual data
1. DistSQL: Fix capitalization sensitivity in sharding DistSQL
1. Mode: Fix the new version metadata lost data after the Scaling changes the table sharding rules
1. Distributed Transaction: Fix getIndexInfo with catalog

### API Changes

1. DistSQL: Change `EXPORT SCHEMA CONFIG`  to `EXPORT DATABASE CONFIG`
1. DistSQL: Change `IMPORT SCHEMA CONFIG` to `IMPORT DATABASE CONFIG`
1. DistSQL: Change `SHOW SCHEMA  RESOURCES` to `SHOW DATABASE RESOURCES`
1. DistSQL: Change `COUNT SCHEMA RULES` to `COUNT DATABASE RULES`
1. Mode: Adjust db-discovery algorithm configuration
1. Authority: Authority provider `ALL_PRIVILEGES_PERMITTED` updated to `ALL_PERMITTED`
1. Authority: Authority provider `SCHEMA_PRIVILEGES_PERMITTED` updated to `DATABASE_PERMITTED`

### Refactor

1. Scaling: Refactor JobConfiguration, prepare for different types of jobs reuse and extension
1. Mode: Optimize compute node structure of the registry center
1. Mode: Use uuid instead of ip@port as instance id

### Change Log

1. [MILESTONE](https://github.com/apache/shardingsphere/milestone/19)

## 5.1.1

### New Feature
1. Kernel: support alter materialized view for PostgreSQL
1. Kernel: support declare for PostgreSQL
1. Kernel: support discard for PostgreSQL
1. Kernel: Add mode to parser to support $$ in PostgreSQL
1. Kernel: Support MySQL create tablespace statement parse
1. Scaling: Implement stop source writing and restore source writing
1. Scaling: Support partial tables scale-out
1. DistSQL: New DistSQL syntax: `SHOW UNUSED RESOURCES`
1. Mode: Added persistent `XA Recovery Id` to Governance Center
1. Mode: Database discovery adds delayed master-slave delay function
1. Distributed Transaction: Add savepoint support for ShardingSphere proxy
1. Distributed Transaction: Support auto rollback when report exception in transaction block for PostgreSQL and openGauss
1. Distributed Transaction: Make it is easy to use with Narayana
1. Distributed Transaction: Add savepoint support for ShardingSphere-JDBC

### Enhancement
1. Kernel: Refactor kernel to improve performance
1. Proxy: Reduce Docker image size of ShardingSphere-Proxy
1. Proxy: ShardingSphere-Proxy supports set names statements
1. Proxy: ShardingSphere-Proxy MySQL supports multi statements
1. Scaling: Only one proxy node could do data consistency check in proxy cluster
1. Scaling: Replace scaling input and output config fields type from int to Integer
1. Scaling: Update MySQL checksum SQL
1. Scaling: Improve scaling job progress deletion in reset and progress check before starting job
1. Scaling: Improve `FinishCheckJob` data consistency check when target tables already have the same data as source tables
1. Scaling: Break scaling job ASAP when there is unsupported table since primary key
1. Scaling: Reuse `ClusterPersistRepository` of proxy in `PipelineAPIFactory`
1. Scaling: Update jobId generation algorithm, and make it support idempotency
1. DistSQL: Support configuration data type and length when CREATE/ALTER ENCRYPT RULE
1. DistSQL: Unify the display results of `SHOW ALL VARIABLES` and `SHOW VARIABLE`
1. DistSQL: Remove the effect of binding order when `DROP BINDING TABLE RULES`
1. DistSQL: Add column `mode_type` in the result of `SHOW INSTANCE LIST`
1. DistSQL: Add validation to the mode when `ENABLE/DISABLE INSTANCE`
1. DistSQL: Check if the rule is in used when `DROP READWRITE_SPLITTING RULE`
1. DistSQL: Check duplicate resource names when `CREATE READWRITE_SPLITTING RULE`
1. DistSQL: Add column `delay_time` to the result of `SHOW READWRITE_SPLITTING READ RESOURCES`
1. DistSQL: Support `IF EXISTS` when `DROP RULE`
1. DistSQL: Optimize the prompt information of connection failure when `ADD/ALTER RESOURCE`
1. Mode: Add schema-level global distributed locks
1. Mode: Add schema version number to support batch execution of DistSQL
1. Mode: Persistent metadata optimization in cluster mode
1. Mode: The database discovery add the `schemaName` identifier when create a JOB

### Refactor

1. Kernel: Refactor test case for encrypt
1. Kernel: Refactor metadata to support PostgreSQL database and schema
1. Scaling: Remove HikariCP dependency in pipeline modules
1. Mode: Refactor governance center storage node structure
1. Mode: Refactor governance center meta data structure
1. Mode: Adjust the database discovery MGR module to MySQL module

### Bug Fix
1. Kernel: Fix function with no parameter
1. Kernel: Fix `InsertValueContext.getValue` cast exception
1. Kernel: Fix aggregate distinct column error
1. Kernel: Fix NPE when rewrite parameter with schema
1. Kernel: Fix NPE caused by `GeneratedKeysResultSet` not return `columnName` in read-write splitting
1. Kernel: Fix show tables statement loses part of the single table
1. Kernel: Fix ModShardingAlgorithm wrong route result when exist same suffix table
1. Kernel: Fix sql parse error when contains key in assignment clause and optimize index parse
1. Kernel: Fix NumberFormatException when sharding algorithm config number props
1. Kernel: Fix wrong metadata when config single dataSource for read-write splitting
1. Kernel: Fix statement close exception when use `BatchPreparedStatementExecutor`
1. Kernel: Fix rewrite lowercase logic when sql contains shorthand projection
1. Kernel: Fix NullPointerException when start up proxy with memory mode
1. Proxy: Fix literals may be replaced by mistake in PostgreSQL/openGauss protocol
1. Proxy: Fix ShardingSphere-Proxy PostgreSQL with multi-schema cannot be connected by PostgreSQL JDBC Driver 42.3.x
1. Proxy: Fix timestamp nanos inaccurate in ShardingSphere-Proxy MySQL
1. Proxy: Complete ShardingSphere-Proxy PostgreSQL codec for numeric in binary format
1. Proxy: Potential performance issue and risk of OOM in ShardingSphere-JDBC
1. Proxy: Fix Operation not allowed after ResultSet closed occasionally happens in ShardingSphere-Proxy MySQL
1. Proxy: Fix NPE causes by ShardingSphere-JDBC executeBatch without addBatch
1. Scaling: Fix failed or stopped job could not be started by DistSQL except restarting proxy
1. DistSQL: Fix parsing exception for inline expression when `CREATE SHARDING TABLE RULE`
1. DistSQL: Fix parsing exception when password is keyword `password` in `ADD RESOURCE` statement
1. Mode: Fixed loss of compute nodes due to ZooKeeper session timeout
1. Mode: Fixed the case of the table name in the governance center
1. Mode: DistSQL enable disable instance refresh in-memory compute node status
1. Mode: Fixed database discovery unable to create Rule through DistSQL

### Change Log

1. [MILESTONE](https://github.com/apache/shardingsphere/milestone/18)

## 5.1.0

### New feature

1. Support SQL hint
1. New DistSQL syntax: SHOW AUTHORITY RULE
1. New DistSQL syntax: SHOW TRANSACTION RULE
1. New DistSQL syntax: ALTER TRANSACTION RULE
1. New DistSQL syntax: SHOW SQL_PARSER RULE
1. New DistSQL syntax: ALTER SQL_PARSER RULE
1. New DistSQL syntax: ALTER DEFAULT SHARDING STRATEGY
1. New DistSQL syntax: DROP DEFAULT SHARDING STRATEGY
1. New DistSQL syntax: CREATE DEFAULT SINGLE TABLE RULE
1. New DistSQL syntax: SHOW SINGLE TABLES
1. New DistSQL syntax: SHOW SINGLE TABLE RULES
1. New DistSQL syntax: SHOW SHARDING TABLE NODES
1. New DistSQL syntax: CREATE/ALTER/DROP SHARDING KEY GENERATOR
1. New DistSQL syntax: SHOW SHARDING KEY GENERATORS
1. New DistSQL syntax: REFRESH TABLE METADATA
1. New DistSQL syntax: PARSE SQL, Output the abstract syntax tree obtained by parsing SQL
1. New DistSQL syntax: SHOW UNUSED SHARDING ALGORITHMS
1. New DistSQL syntax: SHOW UNUSED SHARDING KEY GENERATORS
1. New DistSQL syntax: CREATE/DROP SHARDING SCALING RULE
1. New DistSQL syntax: ENABLE/DISABLE SHARDING SCALING RULE
1. New DistSQL syntax: SHOW SHARDING SCALING RULES
1. New DistSQL syntax: SHOW INSTANCE MODE
1. New DistSQL syntax: COUNT SCHEMA RULES
1. Scaling: Add `rateLimiter` configuration and `QPS` `TPS` implementation
1. Scaling: Add `DATA_MATCH` data consistency check
1. Scaling: Add `batchSize` configuration to avoid possible OOME
1. Scaling: Add `streamChannel` configuration and `MEMORY` implementation
1. Scaling: Support MySQL BINARY data type
1. Scaling: Support MySQL YEAR data type
1. Scaling: Support PostgreSQL BIT data type
1. Scaling: Support PostgreSQL MONEY data type
1. Database discovery adds support for JDBC Spring Boot
1. Database discovery adds support for JDBC Spring Namespace
1. Database discovery adds support for openGauss
1. Shadow DB adds support for logical data source transfer
1. Add data type validator for column matching shadow algorithm
1. Add support for xa start/end/prepare/commit/recover in encrypt case with only one data source

### API Change

1. Redesign the database discovery related DistSQL syntax
1. In DistSQL, the keyword GENERATED_KEY is adjusted to KEY_GENERATE_STRATEGY
1. Native authority provider is marked as deprecated and will be removed in a future version
1. Scaling: Move scaling configuration from server.yaml to config-sharding.yaml
1. Scaling: Rename clusterAutoSwitchAlgorithm SPI to completionDetector and refactor method parameter
1. Scaling: Data consistency check API method rename and return type change
1. Database discovery module API refactoring
1. Readwrite-splitting supports static and dynamic configuration
1. Shadow DB remove the enable configuration
1. Shadow algorithm type modified

### Enhancement

1. Improve load multi single table performance
1. Remove automatically added order by primary key clause
1. Optimize binding table route logic without sharding column in join condition
1. Support update sharding key when the sharding routing result keep the same
1. Optimize rewrite engine performance
1. Support select union/union all ... statements by federation engine
1. Support insert on duplicate key update sharding column when route context keep same
1. Use union all to merge sql route units for simple select to improve performance
1. Supports autocommit in ShardingSphere-Proxy
1. ShardingSphere openGauss Proxy supports sha256 authentication method
1. Remove property java.net.preferIPv4Stack=true from Proxy startup script
1. Remove the verification of null rules for JDBC
1. Optimize performance of executing openGauss batch bind
1. Disable Netty resource leak detector by default
1. Supports describe prepared statement in PostgreSQL / openGauss Proxy
1. Optimize performance of executing PostgreSQL batched inserts
1. Add instance_id to the result of SHOW INSTANCE LIST
1. Support to use instance_id to perform operations when enable/disable a proxy instance
1. Support auto creative algorithm when `CREATE SHARDING TABLE RULE`, reducing the steps of creating rule
1. Support specifying an existing KeyGenerator when CREATE SHARDING TABLE RULE
1. DROP DATABASE supports IF EXISTS option
1. DATANODES in SHARDING TABLE RULE supports enumerated inline expressions
1. CREATE/ALTER SHARDING TABLE RULE supports complex sharding algorithm
1. SHOW SHARDING TABLE NODES supports non-inline scenarios (range, time, etc.)
1. When there is only one read data source in the readwrite-splitting rule, it is not allowed to be disabled
1. Scaling: Add basic support of chunked streaming data consistency check
1. Shadow algorithm decision logic optimization to improve performance

### Refactor

1. Refactor federation engine scan table logic
1. Avoid duplicated TCL SQL parsing when executing prepared statement in Proxy
1. Scaling: Add pipeline modules to redesign scaling
1. Scaling: Refactor several job configuration structure
1. Scaling: Precalculate tasks splitting and persist in job configuration
1. Scaling: Add basic support of pipeline-core code reuse for encryption job
1. Scaling: Add basic support of scaling job and encryption job combined running
1. Scaling: Add `input` and `output` configuration, including `workerThread` and `rateLimiter`
1. Scaling: Move `blockQueueSize` into `streamChannel`
1. Scaling: Change jobId type from integer to text
1. Optimize JDBC to load only the specified schema
1. Optimize meta data structure of the registry center
1. Rename Note shadow algorithm to HINT shadow algorithm

### Bug Fix

1. Support parsing function
1. Fix alter table drop constrain
1. Fix optimize table route
1. Support Route resource group
1. Support parsing binlog
1. Support postgreSql/openGauss '&' and '|' operator
1. Support parsing openGauss insert on duplicate key
1. Support parse postgreSql/openGauss union
1. Support query which table has column contains keyword
1. Fix missing parameter in function
1. Fix sub query table with no alias
1. Fix utc timestamp function
1. Fix alter encrypt column
1. Support alter column with position encrypt column
1. Fix delete with schema for postgresql
1. Fix wrong route result caused by oracle parser ambiguity
1. Fix projection count error when use sharding and encrypt
1. Fix npe when using shadow and readwrite_splitting
1. Fix wrong metadata when actual table is case insensitive
1. Fix encrypt rewrite exception when execute multiple table join query
1. Fix parsing chinese
1. Fix encrypt exists sub query
1. Fix full route caused by the MySQL BINARY keyword in the sharding condition
1. Fix getResultSet method empty result exception when using JDBCMemoryQueryResult processing statement
1. Fix incorrect shard table validation logic when creating store function/procedure
1. Fix null charset exception occurs when connecting Proxy with some PostgreSQL client
1. Fix executing commit in prepared statement cause transaction status incorrect in MySQL Proxy
1. Fix client connected to Proxy may stuck if error occurred in PostgreSQL with non English locale
1. Fix file not found when path of configurations contains blank character
1. Fix transaction status may be incorrect cause by early flush
1. Fix the unsigned datatype problem when query with PrepareStatement
1. Fix protocol violation in implementations of prepared statement in MySQL Proxy
1. Fix caching too many connections in openGauss batch bind
1. Fix the problem of missing data in SHOW READWRITE_SPLITTING RULES when db-discovery and readwrite-splitting are used together
1. Fix the problem of missing data in SHOW READWRITE_SPLITTING READ RESOURCES when db-discovery and readwrite-splitting are used together
1. Fix the NPE when the CREATE SHARDING TABLE RULE statement does not specify the sub-database and sub-table strategy
1. Fix NPE when PREVIEW SQL by schema.table
1. Fix DISABLE statement could disable readwrite-splitting write data source in some cases
1. Fix DIABLE INSTANCE could disable the current instance in some cases
1. Fix the issue that user may query the unauthorized logic schema when the provider is SCHEMA_PRIVILEGES_PERMITTED
1. Fix NPE when authority provider is not configured
1. Scaling: Fix DB connection leak on XA initialization which triggered by data consistency check
1. Scaling: Fix PostgreSQL replication stream exception on multiple data sources
1. Scaling: Fix migrating updated record exception on PostgreSQL incremental phase
1. Scaling: Fix MySQL 5.5 check BINLOG_ROW_IMAGE option failure
1. Scaling: Fix PostgreSQL xml data type consistency check
1. Fix database discovery failed to modify cron configuration
1. Fix single read data source use weight loadbalance algorithm error
1. Fix create redundant data source without memory mode
1. Fix column value matching shadow algorithm data type conversion exception

### Change Log

1. [MILESTONE](https://github.com/apache/shardingsphere/milestone/17)

## 5.0.0

### New feature

1. Support parsing SQL comment
1. New DistSQL syntax: shadow rule management
1. New DistSQL syntax: scaling job management
1. New DistSQL syntax: disable proxy instance
1. New DistSQL syntax: disable readwrite-splitting read data source
1. New DistSQL syntax: `DROP SHARDING ALGORITHM`
1. New DistSQL syntax: `ALTER RESOURCE`
1. New DistSQL syntax: `CREATE SHARDING ALGORITHM`
1. New DistSQL syntax: `CREATE DEFAULT SHARDING [TABLE | DATABASE] STRATEGY`
1. New DistSQL syntax: `SHOW ALL VARIABLE`
1. New DistSQL syntax：`SHOW VARIABLE variableName;`
1. Support `3` modes, including Memory, Standalone and Cluster mode
1. Proxy supports for openGauss
1. Scaling: Add basic support for openGauss
1. Scaling: Add incremental task completion detect algorithm SPI interface
1. Scaling: Add data consistency check algorithm SPI interface
1. Scaling: Basic support of create table on target automatically for MySQL and openGauss
1. Scaling: Support auto switch cluster configuration when job finished
1. Scaling: Add more DistSQL support such as data consistency check, etc

### API Change

1. Add schema name configuration for ShardingSphere-JDBC
1. Add default sharding column configuration
1. Change the default authority provider from `NATIVE` to `ALL_PRIVILEGES_PERMITTED`
1. SCTL syntax adjustment, merged with DistSQL RAL syntax
1. `SHOW RESOURCES` DistSQL is adjusted to `SHOW SCHEMA RESOURCES`
1. Remove `shadow` logical field, support shadow algorithm

### Enhancement

1. Support parsing MySQL union/union all statement
1. Support PostgreSQL `ABORT` statement
1. Refactor and improve metadata loading process
1. Support PostgreSQL `CREATE INDEX` statement to generate index automatically when no index is specified
1. Support SQL statement execution with logical schema
1. Support binding tables configuration with different sharding columns
1. Optimize kernel performance
1. Proxy supports queries to part of information_schema tables to optimize client connection experience
1. DistSQL supports using quotation marks to use keywords as parameter names
1. The password in the `ADD RESOURCE` statement supports special characters
1. `ADD RESOURCE` supports custom JDBC parameters and connection pool properties
1. `DROP RESOURCE` supports optional parameter `ignore single tables`, used to ignore single table rule restrictions
1. Support the use of DistSQL to create sharding table rule based on readwrite-splitting rules
1. `SHOW DATABASES` statement supports like syntax
1. `CREATE SHARDING TABLE RULE` supports the use of inline expressions to specify resources
1. `CREATE SHARDING TABLE RULE` supports configuration using `dataNodes`
1. `CREATE SHARDING TABLE RULE` supports reuse of existing algorithms
1. `SET VARIABLE`, support to modify proxy configuration
1. PostgreSQL's protocol enhancements (Such as supports Portal, unspecified type)
1. Using Netty executor to optimize Proxy performance in specified scenarios
1. Make memory strictly fetch size configurable in Proxy
1. Scaling: Improve support for PostgreSQL
1. Scaling: Support concurrent data consistency check of source and target side

### Refactor

1. Refactor the SingleTable feature to support Encrypt multiple data sources
1. Adjust the persistent data structure of the registry center state node
1. Remove the SQL rewrite of DML for Shadow
1. Support the SQL routing of DDL for Shadow
1. Scaling: Refactor default implementation of incremental task completion detect algorithm
1. Scaling: Refactor default implementation of data consistency check algorithm
1. Scaling: Remove HTTP API and binary distribution

### Bug Fix

1. Fix sharding interval algorithm
1. Fix `SHOW INDEX FROM TABLE FROM TABLE` statement rewrite exception
1. Fix Encrypt multi tables join query rewrite exception
1. Fix subquery index out of range exception
1. Fix wrong result of Oracle paging query
1. Fix the rewrite exception when KeyGenerateStrategy is not configured in the Sharding feature
1. Fix federation executor engine exception caused by Oracle dialect case
1. Fix Sharding and Encrypt integration usage rewrite exception
1. Fix Oracle metadata loading exception
1. Fix the issue that `SHOW RESOURCES` statement cannot display custom attributes
1. Fix the issue that SQL execution exception is not thrown
1. Fix Etcd can not send node added event
1. Fix PostgreSQL rows contains null value may be missing in query result
1. Fix PostgreSQL metadata columns are out-of-order
1. Fix client character set may be incorrect in Proxy

### Change Log

1. [MILESTONE](https://github.com/apache/shardingsphere/milestone/16)

## 5.0.0-beta

### New feature

1. New DistSQL to load and show all the ShardingSphere configuration rules
1. Support join SQL from different database instances
1. Support multiple backend database types for new feature of database gateway
1. Support creating and updating the authentication online
1. Add new automated agent module

### API Change

1. `QueryReplica` configuration item is replaced by `read-write-splitting`
1. `Authentication` configuration item of ShardingProxy is replaced by `AUTHORITY`
1. Optimize the datasource configuration for ShardingJDBC with `dataSourceClassName`
1. New API for automated sharding table configuration to provide standard and automated sharding tables
1. Remove configuration item `acceptor-size` from ShardingProxy
1. Create a built-in sharding algorithm SPI which allows users to directly configure the class name as in 4.x

### Enhancement

1. Improve metadata loading process distinctly
1. Greatly enhance the SQL parsing for Oracle, SQLServer and PostgreSQL
1. Support loading privileges from MySQL/PostgreSQL/SQLServer/Oracle
1. Support DDL statement for encryption feature
1. Support rewrite owner table name of projection if using sharding and encrypt together
1. When using `SELECT *` from encrypt SQL, add quote char for rewritten column to avoid conflict with keyword
1. Support PostgreSQL JSON/JSONB/pattern matching operator parse
1. Support MySQL/PostgreSQL `CREATE/ALTER/DROP TABLESPACE` statement
1. Support PostgreSQL `PREPARE, EXECUTE, DEALLOCATE` statement
1. Support PostgreSQL `EXPLAIN` statement
1. Support PostgreSQL `START/END TRANSACTION` statement
1. Support PostgreSQL `ALTER/DROP INDEX` statement
1. Support CREATE `TABLESPACE` of PostgreSQL
1. Support MySQL `CREATE LOADABLE FUNCTION` statement
1. Support MySQL/PostgreSQL `ALTER TABLE RENAME` statement
1. Support PostgreSQL Close command

### Refactor

1. New schema structure in registry center
1. Remove Nacos and Apollo config center support
1. ShardingScaling leverages elasticJob as its job distribution
1. Refactor the metadata content and its update process

### Bug Fix

1. Bug fix for cannot use `SELECT * wildcard` when readwrite-splitting only
1. Fix instance error when the custom sharding algorithm does not match the configuration type.
1. Fix NoSuchTableException when execute drop table if exists statement
1. Fix wrong table rewrite in `UPDATE ... SET ...` statement
1. Fix wrong table rewrite in CREATE/ALTER TABLE statement foreign key reference table
1. Fix projection owner check exception when exist subquery temporary table
1. Fix Oracle/SQL92 `SELECT ... WHERE ... LIKE` statement class cast exception
1. Fix MySQL `SELECT EXISTS ... FROM ...` statement parse error
1. Fix wrong result of SHOW INDEX statement
1. Fix SELECT `... GROUP BY ...` statement rewrite and merge result error
1. Fix CREATE TABLE statement rewrite error for encrypt
1. Fix exception occur in PostgreSQL Proxy when reading text format parameter values
1. Enhance the support of array object for PostgreSQL Proxy
1. Fix the bug of Datetype casting for ShardingProxy
1. PostgreSQL Proxy supports using numeric type
1. Fix PostgreSQL Proxy transaction command complete packet's tag incorrect
1. Fix PostgreSQL Proxy may return packet which is not expected by client

### Change Log

1. [MILESTONE](https://github.com/apache/shardingsphere/milestone/14)

## 5.0.0-alpha

### Build & Dependencies

1. Upgrade the minimum supported version of JDK to Java8
1. Update Zookeeper to version 3.6.x and curator to version 5.1.0
1. Update Google Guava to version 29.0-jre

### New Feature

1. The pluggable architecture is available and support function extension through the SPI
1. Independent SQL parsing engine is available to get SQL parsed AST for the different database dialects
1. New RDL(Rule Definition Language) feature for ShardingSphere Proxy supports creating sharding rules and sharding tables
1. ShardingSphere-Scaling supports resuming data migration from break-point
1. ShardingSphere-Scaling supports using ShardingSphere JDBC to migrate data to new cluster
1. ShardingSphere shadow database is available

### API Changes

1. New sharding/encryption/shadow/queryReplica API
1. New sharding algorithm and strategy API
1. New API for ShardingSphere Scaling to create task
1. Remove DefaultDataSourceName setting item
1. The separator of the parameter configuration item is changed from the dot ‘.’ to minus sign ‘-’
1. Change parameter allow.range.query.with.inline.sharding from global parameter to sharding algorithm parameter

### Refactor

1. Refactor the architecture of SQL parsing module base on the database dialects
1. Use SPI mechanism to reconstruct online metadata change processing
1. Rename Orchestration module to Governance module
1. Rename MasterSlave module to QueryReplica module
1. Refactor the metadata structure in the governance registration center
1. Refactor GovernmentShardingSphereDataSource
1. ShardingSphere UI merges configuration center and registration center display layout

### Enhancement

1. The enhancement for MySQL and PostgreSQL SQL syntax definition and parsing process
1. The enhancement for sub-queries in different database dialects
1. Support MySQL view operations for non-sharding tables
1. Support MySQL stored function and procedure operations for non-sharding tables
1. Support SQLServer Top syntax
1. Optimize the metadata loading to improve the startup speed
1. Optimize batch insert performance
1. Supports the use of Oracle RAC JDBC URL
1. XA transaction manager adds support for Oracle database
1. ShardingSphere Proxy supports the use of p6sy driver
1. Add help information to the ShardingSphere Proxy startup script

### Bug Fixes

1. Fix alias rewriting error when processing OrderBy condition
1. Fix SQL rewriting error when MYSQL Insert statement contains expression
1. Fix parameter calculation error in update on duplicate SQL
1. Fix generatedKeys gets wrong when batch inserting
1. Fix the abnormal issue of multi-table verification in DML statement update operation
1. Fix the NPE problem caused by executing SQL when the table does not exist
1. Fix the exception when using the Show table command for an unconfigured table
1. Fix metadata loading error when Oracle database has multiple qualified users
1. Fix the issue that replica node cannot be enabled online
1. Fix the problem that ShardingSphere-JDBC does not support PostgreSQL array type
1. Fix the problem that ShardingSphere-Proxy does not respond when querying long blob data

###  Change Logs

1. [MILESTONE](https://github.com/apache/shardingsphere/milestone/10)

## 4.1.1

### Enhancement

1. Add Sharding-Scaling & Sharding-UI dockerfile
1. update MySQL & PostgreSQL version for proxy

### Bug Fixes

1. Fix parser syntax rule of SUBSTRING and CONVERT
1. Fix parser ColumnSegment ClassCastException
1. Fix TableMetaData load error when use Sharding-JDBC with oracle
1. Fix getSchema NPE when use Sharding-JDBC with oracle
1. Fix Sharding-JDBC parse sql NPE in PostgreSQL
1. Fix Sharding-Proxy receive error response for PostgreSQL JDBC client
1. Fix Sharding-Proxy response number of update is 0 for PostgreSQL JDBC client
1. Fix Sharding-Proxy receive null for PostgreSQL column meta data
1. Fix Sharding-Scaling NPE in MySQL incremental task

###  Change Logs

1. [MILESTONE](https://github.com/apache/shardingsphere/milestone/13)

## 4.1.0

### New Features

1. Support scaling for ShardingSphere (alpha version)
1. Move etcd registry center from experiment repo to apache repo
1. Upgrade to Java 8

### Enhancement

1. Optimization for Sharding Parser with ANTLR Visitor improving the parsing performance of long SQL by 100%~1000%
1. Use multiple threads to load metadata for different data sources
1. Support `allow.range.query.with.inline.sharding` option
1. The docker of ShardingSphere-Proxy supports loading external lib packages
1. Support integration with Spring using @ShardingSphereTransactionType
1. Enhance ShardingDataSource to compatible with Seata in micro-service distribution transaction

### Refactor

1. Remove leaf key generator

### Bug Fixes

1. Fix an exception caused by using a CHAR/VARCHAR type column as an order by item
1. Refine `DataTypeName` syntax rules of all database dialects
1. Fix an exception caused by executing `BEGIN` using prepared statement of MySQL C API
1. Fix the problem that `ALTER TABLE` fails to execute when the field type of the table contains Integer/Double/BigDecimal
1. Fix the problem of the stop index dislocation of segment with alias
1. Fix the problem that overwriting SQL `SELECT * FROM tbl WHERE encrypt_col = ? AND (sharding_key = ? OR sharding_key = ?)` when using sharding + encrypt would throw StringIndexOutOfBoundsException
1. Fix the problem of incorrect decoding after AES encoding when using ShardingSphere-Proxy in Spring Boot
1. Fix a long-time problem of adding schema dynamically in ShardingSphere-UI

###  Change Logs

1. [MILESTONE](https://github.com/apache/shardingsphere/milestone/12)

## 4.0.1

### Bug Fixes

1. Using guava cache to fix parsing deadlock.
1. Oracle insert SQL could not work in encrypt mode.
1. Proxy for PostgreSQL decode parameters error in all types except String.
1. COM_STM_EXECUTE of proxy for MySQL could not support sysbench.
1. None sharding strategy could not config in spring-boot.
1. WasNull field was wrong in GroupByStreamMergeResult.
1. Metadata.getColumns could not work in JDBC.
1. IN operator contains space and `\n` `\t` `\r` could not supported by parser.

### Enhancement

1. Optimize antlr performance using two-stage parsing strategy.
1. Add class filter constructor to restrict the illegal class from YAML.

###  Change Logs

1. [MILESTONE](https://github.com/apache/shardingsphere/milestone/11)

## 4.0.0

### API Changes

1. Change package and maven groupId form `io.shardingsphere` to `org.apache.shardingsphere`.
1. Adjust ShardingSphere-JDBC configuration API.
1. Adjust persist structure for registry center.

### New Features

1. SQL92 Syntax available.
1. ShardingSphere-Proxy for PostgreSQL protocol available.
1. SQL 100% compatible if route to single data node.
1. Less-than(<), greater-than(>) and Less-than-equal(<=), greater-than-equal(>=) for sharding key operator available.
1. DISTINCT SQL syntax available.
1. Broadcast table available.
1. LEAF key generator available.
1. XA Transaction available, Atomikos, Narayana and Bitronix integrated.
1. BASE Transaction available, Seata integrated.
1. Data encrypt available.
1. Skywalking plugin available.
1. ShardingSphere-UI available, an orchestration management platform.

### Enhancement

1. MariaDB supported.
1. Improve the compatibility of SQL parsing.
1. `SELECT FOR UPDATE` route to primary data source only.
1. Hint in ShardingSphere-Proxy available.
1. Make configuration of orchestration consistent between ShardingSphere-JDBC and ShardingSphere-Proxy.
1. Renew modified data sources only, not renew all the data sources.
1. Vibrate configurable for Snowflake key generator.

### Bug Fixes

1. Improve the compatibility of JDBC Driver URL.
1. Delete statement with alias available.
1. Check and disable updating sharding column.
1. Fix wrong type of TINYINT and SMALLINT as INTEGER.

###  Change Logs

1. [MILESTONE #3](https://github.com/apache/shardingsphere/milestone/3)
1. [MILESTONE #4](https://github.com/apache/shardingsphere/milestone/4)
1. [MILESTONE #5](https://github.com/apache/shardingsphere/milestone/5)
1. [MILESTONE #6](https://github.com/apache/shardingsphere/milestone/6)
1. [MILESTONE #7](https://github.com/apache/incubator-shardingsphere/milestone/7)
1. [MILESTONE #8](https://github.com/apache/incubator-shardingsphere/milestone/8)
1. [MILESTONE #9](https://github.com/apache/incubator-shardingsphere/milestone/9)

## 4.0.0.RC3

### New Features

1. ShardingSphere-UI, an orchestration management platform for ShardingSphere comes online.
1. Not only SQLs from MySQL, PostgreSQL, SQLServer, Oracle, but any SQL92 Syntax can be parsed correctly and used in ShardingSphere.

### Enhancement

1. Support using less-than character(<) and greater-than character(>) for sharding data.
1. When primary and replica dataSources exist, support executing `SELECT FOR UPDATE` on primary data source.
1. Support hint in ShardingSphere-Proxy.
1. Finish parsing DAL syntax for MySQL.
1. Make configuration of orchestration compatible between ShardingSphere-JDBC and ShardingSphere-Proxy.

### Bug Fixes

1. Through Bug fix, the feature of encryption becomes much stable and applicable.
1. Support delete statement with alias.
1. Check and disable updating sharding column.
1. Fix wrong type of TINYINT and SMALLINT as INTEGER.

### Refactor

1. Rename optimized module to preprocessor module.
1. Decouple rewrite core module and sharding/encrypt features.

### Change Logs

1. [MILESTONE](https://github.com/apache/incubator-shardingsphere/milestone/8)

## 4.0.0.RC2

### API Changes

1. Optimize and delete API and configuration item of sharding logic index.
1. Update the API of encryption to support the encrypted and plain data coexistence.

### New Features

1. Integration of Seata for distributed transaction.
1. User can do data encryption by using ShardingProxy.
1. User can use Leaf-segment generator to get distributed ID.
1. Support Skywalking plugin for application performance management.

### Enhancement

1. Renew modified dataSources, not all the datasources to improve performance for configuration orchestration.
1. Improve the compatibility of SQL parsing.

### Refactor

1. Remove DatabaseType enum, use dynamic SPI to load data source type.
1. The parse engine upgrade from the 2nd generation to 3rd.
1. The Refactoring of SQL rewriting module.

### Change Logs

1. [MILESTONE](https://github.com/apache/incubator-shardingsphere/milestone/7)


## 4.0.0.RC1

Merge all change logs of version 3.1.0.M1, 3.1.0, 3.1.0.1 and 4.0.0.M1. First apache release.

### API Changes

1. Adjust persist structure for orchestration's registry center.
1. Adjust ShardingSphere-JDBC configuration API.
1. Change package and maven groupId form `io.shardingsphere` to `org.apache.shardingsphere`.
1. Adjust spring-boot-starter.

### New Features

1. XA Transaction available.
1. Data encrypt available.
1. Use PostgreSQL protocol access ShardingSphere-Proxy available.
1. DISTINCT SQL syntax available.
1. Broadcast table.
1. All SQL 100% compatible if route to single data node (MySQL Only).

###  Change Logs

1. [MILESTONE #3](https://github.com/apache/shardingsphere/milestone/3)
1. [MILESTONE #4](https://github.com/apache/shardingsphere/milestone/4)
1. [MILESTONE #5](https://github.com/apache/shardingsphere/milestone/5)
1. [MILESTONE #6](https://github.com/apache/shardingsphere/milestone/6)


## 3.0.0

### Milestones

1. ShardingSphere-Proxy launch. Support the use of ShardingSphere in the form of database to support for MySQL CLI and GUI client

### New Features

#### Core

1. [ISSUE #290](https://github.com/apache/shardingsphere/issues/290) Support batch INSERT
1. [ISSUE #501](https://github.com/apache/shardingsphere/issues/501) Support OR
1. [ISSUE #980](https://github.com/apache/shardingsphere/issues/980) Support DCL
1. [ISSUE #1111](https://github.com/apache/shardingsphere/issues/1111) Support MySQL DAL

#### ShardingSphere-Proxy

1. [ISSUE #902](https://github.com/apache/shardingsphere/issues/902) Support XA transaction
1. [ISSUE #916](https://github.com/apache/shardingsphere/issues/916) Support authorization
1. [ISSUE #936](https://github.com/apache/shardingsphere/issues/936) Support registry center
1. [ISSUE #1046](https://github.com/apache/shardingsphere/issues/1046) Support multiple logic databases

### Enhancements

#### Core

1. [ISSUE #373](https://github.com/apache/shardingsphere/issues/373) Support `order by ?`
1. [ISSUE #610](https://github.com/apache/shardingsphere/issues/610) Route unicast for DQL without table
1. [ISSUE #701](https://github.com/apache/shardingsphere/issues/701) Caching parsed results to improve performance
1. [ISSUE #773](https://github.com/apache/shardingsphere/issues/773) Support sharding and autoincrement key of INSERT without column names
1. [ISSUE #935](https://github.com/apache/shardingsphere/issues/935) Use `YAML` instead of `JSON` to store configurations in registry center
1. [ISSUE #1004](https://github.com/apache/shardingsphere/issues/1004) Properties can configure for sharding and replica query independent
1. [ISSUE #1205](https://github.com/apache/shardingsphere/issues/1205) Execute engine enhancement

#### ShardingSphere-JDBC

1. [ISSUE #652](https://github.com/apache/shardingsphere/issues/652) Support `Spring Boot Starter` 2.X
1. [ISSUE #702](https://github.com/apache/shardingsphere/issues/702) Support `$->{..}` for inline expression
1. [ISSUE #719](https://github.com/apache/shardingsphere/issues/719) Support inject key generator objects by spring namespace
1. [ISSUE #720](https://github.com/apache/shardingsphere/issues/720) Support inject sharding algorithm objects by spring namespace

#### Sharding-Opentracing

1. [ISSUE #1172](https://github.com/apache/shardingsphere/issues/1172) Opentracing enhancement

### API changes

1. [ISSUE #1153](https://github.com/apache/shardingsphere/issues/1153) Adjust the maven artifactId for orchestration module
1. [ISSUE #1203](https://github.com/apache/shardingsphere/issues/1203) Adjust Spring namespace xsd for sharding and replica query
1. [ISSUE #1289](https://github.com/apache/shardingsphere/issues/1289) Adjust hint API
1. [ISSUE #1302](https://github.com/apache/shardingsphere/issues/1302) Refine package structure
1. [ISSUE #1305](https://github.com/apache/shardingsphere/issues/1305) Deprecated and remove sharding-jdbc-transaction-parent module
1. [ISSUE #1382](https://github.com/apache/shardingsphere/issues/1328) Remove type configuration in orchestration module

### Bug Fixes

#### Core

1. [ISSUE #569](https://github.com/apache/shardingsphere/issues/569) Failed to parse SQL for Oracle when ROWNUM is not at end
1. [ISSUE #628](https://github.com/apache/shardingsphere/issues/628) Support data type jsonb for PostgreSQL
1. [ISSUE #646](https://github.com/apache/shardingsphere/issues/646) When aliases in `SELECT ITEMS` correspond to the real column names of `GROUP BY` or `ORDER BY`, there is no need to generate derived columns
1. [ISSUE #806](https://github.com/apache/shardingsphere/issues/806) `NOT IN` parse exception
1. [ISSUE #827](https://github.com/apache/shardingsphere/issues/827) Endless loop for bad SQL like `SELECT * FROM table WHERE id IN ()`
1. [ISSUE #919](https://github.com/apache/shardingsphere/issues/919) Inline expression with groovy may cause memory leak
1. [ISSUE #993](https://github.com/apache/shardingsphere/issues/993) Fail to parsing PostgreSQL due to the quotation
1. [ISSUE #1015](https://github.com/apache/shardingsphere/issues/1015) Support SQL like `SELECT id, COUNT(*) FROM table GROUP BY 1,2`
1. [ISSUE #1120](https://github.com/apache/shardingsphere/issues/1120) Derived columns of `GROUP BY / ORDER BY` appear in query result
1. [ISSUE #1186](https://github.com/apache/shardingsphere/issues/1186) Dead lock may occur on MEMORY_STRICTLY mode when get connection on concurrency environment
1. [ISSUE #1265](https://github.com/apache/shardingsphere/issues/1265) RoundRobinReplicaLoadBalanceAlgorithm throw an ArrayIndexOutOfBoundsException when AtomicInteger overflow

#### ShardingSphere-JDBC

1. [ISSUE #372](https://github.com/apache/shardingsphere/issues/372) Reuse PreparedStatement cause cache of route result do not clean
1. [ISSUE #629](https://github.com/apache/shardingsphere/issues/629) Support transaction isolation on JDBC
1. [ISSUE #735](https://github.com/apache/shardingsphere/issues/735) Unexpected replica datasource routing result when using `Round-robin` load-balance algorithm in Mybatis
1. [ISSUE #1011](https://github.com/apache/shardingsphere/issues/1011) Can't resolve placeholder in `Spring Boot YAML` configuration

## 2.0.3

### New Features

#### Core

1. [ISSUE #600](https://github.com/apache/shardingsphere/issues/600) Support TCL

### Bug Fixes

#### Core

1. [ISSUE #540](https://github.com/apache/shardingsphere/issues/540) Support SQL that alias is the keyword
1. [ISSUE #577](https://github.com/apache/shardingsphere/issues/577) Support new line for `YAML` configuration

#### ShardingSphere-JDBC

1. [ISSUE #522](https://github.com/apache/shardingsphere/issues/522) Replica database does not need to execute the DDL for replica query


## 2.0.2

### Enhancements

#### Core

1. [ISSUE #475](https://github.com/apache/shardingsphere/issues/475) Support `CREATE INDEX`
1. [ISSUE #525](https://github.com/apache/shardingsphere/issues/525) Support `DROP INDEX`

### Bug Fixes

#### Core

1. [ISSUE #521](https://github.com/apache/shardingsphere/issues/521) `ShardingProperties` is invalid in `YAML` configuration
1. [ISSUE #529](https://github.com/apache/shardingsphere/issues/529) Table name capitalization cannot be queried
1. [ISSUE #541](https://github.com/apache/shardingsphere/issues/541) `IS NOT NULL` parse error
1. [ISSUE #557](https://github.com/apache/shardingsphere/issues/557) When `GROUP BY` and `ORDER BY` aliases are inconsistent, stream merging should be used
1. [ISSUE #559](https://github.com/apache/shardingsphere/issues/559) Support parsing numbers beginning with minus and decimal (e.g. `-.12`)
1. [ISSUE #567](https://github.com/apache/shardingsphere/issues/567) Add escape char for derived columns or alias when using MySQL

#### ShardingSphere-JDBC

1. [ISSUE #520](https://github.com/apache/shardingsphere/issues/520) Exception is no longer `DuplicateKeyException` when the unique key conflict


## 2.0.1

### Enhancements

#### Core

1. [ISSUE #490](https://github.com/apache/shardingsphere/issues/490) Using `rownum` greater than or equal to or less than or equal to the result of paging is incorrect in Oracle
1. [ISSUE #496](https://github.com/apache/shardingsphere/issues/496) Logical table names in sharding configuration can be case sensitive
1. [ISSUE #497](https://github.com/apache/shardingsphere/issues/497) Close registry center gracefully

### Bug Fixes

#### ShardingSphere-JDBC

1. [ISSUE #489](https://github.com/apache/shardingsphere/issues/489) Uses `RuntimeBeanReference` to prevent the creation of `InnerBean` on spring namespace
1. [ISSUE #491](https://github.com/apache/shardingsphere/issues/491) Can't close connection by `ResultSet.getStatement().getConnection().close()`


## 2.0.0

### Milestones

1. API adjust. Brand new groupId and artifactId for `Maven`, package name and spring namespace name. Simplify and enhance API configuration, inline expression fully configuration support
1. Support `spring-boot-starter` of `ShardingSphere-JDBC`
1. Dynamic configuration. `ZooKeeper` and `etcd` can be used as registry to dynamically modify data sources and sharding configurations
1. Database orchestration. Fusing database access procedures to access databases and disable access to replica databases
1. ConfigMap support. Predefined metadata can be obtained in the sharding and replica query strategy
1. Tracking system support. You can view the invocation chain of `ShardingSphere-JDBC` through `sky-walking` and other `Opentracing` based APM systems

### Enhancements

#### Core

1. [ISSUE #386](https://github.com/apache/shardingsphere/issues/386) Support SQL that does not contain table names, such as `SELECT 1`

#### ShardingSphere-JDBC

1. [ISSUE #407](https://github.com/apache/shardingsphere/issues/407) Support Hyphen properties for `sharding-jdbc-spring-boot-starter`
1. [ISSUE #424](https://github.com/apache/shardingsphere/issues/424) Providing SQL overall execution events

### Bug Fixes

#### Core

1. [ISSUE #387](https://github.com/apache/shardingsphere/issues/387) Prevent errors from keywords process when '`' exists in function + column name
1. [ISSUE #419](https://github.com/apache/shardingsphere/issues/419) When SQL is rewritten, it does not determine whether alias is a keyword without the escape character, which results in SQL exception
1. [ISSUE #464](https://github.com/apache/shardingsphere/issues/464) SQL if the varchar type is not closed due to the absence of matching single quotes, and the next varchar in SQL is the wrong SQL of Chinese characters, it will lead to higher use of CPU

#### ShardingSphere-JDBC

1. [ISSUE #394](https://github.com/apache/shardingsphere/issues/394) Can't only close statement
1. [ISSUE #398](https://github.com/apache/shardingsphere/issues/398) Use Hint routing to shield case sensitivity
1. [ISSUE #404](https://github.com/apache/shardingsphere/issues/404) Sharding-jdbc's spring-boot-starter does not support HikariDataSource
1. [ISSUE #436](https://github.com/apache/shardingsphere/issues/436) Replica query, when the RoundRobin algorithm is configured from the database and MyBatis is used, it can only be routed to the same replica database
1. [ISSUE #452](https://github.com/apache/shardingsphere/issues/452) Sharding of DDL statements to more than one table causes a connection leak
1. [ISSUE #472](https://github.com/apache/shardingsphere/issues/472) Before Connection executes createStatement, it calls getMetaData first and then setAutoCommit can not take effective connection to the database that was created later

## 1.5.4.1

### Bug Fixes

1. [ISSUE #382](https://github.com/apache/shardingsphere/issues/382) The query cannot be completed without sharding rule

## 1.5.4

### Bug Fixes

1. [ISSUE #356](https://github.com/apache/shardingsphere/issues/356) In the Where condition of SQL, the REGEXP operator is compatible with non sharding columns
1. [ISSUE #362](https://github.com/apache/shardingsphere/issues/362) Replica query using PreparedStatement does not invoke the setParameter method to cause errors
1. [ISSUE #370](https://github.com/apache/shardingsphere/issues/370) Error in calling getGeneratedKeys using native self increment primary key
1. [ISSUE #375](https://github.com/apache/shardingsphere/issues/375) Data can not be obtained after paging second pages route to a single node
1. [ISSUE #379](https://github.com/apache/shardingsphere/issues/379) When Mybatis is used to call Connection.getMetaData (), the connection is not close correct

## 1.5.3

### Enhancements

1. [ISSUE #98](https://github.com/apache/shardingsphere/issues/98) Replica query load balancing strategy support configuration
1. [ISSUE #196](https://github.com/apache/shardingsphere/issues/196) Replica query and sharding configuration independence

### Bug Fixes

1. [ISSUE #349](https://github.com/apache/shardingsphere/issues/349) Incorrect function of ResultSet.wasNull causes null numeric type in DB to zero
1. [ISSUE #351](https://github.com/apache/shardingsphere/issues/351) Tables that are included in the default data source but not in TableRule configuration are not properly executed
1. [ISSUE #353](https://github.com/apache/shardingsphere/issues/353) In the Where condition of SQL, it is compatible with non sharding columns !=, !> and !< operator
1. [ISSUE #354](https://github.com/apache/shardingsphere/issues/354) In the Where condition of SQL, NOT operators are compatible with non-sharding columns

## 1.5.2

### Milestones

1. The test engine of quality assurance, each SQL can run 60 test cases of different dimensions

### Enhancements

1. [ISSUE #335](https://github.com/apache/shardingsphere/issues/335) Support the GROUP BY + custom function SQL
1. [ISSUE #341](https://github.com/apache/shardingsphere/issues/341) Support ORDER BY xxx NULLS FIRST | LAST statement of Oracle

### Bug Fixes

1. [ISSUE #334](https://github.com/apache/shardingsphere/issues/334) Parsing ORDER BY with functions will resolve the following ASC and DESC to the name attribute of OrderItem
1. [ISSUE #335](https://github.com/apache/shardingsphere/issues/339) JOIN parsing is incorrect using the full name association of the table
1. [ISSUE #346](https://github.com/apache/shardingsphere/issues/346) Parsing table name error of DDL statement DROP TABLE IF EXISTS USER

## 1.5.1

### New Features

1. [ISSUE #314](https://github.com/apache/shardingsphere/issues/314) Support DDL type SQL

### Changes

1. [ISSUE #327](https://github.com/apache/shardingsphere/issues/327) Close sql.show configuration by default

### Bug Fixes

1. [ISSUE #308](https://github.com/apache/shardingsphere/issues/308) Invalid return of database native GeneratedKey
1. [ISSUE #309](https://github.com/apache/shardingsphere/issues/310) ORDER BY and GROUP BY in sub-queries are not included in the analytic context
1. [ISSUE #313](https://github.com/apache/shardingsphere/issues/313) Support <> operator
1. [ISSUE #317](https://github.com/apache/shardingsphere/issues/317) Parameter of LIMIT can not be type of Long
1. [ISSUE #320](https://github.com/apache/shardingsphere/issues/320) SQL rewriting error of GROUP BY + LIMIT
1. [ISSUE #323](https://github.com/apache/shardingsphere/issues/323) Parsing ORDER BY + Aggregation Expression error

## 1.5.0

### Milestones

1. The new SQL parsing module removes the dependence on Druid. We only need to parse the sharding context, and adopt a "semi understanding" concept for SQL to further improve performance and compatibility, and reduce code complexity
1. The new SQL rewrite module adds an optimized rewrite module
1. The new SQL merge module is rebuilt into 3 merging engines: streaming, memory and decorator

### New Features

1. Support Oracle, SQLServer and PostgreSQL
1. Non functional sub-query support

### Enhancements

1. [ISSUE #256](https://github.com/apache/shardingsphere/issues/256) Configurable display sharding execute to SQL log
1. [ISSUE #291](https://github.com/apache/shardingsphere/issues/291) Processing SQL use stream mode that contains only GroupBy

### Changes

1. Simplify the distributed self increasing sequence. Each table is supported by simplifying a multiple self increasing sequence to a single table supporting only a single distributed self increasing sequence, and no longer supporting workerID settings through environment variables
1. Remove support for OR

### Bug Fixes

1. [ISSUE #239](https://github.com/apache/shardingsphere/issues/239) LIMIT routes to multiple query result sets. If there is only one result set that is not empty, the result of paging is incorrect
1. [ISSUE #263](https://github.com/apache/shardingsphere/issues/263) Sharding and logical table configuration can be case insensitive
1. [ISSUE #292](https://github.com/apache/shardingsphere/issues/292) When the memory mode handles GROUP BY statement, if there is paging information, it needs to be rewritten
1. [ISSUE #295](https://github.com/apache/shardingsphere/issues/295) LIMIT 0 does not filter the result set according to paging restrictions

## 1.4.2

### Enhancements

1. [ISSUE #219](https://github.com/apache/shardingsphere/issues/219) Thread performance optimization
1. [ISSUE #215](https://github.com/apache/shardingsphere/issues/215) Aggregated result set of stream sort StreamingOrderByReducerResultSet performance optimization
1. [ISSUE #161](https://github.com/apache/shardingsphere/issues/161) When the result sets are merged, heap sort can be used to improve performance

### Bug Fixes

1. [ISSUE #212](https://github.com/apache/shardingsphere/issues/212) More meaningful hints for missing data source rules
1. [ISSUE #214](https://github.com/apache/shardingsphere/issues/214) table_name.column_name in (?,?) in WHERE can't parser expression
1. [ISSUE #180](https://github.com/apache/shardingsphere/issues/180) Batch execution of Update return inaccuracy
1. [ISSUE #225](https://github.com/apache/shardingsphere/issues/225) The last character of automatic generation of Id is not 0

## 1.4.1

### Enhancements

1. [ISSUE #191](https://github.com/apache/shardingsphere/issues/191) Generating KeyGenerator of workerId based on IP of host
1. [ISSUE #192](https://github.com/apache/shardingsphere/issues/192) Get workerId's KeyGenerator based on HOSTNAME's digital suffix
1. [ISSUE #210](https://github.com/apache/shardingsphere/issues/210) Routing to single database and single table to remove supplementary SQL statement fragments

### Bug Fixes

1. [ISSUE #194](https://github.com/apache/shardingsphere/issues/194) Some component exceptions in the close method of Connection, Statement, ResultSet and other interfaces cause the close method of another component to be not invoked
1. [ISSUE #199](https://github.com/apache/shardingsphere/issues/199) Sharding and reuse PreparedStatement object cause route error
1. [ISSUE #201](https://github.com/apache/shardingsphere/issues/201) Event transmission missing before batch operation execution
1. [ISSUE #203](https://github.com/apache/shardingsphere/issues/203) Merge events sent by the batch operation
1. [ISSUE #209](https://github.com/apache/shardingsphere/issues/209) Parallel execution of multiple limit queries leads to IndexOutOfBoundsException

## 1.4.0

### Enhancements

Automatic generation key implementation, including

1. [ISSUE #162](https://github.com/apache/shardingsphere/issues/162) Implementation of distributed primary key algorithm
1. [ISSUE #163](https://github.com/apache/shardingsphere/issues/163) Acquisition of a self increasing sequence of JDBC interfaces
1. [ISSUE #171](https://github.com/apache/shardingsphere/issues/171) Sharding-jdbc-core coordination automatic generation sequence transformation
1. [ISSUE #172](https://github.com/apache/shardingsphere/issues/172) The configuration of YAML and Spring supports the self increasing sequence

### Bug Fixes

1. [ISSUE #176](https://github.com/apache/shardingsphere/issues/176) The wasNull flag of AbstractMemoryResultSet is not reset in time

## 1.3.3

### Enhancements

1. [ISSUE #59](https://github.com/apache/shardingsphere/issues/59) PreparedStatement can call the correct underlying set method according to the parameter type when setting parameters

### Bug Fixes

1. [ISSUE #149](https://github.com/apache/shardingsphere/issues/149) When INSERT IGNORE INTO, if the data is duplicated, the value returned to -1 when ignored, and it should be returned to 0
1. [ISSUE #118](https://github.com/apache/shardingsphere/issues/118) In the same thread, DQL is executed first, then DML is executed, and DML operation is executed from the replica database
1. [ISSUE #122](https://github.com/apache/shardingsphere/issues/122) In cases where connections are not available (such as network interruption), transactions should be interrupted rather than retry
1. [ISSUE #152](https://github.com/apache/shardingsphere/issues/152) PreparedStatement's cache causes an array out of bound
1. [ISSUE #150](https://github.com/apache/shardingsphere/issues/150) With the latest SQLServer jdbc driver compatibility problem, Product Name should be changed from SQLServer to Microsoft SQL Server
1. [ISSUE #166](https://github.com/apache/shardingsphere/issues/166) Druid data source stat filter multi-thread error reporting should be added to database connection level synchronization

## 1.3.2

### Enhancements

1. [ISSUE #79](https://github.com/apache/shardingsphere/issues/79) Optimizes limit for only one target table, does not modify limit offset

### Bug Fixes

1. [ISSUE #36](https://github.com/apache/shardingsphere/issues/36) ShardingPreparedStatement cannot set parameters repeatedly
1. [ISSUE #114](https://github.com/apache/shardingsphere/issues/114) When ShardingPreparedStatement performs batch tasks, it repeatedly analyzes SQL and leads to OOM
1. [ISSUE #33](https://github.com/apache/shardingsphere/issues/33) According to the MySQL document, queries similar to limit 100 and -1 format are not supported
1. [ISSUE #124](https://github.com/apache/shardingsphere/issues/124) The return value of com.dangdang.ddframe.rdb.sharding.jdbc.adapter.AbstractStatementAdapter.getUpdateCount does not conform to the JDBC specification
1. [ISSUE #141](https://github.com/apache/shardingsphere/issues/141) Multi-thread executor parameter setting failure


## 1.3.1

### Enhancements

1. [ISSUE #91](https://github.com/apache/shardingsphere/issues/91) Open support for Statement.getGeneratedKeys can return the original database self increase primary key
1. [ISSUE #92](https://github.com/apache/shardingsphere/issues/92) Query DQL statement event sending

### Bug Fixes

1. [ISSUE #89](https://github.com/apache/shardingsphere/issues/89) Use replica query with sharding hint leads to conflict
1. [ISSUE #95](https://github.com/apache/shardingsphere/issues/95) Write operations in the same thread read from the primary database changed to the same thread and within the same connection

## 1.3.0

### New Features

1. [ISSUE #85](https://github.com/apache/shardingsphere/issues/85) New feature for replica query

### Enhancements

1. [ISSUE #82](https://github.com/apache/shardingsphere/issues/82) TableRule can import the dataSourceName attribute to specify the data source corresponding to the TableRule
1. [ISSUE #88](https://github.com/apache/shardingsphere/issues/88) Release restrictions on other databases, support standard SQL, do not support personalized paging statements

### Bug Fixes

1. [ISSUE #81](https://github.com/apache/shardingsphere/issues/81) Associative table query uses OR query condition to resolve the result exceptions

## 1.2.1

### Refactor

1. [ISSUE #60](https://github.com/apache/shardingsphere/issues/60) API adjust, remove ShardingDataSource, use factory instead
1. [ISSUE #76](https://github.com/apache/shardingsphere/issues/76) ShardingRule and TableRule change to Builder pattern
1. [ISSUE #77](https://github.com/apache/shardingsphere/issues/77) ShardingRule and TableRule change to Builder pattern

### Enhancements

1. [ISSUE #61](https://github.com/apache/shardingsphere/issues/61) Add the logical table name to the ShardingValue class
1. [ISSUE #66](https://github.com/apache/shardingsphere/issues/66) Statement on the JDBC tier supports get/set MaxFieldSize, MaxRows and QueryTimeout
1. [ISSUE #72](https://github.com/apache/shardingsphere/issues/72) Batch inserts supporting select union all
1. [ISSUE #78](https://github.com/apache/shardingsphere/issues/78) Simplifying sharding only configuration, without configuring logical table and real table correspondence
1. [ISSUE #80](https://github.com/apache/shardingsphere/issues/80) Simplifying the configuration that does not sharding, specifying the default data source, do not need configure TableRule

### Bug Fixes

1. [ISSUE #63](https://github.com/apache/shardingsphere/issues/63) No table name or table alias is added to the ORDER BY and GROUP BY derivation columns
1. [ISSUE #65](https://github.com/apache/shardingsphere/issues/65) Performance enhancement for parsing condition context
1. [ISSUE #67](https://github.com/apache/shardingsphere/issues/67) The soft transaction log cannot be deleted when routed to multiple tables
1. [ISSUE #71](https://github.com/apache/shardingsphere/issues/71) Routing single sharding key by OFFSET of LIMIT error
1. [ISSUE #75](https://github.com/apache/shardingsphere/issues/75) MemoryTransactionLogStorage retry times update concurrency problem

## 1.2.0

### New Features

1. [ISSUE #53](https://github.com/apache/shardingsphere/issues/53) The relationship between the real table and the logical table is not configured, and the real table is dynamically calculated by the sharding algorithm
1. [ISSUE #58](https://github.com/apache/shardingsphere/issues/58) Soft transaction: the initial version of the best effort type

### Refactor

1. [ISSUE #49](https://github.com/apache/shardingsphere/issues/49) Adjust the property configuration
1. [ISSUE #51](https://github.com/apache/shardingsphere/issues/51) Refactor of Hint interface

### Bug Fixes

1. [ISSUE #43](https://github.com/apache/shardingsphere/issues/43) The yaml file contains Chinese, and the operating system mode is not UTF-8 encoding, resulting in yaml can not be parsed
1. [ISSUE #48](https://github.com/apache/shardingsphere/issues/48) Yaml file is not closed after reading
1. [ISSUE #57](https://github.com/apache/shardingsphere/issues/57) At the analytic level, we can identify subqueries to ensure that the behavior of supplementary columns can be accurately positioned

## 1.1.0

### New Features

1. [ISSUE #40](https://github.com/apache/shardingsphere/issues/40) Support YAML configuration
1. [ISSUE #41](https://github.com/apache/shardingsphere/issues/41) Support Spring namespace configuration
1. [ISSUE #42](https://github.com/apache/shardingsphere/issues/42) Support inline expression configuration

### Bug Fixes

1. [ISSUE #25](https://github.com/apache/shardingsphere/issues/25) The problem of repeated results will appear under the OR expression

## 1.0.1

### Enhancements

1. [ISSUE #39](https://github.com/apache/shardingsphere/issues/39) Support the use of Hint method to register the key value to SQL routing

### Bug Fixes

1. [ISSUE #11](https://github.com/apache/shardingsphere/issues/11) The count function returns incorrectly without aliases
1. [ISSUE #13](https://github.com/apache/shardingsphere/issues/13) The Insert statement does not write column names or write column names but column names do not contain sharding fields, occur broadcast route
1. [ISSUE #16](https://github.com/apache/shardingsphere/issues/16) For now a new connection pool is executed every time SQL is executed. Instead, each ShardingDataSource object should be changed to share a pool
1. [ISSUE #18](https://github.com/apache/shardingsphere/issues/18) When query Count, getObject() throws Exception: Unsupported data type: Object
1. [ISSUE #19](https://github.com/apache/shardingsphere/issues/19) In SUM and AVG functions, merger is not executed if aliases are not added, and null pointer exception fired if aliases are added
1. [ISSUE #38](https://github.com/apache/shardingsphere/issues/38) The compatibility between JPA and ShardingSphere-JDBC. JPA automatically add the column aliases of SELECT, resulting in ORDER BY obtaining ResultSet data only by aliases rather than column names

## 1.0.0

1. Initial version<|MERGE_RESOLUTION|>--- conflicted
+++ resolved
@@ -18,11 +18,8 @@
 1. SQL Binder: Use Multimap and CaseInsensitiveString to replace CaseInsensitiveMap for supporting mysql multi table join with same table alias - [#33303](https://github.com/apache/shardingsphere/pull/33303)
 1. SQL Binder: Fix the combine statement cannot find the outer table when bind - [#33357](https://github.com/apache/shardingsphere/pull/33357)
 1. SQL Binder: Fix SQL performance issues caused by repeated subquery fetches - [#33361](https://github.com/apache/shardingsphere/pull/33361)
-<<<<<<< HEAD
 1. Sharding: Remove ShardingRouteAlgorithmException check logic temporarily to support different actual table name config - [#33367](https://github.com/apache/shardingsphere/pull/33367)
-=======
 1. SQL Binder: Fix table does not exist exception when use HintManager#setDatabaseName to transparent - [#33370](https://github.com/apache/shardingsphere/pull/33370)
->>>>>>> 1b1f2e40
 
 ### Change Logs
 
