## Release 5.5.2-SNAPSHOT

### API Changes

### New Features

1. Kernel: Add firebird SQL parser module and database type [#33773](https://github.com/apache/shardingsphere/pull/33773)

### Enhancements

1. Kernel: Add arguments not null check when creating RouteUnit - [#33382](https://github.com/apache/shardingsphere/pull/33382)
1. Kernel: Add index columns not empty judgement for IndexColumnTokenGenerator - [#33384](https://github.com/apache/shardingsphere/pull/33384)
1. Kernel: Add binding to owner table - [#33533](https://github.com/apache/shardingsphere/pull/33533)
1. DistSQL: Check inline expression when create sharding table rule with inline sharding algorithm - [#33735](https://github.com/apache/shardingsphere/pull/33735)
1. SQL Parser: Support parsing Doris BITXOR - [#33258](https://github.com/apache/shardingsphere/pull/33258)
1. SQL Parser: Support parsing Doris INSTR - [#33289](https://github.com/apache/shardingsphere/pull/33289)
1. SQL Parser: Support parsing Doris STRRIGHT - [#33393](https://github.com/apache/shardingsphere/pull/33393)
1. SQL Parser: Support parsing MySQL by adding non-reserved keywords in BaseRule.g4 file according to MySQL 8.4 doc - [#33846](https://github.com/apache/shardingsphere/pull/33846)
1. Storage: Support setting `hive_conf_list`, `hive_var_list` and `sess_var_list` for jdbcURL when connecting to HiveServer2 - [#33749](https://github.com/apache/shardingsphere/pull/33749)
1. Storage: Support connecting to HiveServer2 through database connection pools other than HikariCP - [#33762](https://github.com/apache/shardingsphere/pull/33762)
1. Storage: Partial support for connecting to embedded ClickHouse `chDB` - [#33786](https://github.com/apache/shardingsphere/pull/33786)
1. SQL Federation: Upgrade calcite version to 1.38.0 and update all license info in LICENSE file - [#33279](https://github.com/apache/shardingsphere/pull/33279)
1. Transaction: Bump the minimum Seata Client version for Seata AT integration to 2.2.0 - [#33872](https://github.com/apache/shardingsphere/pull/33872)
1. JDBC: Add show database name for JDBC when execute SHOW COMPUTE NODES - [#33437](https://github.com/apache/shardingsphere/pull/33437)
1. Kernel: Add binding to owner table - [#33533](https://github.com/apache/shardingsphere/pull/33533)
1. SQL Parser: Support parsing Doris EXTRACT\_URL\_PARAMETER - [#33571](https://github.com/apache/shardingsphere/pull/33571)
1. JDBC: Support ZonedDateTime on ResultSet - [#33660](https://github.com/apache/shardingsphere/issues/33660)
1. Proxy: Add query parameters and check for MySQL kill processId - [#33274](https://github.com/apache/shardingsphere/pull/33274)
1. Proxy: Support table not exist exception for PostgreSQL proxy - [#33885](https://github.com/apache/shardingsphere/pull/33274)
1. Proxy Native: Change the Base Docker Image of ShardingSphere Proxy Native - [#33263](https://github.com/apache/shardingsphere/issues/33263)
1. Proxy Native: Support connecting to HiveServer2 with ZooKeeper Service Discovery enabled in GraalVM Native Image - [#33768](https://github.com/apache/shardingsphere/pull/33768)
1. Proxy Native: Support local transactions of ClickHouse under GraalVM Native Image - [#33801](https://github.com/apache/shardingsphere/pull/33801)
1. Sharding: Support GroupConcat function for aggregating multiple shards in MySQL, OpenGauss, Doris - [#33808](https://github.com/apache/shardingsphere/pull/33808)
1. Proxy Native: Support Seata AT integration under Proxy Native in GraalVM Native Image - [#33889](https://github.com/apache/shardingsphere/pull/33889)
1. Agent: Simplify the use of Agent's Docker Image - [#33356](https://github.com/apache/shardingsphere/pull/33356)
1. Metadata: Add load-table-metadata-batch-size props to concurrent load table metadata - [#34009](https://github.com/apache/shardingsphere/pull/34009)
1. SQL Binder: Add sql bind logic for create table statement - [#34074](https://github.com/apache/shardingsphere/pull/34074)
1. SQL Binder: Support create index statement sql bind - [#34112](https://github.com/apache/shardingsphere/pull/34112)
1. SQL Parser: Support MySQL update with statement parse - [#34126](https://github.com/apache/shardingsphere/pull/34126)
1. SQL Binder: Remove TablesContext#findTableNames method and implement select order by, group by bind logic - [#34123](https://github.com/apache/shardingsphere/pull/34123)
1. SQL Binder: Support select with statement sql bind and add bind test case - [#34141](https://github.com/apache/shardingsphere/pull/34141)
<<<<<<< HEAD
1. SQL Parser: Add  SQLStatementParserCacheHook to Provide Extension Point for Application SQL Parse  Cache Warm-up , Referred to as Preheat  - [#34155](https://github.com/apache/shardingsphere/issues/34155)
=======
1. SQL Binder: Support sql bind for select with current select projection reference - [#34151](https://github.com/apache/shardingsphere/pull/34151)
1. SQL Binder: Support alter table, drop table sql bind and add test case - [#34154](https://github.com/apache/shardingsphere/pull/34154)
>>>>>>> 8aaa7c7d

### Bug Fixes

1. Mode: Fixes `JDBCRepository` improper handling of H2-database in memory mode - [#33281](https://github.com/apache/shardingsphere/issues/33281)
1. Mode: Fixes duplicate column names added when index changed in DDL - [#33982](https://github.com/apache/shardingsphere/issues/33281)
1. SQL Binder: Fixes table does not exist exception when use HintManager#setDatabaseName to transparent - [#33370](https://github.com/apache/shardingsphere/pull/33370)
1. SQL Parser: Fixes LiteralExpressionSegment cast exception in SQL parser - [#33332](https://github.com/apache/shardingsphere/pull/33332)
1. SQL Parser: Fixes PostgreSQL and openGauss time extract function parse week and quarter error - [#33564](https://github.com/apache/shardingsphere/pull/33564)
1. SQL Binder: Use Multimap and CaseInsensitiveString to replace CaseInsensitiveMap for supporting MySQL multi table join with same table alias - [#33303](https://github.com/apache/shardingsphere/pull/33303)
1. SQL Binder: Fixes the combine statement cannot find the outer table when bind - [#33357](https://github.com/apache/shardingsphere/pull/33357)
1. SQL Binder: Fixes SQL performance issues caused by repeated subquery fetches - [#33361](https://github.com/apache/shardingsphere/pull/33361)
1. SQL Parser: Fixes MySQL parse zone unreserved keyword error - [#33720](https://github.com/apache/shardingsphere/pull/33720)
1. SQL Parser: Fixes MySQL range parse error when use table owner - [#33874](https://github.com/apache/shardingsphere/pull/33874)
1. Storage: Fixes cannot connect to HiveServer2 using remote Hive Metastore Server - [#33837](https://github.com/apache/shardingsphere/pull/33837)
1. Proxy: Fixes BatchUpdateException when execute INSERT INTO ON DUPLICATE KEY UPDATE in proxy adapter - [#33796](https://github.com/apache/shardingsphere/pull/33796)
1. Sharding: Remove ShardingRouteAlgorithmException check logic temporarily to support different actual table name configuration - [#33367](https://github.com/apache/shardingsphere/pull/33367)
1. Sharding: Fixes SQL COUNT with GROUP BY to prevent incorrect row returns - [#33380](https://github.com/apache/shardingsphere/pull/33380)
1. Sharding: Fixes avg, sum, min, max function return empty data when no query result return - [#33449](https://github.com/apache/shardingsphere/pull/33449)
1. Encrypt: Fixes merge exception without encrypt rule in database - [#33708](https://github.com/apache/shardingsphere/pull/33708)
1. SQL Binder: Fixes the expression segment cannot find the outer table when binding - [#34015](https://github.com/apache/shardingsphere/pull/34015)
1. Proxy: Fixes "ALL PRIVILEGES ON `DB`.*" is not recognized during SELECT privilege verification for MySQL - [#34037](https://github.com/apache/shardingsphere/pull/34037)
1. Encrypt: Use sql bind info in EncryptInsertPredicateColumnTokenGenerator to avoid wrong column table mapping - [#34110](https://github.com/apache/shardingsphere/pull/34110)
1. Proxy: Fix mysql longblob wrong column type returned by proxy protocol - [#34121](https://github.com/apache/shardingsphere/pull/34121)

### Change Logs

1. [MILESTONE](https://github.com/apache/shardingsphere/milestone/30)

## Release 5.5.1

### API Changes

1. Authority: Mark privilege provider ALL_PERMITTED as deprecated and will be removed in future
1. DistSQL: Remove optional param usageCount from show storage units
1. Readwrite-splitting: Change dataSources to dataSourceGroups for YAML

### New Features

1. Kernel: Add new doris, hive and presto sql parser module and database type

### Enhancements

1. Kernel: Support sql hint extract when sql contains dbeaver hint comment
1. Kernel: Add extract combine left select in extractFromSelectStatementWithoutProjection method
1. Metadata: Collect table type for PostgreSQL
1. Metadata: Add assisted node to create and delete databases
1. Mode: Change shadow、sharding's algorithms node path to shadow_algorithms and sharding_algorithms node path
1. DistSQL: Check privilege when registering or altering storage unit
1. DistSQL: Check duplicate actual data nodes when creating or altering sharding table rule
1. DistSQL: Add like support for show storage units
1. DistSQL: Rollback if import database configuration failed
1. DistSQL: add table type to result set of show logical tables
1. Proxy: Make the results of show tables in order
1. Proxy: Trigger metadata collection when creating and deleting database and table
1. Proxy: Optimize Agent to support collecting metrics data from multiple data sources when used with Driver
1. SQL Parser: Support PostgreSQL COLLATION and CONSTRAINT keywords
1. SQL Parser: Support MySQL change replication with no server ids
1. SQL Parser: Support MySQL row and column aliases with ON DUPLICATE KEY UPDATE
1. SQL Parser: Support MySQL CALL SQL with mysql prefix
1. SQL Parser: Support MySQL create loadable function returns int/dec
1. SQL Parser: Support parsing MySQL CREATE TABLESPACE/TABLE in Mysql-8
1. SQL Parser: Support parsing MySQL CREATE INDEX with ENGINE_ATTRIBUTE
1. SQL Parser: Support parsing MySQL LOAD DATA with @ variable
1. SQL Parser: Support parsing MySQL START REPLICA statement
1. SQL Parser: Support parsing MySQL json table function
1. SQL Parser: Enhance mysql json function visit statement result
1. SQL Parser: Enhance Oracle update statement as alias parse and add test case
1. SQL Parser: Add MySQL column not null SQL parsing
1. SQL Parser: Add MySQL charset sql parsing
1. SQL Parser: Support Oracle column length unit type SQL parsing
1. SQL Parser: Support PostgreSQL, openGauss function table and update from parse
1. SQL Parser: Support cte with postgres and openGauss
1. SQL Parser: Optimize the timezone support of PostgreSQLDateValueParser
1. SQL Parser: Support PostgreSQL limit and offset as null
1. SQL Federation: Support SQL federation bit_count function for MySQL
1. SQL Federation: Improve atan and anan2 sql function for MySQL
1. SQL Federation: Support federated query mysql bin function
1. SQL Federation: Support for federated query NOT operator
1. Transaction: Support for switching transaction types
1. Use same transaction type in one transaction in jdbc adapter
1. Proxy Native: Add more graalvm reachability metadata for caffeine cache
1. Sharding: Revise all local index for sharding table and add object uniqueness level spi to control index token generator
1. Sharding: Add NullsOrderType.LOW and NullsOrderType.HIGH to handle NULL order by in sharding feature
1. Add inline sharding algorithms match actual data nodes check
1. Encrypt: Add unsupported check for combine statement with encrypt columns
1. Encrypt: Support select distinct(column) encrypt rewrite and refactor SubstitutableColumnNameToken build logic
1. Encrypt: Support like concat nested concat statement rewrite with encrypt feature
1. Pipeline: Add SHARDING_TOTAL_COUNT impl of JobExecutorServiceHandler to improve CPU core requirement
1. Pipeline: Support page query for inventory dumper and data consistency streaming query
1. Pipeline: Use case-insensitive identifiers to enhance the table metadata loader
1. Pipeline: Support primary key columns ordering for standard pipeline table metadata loader

### Bug Fixes

1. Kernel: Replace ThreadLocal with TransmittableThreadLocal in HintManager to support cross Thread usage
1. Kernel: Use ConnectionPropertiesParser spi to parse jdbcUrl to solve oracle url parse error
1. Kernel: Fixes column count assert exception caused by postgresql system table judge
1. Metadata: Keep in-used storage node when unregister storage unit
1. Metadata: Fixes the generated key column name case insensitivity error
1. SQL Parser: Support PostgreSQL do nothing conflict action
1. SQL Parser: Fix oracle nvl function and interval hour parse error
1. DistSQL: Fixes load single table error after creating logical data source
1. DistSQL: Fixes set default single table storage unit to random failed
1. DistSQL: Fixes set default single table storage unit to logical data source failed
1. DistSQL: Fixes NPE when import metadata
1. Fixes the problem of missing storage unit when registering storage unit
1. SQL Binder: Add TableAvailable interface for CloseStatementContext, MoveStatementContext, FetchStatementContext and fix SQL rewrite test case
1. SQL Federation: Fixes federated query LocalDateTime conversion
1. SQL Federation: Fixes push down SQL execute error when sql contains chinese character with SQL federation
1. SQL Federation: Fixes federation query binary type data query
1. SQL Federation: Fixes null result in federated query for a single projected column
1. SQL Federation: Fixes SQL federation unknown type exception caused by calcite wrong result type with bigint
1. Transaction: Fixes savepoint manager not cleaned up in distributed transactions
1. Transaction: Fixes PostgreSQL rollback only
1. Transaction: Fixes transaction context not cleaned up when xa transaction is committed
1. Transaction: Fixes setSavepoint method invocation not cleaning up
1. Transaction: Fixes the issue that cursor is not rewritten
1. Proxy: Support binary type bool value in PostgreSQL
1. Proxy: Support array type prepared param in PostgreSQL
1. Proxy: Support binary protocol value for text array in PostgreSQL
1. Proxy: Fixes duplicate results when querying information_schema.SCHEMATA
1. Proxy: Fixes incorrect results for querying information_schema.SCHEMATA
1. Proxy: Fixes NPE when execute show table status
1. Proxy: Fixes no database selected exception occurs when show tables from database
1. Proxy: Fixes the error that the process does not exit after proxy startup fail
1. Proxy: Fixes the error that the persisted system metadata was not cleared after the database was deleted in the PostgreSQL scenario
1. Proxy: Fixes no database selected exception in the query SQL
1. JDBC: Fixes the NPE when it does not contain a specified logic database in Driver
1. Sharding: Fixes Sharding column not tracked through aliases
1. Sharding: Fixes alter view exception when config sharding rule and binding table rule
1. Sharding: Fixes is need accumulate logic
1. Encrypt: Fixes show create table wrong result with encrypt when data type contains float
1. Encrypt: Add insert select rewrite for encrypt
1. Encrypt: Fixes the issue where updating a non-encrypted table and using a subquery on an encrypted table
1. Pipeline: Fixes default data source lost when create migration job
1. Pipeline: InventoryTaskSplitter compatible with `BigInteger` primary key
1. Resolve the issue where "zip file closed" in versions prior to SpringBoot 2.3

### Change Log

1. [MILESTONE](https://github.com/apache/shardingsphere/milestone/29)

## Release 5.5.0

### API Changes

1. Kernel: Remove the sqlCommentParseEnabled configuration in SQL Parser Rule to reduce code complexity
1. SQL Parser: Consider removing sqlCommentParseEnabled config in SQLParser rule
1. Federation: Add allQueryUseSQLFederation config for sql federation
1. Proxy: Remove the outdated schemaName configuration of the Proxy

### New Features

1. DistSQL: New syntax for query plugin (SPI) implementation
1. DistSQL: New syntax for managing SQL_TRANSLATOR rule

### Enhancements

1. Authority: Add isSuper option for user
1. SQL Parser: Add EOF to throw exception when parse distsql rollback migration statement
1. SQL Parser: Support more plsql statement parse and add plsql parse assert logic
1. SQL Parser: Support parse index hint
1. SQL Parser: Support mysql intersect combine operation sql parse
1. SQL Parser: Support parse chinese white space for oracle
1. SQL Parser: Fix mysql TimeStampDiff function parse
1. SQL Parser: Fix sqlServer unqualified shorthand parsing
1. SQL Parser: Support sqlServer SEARCH unreserved word parsing
1. SQL Parser: Add sql server MEMBER unreserved word
1. DistSQL: Use JSON format to output props in RQL
1. DistSQL: Optimize REFRESH DATABASE METADATA logic
1. DistSQL: SHOW COMPUTE NODES supports JDBC nodes
1. DistSQL: Optimize syntax of REFRESH DATABASE METADATA
1. DistSQL: Optimize the output of SHOW TABLE METADATA
1. SQL Binder: Add ParameterMarkerSegmentBinder logic for Oracle MergeStatementBinder
1. SQL Federation: Support mysql cross join statement for sql federation
1. Transaction: Add advice message in XATransactionCheckPrivilegeFailedException
1. Proxy: Add MySQL precompiled parameter verification to avoid turning on rewriteBatchedStatements=true when BenchmarkSQL connects to Proxy, causing an ArrayIndexOutOfBoundsException exception when the Proxy parameterCount exceeds 65535.
1. Proxy: Fix mysql client multi statements option in protocol
1. Sharding: Validate duplicate sharding actual data nodes
1. Sharding: Support null condition value routing
1. Pipeline: Improve CDC stability and performance
1. Pipeline: MemoryPipelineChannel supports configurable zero queue size for less memory consumption
1. Pipeline: Show dedicated error when mode type is not Cluster
1. Pipeline: Ignore error message in status DistSQL result on job cancelling

### Bug Fixes

1. MetaData: Fixes database system schema is not built when create database
1. Metadata: Fixes NPE of system schema builder rule
1. Governance: Fixes thread blocking problem when create logic database for Etcd register center
1. Governance：Fixes register storage units and create feature rules failure when use Standalone mode
1. SQL Parser: Fixes PostgreSQL NPE when parse columnRef
1. SQL Parser: Fixes npe cause by parse MySQL select window statement
1. SQL Federation: Fixes Object 'DUAL' not found exception when execute select 1 from dual with sql federation
1. Transaction: Fixes xa auto commit in executeQuery
1. Proxy: Restore original databaseName in connectionSession after unicast
1. Proxy: Fixes show tables can be executed without use database
1. Proxy: Fixes the incorrect current database after unicast routing
1. Proxy: Fixes the problem that show tables can be executed before use database
1. Proxy: Fixes multi statements with specified database name
1. Sharding: Fixes routing error when joining tables in uppercase
1. Sharding: Fixes drop sharding table exception when table name is uppercase
1. Sharding: Fixes generated key with upper case column name
1. Readwrite-splitting: Fix check exception when using shadow data source
1. Pipeline: Fixes commit/rollback migration job doesn't drop related consistency check job when check job is not completed
1. Pipeline: Fixes show consistency check status stop_time display

### Change Log

1. [MILESTONE](https://github.com/apache/shardingsphere/milestone/28)


## Release 5.4.1

### New Features

1. Metadata: Standalone mode adapts to metadata new structure
1. Governance: Governance supports register instance level data source
1. Proxy: Supports dbcp and c3p0 connection pools

### Enhancements

1. Mode: Improve Standalone mode JDBC type impl reset data on initialization
1. JDBC: Move jdbc core META-INF/services/java.sql.Driver from test to main
1. Encrypt: Add duplicate name check for derived columns and logical columns
1. Encrypt: Deny DDL for cipher columns in Proxy
1. Encrypt: Add the default type for derived columns to varchar(4000)
1. Pipeline: Isolate ShardingSphereDataSource Standalone repository in pipeline
1. Pipeline: Disable system-schema-metadata-enabled in pipeline
1. Pipeline: Add algorithm columns in SHOW MIGRATION CHECK ALGORITHMS DistSQL result
1. Pipeline: Add type_alias column in SHOW MIGRATION CHECK ALGORITHMS DistSQL result

### Bug Fixes

1. Single Table: Fixes not switched active version when CREATE/DROP table modifies the Single rule configuration
1. JDBC: Fixes JDBC memory leak with MySQL in the 5.4.0 version
1. Pipeline: Fixes get inventory position not correctly on breakpoint resuming when table names are similar
1. Pipeline: Fixes CDC importer not start on breakpoint resuming when first inventory task is finished

### Change Log

1. [MILESTONE](https://github.com/apache/shardingsphere/milestone/27)


## Release 5.4.0

### API Changes

1. Metadata: Change sharding broadcast tables to global broadcast tables
1. JDBC: Remove exclamation mark (!) for global rules
1. DistSQL: Simplify keywords ASSISTED_QUERY, LIKE_QUERY in encrypt DistSQL
1. DistSQL: Optimize SQL_PARSER rule syntax
1. Encrypt: Adjust encryption yaml API to distinguish between encrypt, like, and assisted query configurations
1. Encrypt: Remove plain column and queryWithCipherColumn configuration in encrypt feature
1. Readwrite-splitting: Refactor read/write splitting api
1. Proxy: Remove property proxy-instance-type configuration
1. Proxy: Remove property proxy-backend-executor-suitable
1. Proxy: Remove property proxy-mysql-default-version
1. Scaling: Refactor commit rollback streaming to drop streaming
1. Sharding: Merge ShardingCacheRule into ShardingRule (Experimental)

### New Features

1. DistSQL: New syntax to manage SQL_FEDERATION rule
1. Proxy: Support Unix Domain Socket

### Enhancements

1. Scaling: CDC supports pure incremental mode
1. Scaling: CDC supports exporting data by transaction
1. Scaling: CDC supports MySQL and PostgreSQL
1. Scaling: CDC supports single table
1. Scaling: CDC supports all openGauss data types
1. Scaling: CDC supports replication reconnection
1. Scaling: Remove DataConsistencyCalculateAlgorithmChooser
1. Scaling: Improve performance of integer unique key table inventory data splitting
1. Scaling: Adjust process configuration default value to reduce resource consumption
1. Scaling: Auto refresh table metadata for migration
1. Scaling: Compatible with openGauss existing replication slot reuse when database not existing
1. Scaling: Show data consistency check status result should be empty when it's not completed
1. Scaling: Enable concurrent CRC32 match on source and target
1. Scaling: Pipeline job compatible with sharding rule audit strategy
1. Metadata: Refactor metadata persistence structure
1. Metadata: Optimize the process of loading single table metadata
1. Metadata: Support MySQL/PostgreSQL/openGauss system tables empty query
1. DistSQL: Add support for transactionalReadQueryStrategy for read/write splitting rule
1. DistSQL: Enhanced algorithm properties check
1. Transaction: Add privilege check
1. Transaction: Remove the TransactionTypeHolder and only create the current transaction manager
1. Parser: Support MySQL LOAD DATA and LOAD XML statement with single table or broadcast table
1. Parser: Improve the parsing support of high-priority SQL statements in the test results of the MySQL test program
1. Parser: Oracle dialect parser now supports Chinese comma
1. Encrypt: Support query of encrypt column in projection subquery when use encrypt feature
1. Kernel: Adds table existence metadata check for INSERT, DELETE, UPDATE and SELECT statements
1. JDBC: Implement batch execution for ShardingSphereStatement
1. Proxy: Frontend supports SSL/TLS
1. Proxy: Support Flush message for PostgreSQL/openGauss Proxy
1. Proxy: Support data type bit, bool for PostgreSQL Proxy

### Bug Fixes
1. Scaling: Fix pipeline job failure status persistence and usage
1. Scaling: Fix CDC DELETE event Record.beforeList is null
1. Scaling: Fix openGauss mppdb decoding plugin single quote issue
1. Scaling: Fix execute engine not closed after job stopping
1. Scaling: Fix stop job before task starting
1. Metadata: Fix case sensitive issue when loading schema meta data with H2 database
1. Metadata: Fix "object not found" exception when config PostgreSQL/openGauss schema name as database name
1. DistSQL: Fix wrong result of check_table_metadata_enabled when execute SHOW DIST VARIABLE
1. Encrypt: Fix SQL rewrite exception when use PostgreSQL/openGauss encrypt like feature
1. Sharding: Support null sharding condition pass to sharding algorithm to allow user control null value route
1. Parser: Support BETWEEN AND expression parsing in MySQL Projection
1. Mask: Fix wrong mask result when config same value of from-x and to-y with KEEP_FROM_X_TO_Y
1. Infra: Fix ClassNotFoundException may occur when missing pgjdbc
1. Proxy: Fix MySQL packet out of order when client sending pipelining requests

### Change Log

1. [MILESTONE](https://github.com/apache/shardingsphere/milestone/25)


## 5.3.2

### API Changes

1. Proxy: Add property `system-log-level`, support dynamic change of log level by DistSQL.
1. DistSQL: Remove Hint-related DistSQL, users can use `SQL Hint` instead

### New Features

1. Scaling: Support any type of column unique key table

### Enhancements

1. Scaling: Use stream query for inventory dump and data consistency check
1. Scaling: Compatible with `VARBINARY` column type in MySQL binlog parsing
1. Scaling: Refactor `AbstractSimplePipelineJob.execute` to blocking
1. Scaling: Improve table records count calculation
1. Scaling: Support proxy sharding rule absent for migration job
1. Scaling: Add `useServerPrepStmts=false` for pipeline job on MySQL
1. Scaling: Improve datetime/time parsing for MySQL binlog
1. Scaling: Add global status for prepare stage
1. Scaling: Add `netTimeoutForStreamingResults` for pipeline job on MySQL
1. Authority: Support specifying password authentication method
1. Authority: Add md5 authentication support for openGauss protocol
1. Agent: Add more metrics for JDBC
1. Kernel: ShardingSphere Driver configuration supports Apollo
1. Kernel: Adjust `SKIP_ENCRYPT_REWRITE SQL` Hint to `SKIP_SQL_REWRITE` to support more scenarios
1. Kernel: Support openGauss `EXPLAIN PERFORMANCE`
1. Encrypt: Like supports concat function

### Bug Fixes

1. Scaling: Fix unicode char and special char decoding for PostgreSQL incremental task
1. Scaling: Fix Migration not support PostgreSQL json type
1. DistSQL: `CREATE SHARDING TABLE RULE` supports `NONE` strategy
1. Kernel: Fix use system database error when data sources are empty
1. Kernel: Fix set worker-id does not take effect with Standalone mode
1. Kernel: Clear storage node information when delete readwrite-splitting and database discovery rules
1. Kernel: Fix the abnormal problem of Column index out of range in single table complex query
1. Kernel: Fix PostgreSQL like lower case failed.
1. Kernel: Fixed the exception of built-in metabase data collection when the front and back database types were inconsistent
1. Kernel: Fix the problem of routing error reporting under certain table names
1. Kernel: Fix MySQL create procedure parse error
1. Kernel: Fix union extract table name NPE
1. Kernel: Fix upper case table constraint not rewrite error
1. Kernel: Fix failed to parse PostgreSQL / openGauss SQL contains money type
1. Kernel: Fix PostgreSQL / openGauss positional parameter rule
1. Kernel: Fix PostgreSQL / openGauss failed to parse const with type cast
1. Kernel: Fix Chinese characters encode exception when execute select with sql federation engine
1. Kernel: Fix `IndexOutOfBoundsException` when execute set variable statement int jdbc adapter
1. Kernel: Fix index does not exist exception when execute drop index statement
1. Proxy: Properly handle number sign in MySQL Proxy binary protocol
1. Proxy: Fix PostgreSQL Proxy failed to handle bytea data type
1. Proxy: Fix PostgreSQL Proxy failed to parse time value with microseconds
1. Proxy: Fix PostgreSQL protocol codec for date type in binary format
1. Proxy: Fix possible CCE `PostgreSQLInt2BinaryProtocolValue`
1. Proxy: Fix possible error when client pass quoted charset to PostgreSQL/openGauss Proxy

### Change Log

1. [MILESTONE](https://github.com/apache/shardingsphere/milestone/24)


## 5.3.1

### New Features

1. Kernel: Add new data masking, dynamic data masking features, and built-in data masking algorithms
1. Scaling: Basic support of CDC feature
1. DistSQL: Add masking rule related DistSQL

### Enhancements

1. Kernel: Cluster mode avoids secondary refresh of metadata
1. Kernel: SHOW COMPUTE NODES supports displaying the version number of each instance
1. Kernel: System database add cluster information table
1. Kernel: Standalone mode persistent metadata supports MySQL
1. Kernel: SQL HINT performance improvement
1. Kernel: Restore routing to the specified database with Hint
1. Encrypt: Supports underscore wildcards for Encrypt CharDigestLikeEncryptAlgorithm
1. Kernel: Support SQL federation SELECT NULLS LAST/FIRST statement
1. Kernel: Refactor encrypt integration test logic and add more test cases
1. Kernel: Add salt props for MD5MaskAlgorithm, MD5EncryptAlgorithm
1. Kernel: Refactor ShardingConditionEngine to support SPI configuration
1. DistSQL: Add algorithm type check for `CREATE SHARDING TABLE RULE`

### Bug Fixes

1. Fix the problem of ZooKeeper cluster error reporting when ShardingSphere connects to Kubernetes
1. Kernel:  Fix use Consul in cluster mode start up failure
1. DB Discovery: Close heartbeat job when drop discovery rule
1. Kernel: Fix wrong decide result when execute same sharding condition subquery with SQL federation
1. Kernel:  Fix priority problem of UNION, INTERSECT, EXCEPT set operation in SQL Federation for PostgreSQL and openGauss dialect
1. Kernel:  Fix create view index out of range exception when view contains set operator
1. Kernel: Add XA resource exceeds length check
1. Kernel:  Fix transaction support for spring requires_new
1. Encrypt:  Fix AESEncryptAlgorithm decrypt exception when config char type with PostgreSQL and openGauss
1. Encrypt: Fix abnormal expansion result for shorthand when encrypt subquery contains an alias
1. Kernel:  Fix unsigned flag of column metadata was not serialized
1. Kernel: Fix PostgreSQL / openGauss select fetch parsing issue to support federation execution engine
1. Proxy: Fix packet sequence ID may be incorrect if error occurred in MySQL Proxy
1. Proxy: Fix error occur in Proxy when using PostgreSQL composite type
1. Proxy: Set proper column definition flag for MySQL COM_STMT_PREPARE
1. Proxy: When querying PG metadata through Proxy and the result set is empty, the labels are lost

### Change Log

1. [MILESTONE](https://github.com/apache/shardingsphere/milestone/23)


## 5.3.0

### API Changes

1. DistSQL: Refactor syntax API, please refer to the user manual
1. Proxy: Change the configuration style of global rule, remove the exclamation mark
1. Proxy: Allow zero-configuration startup, enable the default account root/root when there is no Authority configuration
1. Proxy: Remove the default logback.xml and use API initialization
1. JDBC: Remove the Spring configuration and use Driver + YAML configuration instead

### Enhancements

1. DistSQL: New syntax REFRESH DATABASE METADATA, refresh logic database metadata
1. Kernel: Support DistSQL REFRESH DATABASE METADATA to load configuration from the governance center and rebuild MetaDataContext
1. Support postgresql/openGauss setting transaction isolation level
1. Scaling: Increase inventory task progress update frequency
1. Scaling: DATA_MATCH consistency check support breakpoint resume
1. Scaling: Support drop consistency check job via DistSQL
1. Scaling: Rename column from sharding_total_count to job_item_count in job list DistSQL response
1. Scaling: Add sharding column in incremental task SQL to avoid broadcast routing
1. Scaling: Sharding column could be updated when generating SQL
1. Scaling: Improve column value reader for DATA_MATCH consistency check
1. DistSQL: Encrypt DistSQL syntax optimization, support like query algorithm
1. DistSQL: Add properties value check when REGISTER STORAGE UNIT
1. DistSQL: Remove useless algorithms at the same time when DROP RULE
1. DistSQL: EXPORT DATABASE CONFIGURATION supports broadcast tables
1. DistSQL: REGISTER STORAGE UNIT supports heterogeneous data sources
1. Encrypt: Support Encrypt LIKE feature
1. Automatically start distributed transactions when executing DML statements across multiple shards
1. Kernel: Support client \d for PostgreSQL and openGauss
1. Kernel: Support select group by, order by statement when column contains null values
1. Kernel: Support parse RETURNING clause of PostgreSQL/openGauss Insert
1. Kernel: SQL HINT performance improvement
1. Kernel: Support mysql case when then statement parse
1. Kernel: Supporting data source level heterogeneous database gateway
1. (Experimental) Sharding: Add sharding cache plugin
1. Proxy: Support more PostgreSQL datetime formats
1. Proxy: Support MySQL COM_RESET_CONNECTION
1. Scaling: Improve MySQLBinlogEventType.valueOf to support unknown event type
1. Kernel: Support case when for federation

### Bug Fix

1. Scaling: Fix barrier node created at job deletion
1. Scaling: Fix part of columns value might be ignored in DATA_MATCH consistency check
1. Scaling: Fix jdbc url parameters are not updated in consistency check
1. Scaling: Fix tables sharding algorithm type INLINE is case-sensitive
1. Scaling: Fix incremental task on MySQL require mysql system database permission
1. Proxy: Fix the NPE when executing select SQL without storage node
1. Proxy: Support DATABASE_PERMITTED permission verification in unicast scenarios
1. Kernel: Fix the wrong value of worker-id in show compute nodes
1. Kernel: Fix route error when the number of readable data sources and weight configurations of the Weight algorithm are not equal
1. Kernel: Fix multiple groups of readwrite-splitting refer to the same load balancer name, and the load balancer fails problem
1. Kernel: Fix can not disable and enable compute node problem
1. JDBC: Fix data source is closed in ShardingSphereDriver cluster mode when startup problem
1. Kernel: Fix wrong rewrite result when part of logical table name of the binding table is consistent with the actual table name, and some are inconsistent
1. Kernel: Fix startup exception when use SpringBoot without configuring rules
1. Encrypt: Fix null pointer exception when Encrypt value is null
1. Kernel: Fix oracle parsing does not support varchar2 specified type
1. Kernel: Fix serial flag judgment error within the transaction
1. Kernel: Fix cursor fetch error caused by wasNull change
1. Kernel: Fix alter transaction rule error when refresh metadata
1. Encrypt: Fix EncryptRule cast to TransparentRule exception that occurs when the call procedure statement is executed in the Encrypt scenario
1. Encrypt: Fix exception which caused by ExpressionProjection in shorthand projection
1. Proxy: Fix PostgreSQL Proxy int2 negative value decoding incorrect
1. Proxy: PostgreSQL/openGauss support describe insert returning clause
1. Proxy: Fix gsql 3.0 may be stuck when connecting Proxy
1. Proxy: Fix parameters are missed when checking SQL in Proxy backend
1. Proxy: Enable MySQL Proxy to encode large packets
1. Kernel: Fix oracle parse comment without whitespace error
1. DistSQL: Fix show create table for encrypt table

### Refactor

1. Scaling: Reverse table name and column name when generating SQL if it's SQL keyword
1. Scaling: Improve increamental task failure handling
1. Kernel: Governance center node adjustment, unified hump to underscore

### Change Log

1. [MILESTONE](https://github.com/apache/shardingsphere/milestone/22)


## 5.2.1

### New Feature

1. Add ShardingSphere default system database to support global metadata management
1. Support asynchronous data consistency check
1. Added support for Consul governance center
1. Added support for Nacos governance center
1. Added support for the view function in the governance center

### Enhancement

1. SQL Federation engine adds ADVANCED executor and adapts to openGauss database
1. Support ShardingSphere Proxy startup after read-write splitting read database is disabled
1. SQL HINT supports force sharding route
1. Show processlist supports showing Proxy connections (sleep, active)
1. Optimized ShardingSphere-JDBC data source configuration error message
1. ShardingSphere-JDBC supports SpringBoot 3.x version
1. Support load MySQL, PostgreSQL, openGauss and SQLServer view metadata
1. Update Snakeyaml to 1.33 and open YAML 3MB limit
1. Reuse cached connections as possible when unicast sharding
1. Support Parsing ALTER ROLE in Oracle
1. Add support of ALTER RESOURCE COST for Oracle
1. Support parsing Drop Materialized View in Oracle
1. Support parsing DROP LIBRARY in Oracle
1. Support parsing DROP JAVA in Oracle
1. Support parsing DROP PLUGGABLE DATABASE in Oracle
1. Support parsing DROP INDEX TYPE in Oracle
1. Support Parsing ALTER PACKAGE in openGauss
1. Support openGauss select offset, count statement parse and remove useless syntax in PostgreSQL grammar
1. Add max_size to openGauss syntax
1. Optimize alter view/drop view parse logic and fix alter view refresher bug
1. Add sql parser error detail to ParseCancellationException
1. Add support for parse OptOnConflict for postgres
1. Enhance support for ALTER TABLE and ALTER VIEW in PostgreSQL
1. Add a missing keyword in PostgreSQL Declare Statement
1. Add json function support to mysql parser
1. ShardingSphere-Proxy automatically adapts to cgroup memory limits in Docker environment
1. Show migration status DistSQL respond new added error_message column
1. Show migration status respond new added processed_records_count column
1. Support MySQL 8 caching_sha2_password authentication in incremental dump
1. Improve drop pipeline process configuration
1. Support unique key table migration
1. Support migrate table to new name table
1. Improve thread pool usage in pipeline task and runner
1. Support cancelable data consistency check
1. DistSQL: When creating or altering readwrite-splitting rule, check duplicate write or read resources
1. DistSQL: Add validity check for `ALTER SHARDING BINDING TABLE RULES`
1. Standalone mode H2 support persistent metadata
1. Fix openGauss cursor execution in xa transaction
1. Added transaction related exceptions

### Bug Fix

1. Generate proper placeholder for PostgreSQL when rewriting
1. Fix opengauss update set parse exception
1. Fix parse exception when execute insert statement with negative value
1. Fix wrong connectDescriptorUrlPattern in OracleDataSourceMetaData
1. Fix insert SQL garbled after sharding rewrote in special rules
1. Fix exception when execute select * from information_schema.tables
1. Fix exception when execute alter view rename
1. Fix PostgreSQL check data source permission when using rolsuper
1. DistSQL: fix NPE for `REFRESH TABLE METADATA` when there is no resource
1. Fix Unmodified table metadata when modify rules
1. Fix database discovery
1. The MySQL.NORMAL_REPLICATION algorithm cannot find primary node"
1. Fixed using etcd to build a cluster event not aware
1. Fix NPE occurred when transaction management is not created
1. Fix routing exception that occurs when the sharding value of the InlineShardingAlgorithm algorithm exceeds Integer

### API Changes

1. SQL HINT syntax format adjust to SQL-style format
1. DistSQL: Remove syntax `COUNT DATABASE RULES`
1. ShardingSphere mode remove overwrite configuration
1. Agent: Optimize configuration of agent.yaml

### Change Log

1. [MILESTONE](https://github.com/apache/shardingsphere/milestone/21)

## 5.2.0

### New Feature

1. Support SQL audit for sharding feature
1. Support MySQL show processlist and kill process id feature
1. Scaling: Add dedicated DistSQL for data migration
1. Scaling: Basic support migrate data to heterogeneous database
1. DistSQL: New syntax `CREATE MIGRATION PROCESS CONFIGURATION`
1. DistSQL: New syntax `ALTER MIGRATION PROCESS CONFIGURATION`
1. DistSQL: New syntax `SHOW MIGRATION PROCESS CONFIGURATION`
1. DistSQL: New syntax  `ADD MIGRATION SOURCE RESOURCE`
1. DistSQL: New syntax `SHOW SQL_TRANSLATOR RULE`
1. DistSQL: New syntax `CREATE SHARDING AUDITOR`
1. DistSQL: New syntax `ALTER SHARDING AUDITOR`
1. DistSQL: New syntax `SHOW SHARDING AUDIT ALGORITHMS`

### Enhancement

1. Support column visible feature for MySQL, Oracle, SQLServer and H2
1. Support cartesian product configuration for read write splitting
1. Support spring namespace and spring boot usage for sql translator
1. Support JSR-310 Year and Month in IntervalShardingAlgorithm
1. Support broadcast table update/delete limit statement
1. Support create index on table(column) statement rewrite when config encrypt
1. Support openGauss cursor, fetch, move, close statement for sharding, readwrite-splitting
1. Support encrypt column rewrite when execute column is null in predicate
1. Support encrypt show create table return logic columns
1. Support create table with index statement rewrite when config encrypt
1. Support PostgreSQL create operator statement parse
1. Support PostgreSQL create materialized view statement parse
1. Support PostgreSQL nested comments parse
1. Support PostgreSQL alter subscription statement parse
1. Support PostgreSQL create group statement parse
1. Support PostgreSQL alter statictics statement parse
1. Support PostgreSQL create foreign table statement parse
1. Support PostgreSQL alter server statement parse
1. Support PostgreSQL create foreign data wrapper statement parse
1. Support PostgreSQL create event trigger statement parse
1. Support PostgreSQL security label statement parse
1. Support PostgreSQL reindex statement parse
1. Support PostgreSQL reassign owned statement and refresh materialized view statement parse
1. Support PostgreSQL prepare transaction statement parse
1. Support PostgreSQL create collation statement parse
1. Support PostgreSQL lock statement parse
1. Support PostgreSQL alter rule statement parse
1. Support PostgreSQL notify statement parse
1. Support PostgreSQL unlisten statement parse
1. Support Oracle alter function and alter hierarchy statement parse
1. Support Oracle alter pluggable database statement parse
1. Support Oracle alter materialized view log statement parse
1. Support Oracle alter diskgroup statement parse
1. Support Oracle alter operator statement parse
1. Support oracle alter cluster statement parse
1. Support oracle alter audit policy statement parse
1. Support Oracle alter index type statement parse
1. Support Oracle lock table statement parse
1. Support Oracle alter java statement parse
1. Support Oracle inline constraint statement parse
1. Support openGauss geometric operator statement parse
1. Optimize MySQL visible/invisible parse of create/alter table statements
1. Support scope of variable prefixed with @@ in MySQL SET statement parse
1. Support MySQL create procedure with create view parse
1. Support column segments parse in create index on table statement
1. Support openGauss cursor, fetch, move, close statement for sharding, readwrite-splitting
1. Support encrypt column rewrite when execute column is null in predicate
1. Support encrypt show create table return logic columns
1. Support create table with index statement rewrite when config encrypt
1. Support parsing ALTER LOCKDOWN PROFILE in Oracle
1. Support parsing ALTER MATERIALIZED VIEW in Oracle
1. Support parsing ALTER MATERIALIZED ZONEMAP in Oracle
1. Support parsing ALTER LIBRARY in Oracle
1. Support parsing ALTER INMEMORY JOIN GROUP in Oracle
1. Support parsing DROP OPERATOR in Oracle
1. Support parsing DROP RESTORE POINT in Oracle
1. Support parsing CREATE RESTORE POINT in Oracle
1. Support parsing DROP INMEMORY JOIN GROUP in Oracle
1. Support parsing create_bit_xor_table in MySQL
1. Support parsing MySQL DO statement
1. Support parsing DropServer in openGauss
1. Support parsing CREATE AGGREGATE In openGauss
1. Support parsing ALTER ROUTINE in PostgreSQL
1. Add PostgreSQL Create Cast Statement
1. Add PostgreSQL Create Aggregate Statement
1. Support fetch/move/close cursor statement in PostgreSQL
1. Support Parsing ALTER PUBLICATION in PostgreSQL
1. Add PostgreSQL Create Access Method Statement
1. Support Parsing ALTER POLICY in PostgreSQL
1. Support parsing ALTER OPERATOR in PostgreSQL
1. Add PostgreSQL Copy Statement
1. Add PostgreSQL Comment Statement
1. Support listen statement in PostgreSQL
1. Support DECLARE cursor statement
1. Add default serverConfig in helm charts
1. Assemble openGauss JDBC Driver into Proxy distribution
1. ShardingSphere-Proxy listen on specified IP addresses
1. Support COM_STMT_SEND_LONG_DATA in MySQL Proxy
1. SELECT VERSION() support alias in MySQL Proxy
1. Fix openGauss Proxy could not be connected if no resource defined
1. Support using JRE defined in JAVA_HOME in ShardingSphere-Proxy's startup script
1. Avoid client blocked when OOM occurred in ShardingSphere-Proxy
1. Support using c3p0 in ShardingSphere-JDBC
1. Support SET NAMES with value quoted by double-quote
1. Connection.prepareStatement with columns arguments is available in ShardingSphere-JDBC
1. Scaling: Improve MySQL connect and reconnect
1. Scaling: Fix MySQL json column may cause leak at incremental task
1. Scaling: Add permission check for PostgreSQL data sources
1. Scaling: Incremental migration support for MySQL MGR mode
1. Scaling: Improve job progress persistence
1. Scaling: Start job DistSQL execute and return synchronously
1. Scaling: Inventory migration support table has primary key and unique key
1. Scaling: Close unerlying ElasticJob when stopping job
1. Scaling: Improve logical replication slot name generation for PostgreSQL and openGauss
1. Scaling: Make query DistSQL could be executed when no database selected
1. DistSQL: Add worker_id to the result set of `SHOW INSTANCE LIST` & `SHOW INSTANCE INFO`
1. DistSQL: Improve the result of `EXPORT DATABASE CONFIG`
1. DistSQL: Support more databases for `FORMAT SQL`
1. DistSQL: Optimize the execution logic of `CREATE TRAFFIC RULE`
1. DistSQL: Support `assistEncryptor` for Encrypt RDL
1. DistSQL: Add sharding algorithm type check when `CREATE SHARDING TABLE RULE`
1. Support database discovery to configure multiple groups of high availability under the same logic database
1. Support ShardingSphere-Proxy to start up under empty logic library
1. Support for isolating EventBus events by instance
1. Support the database to detect changes in the master node and restart the detection heartbeat task
1. Support ShardingSphere-Proxy to generate new worker-id when re-registering in cluster mode
1. Thrown exception when inserting expression value in shadow column on executing insert
1. Support distributed transactions across multiple logical databases
1. Support executing truncate in XA & PostgreSQL
1. Support alter local transaction rule with DistSQL
1. Support global transaction manager
1. Delete support for branch transaction on proxy

### Bug Fix

1. Fix single table metadata refresh error caused by filtering DataSourceContainedRule
1. Fix parsing exception caused by the null value of MySQL blob type
1. Fix PostgreSQL/openGauss reset statement parse error
1. Fix wrong parameter rewrite when use sharding and encrypt
1. Fix the failed conversion of Month related classes on IntervalShardingAlgorithm
1. Fix NullPointerException when execute select union statement contains subquery
1. Fix wrong encrypt rewrite result due to incorrect order of metadata
1. Fix MySQL trim function parse error
1. Fix MySQL insert values with _binary parse error
1. Fix MySQL syntax error cannot be thrown to client
1. Avoid EventLoop blocked because of closing JDBC resources
1. Correct server status flags returned by MySQL Proxy
1. Fix a possible connection leak issue if Proxy client disconnected in transaction
1. Fixed a possible consistency issue with the statement being executed when the Proxy client is disconnected
1. Avoid pooled connection polluted by executing SET statements
1. Make SHOW TABLES FROM work in ShardingSphere-Proxy
1. Fix PostgreSQL DDL could not be executed by Extended Query
1. Fix SHOW VARIABLES could not be executed in PostgreSQL Proxy without resource
1. Fix FileNotFoundException when use ShardingSphere Driver with SpringBoot fatjar
1. Scaling: Fix the problem that the table contains both primary key and unique index at inventory migration
1. Scaling: Improve incremental migration, support the latest position in the middle of batch insert event
1. Scaling: Fix the error caused by null field value in openGauss incremental migration
1. DistSQL: Fix incorrect strategy name in result of `SHOW SHARDING TABLE RULES`
1. DistSQL: Fix current rule config is modified in advance when `ALTER SHARDING TABLE RULE`
1. DistSQL: Fix connection leak when `ALTER RESOURCE`
1. DistSQL: Fix `CREATE TRAFFIC RULE` failed when load balance algorithm is null
1. Fix that the monitoring heartbeat task was not stopped when the database was discovered and the logical library was deleted
1. Fix cluster mode ShardingSphere-JDBC load all logic database
1. Fix worker-id generated by SnowflakeKeyGenerateAlgorithm in cluster mode may exceed the maximum value
1. Fix `DistSQL` adding shadow algorithm exception without shadow data source
1. Fix cross-database data source confusion caused by same data source name in multiple logical databases
1. Fix RUL DistSQL execution failure in transaction
1. Fix begin for PostgreSQL & openGauss
1. Agent: Fixed the error of null value in contextManager when collecting metric data

### API Changes

1. Remove SQL passthrough to data source feature
1. Add new assistedQueryEncryptorName and remove QueryAssistedEncryptAlgorithm interface
1. Refactor readwrite-splitting api to improve user experience
1. Remove check-duplicate-table-enabled configuration
1. Remove useless config item show-process-list-enabled configuration
1. Scaling: Change keyword for part of data migration DistSQL
1. Scaling: Redesign part of data migration DistSQL
1. DistSQL: Unify parameter type specification
1. DistSQL: Split `SHOW INSTANCE MODE` to `SHOW MODE INFO` and `SHOW INSTANCE INFO`
1. DistSQL: Change `DROP SCALING jobId` to `CLEAN MIGRATION jobId`
1. DistSQL: Remove `COUNT INSTANCE RULES`
1. Add database found that high availability supports all the slave libraries to go offline, and the main library undertakes the read traffic configuration
1. SnowflakeKeyGenerateAlgorithm supports configuring worker-id in standalone mode
1. Replace `sourceDataSourceName` with `productionDataSourceName` in Shadow API Configuration
1. Authority: Remove deprecated native authority provider

### Refactor

1. ShardingSphere metadata refactoring for splitting actual metadata and logical metadata
1. Use ConnectionContext, QueryContext to remove ThreadLocal in FetchOrderByValueQueuesHolder, TrafficContextHolder, SQLStatementDatabaseHolder and TransactionHolder
1. Modify the default value of the ShardingSphere-Proxy version in the helm chart
1. Docker container will exit if ShardingSphere-Proxy failed to startup
1. Helm Charts in ShardingSphere repository are transferred to sub-project shardingsphere-on-cloud
1. Scaling: Plenty of refactor for better code reuse
1. DistSQL: Add a new category named RUL
1. Refactor the schedule module and split it into cluster schedule and standalone schedule
1. Remove memory mode, keep standalone mode and cluster mode
1. Refactoring metadata table loading logic and persistence logic
1. Refactoring distributed locks to retain the most concise interface design
1. Refactor : Unify The Creation for Proxy Containers in IT from ENV Modules
1. Refactor : Unify The Configuration for container created by testcontainer

### Change Log

1. [MILESTONE](https://github.com/apache/shardingsphere/milestone/20)

## 5.1.2

### New Feature

1. Kernel: Alpha version to support SQL dialect translate for MySQL and PostgreSQL
1. Kernel: Support custom schema for PostgreSQL and openGauss
1. Kernel: Support create/alter/drop view statement for PostgreSQL and openGauss
1. Kernel: Support openGauss cursor statement
1. Kernel: Support use customize system database
1. Kernel: Support get openGauss and MySQL create SQL
1. Kernel: Support get postgres create SQL
1. Proxy: Official support for quickly deploying a ShardingSphere-Proxy cluster with a ZooKeeper cluster in Kubernetes using Helm
1. JDBC: Support ShardingSphere JDBC Driver
1. Scaling: Support PostgreSQL auto create table
1. Scaling: Support scaling for table with customized schema in PostgreSQL and openGauss
1. Scaling: Support scaling for table with text primary key and without integer primary key
1. Mode: Registry center supports PG/openGauss three-level structure
1. Mode: Registry center supports database-level distributed lock

### Enhancement

1. Kernel: Support copy statement for PostgreSQL and openGauss
1. Kernel: Support alter/drop index statement for PostgreSQL
1. Kernel: Support update force index statement for MySQL
1. Kernel: Support create/alter/drop schema for openGauss
1. Kernel: Optimize RoundRobinReplicaLoadBalanceAlgorithm and RoundRobinTrafficLoadBalanceAlgorithm logic
1. Kernel: Optimize metadata loading logic when frontendDatabaseType and backendDatabaseType are different
1. Kernel: Refactor meta data load logic
1. Kernel: Optimize show processlist statement
1. Kernel: Improve performance about large tables loaded
1. Kernel: Support execute comment statement
1. Kernel: Support view in sharding rule
1. Kernel: Support parsing CREATE ROLLBACK SEGMENT in Oracle
1. Kernel: Support Parsing DROP TYPE in openGauss
1. Kernel: Support Parsing ALTER TYPE in openGauss
1. Kernel: Support parsing DROP DISKGROUP in Oracle
1. Kernel: Support parsing CREATE DISKGROUP in Oracle
1. Kernel: Support parsing DROP FLASHBACK ARCHIVE in Oracle
1. Kernel: Support Parsing CHECKPOINT in openGauss
1. Kernel: Support parsing CREATE FLASHBACK ARCHIVE in Oracle
1. Kernel: Add PostgreSQL Close Statement
1. Kernel: Support Parsing DROP CAST in openGauss
1. Kernel: Support parsing CREATE CAST in openGauss
1. Kernel: Support parsing CREATE CONTROL FILE in Oracle
1. Kernel: Support Parsing DROP DIRECTORY in openGauss
1. Kernel: Support parsing ALTER DIRECTORY in openGauss
1. Kernel: Support parsing CREATE DIRECTORY in openGauss
1. Kernel: Add PostgreSQL Checkpoint Statement
1. Kernel: Support parsing DROP SYNONYM in openGauss
1. Kernel: Support parsing CREATE SYNONYM in openGauss
1. Kernel: Support parsing ALTER SYNONYM in openGauss
1. Kernel: Add PostgreSQL CALL Statement
1. Kernel: Support parsing CREATE PFILE in Oracle
1. Kernel: Support parsing CREATE SPFILE in Oracle
1. Kernel: Support parsing ALTER SEQUENCE in Oracle
1. Kernel: Support parsing CREATE CONTEXT in Oracle
1. Kernel: Support Parsing ALTER PACKAGE in oracle
1. Kernel: Support parsing CREATE SEQUENCE in Oracle
1. Kernel: Support parsing ALTER ATTRIBUTE DIMENSION in Oracle
1. Kernel: Support parsing ALTER ANALYTIC VIEW in Oracle
1. Kernel: Use ShardingSphere SPI in SQLVisitorFacade
1. Kernel: Use ShardingSphere SPI in DatabaseTypedSQLParserFacade
1. Kernel: Support parsing ALTER OUTLINE in Oracle
1. Kernel: Support parsing DROP OUTLINE in Oracle
1. Kernel: Support parsing drop edition in oracle
1. Kernel: Support WITH Common Table Expression of SQLServer
1. Kernel: Exclude parenthesis from SubquerySegment's start and stop index in withClause
1. Kernel: Refactor JoinTableSegment
1. Kernel: Support parsing DROP SYNONYM in Oracle
1. Kernel: Support parsing CREATE DIRECTORY in Oracle
1. Kernel: Support parsing CREATE SYNONYM in Oracle
1. Kernel: Support for XmlNamespaces Clause of SQLServer SELECT Statement
1. Kernel: Support parsing Alter Database Dictionary in Oracle
1. Kernel: Support FOR Clause of SQLServer SELECT Statement
1. Kernel: Support Parsing ALTER DATABASE LINK in Oracle
1. Kernel: Support CREATE EDITION Parsing in Oracle
1. Kernel: Support parsing ALTER TRIGGER in Oracle
1. Kernel: Add SQLServer REVERT Statement
1. Kernel: Support Parsing DROP TEXT SEARCH in PostgreSQL
1. Kernel: Add drop server for PostgreSQL
1. Kernel: Support Parsing ALTER VIEW in Oracle
1. Kernel: Add drop access method for PostgreSQL
1. Kernel: Support Parsing DROP ROUTINE in PostgreSQL
1. Kernel: Proofread SQLServer DROP USER Statement
1. Kernel: Support parsing DROP TRIGGER in Oracle
1. Kernel: Support parsing Drop subscription in PostgreSQL
1. Kernel: Add drop operator class for PostgreSQL
1. Kernel: Support parsing DROP PUBLICATION in PostgreSQL
1. Kernel: Support Parsing DROP VIEW in Oracle
1. Kernel: Support Parsing DROP TRIGGER in PostgreSQL
1. Kernel: Support Parsing DROP DIRECTORY in Oracle
1. Kernel: Support Parsing DROP STATISTICS for PostgreSQL
1. Kernel: Add drop type SQL parser for PostgreSQL
1. Kernel: Support Parsing DROP RULE in PostgreSQL
1. Kernel: Proofread SQLServer ALTER LOGIN Statement
1. Kernel: Support parsing PostgreSQL DROP FOREIGN DATA WRAPPER
1. Kernel: Small changes to PostgreSQL DROP EVENT TRIGGER statement
1. Proxy: ShardingSphere-Proxy MySQL supports receiving MySQL packet more than 16 MB
1. Proxy: Supports netty parameter ChannelOption.SO_BACKLOG configurable in ShardingSphere-Proxy
1. Proxy: Optimize so-reuseaddr in netty to solve the problem of port occupied
1. Proxy: Docker image of ShardingSphere-Proxy supports aarch64 platform
1. Proxy: Make server version configurable in ShardingSphere-Proxy MySQL
1. Proxy: Supports more character sets in ShardingSphere-Proxy PostgreSQL/openGauss
1. Proxy: Make default port configurable in ShardingSphere-Proxy
1. Scaling: Compatible with HA ports for openGauss:3.0 when thread_pool enabled
1. Scaling: Optimize ZooKeeper event handling in PipelineJobExecutor to avoid blocking ZooKeeper events
1. Scaling: Make table name case-insensitive in whole process
1. Scaling: Improve replication slot cleanup for PostgreSQL and openGauss
1. Scaling: Improve lock protection for job preparation
1. Scaling: Support PostgreSQL insert on conflict do update
1. Scaling: Do not cache data source in GlobalDataSourceRegistry to avoid possible shared resource close issue
1. Scaling: Reuse data source pool as more as possible to reduce working database connections
1. DistSQL: `REFRESH TABLE METADATA` supports specifying PostgreSQL's schema
1. DistSQL: `ALTER SHARDING TABLE RULE` add validation of binding table
1. Mode: ShardingSphere-JDBC supports configuring database connection name
1. Distributed Transaction: DistSQL is prohibited from executing within a transaction
1. Distributed Transaction: autocommit = 0, DDL part of DML will automatically open the transaction

### Bug Fix

1. Kernel: Fix parsing error about show statement for PostgreSQL and openGauss
1. Kernel: Fix parsing error about time extract function for for PostgreSQL and openGauss
1. Kernel: Fix parsing error about select mod function for for PostgreSQL and openGauss
1. Kernel: Fix PSQLException when execute join statement with multi schema in readwrite scenario
1. Kernel: Fix wrong route result when execute create schema statement in encrypt scenario
1. Kernel: Fix npe when execute drop schema if exist statement
1. Kernel: Fix wrong route result when execute SELECT LAST_INSERT_ID() AS id; statement
1. Kernel: Fix npe when execute use database when database doesn't contains datasource
1. Kernel: Fix create function with set var
1. Proxy: Fix NPE caused by column's case unmatched in PostgreSQLComDescribeExecutor
1. Proxy: Complete command tags for schema DDL in ShardingSphere-Proxy PostgreSQL / openGauss
1. Scaling: Fix MySQL unsigned type null value cause error during increment task
1. Scaling: Fix resource leak caused by error occurred when creating DataSource in ShardingSphere-Scaling
1. Scaling: Fix ShardingSphereDataSource creation ignoring other rules
1. Scaling: Fix on preparation job could not be stopped
1. Scaling: Fix data source property url and jdbcUrl compatibility
1. Scaling: Fix openGauss logical replication slot creation, avoid possible incremental data loss
1. Scaling: Update local job status before persisting job status to registry center, make sure it won't be overwritten later
1. Scaling: Handling null value in TestDecodingPlugin for PostgreSQL
1. DistSQL: Fix `SET VARIABLE` modification not taking effect in stand-alone and memory mode
1. DistSQL: Fix the inconsistency between `SHOW INSTANCE LIST` display data and actual data
1. DistSQL: Fix capitalization sensitivity in sharding DistSQL
1. Mode: Fix the new version metadata lost data after the Scaling changes the table sharding rules
1. Distributed Transaction: Fix getIndexInfo with catalog

### API Changes

1. DistSQL: Change `EXPORT SCHEMA CONFIG`  to `EXPORT DATABASE CONFIG`
1. DistSQL: Change `IMPORT SCHEMA CONFIG` to `IMPORT DATABASE CONFIG`
1. DistSQL: Change `SHOW SCHEMA  RESOURCES` to `SHOW DATABASE RESOURCES`
1. DistSQL: Change `COUNT SCHEMA RULES` to `COUNT DATABASE RULES`
1. Mode: Adjust db-discovery algorithm configuration
1. Authority: Authority provider `ALL_PRIVILEGES_PERMITTED` updated to `ALL_PERMITTED`
1. Authority: Authority provider `SCHEMA_PRIVILEGES_PERMITTED` updated to `DATABASE_PERMITTED`

### Refactor

1. Scaling: Refactor JobConfiguration, prepare for different types of jobs reuse and extension
1. Mode: Optimize compute node structure of the registry center
1. Mode: Use uuid instead of ip@port as instance id

### Change Log

1. [MILESTONE](https://github.com/apache/shardingsphere/milestone/19)

## 5.1.1

### New Feature
1. Kernel: support alter materialized view for PostgreSQL
1. Kernel: support declare for PostgreSQL
1. Kernel: support discard for PostgreSQL
1. Kernel: Add mode to parser to support $$ in PostgreSQL
1. Kernel: Support MySQL create tablespace statement parse
1. Scaling: Implement stop source writing and restore source writing
1. Scaling: Support partial tables scale-out
1. DistSQL: New DistSQL syntax: `SHOW UNUSED RESOURCES`
1. Mode: Added persistent `XA Recovery Id` to Governance Center
1. Mode: Database discovery adds delayed master-slave delay function
1. Distributed Transaction: Add savepoint support for ShardingSphere proxy
1. Distributed Transaction: Support auto rollback when report exception in transaction block for PostgreSQL and openGauss
1. Distributed Transaction: Make it is easy to use with Narayana
1. Distributed Transaction: Add savepoint support for ShardingSphere-JDBC

### Enhancement
1. Kernel: Refactor kernel to improve performance
1. Proxy: Reduce Docker image size of ShardingSphere-Proxy
1. Proxy: ShardingSphere-Proxy supports set names statements
1. Proxy: ShardingSphere-Proxy MySQL supports multi statements
1. Scaling: Only one proxy node could do data consistency check in proxy cluster
1. Scaling: Replace scaling input and output config fields type from int to Integer
1. Scaling: Update MySQL checksum SQL
1. Scaling: Improve scaling job progress deletion in reset and progress check before starting job
1. Scaling: Improve `FinishCheckJob` data consistency check when target tables already have the same data as source tables
1. Scaling: Break scaling job ASAP when there is unsupported table since primary key
1. Scaling: Reuse `ClusterPersistRepository` of proxy in `PipelineAPIFactory`
1. Scaling: Update jobId generation algorithm, and make it support idempotency
1. DistSQL: Support configuration data type and length when CREATE/ALTER ENCRYPT RULE
1. DistSQL: Unify the display results of `SHOW ALL VARIABLES` and `SHOW VARIABLE`
1. DistSQL: Remove the effect of binding order when `DROP BINDING TABLE RULES`
1. DistSQL: Add column `mode_type` in the result of `SHOW INSTANCE LIST`
1. DistSQL: Add validation to the mode when `ENABLE/DISABLE INSTANCE`
1. DistSQL: Check if the rule is in used when `DROP READWRITE_SPLITTING RULE`
1. DistSQL: Check duplicate resource names when `CREATE READWRITE_SPLITTING RULE`
1. DistSQL: Add column `delay_time` to the result of `SHOW READWRITE_SPLITTING READ RESOURCES`
1. DistSQL: Support `IF EXISTS` when `DROP RULE`
1. DistSQL: Optimize the prompt information of connection failure when `ADD/ALTER RESOURCE`
1. Mode: Add schema-level global distributed locks
1. Mode: Add schema version number to support batch execution of DistSQL
1. Mode: Persistent metadata optimization in cluster mode
1. Mode: The database discovery add the `schemaName` identifier when create a JOB

### Refactor

1. Kernel: Refactor test case for encrypt
1. Kernel: Refactor metadata to support PostgreSQL database and schema
1. Scaling: Remove HikariCP dependency in pipeline modules
1. Mode: Refactor governance center storage node structure
1. Mode: Refactor governance center meta data structure
1. Mode: Adjust the database discovery MGR module to MySQL module

### Bug Fix
1. Kernel: Fix function with no parameter
1. Kernel: Fix `InsertValueContext.getValue` cast exception
1. Kernel: Fix aggregate distinct column error
1. Kernel: Fix NPE when rewrite parameter with schema
1. Kernel: Fix NPE caused by `GeneratedKeysResultSet` not return `columnName` in read-write splitting
1. Kernel: Fix show tables statement loses part of the single table
1. Kernel: Fix ModShardingAlgorithm wrong route result when exist same suffix table
1. Kernel: Fix sql parse error when contains key in assignment clause and optimize index parse
1. Kernel: Fix NumberFormatException when sharding algorithm config number props
1. Kernel: Fix wrong metadata when config single dataSource for read-write splitting
1. Kernel: Fix statement close exception when use `BatchPreparedStatementExecutor`
1. Kernel: Fix rewrite lowercase logic when sql contains shorthand projection
1. Kernel: Fix NullPointerException when start up proxy with memory mode
1. Proxy: Fix literals may be replaced by mistake in PostgreSQL/openGauss protocol
1. Proxy: Fix ShardingSphere-Proxy PostgreSQL with multi-schema cannot be connected by PostgreSQL JDBC Driver 42.3.x
1. Proxy: Fix timestamp nanos inaccurate in ShardingSphere-Proxy MySQL
1. Proxy: Complete ShardingSphere-Proxy PostgreSQL codec for numeric in binary format
1. Proxy: Potential performance issue and risk of OOM in ShardingSphere-JDBC
1. Proxy: Fix Operation not allowed after ResultSet closed occasionally happens in ShardingSphere-Proxy MySQL
1. Proxy: Fix NPE causes by ShardingSphere-JDBC executeBatch without addBatch
1. Scaling: Fix failed or stopped job could not be started by DistSQL except restarting proxy
1. DistSQL: Fix parsing exception for inline expression when `CREATE SHARDING TABLE RULE`
1. DistSQL: Fix parsing exception when password is keyword `password` in `ADD RESOURCE` statement
1. Mode: Fixed loss of compute nodes due to ZooKeeper session timeout
1. Mode: Fixed the case of the table name in the governance center
1. Mode: DistSQL enable disable instance refresh in-memory compute node status
1. Mode: Fixed database discovery unable to create Rule through DistSQL

### Change Log

1. [MILESTONE](https://github.com/apache/shardingsphere/milestone/18)

## 5.1.0

### New feature

1. Support SQL hint
1. New DistSQL syntax: SHOW AUTHORITY RULE
1. New DistSQL syntax: SHOW TRANSACTION RULE
1. New DistSQL syntax: ALTER TRANSACTION RULE
1. New DistSQL syntax: SHOW SQL_PARSER RULE
1. New DistSQL syntax: ALTER SQL_PARSER RULE
1. New DistSQL syntax: ALTER DEFAULT SHARDING STRATEGY
1. New DistSQL syntax: DROP DEFAULT SHARDING STRATEGY
1. New DistSQL syntax: CREATE DEFAULT SINGLE TABLE RULE
1. New DistSQL syntax: SHOW SINGLE TABLES
1. New DistSQL syntax: SHOW SINGLE TABLE RULES
1. New DistSQL syntax: SHOW SHARDING TABLE NODES
1. New DistSQL syntax: CREATE/ALTER/DROP SHARDING KEY GENERATOR
1. New DistSQL syntax: SHOW SHARDING KEY GENERATORS
1. New DistSQL syntax: REFRESH TABLE METADATA
1. New DistSQL syntax: PARSE SQL, Output the abstract syntax tree obtained by parsing SQL
1. New DistSQL syntax: SHOW UNUSED SHARDING ALGORITHMS
1. New DistSQL syntax: SHOW UNUSED SHARDING KEY GENERATORS
1. New DistSQL syntax: CREATE/DROP SHARDING SCALING RULE
1. New DistSQL syntax: ENABLE/DISABLE SHARDING SCALING RULE
1. New DistSQL syntax: SHOW SHARDING SCALING RULES
1. New DistSQL syntax: SHOW INSTANCE MODE
1. New DistSQL syntax: COUNT SCHEMA RULES
1. Scaling: Add `rateLimiter` configuration and `QPS` `TPS` implementation
1. Scaling: Add `DATA_MATCH` data consistency check
1. Scaling: Add `batchSize` configuration to avoid possible OOME
1. Scaling: Add `streamChannel` configuration and `MEMORY` implementation
1. Scaling: Support MySQL BINARY data type
1. Scaling: Support MySQL YEAR data type
1. Scaling: Support PostgreSQL BIT data type
1. Scaling: Support PostgreSQL MONEY data type
1. Database discovery adds support for JDBC Spring Boot
1. Database discovery adds support for JDBC Spring Namespace
1. Database discovery adds support for openGauss
1. Shadow DB adds support for logical data source transfer
1. Add data type validator for column matching shadow algorithm
1. Add support for xa start/end/prepare/commit/recover in encrypt case with only one data source

### API Change

1. Redesign the database discovery related DistSQL syntax
1. In DistSQL, the keyword GENERATED_KEY is adjusted to KEY_GENERATE_STRATEGY
1. Native authority provider is marked as deprecated and will be removed in a future version
1. Scaling: Move scaling configuration from server.yaml to config-sharding.yaml
1. Scaling: Rename clusterAutoSwitchAlgorithm SPI to completionDetector and refactor method parameter
1. Scaling: Data consistency check API method rename and return type change
1. Database discovery module API refactoring
1. Readwrite-splitting supports static and dynamic configuration
1. Shadow DB remove the enable configuration
1. Shadow algorithm type modified

### Enhancement

1. Improve load multi single table performance
1. Remove automatically added order by primary key clause
1. Optimize binding table route logic without sharding column in join condition
1. Support update sharding key when the sharding routing result keep the same
1. Optimize rewrite engine performance
1. Support select union/union all ... statements by federation engine
1. Support insert on duplicate key update sharding column when route context keep same
1. Use union all to merge sql route units for simple select to improve performance
1. Supports autocommit in ShardingSphere-Proxy
1. ShardingSphere openGauss Proxy supports sha256 authentication method
1. Remove property java.net.preferIPv4Stack=true from Proxy startup script
1. Remove the verification of null rules for JDBC
1. Optimize performance of executing openGauss batch bind
1. Disable Netty resource leak detector by default
1. Supports describe prepared statement in PostgreSQL / openGauss Proxy
1. Optimize performance of executing PostgreSQL batched inserts
1. Add instance_id to the result of SHOW INSTANCE LIST
1. Support to use instance_id to perform operations when enable/disable a proxy instance
1. Support auto creative algorithm when `CREATE SHARDING TABLE RULE`, reducing the steps of creating rule
1. Support specifying an existing KeyGenerator when CREATE SHARDING TABLE RULE
1. DROP DATABASE supports IF EXISTS option
1. DATANODES in SHARDING TABLE RULE supports enumerated inline expressions
1. CREATE/ALTER SHARDING TABLE RULE supports complex sharding algorithm
1. SHOW SHARDING TABLE NODES supports non-inline scenarios (range, time, etc.)
1. When there is only one read data source in the readwrite-splitting rule, it is not allowed to be disabled
1. Scaling: Add basic support of chunked streaming data consistency check
1. Shadow algorithm decision logic optimization to improve performance

### Refactor

1. Refactor federation engine scan table logic
1. Avoid duplicated TCL SQL parsing when executing prepared statement in Proxy
1. Scaling: Add pipeline modules to redesign scaling
1. Scaling: Refactor several job configuration structure
1. Scaling: Precalculate tasks splitting and persist in job configuration
1. Scaling: Add basic support of pipeline-core code reuse for encryption job
1. Scaling: Add basic support of scaling job and encryption job combined running
1. Scaling: Add `input` and `output` configuration, including `workerThread` and `rateLimiter`
1. Scaling: Move `blockQueueSize` into `streamChannel`
1. Scaling: Change jobId type from integer to text
1. Optimize JDBC to load only the specified schema
1. Optimize meta data structure of the registry center
1. Rename Note shadow algorithm to HINT shadow algorithm

### Bug Fix

1. Support parsing function
1. Fix alter table drop constrain
1. Fix optimize table route
1. Support Route resource group
1. Support parsing binlog
1. Support postgreSql/openGauss '&' and '|' operator
1. Support parsing openGauss insert on duplicate key
1. Support parse postgreSql/openGauss union
1. Support query which table has column contains keyword
1. Fix missing parameter in function
1. Fix sub query table with no alias
1. Fix utc timestamp function
1. Fix alter encrypt column
1. Support alter column with position encrypt column
1. Fix delete with schema for postgresql
1. Fix wrong route result caused by oracle parser ambiguity
1. Fix projection count error when use sharding and encrypt
1. Fix npe when using shadow and readwrite_splitting
1. Fix wrong metadata when actual table is case insensitive
1. Fix encrypt rewrite exception when execute multiple table join query
1. Fix parsing chinese
1. Fix encrypt exists sub query
1. Fix full route caused by the MySQL BINARY keyword in the sharding condition
1. Fix getResultSet method empty result exception when using JDBCMemoryQueryResult processing statement
1. Fix incorrect shard table validation logic when creating store function/procedure
1. Fix null charset exception occurs when connecting Proxy with some PostgreSQL client
1. Fix executing commit in prepared statement cause transaction status incorrect in MySQL Proxy
1. Fix client connected to Proxy may stuck if error occurred in PostgreSQL with non English locale
1. Fix file not found when path of configurations contains blank character
1. Fix transaction status may be incorrect cause by early flush
1. Fix the unsigned datatype problem when query with PrepareStatement
1. Fix protocol violation in implementations of prepared statement in MySQL Proxy
1. Fix caching too many connections in openGauss batch bind
1. Fix the problem of missing data in SHOW READWRITE_SPLITTING RULES when db-discovery and readwrite-splitting are used together
1. Fix the problem of missing data in SHOW READWRITE_SPLITTING READ RESOURCES when db-discovery and readwrite-splitting are used together
1. Fix the NPE when the CREATE SHARDING TABLE RULE statement does not specify the sub-database and sub-table strategy
1. Fix NPE when PREVIEW SQL by schema.table
1. Fix DISABLE statement could disable readwrite-splitting write data source in some cases
1. Fix DIABLE INSTANCE could disable the current instance in some cases
1. Fix the issue that user may query the unauthorized logic schema when the provider is SCHEMA_PRIVILEGES_PERMITTED
1. Fix NPE when authority provider is not configured
1. Scaling: Fix DB connection leak on XA initialization which triggered by data consistency check
1. Scaling: Fix PostgreSQL replication stream exception on multiple data sources
1. Scaling: Fix migrating updated record exception on PostgreSQL incremental phase
1. Scaling: Fix MySQL 5.5 check BINLOG_ROW_IMAGE option failure
1. Scaling: Fix PostgreSQL xml data type consistency check
1. Fix database discovery failed to modify cron configuration
1. Fix single read data source use weight loadbalance algorithm error
1. Fix create redundant data source without memory mode
1. Fix column value matching shadow algorithm data type conversion exception

### Change Log

1. [MILESTONE](https://github.com/apache/shardingsphere/milestone/17)

## 5.0.0

### New feature

1. Support parsing SQL comment
1. New DistSQL syntax: shadow rule management
1. New DistSQL syntax: scaling job management
1. New DistSQL syntax: disable proxy instance
1. New DistSQL syntax: disable readwrite-splitting read data source
1. New DistSQL syntax: `DROP SHARDING ALGORITHM`
1. New DistSQL syntax: `ALTER RESOURCE`
1. New DistSQL syntax: `CREATE SHARDING ALGORITHM`
1. New DistSQL syntax: `CREATE DEFAULT SHARDING [TABLE | DATABASE] STRATEGY`
1. New DistSQL syntax: `SHOW ALL VARIABLE`
1. New DistSQL syntax：`SHOW VARIABLE variableName;`
1. Support `3` modes, including Memory, Standalone and Cluster mode
1. Proxy supports for openGauss
1. Scaling: Add basic support for openGauss
1. Scaling: Add incremental task completion detect algorithm SPI interface
1. Scaling: Add data consistency check algorithm SPI interface
1. Scaling: Basic support of create table on target automatically for MySQL and openGauss
1. Scaling: Support auto switch cluster configuration when job finished
1. Scaling: Add more DistSQL support such as data consistency check, etc

### API Change

1. Add schema name configuration for ShardingSphere-JDBC
1. Add default sharding column configuration
1. Change the default authority provider from `NATIVE` to `ALL_PRIVILEGES_PERMITTED`
1. SCTL syntax adjustment, merged with DistSQL RAL syntax
1. `SHOW RESOURCES` DistSQL is adjusted to `SHOW SCHEMA RESOURCES`
1. Remove `shadow` logical field, support shadow algorithm

### Enhancement

1. Support parsing MySQL union/union all statement
1. Support PostgreSQL `ABORT` statement
1. Refactor and improve metadata loading process
1. Support PostgreSQL `CREATE INDEX` statement to generate index automatically when no index is specified
1. Support SQL statement execution with logical schema
1. Support binding tables configuration with different sharding columns
1. Optimize kernel performance
1. Proxy supports queries to part of information_schema tables to optimize client connection experience
1. DistSQL supports using quotation marks to use keywords as parameter names
1. The password in the `ADD RESOURCE` statement supports special characters
1. `ADD RESOURCE` supports custom JDBC parameters and connection pool properties
1. `DROP RESOURCE` supports optional parameter `ignore single tables`, used to ignore single table rule restrictions
1. Support the use of DistSQL to create sharding table rule based on readwrite-splitting rules
1. `SHOW DATABASES` statement supports like syntax
1. `CREATE SHARDING TABLE RULE` supports the use of inline expressions to specify resources
1. `CREATE SHARDING TABLE RULE` supports configuration using `dataNodes`
1. `CREATE SHARDING TABLE RULE` supports reuse of existing algorithms
1. `SET VARIABLE`, support to modify proxy configuration
1. PostgreSQL's protocol enhancements (Such as supports Portal, unspecified type)
1. Using Netty executor to optimize Proxy performance in specified scenarios
1. Make memory strictly fetch size configurable in Proxy
1. Scaling: Improve support for PostgreSQL
1. Scaling: Support concurrent data consistency check of source and target side

### Refactor

1. Refactor the SingleTable feature to support Encrypt multiple data sources
1. Adjust the persistent data structure of the registry center state node
1. Remove the SQL rewrite of DML for Shadow
1. Support the SQL routing of DDL for Shadow
1. Scaling: Refactor default implementation of incremental task completion detect algorithm
1. Scaling: Refactor default implementation of data consistency check algorithm
1. Scaling: Remove HTTP API and binary distribution

### Bug Fix

1. Fix sharding interval algorithm
1. Fix `SHOW INDEX FROM TABLE FROM TABLE` statement rewrite exception
1. Fix Encrypt multi tables join query rewrite exception
1. Fix subquery index out of range exception
1. Fix wrong result of Oracle paging query
1. Fix the rewrite exception when KeyGenerateStrategy is not configured in the Sharding feature
1. Fix federation executor engine exception caused by Oracle dialect case
1. Fix Sharding and Encrypt integration usage rewrite exception
1. Fix Oracle metadata loading exception
1. Fix the issue that `SHOW RESOURCES` statement cannot display custom attributes
1. Fix the issue that SQL execution exception is not thrown
1. Fix Etcd can not send node added event
1. Fix PostgreSQL rows contains null value may be missing in query result
1. Fix PostgreSQL metadata columns are out-of-order
1. Fix client character set may be incorrect in Proxy

### Change Log

1. [MILESTONE](https://github.com/apache/shardingsphere/milestone/16)

## 5.0.0-beta

### New feature

1. New DistSQL to load and show all the ShardingSphere configuration rules
1. Support join SQL from different database instances
1. Support multiple backend database types for new feature of database gateway
1. Support creating and updating the authentication online
1. Add new automated agent module

### API Change

1. `QueryReplica` configuration item is replaced by `read-write-splitting`
1. `Authentication` configuration item of ShardingProxy is replaced by `AUTHORITY`
1. Optimize the datasource configuration for ShardingJDBC with `dataSourceClassName`
1. New API for automated sharding table configuration to provide standard and automated sharding tables
1. Remove configuration item `acceptor-size` from ShardingProxy
1. Create a built-in sharding algorithm SPI which allows users to directly configure the class name as in 4.x

### Enhancement

1. Improve metadata loading process distinctly
1. Greatly enhance the SQL parsing for Oracle, SQLServer and PostgreSQL
1. Support loading privileges from MySQL/PostgreSQL/SQLServer/Oracle
1. Support DDL statement for encryption feature
1. Support rewrite owner table name of projection if using sharding and encrypt together
1. When using `SELECT *` from encrypt SQL, add quote char for rewritten column to avoid conflict with keyword
1. Support PostgreSQL JSON/JSONB/pattern matching operator parse
1. Support MySQL/PostgreSQL `CREATE/ALTER/DROP TABLESPACE` statement
1. Support PostgreSQL `PREPARE, EXECUTE, DEALLOCATE` statement
1. Support PostgreSQL `EXPLAIN` statement
1. Support PostgreSQL `START/END TRANSACTION` statement
1. Support PostgreSQL `ALTER/DROP INDEX` statement
1. Support CREATE `TABLESPACE` of PostgreSQL
1. Support MySQL `CREATE LOADABLE FUNCTION` statement
1. Support MySQL/PostgreSQL `ALTER TABLE RENAME` statement
1. Support PostgreSQL Close command

### Refactor

1. New schema structure in registry center
1. Remove Nacos and Apollo config center support
1. ShardingScaling leverages elasticJob as its job distribution
1. Refactor the metadata content and its update process

### Bug Fix

1. Bug fix for cannot use `SELECT * wildcard` when readwrite-splitting only
1. Fix instance error when the custom sharding algorithm does not match the configuration type.
1. Fix NoSuchTableException when execute drop table if exists statement
1. Fix wrong table rewrite in `UPDATE ... SET ...` statement
1. Fix wrong table rewrite in CREATE/ALTER TABLE statement foreign key reference table
1. Fix projection owner check exception when exist subquery temporary table
1. Fix Oracle/SQL92 `SELECT ... WHERE ... LIKE` statement class cast exception
1. Fix MySQL `SELECT EXISTS ... FROM ...` statement parse error
1. Fix wrong result of SHOW INDEX statement
1. Fix SELECT `... GROUP BY ...` statement rewrite and merge result error
1. Fix CREATE TABLE statement rewrite error for encrypt
1. Fix exception occur in PostgreSQL Proxy when reading text format parameter values
1. Enhance the support of array object for PostgreSQL Proxy
1. Fix the bug of Datetype casting for ShardingProxy
1. PostgreSQL Proxy supports using numeric type
1. Fix PostgreSQL Proxy transaction command complete packet's tag incorrect
1. Fix PostgreSQL Proxy may return packet which is not expected by client

### Change Log

1. [MILESTONE](https://github.com/apache/shardingsphere/milestone/14)

## 5.0.0-alpha

### Build & Dependencies

1. Upgrade the minimum supported version of JDK to Java8
1. Update Zookeeper to version 3.6.x and curator to version 5.1.0
1. Update Google Guava to version 29.0-jre

### New Feature

1. The pluggable architecture is available and support function extension through the SPI
1. Independent SQL parsing engine is available to get SQL parsed AST for the different database dialects
1. New RDL(Rule Definition Language) feature for ShardingSphere Proxy supports creating sharding rules and sharding tables
1. ShardingSphere-Scaling supports resuming data migration from break-point
1. ShardingSphere-Scaling supports using ShardingSphere JDBC to migrate data to new cluster
1. ShardingSphere shadow database is available

### API Changes

1. New sharding/encryption/shadow/queryReplica API
1. New sharding algorithm and strategy API
1. New API for ShardingSphere Scaling to create task
1. Remove DefaultDataSourceName setting item
1. The separator of the parameter configuration item is changed from the dot ‘.’ to minus sign ‘-’
1. Change parameter allow.range.query.with.inline.sharding from global parameter to sharding algorithm parameter

### Refactor

1. Refactor the architecture of SQL parsing module base on the database dialects
1. Use SPI mechanism to reconstruct online metadata change processing
1. Rename Orchestration module to Governance module
1. Rename MasterSlave module to QueryReplica module
1. Refactor the metadata structure in the governance registration center
1. Refactor GovernmentShardingSphereDataSource
1. ShardingSphere UI merges configuration center and registration center display layout

### Enhancement

1. The enhancement for MySQL and PostgreSQL SQL syntax definition and parsing process
1. The enhancement for sub-queries in different database dialects
1. Support MySQL view operations for non-sharding tables
1. Support MySQL stored function and procedure operations for non-sharding tables
1. Support SQLServer Top syntax
1. Optimize the metadata loading to improve the startup speed
1. Optimize batch insert performance
1. Supports the use of Oracle RAC JDBC URL
1. XA transaction manager adds support for Oracle database
1. ShardingSphere Proxy supports the use of p6sy driver
1. Add help information to the ShardingSphere Proxy startup script

### Bug Fixes

1. Fix alias rewriting error when processing OrderBy condition
1. Fix SQL rewriting error when MYSQL Insert statement contains expression
1. Fix parameter calculation error in update on duplicate SQL
1. Fix generatedKeys gets wrong when batch inserting
1. Fix the abnormal issue of multi-table verification in DML statement update operation
1. Fix the NPE problem caused by executing SQL when the table does not exist
1. Fix the exception when using the Show table command for an unconfigured table
1. Fix metadata loading error when Oracle database has multiple qualified users
1. Fix the issue that replica node cannot be enabled online
1. Fix the problem that ShardingSphere-JDBC does not support PostgreSQL array type
1. Fix the problem that ShardingSphere-Proxy does not respond when querying long blob data

###  Change Logs

1. [MILESTONE](https://github.com/apache/shardingsphere/milestone/10)

## 4.1.1

### Enhancement

1. Add Sharding-Scaling & Sharding-UI dockerfile
1. update MySQL & PostgreSQL version for proxy

### Bug Fixes

1. Fix parser syntax rule of SUBSTRING and CONVERT
1. Fix parser ColumnSegment ClassCastException
1. Fix TableMetaData load error when use Sharding-JDBC with oracle
1. Fix getSchema NPE when use Sharding-JDBC with oracle
1. Fix Sharding-JDBC parse sql NPE in PostgreSQL
1. Fix Sharding-Proxy receive error response for PostgreSQL JDBC client
1. Fix Sharding-Proxy response number of update is 0 for PostgreSQL JDBC client
1. Fix Sharding-Proxy receive null for PostgreSQL column meta data
1. Fix Sharding-Scaling NPE in MySQL incremental task

###  Change Logs

1. [MILESTONE](https://github.com/apache/shardingsphere/milestone/13)

## 4.1.0

### New Features

1. Support scaling for ShardingSphere (alpha version)
1. Move etcd registry center from experiment repo to apache repo
1. Upgrade to Java 8

### Enhancement

1. Optimization for Sharding Parser with ANTLR Visitor improving the parsing performance of long SQL by 100%~1000%
1. Use multiple threads to load metadata for different data sources
1. Support `allow.range.query.with.inline.sharding` option
1. The docker of ShardingSphere-Proxy supports loading external lib packages
1. Support integration with Spring using @ShardingSphereTransactionType
1. Enhance ShardingDataSource to compatible with Seata in micro-service distribution transaction

### Refactor

1. Remove leaf key generator

### Bug Fixes

1. Fix an exception caused by using a CHAR/VARCHAR type column as an order by item
1. Refine `DataTypeName` syntax rules of all database dialects
1. Fix an exception caused by executing `BEGIN` using prepared statement of MySQL C API
1. Fix the problem that `ALTER TABLE` fails to execute when the field type of the table contains Integer/Double/BigDecimal
1. Fix the problem of the stop index dislocation of segment with alias
1. Fix the problem that overwriting SQL `SELECT * FROM tbl WHERE encrypt_col = ? AND (sharding_key = ? OR sharding_key = ?)` when using sharding + encrypt would throw StringIndexOutOfBoundsException
1. Fix the problem of incorrect decoding after AES encoding when using ShardingSphere-Proxy in Spring Boot
1. Fix a long-time problem of adding schema dynamically in ShardingSphere-UI

###  Change Logs

1. [MILESTONE](https://github.com/apache/shardingsphere/milestone/12)

## 4.0.1

### Bug Fixes

1. Using guava cache to fix parsing deadlock.
1. Oracle insert SQL could not work in encrypt mode.
1. Proxy for PostgreSQL decode parameters error in all types except String.
1. COM_STM_EXECUTE of proxy for MySQL could not support sysbench.
1. None sharding strategy could not config in spring-boot.
1. WasNull field was wrong in GroupByStreamMergeResult.
1. Metadata.getColumns could not work in JDBC.
1. IN operator contains space and `\n` `\t` `\r` could not supported by parser.

### Enhancement

1. Optimize antlr performance using two-stage parsing strategy.
1. Add class filter constructor to restrict the illegal class from YAML.

###  Change Logs

1. [MILESTONE](https://github.com/apache/shardingsphere/milestone/11)

## 4.0.0

### API Changes

1. Change package and maven groupId form `io.shardingsphere` to `org.apache.shardingsphere`.
1. Adjust ShardingSphere-JDBC configuration API.
1. Adjust persist structure for registry center.

### New Features

1. SQL92 Syntax available.
1. ShardingSphere-Proxy for PostgreSQL protocol available.
1. SQL 100% compatible if route to single data node.
1. Less-than(<), greater-than(>) and Less-than-equal(<=), greater-than-equal(>=) for sharding key operator available.
1. DISTINCT SQL syntax available.
1. Broadcast table available.
1. LEAF key generator available.
1. XA Transaction available, Atomikos, Narayana and Bitronix integrated.
1. BASE Transaction available, Seata integrated.
1. Data encrypt available.
1. Skywalking plugin available.
1. ShardingSphere-UI available, an orchestration management platform.

### Enhancement

1. MariaDB supported.
1. Improve the compatibility of SQL parsing.
1. `SELECT FOR UPDATE` route to primary data source only.
1. Hint in ShardingSphere-Proxy available.
1. Make configuration of orchestration consistent between ShardingSphere-JDBC and ShardingSphere-Proxy.
1. Renew modified data sources only, not renew all the data sources.
1. Vibrate configurable for Snowflake key generator.

### Bug Fixes

1. Improve the compatibility of JDBC Driver URL.
1. Delete statement with alias available.
1. Check and disable updating sharding column.
1. Fix wrong type of TINYINT and SMALLINT as INTEGER.

###  Change Logs

1. [MILESTONE #3](https://github.com/apache/shardingsphere/milestone/3)
1. [MILESTONE #4](https://github.com/apache/shardingsphere/milestone/4)
1. [MILESTONE #5](https://github.com/apache/shardingsphere/milestone/5)
1. [MILESTONE #6](https://github.com/apache/shardingsphere/milestone/6)
1. [MILESTONE #7](https://github.com/apache/incubator-shardingsphere/milestone/7)
1. [MILESTONE #8](https://github.com/apache/incubator-shardingsphere/milestone/8)
1. [MILESTONE #9](https://github.com/apache/incubator-shardingsphere/milestone/9)

## 4.0.0.RC3

### New Features

1. ShardingSphere-UI, an orchestration management platform for ShardingSphere comes online.
1. Not only SQLs from MySQL, PostgreSQL, SQLServer, Oracle, but any SQL92 Syntax can be parsed correctly and used in ShardingSphere.

### Enhancement

1. Support using less-than character(<) and greater-than character(>) for sharding data.
1. When primary and replica dataSources exist, support executing `SELECT FOR UPDATE` on primary data source.
1. Support hint in ShardingSphere-Proxy.
1. Finish parsing DAL syntax for MySQL.
1. Make configuration of orchestration compatible between ShardingSphere-JDBC and ShardingSphere-Proxy.

### Bug Fixes

1. Through Bug fix, the feature of encryption becomes much stable and applicable.
1. Support delete statement with alias.
1. Check and disable updating sharding column.
1. Fix wrong type of TINYINT and SMALLINT as INTEGER.

### Refactor

1. Rename optimized module to preprocessor module.
1. Decouple rewrite core module and sharding/encrypt features.

### Change Logs

1. [MILESTONE](https://github.com/apache/incubator-shardingsphere/milestone/8)

## 4.0.0.RC2

### API Changes

1. Optimize and delete API and configuration item of sharding logic index.
1. Update the API of encryption to support the encrypted and plain data coexistence.

### New Features

1. Integration of Seata for distributed transaction.
1. User can do data encryption by using ShardingProxy.
1. User can use Leaf-segment generator to get distributed ID.
1. Support Skywalking plugin for application performance management.

### Enhancement

1. Renew modified dataSources, not all the datasources to improve performance for configuration orchestration.
1. Improve the compatibility of SQL parsing.

### Refactor

1. Remove DatabaseType enum, use dynamic SPI to load data source type.
1. The parse engine upgrade from the 2nd generation to 3rd.
1. The Refactoring of SQL rewriting module.

### Change Logs

1. [MILESTONE](https://github.com/apache/incubator-shardingsphere/milestone/7)


## 4.0.0.RC1

Merge all change logs of version 3.1.0.M1, 3.1.0, 3.1.0.1 and 4.0.0.M1. First apache release.

### API Changes

1. Adjust persist structure for orchestration's registry center.
1. Adjust ShardingSphere-JDBC configuration API.
1. Change package and maven groupId form `io.shardingsphere` to `org.apache.shardingsphere`.
1. Adjust spring-boot-starter.

### New Features

1. XA Transaction available.
1. Data encrypt available.
1. Use PostgreSQL protocol access ShardingSphere-Proxy available.
1. DISTINCT SQL syntax available.
1. Broadcast table.
1. All SQL 100% compatible if route to single data node (MySQL Only).

###  Change Logs

1. [MILESTONE #3](https://github.com/apache/shardingsphere/milestone/3)
1. [MILESTONE #4](https://github.com/apache/shardingsphere/milestone/4)
1. [MILESTONE #5](https://github.com/apache/shardingsphere/milestone/5)
1. [MILESTONE #6](https://github.com/apache/shardingsphere/milestone/6)


## 3.0.0

### Milestones

1. ShardingSphere-Proxy launch. Support the use of ShardingSphere in the form of database to support for MySQL CLI and GUI client

### New Features

#### Core

1. [ISSUE #290](https://github.com/apache/shardingsphere/issues/290) Support batch INSERT
1. [ISSUE #501](https://github.com/apache/shardingsphere/issues/501) Support OR
1. [ISSUE #980](https://github.com/apache/shardingsphere/issues/980) Support DCL
1. [ISSUE #1111](https://github.com/apache/shardingsphere/issues/1111) Support MySQL DAL

#### ShardingSphere-Proxy

1. [ISSUE #902](https://github.com/apache/shardingsphere/issues/902) Support XA transaction
1. [ISSUE #916](https://github.com/apache/shardingsphere/issues/916) Support authorization
1. [ISSUE #936](https://github.com/apache/shardingsphere/issues/936) Support registry center
1. [ISSUE #1046](https://github.com/apache/shardingsphere/issues/1046) Support multiple logic databases

### Enhancements

#### Core

1. [ISSUE #373](https://github.com/apache/shardingsphere/issues/373) Support `order by ?`
1. [ISSUE #610](https://github.com/apache/shardingsphere/issues/610) Route unicast for DQL without table
1. [ISSUE #701](https://github.com/apache/shardingsphere/issues/701) Caching parsed results to improve performance
1. [ISSUE #773](https://github.com/apache/shardingsphere/issues/773) Support sharding and autoincrement key of INSERT without column names
1. [ISSUE #935](https://github.com/apache/shardingsphere/issues/935) Use `YAML` instead of `JSON` to store configurations in registry center
1. [ISSUE #1004](https://github.com/apache/shardingsphere/issues/1004) Properties can configure for sharding and replica query independent
1. [ISSUE #1205](https://github.com/apache/shardingsphere/issues/1205) Execute engine enhancement

#### ShardingSphere-JDBC

1. [ISSUE #652](https://github.com/apache/shardingsphere/issues/652) Support `Spring Boot Starter` 2.X
1. [ISSUE #702](https://github.com/apache/shardingsphere/issues/702) Support `$->{..}` for inline expression
1. [ISSUE #719](https://github.com/apache/shardingsphere/issues/719) Support inject key generator objects by spring namespace
1. [ISSUE #720](https://github.com/apache/shardingsphere/issues/720) Support inject sharding algorithm objects by spring namespace

#### Sharding-Opentracing

1. [ISSUE #1172](https://github.com/apache/shardingsphere/issues/1172) Opentracing enhancement

### API changes

1. [ISSUE #1153](https://github.com/apache/shardingsphere/issues/1153) Adjust the maven artifactId for orchestration module
1. [ISSUE #1203](https://github.com/apache/shardingsphere/issues/1203) Adjust Spring namespace xsd for sharding and replica query
1. [ISSUE #1289](https://github.com/apache/shardingsphere/issues/1289) Adjust hint API
1. [ISSUE #1302](https://github.com/apache/shardingsphere/issues/1302) Refine package structure
1. [ISSUE #1305](https://github.com/apache/shardingsphere/issues/1305) Deprecated and remove sharding-jdbc-transaction-parent module
1. [ISSUE #1382](https://github.com/apache/shardingsphere/issues/1328) Remove type configuration in orchestration module

### Bug Fixes

#### Core

1. [ISSUE #569](https://github.com/apache/shardingsphere/issues/569) Failed to parse SQL for Oracle when ROWNUM is not at end
1. [ISSUE #628](https://github.com/apache/shardingsphere/issues/628) Support data type jsonb for PostgreSQL
1. [ISSUE #646](https://github.com/apache/shardingsphere/issues/646) When aliases in `SELECT ITEMS` correspond to the real column names of `GROUP BY` or `ORDER BY`, there is no need to generate derived columns
1. [ISSUE #806](https://github.com/apache/shardingsphere/issues/806) `NOT IN` parse exception
1. [ISSUE #827](https://github.com/apache/shardingsphere/issues/827) Endless loop for bad SQL like `SELECT * FROM table WHERE id IN ()`
1. [ISSUE #919](https://github.com/apache/shardingsphere/issues/919) Inline expression with groovy may cause memory leak
1. [ISSUE #993](https://github.com/apache/shardingsphere/issues/993) Fail to parsing PostgreSQL due to the quotation
1. [ISSUE #1015](https://github.com/apache/shardingsphere/issues/1015) Support SQL like `SELECT id, COUNT(*) FROM table GROUP BY 1,2`
1. [ISSUE #1120](https://github.com/apache/shardingsphere/issues/1120) Derived columns of `GROUP BY / ORDER BY` appear in query result
1. [ISSUE #1186](https://github.com/apache/shardingsphere/issues/1186) Dead lock may occur on MEMORY_STRICTLY mode when get connection on concurrency environment
1. [ISSUE #1265](https://github.com/apache/shardingsphere/issues/1265) RoundRobinReplicaLoadBalanceAlgorithm throw an ArrayIndexOutOfBoundsException when AtomicInteger overflow

#### ShardingSphere-JDBC

1. [ISSUE #372](https://github.com/apache/shardingsphere/issues/372) Reuse PreparedStatement cause cache of route result do not clean
1. [ISSUE #629](https://github.com/apache/shardingsphere/issues/629) Support transaction isolation on JDBC
1. [ISSUE #735](https://github.com/apache/shardingsphere/issues/735) Unexpected replica datasource routing result when using `Round-robin` load-balance algorithm in Mybatis
1. [ISSUE #1011](https://github.com/apache/shardingsphere/issues/1011) Can't resolve placeholder in `Spring Boot YAML` configuration

## 2.0.3

### New Features

#### Core

1. [ISSUE #600](https://github.com/apache/shardingsphere/issues/600) Support TCL

### Bug Fixes

#### Core

1. [ISSUE #540](https://github.com/apache/shardingsphere/issues/540) Support SQL that alias is the keyword
1. [ISSUE #577](https://github.com/apache/shardingsphere/issues/577) Support new line for `YAML` configuration

#### ShardingSphere-JDBC

1. [ISSUE #522](https://github.com/apache/shardingsphere/issues/522) Replica database does not need to execute the DDL for replica query


## 2.0.2

### Enhancements

#### Core

1. [ISSUE #475](https://github.com/apache/shardingsphere/issues/475) Support `CREATE INDEX`
1. [ISSUE #525](https://github.com/apache/shardingsphere/issues/525) Support `DROP INDEX`

### Bug Fixes

#### Core

1. [ISSUE #521](https://github.com/apache/shardingsphere/issues/521) `ShardingProperties` is invalid in `YAML` configuration
1. [ISSUE #529](https://github.com/apache/shardingsphere/issues/529) Table name capitalization cannot be queried
1. [ISSUE #541](https://github.com/apache/shardingsphere/issues/541) `IS NOT NULL` parse error
1. [ISSUE #557](https://github.com/apache/shardingsphere/issues/557) When `GROUP BY` and `ORDER BY` aliases are inconsistent, stream merging should be used
1. [ISSUE #559](https://github.com/apache/shardingsphere/issues/559) Support parsing numbers beginning with minus and decimal (e.g. `-.12`)
1. [ISSUE #567](https://github.com/apache/shardingsphere/issues/567) Add escape char for derived columns or alias when using MySQL

#### ShardingSphere-JDBC

1. [ISSUE #520](https://github.com/apache/shardingsphere/issues/520) Exception is no longer `DuplicateKeyException` when the unique key conflict


## 2.0.1

### Enhancements

#### Core

1. [ISSUE #490](https://github.com/apache/shardingsphere/issues/490) Using `rownum` greater than or equal to or less than or equal to the result of paging is incorrect in Oracle
1. [ISSUE #496](https://github.com/apache/shardingsphere/issues/496) Logical table names in sharding configuration can be case sensitive
1. [ISSUE #497](https://github.com/apache/shardingsphere/issues/497) Close registry center gracefully

### Bug Fixes

#### ShardingSphere-JDBC

1. [ISSUE #489](https://github.com/apache/shardingsphere/issues/489) Uses `RuntimeBeanReference` to prevent the creation of `InnerBean` on spring namespace
1. [ISSUE #491](https://github.com/apache/shardingsphere/issues/491) Can't close connection by `ResultSet.getStatement().getConnection().close()`


## 2.0.0

### Milestones

1. API adjust. Brand new groupId and artifactId for `Maven`, package name and spring namespace name. Simplify and enhance API configuration, inline expression fully configuration support
1. Support `spring-boot-starter` of `ShardingSphere-JDBC`
1. Dynamic configuration. `ZooKeeper` and `etcd` can be used as registry to dynamically modify data sources and sharding configurations
1. Database orchestration. Fusing database access procedures to access databases and disable access to replica databases
1. ConfigMap support. Predefined metadata can be obtained in the sharding and replica query strategy
1. Tracking system support. You can view the invocation chain of `ShardingSphere-JDBC` through `sky-walking` and other `Opentracing` based APM systems

### Enhancements

#### Core

1. [ISSUE #386](https://github.com/apache/shardingsphere/issues/386) Support SQL that does not contain table names, such as `SELECT 1`

#### ShardingSphere-JDBC

1. [ISSUE #407](https://github.com/apache/shardingsphere/issues/407) Support Hyphen properties for `sharding-jdbc-spring-boot-starter`
1. [ISSUE #424](https://github.com/apache/shardingsphere/issues/424) Providing SQL overall execution events

### Bug Fixes

#### Core

1. [ISSUE #387](https://github.com/apache/shardingsphere/issues/387) Prevent errors from keywords process when '`' exists in function + column name
1. [ISSUE #419](https://github.com/apache/shardingsphere/issues/419) When SQL is rewritten, it does not determine whether alias is a keyword without the escape character, which results in SQL exception
1. [ISSUE #464](https://github.com/apache/shardingsphere/issues/464) SQL if the varchar type is not closed due to the absence of matching single quotes, and the next varchar in SQL is the wrong SQL of Chinese characters, it will lead to higher use of CPU

#### ShardingSphere-JDBC

1. [ISSUE #394](https://github.com/apache/shardingsphere/issues/394) Can't only close statement
1. [ISSUE #398](https://github.com/apache/shardingsphere/issues/398) Use Hint routing to shield case sensitivity
1. [ISSUE #404](https://github.com/apache/shardingsphere/issues/404) Sharding-jdbc's spring-boot-starter does not support HikariDataSource
1. [ISSUE #436](https://github.com/apache/shardingsphere/issues/436) Replica query, when the RoundRobin algorithm is configured from the database and MyBatis is used, it can only be routed to the same replica database
1. [ISSUE #452](https://github.com/apache/shardingsphere/issues/452) Sharding of DDL statements to more than one table causes a connection leak
1. [ISSUE #472](https://github.com/apache/shardingsphere/issues/472) Before Connection executes createStatement, it calls getMetaData first and then setAutoCommit can not take effective connection to the database that was created later

## 1.5.4.1

### Bug Fixes

1. [ISSUE #382](https://github.com/apache/shardingsphere/issues/382) The query cannot be completed without sharding rule

## 1.5.4

### Bug Fixes

1. [ISSUE #356](https://github.com/apache/shardingsphere/issues/356) In the Where condition of SQL, the REGEXP operator is compatible with non sharding columns
1. [ISSUE #362](https://github.com/apache/shardingsphere/issues/362) Replica query using PreparedStatement does not invoke the setParameter method to cause errors
1. [ISSUE #370](https://github.com/apache/shardingsphere/issues/370) Error in calling getGeneratedKeys using native self increment primary key
1. [ISSUE #375](https://github.com/apache/shardingsphere/issues/375) Data can not be obtained after paging second pages route to a single node
1. [ISSUE #379](https://github.com/apache/shardingsphere/issues/379) When Mybatis is used to call Connection.getMetaData (), the connection is not close correct

## 1.5.3

### Enhancements

1. [ISSUE #98](https://github.com/apache/shardingsphere/issues/98) Replica query load balancing strategy support configuration
1. [ISSUE #196](https://github.com/apache/shardingsphere/issues/196) Replica query and sharding configuration independence

### Bug Fixes

1. [ISSUE #349](https://github.com/apache/shardingsphere/issues/349) Incorrect function of ResultSet.wasNull causes null numeric type in DB to zero
1. [ISSUE #351](https://github.com/apache/shardingsphere/issues/351) Tables that are included in the default data source but not in TableRule configuration are not properly executed
1. [ISSUE #353](https://github.com/apache/shardingsphere/issues/353) In the Where condition of SQL, it is compatible with non sharding columns !=, !> and !< operator
1. [ISSUE #354](https://github.com/apache/shardingsphere/issues/354) In the Where condition of SQL, NOT operators are compatible with non-sharding columns

## 1.5.2

### Milestones

1. The test engine of quality assurance, each SQL can run 60 test cases of different dimensions

### Enhancements

1. [ISSUE #335](https://github.com/apache/shardingsphere/issues/335) Support the GROUP BY + custom function SQL
1. [ISSUE #341](https://github.com/apache/shardingsphere/issues/341) Support ORDER BY xxx NULLS FIRST | LAST statement of Oracle

### Bug Fixes

1. [ISSUE #334](https://github.com/apache/shardingsphere/issues/334) Parsing ORDER BY with functions will resolve the following ASC and DESC to the name attribute of OrderItem
1. [ISSUE #335](https://github.com/apache/shardingsphere/issues/339) JOIN parsing is incorrect using the full name association of the table
1. [ISSUE #346](https://github.com/apache/shardingsphere/issues/346) Parsing table name error of DDL statement DROP TABLE IF EXISTS USER

## 1.5.1

### New Features

1. [ISSUE #314](https://github.com/apache/shardingsphere/issues/314) Support DDL type SQL

### Changes

1. [ISSUE #327](https://github.com/apache/shardingsphere/issues/327) Close sql.show configuration by default

### Bug Fixes

1. [ISSUE #308](https://github.com/apache/shardingsphere/issues/308) Invalid return of database native GeneratedKey
1. [ISSUE #309](https://github.com/apache/shardingsphere/issues/310) ORDER BY and GROUP BY in sub-queries are not included in the analytic context
1. [ISSUE #313](https://github.com/apache/shardingsphere/issues/313) Support <> operator
1. [ISSUE #317](https://github.com/apache/shardingsphere/issues/317) Parameter of LIMIT can not be type of Long
1. [ISSUE #320](https://github.com/apache/shardingsphere/issues/320) SQL rewriting error of GROUP BY + LIMIT
1. [ISSUE #323](https://github.com/apache/shardingsphere/issues/323) Parsing ORDER BY + Aggregation Expression error

## 1.5.0

### Milestones

1. The new SQL parsing module removes the dependence on Druid. We only need to parse the sharding context, and adopt a "semi understanding" concept for SQL to further improve performance and compatibility, and reduce code complexity
1. The new SQL rewrite module adds an optimized rewrite module
1. The new SQL merge module is rebuilt into 3 merging engines: streaming, memory and decorator

### New Features

1. Support Oracle, SQLServer and PostgreSQL
1. Non functional sub-query support

### Enhancements

1. [ISSUE #256](https://github.com/apache/shardingsphere/issues/256) Configurable display sharding execute to SQL log
1. [ISSUE #291](https://github.com/apache/shardingsphere/issues/291) Processing SQL use stream mode that contains only GroupBy

### Changes

1. Simplify the distributed self increasing sequence. Each table is supported by simplifying a multiple self increasing sequence to a single table supporting only a single distributed self increasing sequence, and no longer supporting workerID settings through environment variables
1. Remove support for OR

### Bug Fixes

1. [ISSUE #239](https://github.com/apache/shardingsphere/issues/239) LIMIT routes to multiple query result sets. If there is only one result set that is not empty, the result of paging is incorrect
1. [ISSUE #263](https://github.com/apache/shardingsphere/issues/263) Sharding and logical table configuration can be case insensitive
1. [ISSUE #292](https://github.com/apache/shardingsphere/issues/292) When the memory mode handles GROUP BY statement, if there is paging information, it needs to be rewritten
1. [ISSUE #295](https://github.com/apache/shardingsphere/issues/295) LIMIT 0 does not filter the result set according to paging restrictions

## 1.4.2

### Enhancements

1. [ISSUE #219](https://github.com/apache/shardingsphere/issues/219) Thread performance optimization
1. [ISSUE #215](https://github.com/apache/shardingsphere/issues/215) Aggregated result set of stream sort StreamingOrderByReducerResultSet performance optimization
1. [ISSUE #161](https://github.com/apache/shardingsphere/issues/161) When the result sets are merged, heap sort can be used to improve performance

### Bug Fixes

1. [ISSUE #212](https://github.com/apache/shardingsphere/issues/212) More meaningful hints for missing data source rules
1. [ISSUE #214](https://github.com/apache/shardingsphere/issues/214) table_name.column_name in (?,?) in WHERE can't parser expression
1. [ISSUE #180](https://github.com/apache/shardingsphere/issues/180) Batch execution of Update return inaccuracy
1. [ISSUE #225](https://github.com/apache/shardingsphere/issues/225) The last character of automatic generation of Id is not 0

## 1.4.1

### Enhancements

1. [ISSUE #191](https://github.com/apache/shardingsphere/issues/191) Generating KeyGenerator of workerId based on IP of host
1. [ISSUE #192](https://github.com/apache/shardingsphere/issues/192) Get workerId's KeyGenerator based on HOSTNAME's digital suffix
1. [ISSUE #210](https://github.com/apache/shardingsphere/issues/210) Routing to single database and single table to remove supplementary SQL statement fragments

### Bug Fixes

1. [ISSUE #194](https://github.com/apache/shardingsphere/issues/194) Some component exceptions in the close method of Connection, Statement, ResultSet and other interfaces cause the close method of another component to be not invoked
1. [ISSUE #199](https://github.com/apache/shardingsphere/issues/199) Sharding and reuse PreparedStatement object cause route error
1. [ISSUE #201](https://github.com/apache/shardingsphere/issues/201) Event transmission missing before batch operation execution
1. [ISSUE #203](https://github.com/apache/shardingsphere/issues/203) Merge events sent by the batch operation
1. [ISSUE #209](https://github.com/apache/shardingsphere/issues/209) Parallel execution of multiple limit queries leads to IndexOutOfBoundsException

## 1.4.0

### Enhancements

Automatic generation key implementation, including

1. [ISSUE #162](https://github.com/apache/shardingsphere/issues/162) Implementation of distributed primary key algorithm
1. [ISSUE #163](https://github.com/apache/shardingsphere/issues/163) Acquisition of a self increasing sequence of JDBC interfaces
1. [ISSUE #171](https://github.com/apache/shardingsphere/issues/171) Sharding-jdbc-core coordination automatic generation sequence transformation
1. [ISSUE #172](https://github.com/apache/shardingsphere/issues/172) The configuration of YAML and Spring supports the self increasing sequence

### Bug Fixes

1. [ISSUE #176](https://github.com/apache/shardingsphere/issues/176) The wasNull flag of AbstractMemoryResultSet is not reset in time

## 1.3.3

### Enhancements

1. [ISSUE #59](https://github.com/apache/shardingsphere/issues/59) PreparedStatement can call the correct underlying set method according to the parameter type when setting parameters

### Bug Fixes

1. [ISSUE #149](https://github.com/apache/shardingsphere/issues/149) When INSERT IGNORE INTO, if the data is duplicated, the value returned to -1 when ignored, and it should be returned to 0
1. [ISSUE #118](https://github.com/apache/shardingsphere/issues/118) In the same thread, DQL is executed first, then DML is executed, and DML operation is executed from the replica database
1. [ISSUE #122](https://github.com/apache/shardingsphere/issues/122) In cases where connections are not available (such as network interruption), transactions should be interrupted rather than retry
1. [ISSUE #152](https://github.com/apache/shardingsphere/issues/152) PreparedStatement's cache causes an array out of bound
1. [ISSUE #150](https://github.com/apache/shardingsphere/issues/150) With the latest SQLServer jdbc driver compatibility problem, Product Name should be changed from SQLServer to Microsoft SQL Server
1. [ISSUE #166](https://github.com/apache/shardingsphere/issues/166) Druid data source stat filter multi-thread error reporting should be added to database connection level synchronization

## 1.3.2

### Enhancements

1. [ISSUE #79](https://github.com/apache/shardingsphere/issues/79) Optimizes limit for only one target table, does not modify limit offset

### Bug Fixes

1. [ISSUE #36](https://github.com/apache/shardingsphere/issues/36) ShardingPreparedStatement cannot set parameters repeatedly
1. [ISSUE #114](https://github.com/apache/shardingsphere/issues/114) When ShardingPreparedStatement performs batch tasks, it repeatedly analyzes SQL and leads to OOM
1. [ISSUE #33](https://github.com/apache/shardingsphere/issues/33) According to the MySQL document, queries similar to limit 100 and -1 format are not supported
1. [ISSUE #124](https://github.com/apache/shardingsphere/issues/124) The return value of com.dangdang.ddframe.rdb.sharding.jdbc.adapter.AbstractStatementAdapter.getUpdateCount does not conform to the JDBC specification
1. [ISSUE #141](https://github.com/apache/shardingsphere/issues/141) Multi-thread executor parameter setting failure


## 1.3.1

### Enhancements

1. [ISSUE #91](https://github.com/apache/shardingsphere/issues/91) Open support for Statement.getGeneratedKeys can return the original database self increase primary key
1. [ISSUE #92](https://github.com/apache/shardingsphere/issues/92) Query DQL statement event sending

### Bug Fixes

1. [ISSUE #89](https://github.com/apache/shardingsphere/issues/89) Use replica query with sharding hint leads to conflict
1. [ISSUE #95](https://github.com/apache/shardingsphere/issues/95) Write operations in the same thread read from the primary database changed to the same thread and within the same connection

## 1.3.0

### New Features

1. [ISSUE #85](https://github.com/apache/shardingsphere/issues/85) New feature for replica query

### Enhancements

1. [ISSUE #82](https://github.com/apache/shardingsphere/issues/82) TableRule can import the dataSourceName attribute to specify the data source corresponding to the TableRule
1. [ISSUE #88](https://github.com/apache/shardingsphere/issues/88) Release restrictions on other databases, support standard SQL, do not support personalized paging statements

### Bug Fixes

1. [ISSUE #81](https://github.com/apache/shardingsphere/issues/81) Associative table query uses OR query condition to resolve the result exceptions

## 1.2.1

### Refactor

1. [ISSUE #60](https://github.com/apache/shardingsphere/issues/60) API adjust, remove ShardingDataSource, use factory instead
1. [ISSUE #76](https://github.com/apache/shardingsphere/issues/76) ShardingRule and TableRule change to Builder pattern
1. [ISSUE #77](https://github.com/apache/shardingsphere/issues/77) ShardingRule and TableRule change to Builder pattern

### Enhancements

1. [ISSUE #61](https://github.com/apache/shardingsphere/issues/61) Add the logical table name to the ShardingValue class
1. [ISSUE #66](https://github.com/apache/shardingsphere/issues/66) Statement on the JDBC tier supports get/set MaxFieldSize, MaxRows and QueryTimeout
1. [ISSUE #72](https://github.com/apache/shardingsphere/issues/72) Batch inserts supporting select union all
1. [ISSUE #78](https://github.com/apache/shardingsphere/issues/78) Simplifying sharding only configuration, without configuring logical table and real table correspondence
1. [ISSUE #80](https://github.com/apache/shardingsphere/issues/80) Simplifying the configuration that does not sharding, specifying the default data source, do not need configure TableRule

### Bug Fixes

1. [ISSUE #63](https://github.com/apache/shardingsphere/issues/63) No table name or table alias is added to the ORDER BY and GROUP BY derivation columns
1. [ISSUE #65](https://github.com/apache/shardingsphere/issues/65) Performance enhancement for parsing condition context
1. [ISSUE #67](https://github.com/apache/shardingsphere/issues/67) The soft transaction log cannot be deleted when routed to multiple tables
1. [ISSUE #71](https://github.com/apache/shardingsphere/issues/71) Routing single sharding key by OFFSET of LIMIT error
1. [ISSUE #75](https://github.com/apache/shardingsphere/issues/75) MemoryTransactionLogStorage retry times update concurrency problem

## 1.2.0

### New Features

1. [ISSUE #53](https://github.com/apache/shardingsphere/issues/53) The relationship between the real table and the logical table is not configured, and the real table is dynamically calculated by the sharding algorithm
1. [ISSUE #58](https://github.com/apache/shardingsphere/issues/58) Soft transaction: the initial version of the best effort type

### Refactor

1. [ISSUE #49](https://github.com/apache/shardingsphere/issues/49) Adjust the property configuration
1. [ISSUE #51](https://github.com/apache/shardingsphere/issues/51) Refactor of Hint interface

### Bug Fixes

1. [ISSUE #43](https://github.com/apache/shardingsphere/issues/43) The yaml file contains Chinese, and the operating system mode is not UTF-8 encoding, resulting in yaml can not be parsed
1. [ISSUE #48](https://github.com/apache/shardingsphere/issues/48) Yaml file is not closed after reading
1. [ISSUE #57](https://github.com/apache/shardingsphere/issues/57) At the analytic level, we can identify subqueries to ensure that the behavior of supplementary columns can be accurately positioned

## 1.1.0

### New Features

1. [ISSUE #40](https://github.com/apache/shardingsphere/issues/40) Support YAML configuration
1. [ISSUE #41](https://github.com/apache/shardingsphere/issues/41) Support Spring namespace configuration
1. [ISSUE #42](https://github.com/apache/shardingsphere/issues/42) Support inline expression configuration

### Bug Fixes

1. [ISSUE #25](https://github.com/apache/shardingsphere/issues/25) The problem of repeated results will appear under the OR expression

## 1.0.1

### Enhancements

1. [ISSUE #39](https://github.com/apache/shardingsphere/issues/39) Support the use of Hint method to register the key value to SQL routing

### Bug Fixes

1. [ISSUE #11](https://github.com/apache/shardingsphere/issues/11) The count function returns incorrectly without aliases
1. [ISSUE #13](https://github.com/apache/shardingsphere/issues/13) The Insert statement does not write column names or write column names but column names do not contain sharding fields, occur broadcast route
1. [ISSUE #16](https://github.com/apache/shardingsphere/issues/16) For now a new connection pool is executed every time SQL is executed. Instead, each ShardingDataSource object should be changed to share a pool
1. [ISSUE #18](https://github.com/apache/shardingsphere/issues/18) When query Count, getObject() throws Exception: Unsupported data type: Object
1. [ISSUE #19](https://github.com/apache/shardingsphere/issues/19) In SUM and AVG functions, merger is not executed if aliases are not added, and null pointer exception fired if aliases are added
1. [ISSUE #38](https://github.com/apache/shardingsphere/issues/38) The compatibility between JPA and ShardingSphere-JDBC. JPA automatically add the column aliases of SELECT, resulting in ORDER BY obtaining ResultSet data only by aliases rather than column names

## 1.0.0

1. Initial version<|MERGE_RESOLUTION|>--- conflicted
+++ resolved
@@ -39,12 +39,9 @@
 1. SQL Parser: Support MySQL update with statement parse - [#34126](https://github.com/apache/shardingsphere/pull/34126)
 1. SQL Binder: Remove TablesContext#findTableNames method and implement select order by, group by bind logic - [#34123](https://github.com/apache/shardingsphere/pull/34123)
 1. SQL Binder: Support select with statement sql bind and add bind test case - [#34141](https://github.com/apache/shardingsphere/pull/34141)
-<<<<<<< HEAD
-1. SQL Parser: Add  SQLStatementParserCacheHook to Provide Extension Point for Application SQL Parse  Cache Warm-up , Referred to as Preheat  - [#34155](https://github.com/apache/shardingsphere/issues/34155)
-=======
+1. SQL Parser: Add SQLStatementParserCacheHook to Provide Extension Point for Application SQL Parse  Cache Warm-up , Referred to as Preheat - [#34155](https://github.com/apache/shardingsphere/pull/34156)
 1. SQL Binder: Support sql bind for select with current select projection reference - [#34151](https://github.com/apache/shardingsphere/pull/34151)
 1. SQL Binder: Support alter table, drop table sql bind and add test case - [#34154](https://github.com/apache/shardingsphere/pull/34154)
->>>>>>> 8aaa7c7d
 
 ### Bug Fixes
 
