--- conflicted
+++ resolved
@@ -1,30 +1,26 @@
-<<<<<<< HEAD
 ## Release 5.5.2-SNAPSHOT
 
-### API Change
-
-### New Feature
-
-### Enhancement
+### API Changes
+
+### New Features
+
+### Enhancements
 
 1. SQL Parser: Support parsing Doris BITXOR - [#33258](https://github.com/apache/shardingsphere/pull/33258)
 1. Proxy Native: Change the Base Docker Image of ShardingSphere Proxy Native - [#33263](https://github.com/apache/shardingsphere/issues/33263)
 1. Proxy: Add query parameters and check for mysql kill processId - [#33274](https://github.com/apache/shardingsphere/pull/33274)
 1. SQL Parser: Support parsing Doris INSTR - [#33289](https://github.com/apache/shardingsphere/pull/33289)
 
-### Bug Fix
+### Bug Fixes
 
 1. Mode: Fixes `JDBCRepository` improper handling of H2-database in memory mode - [#33281](https://github.com/apache/shardingsphere/issues/33281)
 1. SQL Binder: Use Multimap and CaseInsensitiveString to replace CaseInsensitiveMap for supporting mysql multi table join with same table alias - [#33303](https://github.com/apache/shardingsphere/pull/33303)
 
-### Change Log
+### Change Logs
 
 1. [MILESTONE](https://github.com/apache/shardingsphere/milestone/30)
 
-## Release 5.5.1-SNAPSHOT
-=======
 ## Release 5.5.1
->>>>>>> 5e897a0a
 
 ### API Changes
 
@@ -41,7 +37,7 @@
 1. Pipeline: Support page query for inventory dumper and data consistency streaming query
 1. Pipeline: Use case-insensitive identifiers to enhance the table metadata loader
 1. Pipeline: Support primary key columns ordering for standard pipeline table metadata loader
-1. DistSQL: Check pivilege when registering or altering storage unit
+1. DistSQL: Check privilege when registering or altering storage unit
 1. DistSQL: Check duplicate actual data nodes when creating or altering sharding table rule
 1. DistSQL: Add like support for show storage units
 1. DistSQL: Rollback if import database configuration failed
@@ -92,7 +88,7 @@
 1. Proxy: Support binary type bool value in PostgreSQL
 1. Proxy: Support array type prepared param in PostgreSQL
 1. Proxy: Support binary protocol value for text array in PostgreSQL
-1. Metadata: Keep inused storage node when unregister storage unit
+1. Metadata: Keep in-used storage node when unregister storage unit
 1. Migration: Fix default data source lost when create migration job
 1. Proxy: Fix duplicate results when querying information_schema.SCHEMATA
 1. Proxy: Fix incorrect results for querying information_schema.SCHEMATA
@@ -138,17 +134,17 @@
 
 ## Release 5.5.0
 
-### API Change
+### API Changes
 1. Proxy: Remove the outdated schemaName configuration of the Proxy
 2. Kernel: Remove the sqlCommentParseEnabled configuration in SQL Parser Rule to reduce code complexity
 3. SQL Parser: Consider removing sqlCommentParseEnabled config in SQLParser rule
 4. Federation: Add allQueryUseSQLFederation config for sql federation
 
-### New Feature
+### New Features
 1. DistSQL: New syntax for query plugin (SPI) implementation
 1. DistSQL: New syntax for managing SQL_TRANSLATOR rule
 
-### Enhancement
+### Enhancements
 1. Pipeline: Improve CDC stability and performance
 1. Pipeline: MemoryPipelineChannel supports configurable zero queue size for less memory consumption
 1. Pipeline: Show dedicated error when mode type is not Cluster
@@ -164,7 +160,7 @@
 1. SQL Parser: Support more plsql statement parse and add plsql parse assert logic
 1. SQL Parser: Support parse index hint
 1. SQL Parser: Support mysql intersect combine operation sql parse
-1. SQL Parser: Supoort parse chinese white space for oracle
+1. SQL Parser: Support parse chinese white space for oracle
 1. SQL Parser: Fix mysql TimeStampDiff function parse
 1. SQL Parser: Fix sqlServer unqualified shorthand parsing
 1. SQL Parser: Support sqlServer SEARCH unreserved word parsing
@@ -176,7 +172,7 @@
 1. Sharding: Support null condition value routing
 1. Proxy: Fix mysql client multi statements option in protocol
 
-### Bug Fix
+### Bug Fixes
 1. Pipeline: Fix commit/rollback migration job doesn't drop related consistency check job when check job is not completed
 1. Pipeline: Fix show consistency check status stop_time display
 1. Proxy: Restore original databaseName in connectionSession after unicast
@@ -204,23 +200,23 @@
 
 ## Release 5.4.1
 
-### New Feature
+### New Features
 1. Proxy: Supports dbcp and c3p0 connection pools
 1. Metadata: Standalone mode adapts to metadata new structure
 1. Governance: Governance supports register instance level data source
 
-### Enhancement
+### Enhancements
 1. Mode: Improve Standalone mode JDBC type impl reset data on initialization
 1. Scaling: Isolate ShardingSphereDataSource Standalone repository in pipeline
 1. Scaling: Disable system-schema-metadata-enabled in pipeline
 1. JDBC: Move jdbc core META-INF/services/java.sql.Driver from test to main
 1. Scaling: Add algorithm columns in SHOW MIGRATION CHECK ALGORITHMS DistSQL result
-1. Scaling: Add type_aliaes column in SHOW MIGRATION CHECK ALGORITHMS DistSQL result
+1. Scaling: Add type_alias column in SHOW MIGRATION CHECK ALGORITHMS DistSQL result
 1. Encrypt: Add duplicate name check for derived columns and logical columns
 1. Encrypt: Deny DDL for cipher columns in Proxy
 1. Encrypt: Add the default type for derived columns to varchar(4000)
 
-### Bug Fix
+### Bug Fixes
 1. Scaling: Fix get inventory position not correctly on breakpoint resuming when table names are similar
 1. Scaling: Fix CDC importer not start on breakpoint resuming when first inventory task is finished
 1. Single Table: Fix not switched active version when CREATE/DROP table modifies the Single rule configuration
@@ -545,7 +541,7 @@
 1. Support cancelable data consistency check
 1. DistSQL: When creating or altering readwrite-splitting rule, check duplicate write or read resources
 1. DistSQL: Add validity check for `ALTER SHARDING BINDING TABLE RULES`
-1. Standalone mode H2 support persistent metadata 
+1. Standalone mode H2 support persistent metadata
 1. Fix openGauss cursor execution in xa transaction
 1. Added transaction related exceptions
 
@@ -1248,7 +1244,7 @@
 1. `CREATE SHARDING TABLE RULE` supports the use of inline expressions to specify resources
 1. `CREATE SHARDING TABLE RULE` supports configuration using `dataNodes`
 1. `CREATE SHARDING TABLE RULE` supports reuse of existing algorithms
-1. `SET VARIABLE`, support to modify proxy configuration   
+1. `SET VARIABLE`, support to modify proxy configuration
 1. PostgreSQL's protocol enhancements (Such as supports Portal, unspecified type)
 1. Using Netty executor to optimize Proxy performance in specified scenarios
 1. Make memory strictly fetch size configurable in Proxy
@@ -1348,7 +1344,7 @@
 1. Fix exception occur in PostgreSQL Proxy when reading text format parameter values
 1. Enhance the support of array object for PostgreSQL Proxy
 1. Fix the bug of Datetype casting for ShardingProxy
-1. PostgreSQL Proxy supports using numeric type 
+1. PostgreSQL Proxy supports using numeric type
 1. Fix PostgreSQL Proxy transaction command complete packet's tag incorrect
 1. Fix PostgreSQL Proxy may return packet which is not expected by client
 
@@ -1437,7 +1433,7 @@
 1. Fix parser ColumnSegment ClassCastException
 1. Fix TableMetaData load error when use Sharding-JDBC with oracle
 1. Fix getSchema NPE when use Sharding-JDBC with oracle
-1. Fix Sharding-JDBC parse sql NPE in PostgreSQL 
+1. Fix Sharding-JDBC parse sql NPE in PostgreSQL
 1. Fix Sharding-Proxy receive error response for PostgreSQL JDBC client
 1. Fix Sharding-Proxy response number of update is 0 for PostgreSQL JDBC client
 1. Fix Sharding-Proxy receive null for PostgreSQL column meta data
@@ -1681,7 +1677,7 @@
 #### ShardingSphere-JDBC
 
 1. [ISSUE #652](https://github.com/apache/shardingsphere/issues/652) Support `Spring Boot Starter` 2.X
-1. [ISSUE #702](https://github.com/apache/shardingsphere/issues/702) Support `$->{..}` for inline expression 
+1. [ISSUE #702](https://github.com/apache/shardingsphere/issues/702) Support `$->{..}` for inline expression
 1. [ISSUE #719](https://github.com/apache/shardingsphere/issues/719) Support inject key generator objects by spring namespace
 1. [ISSUE #720](https://github.com/apache/shardingsphere/issues/720) Support inject sharding algorithm objects by spring namespace
 
@@ -1817,7 +1813,7 @@
 #### ShardingSphere-JDBC
 
 1. [ISSUE #394](https://github.com/apache/shardingsphere/issues/394) Can't only close statement
-1. [ISSUE #398](https://github.com/apache/shardingsphere/issues/398) Use Hint routing to shield case sensitivity 
+1. [ISSUE #398](https://github.com/apache/shardingsphere/issues/398) Use Hint routing to shield case sensitivity
 1. [ISSUE #404](https://github.com/apache/shardingsphere/issues/404) Sharding-jdbc's spring-boot-starter does not support HikariDataSource
 1. [ISSUE #436](https://github.com/apache/shardingsphere/issues/436) Replica query, when the RoundRobin algorithm is configured from the database and MyBatis is used, it can only be routed to the same replica database
 1. [ISSUE #452](https://github.com/apache/shardingsphere/issues/452) Sharding of DDL statements to more than one table causes a connection leak
@@ -1946,7 +1942,7 @@
 
 1. [ISSUE #194](https://github.com/apache/shardingsphere/issues/194) Some component exceptions in the close method of Connection, Statement, ResultSet and other interfaces cause the close method of another component to be not invoked
 1. [ISSUE #199](https://github.com/apache/shardingsphere/issues/199) Sharding and reuse PreparedStatement object cause route error
-1. [ISSUE #201](https://github.com/apache/shardingsphere/issues/201) Event transmission missing before batch operation execution 
+1. [ISSUE #201](https://github.com/apache/shardingsphere/issues/201) Event transmission missing before batch operation execution
 1. [ISSUE #203](https://github.com/apache/shardingsphere/issues/203) Merge events sent by the batch operation
 1. [ISSUE #209](https://github.com/apache/shardingsphere/issues/209) Parallel execution of multiple limit queries leads to IndexOutOfBoundsException
 
