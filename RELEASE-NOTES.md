## Release 5.5.3-SNAPSHOT

### CVE

1. Fix CVE-2025-55163, CVE-2025-58056, CVE-2025-58057 [#36758](https://github.com/apache/shardingsphere/pull/36758)
1. Fix CVE-2025-48924 [#36085](https://github.com/apache/shardingsphere/pull/36085)
1. Fix CVE-2024-7254 [#36153](https://github.com/apache/shardingsphere/pull/36153)

### Metadata Storage Changes

1. Remove `default_strategies` prefix on sharding rule metadata persist - [#34664](https://github.com/apache/shardingsphere/pull/34664)

### API Changes

1. Remove SQL formatting feature - [#35390](https://github.com/apache/shardingsphere/pull/35390)
1. Remove logging rule feature - [#35458](https://github.com/apache/shardingsphere/pull/35458)
1. Remove configuration property key `system-log-level` - [#35493](https://github.com/apache/shardingsphere/pull/35493)
1. Change ShardingSphere SQL log topic from `ShardingSphere-SQL` to `org.apache.shardingsphere.sql` - [#37022](https://github.com/apache/shardingsphere/pull/37022)

### New Features

1. Add ShardingSphere BOM - [#36866](https://github.com/apache/shardingsphere/issues/36866)
1. Decouple feature modules as pluggable - [#36086](https://github.com/apache/shardingsphere/pull/36086)
1. Decouple database types as pluggable - [#35346](https://github.com/apache/shardingsphere/pull/35346)
1. Decouple registry center types as pluggable - [#36087](https://github.com/apache/shardingsphere/pull/36087)
1. Proxy: Support Firebird Proxy - [#35937](https://github.com/apache/shardingsphere/pull/35937)
1. JDBC: Support ZooKeeper and ETCD URL format - [#37037](https://github.com/apache/shardingsphere/pull/37037)

### Enhancements

1. Build: Support compiling and using ShardingSphere under OpenJDK 24 and 25 - [#36688](https://github.com/apache/shardingsphere/issues/36688)
1. Metadata: Support IPv6 for JDBC connection URL - [#35289](https://github.com/apache/shardingsphere/issues/35289)
1. Metadata: Support to load partition tables for PostgreSQL - [#34346](https://github.com/apache/shardingsphere/pull/34346)
1. Metadata: Support for connecting to Presto's Memory Connector - [#34432](https://github.com/apache/shardingsphere/pull/34432)
1. Kernel: Add LocalDate data type support - [#37053](https://github.com/apache/shardingsphere/pull/37053)
1. SQL Parser: Support to parse stored procedure syntax for MySQL - [#36690](https://github.com/apache/shardingsphere/pull/36690)
1. SQL Parser: Support to parse more SQL statements for MySQL - [#36689](https://github.com/apache/shardingsphere/issues/36689)
1. SQL Parser: Support to parse more SQL statements for SQLServer - [#36695](https://github.com/apache/shardingsphere/issues/36695)
1. SQL Parser: Support to parse more SQL statements for Oracle - [#36696](https://github.com/apache/shardingsphere/issues/36696)
1. SQL Parser: Support to parse more SQL statements for Hive - [#36694](https://github.com/apache/shardingsphere/pull/36694)
1. SQL Parser: Support to parse CREATE MATERIALIZED VIEW for Doris - [#31499](https://github.com/apache/shardingsphere/pull/31499)
1. SQL Parser: Support to parse CREATE FUNCTION with $$ symbol for PostgreSQL and openGauss - [#35947](https://github.com/apache/shardingsphere/pull/35947)
1. SQL Binder: Support to bind more SQL statements - [#36697](https://github.com/apache/shardingsphere/pull/36697)
1. SQL Binder: Add ALTER TABLE metadata check - [#35877](https://github.com/apache/shardingsphere/pull/35877)
1. SQL Router: Add SELECT with UNION ALL routing to multi data sources check - [#35037](https://github.com/apache/shardingsphere/pull/35037)
1. SQL Router: Improve support for executing tableless SQL with single data source - [#35659](https://github.com/apache/shardingsphere/pull/35659)
1. DistSQL: Add job sharding nodes info to the query results of `SHOW MIGRATION LIST` - [#35053](https://github.com/apache/shardingsphere/pull/35053)
1. DistSQL: Add DistSQL for query storage units which used in single rule - [#35131](https://github.com/apache/shardingsphere/pull/35131)
1. Proxy: Implement write bool binary data type for PostgreSQL protocol - [#35831](https://github.com/apache/shardingsphere/pull/35831)
1. Proxy: Add authority check on SQL `SHOW CREATE DATABASE` for MySQL - [#36862](https://github.com/apache/shardingsphere/pull/36862)
1. Sharding: Using cache to avoid memory overflow from inline expression parsing - [#22196](https://github.com/apache/shardingsphere/issues/22196)
1. Encrypt: Use EncryptDerivedColumnSuffix to enhance encrypt table subquery rewrite logic - [#34829](https://github.com/apache/shardingsphere/pull/34829)
1. Encrypt: Add quotes to encrypt rewrite derived columns - [#34950](https://github.com/apache/shardingsphere/pull/34950)
1. Encrypt: Support NOT LIKE operator in encryption feature - [#35984](https://github.com/apache/shardingsphere/pull/35984)
1. Readwrite-splitting: Update transactional read query strategy default type as PRIMARY - [#36477](https://github.com/apache/shardingsphere/pull/36477)
1. Pipeline: Improve pipeline job progress incremental latestActiveTimeMillis persistence - [#34655](https://github.com/apache/shardingsphere/pull/34655)
1. Pipeline: Improve heterogeneous databases migration - [#35424](https://github.com/apache/shardingsphere/pull/35424)
1. Pipeline: Improve DATA_MATCH data consistency check to use range streaming query - [#35740](https://github.com/apache/shardingsphere/pull/35740)
1. Pipeline: Add streaming-range-type property and LARGE impl in DATA_MATCH consistency check on MySQL sharding table for better performance - [#35786](https://github.com/apache/shardingsphere/pull/35786)
1. Pipeline: Improve migration consistency check to reflect storage unit maxPoolSize dynamically - [#36507](https://github.com/apache/shardingsphere/pull/36507)
1. Pipeline: Improve "show migration check status" inventory_finished_percentage column inaccurate result - [#36509](https://github.com/apache/shardingsphere/pull/36509)
1. Pipeline: Compatible with COMPLEX_INLINE allow-range-query-with-inline-sharding - [#36524](https://github.com/apache/shardingsphere/pull/36524)
1. Pipeline: Support pipeline job realtime reflection on proxy global properties after restarting - [#36749](https://github.com/apache/shardingsphere/pull/36749)
1. Pipeline: InventoryDumper reuse table inventory calculator for better function and performance - [#36830](https://github.com/apache/shardingsphere/pull/36830)
1. Pipeline: Improve "alter transmission rule": verify STREAM_CHANNEL TYPE NAME - [#36864](https://github.com/apache/shardingsphere/pull/36864)
1. Pipeline: InventoryDumperContextSplitter supports multi-columns unique key first integer column splitting - [#36935](https://github.com/apache/shardingsphere/pull/36935)

### Bug Fixes

1. Kernel: Fix not return generate key when set null in INSERT statement - [35783](https://github.com/apache/shardingsphere/pull/35783)
1. Kernel: Add AllowNotUseDatabaseSQLStatementAttribute to support some mysql dal statement execute without use database - [#37033](https://github.com/apache/shardingsphere/pull/37033)
1. Metadata: Fix the exception to rename schema name when executing ALTER SCHEMA - [#34465](https://github.com/apache/shardingsphere/pull/34465)
1. SQL Parser: Support multiple column names with pivot and unpivot clause - [35586](https://github.com/apache/shardingsphere/pull/35586)
1. SQL Parser: Fix set OnDuplicateKeyColumnsSegment on INSERT for PostgreSQL - [#34425](https://github.com/apache/shardingsphere/pull/34425)
1. SQL Parser: Fix SQL parser error when SQL contains implicit concat expression for MySQL - [#34660](https://github.com/apache/shardingsphere/pull/34660)
1. SQL Parser: Fix SQL parser error when SQL contains subquery with alias for Oracle - [#35239](https://github.com/apache/shardingsphere/pull/35239)
1. SQL Parser: Fix multiple SQLs spilt error when comma contained - [#31609](https://github.com/apache/shardingsphere/pull/31609)
1. SQL Binder: Fix unable to find the outer table in the NotExpressionBinder - [36135](https://github.com/apache/shardingsphere/pull/36135)
1. SQL Binder: Fix unable to find the outer table in the ExistsSubqueryExpressionBinder - [#36068](https://github.com/apache/shardingsphere/pull/36068)
1. SQL Binder: Fix column bind exception caused by oracle XMLELEMENT function first parameter without quote - [#36963](https://github.com/apache/shardingsphere/pull/36963)
1. Transaction: Fix conflicting dependencies of BASE transaction integration module - [#35142](https://github.com/apache/shardingsphere/pull/35142)
1. Transaction: Alleviate connection leaks caused by SEATA client throwing exceptions - [#34463](https://github.com/apache/shardingsphere/pull/34463)
1. SQL Federation: Fix Operation not allowed after ResultSet closed exception when use SQL federation - [#35206](https://github.com/apache/shardingsphere/pull/35206)
1. DistSQL: Fix duplicate result when show rules used storage unit with readwrite-splitting rule - [#35129](https://github.com/apache/shardingsphere/pull/35129)
1. DistSQL: Fix missing comma in `ALTER SQL_FEDERATION RULE` - [#35523](https://github.com/apache/shardingsphere/pull/35523)
1. JDBC: Fix some wrong JDBC database metadata retrieve logics - [#34959](https://github.com/apache/shardingsphere/pull/34959)
1. JDBC: Fix getting database name from SQL statement context - [#34960](https://github.com/apache/shardingsphere/pull/34960)
1. JDBC: Support set data source properties type with java.time.Duration - [#35241](https://github.com/apache/shardingsphere/pull/35241)
1. JDBC: Resolve statement manager leaks when creating multiple statements - [#35665](https://github.com/apache/shardingsphere/pull/35665)
1. JDBC: Fix the issue where cached connections in DriverDatabaseConnectionManager were not released in time - [35834](https://github.com/apache/shardingsphere/pull/35834)
1. Proxy: Fix `SHOW PROCESSLIST` not wait for all nodes - [#35348](https://github.com/apache/shardingsphere/pull/35348)
1. Proxy: Fix NoSuchElementException exception when execute MySQL SHOW VARIABLES without current database - [#35550](https://github.com/apache/shardingsphere/pull/35550)
1. Proxy: Fix column length for PostgreSQL string binary protocol value - [35840](https://github.com/apache/shardingsphere/pull/35840)
1. Proxy: Fix the connection leak caused by rollback failure in Proxy - [35867](https://github.com/apache/shardingsphere/pull/35867)
1. Proxy: Fix the behavior difference of select built-in function names with spaces -[#36537](https://github.com/apache/shardingsphere/pull/36537)
1. Mode: Fix issue of drop schema can not work on standalone mode - [#34470](https://github.com/apache/shardingsphere/pull/34470)
1. Encrypt: Resolve rewrite issue in nested concat function - [#35815](https://github.com/apache/shardingsphere/pull/35815)
1. Sharding: Fix mod sharding algorithm judgement -[#36386](https://github.com/apache/shardingsphere/pull/36386)
<<<<<<< HEAD
1. Sharding: Fix check inline sharding algorithms in table rules - [#36999](https://github.com/apache/shardingsphere/pull/36999)
=======
1. Sharding: Fix check inline sharding algorithms in table rules - (https://github.com/apache/shardingsphere/pull/36999)
1. Pipeline: Recover value of migration incremental importer batch size - [#34670](https://github.com/apache/shardingsphere/pull/34670)
1. Pipeline: Fix InventoryDumper first time dump SQL without ORDER BY on multiple columns unique key table - [#34736](https://github.com/apache/shardingsphere/pull/34736)
1. Pipeline: Fix MySQL JDBC query properties extension when SSL is required on server - [#36581](https://github.com/apache/shardingsphere/pull/36581)
1. Pipeline: Fix migration might skip some records on big table after job restarting - [#36878](https://github.com/apache/shardingsphere/pull/36878)
>>>>>>> afc5b48b

### Change Logs

1. [MILESTONE](https://github.com/apache/shardingsphere/milestone/31)

## Release 5.5.2

### API Changes

### New Features

1. Firebird: Add Firebird SQL parser module and database type - [#33773](https://github.com/apache/shardingsphere/pull/33773)

### Enhancements

1. Metadata: Support table metadata loading concurrently - [#34009](https://github.com/apache/shardingsphere/pull/34009)
1. Metadata: Support setting `hive_conf_list`, `hive_var_list` and `sess_var_list` for jdbcURL when connecting to HiveServer2 - [#33749](https://github.com/apache/shardingsphere/pull/33749)
1. Metadata: Support connecting to HiveServer2 through database connection pools other than HikariCP - [#33762](https://github.com/apache/shardingsphere/pull/33762)
1. Metadata: Partial support for connecting to embedded ClickHouse `chDB` - [#33786](https://github.com/apache/shardingsphere/pull/33786)
1. SQL Parser: Support to parse more SQL statements for MySQL - [#36701](https://github.com/apache/shardingsphere/pull/36701)
1. SQL Parser: Support to parse more SQL statements for Doris - [#36700](https://github.com/apache/shardingsphere/pull/36700)
1. SQL Parser: Enhance CREATE VIEW, ALTER VIEW, DROP VIEW SQL parser - [#34283](https://github.com/apache/shardingsphere/pull/34283)
1. SQL Binder: Significantly enhance SQL binding capability - [#36702](https://github.com/apache/shardingsphere/issues/36702)
1. DistSQL: Check inline expression when create sharding table rule with inline sharding algorithm - [#33735](https://github.com/apache/shardingsphere/pull/33735)
1. Transaction: Support savepoint/release savepoint TCL statements in JDBC -[#34173](https://github.com/apache/shardingsphere/pull/34173)
1. JDBC: Show database name for JDBC when execute SHOW COMPUTE NODES - [#33437](https://github.com/apache/shardingsphere/pull/33437)
1. JDBC: Support ZonedDateTime on ResultSet - [#33660](https://github.com/apache/shardingsphere/issues/33660)
1. Proxy: Add query parameters and check for MySQL kill processId - [#33274](https://github.com/apache/shardingsphere/pull/33274)
1. Proxy: Support table not exist exception for PostgreSQL proxy - [#33885](https://github.com/apache/shardingsphere/pull/33274)
1. Proxy Native: Change the Base Docker Image of ShardingSphere Proxy Native - [#33263](https://github.com/apache/shardingsphere/issues/33263)
1. Proxy Native: Support connecting to HiveServer2 with ZooKeeper Service Discovery enabled in GraalVM Native Image - [#33768](https://github.com/apache/shardingsphere/pull/33768)
1. Proxy Native: Support local transactions of ClickHouse under GraalVM Native Image - [#33801](https://github.com/apache/shardingsphere/pull/33801)
1. Proxy Native: Support Seata AT integration under Proxy Native in GraalVM Native Image - [#33889](https://github.com/apache/shardingsphere/pull/33889)
1. Mode: Support modifying Hikari-CP configurations via props in standalone mode [#34185](https://github.com/apache/shardingsphere/pull/34185)
1. Agent: Simplify the usage of Agent's Docker Image - [#33356](https://github.com/apache/shardingsphere/pull/33356)
1. Sharding: Support GroupConcat function for aggregating multiple shards in MySQL, OpenGauss, Doris - [#33808](https://github.com/apache/shardingsphere/pull/33808)
1. Encrypt: Add non-support checker for WITH, COMBINE, INSERT SELECT on encrypt feature  - [#34175](https://github.com/apache/shardingsphere/pull/34175)
1. Encrypt: Support INSERT statement rewrite use quote [#34259](https://github.com/apache/shardingsphere/pull/34259)

### Bug Fixes

1. Metadata: Fix cannot connect to HiveServer2 using remote Hive Metastore Server - [#33837](https://github.com/apache/shardingsphere/pull/33837)
1. SQL Parser: Fix LiteralExpressionSegment cast exception in SQL parser - [#33332](https://github.com/apache/shardingsphere/pull/33332)
1. SQL Parser: Fix time extract function parse week and quarter error for PostgreSQL and openGauss - [#33564](https://github.com/apache/shardingsphere/pull/33564)
1. SQL Parser: Fix parse zone unreserved keyword error for MySQL - [#33720](https://github.com/apache/shardingsphere/pull/33720)
1. SQL Parser: Fix range parse error when use table owner for MySQL - [#33874](https://github.com/apache/shardingsphere/pull/33874)
1. SQL Parser: Fix the issue WHERE JOIN conditions cannot be extracted when more than two conditions are used - [#34707](https://github.com/apache/shardingsphere/pull/34707)
1. SQL Binder: Fix table does not exist exception when use HintManager#setDatabaseName to transparent - [#33370](https://github.com/apache/shardingsphere/pull/33370)
1. SQL Binder: Use Multimap and CaseInsensitiveString to replace CaseInsensitiveMap for supporting MySQL multi table join with same table alias - [#33303](https://github.com/apache/shardingsphere/pull/33303)
1. SQL Binder: Fix the combine statement cannot find the outer table when bind - [#33357](https://github.com/apache/shardingsphere/pull/33357)
1. SQL Binder: Fix SQL performance issues caused by repeated subquery fetches - [#33361](https://github.com/apache/shardingsphere/pull/33361)
1. SQL Binder: Fix the expression segment cannot find the outer table when binding - [#34015](https://github.com/apache/shardingsphere/pull/34015)
1. Proxy: Fix BatchUpdateException when execute INSERT INTO ON DUPLICATE KEY UPDATE in proxy adapter - [#33796](https://github.com/apache/shardingsphere/pull/33796)
1. Proxy: Fix "ALL PRIVILEGES ON `DB`.*" is not recognized during SELECT privilege verification for MySQL - [#34037](https://github.com/apache/shardingsphere/pull/34037)
1. Proxy: Fix MySQL longblob wrong column type returned by proxy protocol - [#34121](https://github.com/apache/shardingsphere/pull/34121)
1. Proxy: Fix MySQL proxy error if insert SQL contains more parameters not in insert values syntax - [#34287](https://github.com/apache/shardingsphere/pull/34287)
1. Mode: Fix `JDBCRepository` improper handling of H2-database in memory mode - [#33281](https://github.com/apache/shardingsphere/issues/33281)
1. Mode: Fix duplicate column names added when index changed in DDL - [#33982](https://github.com/apache/shardingsphere/issues/33281)
1. Sharding: Remove ShardingRouteAlgorithmException check logic temporarily to support different actual table name configuration - [#33367](https://github.com/apache/shardingsphere/pull/33367)
1. Sharding: Fix SQL COUNT with GROUP BY to prevent incorrect row returns - [#33380](https://github.com/apache/shardingsphere/pull/33380)
1. Sharding: Fix avg, sum, min, max function return empty data when no query result return - [#33449](https://github.com/apache/shardingsphere/pull/33449)
1. Encrypt: Fix merge exception without encrypt rule in database - [#33708](https://github.com/apache/shardingsphere/pull/33708)
1. Encrypt: Use SQL bind info in EncryptInsertPredicateColumnTokenGenerator to avoid wrong column table mapping - [#34110](https://github.com/apache/shardingsphere/pull/34110)

### Change Logs

1. [MILESTONE](https://github.com/apache/shardingsphere/milestone/30)

## Release 5.5.1

### API Changes

1. Authority: Mark privilege provider ALL_PERMITTED as deprecated and will be removed in future
1. DistSQL: Remove optional param usageCount from show storage units
1. Readwrite-splitting: Change dataSources to dataSourceGroups for YAML

### New Features

1. SQL Parser: Add Doris, Hive and Presto SQL parser module and database type

### Enhancements

1. Kernel: Support SQL hint extract when SQL contains dbeaver hint comment
1. Kernel: Add extract COMBINE LEFT SELECT in extractFromSelectStatementWithoutProjection method
1. Metadata: Collect table type for PostgreSQL
1. Metadata: Support CHARACTER VARYING type metadata load for PostgreSQL and openGauss - [#34221](https://github.com/apache/shardingsphere/pull/34221)
1. DistSQL: Check privilege when registering or altering storage unit
1. DistSQL: Check duplicate actual data nodes when creating or altering sharding table rule
1. DistSQL: Add like support for show storage units
1. DistSQL: Rollback if import database configuration failed
1. DistSQL: add table type to result set of show logical tables
1. Proxy: Make the results of show tables in order
1. Proxy: Trigger metadata collection when creating and deleting database and table
1. Proxy: Optimize Agent to support collecting metrics data from multiple data sources when used with Driver
1. SQL Parser: Support to parse more SQL statements for MySQL - [#36703](https://github.com/apache/shardingsphere/issues/36703)
1. SQL Parser: Support to parse more SQL statements for PostgreSQL - [#36704](https://github.com/apache/shardingsphere/issues/36704)
1. SQL Parser: Support to parse more SQL statements for Oracle - [#36705](https://github.com/apache/shardingsphere/issues/36705)
1. SQL Federation: Support SQL federation bit_count function for MySQL
1. SQL Federation: Improve atan and anan2 SQL function for MySQL
1. SQL Federation: Support federated query bin function for MySQL
1. SQL Federation: Support for federated query NOT operator
1. Transaction: Support for switching transaction types
1. Transaction: Use same transaction type in one transaction in JDBC
1. Proxy Native: Add more graalvm reachability metadata for caffeine cache
1. Mode: Change shadow、sharding's algorithms node path to shadow_algorithms and sharding_algorithms node path
1. Sharding: Revise all local index for sharding table and add object uniqueness level spi to control index token generator
1. Sharding: Add NullsOrderType.LOW and NullsOrderType.HIGH to handle NULL order by in sharding feature
1. Sharding: Add inline sharding algorithms match actual data nodes check
1. Sharding: Optimize sharding table index name rewriting rules and remove unnecessary suffix rewriting - [#31171](https://github.com/apache/shardingsphere/issues/31171)
1. Encrypt: Add unsupported check for combine statement with encrypt columns
1. Encrypt: Support select distinct(column) encrypt rewrite and refactor SubstitutableColumnNameToken build logic
1. Encrypt: Support like concat nested concat statement rewrite with encrypt feature
1. Pipeline: Add SHARDING_TOTAL_COUNT impl of JobExecutorServiceHandler to improve CPU core requirement
1. Pipeline: Support page query for inventory dumper and data consistency streaming query
1. Pipeline: Use case-insensitive identifiers to enhance the table metadata loader
1. Pipeline: Support primary key columns ordering for standard pipeline table metadata loader

### Bug Fixes

1. Kernel: Replace ThreadLocal with TransmittableThreadLocal in HintManager to support cross Thread usage
1. Kernel: Use ConnectionPropertiesParser spi to parse standardJdbcUrl to solve oracle url parse error
1. Kernel: Fix column count assert exception caused by postgresql system table judge
1. Metadata: Keep in-used storage node when unregister storage unit
1. Metadata: Fix the generated key column name case insensitivity error
1. SQL Parser: Support PostgreSQL do nothing conflict action
1. SQL Parser: Fix oracle nvl function and interval hour parse error
1. DistSQL: Fix load single table error after creating logical data source
1. DistSQL: Fix set default single table storage unit to random failed
1. DistSQL: Fix set default single table storage unit to logical data source failed
1. DistSQL: Fix NPE when import metadata
1. Fix the problem of missing storage unit when registering storage unit
1. SQL Binder: Add TableAvailable interface for CloseStatementContext, MoveStatementContext, FetchStatementContext and fix SQL rewrite test case
1. SQL Federation: Fix federated query LocalDateTime conversion
1. SQL Federation: Fix push down SQL execute error when sql contains chinese character with SQL federation
1. SQL Federation: Fix federation query binary type data query
1. SQL Federation: Fix null result in federated query for a single projected column
1. SQL Federation: Fix SQL federation unknown type exception caused by calcite wrong result type with bigint
1. Transaction: Fix savepoint manager not cleaned up in distributed transactions
1. Transaction: Fix PostgreSQL rollback only
1. Transaction: Fix transaction context not cleaned up when xa transaction is committed
1. Transaction: Fix setSavepoint method invocation not cleaning up
1. Transaction: Fix the issue that cursor is not rewritten
1. Proxy: Support binary type bool value in PostgreSQL
1. Proxy: Support array type prepared param in PostgreSQL
1. Proxy: Support binary protocol value for text array in PostgreSQL
1. Proxy: Fix duplicate results when querying information_schema.SCHEMATA
1. Proxy: Fix incorrect results for querying information_schema.SCHEMATA
1. Proxy: Fix NPE when execute show table status
1. Proxy: Fix no database selected exception occurs when show tables from database
1. Proxy: Fix the error that the process does not exit after proxy startup fail
1. Proxy: Fix the error that the persisted system metadata was not cleared after the database was deleted in the PostgreSQL scenario
1. Proxy: Fix no database selected exception in the query SQL
1. JDBC: Fix the NPE when it does not contain a specified logic database in Driver
1. Sharding: Fix Sharding column not tracked through aliases
1. Sharding: Fix alter view exception when config sharding rule and binding table rule
1. Sharding: Fix is need accumulate logic
1. Encrypt: Fix show create table wrong result with encrypt when data type contains float
1. Encrypt: Add insert select rewrite for encrypt
1. Encrypt: Fix the issue where updating a non-encrypted table and using a subquery on an encrypted table
1. Pipeline: Fix default data source lost when create migration job
1. Pipeline: InventoryTaskSplitter compatible with `BigInteger` primary key
1. Resolve the issue where "zip file closed" in versions prior to SpringBoot 2.3

### Change Log

1. [MILESTONE](https://github.com/apache/shardingsphere/milestone/29)

## Release 5.5.0

### API Changes

1. Kernel: Remove the sqlCommentParseEnabled configuration in SQL Parser Rule to reduce code complexity
1. SQL Parser: Consider removing sqlCommentParseEnabled config in SQLParser rule
1. Federation: Add allQueryUseSQLFederation config for sql federation
1. Proxy: Remove the outdated schemaName configuration of the Proxy

### New Features

1. DistSQL: New syntax for query plugin (SPI) implementation
1. DistSQL: New syntax for managing SQL_TRANSLATOR rule

### Enhancements

1. Authority: Add isSuper option for user
1. SQL Parser: Add EOF to throw exception when parse distsql rollback migration statement
1. SQL Parser: Support more plsql statement parse and add plsql parse assert logic
1. SQL Parser: Support parse index hint
1. SQL Parser: Support mysql intersect combine operation sql parse
1. SQL Parser: Support parse chinese white space for oracle
1. SQL Parser: Fix mysql TimeStampDiff function parse
1. SQL Parser: Fix sqlServer unqualified shorthand parsing
1. SQL Parser: Support sqlServer SEARCH unreserved word parsing
1. SQL Parser: Add SQL server MEMBER unreserved word
1. DistSQL: Use JSON format to output props in RQL
1. DistSQL: Optimize REFRESH DATABASE METADATA logic
1. DistSQL: SHOW COMPUTE NODES supports JDBC nodes
1. DistSQL: Optimize syntax of REFRESH DATABASE METADATA
1. DistSQL: Optimize the output of SHOW TABLE METADATA
1. SQL Binder: Add ParameterMarkerSegmentBinder logic for Oracle MergeStatementBinder
1. SQL Federation: Support mysql cross join statement for sql federation
1. Transaction: Add advice message in XATransactionCheckPrivilegeFailedException
1. Proxy: Add MySQL precompiled parameter verification to avoid turning on rewriteBatchedStatements=true when BenchmarkSQL connects to Proxy, causing an ArrayIndexOutOfBoundsException exception when the Proxy parameterCount exceeds 65535.
1. Proxy: Fix mysql client multi statements option in protocol
1. Sharding: Validate duplicate sharding actual data nodes
1. Sharding: Support null condition value routing
1. Pipeline: Improve CDC stability and performance
1. Pipeline: MemoryPipelineChannel supports configurable zero queue size for less memory consumption
1. Pipeline: Show dedicated error when mode type is not Cluster
1. Pipeline: Ignore error message in status DistSQL result on job cancelling

### Bug Fixes

1. MetaData: Fix database system schema is not built when create database
1. Metadata: Fix NPE of system schema builder rule
1. Governance: Fix thread blocking problem when create logic database for Etcd register center
1. Governance：Fix register storage units and create feature rules failure when use Standalone mode
1. SQL Parser: Fix PostgreSQL NPE when parse columnRef
1. SQL Parser: Fix npe cause by parse MySQL select window statement
1. SQL Federation: Fix Object 'DUAL' not found exception when execute select 1 from dual with sql federation
1. Transaction: Fix xa auto commit in executeQuery
1. Proxy: Restore original databaseName in connectionSession after unicast
1. Proxy: Fix show tables can be executed without use database
1. Proxy: Fix the incorrect current database after unicast routing
1. Proxy: Fix the problem that show tables can be executed before use database
1. Proxy: Fix multi statements with specified database name
1. Sharding: Fix routing error when joining tables in uppercase
1. Sharding: Fix drop sharding table exception when table name is uppercase
1. Sharding: Fix generated key with upper case column name
1. Readwrite-splitting: Fix check exception when using shadow data source
1. Pipeline: Fix commit/rollback migration job doesn't drop related consistency check job when check job is not completed
1. Pipeline: Fix show consistency check status stop_time display

### Change Log

1. [MILESTONE](https://github.com/apache/shardingsphere/milestone/28)


## Release 5.4.1

### New Features

1. Metadata: Standalone mode adapts to metadata new structure
1. Governance: Governance supports register instance level data source
1. Proxy: Supports dbcp and c3p0 connection pools

### Enhancements

1. Mode: Improve Standalone mode JDBC type impl reset data on initialization
1. JDBC: Move jdbc core META-INF/services/java.sql.Driver from test to main
1. Encrypt: Add duplicate name check for derived columns and logical columns
1. Encrypt: Deny DDL for cipher columns in Proxy
1. Encrypt: Add the default type for derived columns to varchar(4000)
1. Pipeline: Isolate ShardingSphereDataSource Standalone repository in pipeline
1. Pipeline: Disable system-schema-metadata-enabled in pipeline
1. Pipeline: Add algorithm columns in SHOW MIGRATION CHECK ALGORITHMS DistSQL result
1. Pipeline: Add type_alias column in SHOW MIGRATION CHECK ALGORITHMS DistSQL result

### Bug Fixes

1. Single Table: Fix not switched active version when CREATE/DROP table modifies the Single rule configuration
1. JDBC: Fix JDBC memory leak with MySQL in the 5.4.0 version
1. Pipeline: Fix get inventory position not correctly on breakpoint resuming when table names are similar
1. Pipeline: Fix CDC importer not start on breakpoint resuming when first inventory task is finished

### Change Log

1. [MILESTONE](https://github.com/apache/shardingsphere/milestone/27)


## Release 5.4.0

### API Changes

1. Metadata: Change sharding broadcast tables to global broadcast tables
1. JDBC: Remove exclamation mark (!) for global rules
1. DistSQL: Simplify keywords ASSISTED_QUERY, LIKE_QUERY in encrypt DistSQL
1. DistSQL: Optimize SQL_PARSER rule syntax
1. Encrypt: Adjust encryption yaml API to distinguish between encrypt, like, and assisted query configurations
1. Encrypt: Remove plain column and queryWithCipherColumn configuration in encrypt feature
1. Readwrite-splitting: Refactor read/write splitting api
1. Proxy: Remove property proxy-instance-type configuration
1. Proxy: Remove property proxy-backend-executor-suitable
1. Proxy: Remove property proxy-mysql-default-version
1. Scaling: Refactor commit rollback streaming to drop streaming
1. Sharding: Merge ShardingCacheRule into ShardingRule (Experimental)

### New Features

1. DistSQL: New syntax to manage SQL_FEDERATION rule
1. Proxy: Support Unix Domain Socket

### Enhancements

1. Scaling: CDC supports pure incremental mode
1. Scaling: CDC supports exporting data by transaction
1. Scaling: CDC supports MySQL and PostgreSQL
1. Scaling: CDC supports single table
1. Scaling: CDC supports all openGauss data types
1. Scaling: CDC supports replication reconnection
1. Scaling: Remove DataConsistencyCalculateAlgorithmChooser
1. Scaling: Improve performance of integer unique key table inventory data splitting
1. Scaling: Adjust process configuration default value to reduce resource consumption
1. Scaling: Auto refresh table metadata for migration
1. Scaling: Compatible with openGauss existing replication slot reuse when database not existing
1. Scaling: Show data consistency check status result should be empty when it's not completed
1. Scaling: Enable concurrent CRC32 match on source and target
1. Scaling: Pipeline job compatible with sharding rule audit strategy
1. Metadata: Refactor metadata persistence structure
1. Metadata: Optimize the process of loading single table metadata
1. Metadata: Support MySQL/PostgreSQL/openGauss system tables empty query
1. DistSQL: Add support for transactionalReadQueryStrategy for read/write splitting rule
1. DistSQL: Enhanced algorithm properties check
1. Transaction: Add privilege check
1. Transaction: Remove the TransactionTypeHolder and only create the current transaction manager
1. Parser: Support MySQL LOAD DATA and LOAD XML statement with single table or broadcast table
1. Parser: Improve the parsing support of high-priority SQL statements in the test results of the MySQL test program
1. Parser: Oracle dialect parser now supports Chinese comma
1. Encrypt: Support query of encrypt column in projection subquery when use encrypt feature
1. Kernel: Adds table existence metadata check for INSERT, DELETE, UPDATE and SELECT statements
1. JDBC: Implement batch execution for ShardingSphereStatement
1. Proxy: Frontend supports SSL/TLS
1. Proxy: Support Flush message for PostgreSQL/openGauss Proxy
1. Proxy: Support data type bit, bool for PostgreSQL Proxy

### Bug Fixes
1. Scaling: Fix pipeline job failure status persistence and usage
1. Scaling: Fix CDC DELETE event Record.beforeList is null
1. Scaling: Fix openGauss mppdb decoding plugin single quote issue
1. Scaling: Fix execute engine not closed after job stopping
1. Scaling: Fix stop job before task starting
1. Metadata: Fix case sensitive issue when loading schema meta data with H2 database
1. Metadata: Fix "object not found" exception when config PostgreSQL/openGauss schema name as database name
1. DistSQL: Fix wrong result of check_table_metadata_enabled when execute SHOW DIST VARIABLE
1. Encrypt: Fix SQL rewrite exception when use PostgreSQL/openGauss encrypt like feature
1. Sharding: Support null sharding condition pass to sharding algorithm to allow user control null value route
1. Parser: Support BETWEEN AND expression parsing in MySQL Projection
1. Mask: Fix wrong mask result when config same value of from-x and to-y with KEEP_FROM_X_TO_Y
1. Infra: Fix ClassNotFoundException may occur when missing pgjdbc
1. Proxy: Fix MySQL packet out of order when client sending pipelining requests

### Change Log

1. [MILESTONE](https://github.com/apache/shardingsphere/milestone/25)


## 5.3.2

### API Changes

1. Proxy: Add property `system-log-level`, support dynamic change of log level by DistSQL.
1. DistSQL: Remove Hint-related DistSQL, users can use `SQL Hint` instead

### New Features

1. Scaling: Support any type of column unique key table

### Enhancements

1. Scaling: Use stream query for inventory dump and data consistency check
1. Scaling: Compatible with `VARBINARY` column type in MySQL binlog parsing
1. Scaling: Refactor `AbstractSimplePipelineJob.execute` to blocking
1. Scaling: Improve table records count calculation
1. Scaling: Support proxy sharding rule absent for migration job
1. Scaling: Add `useServerPrepStmts=false` for pipeline job on MySQL
1. Scaling: Improve datetime/time parsing for MySQL binlog
1. Scaling: Add global status for prepare stage
1. Scaling: Add `netTimeoutForStreamingResults` for pipeline job on MySQL
1. Authority: Support specifying password authentication method
1. Authority: Add md5 authentication support for openGauss protocol
1. Agent: Add more metrics for JDBC
1. Kernel: ShardingSphere Driver configuration supports Apollo
1. Kernel: Adjust `SKIP_ENCRYPT_REWRITE SQL` Hint to `SKIP_SQL_REWRITE` to support more scenarios
1. Kernel: Support openGauss `EXPLAIN PERFORMANCE`
1. Encrypt: Like supports concat function

### Bug Fixes

1. Scaling: Fix unicode char and special char decoding for PostgreSQL incremental task
1. Scaling: Fix Migration not support PostgreSQL json type
1. DistSQL: `CREATE SHARDING TABLE RULE` supports `NONE` strategy
1. Kernel: Fix use system database error when data sources are empty
1. Kernel: Fix set worker-id does not take effect with Standalone mode
1. Kernel: Clear storage node information when delete readwrite-splitting and database discovery rules
1. Kernel: Fix the abnormal problem of Column index out of range in single table complex query
1. Kernel: Fix PostgreSQL like lower case failed.
1. Kernel: Fixed the exception of built-in metabase data collection when the front and back database types were inconsistent
1. Kernel: Fix the problem of routing error reporting under certain table names
1. Kernel: Fix MySQL create procedure parse error
1. Kernel: Fix union extract table name NPE
1. Kernel: Fix upper case table constraint not rewrite error
1. Kernel: Fix failed to parse PostgreSQL / openGauss SQL contains money type
1. Kernel: Fix PostgreSQL / openGauss positional parameter rule
1. Kernel: Fix PostgreSQL / openGauss failed to parse const with type cast
1. Kernel: Fix Chinese characters encode exception when execute select with sql federation engine
1. Kernel: Fix `IndexOutOfBoundsException` when execute set variable statement int jdbc adapter
1. Kernel: Fix index does not exist exception when execute drop index statement
1. Proxy: Properly handle number sign in MySQL Proxy binary protocol
1. Proxy: Fix PostgreSQL Proxy failed to handle bytea data type
1. Proxy: Fix PostgreSQL Proxy failed to parse time value with microseconds
1. Proxy: Fix PostgreSQL protocol codec for date type in binary format
1. Proxy: Fix possible CCE `PostgreSQLInt2BinaryProtocolValue`
1. Proxy: Fix possible error when client pass quoted charset to PostgreSQL/openGauss Proxy

### Change Log

1. [MILESTONE](https://github.com/apache/shardingsphere/milestone/24)


## 5.3.1

### New Features

1. Kernel: Add new data masking, dynamic data masking features, and built-in data masking algorithms
1. Scaling: Basic support of CDC feature
1. DistSQL: Add masking rule related DistSQL

### Enhancements

1. Kernel: Cluster mode avoids secondary refresh of metadata
1. Kernel: SHOW COMPUTE NODES supports displaying the version number of each instance
1. Kernel: System database add cluster information table
1. Kernel: Standalone mode persistent metadata supports MySQL
1. Kernel: SQL HINT performance improvement
1. Kernel: Restore routing to the specified database with Hint
1. Encrypt: Supports underscore wildcards for Encrypt CharDigestLikeEncryptAlgorithm
1. Kernel: Support SQL federation SELECT NULLS LAST/FIRST statement
1. Kernel: Refactor encrypt integration test logic and add more test cases
1. Kernel: Add salt props for MD5MaskAlgorithm, MD5EncryptAlgorithm
1. Kernel: Refactor ShardingConditionEngine to support SPI configuration
1. DistSQL: Add algorithm type check for `CREATE SHARDING TABLE RULE`

### Bug Fixes

1. Fix the problem of ZooKeeper cluster error reporting when ShardingSphere connects to Kubernetes
1. Kernel:  Fix use Consul in cluster mode start up failure
1. DB Discovery: Close heartbeat job when drop discovery rule
1. Kernel: Fix wrong decide result when execute same sharding condition subquery with SQL federation
1. Kernel:  Fix priority problem of UNION, INTERSECT, EXCEPT set operation in SQL Federation for PostgreSQL and openGauss dialect
1. Kernel:  Fix create view index out of range exception when view contains set operator
1. Kernel: Add XA resource exceeds length check
1. Kernel:  Fix transaction support for spring requires_new
1. Encrypt:  Fix AESEncryptAlgorithm decrypt exception when config char type with PostgreSQL and openGauss
1. Encrypt: Fix abnormal expansion result for shorthand when encrypt subquery contains an alias
1. Kernel:  Fix unsigned flag of column metadata was not serialized
1. Kernel: Fix PostgreSQL / openGauss select fetch parsing issue to support federation execution engine
1. Proxy: Fix packet sequence ID may be incorrect if error occurred in MySQL Proxy
1. Proxy: Fix error occur in Proxy when using PostgreSQL composite type
1. Proxy: Set proper column definition flag for MySQL COM_STMT_PREPARE
1. Proxy: When querying PG metadata through Proxy and the result set is empty, the labels are lost

### Change Log

1. [MILESTONE](https://github.com/apache/shardingsphere/milestone/23)


## 5.3.0

### API Changes

1. DistSQL: Refactor syntax API, please refer to the user manual
1. Proxy: Change the configuration style of global rule, remove the exclamation mark
1. Proxy: Allow zero-configuration startup, enable the default account root/root when there is no Authority configuration
1. Proxy: Remove the default logback.xml and use API initialization
1. JDBC: Remove the Spring configuration and use Driver + YAML configuration instead

### Enhancements

1. DistSQL: New syntax REFRESH DATABASE METADATA, refresh logic database metadata
1. Kernel: Support DistSQL REFRESH DATABASE METADATA to load configuration from the governance center and rebuild MetaDataContext
1. Support postgresql/openGauss setting transaction isolation level
1. Scaling: Increase inventory task progress update frequency
1. Scaling: DATA_MATCH consistency check support breakpoint resume
1. Scaling: Support drop consistency check job via DistSQL
1. Scaling: Rename column from sharding_total_count to job_item_count in job list DistSQL response
1. Scaling: Add sharding column in incremental task SQL to avoid broadcast routing
1. Scaling: Sharding column could be updated when generating SQL
1. Scaling: Improve column value reader for DATA_MATCH consistency check
1. DistSQL: Encrypt DistSQL syntax optimization, support like query algorithm
1. DistSQL: Add properties value check when REGISTER STORAGE UNIT
1. DistSQL: Remove useless algorithms at the same time when DROP RULE
1. DistSQL: EXPORT DATABASE CONFIGURATION supports broadcast tables
1. DistSQL: REGISTER STORAGE UNIT supports heterogeneous data sources
1. Encrypt: Support Encrypt LIKE feature
1. Automatically start distributed transactions when executing DML statements across multiple shards
1. Kernel: Support client \d for PostgreSQL and openGauss
1. Kernel: Support select group by, order by statement when column contains null values
1. Kernel: Support parse RETURNING clause of PostgreSQL/openGauss Insert
1. Kernel: SQL HINT performance improvement
1. Kernel: Support mysql case when then statement parse
1. Kernel: Supporting data source level heterogeneous database gateway
1. (Experimental) Sharding: Add sharding cache plugin
1. Proxy: Support more PostgreSQL datetime formats
1. Proxy: Support MySQL COM_RESET_CONNECTION
1. Scaling: Improve MySQLBinlogEventType.valueOf to support unknown event type
1. Kernel: Support case when for federation

### Bug Fixes

1. Scaling: Fix barrier node created at job deletion
1. Scaling: Fix part of columns value might be ignored in DATA_MATCH consistency check
1. Scaling: Fix jdbc url parameters are not updated in consistency check
1. Scaling: Fix tables sharding algorithm type INLINE is case-sensitive
1. Scaling: Fix incremental task on MySQL require mysql system database permission
1. Proxy: Fix the NPE when executing select SQL without storage node
1. Proxy: Support DATABASE_PERMITTED permission verification in unicast scenarios
1. Kernel: Fix the wrong value of worker-id in show compute nodes
1. Kernel: Fix route error when the number of readable data sources and weight configurations of the Weight algorithm are not equal
1. Kernel: Fix multiple groups of readwrite-splitting refer to the same load balancer name, and the load balancer fails problem
1. Kernel: Fix can not disable and enable compute node problem
1. JDBC: Fix data source is closed in ShardingSphereDriver cluster mode when startup problem
1. Kernel: Fix wrong rewrite result when part of logical table name of the binding table is consistent with the actual table name, and some are inconsistent
1. Kernel: Fix startup exception when use SpringBoot without configuring rules
1. Encrypt: Fix null pointer exception when Encrypt value is null
1. Kernel: Fix oracle parsing does not support varchar2 specified type
1. Kernel: Fix serial flag judgment error within the transaction
1. Kernel: Fix cursor fetch error caused by wasNull change
1. Kernel: Fix alter transaction rule error when refresh metadata
1. Encrypt: Fix EncryptRule cast to TransparentRule exception that occurs when the call procedure statement is executed in the Encrypt scenario
1. Encrypt: Fix exception which caused by ExpressionProjection in shorthand projection
1. Proxy: Fix PostgreSQL Proxy int2 negative value decoding incorrect
1. Proxy: PostgreSQL/openGauss support describe insert returning clause
1. Proxy: Fix gsql 3.0 may be stuck when connecting Proxy
1. Proxy: Fix parameters are missed when checking SQL in Proxy backend
1. Proxy: Enable MySQL Proxy to encode large packets
1. Kernel: Fix oracle parse comment without whitespace error
1. DistSQL: Fix show create table for encrypt table

### Refactor

1. Scaling: Reverse table name and column name when generating SQL if it's SQL keyword
1. Scaling: Improve increamental task failure handling
1. Kernel: Governance center node adjustment, unified hump to underscore

### Change Log

1. [MILESTONE](https://github.com/apache/shardingsphere/milestone/22)


## 5.2.1

### New Feature

1. Add ShardingSphere default system database to support global metadata management
1. Support asynchronous data consistency check
1. Added support for Consul governance center
1. Added support for Nacos governance center
1. Added support for the view function in the governance center

### Enhancement

1. SQL Federation engine adds ADVANCED executor and adapts to openGauss database
1. Support ShardingSphere Proxy startup after read-write splitting read database is disabled
1. SQL HINT supports force sharding route
1. Show processlist supports showing Proxy connections (sleep, active)
1. Optimized ShardingSphere-JDBC data source configuration error message
1. ShardingSphere-JDBC supports SpringBoot 3.x version
1. Support load MySQL, PostgreSQL, openGauss and SQLServer view metadata
1. Update Snakeyaml to 1.33 and open YAML 3MB limit
1. Reuse cached connections as possible when unicast sharding
1. Support Parsing ALTER ROLE in Oracle
1. Add support of ALTER RESOURCE COST for Oracle
1. Support parsing Drop Materialized View in Oracle
1. Support parsing DROP LIBRARY in Oracle
1. Support parsing DROP JAVA in Oracle
1. Support parsing DROP PLUGGABLE DATABASE in Oracle
1. Support parsing DROP INDEX TYPE in Oracle
1. Support Parsing ALTER PACKAGE in openGauss
1. Support openGauss select offset, count statement parse and remove useless syntax in PostgreSQL grammar
1. Add max_size to openGauss syntax
1. Optimize alter view/drop view parse logic and fix alter view refresher bug
1. Add sql parser error detail to ParseCancellationException
1. Add support for parse OptOnConflict for postgres
1. Enhance support for ALTER TABLE and ALTER VIEW in PostgreSQL
1. Add a missing keyword in PostgreSQL Declare Statement
1. Add json function support to mysql parser
1. ShardingSphere-Proxy automatically adapts to cgroup memory limits in Docker environment
1. Show migration status DistSQL respond new added error_message column
1. Show migration status respond new added processed_records_count column
1. Support MySQL 8 caching_sha2_password authentication in incremental dump
1. Improve drop pipeline process configuration
1. Support unique key table migration
1. Support migrate table to new name table
1. Improve thread pool usage in pipeline task and runner
1. Support cancelable data consistency check
1. DistSQL: When creating or altering readwrite-splitting rule, check duplicate write or read resources
1. DistSQL: Add validity check for `ALTER SHARDING BINDING TABLE RULES`
1. Standalone mode H2 support persistent metadata
1. Fix openGauss cursor execution in xa transaction
1. Added transaction related exceptions

### Bug Fixes

1. Generate proper placeholder for PostgreSQL when rewriting
1. Fix opengauss update set parse exception
1. Fix parse exception when execute insert statement with negative value
1. Fix wrong connectDescriptorUrlPattern in OracleDataSourceMetaData
1. Fix insert SQL garbled after sharding rewrote in special rules
1. Fix exception when execute select * from information_schema.tables
1. Fix exception when execute alter view rename
1. Fix PostgreSQL check data source permission when using rolsuper
1. DistSQL: fix NPE for `REFRESH TABLE METADATA` when there is no resource
1. Fix Unmodified table metadata when modify rules
1. Fix database discovery
1. The MySQL.NORMAL_REPLICATION algorithm cannot find primary node"
1. Fixed using etcd to build a cluster event not aware
1. Fix NPE occurred when transaction management is not created
1. Fix routing exception that occurs when the sharding value of the InlineShardingAlgorithm algorithm exceeds Integer

### API Changes

1. SQL HINT syntax format adjust to SQL-style format
1. DistSQL: Remove syntax `COUNT DATABASE RULES`
1. ShardingSphere mode remove overwrite configuration
1. Agent: Optimize configuration of agent.yaml

### Change Log

1. [MILESTONE](https://github.com/apache/shardingsphere/milestone/21)

## 5.2.0

### New Feature

1. Support SQL audit for sharding feature
1. Support MySQL show processlist and kill process id feature
1. Scaling: Add dedicated DistSQL for data migration
1. Scaling: Basic support migrate data to heterogeneous database
1. DistSQL: New syntax `CREATE MIGRATION PROCESS CONFIGURATION`
1. DistSQL: New syntax `ALTER MIGRATION PROCESS CONFIGURATION`
1. DistSQL: New syntax `SHOW MIGRATION PROCESS CONFIGURATION`
1. DistSQL: New syntax  `ADD MIGRATION SOURCE RESOURCE`
1. DistSQL: New syntax `SHOW SQL_TRANSLATOR RULE`
1. DistSQL: New syntax `CREATE SHARDING AUDITOR`
1. DistSQL: New syntax `ALTER SHARDING AUDITOR`
1. DistSQL: New syntax `SHOW SHARDING AUDIT ALGORITHMS`

### Enhancement

1. Support column visible feature for MySQL, Oracle, SQLServer and H2
1. Support cartesian product configuration for read write splitting
1. Support spring namespace and spring boot usage for sql translator
1. Support JSR-310 Year and Month in IntervalShardingAlgorithm
1. Support broadcast table update/delete limit statement
1. Support create index on table(column) statement rewrite when config encrypt
1. Support openGauss cursor, fetch, move, close statement for sharding, readwrite-splitting
1. Support encrypt column rewrite when execute column is null in predicate
1. Support encrypt show create table return logic columns
1. Support create table with index statement rewrite when config encrypt
1. Support PostgreSQL create operator statement parse
1. Support PostgreSQL create materialized view statement parse
1. Support PostgreSQL nested comments parse
1. Support PostgreSQL alter subscription statement parse
1. Support PostgreSQL create group statement parse
1. Support PostgreSQL alter statictics statement parse
1. Support PostgreSQL create foreign table statement parse
1. Support PostgreSQL alter server statement parse
1. Support PostgreSQL create foreign data wrapper statement parse
1. Support PostgreSQL create event trigger statement parse
1. Support PostgreSQL security label statement parse
1. Support PostgreSQL reindex statement parse
1. Support PostgreSQL reassign owned statement and refresh materialized view statement parse
1. Support PostgreSQL prepare transaction statement parse
1. Support PostgreSQL create collation statement parse
1. Support PostgreSQL lock statement parse
1. Support PostgreSQL alter rule statement parse
1. Support PostgreSQL notify statement parse
1. Support PostgreSQL unlisten statement parse
1. Support Oracle alter function and alter hierarchy statement parse
1. Support Oracle alter pluggable database statement parse
1. Support Oracle alter materialized view log statement parse
1. Support Oracle alter diskgroup statement parse
1. Support Oracle alter operator statement parse
1. Support oracle alter cluster statement parse
1. Support oracle alter audit policy statement parse
1. Support Oracle alter index type statement parse
1. Support Oracle lock table statement parse
1. Support Oracle alter java statement parse
1. Support Oracle inline constraint statement parse
1. Support openGauss geometric operator statement parse
1. Optimize MySQL visible/invisible parse of create/alter table statements
1. Support scope of variable prefixed with @@ in MySQL SET statement parse
1. Support MySQL create procedure with create view parse
1. Support column segments parse in create index on table statement
1. Support openGauss cursor, fetch, move, close statement for sharding, readwrite-splitting
1. Support encrypt column rewrite when execute column is null in predicate
1. Support encrypt show create table return logic columns
1. Support create table with index statement rewrite when config encrypt
1. Support parsing ALTER LOCKDOWN PROFILE in Oracle
1. Support parsing ALTER MATERIALIZED VIEW in Oracle
1. Support parsing ALTER MATERIALIZED ZONEMAP in Oracle
1. Support parsing ALTER LIBRARY in Oracle
1. Support parsing ALTER INMEMORY JOIN GROUP in Oracle
1. Support parsing DROP OPERATOR in Oracle
1. Support parsing DROP RESTORE POINT in Oracle
1. Support parsing CREATE RESTORE POINT in Oracle
1. Support parsing DROP INMEMORY JOIN GROUP in Oracle
1. Support parsing create_bit_xor_table in MySQL
1. Support parsing MySQL DO statement
1. Support parsing DropServer in openGauss
1. Support parsing CREATE AGGREGATE In openGauss
1. Support parsing ALTER ROUTINE in PostgreSQL
1. Add PostgreSQL Create Cast Statement
1. Add PostgreSQL Create Aggregate Statement
1. Support fetch/move/close cursor statement in PostgreSQL
1. Support Parsing ALTER PUBLICATION in PostgreSQL
1. Add PostgreSQL Create Access Method Statement
1. Support Parsing ALTER POLICY in PostgreSQL
1. Support parsing ALTER OPERATOR in PostgreSQL
1. Add PostgreSQL Copy Statement
1. Add PostgreSQL Comment Statement
1. Support listen statement in PostgreSQL
1. Support DECLARE cursor statement
1. Add default serverConfig in helm charts
1. Assemble openGauss JDBC Driver into Proxy distribution
1. ShardingSphere-Proxy listen on specified IP addresses
1. Support COM_STMT_SEND_LONG_DATA in MySQL Proxy
1. SELECT VERSION() support alias in MySQL Proxy
1. Fix openGauss Proxy could not be connected if no resource defined
1. Support using JRE defined in JAVA_HOME in ShardingSphere-Proxy's startup script
1. Avoid client blocked when OOM occurred in ShardingSphere-Proxy
1. Support using c3p0 in ShardingSphere-JDBC
1. Support SET NAMES with value quoted by double-quote
1. Connection.prepareStatement with columns arguments is available in ShardingSphere-JDBC
1. Scaling: Improve MySQL connect and reconnect
1. Scaling: Fix MySQL json column may cause leak at incremental task
1. Scaling: Add permission check for PostgreSQL data sources
1. Scaling: Incremental migration support for MySQL MGR mode
1. Scaling: Improve job progress persistence
1. Scaling: Start job DistSQL execute and return synchronously
1. Scaling: Inventory migration support table has primary key and unique key
1. Scaling: Close unerlying ElasticJob when stopping job
1. Scaling: Improve logical replication slot name generation for PostgreSQL and openGauss
1. Scaling: Make query DistSQL could be executed when no database selected
1. DistSQL: Add worker_id to the result set of `SHOW INSTANCE LIST` & `SHOW INSTANCE INFO`
1. DistSQL: Improve the result of `EXPORT DATABASE CONFIG`
1. DistSQL: Support more databases for `FORMAT SQL`
1. DistSQL: Optimize the execution logic of `CREATE TRAFFIC RULE`
1. DistSQL: Support `assistEncryptor` for Encrypt RDL
1. DistSQL: Add sharding algorithm type check when `CREATE SHARDING TABLE RULE`
1. Support database discovery to configure multiple groups of high availability under the same logic database
1. Support ShardingSphere-Proxy to start up under empty logic library
1. Support for isolating EventBus events by instance
1. Support the database to detect changes in the master node and restart the detection heartbeat task
1. Support ShardingSphere-Proxy to generate new worker-id when re-registering in cluster mode
1. Thrown exception when inserting expression value in shadow column on executing insert
1. Support distributed transactions across multiple logical databases
1. Support executing truncate in XA & PostgreSQL
1. Support alter local transaction rule with DistSQL
1. Support global transaction manager
1. Delete support for branch transaction on proxy

### Bug Fixes

1. Fix single table metadata refresh error caused by filtering DataSourceContainedRule
1. Fix parsing exception caused by the null value of MySQL blob type
1. Fix PostgreSQL/openGauss reset statement parse error
1. Fix wrong parameter rewrite when use sharding and encrypt
1. Fix the failed conversion of Month related classes on IntervalShardingAlgorithm
1. Fix NullPointerException when execute select union statement contains subquery
1. Fix wrong encrypt rewrite result due to incorrect order of metadata
1. Fix MySQL trim function parse error
1. Fix MySQL insert values with _binary parse error
1. Fix MySQL syntax error cannot be thrown to client
1. Avoid EventLoop blocked because of closing JDBC resources
1. Correct server status flags returned by MySQL Proxy
1. Fix a possible connection leak issue if Proxy client disconnected in transaction
1. Fixed a possible consistency issue with the statement being executed when the Proxy client is disconnected
1. Avoid pooled connection polluted by executing SET statements
1. Make SHOW TABLES FROM work in ShardingSphere-Proxy
1. Fix PostgreSQL DDL could not be executed by Extended Query
1. Fix SHOW VARIABLES could not be executed in PostgreSQL Proxy without resource
1. Fix FileNotFoundException when use ShardingSphere Driver with SpringBoot fatjar
1. Scaling: Fix the problem that the table contains both primary key and unique index at inventory migration
1. Scaling: Improve incremental migration, support the latest position in the middle of batch insert event
1. Scaling: Fix the error caused by null field value in openGauss incremental migration
1. DistSQL: Fix incorrect strategy name in result of `SHOW SHARDING TABLE RULES`
1. DistSQL: Fix current rule config is modified in advance when `ALTER SHARDING TABLE RULE`
1. DistSQL: Fix connection leak when `ALTER RESOURCE`
1. DistSQL: Fix `CREATE TRAFFIC RULE` failed when load balance algorithm is null
1. Fix that the monitoring heartbeat task was not stopped when the database was discovered and the logical library was deleted
1. Fix cluster mode ShardingSphere-JDBC load all logic database
1. Fix worker-id generated by SnowflakeKeyGenerateAlgorithm in cluster mode may exceed the maximum value
1. Fix `DistSQL` adding shadow algorithm exception without shadow data source
1. Fix cross-database data source confusion caused by same data source name in multiple logical databases
1. Fix RUL DistSQL execution failure in transaction
1. Fix begin for PostgreSQL & openGauss
1. Agent: Fixed the error of null value in contextManager when collecting metric data

### API Changes

1. Remove SQL passthrough to data source feature
1. Add new assistedQueryEncryptorName and remove QueryAssistedEncryptAlgorithm interface
1. Refactor readwrite-splitting api to improve user experience
1. Remove check-duplicate-table-enabled configuration
1. Remove useless config item show-process-list-enabled configuration
1. Scaling: Change keyword for part of data migration DistSQL
1. Scaling: Redesign part of data migration DistSQL
1. DistSQL: Unify parameter type specification
1. DistSQL: Split `SHOW INSTANCE MODE` to `SHOW MODE INFO` and `SHOW INSTANCE INFO`
1. DistSQL: Change `DROP SCALING jobId` to `CLEAN MIGRATION jobId`
1. DistSQL: Remove `COUNT INSTANCE RULES`
1. Add database found that high availability supports all the slave libraries to go offline, and the main library undertakes the read traffic configuration
1. SnowflakeKeyGenerateAlgorithm supports configuring worker-id in standalone mode
1. Replace `sourceDataSourceName` with `productionDataSourceName` in Shadow API Configuration
1. Authority: Remove deprecated native authority provider

### Refactor

1. ShardingSphere metadata refactoring for splitting actual metadata and logical metadata
1. Use ConnectionContext, QueryContext to remove ThreadLocal in FetchOrderByValueQueuesHolder, TrafficContextHolder, SQLStatementDatabaseHolder and TransactionHolder
1. Modify the default value of the ShardingSphere-Proxy version in the helm chart
1. Docker container will exit if ShardingSphere-Proxy failed to startup
1. Helm Charts in ShardingSphere repository are transferred to sub-project shardingsphere-on-cloud
1. Scaling: Plenty of refactor for better code reuse
1. DistSQL: Add a new category named RUL
1. Refactor the schedule module and split it into cluster schedule and standalone schedule
1. Remove memory mode, keep standalone mode and cluster mode
1. Refactoring metadata table loading logic and persistence logic
1. Refactoring distributed locks to retain the most concise interface design
1. Refactor : Unify The Creation for Proxy Containers in IT from ENV Modules
1. Refactor : Unify The Configuration for container created by testcontainer

### Change Log

1. [MILESTONE](https://github.com/apache/shardingsphere/milestone/20)

## 5.1.2

### New Feature

1. Kernel: Alpha version to support SQL dialect translate for MySQL and PostgreSQL
1. Kernel: Support custom schema for PostgreSQL and openGauss
1. Kernel: Support create/alter/drop view statement for PostgreSQL and openGauss
1. Kernel: Support openGauss cursor statement
1. Kernel: Support use customize system database
1. Kernel: Support get openGauss and MySQL create SQL
1. Kernel: Support get postgres create SQL
1. Proxy: Official support for quickly deploying a ShardingSphere-Proxy cluster with a ZooKeeper cluster in Kubernetes using Helm
1. JDBC: Support ShardingSphere JDBC Driver
1. Scaling: Support PostgreSQL auto create table
1. Scaling: Support scaling for table with customized schema in PostgreSQL and openGauss
1. Scaling: Support scaling for table with text primary key and without integer primary key
1. Mode: Registry center supports PG/openGauss three-level structure
1. Mode: Registry center supports database-level distributed lock

### Enhancement

1. Kernel: Support copy statement for PostgreSQL and openGauss
1. Kernel: Support alter/drop index statement for PostgreSQL
1. Kernel: Support update force index statement for MySQL
1. Kernel: Support create/alter/drop schema for openGauss
1. Kernel: Optimize RoundRobinReplicaLoadBalanceAlgorithm and RoundRobinTrafficLoadBalanceAlgorithm logic
1. Kernel: Optimize metadata loading logic when frontendDatabaseType and backendDatabaseType are different
1. Kernel: Refactor meta data load logic
1. Kernel: Optimize show processlist statement
1. Kernel: Improve performance about large tables loaded
1. Kernel: Support execute comment statement
1. Kernel: Support view in sharding rule
1. Kernel: Support parsing CREATE ROLLBACK SEGMENT in Oracle
1. Kernel: Support Parsing DROP TYPE in openGauss
1. Kernel: Support Parsing ALTER TYPE in openGauss
1. Kernel: Support parsing DROP DISKGROUP in Oracle
1. Kernel: Support parsing CREATE DISKGROUP in Oracle
1. Kernel: Support parsing DROP FLASHBACK ARCHIVE in Oracle
1. Kernel: Support Parsing CHECKPOINT in openGauss
1. Kernel: Support parsing CREATE FLASHBACK ARCHIVE in Oracle
1. Kernel: Add PostgreSQL Close Statement
1. Kernel: Support Parsing DROP CAST in openGauss
1. Kernel: Support parsing CREATE CAST in openGauss
1. Kernel: Support parsing CREATE CONTROL FILE in Oracle
1. Kernel: Support Parsing DROP DIRECTORY in openGauss
1. Kernel: Support parsing ALTER DIRECTORY in openGauss
1. Kernel: Support parsing CREATE DIRECTORY in openGauss
1. Kernel: Add PostgreSQL Checkpoint Statement
1. Kernel: Support parsing DROP SYNONYM in openGauss
1. Kernel: Support parsing CREATE SYNONYM in openGauss
1. Kernel: Support parsing ALTER SYNONYM in openGauss
1. Kernel: Add PostgreSQL CALL Statement
1. Kernel: Support parsing CREATE PFILE in Oracle
1. Kernel: Support parsing CREATE SPFILE in Oracle
1. Kernel: Support parsing ALTER SEQUENCE in Oracle
1. Kernel: Support parsing CREATE CONTEXT in Oracle
1. Kernel: Support Parsing ALTER PACKAGE in oracle
1. Kernel: Support parsing CREATE SEQUENCE in Oracle
1. Kernel: Support parsing ALTER ATTRIBUTE DIMENSION in Oracle
1. Kernel: Support parsing ALTER ANALYTIC VIEW in Oracle
1. Kernel: Use ShardingSphere SPI in SQLVisitorFacade
1. Kernel: Use ShardingSphere SPI in DatabaseTypedSQLParserFacade
1. Kernel: Support parsing ALTER OUTLINE in Oracle
1. Kernel: Support parsing DROP OUTLINE in Oracle
1. Kernel: Support parsing drop edition in oracle
1. Kernel: Support WITH Common Table Expression of SQLServer
1. Kernel: Exclude parenthesis from SubquerySegment's start and stop index in withClause
1. Kernel: Refactor JoinTableSegment
1. Kernel: Support parsing DROP SYNONYM in Oracle
1. Kernel: Support parsing CREATE DIRECTORY in Oracle
1. Kernel: Support parsing CREATE SYNONYM in Oracle
1. Kernel: Support for XmlNamespaces Clause of SQLServer SELECT Statement
1. Kernel: Support parsing Alter Database Dictionary in Oracle
1. Kernel: Support FOR Clause of SQLServer SELECT Statement
1. Kernel: Support Parsing ALTER DATABASE LINK in Oracle
1. Kernel: Support CREATE EDITION Parsing in Oracle
1. Kernel: Support parsing ALTER TRIGGER in Oracle
1. Kernel: Add SQLServer REVERT Statement
1. Kernel: Support Parsing DROP TEXT SEARCH in PostgreSQL
1. Kernel: Add drop server for PostgreSQL
1. Kernel: Support Parsing ALTER VIEW in Oracle
1. Kernel: Add drop access method for PostgreSQL
1. Kernel: Support Parsing DROP ROUTINE in PostgreSQL
1. Kernel: Proofread SQLServer DROP USER Statement
1. Kernel: Support parsing DROP TRIGGER in Oracle
1. Kernel: Support parsing Drop subscription in PostgreSQL
1. Kernel: Add drop operator class for PostgreSQL
1. Kernel: Support parsing DROP PUBLICATION in PostgreSQL
1. Kernel: Support Parsing DROP VIEW in Oracle
1. Kernel: Support Parsing DROP TRIGGER in PostgreSQL
1. Kernel: Support Parsing DROP DIRECTORY in Oracle
1. Kernel: Support Parsing DROP STATISTICS for PostgreSQL
1. Kernel: Add drop type SQL parser for PostgreSQL
1. Kernel: Support Parsing DROP RULE in PostgreSQL
1. Kernel: Proofread SQLServer ALTER LOGIN Statement
1. Kernel: Support parsing PostgreSQL DROP FOREIGN DATA WRAPPER
1. Kernel: Small changes to PostgreSQL DROP EVENT TRIGGER statement
1. Proxy: ShardingSphere-Proxy MySQL supports receiving MySQL packet more than 16 MB
1. Proxy: Supports netty parameter ChannelOption.SO_BACKLOG configurable in ShardingSphere-Proxy
1. Proxy: Optimize so-reuseaddr in netty to solve the problem of port occupied
1. Proxy: Docker image of ShardingSphere-Proxy supports aarch64 platform
1. Proxy: Make server version configurable in ShardingSphere-Proxy MySQL
1. Proxy: Supports more character sets in ShardingSphere-Proxy PostgreSQL/openGauss
1. Proxy: Make default port configurable in ShardingSphere-Proxy
1. Scaling: Compatible with HA ports for openGauss:3.0 when thread_pool enabled
1. Scaling: Optimize ZooKeeper event handling in PipelineJobExecutor to avoid blocking ZooKeeper events
1. Scaling: Make table name case-insensitive in whole process
1. Scaling: Improve replication slot cleanup for PostgreSQL and openGauss
1. Scaling: Improve lock protection for job preparation
1. Scaling: Support PostgreSQL insert on conflict do update
1. Scaling: Do not cache data source in GlobalDataSourceRegistry to avoid possible shared resource close issue
1. Scaling: Reuse data source pool as more as possible to reduce working database connections
1. DistSQL: `REFRESH TABLE METADATA` supports specifying PostgreSQL's schema
1. DistSQL: `ALTER SHARDING TABLE RULE` add validation of binding table
1. Mode: ShardingSphere-JDBC supports configuring database connection name
1. Distributed Transaction: DistSQL is prohibited from executing within a transaction
1. Distributed Transaction: autocommit = 0, DDL part of DML will automatically open the transaction

### Bug Fixes

1. Kernel: Fix parsing error about show statement for PostgreSQL and openGauss
1. Kernel: Fix parsing error about time extract function for for PostgreSQL and openGauss
1. Kernel: Fix parsing error about select mod function for for PostgreSQL and openGauss
1. Kernel: Fix PSQLException when execute join statement with multi schema in readwrite scenario
1. Kernel: Fix wrong route result when execute create schema statement in encrypt scenario
1. Kernel: Fix npe when execute drop schema if exist statement
1. Kernel: Fix wrong route result when execute SELECT LAST_INSERT_ID() AS id; statement
1. Kernel: Fix npe when execute use database when database doesn't contains datasource
1. Kernel: Fix create function with set var
1. Proxy: Fix NPE caused by column's case unmatched in PostgreSQLComDescribeExecutor
1. Proxy: Complete command tags for schema DDL in ShardingSphere-Proxy PostgreSQL / openGauss
1. Scaling: Fix MySQL unsigned type null value cause error during increment task
1. Scaling: Fix resource leak caused by error occurred when creating DataSource in ShardingSphere-Scaling
1. Scaling: Fix ShardingSphereDataSource creation ignoring other rules
1. Scaling: Fix on preparation job could not be stopped
1. Scaling: Fix data source property url and standardJdbcUrl compatibility
1. Scaling: Fix openGauss logical replication slot creation, avoid possible incremental data loss
1. Scaling: Update local job status before persisting job status to registry center, make sure it won't be overwritten later
1. Scaling: Handling null value in TestDecodingPlugin for PostgreSQL
1. DistSQL: Fix `SET VARIABLE` modification not taking effect in stand-alone and memory mode
1. DistSQL: Fix the inconsistency between `SHOW INSTANCE LIST` display data and actual data
1. DistSQL: Fix capitalization sensitivity in sharding DistSQL
1. Mode: Fix the new version metadata lost data after the Scaling changes the table sharding rules
1. Distributed Transaction: Fix getIndexInfo with catalog

### API Changes

1. DistSQL: Change `EXPORT SCHEMA CONFIG`  to `EXPORT DATABASE CONFIG`
1. DistSQL: Change `IMPORT SCHEMA CONFIG` to `IMPORT DATABASE CONFIG`
1. DistSQL: Change `SHOW SCHEMA  RESOURCES` to `SHOW DATABASE RESOURCES`
1. DistSQL: Change `COUNT SCHEMA RULES` to `COUNT DATABASE RULES`
1. Mode: Adjust db-discovery algorithm configuration
1. Authority: Authority provider `ALL_PRIVILEGES_PERMITTED` updated to `ALL_PERMITTED`
1. Authority: Authority provider `SCHEMA_PRIVILEGES_PERMITTED` updated to `DATABASE_PERMITTED`

### Refactor

1. Scaling: Refactor JobConfiguration, prepare for different types of jobs reuse and extension
1. Mode: Optimize compute node structure of the registry center
1. Mode: Use uuid instead of ip@port as instance id

### Change Log

1. [MILESTONE](https://github.com/apache/shardingsphere/milestone/19)

## 5.1.1

### New Feature
1. Kernel: support alter materialized view for PostgreSQL
1. Kernel: support declare for PostgreSQL
1. Kernel: support discard for PostgreSQL
1. Kernel: Add mode to parser to support $$ in PostgreSQL
1. Kernel: Support MySQL create tablespace statement parse
1. Scaling: Implement stop source writing and restore source writing
1. Scaling: Support partial tables scale-out
1. DistSQL: New DistSQL syntax: `SHOW UNUSED RESOURCES`
1. Mode: Added persistent `XA Recovery Id` to Governance Center
1. Mode: Database discovery adds delayed master-slave delay function
1. Distributed Transaction: Add savepoint support for ShardingSphere proxy
1. Distributed Transaction: Support auto rollback when report exception in transaction block for PostgreSQL and openGauss
1. Distributed Transaction: Make it is easy to use with Narayana
1. Distributed Transaction: Add savepoint support for ShardingSphere-JDBC

### Enhancement
1. Kernel: Refactor kernel to improve performance
1. Proxy: Reduce Docker image size of ShardingSphere-Proxy
1. Proxy: ShardingSphere-Proxy supports set names statements
1. Proxy: ShardingSphere-Proxy MySQL supports multi statements
1. Scaling: Only one proxy node could do data consistency check in proxy cluster
1. Scaling: Replace scaling input and output config fields type from int to Integer
1. Scaling: Update MySQL checksum SQL
1. Scaling: Improve scaling job progress deletion in reset and progress check before starting job
1. Scaling: Improve `FinishCheckJob` data consistency check when target tables already have the same data as source tables
1. Scaling: Break scaling job ASAP when there is unsupported table since primary key
1. Scaling: Reuse `ClusterPersistRepository` of proxy in `PipelineAPIFactory`
1. Scaling: Update jobId generation algorithm, and make it support idempotency
1. DistSQL: Support configuration data type and length when CREATE/ALTER ENCRYPT RULE
1. DistSQL: Unify the display results of `SHOW ALL VARIABLES` and `SHOW VARIABLE`
1. DistSQL: Remove the effect of binding order when `DROP BINDING TABLE RULES`
1. DistSQL: Add column `mode_type` in the result of `SHOW INSTANCE LIST`
1. DistSQL: Add validation to the mode when `ENABLE/DISABLE INSTANCE`
1. DistSQL: Check if the rule is in used when `DROP READWRITE_SPLITTING RULE`
1. DistSQL: Check duplicate resource names when `CREATE READWRITE_SPLITTING RULE`
1. DistSQL: Add column `delay_time` to the result of `SHOW READWRITE_SPLITTING READ RESOURCES`
1. DistSQL: Support `IF EXISTS` when `DROP RULE`
1. DistSQL: Optimize the prompt information of connection failure when `ADD/ALTER RESOURCE`
1. Mode: Add schema-level global distributed locks
1. Mode: Add schema version number to support batch execution of DistSQL
1. Mode: Persistent metadata optimization in cluster mode
1. Mode: The database discovery add the `schemaName` identifier when create a JOB

### Refactor

1. Kernel: Refactor test case for encrypt
1. Kernel: Refactor metadata to support PostgreSQL database and schema
1. Scaling: Remove HikariCP dependency in pipeline modules
1. Mode: Refactor governance center storage node structure
1. Mode: Refactor governance center meta data structure
1. Mode: Adjust the database discovery MGR module to MySQL module

### Bug Fixes
1. Kernel: Fix function with no parameter
1. Kernel: Fix `InsertValueContext.getValue` cast exception
1. Kernel: Fix aggregate distinct column error
1. Kernel: Fix NPE when rewrite parameter with schema
1. Kernel: Fix NPE caused by `GeneratedKeysResultSet` not return `columnName` in read-write splitting
1. Kernel: Fix show tables statement loses part of the single table
1. Kernel: Fix ModShardingAlgorithm wrong route result when exist same suffix table
1. Kernel: Fix sql parse error when contains key in assignment clause and optimize index parse
1. Kernel: Fix NumberFormatException when sharding algorithm config number props
1. Kernel: Fix wrong metadata when config single dataSource for read-write splitting
1. Kernel: Fix statement close exception when use `BatchPreparedStatementExecutor`
1. Kernel: Fix rewrite lowercase logic when sql contains shorthand projection
1. Kernel: Fix NullPointerException when start up proxy with memory mode
1. Proxy: Fix literals may be replaced by mistake in PostgreSQL/openGauss protocol
1. Proxy: Fix ShardingSphere-Proxy PostgreSQL with multi-schema cannot be connected by PostgreSQL JDBC Driver 42.3.x
1. Proxy: Fix timestamp nanos inaccurate in ShardingSphere-Proxy MySQL
1. Proxy: Complete ShardingSphere-Proxy PostgreSQL codec for numeric in binary format
1. Proxy: Potential performance issue and risk of OOM in ShardingSphere-JDBC
1. Proxy: Fix Operation not allowed after ResultSet closed occasionally happens in ShardingSphere-Proxy MySQL
1. Proxy: Fix NPE causes by ShardingSphere-JDBC executeBatch without addBatch
1. Scaling: Fix failed or stopped job could not be started by DistSQL except restarting proxy
1. DistSQL: Fix parsing exception for inline expression when `CREATE SHARDING TABLE RULE`
1. DistSQL: Fix parsing exception when password is keyword `password` in `ADD RESOURCE` statement
1. Mode: Fixed loss of compute nodes due to ZooKeeper session timeout
1. Mode: Fixed the case of the table name in the governance center
1. Mode: DistSQL enable disable instance refresh in-memory compute node status
1. Mode: Fixed database discovery unable to create Rule through DistSQL

### Change Log

1. [MILESTONE](https://github.com/apache/shardingsphere/milestone/18)

## 5.1.0

### New feature

1. Support SQL hint
1. New DistSQL syntax: SHOW AUTHORITY RULE
1. New DistSQL syntax: SHOW TRANSACTION RULE
1. New DistSQL syntax: ALTER TRANSACTION RULE
1. New DistSQL syntax: SHOW SQL_PARSER RULE
1. New DistSQL syntax: ALTER SQL_PARSER RULE
1. New DistSQL syntax: ALTER DEFAULT SHARDING STRATEGY
1. New DistSQL syntax: DROP DEFAULT SHARDING STRATEGY
1. New DistSQL syntax: CREATE DEFAULT SINGLE TABLE RULE
1. New DistSQL syntax: SHOW SINGLE TABLES
1. New DistSQL syntax: SHOW SINGLE TABLE RULES
1. New DistSQL syntax: SHOW SHARDING TABLE NODES
1. New DistSQL syntax: CREATE/ALTER/DROP SHARDING KEY GENERATOR
1. New DistSQL syntax: SHOW SHARDING KEY GENERATORS
1. New DistSQL syntax: REFRESH TABLE METADATA
1. New DistSQL syntax: PARSE SQL, Output the abstract syntax tree obtained by parsing SQL
1. New DistSQL syntax: SHOW UNUSED SHARDING ALGORITHMS
1. New DistSQL syntax: SHOW UNUSED SHARDING KEY GENERATORS
1. New DistSQL syntax: CREATE/DROP SHARDING SCALING RULE
1. New DistSQL syntax: ENABLE/DISABLE SHARDING SCALING RULE
1. New DistSQL syntax: SHOW SHARDING SCALING RULES
1. New DistSQL syntax: SHOW INSTANCE MODE
1. New DistSQL syntax: COUNT SCHEMA RULES
1. Scaling: Add `rateLimiter` configuration and `QPS` `TPS` implementation
1. Scaling: Add `DATA_MATCH` data consistency check
1. Scaling: Add `batchSize` configuration to avoid possible OOME
1. Scaling: Add `streamChannel` configuration and `MEMORY` implementation
1. Scaling: Support MySQL BINARY data type
1. Scaling: Support MySQL YEAR data type
1. Scaling: Support PostgreSQL BIT data type
1. Scaling: Support PostgreSQL MONEY data type
1. Database discovery adds support for JDBC Spring Boot
1. Database discovery adds support for JDBC Spring Namespace
1. Database discovery adds support for openGauss
1. Shadow DB adds support for logical data source transfer
1. Add data type validator for column matching shadow algorithm
1. Add support for xa start/end/prepare/commit/recover in encrypt case with only one data source

### API Change

1. Redesign the database discovery related DistSQL syntax
1. In DistSQL, the keyword GENERATED_KEY is adjusted to KEY_GENERATE_STRATEGY
1. Native authority provider is marked as deprecated and will be removed in a future version
1. Scaling: Move scaling configuration from server.yaml to config-sharding.yaml
1. Scaling: Rename clusterAutoSwitchAlgorithm SPI to completionDetector and refactor method parameter
1. Scaling: Data consistency check API method rename and return type change
1. Database discovery module API refactoring
1. Readwrite-splitting supports static and dynamic configuration
1. Shadow DB remove the enable configuration
1. Shadow algorithm type modified

### Enhancement

1. Improve load multi single table performance
1. Remove automatically added order by primary key clause
1. Optimize binding table route logic without sharding column in join condition
1. Support update sharding key when the sharding routing result keep the same
1. Optimize rewrite engine performance
1. Support select union/union all ... statements by federation engine
1. Support insert on duplicate key update sharding column when route context keep same
1. Use union all to merge sql route units for simple select to improve performance
1. Supports autocommit in ShardingSphere-Proxy
1. ShardingSphere openGauss Proxy supports sha256 authentication method
1. Remove property java.net.preferIPv4Stack=true from Proxy startup script
1. Remove the verification of null rules for JDBC
1. Optimize performance of executing openGauss batch bind
1. Disable Netty resource leak detector by default
1. Supports describe prepared statement in PostgreSQL / openGauss Proxy
1. Optimize performance of executing PostgreSQL batched inserts
1. Add instance_id to the result of SHOW INSTANCE LIST
1. Support to use instance_id to perform operations when enable/disable a proxy instance
1. Support auto creative algorithm when `CREATE SHARDING TABLE RULE`, reducing the steps of creating rule
1. Support specifying an existing KeyGenerator when CREATE SHARDING TABLE RULE
1. DROP DATABASE supports IF EXISTS option
1. DATANODES in SHARDING TABLE RULE supports enumerated inline expressions
1. CREATE/ALTER SHARDING TABLE RULE supports complex sharding algorithm
1. SHOW SHARDING TABLE NODES supports non-inline scenarios (range, time, etc.)
1. When there is only one read data source in the readwrite-splitting rule, it is not allowed to be disabled
1. Scaling: Add basic support of chunked streaming data consistency check
1. Shadow algorithm decision logic optimization to improve performance

### Refactor

1. Refactor federation engine scan table logic
1. Avoid duplicated TCL SQL parsing when executing prepared statement in Proxy
1. Scaling: Add pipeline modules to redesign scaling
1. Scaling: Refactor several job configuration structure
1. Scaling: Precalculate tasks splitting and persist in job configuration
1. Scaling: Add basic support of pipeline-core code reuse for encryption job
1. Scaling: Add basic support of scaling job and encryption job combined running
1. Scaling: Add `input` and `output` configuration, including `workerThread` and `rateLimiter`
1. Scaling: Move `blockQueueSize` into `streamChannel`
1. Scaling: Change jobId type from integer to text
1. Optimize JDBC to load only the specified schema
1. Optimize meta data structure of the registry center
1. Rename Note shadow algorithm to HINT shadow algorithm

### Bug Fixes

1. Support parsing function
1. Fix alter table drop constrain
1. Fix optimize table route
1. Support Route resource group
1. Support parsing binlog
1. Support postgreSql/openGauss '&' and '|' operator
1. Support parsing openGauss insert on duplicate key
1. Support parse postgreSql/openGauss union
1. Support query which table has column contains keyword
1. Fix missing parameter in function
1. Fix sub query table with no alias
1. Fix utc timestamp function
1. Fix alter encrypt column
1. Support alter column with position encrypt column
1. Fix delete with schema for postgresql
1. Fix wrong route result caused by oracle parser ambiguity
1. Fix projection count error when use sharding and encrypt
1. Fix npe when using shadow and readwrite_splitting
1. Fix wrong metadata when actual table is case insensitive
1. Fix encrypt rewrite exception when execute multiple table join query
1. Fix parsing chinese
1. Fix encrypt exists sub query
1. Fix full route caused by the MySQL BINARY keyword in the sharding condition
1. Fix getResultSet method empty result exception when using JDBCMemoryQueryResult processing statement
1. Fix incorrect shard table validation logic when creating store function/procedure
1. Fix null charset exception occurs when connecting Proxy with some PostgreSQL client
1. Fix executing commit in prepared statement cause transaction status incorrect in MySQL Proxy
1. Fix client connected to Proxy may stuck if error occurred in PostgreSQL with non English locale
1. Fix file not found when path of configurations contains blank character
1. Fix transaction status may be incorrect cause by early flush
1. Fix the unsigned datatype problem when query with PrepareStatement
1. Fix protocol violation in implementations of prepared statement in MySQL Proxy
1. Fix caching too many connections in openGauss batch bind
1. Fix the problem of missing data in SHOW READWRITE_SPLITTING RULES when db-discovery and readwrite-splitting are used together
1. Fix the problem of missing data in SHOW READWRITE_SPLITTING READ RESOURCES when db-discovery and readwrite-splitting are used together
1. Fix the NPE when the CREATE SHARDING TABLE RULE statement does not specify the sub-database and sub-table strategy
1. Fix NPE when PREVIEW SQL by schema.table
1. Fix DISABLE statement could disable readwrite-splitting write data source in some cases
1. Fix DIABLE INSTANCE could disable the current instance in some cases
1. Fix the issue that user may query the unauthorized logic schema when the provider is SCHEMA_PRIVILEGES_PERMITTED
1. Fix NPE when authority provider is not configured
1. Fix database discovery failed to modify cron configuration
1. Fix single read data source use weight loadbalance algorithm error
1. Fix create redundant data source without memory mode
1. Fix column value matching shadow algorithm data type conversion exception

### Change Log

1. [MILESTONE](https://github.com/apache/shardingsphere/milestone/17)

## 5.0.0

### New feature

1. Support parsing SQL comment
1. New DistSQL syntax: shadow rule management
1. New DistSQL syntax: scaling job management
1. New DistSQL syntax: disable proxy instance
1. New DistSQL syntax: disable readwrite-splitting read data source
1. New DistSQL syntax: `DROP SHARDING ALGORITHM`
1. New DistSQL syntax: `ALTER RESOURCE`
1. New DistSQL syntax: `CREATE SHARDING ALGORITHM`
1. New DistSQL syntax: `CREATE DEFAULT SHARDING [TABLE | DATABASE] STRATEGY`
1. New DistSQL syntax: `SHOW ALL VARIABLE`
1. New DistSQL syntax：`SHOW VARIABLE variableName;`
1. Support `3` modes, including Memory, Standalone and Cluster mode
1. Proxy supports for openGauss

### API Change

1. Add schema name configuration for ShardingSphere-JDBC
1. Add default sharding column configuration
1. Change the default authority provider from `NATIVE` to `ALL_PRIVILEGES_PERMITTED`
1. SCTL syntax adjustment, merged with DistSQL RAL syntax
1. `SHOW RESOURCES` DistSQL is adjusted to `SHOW SCHEMA RESOURCES`
1. Remove `shadow` logical field, support shadow algorithm

### Enhancement

1. Support parsing MySQL union/union all statement
1. Support PostgreSQL `ABORT` statement
1. Refactor and improve metadata loading process
1. Support PostgreSQL `CREATE INDEX` statement to generate index automatically when no index is specified
1. Support SQL statement execution with logical schema
1. Support binding tables configuration with different sharding columns
1. Optimize kernel performance
1. Proxy supports queries to part of information_schema tables to optimize client connection experience
1. DistSQL supports using quotation marks to use keywords as parameter names
1. The password in the `ADD RESOURCE` statement supports special characters
1. `ADD RESOURCE` supports custom JDBC parameters and connection pool properties
1. `DROP RESOURCE` supports optional parameter `ignore single tables`, used to ignore single table rule restrictions
1. Support the use of DistSQL to create sharding table rule based on readwrite-splitting rules
1. `SHOW DATABASES` statement supports like syntax
1. `CREATE SHARDING TABLE RULE` supports the use of inline expressions to specify resources
1. `CREATE SHARDING TABLE RULE` supports configuration using `dataNodes`
1. `CREATE SHARDING TABLE RULE` supports reuse of existing algorithms
1. `SET VARIABLE`, support to modify proxy configuration
1. PostgreSQL's protocol enhancements (Such as supports Portal, unspecified type)
1. Using Netty executor to optimize Proxy performance in specified scenarios
1. Make memory strictly fetch size configurable in Proxy

### Refactor

1. Refactor the SingleTable feature to support Encrypt multiple data sources
1. Adjust the persistent data structure of the registry center state node
1. Remove the SQL rewrite of DML for Shadow
1. Support the SQL routing of DDL for Shadow

### Bug Fixes

1. Fix sharding interval algorithm
1. Fix `SHOW INDEX FROM TABLE FROM TABLE` statement rewrite exception
1. Fix Encrypt multi tables join query rewrite exception
1. Fix subquery index out of range exception
1. Fix wrong result of Oracle paging query
1. Fix the rewrite exception when KeyGenerateStrategy is not configured in the Sharding feature
1. Fix federation executor engine exception caused by Oracle dialect case
1. Fix Sharding and Encrypt integration usage rewrite exception
1. Fix Oracle metadata loading exception
1. Fix the issue that `SHOW RESOURCES` statement cannot display custom attributes
1. Fix the issue that SQL execution exception is not thrown
1. Fix Etcd can not send node added event
1. Fix PostgreSQL rows contains null value may be missing in query result
1. Fix PostgreSQL metadata columns are out-of-order
1. Fix client character set may be incorrect in Proxy

### Change Log

1. [MILESTONE](https://github.com/apache/shardingsphere/milestone/16)

## 5.0.0-beta

### New feature

1. New DistSQL to load and show all the ShardingSphere configuration rules
1. Support join SQL from different database instances
1. Support multiple backend database types for new feature of database gateway
1. Support creating and updating the authentication online
1. Add new automated agent module

### API Change

1. `QueryReplica` configuration item is replaced by `read-write-splitting`
1. `Authentication` configuration item of ShardingProxy is replaced by `AUTHORITY`
1. Optimize the datasource configuration for ShardingJDBC with `dataSourceClassName`
1. New API for automated sharding table configuration to provide standard and automated sharding tables
1. Remove configuration item `acceptor-size` from ShardingProxy
1. Create a built-in sharding algorithm SPI which allows users to directly configure the class name as in 4.x

### Enhancement

1. Improve metadata loading process distinctly
1. Greatly enhance the SQL parsing for Oracle, SQLServer and PostgreSQL
1. Support loading privileges from MySQL/PostgreSQL/SQLServer/Oracle
1. Support DDL statement for encryption feature
1. Support rewrite owner table name of projection if using sharding and encrypt together
1. When using `SELECT *` from encrypt SQL, add quote char for rewritten column to avoid conflict with keyword
1. Support PostgreSQL JSON/JSONB/pattern matching operator parse
1. Support MySQL/PostgreSQL `CREATE/ALTER/DROP TABLESPACE` statement
1. Support PostgreSQL `PREPARE, EXECUTE, DEALLOCATE` statement
1. Support PostgreSQL `EXPLAIN` statement
1. Support PostgreSQL `START/END TRANSACTION` statement
1. Support PostgreSQL `ALTER/DROP INDEX` statement
1. Support CREATE `TABLESPACE` of PostgreSQL
1. Support MySQL `CREATE LOADABLE FUNCTION` statement
1. Support MySQL/PostgreSQL `ALTER TABLE RENAME` statement
1. Support PostgreSQL Close command

### Refactor

1. New schema structure in registry center
1. Remove Nacos and Apollo config center support
1. ShardingScaling leverages elasticJob as its job distribution

### Bug Fixes

1. Bug fix for cannot use `SELECT * wildcard` when readwrite-splitting only
1. Fix instance error when the custom sharding algorithm does not match the configuration type.
1. Fix NoSuchTableException when execute drop table if exists statement
1. Fix wrong table rewrite in `UPDATE ... SET ...` statement
1. Fix wrong table rewrite in CREATE/ALTER TABLE statement foreign key reference table
1. Fix projection owner check exception when exist subquery temporary table
1. Fix Oracle/SQL92 `SELECT ... WHERE ... LIKE` statement class cast exception
1. Fix MySQL `SELECT EXISTS ... FROM ...` statement parse error
1. Fix wrong result of SHOW INDEX statement
1. Fix SELECT `... GROUP BY ...` statement rewrite and merge result error
1. Fix CREATE TABLE statement rewrite error for encrypt
1. Fix exception occur in PostgreSQL Proxy when reading text format parameter values
1. Enhance the support of array object for PostgreSQL Proxy
1. Fix the bug of Datetype casting for ShardingProxy
1. PostgreSQL Proxy supports using numeric type
1. Fix PostgreSQL Proxy transaction command complete packet's tag incorrect
1. Fix PostgreSQL Proxy may return packet which is not expected by client

### Change Log

1. [MILESTONE](https://github.com/apache/shardingsphere/milestone/14)

## 5.0.0-alpha

### Build & Dependencies

1. Upgrade the minimum supported version of JDK to Java8
1. Update Zookeeper to version 3.6.x and curator to version 5.1.0
1. Update Google Guava to version 29.0-jre

### New Feature

1. The pluggable architecture is available and support function extension through the SPI
1. Independent SQL parsing engine is available to get SQL parsed AST for the different database dialects
1. New RDL(Rule Definition Language) feature for ShardingSphere Proxy supports creating sharding rules and sharding tables
1. ShardingSphere-Scaling supports resuming data migration from break-point
1. ShardingSphere-Scaling supports using ShardingSphere JDBC to migrate data to new cluster
1. ShardingSphere shadow database is available

### API Changes

1. New sharding/encryption/shadow/queryReplica API
1. New sharding algorithm and strategy API
1. New API for ShardingSphere Scaling to create task
1. Remove DefaultDataSourceName setting item
1. The separator of the parameter configuration item is changed from the dot ‘.’ to minus sign ‘-’
1. Change parameter allow.range.query.with.inline.sharding from global parameter to sharding algorithm parameter

### Refactor

1. Refactor the architecture of SQL parsing module base on the database dialects
1. Use SPI mechanism to reconstruct online metadata change processing
1. Rename Orchestration module to Governance module
1. Rename MasterSlave module to QueryReplica module
1. Refactor the metadata structure in the governance registration center

### Enhancement

1. The enhancement for MySQL and PostgreSQL SQL syntax definition and parsing process
1. The enhancement for sub-queries in different database dialects
1. Support MySQL view operations for non-sharding tables
1. Support MySQL stored function and procedure operations for non-sharding tables
1. Support SQLServer Top syntax
1. Optimize the metadata loading to improve the startup speed
1. Optimize batch insert performance
1. Supports the use of Oracle RAC JDBC URL
1. XA transaction manager adds support for Oracle database
1. ShardingSphere Proxy supports the use of p6sy driver
1. Add help information to the ShardingSphere Proxy startup script

### Bug Fixes

1. Fix alias rewriting error when processing OrderBy condition
1. Fix SQL rewriting error when MYSQL Insert statement contains expression
1. Fix parameter calculation error in update on duplicate SQL
1. Fix generatedKeys gets wrong when batch inserting
1. Fix the abnormal issue of multi-table verification in DML statement update operation
1. Fix the NPE problem caused by executing SQL when the table does not exist
1. Fix the exception when using the Show table command for an unconfigured table
1. Fix metadata loading error when Oracle database has multiple qualified users
1. Fix the issue that replica node cannot be enabled online
1. Fix the problem that ShardingSphere-JDBC does not support PostgreSQL array type
1. Fix the problem that ShardingSphere-Proxy does not respond when querying long blob data

###  Change Logs

1. [MILESTONE](https://github.com/apache/shardingsphere/milestone/10)

## 4.1.1

### Enhancement

1. Add Sharding-Scaling & Sharding-UI dockerfile
1. update MySQL & PostgreSQL version for proxy

### Bug Fixes

1. Fix parser syntax rule of SUBSTRING and CONVERT
1. Fix parser ColumnSegment ClassCastException
1. Fix TableMetaData load error when use Sharding-JDBC with oracle
1. Fix getSchema NPE when use Sharding-JDBC with oracle
1. Fix Sharding-JDBC parse sql NPE in PostgreSQL
1. Fix Sharding-Proxy receive error response for PostgreSQL JDBC client
1. Fix Sharding-Proxy response number of update is 0 for PostgreSQL JDBC client
1. Fix Sharding-Proxy receive null for PostgreSQL column meta data
1. Fix Sharding-Scaling NPE in MySQL incremental task

###  Change Logs

1. [MILESTONE](https://github.com/apache/shardingsphere/milestone/13)

## 4.1.0

### New Features

1. Support scaling for ShardingSphere (alpha version)
1. Move etcd registry center from experiment repo to apache repo
1. Upgrade to Java 8

### Enhancement

1. Optimization for Sharding Parser with ANTLR Visitor improving the parsing performance of long SQL by 100%~1000%
1. Use multiple threads to load metadata for different data sources
1. Support `allow.range.query.with.inline.sharding` option
1. The docker of ShardingSphere-Proxy supports loading external lib packages
1. Support integration with Spring using @ShardingSphereTransactionType
1. Enhance ShardingDataSource to compatible with Seata in micro-service distribution transaction

### Bug Fixes

1. Fix an exception caused by using a CHAR/VARCHAR type column as an order by item
1. Refine `DataTypeName` syntax rules of all database dialects
1. Fix an exception caused by executing `BEGIN` using prepared statement of MySQL C API
1. Fix the problem that `ALTER TABLE` fails to execute when the field type of the table contains Integer/Double/BigDecimal
1. Fix the problem of the stop index dislocation of segment with alias
1. Fix the problem that overwriting SQL `SELECT * FROM tbl WHERE encrypt_col = ? AND (sharding_key = ? OR sharding_key = ?)` when using sharding + encrypt would throw StringIndexOutOfBoundsException
1. Fix the problem of incorrect decoding after AES encoding when using ShardingSphere-Proxy in Spring Boot

###  Change Logs

1. [MILESTONE](https://github.com/apache/shardingsphere/milestone/12)

## 4.0.1

### Bug Fixes

1. Using guava cache to fix parsing deadlock.
1. Oracle insert SQL could not work in encrypt mode.
1. Proxy for PostgreSQL decode parameters error in all types except String.
1. COM_STM_EXECUTE of proxy for MySQL could not support sysbench.
1. None sharding strategy could not config in spring-boot.
1. WasNull field was wrong in GroupByStreamMergeResult.
1. Metadata.getColumns could not work in JDBC.
1. IN operator contains space and `\n` `\t` `\r` could not supported by parser.

### Enhancement

1. Optimize antlr performance using two-stage parsing strategy.

###  Change Logs

1. [MILESTONE](https://github.com/apache/shardingsphere/milestone/11)

## 4.0.0

### API Changes

1. Change package and maven groupId form `io.shardingsphere` to `org.apache.shardingsphere`.
1. Adjust ShardingSphere-JDBC configuration API.
1. Adjust persist structure for registry center.

### New Features

1. SQL92 Syntax available.
1. ShardingSphere-Proxy for PostgreSQL protocol available.
1. SQL 100% compatible if route to single data node.
1. Less-than(<), greater-than(>) and Less-than-equal(<=), greater-than-equal(>=) for sharding key operator available.
1. DISTINCT SQL syntax available.
1. Broadcast table available.
1. XA Transaction available, Atomikos, Narayana and Bitronix integrated.
1. BASE Transaction available, Seata integrated.
1. Data encrypt available.
1. Skywalking plugin available.
1. ShardingSphere-UI available, an orchestration management platform.

### Enhancement

1. MariaDB supported.
1. Improve the compatibility of SQL parsing.
1. `SELECT FOR UPDATE` route to primary data source only.
1. Hint in ShardingSphere-Proxy available.
1. Make configuration of orchestration consistent between ShardingSphere-JDBC and ShardingSphere-Proxy.
1. Renew modified data sources only, not renew all the data sources.
1. Vibrate configurable for Snowflake key generator.

### Bug Fixes

1. Improve the compatibility of JDBC Driver URL.

###  Change Logs

1. [MILESTONE #3](https://github.com/apache/shardingsphere/milestone/3)
1. [MILESTONE #4](https://github.com/apache/shardingsphere/milestone/4)
1. [MILESTONE #5](https://github.com/apache/shardingsphere/milestone/5)
1. [MILESTONE #6](https://github.com/apache/shardingsphere/milestone/6)
1. [MILESTONE #7](https://github.com/apache/incubator-shardingsphere/milestone/7)
1. [MILESTONE #8](https://github.com/apache/incubator-shardingsphere/milestone/8)
1. [MILESTONE #9](https://github.com/apache/incubator-shardingsphere/milestone/9)

## 4.0.0.RC3

### Enhancement

1. Support using less-than character(<) and greater-than character(>) for sharding data.
1. When primary and replica dataSources exist, support executing `SELECT FOR UPDATE` on primary data source.
1. Support hint in ShardingSphere-Proxy.
1. Finish parsing DAL syntax for MySQL.
1. Make configuration of orchestration compatible between ShardingSphere-JDBC and ShardingSphere-Proxy.

### Bug Fixes

1. Support delete statement with alias.
1. Check and disable updating sharding column.
1. Fix wrong type of TINYINT and SMALLINT as INTEGER.

### Change Logs

1. [MILESTONE](https://github.com/apache/incubator-shardingsphere/milestone/8)

## 4.0.0.RC2

### API Changes

1. Optimize and delete API and configuration item of sharding logic index.

### New Features

1. Integration of Seata for distributed transaction.
1. User can do data encryption by using ShardingProxy.
1. Support Skywalking plugin for application performance management.

### Enhancement

1. Renew modified dataSources, not all the datasources to improve performance for configuration orchestration.
1. Improve the compatibility of SQL parsing.
1. The parse engine upgrade from the 2nd generation to 3rd.

### Change Logs

1. [MILESTONE](https://github.com/apache/incubator-shardingsphere/milestone/7)


## 4.0.0.RC1

Merge all change logs of version 3.1.0.M1, 3.1.0, 3.1.0.1 and 4.0.0.M1. First apache release.

### API Changes

1. Adjust persist structure for orchestration's registry center.
1. Adjust ShardingSphere-JDBC configuration API.
1. Change package and maven groupId form `io.shardingsphere` to `org.apache.shardingsphere`.
1. Adjust spring-boot-starter.

### New Features

1. XA Transaction available.
1. Data encrypt available.
1. Use PostgreSQL protocol access ShardingSphere-Proxy available.
1. DISTINCT SQL syntax available.
1. Broadcast table.
1. All SQL 100% compatible if route to single data node (MySQL Only).

###  Change Logs

1. [MILESTONE #3](https://github.com/apache/shardingsphere/milestone/3)
1. [MILESTONE #4](https://github.com/apache/shardingsphere/milestone/4)
1. [MILESTONE #5](https://github.com/apache/shardingsphere/milestone/5)
1. [MILESTONE #6](https://github.com/apache/shardingsphere/milestone/6)


## 3.0.0

### Milestones

1. ShardingSphere-Proxy launch. Support the use of ShardingSphere in the form of database to support for MySQL CLI and GUI client

### New Features

#### Core

1. [ISSUE #290](https://github.com/apache/shardingsphere/issues/290) Support batch INSERT
1. [ISSUE #501](https://github.com/apache/shardingsphere/issues/501) Support OR
1. [ISSUE #980](https://github.com/apache/shardingsphere/issues/980) Support DCL
1. [ISSUE #1111](https://github.com/apache/shardingsphere/issues/1111) Support MySQL DAL

#### ShardingSphere-Proxy

1. [ISSUE #902](https://github.com/apache/shardingsphere/issues/902) Support XA transaction
1. [ISSUE #916](https://github.com/apache/shardingsphere/issues/916) Support authorization
1. [ISSUE #936](https://github.com/apache/shardingsphere/issues/936) Support registry center
1. [ISSUE #1046](https://github.com/apache/shardingsphere/issues/1046) Support multiple logic databases

### Enhancements

#### Core

1. [ISSUE #373](https://github.com/apache/shardingsphere/issues/373) Support `order by ?`
1. [ISSUE #610](https://github.com/apache/shardingsphere/issues/610) Route unicast for DQL without table
1. [ISSUE #701](https://github.com/apache/shardingsphere/issues/701) Caching parsed results to improve performance
1. [ISSUE #773](https://github.com/apache/shardingsphere/issues/773) Support sharding and autoincrement key of INSERT without column names
1. [ISSUE #935](https://github.com/apache/shardingsphere/issues/935) Use `YAML` instead of `JSON` to store configurations in registry center
1. [ISSUE #1004](https://github.com/apache/shardingsphere/issues/1004) Properties can configure for sharding and replica query independent
1. [ISSUE #1205](https://github.com/apache/shardingsphere/issues/1205) Execute engine enhancement

#### ShardingSphere-JDBC

1. [ISSUE #652](https://github.com/apache/shardingsphere/issues/652) Support `Spring Boot Starter` 2.X
1. [ISSUE #702](https://github.com/apache/shardingsphere/issues/702) Support `$->{..}` for inline expression
1. [ISSUE #719](https://github.com/apache/shardingsphere/issues/719) Support inject key generator objects by spring namespace
1. [ISSUE #720](https://github.com/apache/shardingsphere/issues/720) Support inject sharding algorithm objects by spring namespace

#### Sharding-Opentracing

1. [ISSUE #1172](https://github.com/apache/shardingsphere/issues/1172) Opentracing enhancement

### API changes

1. [ISSUE #1153](https://github.com/apache/shardingsphere/issues/1153) Adjust the maven artifactId for orchestration module
1. [ISSUE #1203](https://github.com/apache/shardingsphere/issues/1203) Adjust Spring namespace xsd for sharding and replica query
1. [ISSUE #1289](https://github.com/apache/shardingsphere/issues/1289) Adjust hint API
1. [ISSUE #1302](https://github.com/apache/shardingsphere/issues/1302) Refine package structure
1. [ISSUE #1305](https://github.com/apache/shardingsphere/issues/1305) Deprecated and remove sharding-jdbc-transaction-parent module
1. [ISSUE #1382](https://github.com/apache/shardingsphere/issues/1328) Remove type configuration in orchestration module

### Bug Fixes

#### Core

1. [ISSUE #569](https://github.com/apache/shardingsphere/issues/569) Failed to parse SQL for Oracle when ROWNUM is not at end
1. [ISSUE #628](https://github.com/apache/shardingsphere/issues/628) Support data type jsonb for PostgreSQL
1. [ISSUE #646](https://github.com/apache/shardingsphere/issues/646) When aliases in `SELECT ITEMS` correspond to the real column names of `GROUP BY` or `ORDER BY`, there is no need to generate derived columns
1. [ISSUE #806](https://github.com/apache/shardingsphere/issues/806) `NOT IN` parse exception
1. [ISSUE #827](https://github.com/apache/shardingsphere/issues/827) Endless loop for bad SQL like `SELECT * FROM table WHERE id IN ()`
1. [ISSUE #919](https://github.com/apache/shardingsphere/issues/919) Inline expression with groovy may cause memory leak
1. [ISSUE #993](https://github.com/apache/shardingsphere/issues/993) Fail to parsing PostgreSQL due to the quotation
1. [ISSUE #1015](https://github.com/apache/shardingsphere/issues/1015) Support SQL like `SELECT id, COUNT(*) FROM table GROUP BY 1,2`
1. [ISSUE #1120](https://github.com/apache/shardingsphere/issues/1120) Derived columns of `GROUP BY / ORDER BY` appear in query result
1. [ISSUE #1186](https://github.com/apache/shardingsphere/issues/1186) Dead lock may occur on MEMORY_STRICTLY mode when get connection on concurrency environment
1. [ISSUE #1265](https://github.com/apache/shardingsphere/issues/1265) RoundRobinReplicaLoadBalanceAlgorithm throw an ArrayIndexOutOfBoundsException when AtomicInteger overflow

#### ShardingSphere-JDBC

1. [ISSUE #372](https://github.com/apache/shardingsphere/issues/372) Reuse PreparedStatement cause cache of route result do not clean
1. [ISSUE #629](https://github.com/apache/shardingsphere/issues/629) Support transaction isolation on JDBC
1. [ISSUE #735](https://github.com/apache/shardingsphere/issues/735) Unexpected replica datasource routing result when using `Round-robin` load-balance algorithm in Mybatis
1. [ISSUE #1011](https://github.com/apache/shardingsphere/issues/1011) Can't resolve placeholder in `Spring Boot YAML` configuration

## 2.0.3

### New Features

#### Core

1. [ISSUE #600](https://github.com/apache/shardingsphere/issues/600) Support TCL

### Bug Fixes

#### Core

1. [ISSUE #540](https://github.com/apache/shardingsphere/issues/540) Support SQL that alias is the keyword
1. [ISSUE #577](https://github.com/apache/shardingsphere/issues/577) Support new line for `YAML` configuration

#### ShardingSphere-JDBC

1. [ISSUE #522](https://github.com/apache/shardingsphere/issues/522) Replica database does not need to execute the DDL for replica query


## 2.0.2

### Enhancements

#### Core

1. [ISSUE #475](https://github.com/apache/shardingsphere/issues/475) Support `CREATE INDEX`
1. [ISSUE #525](https://github.com/apache/shardingsphere/issues/525) Support `DROP INDEX`

### Bug Fixes

#### Core

1. [ISSUE #521](https://github.com/apache/shardingsphere/issues/521) `ShardingProperties` is invalid in `YAML` configuration
1. [ISSUE #529](https://github.com/apache/shardingsphere/issues/529) Table name capitalization cannot be queried
1. [ISSUE #541](https://github.com/apache/shardingsphere/issues/541) `IS NOT NULL` parse error
1. [ISSUE #557](https://github.com/apache/shardingsphere/issues/557) When `GROUP BY` and `ORDER BY` aliases are inconsistent, stream merging should be used
1. [ISSUE #559](https://github.com/apache/shardingsphere/issues/559) Support parsing numbers beginning with minus and decimal (e.g. `-.12`)
1. [ISSUE #567](https://github.com/apache/shardingsphere/issues/567) Add escape char for derived columns or alias when using MySQL

#### ShardingSphere-JDBC

1. [ISSUE #520](https://github.com/apache/shardingsphere/issues/520) Exception is no longer `DuplicateKeyException` when the unique key conflict


## 2.0.1

### Enhancements

#### Core

1. [ISSUE #490](https://github.com/apache/shardingsphere/issues/490) Using `rownum` greater than or equal to or less than or equal to the result of paging is incorrect in Oracle
1. [ISSUE #496](https://github.com/apache/shardingsphere/issues/496) Logical table names in sharding configuration can be case sensitive
1. [ISSUE #497](https://github.com/apache/shardingsphere/issues/497) Close registry center gracefully

### Bug Fixes

#### ShardingSphere-JDBC

1. [ISSUE #489](https://github.com/apache/shardingsphere/issues/489) Uses `RuntimeBeanReference` to prevent the creation of `InnerBean` on spring namespace
1. [ISSUE #491](https://github.com/apache/shardingsphere/issues/491) Can't close connection by `ResultSet.getStatement().getConnection().close()`


## 2.0.0

### Milestones

1. API adjust. Brand new groupId and artifactId for `Maven`, package name and spring namespace name. Simplify and enhance API configuration, inline expression fully configuration support
1. Support `spring-boot-starter` of `ShardingSphere-JDBC`
1. Dynamic configuration. `ZooKeeper` and `etcd` can be used as registry to dynamically modify data sources and sharding configurations
1. Database orchestration. Fusing database access procedures to access databases and disable access to replica databases
1. ConfigMap support. Predefined metadata can be obtained in the sharding and replica query strategy
1. Tracking system support. You can view the invocation chain of `ShardingSphere-JDBC` through `sky-walking` and other `Opentracing` based APM systems

### Enhancements

#### Core

1. [ISSUE #386](https://github.com/apache/shardingsphere/issues/386) Support SQL that does not contain table names, such as `SELECT 1`

#### ShardingSphere-JDBC

1. [ISSUE #407](https://github.com/apache/shardingsphere/issues/407) Support Hyphen properties for `sharding-jdbc-spring-boot-starter`
1. [ISSUE #424](https://github.com/apache/shardingsphere/issues/424) Providing SQL overall execution events

### Bug Fixes

#### Core

1. [ISSUE #387](https://github.com/apache/shardingsphere/issues/387) Prevent errors from keywords process when '`' exists in function + column name
1. [ISSUE #419](https://github.com/apache/shardingsphere/issues/419) When SQL is rewritten, it does not determine whether alias is a keyword without the escape character, which results in SQL exception
1. [ISSUE #464](https://github.com/apache/shardingsphere/issues/464) SQL if the varchar type is not closed due to the absence of matching single quotes, and the next varchar in SQL is the wrong SQL of Chinese characters, it will lead to higher use of CPU

#### ShardingSphere-JDBC

1. [ISSUE #394](https://github.com/apache/shardingsphere/issues/394) Can't only close statement
1. [ISSUE #398](https://github.com/apache/shardingsphere/issues/398) Use Hint routing to shield case sensitivity
1. [ISSUE #404](https://github.com/apache/shardingsphere/issues/404) Sharding-jdbc's spring-boot-starter does not support HikariDataSource
1. [ISSUE #436](https://github.com/apache/shardingsphere/issues/436) Replica query, when the RoundRobin algorithm is configured from the database and MyBatis is used, it can only be routed to the same replica database
1. [ISSUE #452](https://github.com/apache/shardingsphere/issues/452) Sharding of DDL statements to more than one table causes a connection leak
1. [ISSUE #472](https://github.com/apache/shardingsphere/issues/472) Before Connection executes createStatement, it calls getMetaData first and then setAutoCommit can not take effective connection to the database that was created later

## 1.5.4.1

### Bug Fixes

1. [ISSUE #382](https://github.com/apache/shardingsphere/issues/382) The query cannot be completed without sharding rule

## 1.5.4

### Bug Fixes

1. [ISSUE #356](https://github.com/apache/shardingsphere/issues/356) In the Where condition of SQL, the REGEXP operator is compatible with non sharding columns
1. [ISSUE #362](https://github.com/apache/shardingsphere/issues/362) Replica query using PreparedStatement does not invoke the setParameter method to cause errors
1. [ISSUE #370](https://github.com/apache/shardingsphere/issues/370) Error in calling getGeneratedKeys using native self increment primary key
1. [ISSUE #375](https://github.com/apache/shardingsphere/issues/375) Data can not be obtained after paging second pages route to a single node
1. [ISSUE #379](https://github.com/apache/shardingsphere/issues/379) When Mybatis is used to call Connection.getMetaData (), the connection is not close correct

## 1.5.3

### Enhancements

1. [ISSUE #98](https://github.com/apache/shardingsphere/issues/98) Replica query load balancing strategy support configuration
1. [ISSUE #196](https://github.com/apache/shardingsphere/issues/196) Replica query and sharding configuration independence

### Bug Fixes

1. [ISSUE #349](https://github.com/apache/shardingsphere/issues/349) Incorrect function of ResultSet.wasNull causes null numeric type in DB to zero
1. [ISSUE #351](https://github.com/apache/shardingsphere/issues/351) Tables that are included in the default data source but not in TableRule configuration are not properly executed
1. [ISSUE #353](https://github.com/apache/shardingsphere/issues/353) In the Where condition of SQL, it is compatible with non sharding columns !=, !> and !< operator
1. [ISSUE #354](https://github.com/apache/shardingsphere/issues/354) In the Where condition of SQL, NOT operators are compatible with non-sharding columns

## 1.5.2

### Milestones

1. The test engine of quality assurance, each SQL can run 60 test cases of different dimensions

### Enhancements

1. [ISSUE #335](https://github.com/apache/shardingsphere/issues/335) Support the GROUP BY + custom function SQL
1. [ISSUE #341](https://github.com/apache/shardingsphere/issues/341) Support ORDER BY xxx NULLS FIRST | LAST statement of Oracle

### Bug Fixes

1. [ISSUE #334](https://github.com/apache/shardingsphere/issues/334) Parsing ORDER BY with functions will resolve the following ASC and DESC to the name attribute of OrderItem
1. [ISSUE #335](https://github.com/apache/shardingsphere/issues/339) JOIN parsing is incorrect using the full name association of the table
1. [ISSUE #346](https://github.com/apache/shardingsphere/issues/346) Parsing table name error of DDL statement DROP TABLE IF EXISTS USER

## 1.5.1

### New Features

1. [ISSUE #314](https://github.com/apache/shardingsphere/issues/314) Support DDL type SQL

### Changes

1. [ISSUE #327](https://github.com/apache/shardingsphere/issues/327) Close sql.show configuration by default

### Bug Fixes

1. [ISSUE #308](https://github.com/apache/shardingsphere/issues/308) Invalid return of database native GeneratedKey
1. [ISSUE #309](https://github.com/apache/shardingsphere/issues/310) ORDER BY and GROUP BY in sub-queries are not included in the analytic context
1. [ISSUE #313](https://github.com/apache/shardingsphere/issues/313) Support <> operator
1. [ISSUE #317](https://github.com/apache/shardingsphere/issues/317) Parameter of LIMIT can not be type of Long
1. [ISSUE #320](https://github.com/apache/shardingsphere/issues/320) SQL rewriting error of GROUP BY + LIMIT
1. [ISSUE #323](https://github.com/apache/shardingsphere/issues/323) Parsing ORDER BY + Aggregation Expression error

## 1.5.0

### Milestones

1. The new SQL parsing module removes the dependence on Druid. We only need to parse the sharding context, and adopt a "semi understanding" concept for SQL to further improve performance and compatibility, and reduce code complexity
1. The new SQL rewrite module adds an optimized rewrite module
1. The new SQL merge module is rebuilt into 3 merging engines: streaming, memory and decorator

### New Features

1. Support Oracle, SQLServer and PostgreSQL
1. Non functional sub-query support

### Enhancements

1. [ISSUE #256](https://github.com/apache/shardingsphere/issues/256) Configurable display sharding execute to SQL log
1. [ISSUE #291](https://github.com/apache/shardingsphere/issues/291) Processing SQL use stream mode that contains only GroupBy

### Changes

1. Simplify the distributed self increasing sequence. Each table is supported by simplifying a multiple self increasing sequence to a single table supporting only a single distributed self increasing sequence, and no longer supporting workerID settings through environment variables
1. Remove support for OR

### Bug Fixes

1. [ISSUE #239](https://github.com/apache/shardingsphere/issues/239) LIMIT routes to multiple query result sets. If there is only one result set that is not empty, the result of paging is incorrect
1. [ISSUE #263](https://github.com/apache/shardingsphere/issues/263) Sharding and logical table configuration can be case insensitive
1. [ISSUE #292](https://github.com/apache/shardingsphere/issues/292) When the memory mode handles GROUP BY statement, if there is paging information, it needs to be rewritten
1. [ISSUE #295](https://github.com/apache/shardingsphere/issues/295) LIMIT 0 does not filter the result set according to paging restrictions

## 1.4.2

### Enhancements

1. [ISSUE #219](https://github.com/apache/shardingsphere/issues/219) Thread performance optimization
1. [ISSUE #215](https://github.com/apache/shardingsphere/issues/215) Aggregated result set of stream sort StreamingOrderByReducerResultSet performance optimization
1. [ISSUE #161](https://github.com/apache/shardingsphere/issues/161) When the result sets are merged, heap sort can be used to improve performance

### Bug Fixes

1. [ISSUE #212](https://github.com/apache/shardingsphere/issues/212) More meaningful hints for missing data source rules
1. [ISSUE #214](https://github.com/apache/shardingsphere/issues/214) table_name.column_name in (?,?) in WHERE can't parser expression
1. [ISSUE #180](https://github.com/apache/shardingsphere/issues/180) Batch execution of Update return inaccuracy
1. [ISSUE #225](https://github.com/apache/shardingsphere/issues/225) The last character of automatic generation of Id is not 0

## 1.4.1

### Enhancements

1. [ISSUE #191](https://github.com/apache/shardingsphere/issues/191) Generating KeyGenerator of workerId based on IP of host
1. [ISSUE #192](https://github.com/apache/shardingsphere/issues/192) Get workerId's KeyGenerator based on HOSTNAME's digital suffix
1. [ISSUE #210](https://github.com/apache/shardingsphere/issues/210) Routing to single database and single table to remove supplementary SQL statement fragments

### Bug Fixes

1. [ISSUE #194](https://github.com/apache/shardingsphere/issues/194) Some component exceptions in the close method of Connection, Statement, ResultSet and other interfaces cause the close method of another component to be not invoked
1. [ISSUE #199](https://github.com/apache/shardingsphere/issues/199) Sharding and reuse PreparedStatement object cause route error
1. [ISSUE #201](https://github.com/apache/shardingsphere/issues/201) Event transmission missing before batch operation execution
1. [ISSUE #203](https://github.com/apache/shardingsphere/issues/203) Merge events sent by the batch operation
1. [ISSUE #209](https://github.com/apache/shardingsphere/issues/209) Parallel execution of multiple limit queries leads to IndexOutOfBoundsException

## 1.4.0

### Enhancements

Automatic generation key implementation, including

1. [ISSUE #162](https://github.com/apache/shardingsphere/issues/162) Implementation of distributed primary key algorithm
1. [ISSUE #163](https://github.com/apache/shardingsphere/issues/163) Acquisition of a self increasing sequence of JDBC interfaces
1. [ISSUE #171](https://github.com/apache/shardingsphere/issues/171) Sharding-jdbc-core coordination automatic generation sequence transformation
1. [ISSUE #172](https://github.com/apache/shardingsphere/issues/172) The configuration of YAML and Spring supports the self increasing sequence

### Bug Fixes

1. [ISSUE #176](https://github.com/apache/shardingsphere/issues/176) The wasNull flag of AbstractMemoryResultSet is not reset in time

## 1.3.3

### Enhancements

1. [ISSUE #59](https://github.com/apache/shardingsphere/issues/59) PreparedStatement can call the correct underlying set method according to the parameter type when setting parameters

### Bug Fixes

1. [ISSUE #149](https://github.com/apache/shardingsphere/issues/149) When INSERT IGNORE INTO, if the data is duplicated, the value returned to -1 when ignored, and it should be returned to 0
1. [ISSUE #118](https://github.com/apache/shardingsphere/issues/118) In the same thread, DQL is executed first, then DML is executed, and DML operation is executed from the replica database
1. [ISSUE #122](https://github.com/apache/shardingsphere/issues/122) In cases where connections are not available (such as network interruption), transactions should be interrupted rather than retry
1. [ISSUE #152](https://github.com/apache/shardingsphere/issues/152) PreparedStatement's cache causes an array out of bound
1. [ISSUE #150](https://github.com/apache/shardingsphere/issues/150) With the latest SQLServer jdbc driver compatibility problem, Product Name should be changed from SQLServer to Microsoft SQL Server
1. [ISSUE #166](https://github.com/apache/shardingsphere/issues/166) Druid data source stat filter multi-thread error reporting should be added to database connection level synchronization

## 1.3.2

### Enhancements

1. [ISSUE #79](https://github.com/apache/shardingsphere/issues/79) Optimizes limit for only one target table, does not modify limit offset

### Bug Fixes

1. [ISSUE #36](https://github.com/apache/shardingsphere/issues/36) ShardingPreparedStatement cannot set parameters repeatedly
1. [ISSUE #114](https://github.com/apache/shardingsphere/issues/114) When ShardingPreparedStatement performs batch tasks, it repeatedly analyzes SQL and leads to OOM
1. [ISSUE #33](https://github.com/apache/shardingsphere/issues/33) According to the MySQL document, queries similar to limit 100 and -1 format are not supported
1. [ISSUE #124](https://github.com/apache/shardingsphere/issues/124) The return value of com.dangdang.ddframe.rdb.sharding.jdbc.adapter.AbstractStatementAdapter.getUpdateCount does not conform to the JDBC specification
1. [ISSUE #141](https://github.com/apache/shardingsphere/issues/141) Multi-thread executor parameter setting failure


## 1.3.1

### Enhancements

1. [ISSUE #91](https://github.com/apache/shardingsphere/issues/91) Open support for Statement.getGeneratedKeys can return the original database self increase primary key
1. [ISSUE #92](https://github.com/apache/shardingsphere/issues/92) Query DQL statement event sending

### Bug Fixes

1. [ISSUE #89](https://github.com/apache/shardingsphere/issues/89) Use replica query with sharding hint leads to conflict
1. [ISSUE #95](https://github.com/apache/shardingsphere/issues/95) Write operations in the same thread read from the primary database changed to the same thread and within the same connection

## 1.3.0

### New Features

1. [ISSUE #85](https://github.com/apache/shardingsphere/issues/85) New feature for replica query

### Enhancements

1. [ISSUE #82](https://github.com/apache/shardingsphere/issues/82) TableRule can import the dataSourceName attribute to specify the data source corresponding to the TableRule
1. [ISSUE #88](https://github.com/apache/shardingsphere/issues/88) Release restrictions on other databases, support standard SQL, do not support personalized paging statements

### Bug Fixes

1. [ISSUE #81](https://github.com/apache/shardingsphere/issues/81) Associative table query uses OR query condition to resolve the result exceptions

## 1.2.1

### Refactor

1. [ISSUE #60](https://github.com/apache/shardingsphere/issues/60) API adjust, remove ShardingDataSource, use factory instead
1. [ISSUE #76](https://github.com/apache/shardingsphere/issues/76) ShardingRule and TableRule change to Builder pattern
1. [ISSUE #77](https://github.com/apache/shardingsphere/issues/77) ShardingRule and TableRule change to Builder pattern

### Enhancements

1. [ISSUE #61](https://github.com/apache/shardingsphere/issues/61) Add the logical table name to the ShardingValue class
1. [ISSUE #66](https://github.com/apache/shardingsphere/issues/66) Statement on the JDBC tier supports get/set MaxFieldSize, MaxRows and QueryTimeout
1. [ISSUE #72](https://github.com/apache/shardingsphere/issues/72) Batch inserts supporting select union all
1. [ISSUE #78](https://github.com/apache/shardingsphere/issues/78) Simplifying sharding only configuration, without configuring logical table and real table correspondence
1. [ISSUE #80](https://github.com/apache/shardingsphere/issues/80) Simplifying the configuration that does not sharding, specifying the default data source, do not need configure TableRule

### Bug Fixes

1. [ISSUE #63](https://github.com/apache/shardingsphere/issues/63) No table name or table alias is added to the ORDER BY and GROUP BY derivation columns
1. [ISSUE #65](https://github.com/apache/shardingsphere/issues/65) Performance enhancement for parsing condition context
1. [ISSUE #67](https://github.com/apache/shardingsphere/issues/67) The soft transaction log cannot be deleted when routed to multiple tables
1. [ISSUE #71](https://github.com/apache/shardingsphere/issues/71) Routing single sharding key by OFFSET of LIMIT error
1. [ISSUE #75](https://github.com/apache/shardingsphere/issues/75) MemoryTransactionLogStorage retry times update concurrency problem

## 1.2.0

### New Features

1. [ISSUE #53](https://github.com/apache/shardingsphere/issues/53) The relationship between the real table and the logical table is not configured, and the real table is dynamically calculated by the sharding algorithm
1. [ISSUE #58](https://github.com/apache/shardingsphere/issues/58) Soft transaction: the initial version of the best effort type

### Refactor

1. [ISSUE #49](https://github.com/apache/shardingsphere/issues/49) Adjust the property configuration
1. [ISSUE #51](https://github.com/apache/shardingsphere/issues/51) Refactor of Hint interface

### Bug Fixes

1. [ISSUE #43](https://github.com/apache/shardingsphere/issues/43) The yaml file contains Chinese, and the operating system mode is not UTF-8 encoding, resulting in yaml can not be parsed
1. [ISSUE #48](https://github.com/apache/shardingsphere/issues/48) Yaml file is not closed after reading
1. [ISSUE #57](https://github.com/apache/shardingsphere/issues/57) At the analytic level, we can identify subqueries to ensure that the behavior of supplementary columns can be accurately positioned

## 1.1.0

### New Features

1. [ISSUE #40](https://github.com/apache/shardingsphere/issues/40) Support YAML configuration
1. [ISSUE #41](https://github.com/apache/shardingsphere/issues/41) Support Spring namespace configuration
1. [ISSUE #42](https://github.com/apache/shardingsphere/issues/42) Support inline expression configuration

### Bug Fixes

1. [ISSUE #25](https://github.com/apache/shardingsphere/issues/25) The problem of repeated results will appear under the OR expression

## 1.0.1

### Enhancements

1. [ISSUE #39](https://github.com/apache/shardingsphere/issues/39) Support the use of Hint method to register the key value to SQL routing

### Bug Fixes

1. [ISSUE #11](https://github.com/apache/shardingsphere/issues/11) The count function returns incorrectly without aliases
1. [ISSUE #13](https://github.com/apache/shardingsphere/issues/13) The Insert statement does not write column names or write column names but column names do not contain sharding fields, occur broadcast route
1. [ISSUE #16](https://github.com/apache/shardingsphere/issues/16) For now a new connection pool is executed every time SQL is executed. Instead, each ShardingDataSource object should be changed to share a pool
1. [ISSUE #18](https://github.com/apache/shardingsphere/issues/18) When query Count, getObject() throws Exception: Unsupported data type: Object
1. [ISSUE #19](https://github.com/apache/shardingsphere/issues/19) In SUM and AVG functions, merger is not executed if aliases are not added, and null pointer exception fired if aliases are added
1. [ISSUE #38](https://github.com/apache/shardingsphere/issues/38) The compatibility between JPA and ShardingSphere-JDBC. JPA automatically add the column aliases of SELECT, resulting in ORDER BY obtaining ResultSet data only by aliases rather than column names

## 1.0.0

1. Initial version<|MERGE_RESOLUTION|>--- conflicted
+++ resolved
@@ -96,15 +96,11 @@
 1. Mode: Fix issue of drop schema can not work on standalone mode - [#34470](https://github.com/apache/shardingsphere/pull/34470)
 1. Encrypt: Resolve rewrite issue in nested concat function - [#35815](https://github.com/apache/shardingsphere/pull/35815)
 1. Sharding: Fix mod sharding algorithm judgement -[#36386](https://github.com/apache/shardingsphere/pull/36386)
-<<<<<<< HEAD
 1. Sharding: Fix check inline sharding algorithms in table rules - [#36999](https://github.com/apache/shardingsphere/pull/36999)
-=======
-1. Sharding: Fix check inline sharding algorithms in table rules - (https://github.com/apache/shardingsphere/pull/36999)
 1. Pipeline: Recover value of migration incremental importer batch size - [#34670](https://github.com/apache/shardingsphere/pull/34670)
 1. Pipeline: Fix InventoryDumper first time dump SQL without ORDER BY on multiple columns unique key table - [#34736](https://github.com/apache/shardingsphere/pull/34736)
 1. Pipeline: Fix MySQL JDBC query properties extension when SSL is required on server - [#36581](https://github.com/apache/shardingsphere/pull/36581)
 1. Pipeline: Fix migration might skip some records on big table after job restarting - [#36878](https://github.com/apache/shardingsphere/pull/36878)
->>>>>>> afc5b48b
 
 ### Change Logs
 
