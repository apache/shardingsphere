--- conflicted
+++ resolved
@@ -55,7 +55,6 @@
 1. Proxy: Implement write method for PostgreSQL bool binary data type - [#35831](https://github.com/apache/shardingsphere/pull/35831)
 1. Encrypt: Use EncryptDerivedColumnSuffix to enhance encrypt table subquery rewrite logic - [#34829](https://github.com/apache/shardingsphere/pull/34829)
 1. Encrypt: Add quotes to encrypt rewrite derived columns - [#34950](https://github.com/apache/shardingsphere/pull/34950)
-<<<<<<< HEAD
 1. SQL Router: Improve support for executing tableless SQL with single data source - [#35659](https://github.com/apache/shardingsphere/pull/35659)
 1. SQL Parser: Support mysql quantify operator parse and upgrade calcite to 1.40.0 - [#35675](https://github.com/apache/shardingsphere/pull/35675)
 1. SQL Parser: Support Oracle create table with lob storage clause sql parsing - [#35782](https://github.com/apache/shardingsphere/pull/35782)
@@ -67,9 +66,7 @@
 1. SQL Parser: Support postgresql and opengauss create function with $$ symbol parse [#35947](https://github.com/apache/shardingsphere/pull/35947)
 1. SQL Parser: Support Hive DROP DATABASE statement parse - [#35948](https://github.com/apache/shardingsphere/pull/35948)
 1. SQL Parser: Support Hive Loading files into tables statement parse - [#35972](https://github.com/apache/shardingsphere/pull/35972)
-=======
-
->>>>>>> 3c0faf2d
+
 ### Bug Fixes
 
 1. Kernel: Fix not return generate key when id set null - [35783](https://github.com/apache/shardingsphere/pull/35783)
