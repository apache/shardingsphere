--- conflicted
+++ resolved
@@ -158,7 +158,7 @@
         Map<String, SchemaContext> schemas = new HashMap<>(schemaContexts.getSchemaContexts());
         schemas.put(event.getSchemaName(), createAddedSchemaContext(event));
         schemaContexts = new StandardSchemaContexts(schemas, schemaContexts.getAuthentication(), schemaContexts.getProps(), schemaContexts.getDatabaseType());
-        governanceFacade.getMetaDataCenter().persistMetaDataCenterNode(event.getSchemaName(), 
+        governanceFacade.getMetaDataCenter().persistMetaDataCenterNode(event.getSchemaName(),
                 schemaContexts.getSchemaContexts().get(event.getSchemaName()).getSchema().getMetaData().getRuleSchemaMetaData());
         ShardingSphereEventBus.getInstance().post(
                 new DataSourceChangeCompletedEvent(event.getSchemaName(), schemaContexts.getDatabaseType(), schemas.get(event.getSchemaName()).getSchema().getDataSources()));
@@ -295,13 +295,8 @@
         return result;
     }
     
-<<<<<<< HEAD
     private ShardingSphereSchema getChangedShardingSphereSchema(final ShardingSphereSchema oldShardingSphereSchema, final RuleSchemaMetaData newRuleSchemaMetaData, final String schemaName) {
-        ShardingSphereMetaData metaData = new ShardingSphereMetaData(oldShardingSphereSchema.getMetaData().getDataSources(), newRuleSchemaMetaData, schemaName);
-=======
-    private ShardingSphereSchema getChangedShardingSphereSchema(final ShardingSphereSchema oldShardingSphereSchema, final RuleSchemaMetaData newRuleSchemaMetaData) {
-        ShardingSphereMetaData metaData = new ShardingSphereMetaData(oldShardingSphereSchema.getMetaData().getDataSourceMetaDatas(), newRuleSchemaMetaData);
->>>>>>> aeb9a965
+        ShardingSphereMetaData metaData = new ShardingSphereMetaData(oldShardingSphereSchema.getMetaData().getDataSourceMetaDatas(), newRuleSchemaMetaData, schemaName);
         return new ShardingSphereSchema(oldShardingSphereSchema.getConfigurations(), oldShardingSphereSchema.getRules(), oldShardingSphereSchema.getDataSources(), metaData);
     }
     
