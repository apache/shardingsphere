--- conflicted
+++ resolved
@@ -15,11 +15,9 @@
 # limitations under the License.
 #
 
-<<<<<<< HEAD
 - !DB_DISCOVERY
   dataSources:
     pr_ds:
-      name: pr_ds
       dataSourceNames:
         - ds_0
         - ds_1
@@ -31,22 +29,4 @@
       props:
         groupName: 92504d5b-6dec-11e8-91ea-246e9612aaf1
         zkServerLists: 'localhost:2181'
-        keepAliveCron: '0/5 * * * * ?'
-=======
-rules:
-  - !DB_DISCOVERY
-    dataSources:
-      pr_ds:
-        dataSourceNames:
-          - ds_0
-          - ds_1
-          - ds_2
-        discoveryTypeName: mgr
-    discoveryTypes:
-      mgr:
-        type: MGR
-        props:
-          groupName: 92504d5b-6dec-11e8-91ea-246e9612aaf1
-          zkServerLists: 'localhost:2181'
-          keepAliveCron: '0/5 * * * * ?'
->>>>>>> 46ddd6ec
+        keepAliveCron: '0/5 * * * * ?'