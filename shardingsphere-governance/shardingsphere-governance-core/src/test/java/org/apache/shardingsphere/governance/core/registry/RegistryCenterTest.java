--- conflicted
+++ resolved
@@ -35,14 +35,7 @@
 import org.apache.shardingsphere.infra.config.algorithm.ShardingSphereAlgorithmConfiguration;
 import org.apache.shardingsphere.infra.config.datasource.DataSourceConfiguration;
 import org.apache.shardingsphere.infra.config.properties.ConfigurationPropertyKey;
-<<<<<<< HEAD
-import org.apache.shardingsphere.authority.engine.impl.DefaultAuthority;
 import org.apache.shardingsphere.infra.metadata.user.yaml.config.YamlUserConfigurationConverter;
-import org.apache.shardingsphere.authority.model.ShardingSpherePrivileges;
-import org.apache.shardingsphere.infra.metadata.user.Grantee;
-import org.apache.shardingsphere.infra.metadata.user.ShardingSphereUser;
-=======
->>>>>>> eabfc632
 import org.apache.shardingsphere.infra.metadata.schema.ShardingSphereSchema;
 import org.apache.shardingsphere.infra.metadata.schema.refresher.event.SchemaAlteredEvent;
 import org.apache.shardingsphere.infra.metadata.user.Grantee;
@@ -327,13 +320,8 @@
     @Test
     public void assertPersistGlobalConfiguration() {
         RegistryCenter registryCenter = new RegistryCenter(registryRepository);
-<<<<<<< HEAD
         registryCenter.persistGlobalConfiguration(createAuthentication().getAllUsers(), createProperties(), true);
         verify(registryRepository, times(0)).persist("/users", readYAML(USERS_YAML));
-=======
-        registryCenter.persistGlobalConfiguration(new UsersYamlSwapper().swapToObject(YamlEngine.unmarshal(readYAML(AUTHENTICATION_YAML), YamlUsersConfiguration.class)), createProperties(), true);
-        verify(registryRepository, times(0)).persist("/authentication", readYAML(AUTHENTICATION_YAML));
->>>>>>> eabfc632
         verify(registryRepository).persist("/props", PROPS_YAML);
     }
     
@@ -381,19 +369,7 @@
     private Collection<RuleConfiguration> createShadowRuleConfiguration() {
         return new YamlRuleConfigurationSwapperEngine().swapToRuleConfigurations(YamlEngine.unmarshal(readYAML(SHADOW_RULE_YAML), YamlRootRuleConfigurations.class).getRules());
     }
-    
-<<<<<<< HEAD
-    private DefaultAuthority createAuthentication() {
-        Collection<ShardingSphereUser> users = YamlUserConfigurationConverter.convertShardingSphereUser(YamlEngine.unmarshal(readYAML(USERS_YAML), Collection.class));
-        DefaultAuthority result = new DefaultAuthority();
-        for (ShardingSphereUser each : users) {
-            result.getAuthority().put(each, new ShardingSpherePrivileges());
-        }
-        return result;
-    }
-    
-=======
->>>>>>> eabfc632
+
     private Properties createProperties() {
         Properties result = new Properties();
         result.put(ConfigurationPropertyKey.SQL_SHOW.getKey(), Boolean.FALSE);
