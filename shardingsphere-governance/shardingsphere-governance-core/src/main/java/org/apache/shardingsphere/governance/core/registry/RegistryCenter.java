/*
 * Licensed to the Apache Software Foundation (ASF) under one or more
 * contributor license agreements.  See the NOTICE file distributed with
 * this work for additional information regarding copyright ownership.
 * The ASF licenses this file to You under the Apache License, Version 2.0
 * (the "License"); you may not use this file except in compliance with
 * the License.  You may obtain a copy of the License at
 *
 *     http://www.apache.org/licenses/LICENSE-2.0
 *
 * Unless required by applicable law or agreed to in writing, software
 * distributed under the License is distributed on an "AS IS" BASIS,
 * WITHOUT WARRANTIES OR CONDITIONS OF ANY KIND, either express or implied.
 * See the License for the specific language governing permissions and
 * limitations under the License.
 */

package org.apache.shardingsphere.governance.core.registry;

import com.google.common.base.Joiner;
import com.google.common.base.Splitter;
import com.google.common.base.Strings;
import com.google.common.eventbus.Subscribe;
import org.apache.shardingsphere.governance.core.event.model.datasource.DataSourceAddedEvent;
import org.apache.shardingsphere.governance.core.event.model.datasource.DataSourceAlteredEvent;
import org.apache.shardingsphere.governance.core.event.model.metadata.MetaDataCreatedEvent;
import org.apache.shardingsphere.governance.core.event.model.metadata.MetaDataDroppedEvent;
import org.apache.shardingsphere.governance.core.event.model.rule.RuleConfigurationCachedEvent;
import org.apache.shardingsphere.governance.core.event.model.rule.RuleConfigurationsAlteredEvent;
import org.apache.shardingsphere.governance.core.event.model.rule.SwitchRuleConfigurationEvent;
import org.apache.shardingsphere.governance.core.event.model.scaling.StartScalingEvent;
import org.apache.shardingsphere.governance.core.lock.node.LockAck;
import org.apache.shardingsphere.governance.core.lock.node.LockNode;
import org.apache.shardingsphere.governance.core.registry.checker.RuleConfigurationChecker;
import org.apache.shardingsphere.governance.core.registry.checker.RuleConfigurationCheckerFactory;
import org.apache.shardingsphere.governance.core.registry.instance.GovernanceInstance;
import org.apache.shardingsphere.governance.core.yaml.config.YamlConfigurationConverter;
import org.apache.shardingsphere.governance.core.yaml.config.YamlDataSourceConfigurationWrap;
import org.apache.shardingsphere.governance.core.yaml.config.schema.YamlSchema;
import org.apache.shardingsphere.governance.core.yaml.swapper.SchemaYamlSwapper;
import org.apache.shardingsphere.governance.repository.api.RegistryRepository;
import org.apache.shardingsphere.infra.config.RuleConfiguration;
import org.apache.shardingsphere.infra.config.datasource.DataSourceConfiguration;
import org.apache.shardingsphere.infra.eventbus.ShardingSphereEventBus;
<<<<<<< HEAD
import org.apache.shardingsphere.infra.metadata.auth.builtin.yaml.config.YamlUserConfigurationConverter;
=======
import org.apache.shardingsphere.infra.metadata.auth.builtin.yaml.config.YamlUserRuleConfiguration;
import org.apache.shardingsphere.infra.metadata.auth.builtin.yaml.swapper.UserRuleYamlSwapper;
>>>>>>> facb9136
import org.apache.shardingsphere.infra.metadata.auth.model.user.ShardingSphereUser;
import org.apache.shardingsphere.infra.metadata.mapper.event.dcl.impl.CreateUserStatementEvent;
import org.apache.shardingsphere.infra.metadata.mapper.event.dcl.impl.GrantStatementEvent;
import org.apache.shardingsphere.infra.metadata.schema.ShardingSphereSchema;
import org.apache.shardingsphere.infra.metadata.schema.refresher.event.SchemaAlteredEvent;
import org.apache.shardingsphere.infra.rule.event.impl.DataSourceDisabledEvent;
import org.apache.shardingsphere.infra.rule.event.impl.PrimaryDataSourceEvent;
import org.apache.shardingsphere.infra.yaml.config.YamlRootRuleConfigurations;
import org.apache.shardingsphere.infra.yaml.engine.YamlEngine;
import org.apache.shardingsphere.infra.yaml.swapper.YamlDataSourceConfigurationSwapper;
import org.apache.shardingsphere.infra.yaml.swapper.YamlRuleConfigurationSwapperEngine;

import java.util.ArrayList;
import java.util.Collection;
import java.util.Collections;
import java.util.LinkedHashMap;
import java.util.LinkedHashSet;
import java.util.LinkedList;
import java.util.List;
import java.util.Map;
import java.util.Optional;
import java.util.Properties;
import java.util.concurrent.TimeUnit;
import java.util.stream.Collectors;

/**
 * Registry center.
 */
public final class RegistryCenter {
    
    private static final int CHECK_ACK_MAXIMUM = 5;
    
    private static final int CHECK_ACK_INTERVAL_SECONDS = 1;
    
    private final RegistryCenterNode node;
    
    private final RegistryRepository repository;
    
    private final GovernanceInstance instance;
    
    private final LockNode lockNode;
    
    private final RegistryCacheManager registryCacheManager;
    
    public RegistryCenter(final RegistryRepository registryRepository) {
        node = new RegistryCenterNode();
        repository = registryRepository;
        instance = GovernanceInstance.getInstance();
        lockNode = new LockNode();
        initLockNode();
        registryCacheManager = new RegistryCacheManager(registryRepository, node);
        ShardingSphereEventBus.getInstance().register(this);
    }
    
    /**
     * Persist rule configuration.
     *
     * @param schemaName schema name
     * @param dataSourceConfigs data source configuration map
     * @param ruleConfigurations rule configurations
     * @param isOverwrite is overwrite config center's configuration
     */
    public void persistConfigurations(final String schemaName, final Map<String, DataSourceConfiguration> dataSourceConfigs,
                                      final Collection<RuleConfiguration> ruleConfigurations, final boolean isOverwrite) {
        persistDataSourceConfigurations(schemaName, dataSourceConfigs, isOverwrite);
        persistRuleConfigurations(schemaName, ruleConfigurations, isOverwrite);
        // TODO Consider removing the following one.
        persistSchemaName(schemaName);
    }
    
    /**
     * Persist global configuration.
     *
     * @param users user
     * @param props properties
     * @param isOverwrite is overwrite config center's configuration
     */
    public void persistGlobalConfiguration(final Collection<ShardingSphereUser> users, final Properties props, final boolean isOverwrite) {
        persistUsers(users, isOverwrite);
        persistProperties(props, isOverwrite);
    }
    
    private Collection<RuleConfiguration> loadCachedRuleConfigurations(final String schemaName, final String ruleConfigurationCacheId) {
        return new YamlRuleConfigurationSwapperEngine().swapToRuleConfigurations(
                YamlEngine.unmarshal(registryCacheManager.loadCache(node.getRulePath(schemaName), ruleConfigurationCacheId), YamlRootRuleConfigurations.class).getRules());
    }
    
    private void persistDataSourceConfigurations(final String schemaName, final Map<String, DataSourceConfiguration> dataSourceConfigurations, final boolean isOverwrite) {
        if (!dataSourceConfigurations.isEmpty() && (isOverwrite || !hasDataSourceConfiguration(schemaName))) {
            persistDataSourceConfigurations(schemaName, dataSourceConfigurations);
        }
    }
    
    /**
     * Persist data source configurations.
     *
     * @param schemaName schema name
     * @param dataSourceConfigurations data source configurations
     */
    public void persistDataSourceConfigurations(final String schemaName, final Map<String, DataSourceConfiguration> dataSourceConfigurations) {
        repository.persist(node.getMetadataDataSourcePath(schemaName), YamlEngine.marshal(createYamlDataSourceConfigurationWrap(dataSourceConfigurations)));
    }
    
    private void addDataSourceConfigurations(final String schemaName, final Map<String, DataSourceConfiguration> dataSourceConfigurations) {
        Map<String, DataSourceConfiguration> dataSourceConfigurationMap = loadDataSourceConfigurations(schemaName);
        dataSourceConfigurationMap.putAll(dataSourceConfigurations);
        repository.persist(node.getMetadataDataSourcePath(schemaName), YamlEngine.marshal(createYamlDataSourceConfigurationWrap(dataSourceConfigurationMap)));
    }
    
    private YamlDataSourceConfigurationWrap createYamlDataSourceConfigurationWrap(final Map<String, DataSourceConfiguration> dataSourceConfigurations) {
        Map<String, Map<String, Object>> yamlDataSourceConfigurations = dataSourceConfigurations.entrySet().stream()
                .collect(Collectors.toMap(Map.Entry::getKey, entry -> new YamlDataSourceConfigurationSwapper().swapToMap(entry.getValue()), (oldValue, currentValue) -> oldValue, LinkedHashMap::new));
        YamlDataSourceConfigurationWrap result = new YamlDataSourceConfigurationWrap();
        result.setDataSources(yamlDataSourceConfigurations);
        return result;
    }
    
    private void persistRuleConfigurations(final String schemaName, final Collection<RuleConfiguration> ruleConfigurations, final boolean isOverwrite) {
        if (!ruleConfigurations.isEmpty() && (isOverwrite || !hasRuleConfiguration(schemaName))) {
            persistRuleConfigurations(schemaName, ruleConfigurations);
        }
    }
    
    /**
     * Persist rule configurations.
     *
     * @param schemaName schema name
     * @param ruleConfigurations rule configurations
     */
    public void persistRuleConfigurations(final String schemaName, final Collection<RuleConfiguration> ruleConfigurations) {
        repository.persist(node.getRulePath(schemaName), YamlEngine.marshal(createYamlRootRuleConfigurations(schemaName, ruleConfigurations)));
    }

    private YamlRootRuleConfigurations createYamlRootRuleConfigurations(final String schemaName, final Collection<RuleConfiguration> ruleConfigurations) {
        Collection<RuleConfiguration> configs = new LinkedList<>();
        for (RuleConfiguration each : ruleConfigurations) {
            Optional<RuleConfigurationChecker> checker = RuleConfigurationCheckerFactory.newInstance(each);
            if (checker.isPresent()) {
                checker.get().check(schemaName, each);
                configs.add(each);
            }
        }
        YamlRootRuleConfigurations result = new YamlRootRuleConfigurations();
        result.setRules(new YamlRuleConfigurationSwapperEngine().swapToYamlRuleConfigurations(configs));
        return result;
    }
<<<<<<< HEAD

    private void persistUsers(final Collection<ShardingSphereUser> users, final boolean isOverwrite) {
        if (!users.isEmpty() && (isOverwrite || !hasUsers())) {
            repository.persist(node.getUsersNode(), YamlEngine.marshal(YamlUserConfigurationConverter.convertYamlUserConfigurations(users)));
=======
    
    private void persistAuthentication(final Collection<ShardingSphereUser> users, final boolean isOverwrite) {
        if (!users.isEmpty() && (isOverwrite || !hasAuthentication())) {
            repository.persist(node.getAuthenticationPath(), YamlEngine.marshal(new UserRuleYamlSwapper().swapToYamlConfiguration(users)));
        }
    }
    
    private void persistNewUsers(final Collection<ShardingSphereUser> users) {
        if (!users.isEmpty()) {
            YamlUserRuleConfiguration yamlUserConfig = YamlEngine.unmarshal(repository.get(node.getAuthenticationPath()), YamlUserRuleConfiguration.class);
            yamlUserConfig.getUsers().putAll(new UserRuleYamlSwapper().swapToYamlConfiguration(users).getUsers());
            repository.persist(node.getAuthenticationPath(), YamlEngine.marshal(yamlUserConfig));
>>>>>>> facb9136
        }
    }
    
    private void persistChangedPrivilege(final Collection<ShardingSphereUser> users) {
        if (!users.isEmpty()) {
            repository.persist(node.getPrivilegeNodePath(), YamlEngine.marshal(YamlUserConfigurationConverter.convertYamlUserConfigurations(users)));
        }
    }

    private void persistProperties(final Properties props, final boolean isOverwrite) {
        if (!props.isEmpty() && (isOverwrite || !hasProperties())) {
            repository.persist(node.getPropsPath(), YamlEngine.marshal(props));
        }
    }
    
    private boolean hasProperties() {
        return !Strings.isNullOrEmpty(repository.get(node.getPropsPath()));
    }
    
    private void persistSchemaName(final String schemaName) {
        String schemaNames = repository.get(node.getMetadataNodePath());
        if (Strings.isNullOrEmpty(schemaNames)) {
            repository.persist(node.getMetadataNodePath(), schemaName);
            return;
        }
        List<String> schemaNameList = Splitter.on(",").splitToList(schemaNames);
        if (schemaNameList.contains(schemaName)) {
            return;
        }
        List<String> newArrayList = new ArrayList<>(schemaNameList);
        newArrayList.add(schemaName);
        repository.persist(node.getMetadataNodePath(), Joiner.on(",").join(newArrayList));
    }

    /**
     * Load data source configurations.
     *
     * @param schemaName schema name
     * @return data source configurations
     */
    public Map<String, DataSourceConfiguration> loadDataSourceConfigurations(final String schemaName) {
        return hasDataSourceConfiguration(schemaName) ? YamlConfigurationConverter.convertDataSourceConfigurations(repository.get(node.getMetadataDataSourcePath(schemaName))) : new LinkedHashMap<>();
    }
    
    /**
     * Load rule configurations.
     *
     * @param schemaName schema name
     * @return rule configurations
     */
    public Collection<RuleConfiguration> loadRuleConfigurations(final String schemaName) {
        return hasRuleConfiguration(schemaName)
                ? YamlConfigurationConverter.convertRuleConfigurations(repository.get(node.getRulePath(schemaName))) : new LinkedList<>();
    }
    
    /**
     * Load users.
     *
     * @return authentication
     */
    public Collection<ShardingSphereUser> loadUsers() {
        return hasUsers()
                ? YamlConfigurationConverter.convertUsers(repository.get(node.getUsersNode()))
                : Collections.emptyList();
    }
    
    /**
     * Load properties configuration.
     *
     * @return properties
     */
    public Properties loadProperties() {
        return Strings.isNullOrEmpty(repository.get(node.getPropsPath())) ? new Properties() : YamlConfigurationConverter.convertProperties(repository.get(node.getPropsPath()));
    }
    
    /**
     * Get all schema names.
     *
     * @return all schema names
     */
    public Collection<String> getAllSchemaNames() {
        String schemaNames = repository.get(node.getMetadataNodePath());
        return Strings.isNullOrEmpty(schemaNames) ? new LinkedList<>() : node.splitSchemaName(schemaNames);
    }
    
    /**
     * Judge whether schema has rule configuration.
     *
     * @param schemaName schema name
     * @return has rule configuration or not
     */
    public boolean hasRuleConfiguration(final String schemaName) {
        return !Strings.isNullOrEmpty(repository.get(node.getRulePath(schemaName)));
    }
    
    /**
     * Judge whether schema has data source configuration.
     *
     * @param schemaName schema name
     * @return has data source configuration or not
     */
    public boolean hasDataSourceConfiguration(final String schemaName) {
        return !Strings.isNullOrEmpty(repository.get(node.getMetadataDataSourcePath(schemaName)));
    }
    
    /**
     * Persist ShardingSphere schema.
     *
     * @param schemaName schema name
     * @param schema ShardingSphere schema
     */
    public void persistSchema(final String schemaName, final ShardingSphereSchema schema) {
        repository.persist(node.getMetadataSchemaPath(schemaName), YamlEngine.marshal(new SchemaYamlSwapper().swapToYamlConfiguration(schema)));
    }
    
    /**
     * Load ShardingSphere schema.
     *
     * @param schemaName schema name
     * @return ShardingSphere schema
     */
    public Optional<ShardingSphereSchema> loadSchema(final String schemaName) {
        String path = repository.get(node.getMetadataSchemaPath(schemaName));
        if (Strings.isNullOrEmpty(path)) {
            return Optional.empty();
        }
        return Optional.of(new SchemaYamlSwapper().swapToObject(YamlEngine.unmarshal(path, YamlSchema.class)));
    }
    
    /**
     * Delete schema.
     *
     * @param schemaName schema name
     */
    public void deleteSchema(final String schemaName) {
        repository.delete(node.getSchemaNamePath(schemaName));
    }

    private boolean hasUsers() {
        return !Strings.isNullOrEmpty(repository.get(node.getUsersNode()));
    }
    
    /**
     * Persist data source disabled state.
     *
     * @param event data source disabled event
     */
    @Subscribe
    public synchronized void renew(final DataSourceDisabledEvent event) {
        String value = event.isDisabled() ? RegistryCenterNodeStatus.DISABLED.toString() : "";
        repository.persist(node.getDataSourcePath(event.getSchemaName(), event.getDataSourceName()), value);
    }
    
    /**
     * Persist primary data source state.
     *
     * @param event primary data source event
     */
    @Subscribe
    public synchronized void renew(final PrimaryDataSourceEvent event) {
        repository.persist(node.getPrimaryDataSourcePath(event.getSchemaName(), event.getGroupName()), event.getDataSourceName());
    }
    
    /**
     * persist data source configurations.
     *
     * @param event Data source added event
     */
    @Subscribe
    public synchronized void renew(final DataSourceAddedEvent event) {
        addDataSourceConfigurations(event.getSchemaName(), event.getDataSourceConfigurations());
    }
    
    /**
     * Change data source configurations.
     *
     * @param event Data source altered event
     */
    @Subscribe
    public synchronized void renew(final DataSourceAlteredEvent event) {
        persistDataSourceConfigurations(event.getSchemaName(), event.getDataSourceConfigurations());
    }
    
    /**
     * Persist rule configurations.
     *
     * @param event rule configurations altered event
     */
    @Subscribe
    public synchronized void renew(final RuleConfigurationsAlteredEvent event) {
        //TODO
        persistRuleConfigurations(event.getSchemaName(), event.getRuleConfigurations());
    }
    
    /**
     * Persist meta data.
     *
     * @param event meta data created event
     */
    @Subscribe
    public synchronized void renew(final MetaDataCreatedEvent event) {
        String schemaNames = repository.get(node.getMetadataNodePath());
        Collection<String> schemas = Strings.isNullOrEmpty(schemaNames) ? new LinkedHashSet<>() : new LinkedHashSet<>(Splitter.on(",").splitToList(schemaNames));
        if (!schemas.contains(event.getSchemaName())) {
            schemas.add(event.getSchemaName());
            repository.persist(node.getMetadataNodePath(), Joiner.on(",").join(schemas));
        }
    }
    
    /**
     * Delete meta data.
     *
     * @param event meta data dropped event
     */
    @Subscribe
    public synchronized void renew(final MetaDataDroppedEvent event) {
        String schemaNames = repository.get(node.getMetadataNodePath());
        Collection<String> schemas = Strings.isNullOrEmpty(schemaNames) ? new LinkedHashSet<>() : new LinkedHashSet<>(Splitter.on(",").splitToList(schemaNames));
        if (schemas.contains(event.getSchemaName())) {
            schemas.remove(event.getSchemaName());
            repository.persist(node.getMetadataNodePath(), Joiner.on(",").join(schemas));
        }
    }
    
    /**
     * Persist schema.
     *
     * @param event schema altered event
     */
    @Subscribe
    public synchronized void renew(final SchemaAlteredEvent event) {
        persistSchema(event.getSchemaName(), event.getSchema());
    }
    
    /**
     * Switch rule configuration.
     *
     * @param event switch rule configuration event
     */
    @Subscribe
    public synchronized void renew(final SwitchRuleConfigurationEvent event) {
        persistRuleConfigurations(event.getSchemaName(), loadCachedRuleConfigurations(event.getSchemaName(), event.getRuleConfigurationCacheId()));
        registryCacheManager.deleteCache(node.getRulePath(event.getSchemaName()), event.getRuleConfigurationCacheId());
    }
    
    /**
     * Rule configuration cached.
     *
     * @param event rule configuration cached event
     */
    @Subscribe
    public synchronized void renew(final RuleConfigurationCachedEvent event) {
        StartScalingEvent startScalingEvent = new StartScalingEvent(event.getSchemaName(),
                repository.get(node.getMetadataDataSourcePath(event.getSchemaName())),
                repository.get(node.getRulePath(event.getSchemaName())),
                registryCacheManager.loadCache(node.getRulePath(event.getSchemaName()), event.getCacheId()), event.getCacheId());
        ShardingSphereEventBus.getInstance().post(startScalingEvent);
    }
    
    /**
     * User configuration cached event.
     *
     * @param event user configuration cached event
     */
    @Subscribe
    public synchronized void renew(final CreateUserStatementEvent event) {
<<<<<<< HEAD
        persistUsers(event.getUsers(), true);
=======
        persistNewUsers(event.getUsers());
>>>>>>> facb9136
    }
    
    /**
     * User with changed privilege cached event.
     *
     * @param event grant event
     */
    @Subscribe
    public synchronized void renew(final GrantStatementEvent event) {
        persistChangedPrivilege(event.getUsers());
    }
    
    /**
     * Persist instance online.
     */
    public void persistInstanceOnline() {
        repository.persistEphemeral(node.getProxyNodePath(instance.getInstanceId()), "");
    }
    
    /**
     * Initialize data nodes.
     */
    public void persistDataNodes() {
        repository.persist(node.getDataNodesPath(), "");
    }
    
    /**
     * Initialize primary nodes.
     */
    public void persistPrimaryNodes() {
        repository.persist(node.getPrimaryNodesPath(), "");
    }
    
    /**
     * Persist instance data.
     * 
     * @param instanceData instance data
     */
    public void persistInstanceData(final String instanceData) {
        repository.persist(node.getProxyNodePath(instance.getInstanceId()), instanceData);
    }
    
    /**
     * Load instance data.
     * 
     * @return instance data
     */
    public String loadInstanceData() {
        return repository.get(node.getProxyNodePath(instance.getInstanceId()));
    }
    
    /**
     * Load all instances.
     *
     * @return collection of all instances
     */
    public Collection<String> loadAllInstances() {
        return repository.getChildrenKeys(node.getProxyNodesPath());
    }
    
    /**
     * Load disabled data sources.
     * 
     * @param schemaName schema name
     * @return Collection of disabled data sources
     */
    public Collection<String> loadDisabledDataSources(final String schemaName) {
        return loadDataSourcesBySchemaName(schemaName).stream().filter(each -> !Strings.isNullOrEmpty(getDataSourceNodeData(schemaName, each))
                && RegistryCenterNodeStatus.DISABLED.toString().equalsIgnoreCase(getDataSourceNodeData(schemaName, each))).collect(Collectors.toList());
    }
    
    private Collection<String> loadDataSourcesBySchemaName(final String schemaName) {
        return repository.getChildrenKeys(node.getSchemaPath(schemaName));
    }
    
    private String getDataSourceNodeData(final String schemaName, final String dataSourceName) {
        return repository.get(node.getDataSourcePath(schemaName, dataSourceName));
    }
    
    private void initLockNode() {
        repository.persist(lockNode.getLockRootNodePath(), "");
        repository.persist(lockNode.getLockedAckRootNodePah(), "");
    }
    
    /**
     * Try to get lock.
     *
     * @param lockName lock name
     * @param timeout the maximum time in milliseconds to acquire lock
     * @return true if get the lock, false if not
     */
    public boolean tryLock(final String lockName, final long timeout) {
        return repository.tryLock(lockNode.getLockNodePath(lockName), timeout, TimeUnit.MILLISECONDS);
    }
    
    /**
     * Release lock.
     * 
     * @param lockName lock name
     */
    public void releaseLock(final String lockName) {
        repository.releaseLock(lockNode.getLockNodePath(lockName));
    }
    
    /**
     * Ack lock.
     * 
     * @param lockName lock name
     */
    public void ackLock(final String lockName) {
        repository.persistEphemeral(lockNode.getLockedAckNodePath(Joiner.on("-").join(instance.getInstanceId(), lockName)), LockAck.LOCKED.getValue());
    }
    
    /**
     * ack unlock.
     * 
     * @param lockName lock name
     */
    public void ackUnlock(final String lockName) {
        repository.delete(lockNode.getLockedAckNodePath(Joiner.on("-").join(instance.getInstanceId(), lockName)));
    }
    
    /**
     * Check lock ack.
     * 
     * @param lockName lock name
     * @return true if all instances ack lock, false if not
     */
    public boolean checkLockAck(final String lockName) {
        boolean result = checkAck(loadAllInstances(), lockName, LockAck.LOCKED.getValue());
        if (!result) {
            releaseLock(lockName);
        }
        return result;
    }
    
    /**
     * Check unlock ack.
     * 
     * @param lockName lock name
     * @return true if all instances ack unlock, false if not
     */
    public boolean checkUnlockAck(final String lockName) {
        return checkAck(loadAllInstances(), lockName, LockAck.UNLOCKED.getValue());
    }
    
    private boolean checkAck(final Collection<String> instanceIds, final String lockName, final String ackValue) {
        for (int i = 0; i < CHECK_ACK_MAXIMUM; i++) {
            if (check(instanceIds, lockName, ackValue)) {
                return true;
            }
            try {
                Thread.sleep(CHECK_ACK_INTERVAL_SECONDS * 1000L);
                // CHECKSTYLE:OFF
            } catch (final InterruptedException ex) {
                // CHECKSTYLE:ON
            }
        }
        return false;
    }
    
    private boolean check(final Collection<String> instanceIds, final String lockName, final String ackValue) {
        for (String each : instanceIds) {
            if (!ackValue.equalsIgnoreCase(loadLockAck(each, lockName))) {
                return false;
            }
        }
        return true;
    }
    
    private String loadLockAck(final String instanceId, final String lockName) {
        return Strings.nullToEmpty(repository.get(lockNode.getLockedAckNodePath(Joiner.on("-").join(instanceId, lockName))));
    }
}<|MERGE_RESOLUTION|>--- conflicted
+++ resolved
@@ -42,12 +42,7 @@
 import org.apache.shardingsphere.infra.config.RuleConfiguration;
 import org.apache.shardingsphere.infra.config.datasource.DataSourceConfiguration;
 import org.apache.shardingsphere.infra.eventbus.ShardingSphereEventBus;
-<<<<<<< HEAD
 import org.apache.shardingsphere.infra.metadata.auth.builtin.yaml.config.YamlUserConfigurationConverter;
-=======
-import org.apache.shardingsphere.infra.metadata.auth.builtin.yaml.config.YamlUserRuleConfiguration;
-import org.apache.shardingsphere.infra.metadata.auth.builtin.yaml.swapper.UserRuleYamlSwapper;
->>>>>>> facb9136
 import org.apache.shardingsphere.infra.metadata.auth.model.user.ShardingSphereUser;
 import org.apache.shardingsphere.infra.metadata.mapper.event.dcl.impl.CreateUserStatementEvent;
 import org.apache.shardingsphere.infra.metadata.mapper.event.dcl.impl.GrantStatementEvent;
@@ -194,25 +189,18 @@
         result.setRules(new YamlRuleConfigurationSwapperEngine().swapToYamlRuleConfigurations(configs));
         return result;
     }
-<<<<<<< HEAD
 
     private void persistUsers(final Collection<ShardingSphereUser> users, final boolean isOverwrite) {
         if (!users.isEmpty() && (isOverwrite || !hasUsers())) {
             repository.persist(node.getUsersNode(), YamlEngine.marshal(YamlUserConfigurationConverter.convertYamlUserConfigurations(users)));
-=======
-    
-    private void persistAuthentication(final Collection<ShardingSphereUser> users, final boolean isOverwrite) {
-        if (!users.isEmpty() && (isOverwrite || !hasAuthentication())) {
-            repository.persist(node.getAuthenticationPath(), YamlEngine.marshal(new UserRuleYamlSwapper().swapToYamlConfiguration(users)));
-        }
-    }
-    
+        }
+    }
+
     private void persistNewUsers(final Collection<ShardingSphereUser> users) {
         if (!users.isEmpty()) {
             YamlUserRuleConfiguration yamlUserConfig = YamlEngine.unmarshal(repository.get(node.getAuthenticationPath()), YamlUserRuleConfiguration.class);
             yamlUserConfig.getUsers().putAll(new UserRuleYamlSwapper().swapToYamlConfiguration(users).getUsers());
             repository.persist(node.getAuthenticationPath(), YamlEngine.marshal(yamlUserConfig));
->>>>>>> facb9136
         }
     }
     
@@ -479,11 +467,7 @@
      */
     @Subscribe
     public synchronized void renew(final CreateUserStatementEvent event) {
-<<<<<<< HEAD
         persistUsers(event.getUsers(), true);
-=======
-        persistNewUsers(event.getUsers());
->>>>>>> facb9136
     }
     
     /**
