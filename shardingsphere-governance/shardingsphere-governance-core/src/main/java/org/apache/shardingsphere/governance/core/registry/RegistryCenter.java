--- conflicted
+++ resolved
@@ -38,12 +38,9 @@
 import org.apache.shardingsphere.governance.core.yaml.config.schema.YamlSchema;
 import org.apache.shardingsphere.governance.core.yaml.swapper.SchemaYamlSwapper;
 import org.apache.shardingsphere.governance.repository.api.RegistryRepository;
-<<<<<<< HEAD
-import org.apache.shardingsphere.infra.eventbus.CompletableEventService;
-=======
 import org.apache.shardingsphere.infra.config.RuleConfiguration;
 import org.apache.shardingsphere.infra.config.datasource.DataSourceConfiguration;
->>>>>>> b23c8868
+import org.apache.shardingsphere.infra.eventbus.CompletableEventService;
 import org.apache.shardingsphere.infra.eventbus.ShardingSphereEventBus;
 import org.apache.shardingsphere.infra.metadata.auth.builtin.yaml.swapper.UserRuleYamlSwapper;
 import org.apache.shardingsphere.infra.metadata.auth.model.user.ShardingSphereUser;
@@ -88,19 +85,15 @@
     private final LockNode lockNode;
     
     private final RegistryCacheManager registryCacheManager;
-    
+
     public RegistryCenter(final RegistryRepository registryRepository) {
         node = new RegistryCenterNode();
         repository = registryRepository;
         instance = GovernanceInstance.getInstance();
         lockNode = new LockNode();
-<<<<<<< HEAD
+        registryCacheManager = new RegistryCacheManager(registryRepository, node);
         ShardingSphereEventBus.getInstance().register(new CompletableEventService<RegistryCenter>(this) {
         });
-=======
-        registryCacheManager = new RegistryCacheManager(registryRepository, node);
-        ShardingSphereEventBus.getInstance().register(this);
->>>>>>> b23c8868
     }
     
     /**
@@ -118,7 +111,7 @@
         // TODO Consider removing the following one.
         persistSchemaName(schemaName);
     }
-    
+
     /**
      * Persist global configuration.
      *
@@ -130,18 +123,18 @@
         persistAuthentication(users, isOverwrite);
         persistProperties(props, isOverwrite);
     }
-    
+
     private Collection<RuleConfiguration> loadCachedRuleConfigurations(final String schemaName, final String ruleConfigurationCacheId) {
         return new YamlRuleConfigurationSwapperEngine().swapToRuleConfigurations(
                 YamlEngine.unmarshal(registryCacheManager.loadCache(node.getRulePath(schemaName), ruleConfigurationCacheId), YamlRootRuleConfigurations.class).getRules());
     }
-    
+
     private void persistDataSourceConfigurations(final String schemaName, final Map<String, DataSourceConfiguration> dataSourceConfigurations, final boolean isOverwrite) {
         if (!dataSourceConfigurations.isEmpty() && (isOverwrite || !hasDataSourceConfiguration(schemaName))) {
             persistDataSourceConfigurations(schemaName, dataSourceConfigurations);
         }
     }
-    
+
     /**
      * Persist data source configurations.
      *
@@ -151,13 +144,13 @@
     public void persistDataSourceConfigurations(final String schemaName, final Map<String, DataSourceConfiguration> dataSourceConfigurations) {
         repository.persist(node.getMetadataDataSourcePath(schemaName), YamlEngine.marshal(createYamlDataSourceConfigurationWrap(dataSourceConfigurations)));
     }
-    
+
     private void addDataSourceConfigurations(final String schemaName, final Map<String, DataSourceConfiguration> dataSourceConfigurations) {
         Map<String, DataSourceConfiguration> dataSourceConfigurationMap = loadDataSourceConfigurations(schemaName);
         dataSourceConfigurationMap.putAll(dataSourceConfigurations);
         repository.persist(node.getMetadataDataSourcePath(schemaName), YamlEngine.marshal(createYamlDataSourceConfigurationWrap(dataSourceConfigurationMap)));
     }
-    
+
     private YamlDataSourceConfigurationWrap createYamlDataSourceConfigurationWrap(final Map<String, DataSourceConfiguration> dataSourceConfigurations) {
         Map<String, Map<String, Object>> yamlDataSourceConfigurations = dataSourceConfigurations.entrySet().stream()
                 .collect(Collectors.toMap(Map.Entry::getKey, entry -> new YamlDataSourceConfigurationSwapper().swapToMap(entry.getValue()), (oldValue, currentValue) -> oldValue, LinkedHashMap::new));
@@ -165,13 +158,13 @@
         result.setDataSources(yamlDataSourceConfigurations);
         return result;
     }
-    
+
     private void persistRuleConfigurations(final String schemaName, final Collection<RuleConfiguration> ruleConfigurations, final boolean isOverwrite) {
         if (!ruleConfigurations.isEmpty() && (isOverwrite || !hasRuleConfiguration(schemaName))) {
             persistRuleConfigurations(schemaName, ruleConfigurations);
         }
     }
-    
+
     /**
      * Persist rule configurations.
      *
@@ -208,11 +201,11 @@
             repository.persist(node.getPropsPath(), YamlEngine.marshal(props));
         }
     }
-    
+
     private boolean hasProperties() {
         return !Strings.isNullOrEmpty(repository.get(node.getPropsPath()));
     }
-    
+
     private void persistSchemaName(final String schemaName) {
         String schemaNames = repository.get(node.getMetadataNodePath());
         if (Strings.isNullOrEmpty(schemaNames)) {
@@ -238,7 +231,7 @@
         return hasDataSourceConfiguration(schemaName)
                 ? YamlConfigurationConverter.convertDataSourceConfigurations(repository.get(node.getMetadataDataSourcePath(schemaName))) : new LinkedHashMap<>();
     }
-    
+
     /**
      * Load rule configurations.
      *
@@ -249,7 +242,7 @@
         return hasRuleConfiguration(schemaName)
                 ? YamlConfigurationConverter.convertRuleConfigurations(repository.get(node.getRulePath(schemaName))) : new LinkedList<>();
     }
-    
+
     /**
      * Load user rule.
      *
@@ -260,7 +253,7 @@
                 ? YamlConfigurationConverter.convertUserRule(repository.get(node.getAuthenticationPath()))
                 : Collections.emptyList();
     }
-    
+
     /**
      * Load properties configuration.
      *
@@ -270,7 +263,7 @@
         return Strings.isNullOrEmpty(repository.get(node.getPropsPath())) ? new Properties()
                 : YamlConfigurationConverter.convertProperties(repository.get(node.getPropsPath()));
     }
-    
+
     /**
      * Get all schema names.
      *
@@ -280,7 +273,7 @@
         String schemaNames = repository.get(node.getMetadataNodePath());
         return Strings.isNullOrEmpty(schemaNames) ? new LinkedList<>() : node.splitSchemaName(schemaNames);
     }
-    
+
     /**
      * Judge whether schema has rule configuration.
      *
@@ -290,7 +283,7 @@
     public boolean hasRuleConfiguration(final String schemaName) {
         return !Strings.isNullOrEmpty(repository.get(node.getRulePath(schemaName)));
     }
-    
+
     /**
      * Judge whether schema has data source configuration.
      *
@@ -300,7 +293,7 @@
     public boolean hasDataSourceConfiguration(final String schemaName) {
         return !Strings.isNullOrEmpty(repository.get(node.getMetadataDataSourcePath(schemaName)));
     }
-    
+
     /**
      * Persist ShardingSphere schema.
      *
@@ -310,7 +303,7 @@
     public void persistSchema(final String schemaName, final ShardingSphereSchema schema) {
         repository.persist(node.getMetadataSchemaPath(schemaName), YamlEngine.marshal(new SchemaYamlSwapper().swapToYamlConfiguration(schema)));
     }
-    
+
     /**
      * Load ShardingSphere schema.
      *
@@ -324,7 +317,7 @@
         }
         return Optional.of(new SchemaYamlSwapper().swapToObject(YamlEngine.unmarshal(path, YamlSchema.class)));
     }
-    
+
     /**
      * Delete schema.
      *
@@ -333,11 +326,11 @@
     public void deleteSchema(final String schemaName) {
         repository.delete(node.getSchemaNamePath(schemaName));
     }
-    
+
     private boolean hasAuthentication() {
         return !Strings.isNullOrEmpty(repository.get(node.getAuthenticationPath()));
     }
-    
+
     /**
      * Persist data source disabled state.
      *
@@ -368,7 +361,7 @@
     public synchronized void renew(final DataSourceAddedEvent event) {
         addDataSourceConfigurations(event.getSchemaName(), event.getDataSourceConfigurations());
     }
-    
+
     /**
      * Change data source configurations.
      *
@@ -378,7 +371,7 @@
     public synchronized void renew(final DataSourceAlteredEvent event) {
         persistDataSourceConfigurations(event.getSchemaName(), event.getDataSourceConfigurations());
     }
-    
+
     /**
      * Persist rule configurations.
      *
@@ -389,7 +382,7 @@
         //TODO
         persistRuleConfigurations(event.getSchemaName(), event.getRuleConfigurations());
     }
-    
+
     /**
      * Persist meta data.
      *
@@ -404,7 +397,7 @@
             repository.persist(node.getMetadataNodePath(), Joiner.on(",").join(schemas));
         }
     }
-    
+
     /**
      * Delete meta data.
      *
@@ -419,7 +412,7 @@
             repository.persist(node.getMetadataNodePath(), Joiner.on(",").join(schemas));
         }
     }
-    
+
     /**
      * Persist schema.
      *
@@ -429,7 +422,7 @@
     public synchronized void renew(final SchemaAlteredEvent event) {
         persistSchema(event.getSchemaName(), event.getSchema());
     }
-    
+
     /**
      * Switch rule configuration.
      *
@@ -440,7 +433,7 @@
         persistRuleConfigurations(event.getSchemaName(), loadCachedRuleConfigurations(event.getSchemaName(), event.getRuleConfigurationCacheId()));
         registryCacheManager.deleteCache(node.getRulePath(event.getSchemaName()), event.getRuleConfigurationCacheId());
     }
-    
+
     /**
      * Rule configuration cached.
      *
@@ -454,7 +447,7 @@
                 registryCacheManager.loadCache(node.getRulePath(event.getSchemaName()), event.getCacheId()), event.getCacheId());
         ShardingSphereEventBus.getInstance().post(startScalingEvent);
     }
-    
+
     /**
      * User configuration cached event.
      *
@@ -464,7 +457,7 @@
     public synchronized void renew(final CreateUserEvent event) {
         persistAuthentication(event.getUsers(), true);
     }
-    
+
     /**
      * Persist instance online.
      */
