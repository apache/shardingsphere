/*
 * Licensed to the Apache Software Foundation (ASF) under one or more
 * contributor license agreements.  See the NOTICE file distributed with
 * this work for additional information regarding copyright ownership.
 * The ASF licenses this file to You under the Apache License, Version 2.0
 * (the "License"); you may not use this file except in compliance with
 * the License.  You may obtain a copy of the License at
 *
 *     http://www.apache.org/licenses/LICENSE-2.0
 *
 * Unless required by applicable law or agreed to in writing, software
 * distributed under the License is distributed on an "AS IS" BASIS,
 * WITHOUT WARRANTIES OR CONDITIONS OF ANY KIND, either express or implied.
 * See the License for the specific language governing permissions and
 * limitations under the License.
 */

package org.apache.shardingsphere.governance.core.registry;

import com.google.common.base.Joiner;
import com.google.common.base.Splitter;
import com.google.common.base.Strings;
import com.google.common.eventbus.Subscribe;
import org.apache.shardingsphere.governance.core.event.model.datasource.DataSourceAddedEvent;
import org.apache.shardingsphere.governance.core.event.model.datasource.DataSourceAlteredEvent;
import org.apache.shardingsphere.governance.core.event.model.metadata.MetaDataCreatedEvent;
import org.apache.shardingsphere.governance.core.event.model.metadata.MetaDataDroppedEvent;
import org.apache.shardingsphere.governance.core.event.model.rule.RuleConfigurationCachedEvent;
import org.apache.shardingsphere.governance.core.event.model.rule.RuleConfigurationsAlteredEvent;
import org.apache.shardingsphere.governance.core.event.model.rule.SwitchRuleConfigurationEvent;
import org.apache.shardingsphere.governance.core.event.model.scaling.StartScalingEvent;
import org.apache.shardingsphere.governance.core.lock.node.LockAck;
import org.apache.shardingsphere.governance.core.lock.node.LockNode;
import org.apache.shardingsphere.governance.core.registry.checker.RuleConfigurationChecker;
import org.apache.shardingsphere.governance.core.registry.checker.RuleConfigurationCheckerFactory;
import org.apache.shardingsphere.governance.core.registry.instance.GovernanceInstance;
import org.apache.shardingsphere.governance.core.yaml.config.YamlConfigurationConverter;
import org.apache.shardingsphere.governance.core.yaml.config.YamlDataSourceConfigurationWrap;
import org.apache.shardingsphere.governance.core.yaml.config.schema.YamlSchema;
import org.apache.shardingsphere.governance.core.yaml.swapper.SchemaYamlSwapper;
import org.apache.shardingsphere.governance.repository.api.RegistryRepository;
import org.apache.shardingsphere.infra.config.RuleConfiguration;
import org.apache.shardingsphere.infra.config.datasource.DataSourceConfiguration;
import org.apache.shardingsphere.infra.eventbus.ShardingSphereEventBus;
import org.apache.shardingsphere.infra.metadata.auth.builtin.yaml.config.YamlUserConfigurationConverter;
import org.apache.shardingsphere.infra.metadata.auth.model.user.ShardingSphereUser;
import org.apache.shardingsphere.infra.metadata.mapper.event.dcl.impl.CreateUserStatementEvent;
import org.apache.shardingsphere.infra.metadata.mapper.event.dcl.impl.GrantStatementEvent;
import org.apache.shardingsphere.infra.metadata.schema.ShardingSphereSchema;
import org.apache.shardingsphere.infra.metadata.schema.refresher.event.SchemaAlteredEvent;
import org.apache.shardingsphere.infra.rule.event.impl.DataSourceDisabledEvent;
import org.apache.shardingsphere.infra.rule.event.impl.PrimaryDataSourceEvent;
import org.apache.shardingsphere.infra.yaml.config.YamlRootRuleConfigurations;
import org.apache.shardingsphere.infra.yaml.engine.YamlEngine;
import org.apache.shardingsphere.infra.yaml.swapper.YamlDataSourceConfigurationSwapper;
import org.apache.shardingsphere.infra.yaml.swapper.YamlRuleConfigurationSwapperEngine;

import java.util.ArrayList;
import java.util.Collection;
import java.util.Collections;
import java.util.LinkedHashMap;
import java.util.LinkedHashSet;
import java.util.LinkedList;
import java.util.List;
import java.util.Map;
import java.util.Optional;
import java.util.Properties;
import java.util.concurrent.TimeUnit;
import java.util.stream.Collectors;

/**
 * Registry center.
 */
public final class RegistryCenter {
    
    private static final int CHECK_ACK_MAXIMUM = 5;
    
    private static final int CHECK_ACK_INTERVAL_SECONDS = 1;
    
    private final RegistryCenterNode node;
    
    private final RegistryRepository repository;
    
    private final GovernanceInstance instance;
    
    private final LockNode lockNode;
    
    private final RegistryCacheManager registryCacheManager;
    
    public RegistryCenter(final RegistryRepository registryRepository) {
        node = new RegistryCenterNode();
        repository = registryRepository;
        instance = GovernanceInstance.getInstance();
        lockNode = new LockNode();
        initLockNode();
        registryCacheManager = new RegistryCacheManager(registryRepository, node);
        ShardingSphereEventBus.getInstance().register(this);
    }
    
    /**
     * Persist rule configuration.
     *
     * @param schemaName schema name
     * @param dataSourceConfigs data source configuration map
     * @param ruleConfigurations rule configurations
     * @param isOverwrite is overwrite config center's configuration
     */
    public void persistConfigurations(final String schemaName, final Map<String, DataSourceConfiguration> dataSourceConfigs,
                                      final Collection<RuleConfiguration> ruleConfigurations, final boolean isOverwrite) {
        persistDataSourceConfigurations(schemaName, dataSourceConfigs, isOverwrite);
        persistRuleConfigurations(schemaName, ruleConfigurations, isOverwrite);
        // TODO Consider removing the following one.
        persistSchemaName(schemaName);
    }
    
    /**
     * Persist global configuration.
     *
     * @param users user
     * @param props properties
     * @param isOverwrite is overwrite config center's configuration
     */
    public void persistGlobalConfiguration(final Collection<ShardingSphereUser> users, final Properties props, final boolean isOverwrite) {
        persistUsers(users, isOverwrite);
        persistProperties(props, isOverwrite);
    }
    
    private Collection<RuleConfiguration> loadCachedRuleConfigurations(final String schemaName, final String ruleConfigurationCacheId) {
        return new YamlRuleConfigurationSwapperEngine().swapToRuleConfigurations(
                YamlEngine.unmarshal(registryCacheManager.loadCache(node.getRulePath(schemaName), ruleConfigurationCacheId), YamlRootRuleConfigurations.class).getRules());
    }
    
    private void persistDataSourceConfigurations(final String schemaName, final Map<String, DataSourceConfiguration> dataSourceConfigurations, final boolean isOverwrite) {
        if (!dataSourceConfigurations.isEmpty() && (isOverwrite || !hasDataSourceConfiguration(schemaName))) {
            persistDataSourceConfigurations(schemaName, dataSourceConfigurations);
        }
    }
    
    /**
     * Persist data source configurations.
     *
     * @param schemaName schema name
     * @param dataSourceConfigurations data source configurations
     */
    public void persistDataSourceConfigurations(final String schemaName, final Map<String, DataSourceConfiguration> dataSourceConfigurations) {
        repository.persist(node.getMetadataDataSourcePath(schemaName), YamlEngine.marshal(createYamlDataSourceConfigurationWrap(dataSourceConfigurations)));
    }
    
    private void addDataSourceConfigurations(final String schemaName, final Map<String, DataSourceConfiguration> dataSourceConfigurations) {
        Map<String, DataSourceConfiguration> dataSourceConfigurationMap = loadDataSourceConfigurations(schemaName);
        dataSourceConfigurationMap.putAll(dataSourceConfigurations);
        repository.persist(node.getMetadataDataSourcePath(schemaName), YamlEngine.marshal(createYamlDataSourceConfigurationWrap(dataSourceConfigurationMap)));
    }
    
    private YamlDataSourceConfigurationWrap createYamlDataSourceConfigurationWrap(final Map<String, DataSourceConfiguration> dataSourceConfigurations) {
        Map<String, Map<String, Object>> yamlDataSourceConfigurations = dataSourceConfigurations.entrySet().stream()
                .collect(Collectors.toMap(Map.Entry::getKey, entry -> new YamlDataSourceConfigurationSwapper().swapToMap(entry.getValue()), (oldValue, currentValue) -> oldValue, LinkedHashMap::new));
        YamlDataSourceConfigurationWrap result = new YamlDataSourceConfigurationWrap();
        result.setDataSources(yamlDataSourceConfigurations);
        return result;
    }
    
    private void persistRuleConfigurations(final String schemaName, final Collection<RuleConfiguration> ruleConfigurations, final boolean isOverwrite) {
        if (!ruleConfigurations.isEmpty() && (isOverwrite || !hasRuleConfiguration(schemaName))) {
            persistRuleConfigurations(schemaName, ruleConfigurations);
        }
    }
    
    /**
     * Persist rule configurations.
     *
     * @param schemaName schema name
     * @param ruleConfigurations rule configurations
     */
    public void persistRuleConfigurations(final String schemaName, final Collection<RuleConfiguration> ruleConfigurations) {
        repository.persist(node.getRulePath(schemaName), YamlEngine.marshal(createYamlRootRuleConfigurations(schemaName, ruleConfigurations)));
    }

    private YamlRootRuleConfigurations createYamlRootRuleConfigurations(final String schemaName, final Collection<RuleConfiguration> ruleConfigurations) {
        Collection<RuleConfiguration> configs = new LinkedList<>();
        for (RuleConfiguration each : ruleConfigurations) {
            Optional<RuleConfigurationChecker> checker = RuleConfigurationCheckerFactory.newInstance(each);
            if (checker.isPresent()) {
                checker.get().check(schemaName, each);
                configs.add(each);
            }
        }
        YamlRootRuleConfigurations result = new YamlRootRuleConfigurations();
        result.setRules(new YamlRuleConfigurationSwapperEngine().swapToYamlRuleConfigurations(configs));
        return result;
    }

    private void persistUsers(final Collection<ShardingSphereUser> users, final boolean isOverwrite) {
        if (!users.isEmpty() && (isOverwrite || !hasUsers())) {
            repository.persist(node.getUsersNode(), YamlEngine.marshal(YamlUserConfigurationConverter.convertYamlUserConfigurationFormattings(users)));
        }
    }
    
    private void persistChangedPrivilege(final Collection<ShardingSphereUser> users) {
        if (!users.isEmpty()) {
            repository.persist(node.getPrivilegeNodePath(), YamlEngine.marshal(YamlUserConfigurationConverter.convertYamlUserConfigurationFormattings(users)));
        }
    }

    private void persistProperties(final Properties props, final boolean isOverwrite) {
        if (!props.isEmpty() && (isOverwrite || !hasProperties())) {
            repository.persist(node.getPropsPath(), YamlEngine.marshal(props));
        }
    }
    
    private boolean hasProperties() {
        return !Strings.isNullOrEmpty(repository.get(node.getPropsPath()));
    }
    
    private void persistSchemaName(final String schemaName) {
        String schemaNames = repository.get(node.getMetadataNodePath());
        if (Strings.isNullOrEmpty(schemaNames)) {
            repository.persist(node.getMetadataNodePath(), schemaName);
            return;
        }
        List<String> schemaNameList = Splitter.on(",").splitToList(schemaNames);
        if (schemaNameList.contains(schemaName)) {
            return;
        }
        List<String> newArrayList = new ArrayList<>(schemaNameList);
        newArrayList.add(schemaName);
        repository.persist(node.getMetadataNodePath(), Joiner.on(",").join(newArrayList));
    }
    
    /**
     * Load data source configurations.
     *
     * @param schemaName schema name
     * @return data source configurations
     */
    public Map<String, DataSourceConfiguration> loadDataSourceConfigurations(final String schemaName) {
        return hasDataSourceConfiguration(schemaName) ? YamlConfigurationConverter.convertDataSourceConfigurations(repository.get(node.getMetadataDataSourcePath(schemaName))) : new LinkedHashMap<>();
    }
    
    /**
     * Load rule configurations.
     *
     * @param schemaName schema name
     * @return rule configurations
     */
    public Collection<RuleConfiguration> loadRuleConfigurations(final String schemaName) {
        return hasRuleConfiguration(schemaName)
                ? YamlConfigurationConverter.convertRuleConfigurations(repository.get(node.getRulePath(schemaName))) : new LinkedList<>();
    }
    
    /**
     * Load users.
     *
     * @return authentication
     */
    public Collection<ShardingSphereUser> loadUsers() {
        return hasUsers()
                ? YamlConfigurationConverter.convertUsers(repository.get(node.getUsersNode()))
                : Collections.emptyList();
    }
    
    /**
     * Load properties configuration.
     *
     * @return properties
     */
    public Properties loadProperties() {
        return Strings.isNullOrEmpty(repository.get(node.getPropsPath())) ? new Properties() : YamlConfigurationConverter.convertProperties(repository.get(node.getPropsPath()));
    }
    
    /**
     * Get all schema names.
     *
     * @return all schema names
     */
    public Collection<String> getAllSchemaNames() {
        String schemaNames = repository.get(node.getMetadataNodePath());
        return Strings.isNullOrEmpty(schemaNames) ? new LinkedList<>() : node.splitSchemaName(schemaNames);
    }
    
    /**
     * Judge whether schema has rule configuration.
     *
     * @param schemaName schema name
     * @return has rule configuration or not
     */
    public boolean hasRuleConfiguration(final String schemaName) {
        return !Strings.isNullOrEmpty(repository.get(node.getRulePath(schemaName)));
    }
    
    /**
     * Judge whether schema has data source configuration.
     *
     * @param schemaName schema name
     * @return has data source configuration or not
     */
    public boolean hasDataSourceConfiguration(final String schemaName) {
        return !Strings.isNullOrEmpty(repository.get(node.getMetadataDataSourcePath(schemaName)));
    }
    
    /**
     * Persist ShardingSphere schema.
     *
     * @param schemaName schema name
     * @param schema ShardingSphere schema
     */
    public void persistSchema(final String schemaName, final ShardingSphereSchema schema) {
        repository.persist(node.getMetadataSchemaPath(schemaName), YamlEngine.marshal(new SchemaYamlSwapper().swapToYamlConfiguration(schema)));
    }
    
    /**
     * Load ShardingSphere schema.
     *
     * @param schemaName schema name
     * @return ShardingSphere schema
     */
    public Optional<ShardingSphereSchema> loadSchema(final String schemaName) {
        String path = repository.get(node.getMetadataSchemaPath(schemaName));
        if (Strings.isNullOrEmpty(path)) {
            return Optional.empty();
        }
        return Optional.of(new SchemaYamlSwapper().swapToObject(YamlEngine.unmarshal(path, YamlSchema.class)));
    }
    
    /**
     * Delete schema.
     *
     * @param schemaName schema name
     */
    public void deleteSchema(final String schemaName) {
        repository.delete(node.getSchemaNamePath(schemaName));
    }

    private boolean hasUsers() {
        return !Strings.isNullOrEmpty(repository.get(node.getUsersNode()));
    }
    
    /**
     * Persist data source disabled state.
     *
     * @param event data source disabled event
     */
    @Subscribe
    public synchronized void renew(final DataSourceDisabledEvent event) {
        String value = event.isDisabled() ? RegistryCenterNodeStatus.DISABLED.toString() : "";
        repository.persist(node.getDataSourcePath(event.getSchemaName(), event.getDataSourceName()), value);
    }
    
    /**
     * Persist primary data source state.
     *
     * @param event primary data source event
     */
    @Subscribe
    public synchronized void renew(final PrimaryDataSourceEvent event) {
        repository.persist(node.getPrimaryDataSourcePath(event.getSchemaName(), event.getGroupName()), event.getDataSourceName());
    }
    
    /**
     * persist data source configurations.
     *
     * @param event Data source added event
     */
    @Subscribe
    public synchronized void renew(final DataSourceAddedEvent event) {
        addDataSourceConfigurations(event.getSchemaName(), event.getDataSourceConfigurations());
    }
    
    /**
     * Change data source configurations.
     *
     * @param event Data source altered event
     */
    @Subscribe
    public synchronized void renew(final DataSourceAlteredEvent event) {
        persistDataSourceConfigurations(event.getSchemaName(), event.getDataSourceConfigurations());
    }
    
    /**
     * Persist rule configurations.
     *
     * @param event rule configurations altered event
     */
    @Subscribe
    public synchronized void renew(final RuleConfigurationsAlteredEvent event) {
        //TODO
        persistRuleConfigurations(event.getSchemaName(), event.getRuleConfigurations());
    }
    
    /**
     * Persist meta data.
     *
     * @param event meta data created event
     */
    @Subscribe
    public synchronized void renew(final MetaDataCreatedEvent event) {
        String schemaNames = repository.get(node.getMetadataNodePath());
        Collection<String> schemas = Strings.isNullOrEmpty(schemaNames) ? new LinkedHashSet<>() : new LinkedHashSet<>(Splitter.on(",").splitToList(schemaNames));
        if (!schemas.contains(event.getSchemaName())) {
            schemas.add(event.getSchemaName());
            repository.persist(node.getMetadataNodePath(), Joiner.on(",").join(schemas));
        }
    }
    
    /**
     * Delete meta data.
     *
     * @param event meta data dropped event
     */
    @Subscribe
    public synchronized void renew(final MetaDataDroppedEvent event) {
        String schemaNames = repository.get(node.getMetadataNodePath());
        Collection<String> schemas = Strings.isNullOrEmpty(schemaNames) ? new LinkedHashSet<>() : new LinkedHashSet<>(Splitter.on(",").splitToList(schemaNames));
        if (schemas.contains(event.getSchemaName())) {
            schemas.remove(event.getSchemaName());
            repository.persist(node.getMetadataNodePath(), Joiner.on(",").join(schemas));
        }
    }
    
    /**
     * Persist schema.
     *
     * @param event schema altered event
     */
    @Subscribe
    public synchronized void renew(final SchemaAlteredEvent event) {
        persistSchema(event.getSchemaName(), event.getSchema());
    }
    
    /**
     * Switch rule configuration.
     *
     * @param event switch rule configuration event
     */
    @Subscribe
    public synchronized void renew(final SwitchRuleConfigurationEvent event) {
        persistRuleConfigurations(event.getSchemaName(), loadCachedRuleConfigurations(event.getSchemaName(), event.getRuleConfigurationCacheId()));
        registryCacheManager.deleteCache(node.getRulePath(event.getSchemaName()), event.getRuleConfigurationCacheId());
    }
    
    /**
     * Rule configuration cached.
     *
     * @param event rule configuration cached event
     */
    @Subscribe
    public synchronized void renew(final RuleConfigurationCachedEvent event) {
        StartScalingEvent startScalingEvent = new StartScalingEvent(event.getSchemaName(),
                repository.get(node.getMetadataDataSourcePath(event.getSchemaName())),
                repository.get(node.getRulePath(event.getSchemaName())),
                registryCacheManager.loadCache(node.getRulePath(event.getSchemaName()), event.getCacheId()), event.getCacheId());
        ShardingSphereEventBus.getInstance().post(startScalingEvent);
    }
    
    /**
     * User configuration cached event.
     *
     * @param event user configuration cached event
     */
    @Subscribe
<<<<<<< HEAD
    public synchronized void renew(final CreateUserEvent event) {
        persistUsers(event.getUsers(), true);
=======
    public synchronized void renew(final CreateUserStatementEvent event) {
        persistAuthentication(event.getUsers(), true);
>>>>>>> b018754a
    }
    
    /**
     * User with changed privilege cached event.
     *
     * @param event grant event
     */
    @Subscribe
    public synchronized void renew(final GrantStatementEvent event) {
        persistChangedPrivilege(event.getUsers());
    }
    
    /**
     * Persist instance online.
     */
    public void persistInstanceOnline() {
        repository.persistEphemeral(node.getProxyNodePath(instance.getInstanceId()), "");
    }
    
    /**
     * Initialize data nodes.
     */
    public void persistDataNodes() {
        repository.persist(node.getDataNodesPath(), "");
    }
    
    /**
     * Initialize primary nodes.
     */
    public void persistPrimaryNodes() {
        repository.persist(node.getPrimaryNodesPath(), "");
    }
    
    /**
     * Persist instance data.
     * 
     * @param instanceData instance data
     */
    public void persistInstanceData(final String instanceData) {
        repository.persist(node.getProxyNodePath(instance.getInstanceId()), instanceData);
    }
    
    /**
     * Load instance data.
     * 
     * @return instance data
     */
    public String loadInstanceData() {
        return repository.get(node.getProxyNodePath(instance.getInstanceId()));
    }
    
    /**
     * Load all instances.
     *
     * @return collection of all instances
     */
    public Collection<String> loadAllInstances() {
        return repository.getChildrenKeys(node.getProxyNodesPath());
    }
    
    /**
     * Load disabled data sources.
     * 
     * @param schemaName schema name
     * @return Collection of disabled data sources
     */
    public Collection<String> loadDisabledDataSources(final String schemaName) {
        return loadDataSourcesBySchemaName(schemaName).stream().filter(each -> !Strings.isNullOrEmpty(getDataSourceNodeData(schemaName, each))
                && RegistryCenterNodeStatus.DISABLED.toString().equalsIgnoreCase(getDataSourceNodeData(schemaName, each))).collect(Collectors.toList());
    }
    
    private Collection<String> loadDataSourcesBySchemaName(final String schemaName) {
        return repository.getChildrenKeys(node.getSchemaPath(schemaName));
    }
    
    private String getDataSourceNodeData(final String schemaName, final String dataSourceName) {
        return repository.get(node.getDataSourcePath(schemaName, dataSourceName));
    }
    
    private void initLockNode() {
        repository.persist(lockNode.getLockRootNodePath(), "");
        repository.persist(lockNode.getLockedAckRootNodePah(), "");
    }
    
    /**
     * Try to get lock.
     *
     * @param lockName lock name
     * @param timeout the maximum time in milliseconds to acquire lock
     * @return true if get the lock, false if not
     */
    public boolean tryLock(final String lockName, final long timeout) {
        return repository.tryLock(lockNode.getLockNodePath(lockName), timeout, TimeUnit.MILLISECONDS);
    }
    
    /**
     * Release lock.
     * 
     * @param lockName lock name
     */
    public void releaseLock(final String lockName) {
        repository.releaseLock(lockNode.getLockNodePath(lockName));
    }
    
    /**
     * Ack lock.
     * 
     * @param lockName lock name
     */
    public void ackLock(final String lockName) {
        repository.persistEphemeral(lockNode.getLockedAckNodePath(Joiner.on("-").join(instance.getInstanceId(), lockName)), LockAck.LOCKED.getValue());
    }
    
    /**
     * ack unlock.
     * 
     * @param lockName lock name
     */
    public void ackUnlock(final String lockName) {
        repository.delete(lockNode.getLockedAckNodePath(Joiner.on("-").join(instance.getInstanceId(), lockName)));
    }
    
    /**
     * Check lock ack.
     * 
     * @param lockName lock name
     * @return true if all instances ack lock, false if not
     */
    public boolean checkLockAck(final String lockName) {
        boolean result = checkAck(loadAllInstances(), lockName, LockAck.LOCKED.getValue());
        if (!result) {
            releaseLock(lockName);
        }
        return result;
    }
    
    /**
     * Check unlock ack.
     * 
     * @param lockName lock name
     * @return true if all instances ack unlock, false if not
     */
    public boolean checkUnlockAck(final String lockName) {
        return checkAck(loadAllInstances(), lockName, LockAck.UNLOCKED.getValue());
    }
    
    private boolean checkAck(final Collection<String> instanceIds, final String lockName, final String ackValue) {
        for (int i = 0; i < CHECK_ACK_MAXIMUM; i++) {
            if (check(instanceIds, lockName, ackValue)) {
                return true;
            }
            try {
                Thread.sleep(CHECK_ACK_INTERVAL_SECONDS * 1000L);
                // CHECKSTYLE:OFF
            } catch (final InterruptedException ex) {
                // CHECKSTYLE:ON
            }
        }
        return false;
    }
    
    private boolean check(final Collection<String> instanceIds, final String lockName, final String ackValue) {
        for (String each : instanceIds) {
            if (!ackValue.equalsIgnoreCase(loadLockAck(each, lockName))) {
                return false;
            }
        }
        return true;
    }
    
    private String loadLockAck(final String instanceId, final String lockName) {
        return Strings.nullToEmpty(repository.get(lockNode.getLockedAckNodePath(Joiner.on("-").join(instanceId, lockName))));
    }
}<|MERGE_RESOLUTION|>--- conflicted
+++ resolved
@@ -226,7 +226,7 @@
         newArrayList.add(schemaName);
         repository.persist(node.getMetadataNodePath(), Joiner.on(",").join(newArrayList));
     }
-    
+
     /**
      * Load data source configurations.
      *
@@ -458,13 +458,8 @@
      * @param event user configuration cached event
      */
     @Subscribe
-<<<<<<< HEAD
-    public synchronized void renew(final CreateUserEvent event) {
+    public synchronized void renew(final CreateUserStatementEvent event) {
         persistUsers(event.getUsers(), true);
-=======
-    public synchronized void renew(final CreateUserStatementEvent event) {
-        persistAuthentication(event.getUsers(), true);
->>>>>>> b018754a
     }
     
     /**
