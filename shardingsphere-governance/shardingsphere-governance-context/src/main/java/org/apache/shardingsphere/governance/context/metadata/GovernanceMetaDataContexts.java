/*
 * Licensed to the Apache Software Foundation (ASF) under one or more
 * contributor license agreements.  See the NOTICE file distributed with
 * this work for additional information regarding copyright ownership.
 * The ASF licenses this file to You under the Apache License, Version 2.0
 * (the "License"); you may not use this file except in compliance with
 * the License.  You may obtain a copy of the License at
 *
 *     http://www.apache.org/licenses/LICENSE-2.0
 *
 * Unless required by applicable law or agreed to in writing, software
 * distributed under the License is distributed on an "AS IS" BASIS,
 * WITHOUT WARRANTIES OR CONDITIONS OF ANY KIND, either express or implied.
 * See the License for the specific language governing permissions and
 * limitations under the License.
 */

package org.apache.shardingsphere.governance.context.metadata;

import com.google.common.collect.Maps;
import com.google.common.eventbus.Subscribe;
import org.apache.shardingsphere.governance.core.event.model.auth.UserRuleChangedEvent;
import org.apache.shardingsphere.governance.core.event.model.datasource.DataSourceChangeCompletedEvent;
import org.apache.shardingsphere.governance.core.event.model.datasource.DataSourceChangedEvent;
import org.apache.shardingsphere.governance.core.event.model.lock.LockReleasedEvent;
import org.apache.shardingsphere.governance.core.event.model.metadata.MetaDataChangedEvent;
import org.apache.shardingsphere.governance.core.event.model.metadata.MetaDataDeletedEvent;
import org.apache.shardingsphere.governance.core.event.model.metadata.MetaDataPersistedEvent;
import org.apache.shardingsphere.governance.core.event.model.props.PropertiesChangedEvent;
import org.apache.shardingsphere.governance.core.event.model.rule.RuleConfigurationsChangedEvent;
import org.apache.shardingsphere.governance.core.event.model.schema.SchemaChangedEvent;
import org.apache.shardingsphere.governance.core.facade.GovernanceFacade;
import org.apache.shardingsphere.governance.core.lock.GovernanceLock;
import org.apache.shardingsphere.governance.core.registry.event.DisabledStateChangedEvent;
import org.apache.shardingsphere.governance.core.registry.event.PrimaryStateChangedEvent;
import org.apache.shardingsphere.governance.core.registry.schema.GovernanceSchema;
import org.apache.shardingsphere.infra.config.RuleConfiguration;
import org.apache.shardingsphere.infra.config.datasource.DataSourceConfiguration;
import org.apache.shardingsphere.infra.config.datasource.DataSourceConverter;
import org.apache.shardingsphere.infra.config.properties.ConfigurationProperties;
import org.apache.shardingsphere.infra.context.metadata.MetaDataContexts;
import org.apache.shardingsphere.infra.context.metadata.MetaDataContextsBuilder;
import org.apache.shardingsphere.infra.context.metadata.impl.StandardMetaDataContexts;
import org.apache.shardingsphere.infra.eventbus.CompletableEventService;
import org.apache.shardingsphere.infra.eventbus.ShardingSphereEventBus;
import org.apache.shardingsphere.infra.executor.kernel.ExecutorEngine;
import org.apache.shardingsphere.infra.lock.ShardingSphereLock;
import org.apache.shardingsphere.infra.metadata.ShardingSphereMetaData;
import org.apache.shardingsphere.infra.metadata.auth.Authentication;
import org.apache.shardingsphere.infra.metadata.auth.builtin.DefaultAuthentication;
import org.apache.shardingsphere.infra.metadata.auth.model.privilege.ShardingSpherePrivilege;
import org.apache.shardingsphere.infra.metadata.auth.model.user.ShardingSphereUser;
import org.apache.shardingsphere.infra.metadata.schema.ShardingSphereSchema;
import org.apache.shardingsphere.infra.optimize.context.CalciteContextFactory;
import org.apache.shardingsphere.infra.rule.ShardingSphereRule;
import org.apache.shardingsphere.infra.rule.event.impl.DataSourceNameDisabledEvent;
import org.apache.shardingsphere.infra.rule.event.impl.PrimaryDataSourceEvent;
import org.apache.shardingsphere.infra.rule.type.StatusContainedRule;
import org.apache.shardingsphere.infra.state.StateContext;

import javax.sql.DataSource;
import java.sql.SQLException;
import java.util.Collection;
import java.util.Collections;
import java.util.HashMap;
import java.util.LinkedHashMap;
import java.util.LinkedList;
import java.util.Map;
import java.util.Map.Entry;
import java.util.Optional;
import java.util.stream.Collectors;

/**
 * Governance meta data contexts.
 */
public final class GovernanceMetaDataContexts implements MetaDataContexts {
    
    private final GovernanceFacade governanceFacade;
    
    private volatile StandardMetaDataContexts metaDataContexts;
    
    private final ShardingSphereLock lock;
    
    public GovernanceMetaDataContexts(final StandardMetaDataContexts metaDataContexts, final GovernanceFacade governanceFacade) {
        this.governanceFacade = governanceFacade;
        this.metaDataContexts = metaDataContexts;
        ShardingSphereEventBus.getInstance().register(new CompletableEventService<GovernanceMetaDataContexts>(this) {
        });
        disableDataSources();
        persistMetaData();
        lock = new GovernanceLock(governanceFacade.getRegistryCenter());
    }
    
    private void disableDataSources() {
        metaDataContexts.getMetaDataMap().forEach((key, value)
            -> value.getRuleMetaData().getRules().stream().filter(each -> each instanceof StatusContainedRule).forEach(each -> disableDataSources(key, (StatusContainedRule) each)));
    }
    
    private void disableDataSources(final String schemaName, final StatusContainedRule rule) {
        Collection<String> disabledDataSources = governanceFacade.getRegistryCenter().loadDisabledDataSources(schemaName);
        disabledDataSources.stream().map(this::getDataSourceName).forEach(each -> rule.updateRuleStatus(new DataSourceNameDisabledEvent(each, true)));
    }
    
    private String getDataSourceName(final String disabledDataSource) {
        return new GovernanceSchema(disabledDataSource).getDataSourceName();
    }
    
    private void persistMetaData() {
        metaDataContexts.getMetaDataMap().forEach((key, value) -> governanceFacade.getRegistryCenter().persistSchema(key, value.getSchema()));
    }
    
    @Override
    public Collection<String> getAllSchemaNames() {
        return metaDataContexts.getAllSchemaNames();
    }
    
    @Override
    public ShardingSphereMetaData getMetaData(final String schemaName) {
        return metaDataContexts.getMetaData(schemaName);
    }
    
    @Override
    public ShardingSphereMetaData getDefaultMetaData() {
        return metaDataContexts.getDefaultMetaData();
    }
    
    @Override
    public ExecutorEngine getExecutorEngine() {
        return metaDataContexts.getExecutorEngine();
    }
    
    @Override
    public CalciteContextFactory getCalciteContextFactory() {
        return metaDataContexts.getCalciteContextFactory();
    }
    
    @Override
    public Authentication getAuthentication() {
        return metaDataContexts.getAuthentication();
    }
    
    @Override
    public ConfigurationProperties getProps() {
        return metaDataContexts.getProps();
    }
    
    @Override
    public Optional<ShardingSphereLock> getLock() {
        return Optional.of(lock);
    }
    
    @Override
    public StateContext getStateContext() {
        return metaDataContexts.getStateContext();
    }
    
    @Override
    public void close() {
        metaDataContexts.close();
        governanceFacade.close();
    }
    
    /**
     * Renew to persist meta data.
     *
     * @param event meta data persisted event
     * @throws SQLException SQL exception
     */
    @Subscribe
    public synchronized void renew(final MetaDataPersistedEvent event) throws SQLException {
        Map<String, ShardingSphereMetaData> metaDataMap = new HashMap<>(metaDataContexts.getMetaDataMap());
        metaDataMap.put(event.getSchemaName(), buildMetaData(event));
        metaDataContexts = new StandardMetaDataContexts(metaDataMap, metaDataContexts.getExecutorEngine(), metaDataContexts.getAuthentication(), metaDataContexts.getProps());
        governanceFacade.getRegistryCenter().persistSchema(event.getSchemaName(), metaDataContexts.getMetaDataMap().get(event.getSchemaName()).getSchema());
        ShardingSphereEventBus.postEvent(new DataSourceChangeCompletedEvent(event.getSchemaName(),
                metaDataContexts.getMetaDataMap().get(event.getSchemaName()).getResource().getDatabaseType(), metaDataMap.get(event.getSchemaName()).getResource().getDataSources()));
        ShardingSphereEventBus.postEvent(new MetaDataChangedEvent(governanceFacade.getRegistryCenter().getAllSchemaNames()));
    }
    
    /**
     * Renew to delete new schema.
     *
     * @param event schema delete event
     */
    @Subscribe
    public synchronized void renew(final MetaDataDeletedEvent event) {
        Map<String, ShardingSphereMetaData> metaDataMap = new HashMap<>(metaDataContexts.getMetaDataMap());
        metaDataMap.remove(event.getSchemaName());
        metaDataContexts = new StandardMetaDataContexts(metaDataMap, metaDataContexts.getExecutorEngine(), metaDataContexts.getAuthentication(), metaDataContexts.getProps());
        governanceFacade.getRegistryCenter().deleteSchema(event.getSchemaName());
    }
    
    /**
     * Renew properties.
     *
     * @param event properties changed event
     */
    @Subscribe
    public synchronized void renew(final PropertiesChangedEvent event) {
        ConfigurationProperties props = new ConfigurationProperties(event.getProps());
        metaDataContexts = new StandardMetaDataContexts(getChangedMataDataMap(), metaDataContexts.getExecutorEngine(), metaDataContexts.getAuthentication(), props);
    }
    
    /**
     * Renew authentication.
     *
     * @param event authentication changed event
     */
    @Subscribe
    public synchronized void renew(final UserRuleChangedEvent event) {
        Collection<ShardingSphereUser> users = event.getUsers();
        DefaultAuthentication authentication = new DefaultAuthentication(getNewUsers(users));
        authentication.getAuthentication().putAll(getModifiedUsers(users));
        metaDataContexts = new StandardMetaDataContexts(metaDataContexts.getMetaDataMap(), metaDataContexts.getExecutorEngine(), authentication, metaDataContexts.getProps());
    }
    
    /**
     * Renew meta data of the schema.
     *
     * @param event meta data changed event
     */
    @Subscribe
    public synchronized void renew(final SchemaChangedEvent event) {
        try {
            Map<String, ShardingSphereMetaData> newMetaDataMap = new HashMap<>(metaDataContexts.getMetaDataMap().size(), 1);
            for (Entry<String, ShardingSphereMetaData> entry : metaDataContexts.getMetaDataMap().entrySet()) {
                String schemaName = entry.getKey();
                ShardingSphereMetaData oldMetaData = entry.getValue();
                ShardingSphereMetaData newMetaData = event.getSchemaName().equals(schemaName) ? getChangedMetaData(oldMetaData, event.getSchema(), schemaName) : oldMetaData;
                newMetaDataMap.put(schemaName, newMetaData);
            }
            metaDataContexts = new StandardMetaDataContexts(newMetaDataMap, metaDataContexts.getExecutorEngine(), metaDataContexts.getAuthentication(), metaDataContexts.getProps());
        } finally {
<<<<<<< HEAD
            ShardingSphereEventBus.postEvent(new GlobalLockReleasedEvent());
=======
            ShardingSphereEventBus.getInstance().post(new LockReleasedEvent());
>>>>>>> d6466bf8
        }
    }
    
    /**
     * Renew rule configurations.
     *
     * @param event rule configurations changed event
     * @throws SQLException SQL exception
     */
    @Subscribe
    public synchronized void renew(final RuleConfigurationsChangedEvent event) throws SQLException {
        Map<String, ShardingSphereMetaData> newMetaDataMap = new HashMap<>(metaDataContexts.getMetaDataMap());
        String schemaName = event.getSchemaName();
        newMetaDataMap.remove(schemaName);
        newMetaDataMap.put(schemaName, getChangedMetaData(metaDataContexts.getMetaDataMap().get(schemaName), event.getRuleConfigurations()));
        metaDataContexts = new StandardMetaDataContexts(newMetaDataMap, metaDataContexts.getExecutorEngine(), metaDataContexts.getAuthentication(), metaDataContexts.getProps());
        governanceFacade.getRegistryCenter().persistSchema(schemaName, newMetaDataMap.get(schemaName).getSchema());
    }
    
    /**
     * Renew data source configuration.
     *
     * @param event data source changed event.
     * @throws SQLException SQL exception
     */
    @Subscribe
    public synchronized void renew(final DataSourceChangedEvent event) throws SQLException {
        String schemaName = event.getSchemaName();
        Map<String, ShardingSphereMetaData> newMetaDataMap = new HashMap<>(metaDataContexts.getMetaDataMap());
        newMetaDataMap.remove(schemaName);
        newMetaDataMap.put(schemaName, getChangedMetaData(metaDataContexts.getMetaDataMap().get(schemaName), event.getDataSourceConfigurations()));
        metaDataContexts = new StandardMetaDataContexts(newMetaDataMap, metaDataContexts.getExecutorEngine(), metaDataContexts.getAuthentication(), metaDataContexts.getProps());
        ShardingSphereEventBus.postEvent(new DataSourceChangeCompletedEvent(event.getSchemaName(),
                metaDataContexts.getMetaDataMap().get(event.getSchemaName()).getResource().getDatabaseType(), newMetaDataMap.get(event.getSchemaName()).getResource().getDataSources()));
    }
    
    /**
     * Renew disabled data source names.
     *
     * @param event disabled state changed event
     */
    @Subscribe
    public synchronized void renew(final DisabledStateChangedEvent event) {
        GovernanceSchema governanceSchema = event.getGovernanceSchema();
        Collection<ShardingSphereRule> rules = metaDataContexts.getMetaDataMap().get(governanceSchema.getSchemaName()).getRuleMetaData().getRules();
        for (ShardingSphereRule each : rules) {
            if (each instanceof StatusContainedRule) {
                ((StatusContainedRule) each).updateRuleStatus(new DataSourceNameDisabledEvent(governanceSchema.getDataSourceName(), event.isDisabled()));
            }
        }
    }
    
    /**
     * Renew primary data source names.
     *
     * @param event primary state changed event
     */
    @Subscribe
    public synchronized void renew(final PrimaryStateChangedEvent event) {
        GovernanceSchema governanceSchema = event.getGovernanceSchema();
        Collection<ShardingSphereRule> rules = metaDataContexts.getMetaDataMap().get(governanceSchema.getSchemaName()).getRuleMetaData().getRules();
        for (ShardingSphereRule each : rules) {
            if (each instanceof StatusContainedRule) {
                ((StatusContainedRule) each).updateRuleStatus(new PrimaryDataSourceEvent(governanceSchema.getSchemaName(), governanceSchema.getDataSourceName(), event.getPrimaryDataSourceName()));
            }
        }
    }
    
    private ShardingSphereMetaData buildMetaData(final MetaDataPersistedEvent event) throws SQLException {
        String schemaName = event.getSchemaName();
        if (!governanceFacade.getRegistryCenter().hasDataSourceConfiguration(schemaName)) {
            governanceFacade.getRegistryCenter().persistDataSourceConfigurations(schemaName, new LinkedHashMap<>());
        }
        if (!governanceFacade.getRegistryCenter().hasRuleConfiguration(schemaName)) {
            governanceFacade.getRegistryCenter().persistRuleConfigurations(schemaName, new LinkedList<>());
        }
        Map<String, Map<String, DataSource>> dataSourcesMap = createDataSourcesMap(Collections.singletonMap(schemaName, 
                governanceFacade.getRegistryCenter().loadDataSourceConfigurations(schemaName)));
        MetaDataContextsBuilder metaDataContextsBuilder = new MetaDataContextsBuilder(dataSourcesMap, 
                Collections.singletonMap(schemaName, governanceFacade.getRegistryCenter().loadRuleConfigurations(schemaName)),
                metaDataContexts.getAuthentication().getAuthentication().keySet(), metaDataContexts.getProps().getProps());
        return metaDataContextsBuilder.build().getMetaDataMap().get(schemaName);
    }
    
    private Map<String, ShardingSphereMetaData> getChangedMataDataMap() {
        Map<String, ShardingSphereMetaData> result = new HashMap<>(metaDataContexts.getMetaDataMap().size());
        for (Entry<String, ShardingSphereMetaData> entry : metaDataContexts.getMetaDataMap().entrySet()) {
            result.put(entry.getKey(), entry.getValue());
        }
        return result;
    }
    
    private ShardingSphereMetaData getChangedMetaData(final ShardingSphereMetaData oldMetaData, final ShardingSphereSchema schema, final String schemaName) {
        // TODO refresh table addressing mapper
        return new ShardingSphereMetaData(schemaName, oldMetaData.getResource(), oldMetaData.getRuleMetaData(), schema);
    }
    
    private ShardingSphereMetaData getChangedMetaData(final ShardingSphereMetaData oldMetaData, final Collection<RuleConfiguration> ruleConfigs) throws SQLException {
        MetaDataContextsBuilder builder = new MetaDataContextsBuilder(Collections.singletonMap(oldMetaData.getName(), oldMetaData.getResource().getDataSources()),
                Collections.singletonMap(oldMetaData.getName(), ruleConfigs), metaDataContexts.getAuthentication().getAuthentication().keySet(), metaDataContexts.getProps().getProps());
        return builder.build().getMetaDataMap().values().iterator().next();
    }
    
    private ShardingSphereMetaData getChangedMetaData(final ShardingSphereMetaData oldMetaData, final Map<String, DataSourceConfiguration> newDataSourceConfigs) throws SQLException {
        Collection<String> deletedDataSources = getDeletedDataSources(oldMetaData, newDataSourceConfigs);
        Map<String, DataSource> modifiedDataSources = getModifiedDataSources(oldMetaData, newDataSourceConfigs);
        oldMetaData.getResource().close(deletedDataSources);
        oldMetaData.getResource().close(modifiedDataSources.keySet());
        Map<String, Map<String, DataSource>> dataSourcesMap = Collections.singletonMap(oldMetaData.getName(), 
                getNewDataSources(oldMetaData.getResource().getDataSources(), getAddedDataSources(oldMetaData, newDataSourceConfigs), modifiedDataSources, deletedDataSources));
        return new MetaDataContextsBuilder(dataSourcesMap, Collections.singletonMap(oldMetaData.getName(), oldMetaData.getRuleMetaData().getConfigurations()),
                metaDataContexts.getAuthentication().getAuthentication().keySet(), metaDataContexts.getProps().getProps()).build().getMetaDataMap().get(oldMetaData.getName());
    }
    
    private Map<String, DataSource> getNewDataSources(final Map<String, DataSource> oldDataSources, 
                                                      final Map<String, DataSource> addedDataSources, final Map<String, DataSource> modifiedDataSources, final Collection<String> deletedDataSources) {
        Map<String, DataSource> result = new LinkedHashMap<>(oldDataSources);
        result.keySet().removeAll(deletedDataSources);
        result.keySet().removeAll(modifiedDataSources.keySet());
        result.putAll(modifiedDataSources);
        result.putAll(addedDataSources);
        return result;
    }
    
    private Collection<String> getDeletedDataSources(final ShardingSphereMetaData oldMetaData, final Map<String, DataSourceConfiguration> newDataSourceConfigs) {
        Collection<String> result = new LinkedList<>(oldMetaData.getResource().getDataSources().keySet());
        result.removeAll(newDataSourceConfigs.keySet());
        return result;
    }
    
    private Map<String, DataSource> getAddedDataSources(final ShardingSphereMetaData oldMetaData, final Map<String, DataSourceConfiguration> newDataSourceConfigs) {
        return DataSourceConverter.getDataSourceMap(Maps.filterKeys(newDataSourceConfigs, each -> !oldMetaData.getResource().getDataSources().containsKey(each)));
    }
    
    private Map<String, DataSource> getModifiedDataSources(final ShardingSphereMetaData oldMetaData, final Map<String, DataSourceConfiguration> newDataSourceConfigs) {
        Map<String, DataSourceConfiguration> modifiedDataSourceConfigs = newDataSourceConfigs.entrySet().stream()
                .filter(entry -> isModifiedDataSource(oldMetaData.getResource().getDataSources(), entry.getKey(), entry.getValue()))
                .collect(Collectors.toMap(Map.Entry::getKey, Map.Entry::getValue, (oldValue, currentValue) -> oldValue, LinkedHashMap::new));
        return DataSourceConverter.getDataSourceMap(modifiedDataSourceConfigs);
    }
    
    private boolean isModifiedDataSource(final Map<String, DataSource> oldDataSources, final String newDataSourceName, final DataSourceConfiguration newDataSourceConfig) {
        DataSourceConfiguration dataSourceConfig = DataSourceConverter.getDataSourceConfigurationMap(oldDataSources).get(newDataSourceName);
        return null != dataSourceConfig && !newDataSourceConfig.equals(dataSourceConfig);
    }
    
    private Map<String, Map<String, DataSource>> createDataSourcesMap(final Map<String, Map<String, DataSourceConfiguration>> dataSourcesConfigs) {
        Map<String, Map<String, DataSource>> result = new LinkedHashMap<>(dataSourcesConfigs.size(), 1);
        for (Entry<String, Map<String, DataSourceConfiguration>> entry : dataSourcesConfigs.entrySet()) {
            result.put(entry.getKey(), DataSourceConverter.getDataSourceMap(entry.getValue()));
        }
        return result;
    }
    
    private Collection<ShardingSphereUser> getNewUsers(final Collection<ShardingSphereUser> users) {
        return users.stream().filter(each -> !metaDataContexts.getAuthentication().findUser(each.getGrantee()).isPresent()).collect(Collectors.toList());
    }
    
    private Map<ShardingSphereUser, ShardingSpherePrivilege> getModifiedUsers(final Collection<ShardingSphereUser> users) {
        Map<ShardingSphereUser, ShardingSpherePrivilege> result = new LinkedHashMap<>();
        for (Entry<ShardingSphereUser, ShardingSpherePrivilege> entry : metaDataContexts.getAuthentication().getAuthentication().entrySet()) {
            Optional<ShardingSphereUser> modified = users.stream().filter(each -> each.getGrantee().equals(entry.getKey().getGrantee())).findFirst();
            modified.ifPresent(shardingSphereUser -> result.put(shardingSphereUser, entry.getValue()));
        }
        return result;
    }
}<|MERGE_RESOLUTION|>--- conflicted
+++ resolved
@@ -231,11 +231,7 @@
             }
             metaDataContexts = new StandardMetaDataContexts(newMetaDataMap, metaDataContexts.getExecutorEngine(), metaDataContexts.getAuthentication(), metaDataContexts.getProps());
         } finally {
-<<<<<<< HEAD
-            ShardingSphereEventBus.postEvent(new GlobalLockReleasedEvent());
-=======
-            ShardingSphereEventBus.getInstance().post(new LockReleasedEvent());
->>>>>>> d6466bf8
+            ShardingSphereEventBus.postEvent(new LockReleasedEvent());
         }
     }
     
