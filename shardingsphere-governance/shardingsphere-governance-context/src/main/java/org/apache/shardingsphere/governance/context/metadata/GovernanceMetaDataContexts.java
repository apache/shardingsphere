/*
 * Licensed to the Apache Software Foundation (ASF) under one or more
 * contributor license agreements.  See the NOTICE file distributed with
 * this work for additional information regarding copyright ownership.
 * The ASF licenses this file to You under the Apache License, Version 2.0
 * (the "License"); you may not use this file except in compliance with
 * the License.  You may obtain a copy of the License at
 *
 *     http://www.apache.org/licenses/LICENSE-2.0
 *
 * Unless required by applicable law or agreed to in writing, software
 * distributed under the License is distributed on an "AS IS" BASIS,
 * WITHOUT WARRANTIES OR CONDITIONS OF ANY KIND, either express or implied.
 * See the License for the specific language governing permissions and
 * limitations under the License.
 */

package org.apache.shardingsphere.governance.context.metadata;

import com.google.common.collect.Maps;
import com.google.common.eventbus.Subscribe;
import org.apache.shardingsphere.authority.rule.AuthorityRule;
import org.apache.shardingsphere.governance.context.authority.listener.event.AuthorityChangedEvent;
import org.apache.shardingsphere.governance.core.GovernanceFacade;
import org.apache.shardingsphere.governance.core.lock.ShardingSphereDistributeLock;
import org.apache.shardingsphere.governance.core.registry.config.event.datasource.DataSourceChangeCompletedEvent;
import org.apache.shardingsphere.governance.core.registry.config.event.datasource.DataSourceChangedEvent;
import org.apache.shardingsphere.governance.core.registry.config.event.props.PropertiesChangedEvent;
import org.apache.shardingsphere.governance.core.registry.config.event.rule.GlobalRuleConfigurationsChangedEvent;
import org.apache.shardingsphere.governance.core.registry.config.event.rule.RuleConfigurationsChangedEvent;
import org.apache.shardingsphere.governance.core.registry.config.event.schema.SchemaChangedEvent;
import org.apache.shardingsphere.governance.core.registry.metadata.event.SchemaAddedEvent;
import org.apache.shardingsphere.governance.core.registry.metadata.event.SchemaDeletedEvent;
import org.apache.shardingsphere.governance.core.registry.state.event.DisabledStateChangedEvent;
import org.apache.shardingsphere.governance.core.registry.state.event.PrimaryStateChangedEvent;
import org.apache.shardingsphere.governance.core.schema.GovernanceSchema;
import org.apache.shardingsphere.infra.config.RuleConfiguration;
import org.apache.shardingsphere.infra.config.datasource.DataSourceConfiguration;
import org.apache.shardingsphere.infra.config.datasource.DataSourceConverter;
import org.apache.shardingsphere.infra.config.properties.ConfigurationProperties;
import org.apache.shardingsphere.infra.config.properties.ConfigurationPropertyKey;
import org.apache.shardingsphere.infra.context.metadata.MetaDataContexts;
import org.apache.shardingsphere.infra.context.metadata.MetaDataContextsBuilder;
import org.apache.shardingsphere.infra.context.metadata.impl.StandardMetaDataContexts;
import org.apache.shardingsphere.infra.eventbus.ShardingSphereEventBus;
import org.apache.shardingsphere.infra.executor.kernel.ExecutorEngine;
import org.apache.shardingsphere.infra.lock.InnerLockReleasedEvent;
import org.apache.shardingsphere.infra.lock.LockNameUtil;
import org.apache.shardingsphere.infra.lock.ShardingSphereLock;
import org.apache.shardingsphere.infra.metadata.ShardingSphereMetaData;
import org.apache.shardingsphere.infra.metadata.rule.ShardingSphereRuleMetaData;
import org.apache.shardingsphere.infra.metadata.schema.ShardingSphereSchema;
import org.apache.shardingsphere.infra.optimize.context.OptimizeContextFactory;
import org.apache.shardingsphere.infra.optimize.core.metadata.FederateSchemaMetadata;
import org.apache.shardingsphere.infra.rule.ShardingSphereRule;
import org.apache.shardingsphere.infra.rule.builder.ShardingSphereRulesBuilder;
import org.apache.shardingsphere.infra.rule.event.impl.DataSourceNameDisabledEvent;
import org.apache.shardingsphere.infra.rule.event.impl.PrimaryDataSourceEvent;
import org.apache.shardingsphere.infra.rule.type.StatusContainedRule;
import org.apache.shardingsphere.infra.state.StateContext;

import javax.sql.DataSource;
import java.sql.SQLException;
import java.util.Collection;
import java.util.Collections;
import java.util.HashMap;
import java.util.LinkedHashMap;
import java.util.LinkedList;
import java.util.Map;
import java.util.Map.Entry;
import java.util.Optional;
import java.util.stream.Collectors;

/**
 * Governance meta data contexts.
 */
public final class GovernanceMetaDataContexts implements MetaDataContexts {
    
    private final GovernanceFacade governanceFacade;
    
    private volatile StandardMetaDataContexts metaDataContexts;
    
    private final ShardingSphereLock lock;
    
    public GovernanceMetaDataContexts(final StandardMetaDataContexts metaDataContexts, final GovernanceFacade governanceFacade) {
        this.governanceFacade = governanceFacade;
        this.metaDataContexts = metaDataContexts;
        ShardingSphereEventBus.getInstance().register(this);
        disableDataSources();
        persistMetaData();
        lock = createShardingSphereLock();
    }
    
    private void disableDataSources() {
        metaDataContexts.getMetaDataMap().forEach((key, value)
            -> value.getRuleMetaData().getRules().stream().filter(each -> each instanceof StatusContainedRule).forEach(each -> disableDataSources(key, (StatusContainedRule) each)));
    }
    
    private void disableDataSources(final String schemaName, final StatusContainedRule rule) {
        Collection<String> disabledDataSources = governanceFacade.getRegistryCenter().getDataSourceStatusService().loadDisabledDataSources(schemaName);
        disabledDataSources.stream().map(this::getDataSourceName).forEach(each -> rule.updateRuleStatus(new DataSourceNameDisabledEvent(each, true)));
    }
    
    private String getDataSourceName(final String disabledDataSource) {
        return new GovernanceSchema(disabledDataSource).getDataSourceName();
    }
    
    private void persistMetaData() {
        metaDataContexts.getMetaDataMap().forEach((key, value) -> governanceFacade.getRegistryCenter().getSchemaService().persist(key, value.getSchema()));
    }
    
    private ShardingSphereLock createShardingSphereLock() {
        return metaDataContexts.getProps().<Boolean>getValue(ConfigurationPropertyKey.LOCK_ENABLED)
                ? new ShardingSphereDistributeLock(governanceFacade.getRegistryCenterRepository(), metaDataContexts.getProps().<Long>getValue(ConfigurationPropertyKey.LOCK_WAIT_TIMEOUT_MILLISECONDS))
                : null;
    }
    
    @Override
    public Collection<String> getAllSchemaNames() {
        return metaDataContexts.getAllSchemaNames();
    }
    
    @Override
    public Map<String, ShardingSphereMetaData> getMetaDataMap() {
        return metaDataContexts.getMetaDataMap();
    }
    
    @Override
    public ShardingSphereMetaData getMetaData(final String schemaName) {
        return metaDataContexts.getMetaData(schemaName);
    }
    
    @Override
    public ShardingSphereMetaData getDefaultMetaData() {
        return metaDataContexts.getDefaultMetaData();
    }
    
    @Override
    public ShardingSphereRuleMetaData getGlobalRuleMetaData() {
        return metaDataContexts.getGlobalRuleMetaData();
    }
    
    @Override
    public ExecutorEngine getExecutorEngine() {
        return metaDataContexts.getExecutorEngine();
    }
    
    @Override
    public OptimizeContextFactory getOptimizeContextFactory() {
        return metaDataContexts.getOptimizeContextFactory();
    }
    
    @Override
    public ConfigurationProperties getProps() {
        return metaDataContexts.getProps();
    }
    
    @Override
    public Optional<ShardingSphereLock> getLock() {
        return Optional.ofNullable(lock);
    }
    
    @Override
    public StateContext getStateContext() {
        return metaDataContexts.getStateContext();
    }
    
    @Override
    public void close() {
        metaDataContexts.close();
        governanceFacade.close();
    }
    
    /**
     * Renew to persist meta data.
     *
     * @param event schma added event
     * @throws SQLException SQL exception
     */
    @Subscribe
    public synchronized void renew(final SchemaAddedEvent event) throws SQLException {
        Map<String, ShardingSphereMetaData> metaDataMap = new HashMap<>(metaDataContexts.getMetaDataMap());
        ShardingSphereMetaData metaData = buildMetaData(event);
        metaDataMap.put(event.getSchemaName(), metaData);
        metaDataContexts.getOptimizeContextFactory().getSchemaMetadatas().getSchemas().put(event.getSchemaName(), new FederateSchemaMetadata(event.getSchemaName(), metaData.getSchema().getTables()));
        metaDataContexts = new StandardMetaDataContexts(metaDataMap, metaDataContexts.getGlobalRuleMetaData(), metaDataContexts.getExecutorEngine(),
                metaDataContexts.getProps(), metaDataContexts.getOptimizeContextFactory());
        governanceFacade.getRegistryCenter().getSchemaService().persist(event.getSchemaName(), metaDataContexts.getMetaDataMap().get(event.getSchemaName()).getSchema());
        ShardingSphereEventBus.getInstance().post(new DataSourceChangeCompletedEvent(event.getSchemaName(), 
                metaDataContexts.getMetaDataMap().get(event.getSchemaName()).getResource().getDatabaseType(), metaDataMap.get(event.getSchemaName()).getResource().getDataSources()));
    }
    
    /**
     * Renew to delete schema.
     *
     * @param event schema delete event
     */
    @Subscribe
    public synchronized void renew(final SchemaDeletedEvent event) {
        Map<String, ShardingSphereMetaData> metaDataMap = new HashMap<>(metaDataContexts.getMetaDataMap());
        metaDataMap.remove(event.getSchemaName());
        metaDataContexts.getOptimizeContextFactory().getSchemaMetadatas().getSchemas().remove(event.getSchemaName());
        metaDataContexts = new StandardMetaDataContexts(
                metaDataMap, metaDataContexts.getGlobalRuleMetaData(), metaDataContexts.getExecutorEngine(), metaDataContexts.getProps(), metaDataContexts.getOptimizeContextFactory());
        governanceFacade.getRegistryCenter().getSchemaService().delete(event.getSchemaName());
    }
    
    /**
     * Renew properties.
     *
     * @param event properties changed event
     */
    @Subscribe
    public synchronized void renew(final PropertiesChangedEvent event) {
        ConfigurationProperties props = new ConfigurationProperties(event.getProps());
        metaDataContexts = new StandardMetaDataContexts(metaDataContexts.getMetaDataMap(), metaDataContexts.getGlobalRuleMetaData(),
                metaDataContexts.getExecutorEngine(), props, metaDataContexts.getOptimizeContextFactory());
    }
    
    /**
     * Renew authority.
     *
     * @param event authority changed event
     */
    @Subscribe
    public synchronized void renew(final AuthorityChangedEvent event) {
<<<<<<< HEAD
        Optional<AuthorityRule> authorityRule = metaDataContexts.getGlobalRuleMetaData().getRules().stream().filter(each -> each instanceof AuthorityRule).findAny().map(each -> (AuthorityRule) each);
        if (authorityRule.isPresent()) {
            authorityRule.get().refresh(metaDataContexts.getMetaDataMap(), event.getUsers());
        }
=======
        metaDataContexts = new StandardMetaDataContexts(metaDataContexts.getMetaDataMap(), getChangedGlobalRuleMetaData(event),
                metaDataContexts.getExecutorEngine(), metaDataContexts.getProps(), metaDataContexts.getOptimizeContextFactory());
>>>>>>> fda105e3
    }
    
    /**
     * Renew meta data of the schema.
     *
     * @param event meta data changed event
     */
    @Subscribe
    public synchronized void renew(final SchemaChangedEvent event) {
        try {
            Map<String, ShardingSphereMetaData> newMetaDataMap = new HashMap<>(metaDataContexts.getMetaDataMap().size(), 1);
            for (Entry<String, ShardingSphereMetaData> entry : metaDataContexts.getMetaDataMap().entrySet()) {
                String schemaName = entry.getKey();
                ShardingSphereMetaData oldMetaData = entry.getValue();
                ShardingSphereMetaData newMetaData = event.getSchemaName().equals(schemaName) ? getChangedMetaData(oldMetaData, event.getSchema(), schemaName) : oldMetaData;
                newMetaDataMap.put(schemaName, newMetaData);
                metaDataContexts.getOptimizeContextFactory().getSchemaMetadatas().getSchemas().put(event.getSchemaName(),
                        new FederateSchemaMetadata(event.getSchemaName(), newMetaData.getSchema().getTables()));
            }
            metaDataContexts = new StandardMetaDataContexts(newMetaDataMap, metaDataContexts.getGlobalRuleMetaData(), metaDataContexts.getExecutorEngine(),
                    metaDataContexts.getProps(), metaDataContexts.getOptimizeContextFactory());
        } finally {
            ShardingSphereEventBus.getInstance().post(new InnerLockReleasedEvent(LockNameUtil.getMetadataRefreshLockName()));
        }
    }
    
    /**
     * Renew rule configurations.
     *
     * @param event rule configurations changed event
     * @throws SQLException SQL exception
     */
    @Subscribe
    public synchronized void renew(final RuleConfigurationsChangedEvent event) throws SQLException {
        String schemaName = event.getSchemaName();
        ShardingSphereMetaData metaData = getChangedMetaData(metaDataContexts.getMetaDataMap().get(schemaName), event.getRuleConfigurations());
        Map<String, ShardingSphereMetaData> newMetaDataMap = getNewMetaData(schemaName, metaData);
        metaDataContexts = new StandardMetaDataContexts(newMetaDataMap, metaDataContexts.getGlobalRuleMetaData(), metaDataContexts.getExecutorEngine(),
                metaDataContexts.getProps(), metaDataContexts.getOptimizeContextFactory());
        governanceFacade.getRegistryCenter().getSchemaService().persist(schemaName, newMetaDataMap.get(schemaName).getSchema());
    }
    
    /**
     * Renew data source configuration.
     *
     * @param event data source changed event.
     * @throws SQLException SQL exception
     */
    @Subscribe
    public synchronized void renew(final DataSourceChangedEvent event) throws SQLException {
        String schemaName = event.getSchemaName();
        ShardingSphereMetaData metaData = getChangedMetaData(metaDataContexts.getMetaDataMap().get(schemaName), event.getDataSourceConfigurations());
        Map<String, ShardingSphereMetaData> newMetaDataMap = getNewMetaData(schemaName, metaData);
        metaDataContexts = new StandardMetaDataContexts(
                newMetaDataMap, metaDataContexts.getGlobalRuleMetaData(), metaDataContexts.getExecutorEngine(), metaDataContexts.getProps(), metaDataContexts.getOptimizeContextFactory());
        ShardingSphereEventBus.getInstance().post(new DataSourceChangeCompletedEvent(event.getSchemaName(),
                metaDataContexts.getMetaDataMap().get(event.getSchemaName()).getResource().getDatabaseType(), newMetaDataMap.get(event.getSchemaName()).getResource().getDataSources()));
    }
    
    /**
     * Renew disabled data source names.
     *
     * @param event disabled state changed event
     */
    @Subscribe
    public synchronized void renew(final DisabledStateChangedEvent event) {
        GovernanceSchema governanceSchema = event.getGovernanceSchema();
        Collection<ShardingSphereRule> rules = metaDataContexts.getMetaDataMap().get(governanceSchema.getSchemaName()).getRuleMetaData().getRules();
        for (ShardingSphereRule each : rules) {
            if (each instanceof StatusContainedRule) {
                ((StatusContainedRule) each).updateRuleStatus(new DataSourceNameDisabledEvent(governanceSchema.getDataSourceName(), event.isDisabled()));
            }
        }
    }
    
    /**
     * Renew primary data source names.
     *
     * @param event primary state changed event
     */
    @Subscribe
    public synchronized void renew(final PrimaryStateChangedEvent event) {
        GovernanceSchema governanceSchema = event.getGovernanceSchema();
        Collection<ShardingSphereRule> rules = metaDataContexts.getMetaDataMap().get(governanceSchema.getSchemaName()).getRuleMetaData().getRules();
        for (ShardingSphereRule each : rules) {
            if (each instanceof StatusContainedRule) {
                ((StatusContainedRule) each).updateRuleStatus(new PrimaryDataSourceEvent(governanceSchema.getSchemaName(), governanceSchema.getDataSourceName(), event.getPrimaryDataSourceName()));
            }
        }
    }
    
    /**
     * Renew global rule configurations.
     *
     * @param event global rule configurations changed event
     */
    @Subscribe
    public synchronized void renew(final GlobalRuleConfigurationsChangedEvent event) {
        Collection<RuleConfiguration> newGlobalConfigs = event.getRuleConfigurations();
        if (!newGlobalConfigs.isEmpty()) {
            ShardingSphereRuleMetaData newGlobalRuleMetaData = new ShardingSphereRuleMetaData(newGlobalConfigs,
                    ShardingSphereRulesBuilder.buildGlobalRules(newGlobalConfigs, metaDataContexts.getMetaDataMap()));
            metaDataContexts = new StandardMetaDataContexts(metaDataContexts.getMetaDataMap(), newGlobalRuleMetaData, metaDataContexts.getExecutorEngine(),
                    metaDataContexts.getProps(), metaDataContexts.getOptimizeContextFactory());
        }
    }

    private Map<String, ShardingSphereMetaData> getNewMetaData(final String schemaName, final ShardingSphereMetaData metaData) {
        Map<String, ShardingSphereMetaData> newMetaDataMap = new HashMap<>(metaDataContexts.getMetaDataMap());
        newMetaDataMap.remove(schemaName);
        newMetaDataMap.put(schemaName, metaData);
        metaDataContexts.getOptimizeContextFactory().getSchemaMetadatas().getSchemas().remove(schemaName);
        metaDataContexts.getOptimizeContextFactory().getSchemaMetadatas().getSchemas().put(schemaName, new FederateSchemaMetadata(schemaName, metaData.getSchema().getTables()));
        return newMetaDataMap;
    }
    
    private ShardingSphereMetaData buildMetaData(final SchemaAddedEvent event) throws SQLException {
        String schemaName = event.getSchemaName();
        if (!governanceFacade.getRegistryCenter().getDataSourceService().isExisted(schemaName)) {
            governanceFacade.getRegistryCenter().getDataSourceService().persist(schemaName, new LinkedHashMap<>());
        }
        if (!governanceFacade.getRegistryCenter().getSchemaRuleService().isExisted(schemaName)) {
            governanceFacade.getRegistryCenter().getSchemaRuleService().persist(schemaName, new LinkedList<>());
        }
        Map<String, Map<String, DataSource>> dataSourcesMap = createDataSourcesMap(Collections.singletonMap(schemaName,
                governanceFacade.getRegistryCenter().getDataSourceService().load(schemaName)));
        MetaDataContextsBuilder metaDataContextsBuilder = new MetaDataContextsBuilder(dataSourcesMap,
                Collections.singletonMap(schemaName, governanceFacade.getRegistryCenter().getSchemaRuleService().load(schemaName)),
                // TODO load global schema from reg center
                governanceFacade.getRegistryCenter().getGlobalRuleService().load(), 
                metaDataContexts.getProps().getProps());
        return metaDataContextsBuilder.build().getMetaDataMap().get(schemaName);
    }
    
    private Map<String, ShardingSphereMetaData> getChangedMataDataMap() {
        Map<String, ShardingSphereMetaData> result = new HashMap<>(metaDataContexts.getMetaDataMap().size());
        for (Entry<String, ShardingSphereMetaData> entry : metaDataContexts.getMetaDataMap().entrySet()) {
            result.put(entry.getKey(), entry.getValue());
        }
        return result;
    }
    
    private ShardingSphereMetaData getChangedMetaData(final ShardingSphereMetaData oldMetaData, final ShardingSphereSchema schema, final String schemaName) {
        // TODO refresh table addressing mapper
        return new ShardingSphereMetaData(schemaName, oldMetaData.getResource(), oldMetaData.getRuleMetaData(), schema);
    }
    
    private ShardingSphereMetaData getChangedMetaData(final ShardingSphereMetaData oldMetaData, final Collection<RuleConfiguration> ruleConfigs) throws SQLException {
        // TODO load global schema from reg center
        MetaDataContextsBuilder builder = new MetaDataContextsBuilder(Collections.singletonMap(oldMetaData.getName(), oldMetaData.getResource().getDataSources()),
                Collections.singletonMap(oldMetaData.getName(), ruleConfigs), new LinkedList<>(), metaDataContexts.getProps().getProps());
        return builder.build().getMetaDataMap().values().iterator().next();
    }
    
    private ShardingSphereMetaData getChangedMetaData(final ShardingSphereMetaData oldMetaData, final Map<String, DataSourceConfiguration> newDataSourceConfigs) throws SQLException {
        Collection<String> deletedDataSources = getDeletedDataSources(oldMetaData, newDataSourceConfigs);
        Map<String, DataSource> modifiedDataSources = getModifiedDataSources(oldMetaData, newDataSourceConfigs);
        oldMetaData.getResource().close(deletedDataSources);
        oldMetaData.getResource().close(modifiedDataSources.keySet());
        Map<String, Map<String, DataSource>> dataSourcesMap = Collections.singletonMap(oldMetaData.getName(), 
                getNewDataSources(oldMetaData.getResource().getDataSources(), getAddedDataSources(oldMetaData, newDataSourceConfigs), modifiedDataSources, deletedDataSources));
        // TODO load global schema from reg center
        return new MetaDataContextsBuilder(dataSourcesMap, Collections.singletonMap(oldMetaData.getName(), oldMetaData.getRuleMetaData().getConfigurations()), new LinkedList<>(),
                metaDataContexts.getProps().getProps()).build().getMetaDataMap().get(oldMetaData.getName());
    }
    
    private Map<String, DataSource> getNewDataSources(final Map<String, DataSource> oldDataSources, 
                                                      final Map<String, DataSource> addedDataSources, final Map<String, DataSource> modifiedDataSources, final Collection<String> deletedDataSources) {
        Map<String, DataSource> result = new LinkedHashMap<>(oldDataSources);
        result.keySet().removeAll(deletedDataSources);
        result.keySet().removeAll(modifiedDataSources.keySet());
        result.putAll(modifiedDataSources);
        result.putAll(addedDataSources);
        return result;
    }
    
    private Collection<String> getDeletedDataSources(final ShardingSphereMetaData oldMetaData, final Map<String, DataSourceConfiguration> newDataSourceConfigs) {
        Collection<String> result = new LinkedList<>(oldMetaData.getResource().getDataSources().keySet());
        result.removeAll(newDataSourceConfigs.keySet());
        return result;
    }
    
    private Map<String, DataSource> getAddedDataSources(final ShardingSphereMetaData oldMetaData, final Map<String, DataSourceConfiguration> newDataSourceConfigs) {
        return DataSourceConverter.getDataSourceMap(Maps.filterKeys(newDataSourceConfigs, each -> !oldMetaData.getResource().getDataSources().containsKey(each)));
    }
    
    private Map<String, DataSource> getModifiedDataSources(final ShardingSphereMetaData oldMetaData, final Map<String, DataSourceConfiguration> newDataSourceConfigs) {
        Map<String, DataSourceConfiguration> modifiedDataSourceConfigs = newDataSourceConfigs.entrySet().stream()
                .filter(entry -> isModifiedDataSource(oldMetaData.getResource().getDataSources(), entry.getKey(), entry.getValue()))
                .collect(Collectors.toMap(Map.Entry::getKey, Map.Entry::getValue, (oldValue, currentValue) -> oldValue, LinkedHashMap::new));
        return DataSourceConverter.getDataSourceMap(modifiedDataSourceConfigs);
    }
    
    private boolean isModifiedDataSource(final Map<String, DataSource> oldDataSources, final String newDataSourceName, final DataSourceConfiguration newDataSourceConfig) {
        DataSourceConfiguration dataSourceConfig = DataSourceConverter.getDataSourceConfigurationMap(oldDataSources).get(newDataSourceName);
        return null != dataSourceConfig && !newDataSourceConfig.equals(dataSourceConfig);
    }
    
    private Map<String, Map<String, DataSource>> createDataSourcesMap(final Map<String, Map<String, DataSourceConfiguration>> dataSourcesConfigs) {
        Map<String, Map<String, DataSource>> result = new LinkedHashMap<>(dataSourcesConfigs.size(), 1);
        for (Entry<String, Map<String, DataSourceConfiguration>> entry : dataSourcesConfigs.entrySet()) {
            result.put(entry.getKey(), DataSourceConverter.getDataSourceMap(entry.getValue()));
        }
        return result;
    }
}<|MERGE_RESOLUTION|>--- conflicted
+++ resolved
@@ -224,15 +224,10 @@
      */
     @Subscribe
     public synchronized void renew(final AuthorityChangedEvent event) {
-<<<<<<< HEAD
         Optional<AuthorityRule> authorityRule = metaDataContexts.getGlobalRuleMetaData().getRules().stream().filter(each -> each instanceof AuthorityRule).findAny().map(each -> (AuthorityRule) each);
         if (authorityRule.isPresent()) {
             authorityRule.get().refresh(metaDataContexts.getMetaDataMap(), event.getUsers());
         }
-=======
-        metaDataContexts = new StandardMetaDataContexts(metaDataContexts.getMetaDataMap(), getChangedGlobalRuleMetaData(event),
-                metaDataContexts.getExecutorEngine(), metaDataContexts.getProps(), metaDataContexts.getOptimizeContextFactory());
->>>>>>> fda105e3
     }
     
     /**
