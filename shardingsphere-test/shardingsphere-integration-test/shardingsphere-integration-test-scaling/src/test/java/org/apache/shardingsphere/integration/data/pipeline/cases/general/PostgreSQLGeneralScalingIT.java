/*
 * Licensed to the Apache Software Foundation (ASF) under one or more
 * contributor license agreements.  See the NOTICE file distributed with
 * this work for additional information regarding copyright ownership.
 * The ASF licenses this file to You under the Apache License, Version 2.0
 * (the "License"); you may not use this file except in compliance with
 * the License.  You may obtain a copy of the License at
 *
 *     http://www.apache.org/licenses/LICENSE-2.0
 *
 * Unless required by applicable law or agreed to in writing, software
 * distributed under the License is distributed on an "AS IS" BASIS,
 * WITHOUT WARRANTIES OR CONDITIONS OF ANY KIND, either express or implied.
 * See the License for the specific language governing permissions and
 * limitations under the License.
 */

package org.apache.shardingsphere.integration.data.pipeline.cases.general;

import lombok.extern.slf4j.Slf4j;
import org.apache.commons.lang3.tuple.Pair;
import org.apache.shardingsphere.infra.database.type.dialect.OpenGaussDatabaseType;
import org.apache.shardingsphere.infra.database.type.dialect.PostgreSQLDatabaseType;
import org.apache.shardingsphere.integration.data.pipeline.cases.base.BaseExtraSQLITCase;
import org.apache.shardingsphere.integration.data.pipeline.cases.task.PostgreSQLIncrementTask;
import org.apache.shardingsphere.integration.data.pipeline.env.IntegrationTestEnvironment;
import org.apache.shardingsphere.integration.data.pipeline.framework.helper.ScalingCaseHelper;
import org.apache.shardingsphere.integration.data.pipeline.framework.param.ScalingParameterized;
import org.apache.shardingsphere.sharding.algorithm.keygen.SnowflakeKeyGenerateAlgorithm;
import org.junit.Test;
import org.junit.runner.RunWith;
import org.junit.runners.Parameterized;
import org.junit.runners.Parameterized.Parameters;

import java.util.Collection;
import java.util.LinkedList;
import java.util.List;

import static org.junit.Assert.assertTrue;

/**
 * PostgreSQL general scaling test case. include openGauss type, same process.
 */
@Slf4j
@RunWith(Parameterized.class)
public final class PostgreSQLGeneralScalingIT extends BaseExtraSQLITCase {
    
    private static final IntegrationTestEnvironment ENV = IntegrationTestEnvironment.getInstance();
    
    private final ScalingParameterized parameterized;
    
    public PostgreSQLGeneralScalingIT(final ScalingParameterized parameterized) {
        super(parameterized);
        this.parameterized = parameterized;
        log.info("parameterized:{}", parameterized);
    }
    
    @Parameters(name = "{0}")
    public static Collection<ScalingParameterized> getParameters() {
        Collection<ScalingParameterized> result = new LinkedList<>();
        for (String dockerImageName : ENV.getPostgresVersions()) {
            result.add(new ScalingParameterized(new PostgreSQLDatabaseType(), dockerImageName, "env/scenario/general/postgresql.xml"));
        }
        for (String dockerImageName : ENV.getOpenGaussVersions()) {
            result.add(new ScalingParameterized(new OpenGaussDatabaseType(), dockerImageName, "env/scenario/general/postgresql.xml"));
        }
        return result;
    }
    
    @Test
    public void assertManualScalingSuccess() throws InterruptedException {
        addSourceResource();
        initShardingAlgorithm();
        assertTrue(waitShardingAlgorithmEffect(15));
        createScalingRule();
        createSchema("test");
        createAllSharingTableRule();
        createOrderTable();
        createOrderItemTable();
        SnowflakeKeyGenerateAlgorithm keyGenerateAlgorithm = new SnowflakeKeyGenerateAlgorithm();
        Pair<List<Object[]>, List<Object[]>> dataPair = ScalingCaseHelper.generateFullInsertData(keyGenerateAlgorithm, parameterized.getDatabaseType(), 3000);
        getJdbcTemplate().batchUpdate(getExtraSQLCommand().getFullInsertOrder(), dataPair.getLeft());
        getJdbcTemplate().batchUpdate(getExtraSQLCommand().getFullInsertOrderItem(), dataPair.getRight());
        startIncrementTask(new PostgreSQLIncrementTask(getJdbcTemplate(), new SnowflakeKeyGenerateAlgorithm(), "test", true));
        assertOriginalSourceSuccess();
        addTargetResource();
<<<<<<< HEAD
        getJdbcTemplate().execute(getCommonSQLCommand().getAutoAlterOrderShardingTableRule());
=======
        getJdbcTemplate().execute(getCommonSQLCommand().getAutoAlterOrderWithItemShardingTableRule());
>>>>>>> 56ea05c9
        assertCheckMatchConsistencySuccess();
    }
}<|MERGE_RESOLUTION|>--- conflicted
+++ resolved
@@ -84,11 +84,7 @@
         startIncrementTask(new PostgreSQLIncrementTask(getJdbcTemplate(), new SnowflakeKeyGenerateAlgorithm(), "test", true));
         assertOriginalSourceSuccess();
         addTargetResource();
-<<<<<<< HEAD
-        getJdbcTemplate().execute(getCommonSQLCommand().getAutoAlterOrderShardingTableRule());
-=======
         getJdbcTemplate().execute(getCommonSQLCommand().getAutoAlterOrderWithItemShardingTableRule());
->>>>>>> 56ea05c9
         assertCheckMatchConsistencySuccess();
     }
 }