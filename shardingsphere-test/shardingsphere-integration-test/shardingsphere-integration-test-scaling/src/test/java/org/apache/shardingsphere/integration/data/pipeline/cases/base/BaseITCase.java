/*
 * Licensed to the Apache Software Foundation (ASF) under one or more
 * contributor license agreements.  See the NOTICE file distributed with
 * this work for additional information regarding copyright ownership.
 * The ASF licenses this file to You under the Apache License, Version 2.0
 * (the "License"); you may not use this file except in compliance with
 * the License.  You may obtain a copy of the License at
 *
 *     http://www.apache.org/licenses/LICENSE-2.0
 *
 * Unless required by applicable law or agreed to in writing, software
 * distributed under the License is distributed on an "AS IS" BASIS,
 * WITHOUT WARRANTIES OR CONDITIONS OF ANY KIND, either express or implied.
 * See the License for the specific language governing permissions and
 * limitations under the License.
 */

package org.apache.shardingsphere.integration.data.pipeline.cases.base;

import com.zaxxer.hikari.HikariDataSource;
import lombok.AccessLevel;
import lombok.Getter;
import lombok.Setter;
import lombok.SneakyThrows;
import lombok.extern.slf4j.Slf4j;
import org.apache.commons.collections4.CollectionUtils;
import org.apache.commons.lang3.StringUtils;
import org.apache.shardingsphere.data.pipeline.api.job.JobStatus;
import org.apache.shardingsphere.data.pipeline.core.util.ThreadUtil;
import org.apache.shardingsphere.infra.database.metadata.url.JdbcUrlAppender;
import org.apache.shardingsphere.infra.database.type.DatabaseType;
import org.apache.shardingsphere.integration.data.pipeline.cases.command.MigrationDistSQLCommand;
import org.apache.shardingsphere.integration.data.pipeline.env.IntegrationTestEnvironment;
import org.apache.shardingsphere.integration.data.pipeline.env.enums.ScalingITEnvTypeEnum;
import org.apache.shardingsphere.integration.data.pipeline.framework.container.compose.BaseComposedContainer;
import org.apache.shardingsphere.integration.data.pipeline.framework.container.compose.MigrationComposedContainer;
import org.apache.shardingsphere.integration.data.pipeline.framework.container.compose.NativeComposedContainer;
import org.apache.shardingsphere.integration.data.pipeline.framework.param.ScalingParameterized;
import org.apache.shardingsphere.integration.data.pipeline.framework.watcher.ScalingWatcher;
import org.apache.shardingsphere.test.integration.env.container.atomic.constants.ProxyContainerConstants;
import org.apache.shardingsphere.test.integration.env.container.atomic.storage.DockerStorageContainer;
import org.apache.shardingsphere.test.integration.env.container.atomic.util.DatabaseTypeUtil;
import org.apache.shardingsphere.test.integration.env.runtime.DataSourceEnvironment;
import org.junit.Rule;
import org.opengauss.util.PSQLException;
import org.springframework.jdbc.BadSqlGrammarException;

import javax.sql.DataSource;
import javax.xml.bind.JAXB;
import java.sql.Connection;
import java.sql.DriverManager;
import java.sql.ResultSet;
import java.sql.ResultSetMetaData;
import java.sql.SQLException;
import java.util.ArrayList;
import java.util.Arrays;
import java.util.HashMap;
import java.util.HashSet;
import java.util.List;
import java.util.Map;
import java.util.Objects;
import java.util.Set;
import java.util.concurrent.Executor;
import java.util.concurrent.Executors;
import java.util.concurrent.TimeUnit;
import java.util.stream.Collectors;

import static org.hamcrest.CoreMatchers.is;
import static org.junit.Assert.assertFalse;
import static org.junit.Assert.assertThat;
import static org.junit.Assert.assertTrue;

@Slf4j
@Getter(AccessLevel.PROTECTED)
public abstract class BaseITCase {
    
    protected static final IntegrationTestEnvironment ENV = IntegrationTestEnvironment.getInstance();
    
    protected static final JdbcUrlAppender JDBC_URL_APPENDER = new JdbcUrlAppender();
    
    protected static final String DS_0 = "scaling_it_0";
    
    protected static final String DS_1 = "scaling_it_1";
    
    protected static final String DS_2 = "scaling_it_2";
    
    protected static final String DS_3 = "scaling_it_3";
    
    protected static final String DS_4 = "scaling_it_4";
    
    protected static final Executor SCALING_EXECUTOR = Executors.newFixedThreadPool(5);
    
    protected static final int TABLE_INIT_ROW_COUNT = 3000;
    
    @Rule
    @Getter(AccessLevel.NONE)
    public ScalingWatcher scalingWatcher;
    
    private final BaseComposedContainer composedContainer;
    
    private final MigrationDistSQLCommand migrationDistSQLCommand;
    
    private final DatabaseType databaseType;
    
    private final String username;
    
    private final String password;
    
    private DataSource sourceDataSource;
    
    private DataSource proxyDataSource;
    
    @Setter
    private Thread increaseTaskThread;
    
    public BaseITCase(final ScalingParameterized parameterized) {
        databaseType = parameterized.getDatabaseType();
        if (ENV.getItEnvType() == ScalingITEnvTypeEnum.DOCKER) {
            composedContainer = new MigrationComposedContainer(parameterized.getDatabaseType(), parameterized.getDockerImageName());
        } else {
            composedContainer = new NativeComposedContainer(parameterized.getDatabaseType());
        }
        composedContainer.start();
        if (ENV.getItEnvType() == ScalingITEnvTypeEnum.DOCKER) {
            DockerStorageContainer storageContainer = ((MigrationComposedContainer) composedContainer).getStorageContainer();
            username = storageContainer.getUsername();
            password = storageContainer.getUnifiedPassword();
        } else {
            username = ENV.getActualDataSourceUsername(databaseType);
            password = ENV.getActualDataSourcePassword(databaseType);
        }
        createProxyDatabase(parameterized.getDatabaseType());
        if (ENV.getItEnvType() == ScalingITEnvTypeEnum.NATIVE) {
            cleanUpDataSource();
        }
        migrationDistSQLCommand = JAXB.unmarshal(Objects.requireNonNull(BaseITCase.class.getClassLoader().getResource("env/common/command.xml")), MigrationDistSQLCommand.class);
        scalingWatcher = new ScalingWatcher(composedContainer);
    }
    
    private void cleanUpDataSource() {
        for (String each : Arrays.asList(DS_0, DS_2, DS_3, DS_4)) {
            composedContainer.cleanUpDatabase(each);
        }
    }
    
    protected void createProxyDatabase(final DatabaseType databaseType) {
        String defaultDatabaseName = "";
        if (DatabaseTypeUtil.isPostgreSQL(databaseType) || DatabaseTypeUtil.isOpenGauss(databaseType)) {
            defaultDatabaseName = "postgres";
        }
        String jdbcUrl = composedContainer.getProxyJdbcUrl(defaultDatabaseName);
        try (Connection connection = DriverManager.getConnection(jdbcUrl, ProxyContainerConstants.USERNAME, ProxyContainerConstants.PASSWORD)) {
            if (ENV.getItEnvType() == ScalingITEnvTypeEnum.NATIVE) {
                try {
                    connectionExecuteWithLog(connection, "DROP DATABASE sharding_db");
                } catch (final SQLException ex) {
                    log.warn("Drop sharding_db failed, maybe it's not exist. error msg={}", ex.getMessage());
                }
            }
            connectionExecuteWithLog(connection, "CREATE DATABASE sharding_db");
        } catch (final SQLException ex) {
            throw new IllegalStateException(ex);
        }
        sourceDataSource = getDataSource(getActualJdbcUrlTemplate(DS_0, false), username, password);
        proxyDataSource = getDataSource(composedContainer.getProxyJdbcUrl("sharding_db"), "proxy", "Proxy@123");
    }
    
    private DataSource getDataSource(final String jdbcUrl, final String username, final String password) {
        HikariDataSource result = new HikariDataSource();
        result.setDriverClassName(DataSourceEnvironment.getDriverClassName(getDatabaseType()));
<<<<<<< HEAD
        result.setJdbcUrl(jdbcUrl);
        result.setUsername(username);
        result.setPassword(password);
        result.setMaximumPoolSize(5);
=======
        result.setJdbcUrl(composedContainer.getProxyJdbcUrl(databaseName));
        result.setUsername(ProxyContainerConstants.USERNAME);
        result.setPassword(ProxyContainerConstants.PASSWORD);
        result.setMaximumPoolSize(2);
>>>>>>> 83188302
        result.setTransactionIsolation("TRANSACTION_READ_COMMITTED");
        return result;
    }
    
    @SneakyThrows(SQLException.class)
    protected void addSourceResource() {
<<<<<<< HEAD
        try (Connection connection = DriverManager.getConnection(getComposedContainer().getProxyJdbcUrl("sharding_db"), "proxy", "Proxy@123")) {
            addSourceResource0(connection);
=======
        // TODO if mysql can append database firstly, they can be combined
        if (databaseType instanceof MySQLDatabaseType) {
            try (Connection connection = DriverManager.getConnection(getComposedContainer().getProxyJdbcUrl(""), ProxyContainerConstants.USERNAME, ProxyContainerConstants.PASSWORD)) {
                connection.createStatement().execute("USE sharding_db");
                addSourceResource0(connection);
            }
        } else {
            try (Connection connection = DriverManager.getConnection(getComposedContainer().getProxyJdbcUrl("sharding_db"), ProxyContainerConstants.USERNAME, ProxyContainerConstants.PASSWORD)) {
                addSourceResource0(connection);
            }
>>>>>>> 83188302
        }
    }
    
    @SneakyThrows(SQLException.class)
    private void addSourceResource0(final Connection connection) {
        if (ENV.getItEnvType() == ScalingITEnvTypeEnum.NATIVE) {
            try {
                connectionExecuteWithLog(connection, "DROP MIGRATION SOURCE RESOURCE ds_0");
            } catch (final SQLException ex) {
                log.warn("Drop sharding_db failed, maybe it's not exist. error msg={}", ex.getMessage());
            }
        }
        String addSourceResource = migrationDistSQLCommand.getAddMigrationSourceResourceTemplate().replace("${user}", username)
                .replace("${password}", password)
                .replace("${ds0}", getActualJdbcUrlTemplate(DS_0, true));
        connectionExecuteWithLog(connection, addSourceResource);
    }
    
    @SneakyThrows
    protected void addTargetResource() {
        String addTargetResource = migrationDistSQLCommand.getAddMigrationTargetResourceTemplate().replace("${user}", username)
                .replace("${password}", password)
                .replace("${ds2}", getActualJdbcUrlTemplate(DS_2, true))
                .replace("${ds3}", getActualJdbcUrlTemplate(DS_3, true))
                .replace("${ds4}", getActualJdbcUrlTemplate(DS_4, true));
        proxyExecuteWithLog(addTargetResource, 2);
        List<Map<String, Object>> resources = queryForListWithLog("SHOW DATABASE RESOURCES from sharding_db");
        assertThat(resources.size(), is(3));
    }
    
    private String getActualJdbcUrlTemplate(final String databaseName, final boolean isInContainer) {
        if (ScalingITEnvTypeEnum.DOCKER == ENV.getItEnvType()) {
            DockerStorageContainer storageContainer = ((MigrationComposedContainer) composedContainer).getStorageContainer();
            if (isInContainer) {
                return DataSourceEnvironment.getURL(getDatabaseType(), getDatabaseType().getType().toLowerCase() + ".host", storageContainer.getPort(), databaseName);
            } else {
                return DataSourceEnvironment.getURL(getDatabaseType(), storageContainer.getHost(), storageContainer.getFirstMappedPort(), databaseName);
            }
        }
        return DataSourceEnvironment.getURL(getDatabaseType(), "127.0.0.1", ENV.getActualDataSourceDefaultPort(databaseType), databaseName);
    }
    
    protected void createTargetOrderTableRule() {
        proxyExecuteWithLog(migrationDistSQLCommand.getCreateTargetOrderTableRule(), 3);
    }
    
    protected void createTargetOrderItemTableRule() {
        proxyExecuteWithLog(migrationDistSQLCommand.getCreateTargetOrderItemTableRule(), 3);
    }
    
    protected void startMigrationOrder() {
        proxyExecuteWithLog(migrationDistSQLCommand.getMigrationOrderSingleTable(), 5);
    }
    
    protected void startMigrationOrderItem() {
        proxyExecuteWithLog(migrationDistSQLCommand.getMigrationOrderItemSingleTable(), 5);
    }
    
    // TODO use new DistSQL
    protected void createScalingRule() {
    }
    
    protected void createSourceSchema(final String schemaName) {
        if (DatabaseTypeUtil.isPostgreSQL(databaseType)) {
            sourceExecuteWithLog(String.format("CREATE SCHEMA IF NOT EXISTS %s", schemaName));
            return;
        }
        if (DatabaseTypeUtil.isOpenGauss(databaseType)) {
            try {
                sourceExecuteWithLog(String.format("CREATE SCHEMA %s", schemaName));
            } catch (final BadSqlGrammarException ex) {
                // only used for native mode.
                if (ex.getCause() instanceof PSQLException && "42P06".equals(((PSQLException) ex.getCause()).getSQLState())) {
                    log.info("Schema {} already exists.", schemaName);
                } else {
                    throw ex;
                }
            }
        }
    }
    
    @SneakyThrows(SQLException.class)
    protected void sourceExecuteWithLog(final String sql) {
        log.info("source execute :{}", sql);
        try (Connection connection = sourceDataSource.getConnection()) {
            connection.createStatement().execute(sql);
        }
    }
    
    @SneakyThrows(SQLException.class)
    protected void proxyExecuteWithLog(final String sql, final int sleepSeconds) {
        log.info("proxy execute :{}", sql);
        try (Connection connection = proxyDataSource.getConnection()) {
            connection.createStatement().execute(sql);
        }
        ThreadUtil.sleep(Math.max(sleepSeconds, 0), TimeUnit.SECONDS);
    }
    
    protected void connectionExecuteWithLog(final Connection connection, final String sql) throws SQLException {
        log.info("connection execute:{}", sql);
        connection.createStatement().execute(sql);
        ThreadUtil.sleep(2, TimeUnit.SECONDS);
    }
    
    protected List<Map<String, Object>> queryForListWithLog(final String sql) {
        int retryNumber = 0;
        while (retryNumber <= 3) {
            try (Connection connection = proxyDataSource.getConnection()) {
                ResultSet resultSet = connection.createStatement().executeQuery(sql);
                return resultSetToList(resultSet);
            } catch (final SQLException ex) {
                log.error("data access error", ex);
            }
            ThreadUtil.sleep(3, TimeUnit.SECONDS);
            retryNumber++;
        }
        throw new RuntimeException("can't get result from proxy");
    }
    
    protected List<Map<String, Object>> resultSetToList(final ResultSet rs) throws SQLException {
        ResultSetMetaData md = rs.getMetaData();
        int columns = md.getColumnCount();
        List<Map<String, Object>> results = new ArrayList<>();
        while (rs.next()) {
            Map<String, Object> row = new HashMap<>();
            for (int i = 1; i <= columns; i++) {
                row.put(md.getColumnLabel(i).toLowerCase(), rs.getObject(i));
            }
            results.add(row);
        }
        return results;
    }
    
    protected void startIncrementTask(final BaseIncrementTask baseIncrementTask) {
        setIncreaseTaskThread(new Thread(baseIncrementTask));
        getIncreaseTaskThread().start();
    }
    
    protected void stopMigration(final String jobId) {
        proxyExecuteWithLog(String.format("STOP MIGRATION '%s'", jobId), 5);
    }
    
    protected void startMigration(final String jobId) {
        proxyExecuteWithLog(String.format("START MIGRATION '%s'", jobId), 10);
    }
    
    protected void assertBeforeApplyScalingMetadataCorrectly() {
        List<Map<String, Object>> previewResults = queryForListWithLog("PREVIEW SELECT COUNT(1) FROM t_order");
        assertThat("data_source_name name not correct, it's effective early, search watcher failed get more info",
                previewResults.stream().map(each -> each.get("data_source_name")).collect(Collectors.toSet()), is(new HashSet<>(Arrays.asList("ds_0", "ds_1"))));
    }
    
    protected String getScalingJobId() {
        List<Map<String, Object>> scalingListMap = queryForListWithLog("SHOW MIGRATION LIST");
        String jobId = scalingListMap.get(0).get("id").toString();
        log.info("jobId: {}", jobId);
        return jobId;
    }
    
    protected List<String> listJobId() {
        List<Map<String, Object>> jobList = queryForListWithLog("SHOW MIGRATION LIST");
        return jobList.stream().map(a -> a.get("id").toString()).collect(Collectors.toList());
    }
    
    protected String getJobIdByTableName(final String tableName) {
        List<Map<String, Object>> jobList = queryForListWithLog("SHOW MIGRATION LIST");
        return jobList.stream().filter(a -> a.get("tables").toString().equals(tableName)).findFirst().orElseThrow(() -> new RuntimeException("not find target table")).get("id").toString();
    }
    
    @SneakyThrows(InterruptedException.class)
    protected void waitMigrationFinished(final String jobId) {
        if (null != increaseTaskThread) {
            TimeUnit.SECONDS.timedJoin(increaseTaskThread, 60);
        }
        log.info("jobId: {}", jobId);
        Set<String> actualStatus;
        for (int i = 0; i < 10; i++) {
            List<Map<String, Object>> showScalingStatusResult = showScalingStatus(jobId);
            log.info("show migration status result: {}", showScalingStatusResult);
            actualStatus = showScalingStatusResult.stream().map(each -> each.get("status").toString()).collect(Collectors.toSet());
            assertFalse(CollectionUtils.containsAny(actualStatus, Arrays.asList(JobStatus.PREPARING_FAILURE.name(), JobStatus.EXECUTE_INVENTORY_TASK_FAILURE.name(),
                    JobStatus.EXECUTE_INCREMENTAL_TASK_FAILURE.name())));
            if (actualStatus.size() == 1 && actualStatus.contains(JobStatus.EXECUTE_INCREMENTAL_TASK.name())) {
                break;
            } else if (actualStatus.size() >= 1 && actualStatus.containsAll(new HashSet<>(Arrays.asList("", JobStatus.EXECUTE_INCREMENTAL_TASK.name())))) {
                log.warn("one of the shardingItem was not started correctly");
            }
            ThreadUtil.sleep(3, TimeUnit.SECONDS);
        }
    }
    
    protected void assertGreaterThanInitTableInitRows(final int tableInitRows, final String schema) {
        String countSQL = StringUtils.isBlank(schema) ? "SELECT COUNT(*) as count FROM t_order" : String.format("SELECT COUNT(*) as count FROM %s.t_order", schema);
        Map<String, Object> actual = queryForListWithLog(countSQL).get(0);
        assertTrue("actual count " + actual.get("count"), Integer.parseInt(actual.get("count").toString()) > tableInitRows);
    }
    
    protected List<Map<String, Object>> showScalingStatus(final String jobId) {
        return queryForListWithLog(String.format("SHOW MIGRATION STATUS '%s'", jobId));
    }
    
    protected void assertCheckScalingSuccess(final String jobId) {
        for (int i = 0; i < 10; i++) {
            if (checkJobIncrementTaskFinished(jobId)) {
                break;
            }
            ThreadUtil.sleep(3, TimeUnit.SECONDS);
        }
        boolean secondCheckJobResult = checkJobIncrementTaskFinished(jobId);
        log.info("second check job result: {}", secondCheckJobResult);
        List<Map<String, Object>> checkScalingResults = queryForListWithLog(String.format("CHECK MIGRATION '%s' BY TYPE (NAME='DATA_MATCH')", jobId));
        log.info("checkScalingResults: {}", checkScalingResults);
        for (Map<String, Object> entry : checkScalingResults) {
            assertTrue(Boolean.parseBoolean(entry.get("records_content_matched").toString()));
        }
    }
    
    private boolean checkJobIncrementTaskFinished(final String jobId) {
        List<Map<String, Object>> listScalingStatus = showScalingStatus(jobId);
        log.info("listScalingStatus result: {}", listScalingStatus);
        for (Map<String, Object> entry : listScalingStatus) {
            if (JobStatus.EXECUTE_INCREMENTAL_TASK.name().equalsIgnoreCase(entry.get("status").toString())) {
                return false;
            }
            int incrementalIdleSeconds = Integer.parseInt(entry.get("incremental_idle_seconds").toString());
            if (incrementalIdleSeconds < 10) {
                return false;
            }
        }
        return true;
    }
}<|MERGE_RESOLUTION|>--- conflicted
+++ resolved
@@ -162,44 +162,24 @@
             throw new IllegalStateException(ex);
         }
         sourceDataSource = getDataSource(getActualJdbcUrlTemplate(DS_0, false), username, password);
-        proxyDataSource = getDataSource(composedContainer.getProxyJdbcUrl("sharding_db"), "proxy", "Proxy@123");
+        proxyDataSource = getDataSource(composedContainer.getProxyJdbcUrl("sharding_db"), ProxyContainerConstants.USERNAME, ProxyContainerConstants.PASSWORD);
     }
     
     private DataSource getDataSource(final String jdbcUrl, final String username, final String password) {
         HikariDataSource result = new HikariDataSource();
         result.setDriverClassName(DataSourceEnvironment.getDriverClassName(getDatabaseType()));
-<<<<<<< HEAD
         result.setJdbcUrl(jdbcUrl);
         result.setUsername(username);
         result.setPassword(password);
-        result.setMaximumPoolSize(5);
-=======
-        result.setJdbcUrl(composedContainer.getProxyJdbcUrl(databaseName));
-        result.setUsername(ProxyContainerConstants.USERNAME);
-        result.setPassword(ProxyContainerConstants.PASSWORD);
         result.setMaximumPoolSize(2);
->>>>>>> 83188302
         result.setTransactionIsolation("TRANSACTION_READ_COMMITTED");
         return result;
     }
     
     @SneakyThrows(SQLException.class)
     protected void addSourceResource() {
-<<<<<<< HEAD
-        try (Connection connection = DriverManager.getConnection(getComposedContainer().getProxyJdbcUrl("sharding_db"), "proxy", "Proxy@123")) {
+        try (Connection connection = DriverManager.getConnection(getComposedContainer().getProxyJdbcUrl("sharding_db"), ProxyContainerConstants.USERNAME, ProxyContainerConstants.PASSWORD)) {
             addSourceResource0(connection);
-=======
-        // TODO if mysql can append database firstly, they can be combined
-        if (databaseType instanceof MySQLDatabaseType) {
-            try (Connection connection = DriverManager.getConnection(getComposedContainer().getProxyJdbcUrl(""), ProxyContainerConstants.USERNAME, ProxyContainerConstants.PASSWORD)) {
-                connection.createStatement().execute("USE sharding_db");
-                addSourceResource0(connection);
-            }
-        } else {
-            try (Connection connection = DriverManager.getConnection(getComposedContainer().getProxyJdbcUrl("sharding_db"), ProxyContainerConstants.USERNAME, ProxyContainerConstants.PASSWORD)) {
-                addSourceResource0(connection);
-            }
->>>>>>> 83188302
         }
     }
     
@@ -342,21 +322,8 @@
         proxyExecuteWithLog(String.format("STOP MIGRATION '%s'", jobId), 5);
     }
     
-    protected void startMigration(final String jobId) {
+    protected void startMigrationByJob(final String jobId) {
         proxyExecuteWithLog(String.format("START MIGRATION '%s'", jobId), 10);
-    }
-    
-    protected void assertBeforeApplyScalingMetadataCorrectly() {
-        List<Map<String, Object>> previewResults = queryForListWithLog("PREVIEW SELECT COUNT(1) FROM t_order");
-        assertThat("data_source_name name not correct, it's effective early, search watcher failed get more info",
-                previewResults.stream().map(each -> each.get("data_source_name")).collect(Collectors.toSet()), is(new HashSet<>(Arrays.asList("ds_0", "ds_1"))));
-    }
-    
-    protected String getScalingJobId() {
-        List<Map<String, Object>> scalingListMap = queryForListWithLog("SHOW MIGRATION LIST");
-        String jobId = scalingListMap.get(0).get("id").toString();
-        log.info("jobId: {}", jobId);
-        return jobId;
     }
     
     protected List<String> listJobId() {
