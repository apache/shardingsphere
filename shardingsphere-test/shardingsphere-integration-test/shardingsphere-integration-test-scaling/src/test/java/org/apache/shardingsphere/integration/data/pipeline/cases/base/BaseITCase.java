/*
 * Licensed to the Apache Software Foundation (ASF) under one or more
 * contributor license agreements.  See the NOTICE file distributed with
 * this work for additional information regarding copyright ownership.
 * The ASF licenses this file to You under the Apache License, Version 2.0
 * (the "License"); you may not use this file except in compliance with
 * the License.  You may obtain a copy of the License at
 *
 *     http://www.apache.org/licenses/LICENSE-2.0
 *
 * Unless required by applicable law or agreed to in writing, software
 * distributed under the License is distributed on an "AS IS" BASIS,
 * WITHOUT WARRANTIES OR CONDITIONS OF ANY KIND, either express or implied.
 * See the License for the specific language governing permissions and
 * limitations under the License.
 */

package org.apache.shardingsphere.integration.data.pipeline.cases.base;

import com.zaxxer.hikari.HikariDataSource;
import lombok.AccessLevel;
import lombok.Getter;
import lombok.Setter;
import lombok.SneakyThrows;
import lombok.extern.slf4j.Slf4j;
import org.apache.commons.collections4.CollectionUtils;
import org.apache.commons.lang3.StringUtils;
import org.apache.shardingsphere.data.pipeline.api.job.JobStatus;
import org.apache.shardingsphere.data.pipeline.core.util.ThreadUtil;
import org.apache.shardingsphere.infra.database.metadata.url.JdbcUrlAppender;
import org.apache.shardingsphere.infra.database.type.DatabaseType;
import org.apache.shardingsphere.integration.data.pipeline.cases.command.MigrationDistSQLCommand;
import org.apache.shardingsphere.integration.data.pipeline.env.IntegrationTestEnvironment;
import org.apache.shardingsphere.integration.data.pipeline.env.enums.ScalingITEnvTypeEnum;
import org.apache.shardingsphere.integration.data.pipeline.framework.container.compose.BaseComposedContainer;
import org.apache.shardingsphere.integration.data.pipeline.framework.container.compose.MigrationComposedContainer;
import org.apache.shardingsphere.integration.data.pipeline.framework.container.compose.NativeComposedContainer;
import org.apache.shardingsphere.integration.data.pipeline.framework.param.ScalingParameterized;
import org.apache.shardingsphere.integration.data.pipeline.framework.watcher.ScalingWatcher;
import org.apache.shardingsphere.test.integration.env.container.atomic.storage.DockerStorageContainer;
import org.apache.shardingsphere.test.integration.env.container.atomic.util.DatabaseTypeUtil;
import org.apache.shardingsphere.test.integration.env.runtime.DataSourceEnvironment;
import org.junit.Rule;
import org.opengauss.util.PSQLException;
import org.springframework.jdbc.BadSqlGrammarException;

import javax.sql.DataSource;
import javax.xml.bind.JAXB;
import java.sql.Connection;
import java.sql.DriverManager;
import java.sql.ResultSet;
import java.sql.ResultSetMetaData;
import java.sql.SQLException;
import java.util.ArrayList;
import java.util.Arrays;
import java.util.HashMap;
import java.util.HashSet;
import java.util.List;
import java.util.Map;
import java.util.Objects;
import java.util.Set;
import java.util.concurrent.Executor;
import java.util.concurrent.Executors;
import java.util.concurrent.TimeUnit;
import java.util.stream.Collectors;

import static org.hamcrest.CoreMatchers.is;
import static org.junit.Assert.assertFalse;
import static org.junit.Assert.assertThat;
import static org.junit.Assert.assertTrue;

@Slf4j
@Getter(AccessLevel.PROTECTED)
public abstract class BaseITCase {
    
    protected static final IntegrationTestEnvironment ENV = IntegrationTestEnvironment.getInstance();
    
    protected static final JdbcUrlAppender JDBC_URL_APPENDER = new JdbcUrlAppender();
    
    protected static final String DS_0 = "scaling_it_0";
    
    protected static final String DS_1 = "scaling_it_1";
    
    protected static final String DS_2 = "scaling_it_2";
    
    protected static final String DS_3 = "scaling_it_3";
    
    protected static final String DS_4 = "scaling_it_4";
    
    protected static final Executor SCALING_EXECUTOR = Executors.newFixedThreadPool(5);
    
    protected static final int TABLE_INIT_ROW_COUNT = 3000;
    
    @Rule
    @Getter(AccessLevel.NONE)
    public ScalingWatcher scalingWatcher;
    
    private final BaseComposedContainer composedContainer;
    
    private final MigrationDistSQLCommand migrationDistSQLCommand;
    
    private final DatabaseType databaseType;
    
    private final String username;
    
    private final String password;
    
    private DataSource sourceDataSource;
    
    private DataSource proxyDataSource;
    
    @Setter
    private Thread increaseTaskThread;
    
    public BaseITCase(final ScalingParameterized parameterized) {
        databaseType = parameterized.getDatabaseType();
        if (ENV.getItEnvType() == ScalingITEnvTypeEnum.DOCKER) {
            composedContainer = new MigrationComposedContainer(parameterized.getDatabaseType(), parameterized.getDockerImageName());
        } else {
            composedContainer = new NativeComposedContainer(parameterized.getDatabaseType());
        }
        composedContainer.start();
        if (ENV.getItEnvType() == ScalingITEnvTypeEnum.DOCKER) {
            DockerStorageContainer storageContainer = ((MigrationComposedContainer) composedContainer).getStorageContainer();
            username = storageContainer.getUsername();
            password = storageContainer.getUnifiedPassword();
        } else {
            username = ENV.getActualDataSourceUsername(databaseType);
            password = ENV.getActualDataSourcePassword(databaseType);
        }
        createProxyDatabase(parameterized.getDatabaseType());
        if (ENV.getItEnvType() == ScalingITEnvTypeEnum.NATIVE) {
            cleanUpDataSource();
        }
        migrationDistSQLCommand = JAXB.unmarshal(Objects.requireNonNull(BaseITCase.class.getClassLoader().getResource("env/common/command.xml")), MigrationDistSQLCommand.class);
        scalingWatcher = new ScalingWatcher(composedContainer);
    }
    
    private void cleanUpDataSource() {
        for (String each : Arrays.asList(DS_0, DS_2, DS_3, DS_4)) {
            composedContainer.cleanUpDatabase(each);
        }
    }
    
    protected void createProxyDatabase(final DatabaseType databaseType) {
        String defaultDatabaseName = "";
        if (DatabaseTypeUtil.isPostgreSQL(databaseType) || DatabaseTypeUtil.isOpenGauss(databaseType)) {
            defaultDatabaseName = "postgres";
        }
        String jdbcUrl = composedContainer.getProxyJdbcUrl(defaultDatabaseName);
        try (Connection connection = DriverManager.getConnection(jdbcUrl, "proxy", "Proxy@123")) {
            if (ENV.getItEnvType() == ScalingITEnvTypeEnum.NATIVE) {
                try {
                    connectionExecuteWithLog(connection, "DROP DATABASE sharding_db");
                } catch (final SQLException ex) {
                    log.warn("Drop sharding_db failed, maybe it's not exist. error msg={}", ex.getMessage());
                }
            }
            connectionExecuteWithLog(connection, "CREATE DATABASE sharding_db");
        } catch (final SQLException ex) {
            throw new IllegalStateException(ex);
        }
        sourceDataSource = getDataSource(getActualJdbcUrlTemplate(DS_0, false), username, password);
        proxyDataSource = getDataSource(composedContainer.getProxyJdbcUrl("sharding_db"), "proxy", "Proxy@123");
    }
    
    private DataSource getDataSource(final String jdbcUrl, final String username, final String password) {
        HikariDataSource result = new HikariDataSource();
        result.setDriverClassName(DataSourceEnvironment.getDriverClassName(getDatabaseType()));
        result.setJdbcUrl(jdbcUrl);
        result.setUsername(username);
        result.setPassword(password);
        result.setMaximumPoolSize(5);
        result.setTransactionIsolation("TRANSACTION_READ_COMMITTED");
        return result;
    }
    
    @SneakyThrows(SQLException.class)
    protected void addSourceResource() {
        try (Connection connection = DriverManager.getConnection(getComposedContainer().getProxyJdbcUrl("sharding_db"), "proxy", "Proxy@123")) {
            addSourceResource0(connection);
        }
    }
    
    @SneakyThrows(SQLException.class)
    private void addSourceResource0(final Connection connection) {
        if (ENV.getItEnvType() == ScalingITEnvTypeEnum.NATIVE) {
            try {
                connectionExecuteWithLog(connection, "DROP MIGRATION SOURCE RESOURCE ds_0");
            } catch (final SQLException ex) {
                log.warn("Drop sharding_db failed, maybe it's not exist. error msg={}", ex.getMessage());
            }
        }
        String addSourceResource = migrationDistSQLCommand.getAddMigrationSourceResourceTemplate().replace("${user}", username)
                .replace("${password}", password)
                .replace("${ds0}", getActualJdbcUrlTemplate(DS_0, true));
        connectionExecuteWithLog(connection, addSourceResource);
    }
    
    @SneakyThrows
    protected void addTargetResource() {
        String addTargetResource = migrationDistSQLCommand.getAddMigrationTargetResourceTemplate().replace("${user}", username)
                .replace("${password}", password)
                .replace("${ds2}", getActualJdbcUrlTemplate(DS_2, true))
                .replace("${ds3}", getActualJdbcUrlTemplate(DS_3, true))
                .replace("${ds4}", getActualJdbcUrlTemplate(DS_4, true));
        proxyExecuteWithLog(addTargetResource, 2);
        List<Map<String, Object>> resources = queryForListWithLog("SHOW DATABASE RESOURCES from sharding_db");
        assertThat(resources.size(), is(3));
    }
    
    private String getActualJdbcUrlTemplate(final String databaseName, final boolean isInContainer) {
        if (ScalingITEnvTypeEnum.DOCKER == ENV.getItEnvType()) {
            DockerStorageContainer storageContainer = ((MigrationComposedContainer) composedContainer).getStorageContainer();
            if (isInContainer) {
                return DataSourceEnvironment.getURL(getDatabaseType(), getDatabaseType().getType().toLowerCase() + ".host", storageContainer.getPort(), databaseName);
            } else {
                return DataSourceEnvironment.getURL(getDatabaseType(), storageContainer.getHost(), storageContainer.getFirstMappedPort(), databaseName);
            }
        }
        return DataSourceEnvironment.getURL(getDatabaseType(), "127.0.0.1", ENV.getActualDataSourceDefaultPort(databaseType), databaseName);
    }
    
    protected void createTargetOrderTableRule() {
        proxyExecuteWithLog(migrationDistSQLCommand.getCreateTargetOrderTableRule(), 3);
    }
    
    protected void createTargetOrderItemTableRule() {
        proxyExecuteWithLog(migrationDistSQLCommand.getCreateTargetOrderItemTableRule(), 3);
    }
    
    protected void startMigrationOrder() {
        proxyExecuteWithLog(migrationDistSQLCommand.getMigrationOrderSingleTable(), 3);
    }
    
    protected void startMigrationOrderItem() {
        proxyExecuteWithLog(migrationDistSQLCommand.getMigrationOrderItemSingleTable(), 3);
    }
    
    // TODO use new DistSQL
    protected void createScalingRule() {
<<<<<<< HEAD
=======
        if (ENV.getItEnvType() == ScalingITEnvTypeEnum.NATIVE) {
            try {
                List<Map<String, Object>> scalingList = jdbcTemplate.queryForList("SHOW MIGRATION LIST");
                for (Map<String, Object> each : scalingList) {
                    String id = each.get("id").toString();
                    executeWithLog(String.format("CLEAN MIGRATION '%s'", id), 0);
                }
            } catch (final DataAccessException ex) {
                log.error("Failed to show migration list. {}", ex.getMessage());
            }
        }
        executeWithLog("CREATE SHARDING SCALING RULE scaling_manual (INPUT(SHARDING_SIZE=1000), DATA_CONSISTENCY_CHECKER(TYPE(NAME='DATA_MATCH')))");
>>>>>>> 5f775697
    }
    
    protected void createSourceSchema(final String schemaName) {
        if (DatabaseTypeUtil.isPostgreSQL(databaseType)) {
            sourceExecuteWithLog(String.format("CREATE SCHEMA IF NOT EXISTS %s", schemaName));
            return;
        }
        if (DatabaseTypeUtil.isOpenGauss(databaseType)) {
            try {
                sourceExecuteWithLog(String.format("CREATE SCHEMA %s", schemaName));
            } catch (final BadSqlGrammarException ex) {
                // only used for native mode.
                if (ex.getCause() instanceof PSQLException && "42P06".equals(((PSQLException) ex.getCause()).getSQLState())) {
                    log.info("Schema {} already exists.", schemaName);
                } else {
                    throw ex;
                }
            }
        }
    }
    
    @SneakyThrows(SQLException.class)
    protected void sourceExecuteWithLog(final String sql) {
        log.info("source execute :{}", sql);
        try (Connection connection = sourceDataSource.getConnection()) {
            connection.createStatement().execute(sql);
        }
    }
    
    @SneakyThrows(SQLException.class)
    protected void proxyExecuteWithLog(final String sql, final int sleepSeconds) {
        log.info("proxy execute :{}", sql);
        try (Connection connection = proxyDataSource.getConnection()) {
            connection.createStatement().execute(sql);
        }
        ThreadUtil.sleep(Math.max(sleepSeconds, 0), TimeUnit.SECONDS);
    }
    
    protected void connectionExecuteWithLog(final Connection connection, final String sql) throws SQLException {
        log.info("connection execute:{}", sql);
        connection.createStatement().execute(sql);
        ThreadUtil.sleep(2, TimeUnit.SECONDS);
    }
    
    protected List<Map<String, Object>> queryForListWithLog(final String sql) {
        int retryNumber = 0;
        while (retryNumber <= 3) {
            try (Connection connection = proxyDataSource.getConnection()) {
                ResultSet resultSet = connection.createStatement().executeQuery(sql);
                return resultSetToList(resultSet);
            } catch (final SQLException ex) {
                log.error("data access error", ex);
            }
            ThreadUtil.sleep(3, TimeUnit.SECONDS);
            retryNumber++;
        }
        throw new RuntimeException("can't get result from proxy");
    }
    
    protected List<Map<String, Object>> resultSetToList(final ResultSet rs) throws SQLException {
        ResultSetMetaData md = rs.getMetaData();
        int columns = md.getColumnCount();
        List<Map<String, Object>> results = new ArrayList<>();
        while (rs.next()) {
            Map<String, Object> row = new HashMap<>();
            for (int i = 1; i <= columns; i++) {
                row.put(md.getColumnLabel(i).toLowerCase(), rs.getObject(i));
            }
            results.add(row);
        }
        return results;
    }
    
    protected void startIncrementTask(final BaseIncrementTask baseIncrementTask) {
        setIncreaseTaskThread(new Thread(baseIncrementTask));
        getIncreaseTaskThread().start();
    }
    
<<<<<<< HEAD
    protected void stopMigration(final String jobId) {
        proxyExecuteWithLog(String.format("STOP SCALING '%s'", jobId), 5);
    }
    
    protected void startScaling(final String jobId) {
        proxyExecuteWithLog(String.format("START SCALING '%s'", jobId), 5);
    }
    
    protected List<String> listJobId() {
        List<Map<String, Object>> jobList = queryForListWithLog("SHOW SCALING LIST");
        return jobList.stream().map(a -> a.get("id").toString()).collect(Collectors.toList());
=======
    protected void stopScalingSourceWriting(final String jobId) {
        executeWithLog(String.format("STOP MIGRATION SOURCE WRITING '%s'", jobId));
    }
    
    protected void stopScaling(final String jobId) {
        executeWithLog(String.format("STOP MIGRATION '%s'", jobId), 5);
    }
    
    protected void startScaling(final String jobId) {
        executeWithLog(String.format("START MIGRATION '%s'", jobId), 10);
    }
    
    protected void applyScaling(final String jobId) {
        assertBeforeApplyScalingMetadataCorrectly();
        executeWithLog(String.format("APPLY MIGRATION '%s'", jobId));
    }
    
    protected void assertBeforeApplyScalingMetadataCorrectly() {
        List<Map<String, Object>> previewResults = queryForListWithLog("PREVIEW SELECT COUNT(1) FROM t_order");
        assertThat("data_source_name name not correct, it's effective early, search watcher failed get more info",
                previewResults.stream().map(each -> each.get("data_source_name")).collect(Collectors.toSet()), is(new HashSet<>(Arrays.asList("ds_0", "ds_1"))));
    }
    
    protected String getScalingJobId() {
        List<Map<String, Object>> scalingListMap = queryForListWithLog("SHOW MIGRATION LIST");
        String jobId = scalingListMap.get(0).get("id").toString();
        log.info("jobId: {}", jobId);
        return jobId;
>>>>>>> 5f775697
    }
    
    protected void waitMigrationFinished(final String jobId) throws InterruptedException {
        if (null != increaseTaskThread) {
            TimeUnit.SECONDS.timedJoin(increaseTaskThread, 60);
        }
        log.info("jobId: {}", jobId);
        Set<String> actualStatus;
        for (int i = 0; i < 10; i++) {
            List<Map<String, Object>> showScalingStatusResult = showScalingStatus(jobId);
            log.info("show migration status result: {}", showScalingStatusResult);
            actualStatus = showScalingStatusResult.stream().map(each -> each.get("status").toString()).collect(Collectors.toSet());
            assertFalse(CollectionUtils.containsAny(actualStatus, Arrays.asList(JobStatus.PREPARING_FAILURE.name(), JobStatus.EXECUTE_INVENTORY_TASK_FAILURE.name(),
                    JobStatus.EXECUTE_INCREMENTAL_TASK_FAILURE.name())));
            if (actualStatus.size() == 1 && actualStatus.contains(JobStatus.EXECUTE_INCREMENTAL_TASK.name())) {
                break;
            } else if (actualStatus.size() >= 1 && actualStatus.containsAll(new HashSet<>(Arrays.asList("", JobStatus.EXECUTE_INCREMENTAL_TASK.name())))) {
                log.warn("one of the shardingItem was not started correctly");
            }
            ThreadUtil.sleep(2, TimeUnit.SECONDS);
        }
    }
    
    protected void assertGreaterThanInitTableInitRows(final int tableInitRows, final String schema) {
        String countSQL = StringUtils.isBlank(schema) ? "SELECT COUNT(*) as count FROM t_order" : String.format("SELECT COUNT(*) as count FROM %s.t_order", schema);
        Map<String, Object> actual = queryForListWithLog(countSQL).get(0);
        assertTrue("actual count " + actual.get("count"), Integer.parseInt(actual.get("count").toString()) > tableInitRows);
    }
    
    protected List<Map<String, Object>> showScalingStatus(final String jobId) {
        return queryForListWithLog(String.format("SHOW MIGRATION STATUS '%s'", jobId));
    }
    
    protected void assertCheckScalingSuccess(final String jobId) {
        for (int i = 0; i < 10; i++) {
            if (checkJobIncrementTaskFinished(jobId)) {
                break;
            }
            ThreadUtil.sleep(3, TimeUnit.SECONDS);
        }
        boolean secondCheckJobResult = checkJobIncrementTaskFinished(jobId);
        log.info("second check job result: {}", secondCheckJobResult);
<<<<<<< HEAD
        List<Map<String, Object>> checkScalingResults = queryForListWithLog(String.format("CHECK SCALING '%s' BY TYPE (NAME='DATA_MATCH')", jobId));
=======
        stopScalingSourceWriting(jobId);
        List<Map<String, Object>> checkScalingResults = queryForListWithLog(String.format("CHECK MIGRATION '%s' BY TYPE (NAME='DATA_MATCH')", jobId));
>>>>>>> 5f775697
        log.info("checkScalingResults: {}", checkScalingResults);
        for (Map<String, Object> entry : checkScalingResults) {
            assertTrue(Boolean.parseBoolean(entry.get("records_content_matched").toString()));
        }
    }
    
    private boolean checkJobIncrementTaskFinished(final String jobId) {
        List<Map<String, Object>> listScalingStatus = showScalingStatus(jobId);
        log.info("listScalingStatus result: {}", listScalingStatus);
        for (Map<String, Object> entry : listScalingStatus) {
            if (JobStatus.EXECUTE_INCREMENTAL_TASK.name().equalsIgnoreCase(entry.get("status").toString())) {
                return false;
            }
            int incrementalIdleSeconds = Integer.parseInt(entry.get("incremental_idle_seconds").toString());
            if (incrementalIdleSeconds < 10) {
                return false;
            }
        }
        return true;
    }
}<|MERGE_RESOLUTION|>--- conflicted
+++ resolved
@@ -239,21 +239,6 @@
     
     // TODO use new DistSQL
     protected void createScalingRule() {
-<<<<<<< HEAD
-=======
-        if (ENV.getItEnvType() == ScalingITEnvTypeEnum.NATIVE) {
-            try {
-                List<Map<String, Object>> scalingList = jdbcTemplate.queryForList("SHOW MIGRATION LIST");
-                for (Map<String, Object> each : scalingList) {
-                    String id = each.get("id").toString();
-                    executeWithLog(String.format("CLEAN MIGRATION '%s'", id), 0);
-                }
-            } catch (final DataAccessException ex) {
-                log.error("Failed to show migration list. {}", ex.getMessage());
-            }
-        }
-        executeWithLog("CREATE SHARDING SCALING RULE scaling_manual (INPUT(SHARDING_SIZE=1000), DATA_CONSISTENCY_CHECKER(TYPE(NAME='DATA_MATCH')))");
->>>>>>> 5f775697
     }
     
     protected void createSourceSchema(final String schemaName) {
@@ -332,19 +317,6 @@
         getIncreaseTaskThread().start();
     }
     
-<<<<<<< HEAD
-    protected void stopMigration(final String jobId) {
-        proxyExecuteWithLog(String.format("STOP SCALING '%s'", jobId), 5);
-    }
-    
-    protected void startScaling(final String jobId) {
-        proxyExecuteWithLog(String.format("START SCALING '%s'", jobId), 5);
-    }
-    
-    protected List<String> listJobId() {
-        List<Map<String, Object>> jobList = queryForListWithLog("SHOW SCALING LIST");
-        return jobList.stream().map(a -> a.get("id").toString()).collect(Collectors.toList());
-=======
     protected void stopScalingSourceWriting(final String jobId) {
         executeWithLog(String.format("STOP MIGRATION SOURCE WRITING '%s'", jobId));
     }
@@ -373,7 +345,15 @@
         String jobId = scalingListMap.get(0).get("id").toString();
         log.info("jobId: {}", jobId);
         return jobId;
->>>>>>> 5f775697
+    }
+    
+    protected void stopMigration(final String jobId) {
+        proxyExecuteWithLog(String.format("STOP SCALING '%s'", jobId), 5);
+    }
+        
+    protected List<String> listJobId() {
+        List<Map<String, Object>> jobList = queryForListWithLog("SHOW SCALING LIST");
+        return jobList.stream().map(a -> a.get("id").toString()).collect(Collectors.toList());
     }
     
     protected void waitMigrationFinished(final String jobId) throws InterruptedException {
@@ -416,12 +396,8 @@
         }
         boolean secondCheckJobResult = checkJobIncrementTaskFinished(jobId);
         log.info("second check job result: {}", secondCheckJobResult);
-<<<<<<< HEAD
-        List<Map<String, Object>> checkScalingResults = queryForListWithLog(String.format("CHECK SCALING '%s' BY TYPE (NAME='DATA_MATCH')", jobId));
-=======
         stopScalingSourceWriting(jobId);
         List<Map<String, Object>> checkScalingResults = queryForListWithLog(String.format("CHECK MIGRATION '%s' BY TYPE (NAME='DATA_MATCH')", jobId));
->>>>>>> 5f775697
         log.info("checkScalingResults: {}", checkScalingResults);
         for (Map<String, Object> entry : checkScalingResults) {
             assertTrue(Boolean.parseBoolean(entry.get("records_content_matched").toString()));
