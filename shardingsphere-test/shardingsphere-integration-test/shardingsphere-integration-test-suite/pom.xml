<?xml version="1.0" encoding="UTF-8"?>
<!--
  ~ Licensed to the Apache Software Foundation (ASF) under one or more
  ~ contributor license agreements.  See the NOTICE file distributed with
  ~ this work for additional information regarding copyright ownership.
  ~ The ASF licenses this file to You under the Apache License, Version 2.0
  ~ (the "License"); you may not use this file except in compliance with
  ~ the License.  You may obtain a copy of the License at
  ~
  ~     http://www.apache.org/licenses/LICENSE-2.0
  ~
  ~ Unless required by applicable law or agreed to in writing, software
  ~ distributed under the License is distributed on an "AS IS" BASIS,
  ~ WITHOUT WARRANTIES OR CONDITIONS OF ANY KIND, either express or implied.
  ~ See the License for the specific language governing permissions and
  ~ limitations under the License.
  -->

<project xmlns="http://maven.apache.org/POM/4.0.0" xmlns:xsi="http://www.w3.org/2001/XMLSchema-instance" xsi:schemaLocation="http://maven.apache.org/POM/4.0.0 http://maven.apache.org/xsd/maven-4.0.0.xsd">
    <modelVersion>4.0.0</modelVersion>
    <parent>
        <groupId>org.apache.shardingsphere</groupId>
        <artifactId>shardingsphere-integration-test</artifactId>
        <version>5.0.0-RC1-SNAPSHOT</version>
    </parent>
    <artifactId>shardingsphere-integration-test-suite</artifactId>
    <name>${project.artifactId}</name>
    
    <dependencies>
        <dependency>
            <groupId>org.apache.shardingsphere</groupId>
            <artifactId>shardingsphere-integration-test-fixture</artifactId>
            <version>${project.version}</version>
            <type>test-jar</type>
        </dependency>

        <dependency>
            <groupId>mysql</groupId>
            <artifactId>mysql-connector-java</artifactId>
            <scope>runtime</scope>
        </dependency>
        <dependency>
            <groupId>org.postgresql</groupId>
            <artifactId>postgresql</artifactId>
            <scope>runtime</scope>
        </dependency>
        <dependency>
            <groupId>com.microsoft.sqlserver</groupId>
            <artifactId>mssql-jdbc</artifactId>
            <scope>runtime</scope>
        </dependency>
        <dependency>
            <groupId>ch.qos.logback</groupId>
            <artifactId>logback-classic</artifactId>
            <scope>runtime</scope>
        </dependency>
        
        <dependency>
            <groupId>com.h2database</groupId>
            <artifactId>h2</artifactId>
            <scope>test</scope>
        </dependency>
        <dependency>
<<<<<<< HEAD
            <groupId>com.lmax</groupId>
            <artifactId>disruptor</artifactId>
=======
            <groupId>com.wix</groupId>
            <artifactId>wix-embedded-mysql</artifactId>
        </dependency>
        <dependency>
            <groupId>ru.yandex.qatools.embed</groupId>
            <artifactId>postgresql-embedded</artifactId>
>>>>>>> 25187f09
        </dependency>
        <dependency>
            <groupId>org.apache.commons</groupId>
            <artifactId>commons-dbcp2</artifactId>
            <scope>test</scope>
        </dependency>
        <dependency>
            <groupId>org.testcontainers</groupId>
            <artifactId>testcontainers</artifactId>
        </dependency>
    </dependencies>
    
    <build>
        <plugins>
            <plugin>
                <artifactId>maven-resources-plugin</artifactId>
                <executions>
                    <execution>
                        <id>copy-resources</id>
                        <phase>validate</phase>
                        <goals>
                            <goal>copy-resources</goal>
                        </goals>
                        <configuration>
                            <outputDirectory>target/test-classes</outputDirectory>
                            <resources>
                                <resource>
                                    <directory>src/test/resources</directory>
                                    <filtering>true</filtering>
                                </resource>
                            </resources>
                        </configuration>
                    </execution>
                </executions>
            </plugin>
        </plugins>
    </build>
</project><|MERGE_RESOLUTION|>--- conflicted
+++ resolved
@@ -61,19 +61,6 @@
             <scope>test</scope>
         </dependency>
         <dependency>
-<<<<<<< HEAD
-            <groupId>com.lmax</groupId>
-            <artifactId>disruptor</artifactId>
-=======
-            <groupId>com.wix</groupId>
-            <artifactId>wix-embedded-mysql</artifactId>
-        </dependency>
-        <dependency>
-            <groupId>ru.yandex.qatools.embed</groupId>
-            <artifactId>postgresql-embedded</artifactId>
->>>>>>> 25187f09
-        </dependency>
-        <dependency>
             <groupId>org.apache.commons</groupId>
             <artifactId>commons-dbcp2</artifactId>
             <scope>test</scope>
@@ -83,7 +70,7 @@
             <artifactId>testcontainers</artifactId>
         </dependency>
     </dependencies>
-    
+
     <build>
         <plugins>
             <plugin>
@@ -109,4 +96,5 @@
             </plugin>
         </plugins>
     </build>
-</project>+</project>
+
