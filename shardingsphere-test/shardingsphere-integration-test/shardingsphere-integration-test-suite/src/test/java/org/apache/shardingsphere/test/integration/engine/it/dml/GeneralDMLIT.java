/*
 * Licensed to the Apache Software Foundation (ASF) under one or more
 * contributor license agreements.  See the NOTICE file distributed with
 * this work for additional information regarding copyright ownership.
 * The ASF licenses this file to You under the Apache License, Version 2.0
 * (the "License"); you may not use this file except in compliance with
 * the License.  You may obtain a copy of the License at
 *
 *     http://www.apache.org/licenses/LICENSE-2.0
 *
 * Unless required by applicable law or agreed to in writing, software
 * distributed under the License is distributed on an "AS IS" BASIS,
 * WITHOUT WARRANTIES OR CONDITIONS OF ANY KIND, either express or implied.
 * See the License for the specific language governing permissions and
 * limitations under the License.
 */

package org.apache.shardingsphere.test.integration.engine.it.dml;

import org.apache.shardingsphere.test.integration.cases.SQLCommandType;
import org.apache.shardingsphere.test.integration.cases.assertion.IntegrationTestCaseAssertion;
import org.apache.shardingsphere.test.integration.cases.value.SQLValue;
import org.apache.shardingsphere.test.integration.engine.param.ParameterizedArrayFactory;
<<<<<<< HEAD
import org.apache.shardingsphere.test.integration.engine.param.SQLExecuteType;
=======
import org.apache.shardingsphere.test.integration.engine.param.domain.ParameterizedWrapper;
>>>>>>> 1e6d100c
import org.junit.Test;
import org.junit.runners.Parameterized.Parameters;

import javax.xml.bind.JAXBException;
import java.io.IOException;
import java.sql.Connection;
import java.sql.PreparedStatement;
import java.sql.SQLException;
import java.sql.Statement;
import java.text.ParseException;
import java.util.Collection;

import static org.junit.Assert.assertFalse;

public final class GeneralDMLIT extends BaseDMLIT {
    
    private final IntegrationTestCaseAssertion assertion;
    
    public GeneralDMLIT(final ParameterizedWrapper parameterizedWrapper) throws IOException, JAXBException, SQLException, ParseException {
        super(parameterizedWrapper.getTestCaseContext().getParentPath(),
                parameterizedWrapper.getAssertion(),
                parameterizedWrapper.getAdapter(),
                parameterizedWrapper.getScenario(),
                parameterizedWrapper.getDatabaseType(),
                parameterizedWrapper.getSqlExecuteType(),
                parameterizedWrapper.getTestCaseContext().getTestCase().getSql());
        this.assertion = parameterizedWrapper.getAssertion();
    }
    
    @Parameters(name = "{0}")
    public static Collection<Object[]> getParameters() {
        return ParameterizedArrayFactory.getAssertionParameterizedArray(SQLCommandType.DML);
    }
    
    @Test
    public void assertExecuteUpdate() throws SQLException, ParseException {
        // TODO fix replica-query
        if ("replica_query".equals(getScenario())) {
            return;
        }
        // TODO fix encrypt
        if ("encrypt".equals(getScenario())) {
            return;
        }
        // TODO fix shadow
        if ("shadow".equals(getScenario())) {
            return;
        }
        int actualUpdateCount;
        try (Connection connection = getTargetDataSource().getConnection()) {
            actualUpdateCount = SQLExecuteType.Literal == getSqlExecuteType() ? executeUpdateForStatement(connection) : executeUpdateForPreparedStatement(connection);
        }
        assertDataSet(actualUpdateCount);
    }
    
    private int executeUpdateForStatement(final Connection connection) throws SQLException {
        try (Statement statement = connection.createStatement()) {
            return statement.executeUpdate(getSql());
        }
    }
    
    private int executeUpdateForPreparedStatement(final Connection connection) throws SQLException, ParseException {
        try (PreparedStatement preparedStatement = connection.prepareStatement(getSql())) {
            for (SQLValue each : assertion.getSQLValues()) {
                preparedStatement.setObject(each.getIndex(), each.getValue());
            }
            return preparedStatement.executeUpdate();
        }
    }
    
    @Test
    public void assertExecute() throws SQLException, ParseException {
        // TODO fix replica_query
        if ("replica_query".equals(getScenario())) {
            return;
        }
        // TODO fix encrypt
        if ("encrypt".equals(getScenario())) {
            return;
        }
        // TODO fix shadow
        if ("shadow".equals(getScenario())) {
            return;
        }
        int actualUpdateCount;
        try (Connection connection = getTargetDataSource().getConnection()) {
            actualUpdateCount = SQLExecuteType.Literal == getSqlExecuteType() ? executeForStatement(connection) : executeForPreparedStatement(connection);
        }
        assertDataSet(actualUpdateCount);
    }
    
    private int executeForStatement(final Connection connection) throws SQLException {
        try (Statement statement = connection.createStatement()) {
            assertFalse("Not a DML statement.", statement.execute(getSql()));
            return statement.getUpdateCount();
        }
    }
    
    private int executeForPreparedStatement(final Connection connection) throws SQLException, ParseException {
        try (PreparedStatement preparedStatement = connection.prepareStatement(getSql())) {
            for (SQLValue each : assertion.getSQLValues()) {
                preparedStatement.setObject(each.getIndex(), each.getValue());
            }
            assertFalse("Not a DML statement.", preparedStatement.execute());
            return preparedStatement.getUpdateCount();
        }
    }
}<|MERGE_RESOLUTION|>--- conflicted
+++ resolved
@@ -19,13 +19,10 @@
 
 import org.apache.shardingsphere.test.integration.cases.SQLCommandType;
 import org.apache.shardingsphere.test.integration.cases.assertion.IntegrationTestCaseAssertion;
+import org.apache.shardingsphere.test.integration.engine.param.SQLExecuteType;
 import org.apache.shardingsphere.test.integration.cases.value.SQLValue;
 import org.apache.shardingsphere.test.integration.engine.param.ParameterizedArrayFactory;
-<<<<<<< HEAD
-import org.apache.shardingsphere.test.integration.engine.param.SQLExecuteType;
-=======
 import org.apache.shardingsphere.test.integration.engine.param.domain.ParameterizedWrapper;
->>>>>>> 1e6d100c
 import org.junit.Test;
 import org.junit.runners.Parameterized.Parameters;
 
@@ -66,10 +63,6 @@
         if ("replica_query".equals(getScenario())) {
             return;
         }
-        // TODO fix encrypt
-        if ("encrypt".equals(getScenario())) {
-            return;
-        }
         // TODO fix shadow
         if ("shadow".equals(getScenario())) {
             return;
@@ -102,10 +95,6 @@
         if ("replica_query".equals(getScenario())) {
             return;
         }
-        // TODO fix encrypt
-        if ("encrypt".equals(getScenario())) {
-            return;
-        }
         // TODO fix shadow
         if ("shadow".equals(getScenario())) {
             return;
