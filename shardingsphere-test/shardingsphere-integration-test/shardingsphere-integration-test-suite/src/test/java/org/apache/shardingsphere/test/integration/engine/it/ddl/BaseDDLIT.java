/*
 * Licensed to the Apache Software Foundation (ASF) under one or more
 * contributor license agreements.  See the NOTICE file distributed with
 * this work for additional information regarding copyright ownership.
 * The ASF licenses this file to You under the Apache License, Version 2.0
 * (the "License"); you may not use this file except in compliance with
 * the License.  You may obtain a copy of the License at
 *
 *     http://www.apache.org/licenses/LICENSE-2.0
 *
 * Unless required by applicable law or agreed to in writing, software
 * distributed under the License is distributed on an "AS IS" BASIS,
 * WITHOUT WARRANTIES OR CONDITIONS OF ANY KIND, either express or implied.
 * See the License for the specific language governing permissions and
 * limitations under the License.
 */

package org.apache.shardingsphere.test.integration.engine.it.ddl;

import com.google.common.base.Splitter;
import lombok.SneakyThrows;
import org.apache.shardingsphere.infra.datanode.DataNode;
import org.apache.shardingsphere.sharding.route.engine.exception.NoSuchTableException;
import org.apache.shardingsphere.sharding.support.InlineExpressionParser;
import org.apache.shardingsphere.test.integration.cases.dataset.metadata.DataSetColumn;
import org.apache.shardingsphere.test.integration.cases.dataset.metadata.DataSetIndex;
import org.apache.shardingsphere.test.integration.cases.dataset.metadata.DataSetMetadata;
import org.apache.shardingsphere.test.integration.engine.it.SingleITCase;
import org.apache.shardingsphere.test.integration.env.EnvironmentPath;
import org.apache.shardingsphere.test.integration.env.dataset.DataSetEnvironmentManager;
import org.apache.shardingsphere.test.integration.junit.compose.GovernanceContainerCompose;
import org.apache.shardingsphere.test.integration.junit.param.model.AssertionParameterizedArray;

import java.io.IOException;
import java.sql.Connection;
import java.sql.DatabaseMetaData;
import java.sql.ResultSet;
import java.sql.SQLException;
import java.util.Collection;
import java.util.LinkedHashSet;
import java.util.LinkedList;
import java.util.List;
import java.util.Set;
import java.util.stream.Collectors;

import static org.hamcrest.CoreMatchers.is;
import static org.junit.Assert.assertFalse;
import static org.junit.Assert.assertNotNull;
import static org.junit.Assert.assertThat;

public abstract class BaseDDLIT extends SingleITCase {
    
    private DataSetEnvironmentManager dataSetEnvironmentManager;
    
    public BaseDDLIT(final AssertionParameterizedArray parameterizedArray) {
        super(parameterizedArray);
    }
    
    @SneakyThrows
    @Override
    public final void init() throws IOException {
        super.init();
        assertNotNull("Expected affected table is required", getAssertion().getInitialSQL());
        assertNotNull("Expected affected table is required", getAssertion().getInitialSQL().getAffectedTable());
        dataSetEnvironmentManager = new DataSetEnvironmentManager(
                EnvironmentPath.getDataSetFile(getScenario()),
                getStorageContainer().getDataSourceMap()
        );
        dataSetEnvironmentManager.fillData();
        try (Connection connection = getTargetDataSource().getConnection()) {
            executeInitSQLs(connection);
        }
    }
    
    @Override
    public final void tearDown() throws Exception {
        dataSetEnvironmentManager.clearData();
        try (Connection connection = getTargetDataSource().getConnection()) {
            String dropSql = String.format("DROP TABLE %s", getAssertion().getInitialSQL().getAffectedTable());
            executeUpdateForPrepareStatement(connection, dropSql);
        } catch (final SQLException | NoSuchTableException ignored) {
        }
        super.tearDown();
    }
    
    private void executeInitSQLs(final Connection connection) throws SQLException, InterruptedException {
        if (null == getAssertion().getInitialSQL().getSql()) {
            return;
        }
        for (String each : Splitter.on(";").trimResults().splitToList(getAssertion().getInitialSQL().getSql())) {
<<<<<<< HEAD
            connection.prepareStatement(each).executeUpdate();
        }
        Thread.sleep(10L);
    }
    
    private void dropInitializedTable(final Connection connection) {
        try (PreparedStatement preparedStatement = connection.prepareStatement(String.format("DROP TABLE %s", getAssertion().getInitialSQL().getAffectedTable()))) {
            preparedStatement.executeUpdate();
        } catch (final SQLException | NoSuchTableException ignored) {
=======
            executeUpdateForPrepareStatement(connection, each);
>>>>>>> b5b94163
        }
    }
    
    protected final void assertTableMetaData() throws SQLException {
        String tableName = getAssertion().getInitialSQL().getAffectedTable();
        DataSetMetadata expected = getDataSet().findMetadata(tableName);
        Collection<DataNode> dataNodes = new InlineExpressionParser(expected.getDataNodes()).splitAndEvaluate().stream().map(DataNode::new).collect(Collectors.toList());
        if (expected.getColumns().isEmpty()) {
            assertNotContainsTable(dataNodes);
            return;
        }
        assertTableMetaData(getActualColumns(dataNodes), getActualIndexes(dataNodes), expected);
    }
    
    private void assertTableMetaData(final List<DataSetColumn> actualColumns, final List<DataSetIndex> actualIndexes, final DataSetMetadata expected) {
        assertColumnMetaData(actualColumns, expected.getColumns());
        assertIndexMetaData(actualIndexes, expected.getIndexes());
    }

    private void assertNotContainsTable(final Collection<DataNode> dataNodes) throws SQLException {
        for (DataNode each : dataNodes) {
            try (Connection connection = getCompose() instanceof GovernanceContainerCompose
                    ? getDataSourceForReader().getConnection() : getStorageContainer().getDataSourceMap().get(each.getDataSourceName()).getConnection()) {
                assertNotContainsTable(connection, each.getTableName());
            }
        }
    }
    
    private void assertNotContainsTable(final Connection connection, final String tableName) throws SQLException {
        assertFalse(String.format("Table `%s` should not existed", tableName), connection.getMetaData().getTables(null, null, tableName, new String[]{"TABLE"}).next());
    }

    private List<DataSetColumn> getActualColumns(final Collection<DataNode> dataNodes) throws SQLException {
        Set<DataSetColumn> result = new LinkedHashSet<>();
        for (DataNode each : dataNodes) {
            try (Connection connection = getCompose() instanceof GovernanceContainerCompose
                    ? getDataSourceForReader().getConnection() : getStorageContainer().getDataSourceMap().get(each.getDataSourceName()).getConnection()) {
                result.addAll(getActualColumns(connection, each.getTableName()));
            }
        }
        return new LinkedList<>(result);
    }
    
    private List<DataSetColumn> getActualColumns(final Connection connection, final String tableName) throws SQLException {
        DatabaseMetaData metaData = connection.getMetaData();
        try (ResultSet resultSet = metaData.getColumns(null, null, tableName, null)) {
            List<DataSetColumn> result = new LinkedList<>();
            while (resultSet.next()) {
                DataSetColumn each = new DataSetColumn();
                each.setName(resultSet.getString("COLUMN_NAME"));
                each.setType(resultSet.getString("TYPE_NAME").toLowerCase());
                result.add(each);
            }
            return result;
        }
    }
    
    private List<DataSetIndex> getActualIndexes(final Collection<DataNode> dataNodes) throws SQLException {
        Set<DataSetIndex> result = new LinkedHashSet<>();
        for (DataNode each : dataNodes) {
            try (Connection connection = getCompose() instanceof GovernanceContainerCompose
                    ? getDataSourceForReader().getConnection() : getStorageContainer().getDataSourceMap().get(each.getDataSourceName()).getConnection()) {
                result.addAll(getActualIndexes(connection, each.getTableName()));
            }
        }
        return new LinkedList<>(result);
    }
    
    private List<DataSetIndex> getActualIndexes(final Connection connection, final String tableName) throws SQLException {
        DatabaseMetaData metaData = connection.getMetaData();
        try (ResultSet resultSet = metaData.getIndexInfo(null, null, tableName, false, false)) {
            List<DataSetIndex> result = new LinkedList<>();
            while (resultSet.next()) {
                DataSetIndex each = new DataSetIndex();
                each.setName(resultSet.getString("INDEX_NAME"));
                each.setUnique(!resultSet.getBoolean("NON_UNIQUE"));
                each.setColumns(resultSet.getString("COLUMN_NAME"));
                result.add(each);
            }
            return result;
        }
    }
    
    private void assertColumnMetaData(final List<DataSetColumn> actual, final List<DataSetColumn> expected) {
        assertThat("Size of actual columns is different with size of expected columns.", actual.size(), is(expected.size()));
        for (int i = 0; i < actual.size(); i++) {
            assertColumnMetaData(actual.get(i), expected.get(i));
        }
    }
    
    private void assertColumnMetaData(final DataSetColumn actual, final DataSetColumn expected) {
        assertThat("Mismatched column name.", actual.getName(), is(expected.getName()));
        if ("MySQL".equals(getDatabaseType().getName()) && "integer".equals(expected.getType())) {
            assertThat("Mismatched column type.", actual.getType(), is("int"));
        } else if ("PostgreSQL".equals(getDatabaseType().getName()) && "integer".equals(expected.getType())) {
            assertThat("Mismatched column type.", actual.getType(), is("int4"));
        } else {
            assertThat("Mismatched column type.", actual.getType(), is(expected.getType()));
        }
    }
    
    private void assertIndexMetaData(final List<DataSetIndex> actual, final List<DataSetIndex> expected) {
        for (DataSetIndex each : expected) {
            assertIndexMetaData(actual, each);
        }
    }
    
    private void assertIndexMetaData(final List<DataSetIndex> actual, final DataSetIndex expected) {
        for (DataSetIndex each : actual) {
            if (expected.getName().equals(each.getName())) {
                assertThat(each.isUnique(), is(expected.isUnique()));
            }
        }
    }
}<|MERGE_RESOLUTION|>--- conflicted
+++ resolved
@@ -88,20 +88,9 @@
             return;
         }
         for (String each : Splitter.on(";").trimResults().splitToList(getAssertion().getInitialSQL().getSql())) {
-<<<<<<< HEAD
-            connection.prepareStatement(each).executeUpdate();
+            executeUpdateForPrepareStatement(connection, each);
         }
         Thread.sleep(10L);
-    }
-    
-    private void dropInitializedTable(final Connection connection) {
-        try (PreparedStatement preparedStatement = connection.prepareStatement(String.format("DROP TABLE %s", getAssertion().getInitialSQL().getAffectedTable()))) {
-            preparedStatement.executeUpdate();
-        } catch (final SQLException | NoSuchTableException ignored) {
-=======
-            executeUpdateForPrepareStatement(connection, each);
->>>>>>> b5b94163
-        }
     }
     
     protected final void assertTableMetaData() throws SQLException {
