--- conflicted
+++ resolved
@@ -102,21 +102,11 @@
                 return;
             default:
         }
-<<<<<<< HEAD
         Thread.sleep(1000L);
-        try (Connection connection = getTargetDataSource().getConnection()) {
-            try (PreparedStatement preparedStatement = connection.prepareStatement(getSQL())) {
-                for (IntegrationTestCaseAssertion each : getIntegrationTestCase().getAssertions()) {
-                    addBatch(preparedStatement, each);
-                }
-                preparedStatement.clearBatch();
-                assertThat(preparedStatement.executeBatch().length, is(0));
-=======
         try (Connection connection = getTargetDataSource().getConnection();
              PreparedStatement preparedStatement = connection.prepareStatement(getSQL())) {
             for (IntegrationTestCaseAssertion each : getIntegrationTestCase().getAssertions()) {
                 addBatch(preparedStatement, each);
->>>>>>> b5b94163
             }
             preparedStatement.clearBatch();
             assertThat(preparedStatement.executeBatch().length, is(0));
