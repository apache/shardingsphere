--- conflicted
+++ resolved
@@ -32,11 +32,6 @@
         <column name="id" type="numeric" />
         <column name="status" type="varchar" />
     </metadata>
-<<<<<<< HEAD
-    <metadata data-nodes="primary_ds.t_global,replica_${0..1}.t_global">
-        <column name="id" type="numeric" />
-        <column name="status" type="varchar" />
-    </metadata>
     <metadata data-nodes="primary_ds.t_user,replica_${0..1}.t_user">
         <column name="user_id" type="numeric" />
         <column name="pwd" type="varchar" />
@@ -53,8 +48,6 @@
     <row data-node="replica_1.t_user" values="11, def" />
     <row data-node="replica_1.t_user" values="12, hig" />
     <row data-node="replica_1.t_user" values="13, kli" />
-=======
->>>>>>> 4ee1832f
     <row data-node="primary_ds.t_order" values="1000, 10, init" />
     <row data-node="primary_ds.t_order" values="1001, 10, init" />
     <row data-node="primary_ds.t_order" values="1100, 11, init" />
