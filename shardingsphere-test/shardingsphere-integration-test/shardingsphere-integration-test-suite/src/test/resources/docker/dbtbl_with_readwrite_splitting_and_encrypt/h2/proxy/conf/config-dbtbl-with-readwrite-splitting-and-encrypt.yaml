#
# Licensed to the Apache Software Foundation (ASF) under one or more
# contributor license agreements.  See the NOTICE file distributed with
# this work for additional information regarding copyright ownership.
# The ASF licenses this file to You under the Apache License, Version 2.0
# (the "License"); you may not use this file except in compliance with
# the License.  You may obtain a copy of the License at
#
#     http://www.apache.org/licenses/LICENSE-2.0
#
# Unless required by applicable law or agreed to in writing, software
# distributed under the License is distributed on an "AS IS" BASIS,
# WITHOUT WARRANTIES OR CONDITIONS OF ANY KIND, either express or implied.
# See the License for the specific language governing permissions and
# limitations under the License.
#

schemaName: dbtbl_with_readwrite_splitting_and_encrypt

dataSources:
  encrypt_write_ds_0:
    url: jdbc:mysql://mysql.dbtbl_with_readwrite_splitting_and_encrypt.host:3306/encrypt_write_ds_0?serverTimezone=UTC&useSSL=false&characterEncoding=utf-8
    username: root
    password:
    connectionTimeoutMilliseconds: 30000
    idleTimeoutMilliseconds: 60000
    maxLifetimeMilliseconds: 1800000
    maxPoolSize: 2
    minPoolSize: 2
  encrypt_write_ds_1:
    url: jdbc:mysql://mysql.dbtbl_with_readwrite_splitting_and_encrypt.host:3306/encrypt_write_ds_1?serverTimezone=UTC&useSSL=false&characterEncoding=utf-8
    username: root
    password:
    connectionTimeoutMilliseconds: 30000
    idleTimeoutMilliseconds: 60000
    maxLifetimeMilliseconds: 1800000
    maxPoolSize: 2
    minPoolSize: 2
  encrypt_write_ds_2:
    url: jdbc:mysql://mysql.dbtbl_with_readwrite_splitting_and_encrypt.host:3306/encrypt_write_ds_2?serverTimezone=UTC&useSSL=false&characterEncoding=utf-8
    username: root
    password:
    connectionTimeoutMilliseconds: 30000
    idleTimeoutMilliseconds: 60000
    maxLifetimeMilliseconds: 1800000
    maxPoolSize: 2
    minPoolSize: 2
  encrypt_write_ds_3:
    url: jdbc:mysql://mysql.dbtbl_with_readwrite_splitting_and_encrypt.host:3306/encrypt_write_ds_3?serverTimezone=UTC&useSSL=false&characterEncoding=utf-8
    username: root
    password:
    connectionTimeoutMilliseconds: 30000
    idleTimeoutMilliseconds: 60000
    maxLifetimeMilliseconds: 1800000
    maxPoolSize: 2
    minPoolSize: 2
  encrypt_write_ds_4:
    url: jdbc:mysql://mysql.dbtbl_with_readwrite_splitting_and_encrypt.host:3306/encrypt_write_ds_4?serverTimezone=UTC&useSSL=false&characterEncoding=utf-8
    username: root
    password:
    connectionTimeoutMilliseconds: 30000
    idleTimeoutMilliseconds: 60000
    maxLifetimeMilliseconds: 1800000
    maxPoolSize: 2
    minPoolSize: 2
  encrypt_write_ds_5:
    url: jdbc:mysql://mysql.dbtbl_with_readwrite_splitting_and_encrypt.host:3306/encrypt_write_ds_5?serverTimezone=UTC&useSSL=false&characterEncoding=utf-8
    username: root
    password:
    connectionTimeoutMilliseconds: 30000
    idleTimeoutMilliseconds: 60000
    maxLifetimeMilliseconds: 1800000
    maxPoolSize: 2
    minPoolSize: 2
  encrypt_write_ds_6:
    url: jdbc:mysql://mysql.dbtbl_with_readwrite_splitting_and_encrypt.host:3306/encrypt_write_ds_6?serverTimezone=UTC&useSSL=false&characterEncoding=utf-8
    username: root
    password:
    connectionTimeoutMilliseconds: 30000
    idleTimeoutMilliseconds: 60000
    maxLifetimeMilliseconds: 1800000
    maxPoolSize: 2
    minPoolSize: 2
  encrypt_write_ds_7:
    url: jdbc:mysql://mysql.dbtbl_with_readwrite_splitting_and_encrypt.host:3306/encrypt_write_ds_7?serverTimezone=UTC&useSSL=false&characterEncoding=utf-8
    username: root
    password:
    connectionTimeoutMilliseconds: 30000
    idleTimeoutMilliseconds: 60000
    maxLifetimeMilliseconds: 1800000
    maxPoolSize: 2
    minPoolSize: 2
  encrypt_write_ds_8:
    url: jdbc:mysql://mysql.dbtbl_with_readwrite_splitting_and_encrypt.host:3306/encrypt_write_ds_8?serverTimezone=UTC&useSSL=false&characterEncoding=utf-8
    username: root
    password:
    connectionTimeoutMilliseconds: 30000
    idleTimeoutMilliseconds: 60000
    maxLifetimeMilliseconds: 1800000
    maxPoolSize: 2
    minPoolSize: 2
  encrypt_write_ds_9:
    url: jdbc:mysql://mysql.dbtbl_with_readwrite_splitting_and_encrypt.host:3306/encrypt_write_ds_9?serverTimezone=UTC&useSSL=false&characterEncoding=utf-8
    username: root
    password:
    connectionTimeoutMilliseconds: 30000
    idleTimeoutMilliseconds: 60000
    maxLifetimeMilliseconds: 1800000
    maxPoolSize: 2
    minPoolSize: 2
  encrypt_read_ds_0:
    url: jdbc:mysql://mysql.dbtbl_with_readwrite_splitting_and_encrypt.host:3306/encrypt_read_ds_0?serverTimezone=UTC&useSSL=false&characterEncoding=utf-8
    username: root
    password:
    connectionTimeoutMilliseconds: 30000
    idleTimeoutMilliseconds: 60000
    maxLifetimeMilliseconds: 1800000
    maxPoolSize: 2
    minPoolSize: 2
  encrypt_read_ds_1:
    url: jdbc:mysql://mysql.dbtbl_with_readwrite_splitting_and_encrypt.host:3306/encrypt_read_ds_1?serverTimezone=UTC&useSSL=false&characterEncoding=utf-8
    username: root
    password:
    connectionTimeoutMilliseconds: 30000
    idleTimeoutMilliseconds: 60000
    maxLifetimeMilliseconds: 1800000
    maxPoolSize: 2
    minPoolSize: 2
  encrypt_read_ds_2:
    url: jdbc:mysql://mysql.dbtbl_with_readwrite_splitting_and_encrypt.host:3306/encrypt_read_ds_2?serverTimezone=UTC&useSSL=false&characterEncoding=utf-8
    username: root
    password:
    connectionTimeoutMilliseconds: 30000
    idleTimeoutMilliseconds: 60000
    maxLifetimeMilliseconds: 1800000
    maxPoolSize: 2
    minPoolSize: 2
  encrypt_read_ds_3:
    url: jdbc:mysql://mysql.dbtbl_with_readwrite_splitting_and_encrypt.host:3306/encrypt_read_ds_3?serverTimezone=UTC&useSSL=false&characterEncoding=utf-8
    username: root
    password:
    connectionTimeoutMilliseconds: 30000
    idleTimeoutMilliseconds: 60000
    maxLifetimeMilliseconds: 1800000
    maxPoolSize: 2
    minPoolSize: 2
  encrypt_read_ds_4:
    url: jdbc:mysql://mysql.dbtbl_with_readwrite_splitting_and_encrypt.host:3306/encrypt_read_ds_4?serverTimezone=UTC&useSSL=false&characterEncoding=utf-8
    username: root
    password:
    connectionTimeoutMilliseconds: 30000
    idleTimeoutMilliseconds: 60000
    maxLifetimeMilliseconds: 1800000
    maxPoolSize: 2
    minPoolSize: 2
  encrypt_read_ds_5:
    url: jdbc:mysql://mysql.dbtbl_with_readwrite_splitting_and_encrypt.host:3306/encrypt_read_ds_5?serverTimezone=UTC&useSSL=false&characterEncoding=utf-8
    username: root
    password:
    connectionTimeoutMilliseconds: 30000
    idleTimeoutMilliseconds: 60000
    maxLifetimeMilliseconds: 1800000
    maxPoolSize: 2
    minPoolSize: 2
  encrypt_read_ds_6:
    url: jdbc:mysql://mysql.dbtbl_with_readwrite_splitting_and_encrypt.host:3306/encrypt_read_ds_6?serverTimezone=UTC&useSSL=false&characterEncoding=utf-8
    username: root
    password:
    connectionTimeoutMilliseconds: 30000
    idleTimeoutMilliseconds: 60000
    maxLifetimeMilliseconds: 1800000
    maxPoolSize: 2
    minPoolSize: 2
  encrypt_read_ds_7:
    url: jdbc:mysql://mysql.dbtbl_with_readwrite_splitting_and_encrypt.host:3306/encrypt_read_ds_7?serverTimezone=UTC&useSSL=false&characterEncoding=utf-8
    username: root
    password:
    connectionTimeoutMilliseconds: 30000
    idleTimeoutMilliseconds: 60000
    maxLifetimeMilliseconds: 1800000
    maxPoolSize: 2
    minPoolSize: 2
  encrypt_read_ds_8:
    url: jdbc:mysql://mysql.dbtbl_with_readwrite_splitting_and_encrypt.host:3306/encrypt_read_ds_8?serverTimezone=UTC&useSSL=false&characterEncoding=utf-8
    username: root
    password:
    connectionTimeoutMilliseconds: 30000
    idleTimeoutMilliseconds: 60000
    maxLifetimeMilliseconds: 1800000
    maxPoolSize: 2
    minPoolSize: 2
  encrypt_read_ds_9:
    url: jdbc:mysql://mysql.dbtbl_with_readwrite_splitting_and_encrypt.host:3306/encrypt_read_ds_9?serverTimezone=UTC&useSSL=false&characterEncoding=utf-8
    username: root
    password:
    connectionTimeoutMilliseconds: 30000
    idleTimeoutMilliseconds: 60000
    maxLifetimeMilliseconds: 1800000
    maxPoolSize: 2
    minPoolSize: 2

rules:
- !SHARDING
  tables:
    t_user_item:
      actualDataNodes: pr_ds_${0..9}.t_user_item_${0..9}
      databaseStrategy:
        standard:
          shardingColumn: user_id
          shardingAlgorithmName: standard_test
      tableStrategy:
        standard:
          shardingColumn: item_id
          shardingAlgorithmName: standard_test
      keyGenerateStrategy:
        column: item_id
        keyGeneratorName: constant
    t_user:
      actualDataNodes: pr_ds_${0..9}.t_user_${0..9}
      databaseStrategy:
        standard:
          shardingColumn: address_id
          shardingAlgorithmName: standard_test
      tableStrategy:
        standard:
          shardingColumn: user_id
          shardingAlgorithmName: standard_test
      keyGenerateStrategy:
        column: user_id
        keyGeneratorName: constant
    t_user_details:
      actualDataNodes: pr_ds_${0..9}.t_user_details_${0..9}
      databaseStrategy:
        standard:
          shardingColumn: address_id
          shardingAlgorithmName: standard_test
      tableStrategy:
        standard:
          shardingColumn: user_id
          shardingAlgorithmName: standard_test
    t_order_item_federate_sharding:
      actualDataNodes: pr_ds_1.t_order_item_federate_sharding_${0..1}
      tableStrategy:
        standard:
          shardingColumn: item_id
<<<<<<< HEAD
          shardingAlgorithmName: standard_test
=======
          shardingAlgorithmName: table_inline_item_id
>>>>>>> 2d18fd68
  bindingTables:
    - t_user,t_user_item,t_user_details

  shardingAlgorithms:
    standard_test:
      type: STANDARD_TEST
    table_inline_item_id:
      type: INLINE
      props:
        algorithm-expression: t_order_item_federate_sharding_${item_id % 2}

  keyGenerators:
    constant:
      type: Constant

- !READWRITE_SPLITTING
  dataSources:
    pr_ds_0:
      writeDataSourceName: encrypt_write_ds_0
      readDataSourceNames:
        - encrypt_read_ds_0
      loadBalancerName: roundRobin
    pr_ds_1:
      writeDataSourceName: encrypt_write_ds_1
      readDataSourceNames:
        - encrypt_read_ds_1
      loadBalancerName: roundRobin
    pr_ds_2:
      writeDataSourceName: encrypt_write_ds_2
      readDataSourceNames:
        - encrypt_read_ds_2
      loadBalancerName: roundRobin
    pr_ds_3:
      writeDataSourceName: encrypt_write_ds_3
      readDataSourceNames:
        - encrypt_read_ds_3
      loadBalancerName: roundRobin
    pr_ds_4:
      writeDataSourceName: encrypt_write_ds_4
      readDataSourceNames:
        - encrypt_read_ds_4
      loadBalancerName: roundRobin
    pr_ds_5:
      writeDataSourceName: encrypt_write_ds_5
      readDataSourceNames:
        - encrypt_read_ds_5
      loadBalancerName: roundRobin
    pr_ds_6:
      writeDataSourceName: encrypt_write_ds_6
      readDataSourceNames:
        - encrypt_read_ds_6
      loadBalancerName: roundRobin
    pr_ds_7:
      writeDataSourceName: encrypt_write_ds_7
      readDataSourceNames:
        - encrypt_read_ds_7
      loadBalancerName: roundRobin
    pr_ds_8:
      writeDataSourceName: encrypt_write_ds_8
      readDataSourceNames:
        - encrypt_read_ds_8
      loadBalancerName: roundRobin
    pr_ds_9:
      writeDataSourceName: encrypt_write_ds_9
      readDataSourceNames:
        - encrypt_read_ds_9
      loadBalancerName: roundRobin
  loadBalancers:
    roundRobin:
      type: ROUND_ROBIN

- !ENCRYPT
  encryptors:
    aes_encryptor:
      type: AES
      props:
        aes-key-value: 123456abc
  tables:
    t_user:
      columns:
        pwd:
          plainColumn: pwd_plain
          cipherColumn: pwd_cipher
          encryptorName: aes_encryptor
    t_user_details:
      columns:
        number:
          plainColumn: number_plain
          cipherColumn: number_cipher
          encryptorName: aes_encryptor<|MERGE_RESOLUTION|>--- conflicted
+++ resolved
@@ -243,11 +243,7 @@
       tableStrategy:
         standard:
           shardingColumn: item_id
-<<<<<<< HEAD
-          shardingAlgorithmName: standard_test
-=======
           shardingAlgorithmName: table_inline_item_id
->>>>>>> 2d18fd68
   bindingTables:
     - t_user,t_user_item,t_user_details
 
