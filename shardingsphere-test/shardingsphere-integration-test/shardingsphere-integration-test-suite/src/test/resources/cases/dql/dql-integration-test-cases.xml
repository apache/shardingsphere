--- conflicted
+++ resolved
@@ -559,13 +559,11 @@
     <test-case sql="SELECT (SELECT MAX(user_id) FROM t_order_federate_sharding) max_user_id, order_id_sharding, status FROM t_order_federate_sharding WHERE order_id_sharding > ?" db-types="MySQL,PostgreSQL" scenario-types="tbl">
         <assertion parameters="1100:int" expected-data-file="select_subquery_aggregation_sql_for_sharding_table.xml" />
     </test-case>
-
-<<<<<<< HEAD
+    
     <test-case sql="SELECT user_id, SUM(order_id_sharding) FROM t_order_federate_sharding GROUP BY user_id HAVING SUM(order_id_sharding) > ?" db-types="MySQL,PostgreSQL" scenario-types="tbl">
         <assertion parameters="1000:int" expected-data-file="select_having_sql_for_sharding_table.xml" />
     </test-case>
 
-=======
     <test-case sql="SELECT COUNT(1) FROM t_order WHERE order_id &lt; ?" db-types="PostgreSQL" scenario-types="db,tbl">
         <assertion parameters="2000:int" expected-data-file="select_with_aggregation_function_for_postgresql.xml" />
     </test-case>
@@ -574,5 +572,4 @@
         <assertion parameters="1000:int" expected-data-file="select_with_aggregation_function_and_back_quote_for_mysql.xml" />
     </test-case>
     
->>>>>>> ed71fb20
 </integration-test-cases>