<!--
  ~ Licensed to the Apache Software Foundation (ASF) under one or more
  ~ contributor license agreements.  See the NOTICE file distributed with
  ~ this work for additional information regarding copyright ownership.
  ~ The ASF licenses this file to You under the Apache License, Version 2.0
  ~ (the "License"); you may not use this file except in compliance with
  ~ the License.  You may obtain a copy of the License at
  ~
  ~     http://www.apache.org/licenses/LICENSE-2.0
  ~
  ~ Unless required by applicable law or agreed to in writing, software
  ~ distributed under the License is distributed on an "AS IS" BASIS,
  ~ WITHOUT WARRANTIES OR CONDITIONS OF ANY KIND, either express or implied.
  ~ See the License for the specific language governing permissions and
  ~ limitations under the License.
  -->

<integration-test-cases>
    <test-case sql="SELECT 1 as a" />
    
    <test-case sql="SELECT t_order.* FROM t_order t_order WHERE user_id = ? AND order_id = ?" scenario-types="db,tbl,dbtbl_with_readwrite_splitting,readwrite_splitting">
        <assertion parameters="10:int, 1000:int" expected-data-source-name="read_dataset" />
        <assertion parameters="12:int, 1000:int" />
    </test-case>
    
    <test-case sql="SELECT t_order.order_id,t_order.user_id,status FROM t_order t_order WHERE t_order.user_id = ? AND order_id = ?" db-types="MySQL,H2" scenario-types="db,tbl,dbtbl_with_readwrite_splitting,readwrite_splitting">
        <assertion parameters="10:int, 1000:int" expected-data-source-name="read_dataset" />
        <assertion parameters="12:int, 1000:int" expected-data-source-name="read_dataset" />
    </test-case>
    
    <test-case sql="SELECT * FROM t_order_item WHERE item_id &lt;&gt; ? ORDER BY item_id" scenario-types="db,tbl,dbtbl_with_readwrite_splitting,readwrite_splitting">
        <assertion parameters="100001:int" expected-data-source-name="read_dataset" />
    </test-case>
    
    <test-case sql="SELECT * FROM t_order_item WHERE item_id != ? ORDER BY item_id" scenario-types="db,tbl,dbtbl_with_readwrite_splitting,readwrite_splitting">
        <assertion parameters="100001:int" expected-data-source-name="read_dataset" />
    </test-case>
    
    <test-case sql="SELECT * FROM t_order_item WHERE item_id IS NOT NULL AND item_id NOT IN (?, ?) ORDER BY item_id" scenario-types="db,tbl,dbtbl_with_readwrite_splitting,readwrite_splitting">
        <assertion parameters="100000:int, 100001:int" expected-data-source-name="read_dataset" />
    </test-case>
    
    <test-case sql="SELECT * FROM t_order_item WHERE item_id IS NOT NULL AND item_id NOT BETWEEN ? AND ? ORDER BY item_id" scenario-types="db,tbl,dbtbl_with_readwrite_splitting,readwrite_splitting">
        <assertion parameters="100000:int, 100001:int" expected-data-source-name="read_dataset" />
    </test-case>
    
    <test-case sql="SELECT * FROM t_order WHERE user_id = ? AND order_id = ?" scenario-types="db,tbl,dbtbl_with_readwrite_splitting,readwrite_splitting">
        <assertion parameters="10:int, 1000:int" expected-data-source-name="read_dataset" />
        <assertion parameters="12:int, 1000:int" expected-data-source-name="read_dataset" />
    </test-case>
    
    <test-case sql="SELECT * FROM t_order WHERE order_id = ? AND order_id = ?" scenario-types="db,tbl,dbtbl_with_readwrite_splitting,readwrite_splitting">
        <assertion parameters="1000:int, 1001:int" expected-data-source-name="read_dataset" />
    </test-case>
    
    <test-case sql="SELECT * FROM t_order WHERE order_id IN (?, ?) AND order_id IN (?, ?) ORDER BY order_id" scenario-types="db,tbl,dbtbl_with_readwrite_splitting,readwrite_splitting">
        <assertion parameters="1000:int, 1001:int, 1001:int, 1100:int" expected-data-source-name="read_dataset" />
    </test-case>
    
    <test-case sql="SELECT * FROM t_order WHERE user_id IN (?, ?, ?) AND order_id IN (?, ?) ORDER BY user_id, order_id" scenario-types="db,tbl,dbtbl_with_readwrite_splitting,readwrite_splitting">
        <assertion parameters="10:int, 12:int, 15:int, 1000:int, 1101:int" expected-data-source-name="read_dataset" />
        <assertion parameters="10:int, 12:int, 15:int, 1309:int, 1408:int" expected-data-source-name="read_dataset" />
    </test-case>
    
    <test-case sql="SELECT * FROM t_order WHERE user_id BETWEEN ? AND ? AND order_id BETWEEN ? AND ? ORDER BY user_id, order_id" scenario-types="db,tbl,dbtbl_with_readwrite_splitting,readwrite_splitting">
        <assertion parameters="10:int, 12:int, 1009:int, 1108:int" expected-data-source-name="read_dataset" />
        <assertion parameters="10:int, 12:int, 1309:int, 1408:int" expected-data-source-name="read_dataset" />
    </test-case>
    
    <test-case sql="SELECT * FROM t_order WHERE user_id &gt;= ? AND user_id &lt;= ? AND order_id &gt;= ? AND order_id &lt;= ? ORDER BY user_id, order_id" scenario-types="db,tbl,dbtbl_with_readwrite_splitting,readwrite_splitting">
        <assertion parameters="10:int, 12:int, 1009:int, 1108:int" expected-data-source-name="read_dataset" />
        <assertion parameters="10:int, 12:int, 1309:int, 1408:int" expected-data-source-name="read_dataset" />
    </test-case>
    
    <test-case sql="SELECT count(0) as orders_count FROM t_order o WHERE o.status LIKE CONCAT('%%', ?, '%%') AND o.user_id IN (?, ?) AND o.order_id BETWEEN ? AND ?" scenario-types="db,tbl,dbtbl_with_readwrite_splitting,readwrite_splitting">
        <assertion parameters="init:String, 10:int, 11:int, 1000:int, 2901:int" expected-data-source-name="read_dataset" />
    </test-case>
    
    <test-case sql="SELECT count(0) as orders_count FROM t_order o WHERE o.status ~~ CONCAT('%%', ?, '%%') AND o.user_id IN (?, ?) AND o.order_id BETWEEN ? AND ?" db-types="PostgreSQL" scenario-types="db,tbl,dbtbl_with_readwrite_splitting,readwrite_splitting">
        <assertion parameters="init:String, 10:int, 11:int, 1000:int, 2901:int" expected-data-source-name="read_dataset" />
    </test-case>
    
    <test-case sql="SELECT i.* FROM t_order o JOIN t_order_item i ON o.user_id = i.user_id AND o.order_id = i.order_id WHERE o.user_id IN (?, ?) AND o.order_id BETWEEN ? AND ? ORDER BY i.item_id" scenario-types="db,tbl,dbtbl_with_readwrite_splitting,readwrite_splitting">
        <assertion parameters="10:int, 11:int, 1000:int, 1909:int" expected-data-source-name="read_dataset" />
    </test-case>
    
    <test-case sql="SELECT i.* FROM t_order o JOIN t_order_item i ON o.user_id = i.user_id AND o.order_id = i.order_id ORDER BY i.item_id" scenario-types="db,tbl,dbtbl_with_readwrite_splitting,readwrite_splitting">
        <assertion expected-data-source-name="read_dataset" />
    </test-case>
    
    <test-case sql="SELECT i.* FROM t_order o JOIN t_order_item i ON o.user_id = i.user_id AND o.order_id = i.order_id JOIN t_broadcast_table c ON o.status = c.status WHERE o.user_id IN (?, ?) AND o.order_id BETWEEN ? AND ? AND o.status = ? ORDER BY i.item_id" scenario-types="db,tbl,dbtbl_with_readwrite_splitting,readwrite_splitting">
        <assertion parameters="10:int, 11:int, 1001:int, 1100:int, init:String" expected-data-source-name="read_dataset" />
        <assertion parameters="10:int, 11:int, 1009:int, 1108:int, none:String" expected-data-source-name="read_dataset" />
    </test-case>
    
    <test-case sql="SELECT length.item_id password FROM t_order_item length where length.item_id = ? " db-types="MySQL,H2,SQLServer,Oracle" scenario-types="db,tbl,dbtbl_with_readwrite_splitting,readwrite_splitting">
        <assertion parameters="100001:int" expected-data-source-name="read_dataset" />
    </test-case>
    
    <test-case sql="SELECT i.* FROM t_order o FORCE INDEX(order_index) JOIN t_order_item i ON o.order_id=i.order_id AND o.user_id = i.user_id WHERE o.order_id = ?" db-types="MySQL" scenario-types="db,tbl,dbtbl_with_readwrite_splitting,readwrite_splitting">
        <assertion parameters="1000:int" expected-data-source-name="read_dataset" />
    </test-case>

    <test-case sql="SELECT i.* FROM t_order o FORCE INDEX(order_index) JOIN t_order_item i ON o.order_id=i.order_id AND o.user_id = i.user_id AND o.order_id = ?" db-types="MySQL" scenario-types="db,tbl,dbtbl_with_readwrite_splitting,readwrite_splitting">
        <assertion parameters="1000:int" expected-data-source-name="read_dataset" />
    </test-case>

    <test-case sql="SELECT i.* FROM t_order o FORCE INDEX(order_index) JOIN t_order_item i ON o.order_id=i.order_id AND o.user_id = i.user_id AND o.order_id in (?,?)" db-types="MySQL" scenario-types="db,tbl,dbtbl_with_readwrite_splitting,readwrite_splitting">
        <assertion parameters="1000:int,1001:int" expected-data-source-name="read_dataset" />
    </test-case>

    <test-case sql="SELECT SUM(user_id) AS user_id_sum FROM t_order" scenario-types="db,tbl,dbtbl_with_readwrite_splitting,readwrite_splitting">
        <assertion expected-data-source-name="read_dataset" />
    </test-case>
    
    <test-case sql="SELECT COUNT(*) AS orders_count FROM t_order" scenario-types="db,tbl,dbtbl_with_readwrite_splitting,readwrite_splitting">
        <assertion expected-data-source-name="read_dataset" />
    </test-case>
    
    <test-case sql="SELECT COUNT(*) AS orders_count FROM t_order WHERE order_id > 1-1" scenario-types="db,tbl,dbtbl_with_readwrite_splitting,readwrite_splitting">
        <assertion expected-data-source-name="read_dataset" />
    </test-case>
    
    <test-case sql="SELECT COUNT(*) AS orders_count FROM t_order WHERE order_id > 1 - 1" scenario-types="db,tbl,dbtbl_with_readwrite_splitting,readwrite_splitting">
        <assertion expected-data-source-name="read_dataset" />
    </test-case>
    
    <test-case sql="SELECT MAX(user_id) AS max_user_id FROM t_order" scenario-types="db,tbl,dbtbl_with_readwrite_splitting,readwrite_splitting">
        <assertion expected-data-source-name="read_dataset" />
    </test-case>
    
    <test-case sql="SELECT MIN(user_id) AS min_user_id FROM t_order" scenario-types="db,tbl,dbtbl_with_readwrite_splitting,readwrite_splitting">
        <assertion expected-data-source-name="read_dataset" />
    </test-case>
    
    <!-- FIXME #15593 Expected: is "19", but: was "19.5000" in db scenario -->
    <test-case sql="SELECT AVG(user_id) AS user_id_avg FROM t_order" scenario-types="db,tbl,dbtbl_with_readwrite_splitting,readwrite_splitting">
        <assertion expected-data-source-name="read_dataset" />
    </test-case>
    
    <test-case sql="SELECT COUNT(*) AS items_count FROM t_order o, t_order_item i WHERE o.user_id = i.user_id AND o.order_id = i.order_id AND o.user_id IN (?, ?) AND o.order_id BETWEEN ? AND ?" scenario-types="db,tbl,dbtbl_with_readwrite_splitting,readwrite_splitting">
        <assertion parameters="10:int, 11:int, 1000:int, 1909:int" expected-data-source-name="read_dataset" />
    </test-case>
    
    <test-case sql="SELECT COUNT(*) AS items_count FROM t_order o JOIN t_order_item i ON o.user_id = i.user_id AND o.order_id = i.order_id WHERE o.user_id IN (?, ?) AND o.order_id BETWEEN ? AND ?" scenario-types="db,tbl,dbtbl_with_readwrite_splitting,readwrite_splitting">
        <assertion parameters="10:int, 11:int, 1000:int, 1909:int"  expected-data-source-name="read_dataset" />
    </test-case>
    
    <test-case sql="SELECT COUNT(`order_id`) AS orders_count FROM t_order" db-types="MySQL" scenario-types="db,tbl,dbtbl_with_readwrite_splitting,readwrite_splitting">
        <assertion expected-data-source-name="read_dataset" />
    </test-case>
    
    <test-case sql="SELECT * /* this is &#x000D;&#x000A; block comment */ FROM /* this is another &#x000A; block comment */ t_order where status='1'" db-types="MySQL" scenario-types="db,tbl,dbtbl_with_readwrite_splitting,readwrite_splitting">
        <assertion expected-data-source-name="read_dataset" />
    </test-case>
    
    <test-case sql="SELECT * -- this is an line comment &#x000D;&#x000A; FROM -- this is another line comment &#x000A; t_order where status='1'" db-types="MySQL" scenario-types="db,tbl,dbtbl_with_readwrite_splitting,readwrite_splitting">
        <assertion expected-data-source-name="read_dataset" />
    </test-case>
    
    <test-case sql="SELECT o.order_id + 1 * 2 as exp FROM t_order AS o ORDER BY o.order_id" scenario-types="db,tbl,dbtbl_with_readwrite_splitting,readwrite_splitting">
        <assertion expected-data-source-name="read_dataset" />
    </test-case>
    
    <test-case sql="SELECT DATE(i.creation_date) AS creation_date FROM `t_order_item` AS i ORDER BY DATE(i.creation_date) DESC" db-types="MySQL" scenario-types="db,tbl,dbtbl_with_readwrite_splitting,readwrite_splitting">
        <assertion expected-data-source-name="read_dataset" />
    </test-case>
    
    <test-case sql="SELECT * FROM t_order_item t WHERE t.status REGEXP ? AND t.item_id IN (?, ?)" db-types="MySQL" scenario-types="db,tbl,dbtbl_with_readwrite_splitting,readwrite_splitting">
        <assertion parameters="init:String, 100000:int, 100001:int" expected-data-source-name="read_dataset" />
    </test-case>
    
    <test-case sql="SELECT SUM(order_id) AS orders_sum, user_id FROM t_order GROUP BY user_id ORDER BY user_id" scenario-types="db,tbl,dbtbl_with_readwrite_splitting,readwrite_splitting">
        <assertion expected-data-source-name="read_dataset" />
    </test-case>
    
    <test-case sql="SELECT COUNT(order_id) AS orders_count, user_id FROM t_order GROUP BY user_id ORDER BY user_id" scenario-types="db,tbl,dbtbl_with_readwrite_splitting,readwrite_splitting">
        <assertion expected-data-source-name="read_dataset" />
    </test-case>
    
    <test-case sql="SELECT MAX(order_id) AS max_order_id, user_id FROM t_order GROUP BY user_id ORDER BY user_id" scenario-types="db,tbl,dbtbl_with_readwrite_splitting,readwrite_splitting">
        <assertion expected-data-source-name="read_dataset" />
    </test-case>
    
    <test-case sql="SELECT MIN(order_id) AS min_order_id, user_id FROM t_order GROUP BY user_id ORDER BY user_id" scenario-types="db,tbl,dbtbl_with_readwrite_splitting,readwrite_splitting">
        <assertion expected-data-source-name="read_dataset" />
    </test-case>
    
    <test-case sql="SELECT AVG(order_id) AS orders_avg, user_id FROM t_order GROUP BY user_id ORDER BY user_id" scenario-types="db,tbl,dbtbl_with_readwrite_splitting,readwrite_splitting">
        <assertion expected-data-source-name="read_dataset" />
    </test-case>
    
    <test-case sql="SELECT SUM(order_id) AS orders_sum, user_id FROM t_order GROUP BY user_id ORDER BY orders_sum DESC" scenario-types="db,tbl,dbtbl_with_readwrite_splitting,readwrite_splitting">
        <assertion expected-data-source-name="read_dataset" />
    </test-case>
    
    <test-case sql="SELECT count(*) as items_count FROM t_order o JOIN t_order_item i ON o.user_id = i.user_id AND o.order_id = i.order_id WHERE o.user_id IN (?, ?) AND o.order_id BETWEEN ? AND ? GROUP BY o.user_id" scenario-types="db,tbl,dbtbl_with_readwrite_splitting,readwrite_splitting">
        <assertion parameters="10:int, 11:int, 1000:int, 1109:int" expected-data-source-name="read_dataset" />
    </test-case>
    
    <test-case sql="SELECT user_id FROM t_order GROUP BY user_id ORDER BY user_id LIMIT ?" db-types="H2,MySQL,PostgreSQL" scenario-types="db,tbl,dbtbl_with_readwrite_splitting,readwrite_splitting">
        <assertion parameters="1:int" expected-data-source-name="read_dataset" />
    </test-case>
    
    <test-case sql="SELECT user_id, SUM(order_id) AS orders_sum FROM t_order GROUP BY user_id ORDER BY SUM(order_id) LIMIT ?" db-types="H2,MySQL,PostgreSQL" scenario-types="db,tbl,dbtbl_with_readwrite_splitting,readwrite_splitting">
        <assertion parameters="1:int" expected-data-source-name="read_dataset" />
    </test-case>
    
    <test-case sql="SELECT o.user_id uid FROM t_order o GROUP BY o.user_id ORDER BY o.user_id" db-types="H2,MySQL,SQLServer,PostgreSQL" scenario-types="db,tbl,dbtbl_with_readwrite_splitting,readwrite_splitting">
        <assertion expected-data-source-name="read_dataset" />
    </test-case>
    
    <test-case sql="SELECT SUM(order_id) AS orders_sum, user_id as `key` FROM t_order GROUP BY `key`" db-types="MySQL" scenario-types="db,tbl,dbtbl_with_readwrite_splitting,readwrite_splitting">
        <assertion expected-data-source-name="read_dataset" />
    </test-case>

    <test-case sql="SELECT COUNT(order_id) AS orders_count, user_id FROM t_order GROUP BY 2 ORDER BY 2" db-types="MySQL,Oracle,SQLServer,PostgreSQL" scenario-types="db,tbl,dbtbl_with_readwrite_splitting,readwrite_splitting" />
    
    <!--<test-case sql="SELECT date_format(creation_date,  '%%y-%%m-%%d') as creation_date, count(*) as c_number FROM `t_order_item` WHERE order_id in (?, ?) GROUP BY date_format(creation_date, '%%y-%%m-%%d')" db-types="MySQL" scenario-types="db,tbl,dbtbl_with_readwrite_splitting,readwrite_splitting">-->
        <!--<assertion sharding-rule-type="dbtbl_with_readwrite_splitting" parameters="1000:int, 1100:int" expected-data-source-name="read_dataset" />-->
    <!--</test-case>-->
    
    <test-case sql="SELECT * FROM t_order WHERE order_id = ? OR order_id = ?" scenario-types="db,tbl,dbtbl_with_readwrite_splitting,readwrite_splitting">
        <assertion parameters="1000:int, 1001:int" expected-data-source-name="read_dataset" />
    </test-case>
    
    <test-case sql="SELECT * FROM t_order WHERE order_id = ? OR user_id = ?" scenario-types="db,tbl,dbtbl_with_readwrite_splitting,readwrite_splitting">
        <assertion parameters="1000:int, 11:int" expected-data-source-name="read_dataset" />
    </test-case>
    
    <!-- TODO FIXED ME PostgreSQL default order by collate -->
    <test-case sql="SELECT * FROM t_order WHERE order_id = ? OR status = ? ORDER BY order_id" db-types="H2,MySQL,Oracle,SQLServer" scenario-types="db,tbl,dbtbl_with_readwrite_splitting,readwrite_splitting">
        <assertion parameters="1000:int, init:String" expected-data-source-name="read_dataset" />
    </test-case>
    
    <test-case sql="SELECT * FROM t_order WHERE (order_id = ? OR status = ?) AND user_id = ?" scenario-types="db,tbl,dbtbl_with_readwrite_splitting,readwrite_splitting">
        <assertion parameters="1000:int, init:String, 11:int" expected-data-source-name="read_dataset" />
    </test-case>
    
    <test-case sql="SELECT * FROM t_order WHERE ((status = ? AND (order_id = ? OR (order_id = ?)) AND (user_id = ? OR (user_id = ?))))" scenario-types="db,tbl,dbtbl_with_readwrite_splitting,readwrite_splitting">
        <assertion parameters="init:String, 1000:int, 1100:int, 10:int, 11:int" expected-data-source-name="read_dataset" />
    </test-case>
    
    <test-case sql="SELECT i.* FROM t_order o JOIN t_order_item i ON o.user_id = i.user_id AND o.order_id = i.order_id WHERE (o.order_id = ? OR o.order_id = ?) AND o.user_id = ?" scenario-types="db,tbl,dbtbl_with_readwrite_splitting,readwrite_splitting">
        <assertion parameters="1000:int, 1100:int, 11:int" expected-data-source-name="read_dataset" />
    </test-case>
    
    <test-case sql="SELECT i.* FROM t_order o JOIN t_order_item i ON o.user_id = i.user_id AND o.order_id = i.order_id JOIN t_broadcast_table c ON o.status = c.status WHERE (o.order_id = ? OR o.order_id = ?) AND o.user_id = ? AND o.status = ?" scenario-types="db,tbl,dbtbl_with_readwrite_splitting,readwrite_splitting">
        <assertion parameters="1000:int, 1100:int, 11:int, init:String" expected-data-source-name="read_dataset" />
    </test-case>
    
    <test-case sql="SELECT * FROM t_order o ORDER BY o.order_id, 2 DESC" scenario-types="db,tbl,dbtbl_with_readwrite_splitting,readwrite_splitting">
        <assertion expected-data-source-name="read_dataset" />
    </test-case>
    
    <test-case sql="SELECT i.* FROM t_order o, t_order_item i WHERE o.order_id = i.order_id AND o.status = 'init' ORDER BY o.order_id DESC, 1" scenario-types="db,tbl,dbtbl_with_readwrite_splitting,readwrite_splitting">
        <assertion expected-data-source-name="read_dataset" />
    </test-case>
    
    <test-case sql="SELECT o.order_id as gen_order_id_ FROM t_order o ORDER BY o.order_id" scenario-types="db,tbl,dbtbl_with_readwrite_splitting,readwrite_splitting">
        <assertion expected-data-source-name="read_dataset" />
    </test-case>
    
    <test-case sql="SELECT i.* FROM t_order o, t_order_item i WHERE o.order_id = i.order_id AND o.status = 'init' ORDER BY i.creation_date DESC, o.order_id DESC, i.item_id" scenario-types="db,tbl,dbtbl_with_readwrite_splitting,readwrite_splitting">
        <assertion expected-data-source-name="read_dataset" />
    </test-case>
    
    <!-- // TODO add null data -->
    <test-case sql="SELECT o.order_id as gen_order_id_ FROM t_order o ORDER BY o.order_id NULLS FIRST" db-types="Oracle" scenario-types="db,tbl,dbtbl_with_readwrite_splitting,readwrite_splitting">
        <assertion expected-data-source-name="read_dataset" />
    </test-case>
    
    <!-- // TODO add null data -->
    <test-case sql="SELECT o.order_id as gen_order_id_ FROM t_order o ORDER BY o.order_id ASC NULLS LAST" db-types="Oracle" scenario-types="db,tbl,dbtbl_with_readwrite_splitting,readwrite_splitting">
        <assertion expected-data-source-name="read_dataset" />
    </test-case>
    
    <test-case sql="SELECT *, order_id, o.* FROM t_order o ORDER BY o.order_id" scenario-types="db,tbl,dbtbl_with_readwrite_splitting,readwrite_splitting">
        <assertion expected-data-source-name="read_dataset" />
    </test-case>
    
    <test-case sql="SELECT o.* FROM t_order o ORDER BY o.order_id" db-types="H2,MySQL" scenario-types="db,tbl,dbtbl_with_readwrite_splitting,readwrite_splitting">
        <assertion expected-data-source-name="read_dataset" />
    </test-case>
    
    <test-case sql="SELECT o.* FROM t_order o ORDER BY o.order_id" db-types="H2,MySQL" scenario-types="db,tbl,dbtbl_with_readwrite_splitting,readwrite_splitting">
        <assertion expected-data-source-name="read_dataset" />
    </test-case>
    
    <test-case sql="SELECT * FROM t_order o ORDER BY order_id" db-types="H2,MySQL" scenario-types="db,tbl,dbtbl_with_readwrite_splitting,readwrite_splitting">
        <assertion expected-data-source-name="read_dataset" />
    </test-case>
    
    <test-case sql="SELECT t_order.* FROM t_order ORDER BY t_order.order_id" db-types="H2,MySQL" scenario-types="db,tbl,dbtbl_with_readwrite_splitting,readwrite_splitting">
        <assertion expected-data-source-name="read_dataset" />
    </test-case>
    
    <!--TODO need to add later-->
    <!--<test-case sql="SELECT * FROM t_order o ORDER BY ?" db-types="H2,MySQL" scenario-types="db,tbl,dbtbl_with_readwrite_splitting,readwrite_splitting">-->
        <!--<assertion parameters="order_id:String" expected-data-source-name="read_dataset" />-->
    <!--</test-case>-->
    
    <test-case sql="SELECT * FROM t_order ORDER BY order_id" db-types="H2,MySQL" scenario-types="db,tbl,dbtbl_with_readwrite_splitting,readwrite_splitting">
        <assertion expected-data-source-name="read_dataset" />
    </test-case>
    
    <test-case sql="SELECT i.* FROM t_order o JOIN t_order_item i ON o.user_id = i.user_id AND o.order_id = i.order_id WHERE o.user_id IN (?, ?) AND o.order_id BETWEEN ? AND ? ORDER BY i.item_id DESC OFFSET ?" db-types="PostgreSQL" scenario-types="db,tbl,dbtbl_with_readwrite_splitting,readwrite_splitting">
        <assertion parameters="10:int, 19:int, 1000:int, 1909:int, 6:int" expected-data-source-name="read_dataset" />
    </test-case>
    
    <test-case sql="SELECT i.*, o.* FROM t_order o JOIN t_order_item i ON o.user_id = i.user_id AND o.order_id = i.order_id ORDER BY item_id" db-types="H2,MySQL" scenario-types="db,tbl,dbtbl_with_readwrite_splitting,readwrite_splitting">
        <assertion expected-data-source-name="read_dataset" />
    </test-case>
    
    <test-case sql="SELECT i.* FROM t_order o JOIN t_order_item i ON o.user_id = i.user_id AND o.order_id = i.order_id WHERE o.user_id IN (?, ?) AND o.order_id BETWEEN ? AND ? ORDER BY i.item_id DESC LIMIT ?" db-types="MySQL,H2,PostgreSQL" scenario-types="db,tbl,dbtbl_with_readwrite_splitting,readwrite_splitting">
        <assertion parameters="10:int, 19:int, 1000:int, 1909:int, 2:int" expected-data-source-name="read_dataset" />
    </test-case>
    
    <test-case sql="SELECT * FROM (SELECT TOP (?) row_number() OVER (ORDER BY i.item_id DESC) AS rownum_, i.item_id, o.order_id as order_id, o.status as status, o.user_id as user_id FROM t_order o JOIN t_order_item i ON o.user_id = i.user_id AND o.order_id = i.order_id WHERE o.user_id IN (?, ?) AND o.order_id BETWEEN ? AND ?) AS row_" db-types="SQLServer" scenario-types="db,tbl,dbtbl_with_readwrite_splitting,readwrite_splitting">
        <assertion parameters="2:int, 10:int, 19:int, 1000:int, 1909:int" expected-data-source-name="read_dataset" />
    </test-case>
    
    <test-case sql="SELECT * FROM (SELECT row_.*, rownum rownum_ FROM (SELECT order0_.order_id as order_id, order0_.status as status, order0_.user_id as user_id FROM t_order order0_ JOIN t_order_item i ON order0_.user_id = i.user_id AND order0_.order_id = i.order_id WHERE order0_.user_id IN (?, ?) AND order0_.order_id BETWEEN ? AND ? ORDER BY i.item_id DESC) row_ WHERE rownum &lt;= ?)" db-types="Oracle" scenario-types="db,tbl,dbtbl_with_readwrite_splitting,readwrite_splitting">
        <assertion parameters="10:int, 19:int, 1000:int, 1909:int, 2:int" expected-data-source-name="read_dataset" />
    </test-case>
    
    <test-case sql="SELECT i.* FROM `t_order` o JOIN `t_order_item` i ON o.user_id = i.user_id AND o.order_id = i.order_id WHERE o.`user_id` IN (?, ?) AND o.`order_id` BETWEEN ? AND ? ORDER BY i.item_id DESC LIMIT ?, ?" db-types="MySQL" scenario-types="db,tbl,dbtbl_with_readwrite_splitting,readwrite_splitting">
        <assertion parameters="10:int, 19:int, 1000:int, 1909:int, 2:int, 2:int" expected-data-source-name="read_dataset" />
    </test-case>
    
    <test-case sql="SELECT i.* FROM `t_order` o JOIN `t_order_item` i ON o.user_id = i.user_id AND o.order_id = i.order_id WHERE o.`user_id` IN (?, ?) AND o.`order_id` BETWEEN ? AND ? ORDER BY i.item_id DESC LIMIT ? OFFSET ?" db-types="MySQL" scenario-types="db,tbl,dbtbl_with_readwrite_splitting,readwrite_splitting">
        <assertion parameters="10:int, 19:int, 1000:int, 1909:int, 2:int, 2:int" expected-data-source-name="read_dataset" />
    </test-case>
    
    <test-case sql="SELECT i.* FROM t_order o JOIN t_order_item i ON o.user_id = i.user_id AND o.order_id = i.order_id WHERE o.user_id IN (?, ?) AND o.order_id BETWEEN ? AND ? ORDER BY i.item_id DESC OFFSET ? LIMIT ?" db-types="PostgreSQL" scenario-types="db,tbl,dbtbl_with_readwrite_splitting,readwrite_splitting">
        <assertion parameters="10:int, 19:int, 1000:int, 1909:int, 2:int, 2:int" expected-data-source-name="read_dataset" />
    </test-case>
    
    <test-case sql="SELECT * FROM (SELECT TOP (?) row_number() OVER (ORDER BY i.item_id DESC) AS rownum_, i.item_id, o.order_id as order_id, o.status as status, o.user_id as user_id FROM t_order o JOIN t_order_item i ON o.user_id = i.user_id AND o.order_id = i.order_id WHERE o.user_id IN (?, ?) AND o.order_id BETWEEN ? AND ?) AS row_ WHERE row_.rownum_ &gt; ?" db-types="SQLServer" scenario-types="db,tbl,dbtbl_with_readwrite_splitting,readwrite_splitting">
        <assertion parameters="4:int, 10:int, 19:int, 1000:int, 1909:int, 2:int" expected-data-source-name="read_dataset" />
    </test-case>
    
    <test-case sql="SELECT * FROM (SELECT TOP (?) row_number() OVER (ORDER BY i.item_id DESC) AS rownum_, i.item_id, o.order_id as order_id, o.status as status, o.user_id as user_id FROM t_order o JOIN t_order_item i ON o.user_id = i.user_id AND o.order_id = i.order_id WHERE o.user_id IN (?, ?) AND o.order_id BETWEEN ? AND ?) AS row_ WHERE row_.rownum_ &gt;= ?" db-types="SQLServer" scenario-types="db,tbl,dbtbl_with_readwrite_splitting,readwrite_splitting">
        <assertion parameters="4:int, 10:int, 19:int, 1000:int, 1909:int, 3:int" expected-data-source-name="read_dataset" />
    </test-case>
    
    <test-case sql="SELECT * FROM (SELECT row_.*, rownum rownum_ FROM (SELECT order0_.order_id as order_id, order0_.status as status, order0_.user_id as user_id FROM t_order order0_ JOIN t_order_item i ON order0_.user_id = i.user_id AND order0_.order_id = i.order_id WHERE order0_.user_id IN (?, ?) AND order0_.order_id BETWEEN ? AND ? ORDER BY i.item_id DESC) row_ WHERE rownum &lt;= ?) t WHERE t.rownum_ &gt; ?" db-types="Oracle" scenario-types="db,tbl,dbtbl_with_readwrite_splitting,readwrite_splitting">
        <assertion parameters="10:int, 19:int, 1000:int, 1909:int, 4:int, 2:int" expected-data-source-name="read_dataset" />
    </test-case>
    
    <test-case sql="SELECT * FROM (SELECT row_.*, rownum rownum_ FROM (SELECT order0_.order_id as order_id, order0_.status as status, order0_.user_id as user_id FROM t_order order0_ JOIN t_order_item i ON order0_.user_id = i.user_id AND order0_.order_id = i.order_id WHERE order0_.user_id IN (?, ?) AND order0_.order_id BETWEEN ? AND ? ORDER BY i.item_id DESC) row_ WHERE rownum &lt;= ?) t WHERE t.rownum_ &gt;= ?" db-types="Oracle" scenario-types="db,tbl,dbtbl_with_readwrite_splitting,readwrite_splitting">
        <assertion parameters="10:int, 19:int, 1000:int, 1909:int, 4:int, 3:int" expected-data-source-name="read_dataset" />
    </test-case>
    
    <test-case sql="SELECT * FROM t_order WHERE ROWNUM &lt;= ? ORDER BY order_id" db-types="Oracle" scenario-types="db,tbl,dbtbl_with_readwrite_splitting,readwrite_splitting">
        <assertion parameters="20:int" expected-data-source-name="read_dataset" />
    </test-case>
    
    <test-case sql="SELECT * FROM t_order ORDER BY order_id OFFSET 0 ROW FETCH NEXT ? ROWS ONLY" db-types="SQLServer" scenario-types="db,tbl,dbtbl_with_readwrite_splitting,readwrite_splitting">
        <assertion parameters="20:int" expected-data-source-name="read_dataset" />
    </test-case>
    
    <test-case sql="SELECT i.user_id FROM t_order o JOIN t_order_item i ON o.user_id = i.user_id AND o.order_id = i.order_id WHERE o.user_id IN (?, ?) AND o.order_id BETWEEN ? AND ? GROUP BY i.item_id ORDER BY i.item_id DESC LIMIT ?, ?" db-types="MySQL,H2" scenario-types="db,tbl,dbtbl_with_readwrite_splitting,readwrite_splitting">
        <assertion parameters="10:int, 19:int, 1000:int, 1909:int, 1:int, 10:int" expected-data-source-name="read_dataset" />
    </test-case>
    
    <test-case sql="SELECT i.user_id FROM t_order o JOIN t_order_item i ON o.user_id = i.user_id AND o.order_id = i.order_id WHERE o.user_id IN (?, ?) AND o.order_id BETWEEN ? AND ? GROUP BY i.user_id ORDER BY i.item_id DESC LIMIT ?, ?" db-types="MySQL" scenario-types="db,tbl,dbtbl_with_readwrite_splitting,readwrite_splitting">
        <assertion parameters="10:int, 19:int, 1000:int, 1909:int, 1:int, 10:int" expected-data-source-name="read_dataset" />
    </test-case>

    <test-case sql="SELECT i.* FROM t_order o INNER JOIN t_order_item i ON o.order_id = i.order_id WHERE o.order_id = ?" db-types="MySQL,H2,PostgreSQL" scenario-types="db,tbl,dbtbl_with_readwrite_splitting,readwrite_splitting">
        <assertion parameters="1000:int" expected-data-source-name="read_dataset" />
    </test-case>
    
    <test-case sql="SELECT t_order_item.* FROM t_order JOIN t_order_item ON t_order.order_id = t_order_item.order_id WHERE t_order.order_id = ?" scenario-types="db,tbl,dbtbl_with_readwrite_splitting,readwrite_splitting">
        <assertion parameters="1000:int" expected-data-source-name="read_dataset" />
    </test-case>
    
    <test-case sql="SELECT i.* FROM t_order o JOIN t_order_item i USING(order_id) WHERE o.order_id = ?" db-types="MySQL,PostgreSQL" scenario-types="db,tbl,dbtbl_with_readwrite_splitting,readwrite_splitting">
        <assertion parameters="1000:int" expected-data-source-name="read_dataset" />
    </test-case>
    
    <test-case sql="SELECT * FROM &quot;t_order_item&quot; WHERE &quot;item_id&quot; != ? ORDER BY &quot;item_id&quot;" db-types="PostgreSQL" scenario-types="db,tbl,dbtbl_with_readwrite_splitting,readwrite_splitting">
        <assertion parameters="100001:int" expected-data-source-name="read_dataset" />
    </test-case>
    
    <test-case sql="SELECT * FROM t_order where status='\''" db-types="MySQL" scenario-types="db,tbl,dbtbl_with_readwrite_splitting,readwrite_splitting">
        <assertion expected-data-source-name="read_dataset" />
    </test-case>
    
    <test-case sql="SELECT * FROM t_order where status=&quot;\&quot;&quot;" db-types="MySQL" scenario-types="db,tbl,dbtbl_with_readwrite_splitting,readwrite_splitting">
        <assertion expected-data-source-name="read_dataset" />
    </test-case>
    
    <test-case sql="SELECT status as 'status' FROM t_order" db-types="MySQL" scenario-types="db,tbl,dbtbl_with_readwrite_splitting,readwrite_splitting">
        <assertion expected-data-source-name="read_dataset" />
    </test-case>
    
    <!-- // TODO -->
<!--    <test-case sql="SELECT DISTINCT item_id FROM t_order_item" scenario-types="db,tbl,dbtbl_with_readwrite_splitting,readwrite_splitting">-->
<!--        <assertion expected-data-source-name="read_dataset" />-->
<!--    </test-case>-->

<!--    <test-case sql="SELECT DISTINCT order_id, user_id, status FROM t_order" scenario-types="db,tbl,dbtbl_with_readwrite_splitting,readwrite_splitting">-->
<!--        <assertion expected-data-source-name="read_dataset" />-->
<!--    </test-case>-->
    
    <!-- // TODO -->
    <!--<test-case sql="SELECT DISTINCT t_order.order_id FROM t_order order by t_order.order_id" scenario-types="db,tbl,dbtbl_with_readwrite_splitting,readwrite_splitting">-->
        <!--<assertion expected-data-source-name="read_dataset" />-->
    <!--</test-case>-->
    
    <!--<test-case sql="SELECT DISTINCT t_order.*, t_order_item.order_id FROM t_order, t_order_item WHERE t_order.order_id = t_order_item.order_id" scenario-types="db,tbl,dbtbl_with_readwrite_splitting,readwrite_splitting">-->
        <!--<assertion expected-data-source-name="read_dataset" />-->
    <!--</test-case>-->
    
    <test-case sql="SELECT DISTINCT item_id FROM t_order_item ORDER BY item_id" scenario-types="db,tbl,dbtbl_with_readwrite_splitting,readwrite_splitting">
        <assertion expected-data-source-name="read_dataset" />
    </test-case>
    
    <test-case sql="SELECT DISTINCT t_order.order_id FROM t_order ORDER BY order_id" scenario-types="db,tbl,dbtbl_with_readwrite_splitting,readwrite_splitting">
        <assertion expected-data-source-name="read_dataset" />
    </test-case>
    
    <test-case sql="SELECT DISTINCT order_id, user_id, status FROM t_order ORDER BY order_id" scenario-types="db,tbl,dbtbl_with_readwrite_splitting,readwrite_splitting">
        <assertion expected-data-source-name="read_dataset" />
    </test-case>
    
    <test-case sql="SELECT DISTINCT * FROM t_order WHERE order_id > 1100 ORDER BY order_id" scenario-types="db,tbl,dbtbl_with_readwrite_splitting,readwrite_splitting">
        <assertion expected-data-source-name="read_dataset" />
    </test-case>
    
    <test-case sql="SELECT DISTINCT t_order.*, t_order_item.order_id FROM t_order, t_order_item WHERE t_order.order_id = t_order_item.order_id ORDER BY t_order.order_id" scenario-types="db,tbl,dbtbl_with_readwrite_splitting,readwrite_splitting">
        <assertion expected-data-source-name="read_dataset" />
    </test-case>
    
    <test-case sql="SELECT SUM(DISTINCT order_id) s FROM t_order WHERE order_id &lt; 1100" scenario-types="db,tbl,dbtbl_with_readwrite_splitting,readwrite_splitting">
        <assertion expected-data-source-name="read_dataset" />
    </test-case>
    
    <test-case sql="SELECT COUNT(DISTINCT order_id) c FROM t_order WHERE order_id &lt; 1100" scenario-types="db,tbl,dbtbl_with_readwrite_splitting,readwrite_splitting">
        <assertion expected-data-source-name="read_dataset" />
    </test-case>
    
    <!-- // TODO -->
<!--    <test-case sql="SELECT AVG(DISTINCT order_id) FROM t_order WHERE order_id &lt; 1100" db-types="MySQL" scenario-types="db,tbl,dbtbl_with_readwrite_splitting,readwrite_splitting">-->
<!--        <assertion expected-data-source-name="read_dataset" />-->
<!--    </test-case>-->
    
    <test-case sql="SELECT DISTINCT(item_id) FROM t_order_item ORDER BY item_id" scenario-types="db,tbl,dbtbl_with_readwrite_splitting,readwrite_splitting">
        <assertion expected-data-source-name="read_dataset" />
    </test-case>
    
<<<<<<< HEAD
    <test-case sql="SELECT COUNT(DISTINCT order_id), SUM(DISTINCT order_id) FROM t_order WHERE order_id &lt; 1100" db-types="MySQL" scenario-types="db,tbl,dbtbl_with_readwrite_splitting,readwrite_splitting">
        <assertion expected-data-file="select_distinct_with_count_sum.xml" expected-data-source-name="read_dataset" />
    </test-case>
=======
    <!-- FIXME #15591 Expected: is "count(distinct order_id)", but: was "aggregation_distinct_derived_0"-->
<!--    <test-case sql="SELECT COUNT(DISTINCT order_id), SUM(DISTINCT order_id) FROM t_order WHERE order_id &lt; 1100" db-types="MySQL" scenario-types="db,tbl,dbtbl_with_readwrite_splitting,readwrite_splitting">-->
<!--        <assertion expected-data-source-name="read_dataset" />-->
<!--    </test-case>-->
>>>>>>> 635ba0c1
    
    <test-case sql="SELECT COUNT(DISTINCT user_id + order_id) c FROM t_order WHERE order_id &lt; 1100" scenario-types="db,tbl,dbtbl_with_readwrite_splitting,readwrite_splitting">
        <assertion expected-data-source-name="read_dataset" />
    </test-case>
    
    <test-case sql="SELECT order_id, COUNT(DISTINCT order_id) c FROM t_order WHERE order_id &lt; 1100 GROUP BY order_id ORDER BY order_id" scenario-types="db,tbl,dbtbl_with_readwrite_splitting,readwrite_splitting">
        <assertion expected-data-source-name="read_dataset" />
    </test-case>
    
    <test-case sql="SELECT COUNT(DISTINCT order_id) c, order_id FROM t_order GROUP BY order_id ORDER BY order_id" scenario-types="db,tbl,dbtbl_with_readwrite_splitting,readwrite_splitting">
        <assertion expected-data-source-name="read_dataset" />
    </test-case>
    
    <test-case sql="SELECT sum(if(status=0, 1, 0)) func_status FROM t_order WHERE user_id = ? AND order_id = ?" db-types="MySQL" scenario-types="db,tbl,dbtbl_with_readwrite_splitting,readwrite_splitting">
        <assertion parameters="12:int, 1000:int" expected-data-source-name="read_dataset" />
    </test-case>
    
    <test-case sql="SELECT INTERVAL(status,1,5) func_status FROM t_order WHERE user_id = ? AND order_id = ?" db-types="MySQL" scenario-types="db,tbl,dbtbl_with_readwrite_splitting,readwrite_splitting">
        <assertion parameters="12:int, 1000:int" expected-data-source-name="read_dataset" />
    </test-case>
    
    <test-case sql="SELECT * FROM t_order WHERE user_id = ? FOR UPDATE" lock-clause="true" scenario-types="db,tbl,dbtbl_with_readwrite_splitting,readwrite_splitting">
        <assertion parameters="10:int" expected-data-source-name="write_dataset" />
    </test-case>
    
    <test-case sql="select t.*,o.item_id as item_id,(case when t.status = 'init' then '已启用' when t.status = 'failed' then '已停用' end) as stateName
    from t_order t left join t_order_item as o on o.order_id =t.order_id where t.order_id=1000 limit 1" db-types="MySQL,H2" scenario-types="db,tbl,dbtbl_with_readwrite_splitting,readwrite_splitting">
        <assertion expected-data-source-name="read_dataset" />
    </test-case>
    
    <!-- FIXME #15590 Expected: is "1100", but: was "2000" -->
<!--    <test-case sql="SELECT * FROM t_order o LEFT JOIN t_order_item m ON o.order_id = m.order_id AND o.user_id = m.user_id" db-types="MySQL,H2" scenario-types="db,tbl,dbtbl_with_readwrite_splitting,readwrite_splitting">-->
<!--        <assertion expected-data-source-name="read_dataset" />-->
<!--    </test-case>-->
    
    <test-case sql="SELECT * FROM t_broadcast_table" scenario-types="db,tbl,dbtbl_with_readwrite_splitting,readwrite_splitting">
        <assertion expected-data-source-name="read_dataset" />
    </test-case>
    <test-case sql="SELECT * FROM t_user WHERE user_id &lt;= 15 ORDER BY user_id" scenario-types="encrypt,dbtbl_with_readwrite_splitting_and_encrypt">
        <assertion expected-data-source-name="read_dataset" />
    </test-case>
    
    <test-case sql="SELECT user_id, pwd FROM t_user WHERE pwd = 'a10'" scenario-types="encrypt,dbtbl_with_readwrite_splitting_and_encrypt">
        <assertion expected-data-source-name="read_dataset" />
    </test-case>
    
    <test-case sql="SELECT user_id FROM t_user WHERE pwd in ('a10', 'b11')" scenario-types="encrypt,dbtbl_with_readwrite_splitting_and_encrypt">
        <assertion expected-data-source-name="read_dataset" />
    </test-case>
    
    <test-case sql="SELECT user_id FROM t_user WHERE pwd in ('a10', 'b11') and user_id = 10" scenario-types="encrypt,dbtbl_with_readwrite_splitting_and_encrypt">
        <assertion expected-data-source-name="read_dataset" />
    </test-case>
    <test-case sql="SELECT * FROM t_user WHERE pwd in ('a10', 'b11') OR user_id = 10" scenario-types="encrypt,dbtbl_with_readwrite_splitting_and_encrypt">
        <assertion expected-data-source-name="read_dataset" />
    </test-case>
    
    <test-case sql="SELECT * FROM t_user u INNER JOIN t_user_item m ON u.user_id=m.user_id WHERE u.user_id IN (0, 11)" scenario-types="encrypt,dbtbl_with_readwrite_splitting_and_encrypt">
        <assertion expected-data-source-name="read_dataset" />
    </test-case>
    
    <test-case sql="SELECT * FROM t_single_table" db-types="MySQL,Oracle,SQLServer" scenario-types="db,tbl,dbtbl_with_readwrite_splitting,readwrite_splitting,encrypt,dbtbl_with_readwrite_splitting_and_encrypt">
        <assertion expected-data-source-name="read_dataset" />
    </test-case>
    
    <!--fixme! issue #9719-->
<!--    <test-case sql="SELECT * FROM t_single_table s INNER JOIN t_order o ON s.id = o.order_id" db-types="MySQL,Oracle,SQLServer" scenario-types="db,tbl,dbtbl_with_readwrite_splitting">-->
<!--        <assertion expected-data-source-name="read_dataset" />-->
<!--    </test-case>-->
    <!--fixme! Expected: is "pwd" but: was "pwd_plain"-->
<!--    <test-case sql="SELECT * FROM t_single_table s INNER JOIN t_user o ON s.id = o.user_id" db-types="MySQL,Oracle,SQLServer" scenario-types="encrypt,dbtbl_with_readwrite_splitting_and_encrypt">-->
<!--        <assertion expected-data-source-name="read_dataset" />-->
<!--    </test-case>-->

    <test-case sql="SELECT o.*, i.* FROM t_order_federate o, t_order_item_federate i WHERE o.order_id = ? AND i.item_id = ?" scenario-types="db,dbtbl_with_readwrite_splitting,dbtbl_with_readwrite_splitting_and_encrypt">
        <assertion parameters="1000:int, 100000:int" expected-data-source-name="read_dataset" />
    </test-case>
    
    <test-case sql="SELECT user_id, CONCAT('SUM:', total, '.') content FROM (SELECT user_id, SUM(order_id_sharding) AS total FROM t_order_federate_sharding GROUP BY user_id HAVING SUM(order_id_sharding) > ?) AS temp" db-types="MySQL,PostgreSQL" scenario-types="tbl">
        <assertion parameters="1000:int" />
    </test-case>
    
    <test-case sql="SELECT GROUP_CONCAT(i.item_id SEPARATOR ';') AS item_ids FROM t_order_federate o INNER JOIN t_order_item_federate_sharding i ON o.order_id = i.item_id WHERE i.order_id >= ?" db-types="MySQL" scenario-types="dbtbl_with_readwrite_splitting,dbtbl_with_readwrite_splitting_and_encrypt">
        <assertion parameters="10000:int" expected-data-source-name="read_dataset" />
    </test-case>
    
    <test-case sql="select t_order_federate.*, t_order_item_federate_sharding.* from t_order_federate,t_order_item_federate_sharding where t_order_federate.order_id = t_order_item_federate_sharding.item_id" scenario-types="dbtbl_with_readwrite_splitting,dbtbl_with_readwrite_splitting_and_encrypt">
        <assertion expected-data-source-name="read_dataset" />
    </test-case>
    
    <test-case sql="select t_order_federate.*, t_order_item_federate_sharding.* from t_order_federate, t_order_item_federate_sharding where t_order_federate.order_id = t_order_item_federate_sharding.item_id AND t_order_item_federate_sharding.order_id = ?" scenario-types="dbtbl_with_readwrite_splitting,dbtbl_with_readwrite_splitting_and_encrypt">
        <assertion parameters="10001:int" expected-data-source-name="read_dataset" />
    </test-case>
    
    <test-case sql="SELECT SUM(DISTINCT user_id), SUM(order_id_sharding) FROM t_order_federate_sharding WHERE order_id_sharding > ?" db-types="MySQL,PostgreSQL" scenario-types="tbl">
        <assertion parameters="1000:int" />
    </test-case>
    
    <test-case sql="SELECT (SELECT MAX(user_id) FROM t_order_federate_sharding) max_user_id, order_id_sharding, status FROM t_order_federate_sharding WHERE order_id_sharding > ?" db-types="MySQL,PostgreSQL" scenario-types="tbl">
        <assertion parameters="1100:int" />
    </test-case>
    
    <test-case sql="SELECT user_id, SUM(order_id_sharding) FROM t_order_federate_sharding GROUP BY user_id HAVING SUM(order_id_sharding) > ?" db-types="MySQL,PostgreSQL" scenario-types="tbl">
        <assertion parameters="1000:int" />
    </test-case>
    
    <test-case sql="SELECT COUNT(1) FROM t_order WHERE order_id &lt; ?" db-types="PostgreSQL" scenario-types="db,tbl">
        <assertion parameters="2000:int" />
    </test-case>
    
    <test-case sql="SELECT SUM(CRC32(`order_id`)) FROM t_order WHERE order_id = ?" db-types="MySQL" scenario-types="db,tbl">
        <assertion parameters="1000:int" />
    </test-case>
    
    <test-case sql="select o.order_id_sharding, i.order_id from t_order_federate_sharding o, t_order_item_federate_sharding i where o.order_id_sharding = i.item_id" scenario-types="db,tbl,dbtbl_with_readwrite_splitting,dbtbl_with_readwrite_splitting_and_encrypt">
        <assertion expected-data-source-name="read_dataset" />
    </test-case>
    
    <test-case sql="select o.order_id_sharding, i.order_id from t_order_federate_sharding o, t_order_item_federate_sharding i where o.order_id_sharding = i.item_id and i.order_id > ?" scenario-types="db,tbl,dbtbl_with_readwrite_splitting,dbtbl_with_readwrite_splitting_and_encrypt">
        <assertion parameters="10000:int" expected-data-source-name="read_dataset" />
    </test-case>
    
    <test-case sql="select o.order_id_sharding, i.order_id from t_order_federate_sharding o, t_order_item_federate_sharding i where o.order_id_sharding = i.item_id and i.order_id > ?" scenario-types="db,tbl,dbtbl_with_readwrite_splitting,dbtbl_with_readwrite_splitting_and_encrypt">
        <assertion parameters="10000:int" expected-data-source-name="read_dataset" />
    </test-case>
    
    <test-case sql="select t_user_encrypt_federate_sharding.user_id, t_user_encrypt_federate_sharding.pwd, t_user_info.information from t_user_encrypt_federate_sharding, t_user_info where t_user_encrypt_federate_sharding.user_id = t_user_info.user_id order by t_user_encrypt_federate_sharding.user_id" scenario-types="dbtbl_with_readwrite_splitting_and_encrypt">
        <assertion expected-data-source-name="read_dataset" />
    </test-case>
    
    <test-case sql="select t_user_encrypt_federate_sharding.user_id, t_user_encrypt_federate_sharding.pwd, t_user_info.information from t_user_encrypt_federate_sharding, t_user_info where t_user_encrypt_federate_sharding.user_id = t_user_info.user_id and t_user_encrypt_federate_sharding.user_id > ? " scenario-types="dbtbl_with_readwrite_splitting_and_encrypt">
        <assertion parameters="1:int" expected-data-source-name="read_dataset" />
    </test-case>
    
    <test-case sql="select t_order_federate.* from t_order_federate, t_order_item_federate_sharding where t_order_federate.order_id = t_order_item_federate_sharding.item_id ORDER BY t_order_item_federate_sharding.user_id" scenario-types="db,dbtbl_with_readwrite_splitting,dbtbl_with_readwrite_splitting_and_encrypt">
        <assertion expected-data-source-name="read_dataset" />
    </test-case>
    
    <test-case sql="select t_user_encrypt_federate.user_id, t_user_encrypt_federate.pwd, t_user_info.information from t_user_encrypt_federate, t_user_info where t_user_encrypt_federate.user_id = t_user_info.user_id " scenario-types="dbtbl_with_readwrite_splitting_and_encrypt">
        <assertion expected-data-source-name="read_dataset" />
    </test-case>
    
    <test-case sql="select t_user_encrypt_federate.user_id, t_user_encrypt_federate.pwd, t_user_info.information from t_user_encrypt_federate, t_user_info where t_user_encrypt_federate.user_id = t_user_info.user_id and t_user_encrypt_federate.user_id > ? " scenario-types="dbtbl_with_readwrite_splitting_and_encrypt">
        <assertion parameters="1:int" expected-data-source-name="read_dataset" />
    </test-case>
    
    <test-case sql="SELECT o.item_id, o.order_id, o.creation_date, s.id FROM t_order_item o INNER JOIN t_single_table s ON o.order_id = s.id ORDER BY o.item_id " scenario-types="db,tbl" />
    
    <!-- FIXME #15592 Expected: is "1000", but: was "10000" -->
<!--    <test-case sql="select t_order_federate.*, t_order_item_federate_sharding.* from t_order_federate, t_order_item_federate_sharding where t_order_federate.order_id = t_order_item_federate_sharding.item_id AND t_order_item_federate_sharding.remarks = 't_order_item_federate_sharding' " scenario-types="db,dbtbl_with_readwrite_splitting,dbtbl_with_readwrite_splitting_and_encrypt">-->
<!--        <assertion expected-data-source-name="read_dataset" />-->
<!--    </test-case>-->
    
    <!-- FIXME #15592 Expected: is "1000", but: was "10000" -->
<!--    <test-case sql="select o.*, i.* from t_order_federate o, t_order_item_federate_sharding i where o.order_id = i.item_id " scenario-types="db,dbtbl_with_readwrite_splitting,dbtbl_with_readwrite_splitting_and_encrypt">-->
<!--        <assertion expected-data-source-name="read_dataset" />-->
<!--    </test-case>-->
    
    <test-case sql="SELECT * FROM (SELECT order_id_sharding, user_id FROM t_order_federate_sharding WHERE order_id_sharding = 1010) AS TEMP" scenario-types="db,dbtbl_with_readwrite_splitting_and_encrypt">
        <assertion expected-data-source-name="read_dataset" />
    </test-case>
    
    <test-case sql="SELECT AVG(order_id_sharding) AS order_id_sharding_avg FROM (SELECT order_id_sharding, user_id FROM t_order_federate_sharding WHERE order_id_sharding = 1010) AS TEMP" scenario-types="db,dbtbl_with_readwrite_splitting_and_encrypt" db-types="MySQL">
        <assertion expected-data-source-name="read_dataset" />
    </test-case>
    
    <test-case sql="SELECT order_id_sharding AS order_id, user_id, status FROM t_order_federate_sharding WHERE order_id_sharding = ? UNION ALL SELECT order_id, user_id, status FROM t_order_item_federate_sharding WHERE user_id = ?" scenario-types="db,dbtbl_with_readwrite_splitting,dbtbl_with_readwrite_splitting_and_encrypt,tbl">
        <assertion parameters="1010:int, 10:int" expected-data-source-name="read_dataset" />
    </test-case>
    
    <!-- TODO complete test type -->
    <test-case sql="SELECT order_id, user_id, order_name, type_char, type_boolean, type_smallint, type_enum, type_decimal, type_date, type_time, type_timestamp FROM t_shadow WHERE user_id = ?" db-types="MySQL,PostgreSQL" scenario-types="shadow">
        <assertion parameters="1:int" expected-data-source-name="prod_dataset" />
        <assertion parameters="0:int" expected-data-source-name="shadow_dataset" />
    </test-case>
</integration-test-cases><|MERGE_RESOLUTION|>--- conflicted
+++ resolved
@@ -451,16 +451,9 @@
         <assertion expected-data-source-name="read_dataset" />
     </test-case>
     
-<<<<<<< HEAD
     <test-case sql="SELECT COUNT(DISTINCT order_id), SUM(DISTINCT order_id) FROM t_order WHERE order_id &lt; 1100" db-types="MySQL" scenario-types="db,tbl,dbtbl_with_readwrite_splitting,readwrite_splitting">
-        <assertion expected-data-file="select_distinct_with_count_sum.xml" expected-data-source-name="read_dataset" />
-    </test-case>
-=======
-    <!-- FIXME #15591 Expected: is "count(distinct order_id)", but: was "aggregation_distinct_derived_0"-->
-<!--    <test-case sql="SELECT COUNT(DISTINCT order_id), SUM(DISTINCT order_id) FROM t_order WHERE order_id &lt; 1100" db-types="MySQL" scenario-types="db,tbl,dbtbl_with_readwrite_splitting,readwrite_splitting">-->
-<!--        <assertion expected-data-source-name="read_dataset" />-->
-<!--    </test-case>-->
->>>>>>> 635ba0c1
+        <assertion expected-data-source-name="read_dataset" />
+    </test-case>
     
     <test-case sql="SELECT COUNT(DISTINCT user_id + order_id) c FROM t_order WHERE order_id &lt; 1100" scenario-types="db,tbl,dbtbl_with_readwrite_splitting,readwrite_splitting">
         <assertion expected-data-source-name="read_dataset" />
