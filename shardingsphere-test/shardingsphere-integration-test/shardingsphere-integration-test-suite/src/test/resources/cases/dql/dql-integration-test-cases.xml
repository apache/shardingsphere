--- conflicted
+++ resolved
@@ -19,7 +19,7 @@
     <test-case sql="SELECT 1 as a">
         <assertion expected-data-file="select_constant_without_table.xml" />
     </test-case>
-
+    
     <test-case sql="SELECT t_order.* FROM t_order t_order WHERE user_id = ? AND order_id = ?" scenario-types="db,tbl,dbtbl_with_readwrite_splitting,readwrite_splitting">
         <assertion parameters="10:int, 1000:int" expected-data-file="select_equal_with_single_table.xml" />
         <assertion parameters="12:int, 1000:int" expected-data-file="empty_order.xml" />
@@ -515,13 +515,13 @@
         <assertion expected-data-file="select_in_or_encrypt.xml"/>
     </test-case>
     
-<!--    <test-case sql="SELECT * FROM t_user u INNER JOIN t_user_item m ON u.user_id=m.user_id" scenario-types="encrypt,dbtbl_with_readwrite_splitting_and_encrypt">-->
-<!--        <assertion expected-data-file="select_join_encrypt.xml"/>-->
-<!--    </test-case>-->
-
-<!--    <test-case sql="SELECT * FROM t_single_table" db-types="MySQL,Oracle,SQLServer" scenario-types="db,tbl,dbtbl_with_readwrite_splitting,readwrite_splitting,encrypt,dbtbl_with_readwrite_splitting_and_encrypt">-->
-<!--        <assertion expected-data-file="select_from_single.xml"/>-->
-<!--    </test-case>-->
+    <test-case sql="SELECT * FROM t_user u INNER JOIN t_user_item m ON u.user_id=m.user_id" scenario-types="encrypt,dbtbl_with_readwrite_splitting_and_encrypt">
+        <assertion expected-data-file="select_join_encrypt.xml"/>
+    </test-case>
+
+    <test-case sql="SELECT * FROM t_single_table" db-types="MySQL,Oracle,SQLServer" scenario-types="db,tbl,dbtbl_with_readwrite_splitting,readwrite_splitting,encrypt,dbtbl_with_readwrite_splitting_and_encrypt">
+        <assertion expected-data-file="select_from_single.xml"/>
+    </test-case>
 
     <!--fixme! issue #9719-->
 <!--    <test-case sql="SELECT * FROM t_single_table s INNER JOIN t_order o ON s.id = o.order_id" db-types="MySQL,Oracle,SQLServer" scenario-types="db,tbl,dbtbl_with_readwrite_splitting">-->
@@ -536,7 +536,14 @@
         <assertion parameters="1000:int, 100000:int" expected-data-file="select_across_single_tables_with_federate.xml" />
     </test-case>
 
-<<<<<<< HEAD
+    <test-case sql="SELECT user_id, CONCAT('SUM:', total, '.') content FROM (SELECT user_id, SUM(order_id_sharding) AS total FROM t_order_federate_sharding GROUP BY user_id HAVING SUM(order_id_sharding) > ?) AS temp" db-types="MySQL,PostgreSQL" scenario-types="tbl">
+        <assertion parameters="1000:int" expected-data-file="select_dialect_function_with_federate.xml" />
+    </test-case>
+
+    <test-case sql="SELECT GROUP_CONCAT(i.item_id SEPARATOR ';') AS item_ids FROM t_order_federate o INNER JOIN t_order_item_federate_sharding i ON o.order_id = i.item_id WHERE i.order_id >= ?" db-types="MySQL" scenario-types="dbtbl_with_readwrite_splitting,dbtbl_with_readwrite_splitting_and_encrypt">
+        <assertion parameters="10000:int" expected-data-file="select_group_concat_function_with_federate.xml" />
+    </test-case>
+
     <test-case sql="select t_order_federate.*, t_order_item_federate_sharding.* from t_order_federate,t_order_item_federate_sharding where t_order_federate.order_id = t_order_item_federate_sharding.item_id" scenario-types="db,dbtbl_with_readwrite_splitting,dbtbl_with_readwrite_splitting_and_encrypt">
         <assertion expected-data-file="select_sql_by_id_across_single_and_sharding_tables.xml" />
     </test-case>
@@ -545,13 +552,4 @@
         <assertion parameters="10001:int" expected-data-file="select_sql_by_id_across_single_and_sharding_tables_order_id.xml" />
     </test-case>
 
-=======
-    <test-case sql="SELECT user_id, CONCAT('SUM:', total, '.') content FROM (SELECT user_id, SUM(order_id_sharding) AS total FROM t_order_federate_sharding GROUP BY user_id HAVING SUM(order_id_sharding) > ?) AS temp" db-types="MySQL,PostgreSQL" scenario-types="tbl">
-        <assertion parameters="1000:int" expected-data-file="select_dialect_function_with_federate.xml" />
-    </test-case>
-
-    <test-case sql="SELECT GROUP_CONCAT(i.item_id SEPARATOR ';') AS item_ids FROM t_order_federate o INNER JOIN t_order_item_federate_sharding i ON o.order_id = i.item_id WHERE i.order_id >= ?" db-types="MySQL" scenario-types="dbtbl_with_readwrite_splitting,dbtbl_with_readwrite_splitting_and_encrypt">
-        <assertion parameters="10000:int" expected-data-file="select_group_concat_function_with_federate.xml" />
-    </test-case>
->>>>>>> 2d18fd68
 </integration-test-cases>