--- conflicted
+++ resolved
@@ -366,40 +366,7 @@
         return dataSource.getConnection();
     }
     
-<<<<<<< HEAD
-    private void createProxyDatabase() {
-        String jdbcUrl = getProxyJdbcUrl(databaseType);
-        try (Connection connection = DriverManager.getConnection(jdbcUrl, ENV.getProxyUserName(), ENV.getProxyPassword())) {
-            if (ENV.getItEnvType() == TransactionITEnvTypeEnum.NATIVE) {
-                executeWithLog(connection, "DROP DATABASE IF EXISTS " + SHARDING_DB);
-            }
-            executeWithLog(connection, "CREATE DATABASE " + SHARDING_DB);
-        } catch (final SQLException ex) {
-            throw new IllegalStateException(ex);
-        }
-        dataSource = getProxyDataSource(SHARDING_DB);
-    }
-    
-    private String getProxyJdbcUrl(final DatabaseType databaseType) {
-        String defaultDatabaseName = "";
-        if (DatabaseTypeUtil.isPostgreSQL(databaseType) || DatabaseTypeUtil.isOpenGauss(databaseType)) {
-            defaultDatabaseName = "postgres";
-        }
-        String jdbcUrl = containerComposer.getProxyJdbcUrl(defaultDatabaseName);
-        if (DatabaseTypeUtil.isPostgreSQL(databaseType) || DatabaseTypeUtil.isOpenGauss(databaseType)) {
-            jdbcUrl = JDBC_URL_APPENDER.appendQueryProperties(jdbcUrl, getPostgreSQLQueryProperties());
-        }
-        return jdbcUrl;
-    }
-    
-    private AutoDataSource getProxyDataSource(final String databaseName) {
-        return new ProxyDataSource(containerComposer, databaseName, ENV.getProxyUserName(), ENV.getProxyPassword());
-    }
-    
-    protected boolean waitShardingAlgorithmEffect(final int maxWaitTimes) throws SQLException {
-=======
     protected final boolean waitShardingAlgorithmEffect(final int maxWaitTimes) throws SQLException {
->>>>>>> 93d6bdaa
         long startTime = System.currentTimeMillis();
         int waitTimes = 0;
         do {
@@ -492,23 +459,6 @@
         assertThat(countWithLog("SHOW SHARDING TABLE RULES FROM sharding_db;"), is(3));
     }
     
-<<<<<<< HEAD
-    protected void initShardingAlgorithm() throws SQLException {
-        Connection connection = getProxyConnection();
-        executeWithLog(connection, commonSQLCommand.getCreateDatabaseShardingAlgorithm());
-        executeWithLog(connection, commonSQLCommand.getCreateDatabaseIdShardingAlgorithm());
-        executeWithLog(connection, commonSQLCommand.getCreateOrderShardingAlgorithm());
-        executeWithLog(connection, commonSQLCommand.getCreateOrderItemShardingAlgorithm());
-        executeWithLog(connection, commonSQLCommand.getCreateAccountShardingAlgorithm());
-    }
-    
-    protected void createSchema(final String schemaName) throws SQLException {
-        Connection connection = getProxyConnection();
-        executeWithLog(connection, String.format("CREATE SCHEMA %s", schemaName));
-    }
-    
-=======
->>>>>>> 93d6bdaa
     private int countWithLog(final String sql) throws SQLException {
         Connection connection = getProxyConnection();
         int retryNumber = 0;
@@ -544,18 +494,4 @@
         connection.createStatement().execute(sql);
         ThreadUtil.sleep(1, TimeUnit.SECONDS);
     }
-<<<<<<< HEAD
-    
-    /**
-     * Get query properties by database type.
-     *
-     * @return query properties
-     */
-    private static Properties getPostgreSQLQueryProperties() {
-        Properties result = new Properties();
-        result.put("preferQueryMode", "extendedForPrepared");
-        return result;
-    }
-=======
->>>>>>> 93d6bdaa
 }