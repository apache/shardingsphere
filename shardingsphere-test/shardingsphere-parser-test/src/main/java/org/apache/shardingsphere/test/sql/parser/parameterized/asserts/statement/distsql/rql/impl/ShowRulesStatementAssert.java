/*
 * Licensed to the Apache Software Foundation (ASF) under one or more
 * contributor license agreements.  See the NOTICE file distributed with
 * this work for additional information regarding copyright ownership.
 * The ASF licenses this file to You under the Apache License, Version 2.0
 * (the "License"); you may not use this file except in compliance with
 * the License.  You may obtain a copy of the License at
 *
 *     http://www.apache.org/licenses/LICENSE-2.0
 *
 * Unless required by applicable law or agreed to in writing, software
 * distributed under the License is distributed on an "AS IS" BASIS,
 * WITHOUT WARRANTIES OR CONDITIONS OF ANY KIND, either express or implied.
 * See the License for the specific language governing permissions and
 * limitations under the License.
 */

package org.apache.shardingsphere.test.sql.parser.parameterized.asserts.statement.distsql.rql.impl;

import lombok.AccessLevel;
import lombok.NoArgsConstructor;
import org.apache.shardingsphere.dbdiscovery.distsql.parser.statement.ShowDatabaseDiscoveryHeartbeatsStatement;
import org.apache.shardingsphere.dbdiscovery.distsql.parser.statement.ShowDatabaseDiscoveryRulesStatement;
import org.apache.shardingsphere.dbdiscovery.distsql.parser.statement.ShowDatabaseDiscoveryTypesStatement;
import org.apache.shardingsphere.distsql.parser.statement.rql.show.CountSchemaRulesStatement;
import org.apache.shardingsphere.distsql.parser.statement.rql.show.ShowRulesStatement;
import org.apache.shardingsphere.distsql.parser.statement.rql.show.ShowSingleTableRulesStatement;
import org.apache.shardingsphere.distsql.parser.statement.rql.show.ShowSingleTableStatement;
import org.apache.shardingsphere.encrypt.distsql.parser.statement.ShowEncryptRulesStatement;
import org.apache.shardingsphere.readwritesplitting.distsql.parser.statement.ShowReadwriteSplittingRulesStatement;
import org.apache.shardingsphere.shadow.distsql.parser.statement.ShowShadowAlgorithmsStatement;
import org.apache.shardingsphere.shadow.distsql.parser.statement.ShowShadowRulesStatement;
import org.apache.shardingsphere.sharding.distsql.parser.statement.ShowDefaultShardingStrategyStatement;
import org.apache.shardingsphere.sharding.distsql.parser.statement.ShowShardingAlgorithmsStatement;
import org.apache.shardingsphere.sharding.distsql.parser.statement.ShowShardingBindingTableRulesStatement;
import org.apache.shardingsphere.sharding.distsql.parser.statement.ShowShardingBroadcastTableRulesStatement;
import org.apache.shardingsphere.sharding.distsql.parser.statement.ShowShardingKeyGeneratorsStatement;
import org.apache.shardingsphere.sharding.distsql.parser.statement.ShowShardingTableNodesStatement;
import org.apache.shardingsphere.sharding.distsql.parser.statement.ShowShardingTableRulesStatement;
import org.apache.shardingsphere.sharding.distsql.parser.statement.ShowUnusedShardingAlgorithmsStatement;
import org.apache.shardingsphere.sharding.distsql.parser.statement.ShowUnusedShardingKeyGeneratorsStatement;
import org.apache.shardingsphere.test.sql.parser.parameterized.asserts.SQLCaseAssertContext;
import org.apache.shardingsphere.test.sql.parser.parameterized.asserts.statement.distsql.rql.impl.rule.CountSchemaRulesStatementAssert;
import org.apache.shardingsphere.test.sql.parser.parameterized.asserts.statement.distsql.rql.impl.rule.ShowDatabaseDiscoveryRulesStatementAssert;
import org.apache.shardingsphere.test.sql.parser.parameterized.asserts.statement.distsql.rql.impl.rule.ShowDefaultShardingStrategyStatementAssert;
import org.apache.shardingsphere.test.sql.parser.parameterized.asserts.statement.distsql.rql.impl.rule.ShowEncryptRulesStatementAssert;
import org.apache.shardingsphere.test.sql.parser.parameterized.asserts.statement.distsql.rql.impl.rule.ShowReadwriteSplittingRulesStatementAssert;
import org.apache.shardingsphere.test.sql.parser.parameterized.asserts.statement.distsql.rql.impl.rule.ShowShadowAlgorithmsStatementAssert;
import org.apache.shardingsphere.test.sql.parser.parameterized.asserts.statement.distsql.rql.impl.rule.ShowShadowRulesStatementAssert;
import org.apache.shardingsphere.test.sql.parser.parameterized.asserts.statement.distsql.rql.impl.rule.ShowShardingAlgorithmsStatementAssert;
import org.apache.shardingsphere.test.sql.parser.parameterized.asserts.statement.distsql.rql.impl.rule.ShowShardingBindingTableRulesStatementAssert;
import org.apache.shardingsphere.test.sql.parser.parameterized.asserts.statement.distsql.rql.impl.rule.ShowShardingBroadcastTableRulesStatementAssert;
import org.apache.shardingsphere.test.sql.parser.parameterized.asserts.statement.distsql.rql.impl.rule.ShowShardingKeyGeneratorsStatementAssert;
import org.apache.shardingsphere.test.sql.parser.parameterized.asserts.statement.distsql.rql.impl.rule.ShowShardingTableNodesStatementAssert;
import org.apache.shardingsphere.test.sql.parser.parameterized.asserts.statement.distsql.rql.impl.rule.ShowShardingTableRulesStatementAssert;
import org.apache.shardingsphere.test.sql.parser.parameterized.asserts.statement.distsql.rql.impl.rule.ShowSingleTableRulesStatementAssert;
import org.apache.shardingsphere.test.sql.parser.parameterized.asserts.statement.distsql.rql.impl.rule.ShowSingleTableStatementAssert;
import org.apache.shardingsphere.test.sql.parser.parameterized.asserts.statement.distsql.rql.impl.rule.ShowUnusedShardingAlgorithmsStatementAssert;
import org.apache.shardingsphere.test.sql.parser.parameterized.asserts.statement.distsql.rql.impl.rule.ShowUnusedShardingKeyGeneratorsStatementAssert;
import org.apache.shardingsphere.test.sql.parser.parameterized.jaxb.cases.domain.statement.SQLParserTestCase;
import org.apache.shardingsphere.test.sql.parser.parameterized.jaxb.cases.domain.statement.distsql.rql.CountSchemaRulesStatementTestCase;
import org.apache.shardingsphere.test.sql.parser.parameterized.jaxb.cases.domain.statement.distsql.rql.ShowDataBaseDiscoveryRulesStatementTestCase;
import org.apache.shardingsphere.test.sql.parser.parameterized.jaxb.cases.domain.statement.distsql.rql.ShowDefaultShardingStrategyStatementTestCase;
import org.apache.shardingsphere.test.sql.parser.parameterized.jaxb.cases.domain.statement.distsql.rql.ShowEncryptRulesStatementTestCase;
import org.apache.shardingsphere.test.sql.parser.parameterized.jaxb.cases.domain.statement.distsql.rql.ShowReadwriteSplittingRulesStatementTestCase;
import org.apache.shardingsphere.test.sql.parser.parameterized.jaxb.cases.domain.statement.distsql.rql.ShowShadowAlgorithmsStatementTestCase;
import org.apache.shardingsphere.test.sql.parser.parameterized.jaxb.cases.domain.statement.distsql.rql.ShowShadowRulesStatementTestCase;
import org.apache.shardingsphere.test.sql.parser.parameterized.jaxb.cases.domain.statement.distsql.rql.ShowShardingAlgorithmsStatementTestCase;
import org.apache.shardingsphere.test.sql.parser.parameterized.jaxb.cases.domain.statement.distsql.rql.ShowShardingBindingTableRulesStatementTestCase;
import org.apache.shardingsphere.test.sql.parser.parameterized.jaxb.cases.domain.statement.distsql.rql.ShowShardingBroadcastTableRulesStatementTestCase;
import org.apache.shardingsphere.test.sql.parser.parameterized.jaxb.cases.domain.statement.distsql.rql.ShowShardingKeyGeneratorsStatementTestCase;
import org.apache.shardingsphere.test.sql.parser.parameterized.jaxb.cases.domain.statement.distsql.rql.ShowShardingTableNodesStatementTestCase;
import org.apache.shardingsphere.test.sql.parser.parameterized.jaxb.cases.domain.statement.distsql.rql.ShowShardingTableRulesStatementTestCase;
import org.apache.shardingsphere.test.sql.parser.parameterized.jaxb.cases.domain.statement.distsql.rql.ShowSingleTableRulesStatementTestCase;
import org.apache.shardingsphere.test.sql.parser.parameterized.jaxb.cases.domain.statement.distsql.rql.ShowSingleTableStatementTestCase;
import org.apache.shardingsphere.test.sql.parser.parameterized.jaxb.cases.domain.statement.distsql.rql.ShowUnusedShardingAlgorithmsStatementTestCase;
import org.apache.shardingsphere.test.sql.parser.parameterized.jaxb.cases.domain.statement.distsql.rql.ShowUnusedShardingKeyGeneratorsStatementTestCase;

/**
 * Show rule statement assert.
 */
@NoArgsConstructor(access = AccessLevel.PRIVATE)
public final class ShowRulesStatementAssert {
    
    /**
     * Assert show rule statement is correct with expected parser result.
     *
     * @param assertContext assert context
     * @param actual actual show rule statement
     * @param expected expected show rule statement test case
     */
    public static void assertIs(final SQLCaseAssertContext assertContext, final ShowRulesStatement actual, final SQLParserTestCase expected) {
        if (actual instanceof ShowDatabaseDiscoveryRulesStatement || actual instanceof ShowDatabaseDiscoveryTypesStatement || actual instanceof ShowDatabaseDiscoveryHeartbeatsStatement) {
            ShowDatabaseDiscoveryRulesStatementAssert.assertIs(assertContext, actual, (ShowDataBaseDiscoveryRulesStatementTestCase) expected);
        } else if (actual instanceof ShowEncryptRulesStatement) {
            ShowEncryptRulesStatementAssert.assertIs(assertContext, (ShowEncryptRulesStatement) actual, (ShowEncryptRulesStatementTestCase) expected);
        } else if (actual instanceof ShowReadwriteSplittingRulesStatement) {
            ShowReadwriteSplittingRulesStatementAssert.assertIs(assertContext, (ShowReadwriteSplittingRulesStatement) actual, (ShowReadwriteSplittingRulesStatementTestCase) expected);
        } else if (actual instanceof ShowShardingBindingTableRulesStatement) {
            ShowShardingBindingTableRulesStatementAssert.assertIs(assertContext, (ShowShardingBindingTableRulesStatement) actual, (ShowShardingBindingTableRulesStatementTestCase) expected);
        } else if (actual instanceof ShowShardingBroadcastTableRulesStatement) {
            ShowShardingBroadcastTableRulesStatementAssert.assertIs(assertContext, (ShowShardingBroadcastTableRulesStatement) actual, (ShowShardingBroadcastTableRulesStatementTestCase) expected);
        } else if (actual instanceof ShowShardingAlgorithmsStatement) {
            ShowShardingAlgorithmsStatementAssert.assertIs(assertContext, (ShowShardingAlgorithmsStatement) actual, (ShowShardingAlgorithmsStatementTestCase) expected);
        } else if (actual instanceof ShowShardingTableRulesStatement) {
            ShowShardingTableRulesStatementAssert.assertIs(assertContext, (ShowShardingTableRulesStatement) actual, (ShowShardingTableRulesStatementTestCase) expected);
        } else if (actual instanceof ShowShardingTableNodesStatement) {
            ShowShardingTableNodesStatementAssert.assertIs(assertContext, (ShowShardingTableNodesStatement) actual, (ShowShardingTableNodesStatementTestCase) expected);
        } else if (actual instanceof ShowShadowRulesStatement) {
            ShowShadowRulesStatementAssert.assertIs(assertContext, (ShowShadowRulesStatement) actual, (ShowShadowRulesStatementTestCase) expected);
        } else if (actual instanceof ShowShadowAlgorithmsStatement) {
            ShowShadowAlgorithmsStatementAssert.assertIs(assertContext, (ShowShadowAlgorithmsStatement) actual, (ShowShadowAlgorithmsStatementTestCase) expected);
        } else if (actual instanceof ShowSingleTableStatement) {
            ShowSingleTableStatementAssert.assertIs(assertContext, (ShowSingleTableStatement) actual, (ShowSingleTableStatementTestCase) expected);
        } else if (actual instanceof ShowSingleTableRulesStatement) {
            ShowSingleTableRulesStatementAssert.assertIs(assertContext, (ShowSingleTableRulesStatement) actual, (ShowSingleTableRulesStatementTestCase) expected);
        } else if (actual instanceof ShowShardingKeyGeneratorsStatement) {
            ShowShardingKeyGeneratorsStatementAssert.assertIs(assertContext, (ShowShardingKeyGeneratorsStatement) actual, (ShowShardingKeyGeneratorsStatementTestCase) expected);
        } else if (actual instanceof ShowDefaultShardingStrategyStatement) {
            ShowDefaultShardingStrategyStatementAssert.assertIs(assertContext, (ShowDefaultShardingStrategyStatement) actual, (ShowDefaultShardingStrategyStatementTestCase) expected);
        } else if (actual instanceof ShowUnusedShardingAlgorithmsStatement) {
            ShowUnusedShardingAlgorithmsStatementAssert.assertIs(assertContext, (ShowUnusedShardingAlgorithmsStatement) actual, (ShowUnusedShardingAlgorithmsStatementTestCase) expected);
<<<<<<< HEAD
        } else if (actual instanceof CountSchemaRulesStatement) {
            CountSchemaRulesStatementAssert.assertIs(assertContext, (CountSchemaRulesStatement) actual, (CountSchemaRulesStatementTestCase) expected);
=======
        } else if (actual instanceof ShowUnusedShardingKeyGeneratorsStatement) {
            ShowUnusedShardingKeyGeneratorsStatementAssert.assertIs(assertContext, (ShowUnusedShardingKeyGeneratorsStatement) actual, (ShowUnusedShardingKeyGeneratorsStatementTestCase) expected);
>>>>>>> 64be0bc9
        }
    }
}<|MERGE_RESOLUTION|>--- conflicted
+++ resolved
@@ -120,13 +120,10 @@
             ShowDefaultShardingStrategyStatementAssert.assertIs(assertContext, (ShowDefaultShardingStrategyStatement) actual, (ShowDefaultShardingStrategyStatementTestCase) expected);
         } else if (actual instanceof ShowUnusedShardingAlgorithmsStatement) {
             ShowUnusedShardingAlgorithmsStatementAssert.assertIs(assertContext, (ShowUnusedShardingAlgorithmsStatement) actual, (ShowUnusedShardingAlgorithmsStatementTestCase) expected);
-<<<<<<< HEAD
+        } else if (actual instanceof ShowUnusedShardingKeyGeneratorsStatement) {
+            ShowUnusedShardingKeyGeneratorsStatementAssert.assertIs(assertContext, (ShowUnusedShardingKeyGeneratorsStatement) actual, (ShowUnusedShardingKeyGeneratorsStatementTestCase) expected);
         } else if (actual instanceof CountSchemaRulesStatement) {
             CountSchemaRulesStatementAssert.assertIs(assertContext, (CountSchemaRulesStatement) actual, (CountSchemaRulesStatementTestCase) expected);
-=======
-        } else if (actual instanceof ShowUnusedShardingKeyGeneratorsStatement) {
-            ShowUnusedShardingKeyGeneratorsStatementAssert.assertIs(assertContext, (ShowUnusedShardingKeyGeneratorsStatement) actual, (ShowUnusedShardingKeyGeneratorsStatementTestCase) expected);
->>>>>>> 64be0bc9
         }
     }
 }