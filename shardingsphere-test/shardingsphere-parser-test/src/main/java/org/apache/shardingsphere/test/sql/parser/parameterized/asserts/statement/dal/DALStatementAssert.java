/*
 * Licensed to the Apache Software Foundation (ASF) under one or more
 * contributor license agreements.  See the NOTICE file distributed with
 * this work for additional information regarding copyright ownership.
 * The ASF licenses this file to You under the Apache License, Version 2.0
 * (the "License"); you may not use this file except in compliance with
 * the License.  You may obtain a copy of the License at
 *
 *     http://www.apache.org/licenses/LICENSE-2.0
 *
 * Unless required by applicable law or agreed to in writing, software
 * distributed under the License is distributed on an "AS IS" BASIS,
 * WITHOUT WARRANTIES OR CONDITIONS OF ANY KIND, either express or implied.
 * See the License for the specific language governing permissions and
 * limitations under the License.
 */

package org.apache.shardingsphere.test.sql.parser.parameterized.asserts.statement.dal;

import lombok.AccessLevel;
import lombok.NoArgsConstructor;
import org.apache.shardingsphere.sql.parser.sql.common.statement.dal.DALStatement;
import org.apache.shardingsphere.sql.parser.sql.common.statement.dal.ExplainStatement;
import org.apache.shardingsphere.sql.parser.sql.common.statement.dal.SetStatement;
import org.apache.shardingsphere.sql.parser.sql.dialect.statement.mysql.dal.MySQLAlterResourceGroupStatement;
import org.apache.shardingsphere.sql.parser.sql.dialect.statement.mysql.dal.MySQLBinlogStatement;
import org.apache.shardingsphere.sql.parser.sql.dialect.statement.mysql.dal.MySQLCacheIndexStatement;
import org.apache.shardingsphere.sql.parser.sql.dialect.statement.mysql.dal.MySQLCheckTableStatement;
import org.apache.shardingsphere.sql.parser.sql.dialect.statement.mysql.dal.MySQLCloneStatement;
import org.apache.shardingsphere.sql.parser.sql.dialect.statement.mysql.dal.MySQLCreateResourceGroupStatement;
import org.apache.shardingsphere.sql.parser.sql.dialect.statement.mysql.dal.MySQLChecksumTableStatement;
import org.apache.shardingsphere.sql.parser.sql.dialect.statement.mysql.dal.MySQLDropResourceGroupStatement;
import org.apache.shardingsphere.sql.parser.sql.dialect.statement.mysql.dal.MySQLFlushStatement;
import org.apache.shardingsphere.sql.parser.sql.dialect.statement.mysql.dal.MySQLInstallComponentStatement;
import org.apache.shardingsphere.sql.parser.sql.dialect.statement.mysql.dal.MySQLInstallPluginStatement;
import org.apache.shardingsphere.sql.parser.sql.dialect.statement.mysql.dal.MySQLKillStatement;
import org.apache.shardingsphere.sql.parser.sql.dialect.statement.mysql.dal.MySQLLoadIndexInfoStatement;
import org.apache.shardingsphere.sql.parser.sql.dialect.statement.mysql.dal.MySQLOptimizeTableStatement;
import org.apache.shardingsphere.sql.parser.sql.dialect.statement.mysql.dal.MySQLRepairTableStatement;
import org.apache.shardingsphere.sql.parser.sql.dialect.statement.mysql.dal.MySQLResetPersistStatement;
import org.apache.shardingsphere.sql.parser.sql.dialect.statement.mysql.dal.MySQLResetStatement;
import org.apache.shardingsphere.sql.parser.sql.dialect.statement.mysql.dal.MySQLRestartStatement;
import org.apache.shardingsphere.sql.parser.sql.dialect.statement.mysql.dal.MySQLSetResourceGroupStatement;
import org.apache.shardingsphere.sql.parser.sql.dialect.statement.mysql.dal.MySQLShowCollationStatement;
import org.apache.shardingsphere.sql.parser.sql.dialect.statement.mysql.dal.MySQLShowColumnsStatement;
import org.apache.shardingsphere.sql.parser.sql.dialect.statement.mysql.dal.MySQLShowCreateTableStatement;
import org.apache.shardingsphere.sql.parser.sql.dialect.statement.mysql.dal.MySQLShowCreateTriggerStatement;
import org.apache.shardingsphere.sql.parser.sql.dialect.statement.mysql.dal.MySQLShowCreateUserStatement;
import org.apache.shardingsphere.sql.parser.sql.dialect.statement.mysql.dal.MySQLShowDatabasesStatement;
import org.apache.shardingsphere.sql.parser.sql.dialect.statement.mysql.dal.MySQLShowEventsStatement;
import org.apache.shardingsphere.sql.parser.sql.dialect.statement.mysql.dal.MySQLShowFunctionStatusStatement;
import org.apache.shardingsphere.sql.parser.sql.dialect.statement.mysql.dal.MySQLShowIndexStatement;
import org.apache.shardingsphere.sql.parser.sql.dialect.statement.mysql.dal.MySQLShowOpenTablesStatement;
import org.apache.shardingsphere.sql.parser.sql.dialect.statement.mysql.dal.MySQLShowProcedureCodeStatement;
import org.apache.shardingsphere.sql.parser.sql.dialect.statement.mysql.dal.MySQLShowProcedureStatusStatement;
import org.apache.shardingsphere.sql.parser.sql.dialect.statement.mysql.dal.MySQLShowRelaylogEventsStatement;
import org.apache.shardingsphere.sql.parser.sql.dialect.statement.mysql.dal.MySQLShowReplicaStatusStatement;
import org.apache.shardingsphere.sql.parser.sql.dialect.statement.mysql.dal.MySQLShowReplicasStatement;
import org.apache.shardingsphere.sql.parser.sql.dialect.statement.mysql.dal.MySQLShowSlaveHostsStatement;
import org.apache.shardingsphere.sql.parser.sql.dialect.statement.mysql.dal.MySQLShowSlaveStatusStatement;
import org.apache.shardingsphere.sql.parser.sql.dialect.statement.mysql.dal.MySQLShowStatusStatement;
import org.apache.shardingsphere.sql.parser.sql.dialect.statement.mysql.dal.MySQLShowTableStatusStatement;
import org.apache.shardingsphere.sql.parser.sql.dialect.statement.mysql.dal.MySQLShowTablesStatement;
import org.apache.shardingsphere.sql.parser.sql.dialect.statement.mysql.dal.MySQLShowTriggersStatement;
import org.apache.shardingsphere.sql.parser.sql.dialect.statement.mysql.dal.MySQLShowVariablesStatement;
import org.apache.shardingsphere.sql.parser.sql.dialect.statement.mysql.dal.MySQLShutdownStatement;
import org.apache.shardingsphere.sql.parser.sql.dialect.statement.mysql.dal.MySQLUninstallComponentStatement;
import org.apache.shardingsphere.sql.parser.sql.dialect.statement.mysql.dal.MySQLUninstallPluginStatement;
import org.apache.shardingsphere.sql.parser.sql.dialect.statement.mysql.dal.MySQLUseStatement;
import org.apache.shardingsphere.sql.parser.sql.dialect.statement.postgresql.dal.PostgreSQLShowStatement;
import org.apache.shardingsphere.test.sql.parser.parameterized.asserts.SQLCaseAssertContext;
import org.apache.shardingsphere.test.sql.parser.parameterized.asserts.statement.dal.impl.CacheIndexStatementAssert;
import org.apache.shardingsphere.test.sql.parser.parameterized.asserts.statement.dal.impl.CheckTableStatementAssert;
import org.apache.shardingsphere.test.sql.parser.parameterized.asserts.statement.dal.impl.CloneStatementAssert;
import org.apache.shardingsphere.test.sql.parser.parameterized.asserts.statement.dal.impl.ExplainStatementAssert;
import org.apache.shardingsphere.test.sql.parser.parameterized.asserts.statement.dal.impl.FlushStatementAssert;
import org.apache.shardingsphere.test.sql.parser.parameterized.asserts.statement.dal.impl.InstallComponentStatementAssert;
import org.apache.shardingsphere.test.sql.parser.parameterized.asserts.statement.dal.impl.InstallPluginStatementAssert;
import org.apache.shardingsphere.test.sql.parser.parameterized.asserts.statement.dal.impl.KillStatementAssert;
import org.apache.shardingsphere.test.sql.parser.parameterized.asserts.statement.dal.impl.LoadIndexInfoStatementAssert;
import org.apache.shardingsphere.test.sql.parser.parameterized.asserts.statement.dal.impl.MySQLAlterResourceGroupStatementAssert;
import org.apache.shardingsphere.test.sql.parser.parameterized.asserts.statement.dal.impl.MySQLBinlogStatementAssert;
import org.apache.shardingsphere.test.sql.parser.parameterized.asserts.statement.dal.impl.MySQLCreateResourceGroupStatementAssert;
import org.apache.shardingsphere.test.sql.parser.parameterized.asserts.statement.dal.impl.MySQLChecksumTableStatementAssert;
import org.apache.shardingsphere.test.sql.parser.parameterized.asserts.statement.dal.impl.MySQLDropResourceGroupStatementAssert;
import org.apache.shardingsphere.test.sql.parser.parameterized.asserts.statement.dal.impl.MySQLOptimizeTableStatementAssert;
import org.apache.shardingsphere.test.sql.parser.parameterized.asserts.statement.dal.impl.MySQLRepairTableStatementAssert;
import org.apache.shardingsphere.test.sql.parser.parameterized.asserts.statement.dal.impl.MySQLResetPersistStatementAssert;
import org.apache.shardingsphere.test.sql.parser.parameterized.asserts.statement.dal.impl.MySQLResetStatementAssert;
import org.apache.shardingsphere.test.sql.parser.parameterized.asserts.statement.dal.impl.MySQLSetResourceGroupStatementAssert;
import org.apache.shardingsphere.test.sql.parser.parameterized.asserts.statement.dal.impl.MySQLUseStatementAssert;
import org.apache.shardingsphere.test.sql.parser.parameterized.asserts.statement.dal.impl.RestartStatementAssert;
import org.apache.shardingsphere.test.sql.parser.parameterized.asserts.statement.dal.impl.SetParameterStatementAssert;
import org.apache.shardingsphere.test.sql.parser.parameterized.asserts.statement.dal.impl.ShowCollationStatementAssert;
import org.apache.shardingsphere.test.sql.parser.parameterized.asserts.statement.dal.impl.ShowColumnsStatementAssert;
import org.apache.shardingsphere.test.sql.parser.parameterized.asserts.statement.dal.impl.ShowCreateTableStatementAssert;
import org.apache.shardingsphere.test.sql.parser.parameterized.asserts.statement.dal.impl.ShowCreateTriggerStatementAssert;
import org.apache.shardingsphere.test.sql.parser.parameterized.asserts.statement.dal.impl.ShowCreateUserStatementAssert;
import org.apache.shardingsphere.test.sql.parser.parameterized.asserts.statement.dal.impl.ShowDatabasesStatementAssert;
import org.apache.shardingsphere.test.sql.parser.parameterized.asserts.statement.dal.impl.ShowEventsStatementAssert;
import org.apache.shardingsphere.test.sql.parser.parameterized.asserts.statement.dal.impl.ShowFunctionStatusStatementAssert;
import org.apache.shardingsphere.test.sql.parser.parameterized.asserts.statement.dal.impl.ShowIndexStatementAssert;
import org.apache.shardingsphere.test.sql.parser.parameterized.asserts.statement.dal.impl.ShowOpenTablesStatementAssert;
import org.apache.shardingsphere.test.sql.parser.parameterized.asserts.statement.dal.impl.ShowProcedureCodeStatementAssert;
import org.apache.shardingsphere.test.sql.parser.parameterized.asserts.statement.dal.impl.ShowProcedureStatusStatementAssert;
import org.apache.shardingsphere.test.sql.parser.parameterized.asserts.statement.dal.impl.ShowRelaylogEventsStatementAssert;
import org.apache.shardingsphere.test.sql.parser.parameterized.asserts.statement.dal.impl.ShowReplicaStatusStatementAssert;
import org.apache.shardingsphere.test.sql.parser.parameterized.asserts.statement.dal.impl.ShowReplicasStatementAssert;
import org.apache.shardingsphere.test.sql.parser.parameterized.asserts.statement.dal.impl.ShowSlaveHostsStatementAssert;
import org.apache.shardingsphere.test.sql.parser.parameterized.asserts.statement.dal.impl.ShowSlaveStatusStatementAssert;
import org.apache.shardingsphere.test.sql.parser.parameterized.asserts.statement.dal.impl.ShowStatementAssert;
import org.apache.shardingsphere.test.sql.parser.parameterized.asserts.statement.dal.impl.ShowStatusStatementAssert;
import org.apache.shardingsphere.test.sql.parser.parameterized.asserts.statement.dal.impl.ShowTableStatusStatementAssert;
import org.apache.shardingsphere.test.sql.parser.parameterized.asserts.statement.dal.impl.ShowTablesStatementAssert;
import org.apache.shardingsphere.test.sql.parser.parameterized.asserts.statement.dal.impl.ShowTriggersStatementAssert;
import org.apache.shardingsphere.test.sql.parser.parameterized.asserts.statement.dal.impl.ShowVariablesStatementAssert;
import org.apache.shardingsphere.test.sql.parser.parameterized.asserts.statement.dal.impl.ShutdownStatementAssert;
import org.apache.shardingsphere.test.sql.parser.parameterized.asserts.statement.dal.impl.UninstallComponentStatementAssert;
import org.apache.shardingsphere.test.sql.parser.parameterized.asserts.statement.dal.impl.UninstallPluginStatementAssert;
import org.apache.shardingsphere.test.sql.parser.parameterized.jaxb.cases.domain.statement.SQLParserTestCase;
import org.apache.shardingsphere.test.sql.parser.parameterized.jaxb.cases.domain.statement.dal.AlterResourceGroupStatementTestCase;
import org.apache.shardingsphere.test.sql.parser.parameterized.jaxb.cases.domain.statement.dal.BinlogStatementTestCase;
import org.apache.shardingsphere.test.sql.parser.parameterized.jaxb.cases.domain.statement.dal.CacheIndexStatementTestCase;
import org.apache.shardingsphere.test.sql.parser.parameterized.jaxb.cases.domain.statement.dal.CheckTableStatementTestCase;
import org.apache.shardingsphere.test.sql.parser.parameterized.jaxb.cases.domain.statement.dal.CloneStatementTestCase;
import org.apache.shardingsphere.test.sql.parser.parameterized.jaxb.cases.domain.statement.dal.CreateResourceGroupStatementTestCase;
import org.apache.shardingsphere.test.sql.parser.parameterized.jaxb.cases.domain.statement.dal.ChecksumTableStatementTestCase;
import org.apache.shardingsphere.test.sql.parser.parameterized.jaxb.cases.domain.statement.dal.DropResourceGroupStatementTestCase;
import org.apache.shardingsphere.test.sql.parser.parameterized.jaxb.cases.domain.statement.dal.ExplainStatementTestCase;
import org.apache.shardingsphere.test.sql.parser.parameterized.jaxb.cases.domain.statement.dal.FlushStatementTestCase;
import org.apache.shardingsphere.test.sql.parser.parameterized.jaxb.cases.domain.statement.dal.InstallComponentStatementTestCase;
import org.apache.shardingsphere.test.sql.parser.parameterized.jaxb.cases.domain.statement.dal.InstallPluginStatementTestCase;
import org.apache.shardingsphere.test.sql.parser.parameterized.jaxb.cases.domain.statement.dal.KillStatementTestCase;
import org.apache.shardingsphere.test.sql.parser.parameterized.jaxb.cases.domain.statement.dal.LoadIndexInfoStatementTestCase;
import org.apache.shardingsphere.test.sql.parser.parameterized.jaxb.cases.domain.statement.dal.OptimizeTableStatementTestCase;
import org.apache.shardingsphere.test.sql.parser.parameterized.jaxb.cases.domain.statement.dal.RepairTableStatementTestCase;
import org.apache.shardingsphere.test.sql.parser.parameterized.jaxb.cases.domain.statement.dal.ResetPersistStatementTestCase;
import org.apache.shardingsphere.test.sql.parser.parameterized.jaxb.cases.domain.statement.dal.ResetStatementTestCase;
import org.apache.shardingsphere.test.sql.parser.parameterized.jaxb.cases.domain.statement.dal.RestartStatementTestCase;
import org.apache.shardingsphere.test.sql.parser.parameterized.jaxb.cases.domain.statement.dal.SetParameterStatementTestCase;
import org.apache.shardingsphere.test.sql.parser.parameterized.jaxb.cases.domain.statement.dal.SetResourceGroupStatementTestCase;
import org.apache.shardingsphere.test.sql.parser.parameterized.jaxb.cases.domain.statement.dal.ShowCollationStatementTestCase;
import org.apache.shardingsphere.test.sql.parser.parameterized.jaxb.cases.domain.statement.dal.ShowColumnsStatementTestCase;
import org.apache.shardingsphere.test.sql.parser.parameterized.jaxb.cases.domain.statement.dal.ShowCreateTableStatementTestCase;
import org.apache.shardingsphere.test.sql.parser.parameterized.jaxb.cases.domain.statement.dal.ShowCreateTriggerStatementTestCase;
import org.apache.shardingsphere.test.sql.parser.parameterized.jaxb.cases.domain.statement.dal.ShowCreateUserStatementTestCase;
import org.apache.shardingsphere.test.sql.parser.parameterized.jaxb.cases.domain.statement.dal.ShowDatabasesStatementTestCase;
import org.apache.shardingsphere.test.sql.parser.parameterized.jaxb.cases.domain.statement.dal.ShowEventsStatementTestCase;
import org.apache.shardingsphere.test.sql.parser.parameterized.jaxb.cases.domain.statement.dal.ShowFunctionStatusStatementTestCase;
import org.apache.shardingsphere.test.sql.parser.parameterized.jaxb.cases.domain.statement.dal.ShowIndexStatementTestCase;
import org.apache.shardingsphere.test.sql.parser.parameterized.jaxb.cases.domain.statement.dal.ShowOpenTablesStatementTestCase;
import org.apache.shardingsphere.test.sql.parser.parameterized.jaxb.cases.domain.statement.dal.ShowProcedureCodeStatementTestCase;
import org.apache.shardingsphere.test.sql.parser.parameterized.jaxb.cases.domain.statement.dal.ShowProcedureStatusStatementTestCase;
import org.apache.shardingsphere.test.sql.parser.parameterized.jaxb.cases.domain.statement.dal.ShowRelaylogEventsStatementTestCase;
import org.apache.shardingsphere.test.sql.parser.parameterized.jaxb.cases.domain.statement.dal.ShowReplicaStatusStatementTestCase;
import org.apache.shardingsphere.test.sql.parser.parameterized.jaxb.cases.domain.statement.dal.ShowReplicasStatementTestCase;
import org.apache.shardingsphere.test.sql.parser.parameterized.jaxb.cases.domain.statement.dal.ShowSlaveHostsStatementTestCase;
import org.apache.shardingsphere.test.sql.parser.parameterized.jaxb.cases.domain.statement.dal.ShowSlaveStatusStatementTestCase;
import org.apache.shardingsphere.test.sql.parser.parameterized.jaxb.cases.domain.statement.dal.ShowStatementTestCase;
import org.apache.shardingsphere.test.sql.parser.parameterized.jaxb.cases.domain.statement.dal.ShowStatusStatementTestCase;
import org.apache.shardingsphere.test.sql.parser.parameterized.jaxb.cases.domain.statement.dal.ShowTableStatusStatementTestCase;
import org.apache.shardingsphere.test.sql.parser.parameterized.jaxb.cases.domain.statement.dal.ShowTablesStatementTestCase;
import org.apache.shardingsphere.test.sql.parser.parameterized.jaxb.cases.domain.statement.dal.ShowTriggersStatementTestCase;
import org.apache.shardingsphere.test.sql.parser.parameterized.jaxb.cases.domain.statement.dal.ShowVariablesStatementTestCase;
import org.apache.shardingsphere.test.sql.parser.parameterized.jaxb.cases.domain.statement.dal.ShutdownStatementTestCase;
import org.apache.shardingsphere.test.sql.parser.parameterized.jaxb.cases.domain.statement.dal.UninstallComponentStatementTestCase;
import org.apache.shardingsphere.test.sql.parser.parameterized.jaxb.cases.domain.statement.dal.UninstallPluginStatementTestCase;
import org.apache.shardingsphere.test.sql.parser.parameterized.jaxb.cases.domain.statement.dal.UseStatementTestCase;

/**
 * DAL statement assert.
 */
@NoArgsConstructor(access = AccessLevel.PRIVATE)
public final class DALStatementAssert {
    
    /**
     * Assert DAL statement is correct with expected parser result.
     * 
     * @param assertContext assert context
     * @param actual actual DAL statement
     * @param expected expected DAL statement test case
     */
    public static void assertIs(final SQLCaseAssertContext assertContext, final DALStatement actual, final SQLParserTestCase expected) {
        if (actual instanceof MySQLUseStatement) {
            MySQLUseStatementAssert.assertIs(assertContext, (MySQLUseStatement) actual, (UseStatementTestCase) expected);
        } else if (actual instanceof ExplainStatement) {
            ExplainStatementAssert.assertIs(assertContext, (ExplainStatement) actual, (ExplainStatementTestCase) expected);
        } else if (actual instanceof MySQLShowDatabasesStatement) {
            ShowDatabasesStatementAssert.assertIs(assertContext, (MySQLShowDatabasesStatement) actual, (ShowDatabasesStatementTestCase) expected);
        } else if (actual instanceof MySQLShowTablesStatement) {
            ShowTablesStatementAssert.assertIs(assertContext, (MySQLShowTablesStatement) actual, (ShowTablesStatementTestCase) expected);
        } else if (actual instanceof MySQLShowColumnsStatement) {
            ShowColumnsStatementAssert.assertIs(assertContext, (MySQLShowColumnsStatement) actual, (ShowColumnsStatementTestCase) expected);
        } else if (actual instanceof MySQLShowCreateTableStatement) {
            ShowCreateTableStatementAssert.assertIs(assertContext, (MySQLShowCreateTableStatement) actual, (ShowCreateTableStatementTestCase) expected);
        } else if (actual instanceof MySQLShowCreateTriggerStatement) {
            ShowCreateTriggerStatementAssert.assertIs(assertContext, (MySQLShowCreateTriggerStatement) actual, (ShowCreateTriggerStatementTestCase) expected);
        } else if (actual instanceof MySQLShowCreateUserStatement) {
            ShowCreateUserStatementAssert.assertIs(assertContext, (MySQLShowCreateUserStatement) actual, (ShowCreateUserStatementTestCase) expected);
        } else if (actual instanceof MySQLShowTableStatusStatement) {
            ShowTableStatusStatementAssert.assertIs(assertContext, (MySQLShowTableStatusStatement) actual, (ShowTableStatusStatementTestCase) expected);
        } else if (actual instanceof MySQLShowIndexStatement) {
            ShowIndexStatementAssert.assertIs(assertContext, (MySQLShowIndexStatement) actual, (ShowIndexStatementTestCase) expected);
        } else if (actual instanceof MySQLShowRelaylogEventsStatement) {
            ShowRelaylogEventsStatementAssert.assertIs(assertContext, (MySQLShowRelaylogEventsStatement) actual, (ShowRelaylogEventsStatementTestCase) expected);
        } else if (actual instanceof PostgreSQLShowStatement) {
            ShowStatementAssert.assertIs(assertContext, (PostgreSQLShowStatement) actual, (ShowStatementTestCase) expected);
        } else if (actual instanceof SetStatement) {
            SetParameterStatementAssert.assertIs(assertContext, (SetStatement) actual, (SetParameterStatementTestCase) expected);
        } else if (actual instanceof MySQLInstallComponentStatement) {
            InstallComponentStatementAssert.assertIs(assertContext, (MySQLInstallComponentStatement) actual, (InstallComponentStatementTestCase) expected);
        } else if (actual instanceof MySQLFlushStatement) {
            FlushStatementAssert.assertIs(assertContext, (MySQLFlushStatement) actual, (FlushStatementTestCase) expected);
        } else if (actual instanceof MySQLInstallPluginStatement) {
            InstallPluginStatementAssert.assertIs(assertContext, (MySQLInstallPluginStatement) actual, (InstallPluginStatementTestCase) expected);
        } else if (actual instanceof MySQLCloneStatement) {
            CloneStatementAssert.assertIs(assertContext, (MySQLCloneStatement) actual, (CloneStatementTestCase) expected);
        } else if (actual instanceof MySQLUninstallComponentStatement) {
            UninstallComponentStatementAssert.assertIs(assertContext, (MySQLUninstallComponentStatement) actual, (UninstallComponentStatementTestCase) expected);
        } else if (actual instanceof MySQLCreateResourceGroupStatement) {
            MySQLCreateResourceGroupStatementAssert.assertIs(assertContext, (MySQLCreateResourceGroupStatement) actual, (CreateResourceGroupStatementTestCase) expected);
        } else if (actual instanceof MySQLUninstallPluginStatement) {
            UninstallPluginStatementAssert.assertIs(assertContext, (MySQLUninstallPluginStatement) actual, (UninstallPluginStatementTestCase) expected);
        } else if (actual instanceof MySQLRestartStatement) {
            RestartStatementAssert.assertIs(assertContext, (MySQLRestartStatement) actual, (RestartStatementTestCase) expected);
        } else if (actual instanceof MySQLSetResourceGroupStatement) {
            MySQLSetResourceGroupStatementAssert.assertIs(assertContext, (MySQLSetResourceGroupStatement) actual, (SetResourceGroupStatementTestCase) expected);
        } else if (actual instanceof MySQLOptimizeTableStatement) {
            MySQLOptimizeTableStatementAssert.assertIs(assertContext, (MySQLOptimizeTableStatement) actual, (OptimizeTableStatementTestCase) expected);
        } else if (actual instanceof MySQLRepairTableStatement) {
            MySQLRepairTableStatementAssert.assertIs(assertContext, (MySQLRepairTableStatement) actual, (RepairTableStatementTestCase) expected);
        } else if (actual instanceof MySQLBinlogStatement) {
            MySQLBinlogStatementAssert.assertIs(assertContext, (MySQLBinlogStatement) actual, (BinlogStatementTestCase) expected);
        } else if (actual instanceof MySQLShowFunctionStatusStatement) {
            ShowFunctionStatusStatementAssert.assertIs(assertContext, (MySQLShowFunctionStatusStatement) actual, (ShowFunctionStatusStatementTestCase) expected);
        } else if (actual instanceof MySQLShowProcedureStatusStatement) {
            ShowProcedureStatusStatementAssert.assertIs(assertContext, (MySQLShowProcedureStatusStatement) actual, (ShowProcedureStatusStatementTestCase) expected);
        } else if (actual instanceof MySQLShowReplicasStatement) {
            ShowReplicasStatementAssert.assertIs(assertContext, (MySQLShowReplicasStatement) actual, (ShowReplicasStatementTestCase) expected);
        } else if (actual instanceof MySQLShowReplicaStatusStatement) {
            ShowReplicaStatusStatementAssert.assertIs(assertContext, (MySQLShowReplicaStatusStatement) actual, (ShowReplicaStatusStatementTestCase) expected);
        } else if (actual instanceof MySQLShowSlaveStatusStatement) {
            ShowSlaveStatusStatementAssert.assertIs(assertContext, (MySQLShowSlaveStatusStatement) actual, (ShowSlaveStatusStatementTestCase) expected);
        } else if (actual instanceof MySQLShowSlaveHostsStatement) {
            ShowSlaveHostsStatementAssert.assertIs(assertContext, (MySQLShowSlaveHostsStatement) actual, (ShowSlaveHostsStatementTestCase) expected);
        } else if (actual instanceof MySQLResetStatement) {
            MySQLResetStatementAssert.assertIs(assertContext, (MySQLResetStatement) actual, (ResetStatementTestCase) expected);
        } else if (actual instanceof MySQLResetPersistStatement) {
            MySQLResetPersistStatementAssert.assertIs(assertContext, (MySQLResetPersistStatement) actual, (ResetPersistStatementTestCase) expected);
        } else if (actual instanceof MySQLShowProcedureCodeStatement) {
            ShowProcedureCodeStatementAssert.assertIs(assertContext, (MySQLShowProcedureCodeStatement) actual, (ShowProcedureCodeStatementTestCase) expected);
        } else if (actual instanceof MySQLKillStatement) {
            KillStatementAssert.assertIs(assertContext, (MySQLKillStatement) actual, (KillStatementTestCase) expected);
        } else if (actual instanceof MySQLCacheIndexStatement) {
            CacheIndexStatementAssert.assertIs(assertContext, (MySQLCacheIndexStatement) actual, (CacheIndexStatementTestCase) expected);
        } else if (actual instanceof MySQLLoadIndexInfoStatement) {
            LoadIndexInfoStatementAssert.assertIs(assertContext, (MySQLLoadIndexInfoStatement) actual, (LoadIndexInfoStatementTestCase) expected);
        } else if (actual instanceof MySQLShutdownStatement) {
            ShutdownStatementAssert.assertIs(assertContext, (MySQLShutdownStatement) actual, (ShutdownStatementTestCase) expected);
        } else if (actual instanceof MySQLShowOpenTablesStatement) {
            ShowOpenTablesStatementAssert.assertIs(assertContext, (MySQLShowOpenTablesStatement) actual, (ShowOpenTablesStatementTestCase) expected);
        } else if (actual instanceof MySQLShowTriggersStatement) {
            ShowTriggersStatementAssert.assertIs(assertContext, (MySQLShowTriggersStatement) actual, (ShowTriggersStatementTestCase) expected);
        } else if (actual instanceof MySQLShowStatusStatement) {
            ShowStatusStatementAssert.assertIs(assertContext, (MySQLShowStatusStatement) actual, (ShowStatusStatementTestCase) expected);
        } else if (actual instanceof MySQLCheckTableStatement) {
            CheckTableStatementAssert.assertIs(assertContext, (MySQLCheckTableStatement) actual, (CheckTableStatementTestCase) expected);
        } else if (actual instanceof MySQLShowEventsStatement) {
            ShowEventsStatementAssert.assertIs(assertContext, (MySQLShowEventsStatement) actual, (ShowEventsStatementTestCase) expected);
<<<<<<< HEAD
        } else if (actual instanceof MySQLShowVariablesStatement) {
            ShowVariablesStatementAssert.assertIs(assertContext, (MySQLShowVariablesStatement) actual, (ShowVariablesStatementTestCase) expected);
=======
        } else if (actual instanceof MySQLDropResourceGroupStatement) {
            MySQLDropResourceGroupStatementAssert.assertIs(assertContext, (MySQLDropResourceGroupStatement) actual, (DropResourceGroupStatementTestCase) expected);
        } else if (actual instanceof MySQLAlterResourceGroupStatement) {
            MySQLAlterResourceGroupStatementAssert.assertIs(assertContext, (MySQLAlterResourceGroupStatement) actual, (AlterResourceGroupStatementTestCase) expected);
        } else if (actual instanceof MySQLChecksumTableStatement) {
            MySQLChecksumTableStatementAssert.assertIs(assertContext, (MySQLChecksumTableStatement) actual, (ChecksumTableStatementTestCase) expected);
        } else if (actual instanceof MySQLShowCollationStatement) {
            ShowCollationStatementAssert.assertIs(assertContext, (MySQLShowCollationStatement) actual, (ShowCollationStatementTestCase) expected);
>>>>>>> 4e048c5c
        }
    }
}<|MERGE_RESOLUTION|>--- conflicted
+++ resolved
@@ -267,10 +267,6 @@
             CheckTableStatementAssert.assertIs(assertContext, (MySQLCheckTableStatement) actual, (CheckTableStatementTestCase) expected);
         } else if (actual instanceof MySQLShowEventsStatement) {
             ShowEventsStatementAssert.assertIs(assertContext, (MySQLShowEventsStatement) actual, (ShowEventsStatementTestCase) expected);
-<<<<<<< HEAD
-        } else if (actual instanceof MySQLShowVariablesStatement) {
-            ShowVariablesStatementAssert.assertIs(assertContext, (MySQLShowVariablesStatement) actual, (ShowVariablesStatementTestCase) expected);
-=======
         } else if (actual instanceof MySQLDropResourceGroupStatement) {
             MySQLDropResourceGroupStatementAssert.assertIs(assertContext, (MySQLDropResourceGroupStatement) actual, (DropResourceGroupStatementTestCase) expected);
         } else if (actual instanceof MySQLAlterResourceGroupStatement) {
@@ -279,7 +275,8 @@
             MySQLChecksumTableStatementAssert.assertIs(assertContext, (MySQLChecksumTableStatement) actual, (ChecksumTableStatementTestCase) expected);
         } else if (actual instanceof MySQLShowCollationStatement) {
             ShowCollationStatementAssert.assertIs(assertContext, (MySQLShowCollationStatement) actual, (ShowCollationStatementTestCase) expected);
->>>>>>> 4e048c5c
+        } else if (actual instanceof MySQLShowVariablesStatement) {
+            ShowVariablesStatementAssert.assertIs(assertContext, (MySQLShowVariablesStatement) actual, (ShowVariablesStatementTestCase) expected);
         }
     }
 }