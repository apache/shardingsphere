/*
 * Licensed to the Apache Software Foundation (ASF) under one or more
 * contributor license agreements.  See the NOTICE file distributed with
 * this work for additional information regarding copyright ownership.
 * The ASF licenses this file to You under the Apache License, Version 2.0
 * (the "License"); you may not use this file except in compliance with
 * the License.  You may obtain a copy of the License at
 *
 *     http://www.apache.org/licenses/LICENSE-2.0
 *
 * Unless required by applicable law or agreed to in writing, software
 * distributed under the License is distributed on an "AS IS" BASIS,
 * WITHOUT WARRANTIES OR CONDITIONS OF ANY KIND, either express or implied.
 * See the License for the specific language governing permissions and
 * limitations under the License.
 */

package org.apache.shardingsphere.test.sql.parser.parameterized.asserts.statement.dal;

import lombok.AccessLevel;
import lombok.NoArgsConstructor;
import org.apache.shardingsphere.sql.parser.sql.common.statement.dal.DALStatement;
import org.apache.shardingsphere.sql.parser.sql.common.statement.dal.ExplainStatement;
import org.apache.shardingsphere.sql.parser.sql.common.statement.dal.SetStatement;
import org.apache.shardingsphere.sql.parser.sql.dialect.statement.mysql.dal.MySQLBinlogStatement;
import org.apache.shardingsphere.sql.parser.sql.dialect.statement.mysql.dal.MySQLCacheIndexStatement;
import org.apache.shardingsphere.sql.parser.sql.dialect.statement.mysql.dal.MySQLCheckTableStatement;
import org.apache.shardingsphere.sql.parser.sql.dialect.statement.mysql.dal.MySQLCloneStatement;
import org.apache.shardingsphere.sql.parser.sql.dialect.statement.mysql.dal.MySQLCreateResourceGroupStatement;
import org.apache.shardingsphere.sql.parser.sql.dialect.statement.mysql.dal.MySQLFlushStatement;
import org.apache.shardingsphere.sql.parser.sql.dialect.statement.mysql.dal.MySQLInstallComponentStatement;
import org.apache.shardingsphere.sql.parser.sql.dialect.statement.mysql.dal.MySQLInstallPluginStatement;
import org.apache.shardingsphere.sql.parser.sql.dialect.statement.mysql.dal.MySQLKillStatement;
import org.apache.shardingsphere.sql.parser.sql.dialect.statement.mysql.dal.MySQLLoadIndexInfoStatement;
import org.apache.shardingsphere.sql.parser.sql.dialect.statement.mysql.dal.MySQLOptimizeTableStatement;
import org.apache.shardingsphere.sql.parser.sql.dialect.statement.mysql.dal.MySQLRepairTableStatement;
import org.apache.shardingsphere.sql.parser.sql.dialect.statement.mysql.dal.MySQLResetPersistStatement;
import org.apache.shardingsphere.sql.parser.sql.dialect.statement.mysql.dal.MySQLResetStatement;
import org.apache.shardingsphere.sql.parser.sql.dialect.statement.mysql.dal.MySQLRestartStatement;
import org.apache.shardingsphere.sql.parser.sql.dialect.statement.mysql.dal.MySQLSetResourceGroupStatement;
import org.apache.shardingsphere.sql.parser.sql.dialect.statement.mysql.dal.MySQLShowColumnsStatement;
import org.apache.shardingsphere.sql.parser.sql.dialect.statement.mysql.dal.MySQLShowCreateTableStatement;
import org.apache.shardingsphere.sql.parser.sql.dialect.statement.mysql.dal.MySQLShowCreateTriggerStatement;
import org.apache.shardingsphere.sql.parser.sql.dialect.statement.mysql.dal.MySQLShowCreateUserStatement;
import org.apache.shardingsphere.sql.parser.sql.dialect.statement.mysql.dal.MySQLShowDatabasesStatement;
import org.apache.shardingsphere.sql.parser.sql.dialect.statement.mysql.dal.MySQLShowFunctionStatusStatement;
import org.apache.shardingsphere.sql.parser.sql.dialect.statement.mysql.dal.MySQLShowIndexStatement;
import org.apache.shardingsphere.sql.parser.sql.dialect.statement.mysql.dal.MySQLShowOpenTablesStatement;
import org.apache.shardingsphere.sql.parser.sql.dialect.statement.mysql.dal.MySQLShowProcedureCodeStatement;
import org.apache.shardingsphere.sql.parser.sql.dialect.statement.mysql.dal.MySQLShowProcedureStatusStatement;
import org.apache.shardingsphere.sql.parser.sql.dialect.statement.mysql.dal.MySQLShowRelaylogEventsStatement;
import org.apache.shardingsphere.sql.parser.sql.dialect.statement.mysql.dal.MySQLShowReplicaStatusStatement;
import org.apache.shardingsphere.sql.parser.sql.dialect.statement.mysql.dal.MySQLShowReplicasStatement;
import org.apache.shardingsphere.sql.parser.sql.dialect.statement.mysql.dal.MySQLShowSlaveHostsStatement;
import org.apache.shardingsphere.sql.parser.sql.dialect.statement.mysql.dal.MySQLShowSlaveStatusStatement;
import org.apache.shardingsphere.sql.parser.sql.dialect.statement.mysql.dal.MySQLShowStatusStatement;
import org.apache.shardingsphere.sql.parser.sql.dialect.statement.mysql.dal.MySQLShowTableStatusStatement;
import org.apache.shardingsphere.sql.parser.sql.dialect.statement.mysql.dal.MySQLShowTablesStatement;
import org.apache.shardingsphere.sql.parser.sql.dialect.statement.mysql.dal.MySQLShowTriggersStatement;
import org.apache.shardingsphere.sql.parser.sql.dialect.statement.mysql.dal.MySQLShutdownStatement;
import org.apache.shardingsphere.sql.parser.sql.dialect.statement.mysql.dal.MySQLUninstallComponentStatement;
import org.apache.shardingsphere.sql.parser.sql.dialect.statement.mysql.dal.MySQLUninstallPluginStatement;
import org.apache.shardingsphere.sql.parser.sql.dialect.statement.mysql.dal.MySQLUseStatement;
import org.apache.shardingsphere.sql.parser.sql.dialect.statement.postgresql.dal.PostgreSQLShowStatement;
import org.apache.shardingsphere.test.sql.parser.parameterized.asserts.SQLCaseAssertContext;
import org.apache.shardingsphere.test.sql.parser.parameterized.asserts.statement.dal.impl.CacheIndexStatementAssert;
import org.apache.shardingsphere.test.sql.parser.parameterized.asserts.statement.dal.impl.CheckTableStatementAssert;
import org.apache.shardingsphere.test.sql.parser.parameterized.asserts.statement.dal.impl.CloneStatementAssert;
import org.apache.shardingsphere.test.sql.parser.parameterized.asserts.statement.dal.impl.ExplainStatementAssert;
import org.apache.shardingsphere.test.sql.parser.parameterized.asserts.statement.dal.impl.FlushStatementAssert;
import org.apache.shardingsphere.test.sql.parser.parameterized.asserts.statement.dal.impl.InstallComponentStatementAssert;
import org.apache.shardingsphere.test.sql.parser.parameterized.asserts.statement.dal.impl.InstallPluginStatementAssert;
import org.apache.shardingsphere.test.sql.parser.parameterized.asserts.statement.dal.impl.KillStatementAssert;
import org.apache.shardingsphere.test.sql.parser.parameterized.asserts.statement.dal.impl.LoadIndexInfoStatementAssert;
import org.apache.shardingsphere.test.sql.parser.parameterized.asserts.statement.dal.impl.MySQLBinlogStatementAssert;
import org.apache.shardingsphere.test.sql.parser.parameterized.asserts.statement.dal.impl.MySQLCreateResourceGroupStatementAssert;
import org.apache.shardingsphere.test.sql.parser.parameterized.asserts.statement.dal.impl.MySQLOptimizeTableStatementAssert;
import org.apache.shardingsphere.test.sql.parser.parameterized.asserts.statement.dal.impl.MySQLRepairTableStatementAssert;
import org.apache.shardingsphere.test.sql.parser.parameterized.asserts.statement.dal.impl.MySQLResetPersistStatementAssert;
import org.apache.shardingsphere.test.sql.parser.parameterized.asserts.statement.dal.impl.MySQLResetStatementAssert;
import org.apache.shardingsphere.test.sql.parser.parameterized.asserts.statement.dal.impl.MySQLSetResourceGroupStatementAssert;
import org.apache.shardingsphere.test.sql.parser.parameterized.asserts.statement.dal.impl.MySQLUseStatementAssert;
import org.apache.shardingsphere.test.sql.parser.parameterized.asserts.statement.dal.impl.RestartStatementAssert;
import org.apache.shardingsphere.test.sql.parser.parameterized.asserts.statement.dal.impl.SetParameterStatementAssert;
import org.apache.shardingsphere.test.sql.parser.parameterized.asserts.statement.dal.impl.ShowColumnsStatementAssert;
import org.apache.shardingsphere.test.sql.parser.parameterized.asserts.statement.dal.impl.ShowCreateTableStatementAssert;
import org.apache.shardingsphere.test.sql.parser.parameterized.asserts.statement.dal.impl.ShowCreateTriggerStatementAssert;
import org.apache.shardingsphere.test.sql.parser.parameterized.asserts.statement.dal.impl.ShowCreateUserStatementAssert;
import org.apache.shardingsphere.test.sql.parser.parameterized.asserts.statement.dal.impl.ShowDatabasesStatementAssert;
import org.apache.shardingsphere.test.sql.parser.parameterized.asserts.statement.dal.impl.ShowFunctionStatusStatementAssert;
import org.apache.shardingsphere.test.sql.parser.parameterized.asserts.statement.dal.impl.ShowIndexStatementAssert;
import org.apache.shardingsphere.test.sql.parser.parameterized.asserts.statement.dal.impl.ShowOpenTablesStatementAssert;
import org.apache.shardingsphere.test.sql.parser.parameterized.asserts.statement.dal.impl.ShowProcedureCodeStatementAssert;
import org.apache.shardingsphere.test.sql.parser.parameterized.asserts.statement.dal.impl.ShowProcedureStatusStatementAssert;
import org.apache.shardingsphere.test.sql.parser.parameterized.asserts.statement.dal.impl.ShowRelaylogEventsStatementAssert;
import org.apache.shardingsphere.test.sql.parser.parameterized.asserts.statement.dal.impl.ShowReplicaStatusStatementAssert;
import org.apache.shardingsphere.test.sql.parser.parameterized.asserts.statement.dal.impl.ShowReplicasStatementAssert;
import org.apache.shardingsphere.test.sql.parser.parameterized.asserts.statement.dal.impl.ShowSlaveHostsStatementAssert;
import org.apache.shardingsphere.test.sql.parser.parameterized.asserts.statement.dal.impl.ShowSlaveStatusStatementAssert;
import org.apache.shardingsphere.test.sql.parser.parameterized.asserts.statement.dal.impl.ShowStatementAssert;
import org.apache.shardingsphere.test.sql.parser.parameterized.asserts.statement.dal.impl.ShowStatusStatementAssert;
import org.apache.shardingsphere.test.sql.parser.parameterized.asserts.statement.dal.impl.ShowTableStatusStatementAssert;
import org.apache.shardingsphere.test.sql.parser.parameterized.asserts.statement.dal.impl.ShowTablesStatementAssert;
import org.apache.shardingsphere.test.sql.parser.parameterized.asserts.statement.dal.impl.ShowTriggersStatementAssert;
import org.apache.shardingsphere.test.sql.parser.parameterized.asserts.statement.dal.impl.ShutdownStatementAssert;
import org.apache.shardingsphere.test.sql.parser.parameterized.asserts.statement.dal.impl.UninstallComponentStatementAssert;
import org.apache.shardingsphere.test.sql.parser.parameterized.asserts.statement.dal.impl.UninstallPluginStatementAssert;
import org.apache.shardingsphere.test.sql.parser.parameterized.jaxb.cases.domain.statement.SQLParserTestCase;
import org.apache.shardingsphere.test.sql.parser.parameterized.jaxb.cases.domain.statement.dal.BinlogStatementTestCase;
import org.apache.shardingsphere.test.sql.parser.parameterized.jaxb.cases.domain.statement.dal.CacheIndexStatementTestCase;
import org.apache.shardingsphere.test.sql.parser.parameterized.jaxb.cases.domain.statement.dal.CheckTableStatementTestCase;
import org.apache.shardingsphere.test.sql.parser.parameterized.jaxb.cases.domain.statement.dal.CloneStatementTestCase;
import org.apache.shardingsphere.test.sql.parser.parameterized.jaxb.cases.domain.statement.dal.CreateResourceGroupStatementTestCase;
import org.apache.shardingsphere.test.sql.parser.parameterized.jaxb.cases.domain.statement.dal.ExplainStatementTestCase;
import org.apache.shardingsphere.test.sql.parser.parameterized.jaxb.cases.domain.statement.dal.FlushStatementTestCase;
import org.apache.shardingsphere.test.sql.parser.parameterized.jaxb.cases.domain.statement.dal.InstallComponentStatementTestCase;
import org.apache.shardingsphere.test.sql.parser.parameterized.jaxb.cases.domain.statement.dal.InstallPluginStatementTestCase;
import org.apache.shardingsphere.test.sql.parser.parameterized.jaxb.cases.domain.statement.dal.KillStatementTestCase;
import org.apache.shardingsphere.test.sql.parser.parameterized.jaxb.cases.domain.statement.dal.LoadIndexInfoStatementTestCase;
import org.apache.shardingsphere.test.sql.parser.parameterized.jaxb.cases.domain.statement.dal.OptimizeTableStatementTestCase;
import org.apache.shardingsphere.test.sql.parser.parameterized.jaxb.cases.domain.statement.dal.RepairTableStatementTestCase;
import org.apache.shardingsphere.test.sql.parser.parameterized.jaxb.cases.domain.statement.dal.ResetPersistStatementTestCase;
import org.apache.shardingsphere.test.sql.parser.parameterized.jaxb.cases.domain.statement.dal.ResetStatementTestCase;
import org.apache.shardingsphere.test.sql.parser.parameterized.jaxb.cases.domain.statement.dal.RestartStatementTestCase;
import org.apache.shardingsphere.test.sql.parser.parameterized.jaxb.cases.domain.statement.dal.SetParameterStatementTestCase;
import org.apache.shardingsphere.test.sql.parser.parameterized.jaxb.cases.domain.statement.dal.SetResourceGroupStatementTestCase;
import org.apache.shardingsphere.test.sql.parser.parameterized.jaxb.cases.domain.statement.dal.ShowColumnsStatementTestCase;
import org.apache.shardingsphere.test.sql.parser.parameterized.jaxb.cases.domain.statement.dal.ShowCreateTableStatementTestCase;
import org.apache.shardingsphere.test.sql.parser.parameterized.jaxb.cases.domain.statement.dal.ShowCreateTriggerStatementTestCase;
import org.apache.shardingsphere.test.sql.parser.parameterized.jaxb.cases.domain.statement.dal.ShowCreateUserStatementTestCase;
import org.apache.shardingsphere.test.sql.parser.parameterized.jaxb.cases.domain.statement.dal.ShowDatabasesStatementTestCase;
import org.apache.shardingsphere.test.sql.parser.parameterized.jaxb.cases.domain.statement.dal.ShowFunctionStatusStatementTestCase;
import org.apache.shardingsphere.test.sql.parser.parameterized.jaxb.cases.domain.statement.dal.ShowIndexStatementTestCase;
import org.apache.shardingsphere.test.sql.parser.parameterized.jaxb.cases.domain.statement.dal.ShowOpenTablesStatementTestCase;
import org.apache.shardingsphere.test.sql.parser.parameterized.jaxb.cases.domain.statement.dal.ShowProcedureCodeStatementTestCase;
import org.apache.shardingsphere.test.sql.parser.parameterized.jaxb.cases.domain.statement.dal.ShowProcedureStatusStatementTestCase;
import org.apache.shardingsphere.test.sql.parser.parameterized.jaxb.cases.domain.statement.dal.ShowRelaylogEventsStatementTestCase;
import org.apache.shardingsphere.test.sql.parser.parameterized.jaxb.cases.domain.statement.dal.ShowReplicaStatusStatementTestCase;
import org.apache.shardingsphere.test.sql.parser.parameterized.jaxb.cases.domain.statement.dal.ShowReplicasStatementTestCase;
import org.apache.shardingsphere.test.sql.parser.parameterized.jaxb.cases.domain.statement.dal.ShowSlaveHostsStatementTestCase;
import org.apache.shardingsphere.test.sql.parser.parameterized.jaxb.cases.domain.statement.dal.ShowSlaveStatusStatementTestCase;
import org.apache.shardingsphere.test.sql.parser.parameterized.jaxb.cases.domain.statement.dal.ShowStatementTestCase;
import org.apache.shardingsphere.test.sql.parser.parameterized.jaxb.cases.domain.statement.dal.ShowStatusStatementTestCase;
import org.apache.shardingsphere.test.sql.parser.parameterized.jaxb.cases.domain.statement.dal.ShowTableStatusStatementTestCase;
import org.apache.shardingsphere.test.sql.parser.parameterized.jaxb.cases.domain.statement.dal.ShowTablesStatementTestCase;
import org.apache.shardingsphere.test.sql.parser.parameterized.jaxb.cases.domain.statement.dal.ShowTriggersStatementTestCase;
import org.apache.shardingsphere.test.sql.parser.parameterized.jaxb.cases.domain.statement.dal.ShutdownStatementTestCase;
import org.apache.shardingsphere.test.sql.parser.parameterized.jaxb.cases.domain.statement.dal.UninstallComponentStatementTestCase;
import org.apache.shardingsphere.test.sql.parser.parameterized.jaxb.cases.domain.statement.dal.UninstallPluginStatementTestCase;
import org.apache.shardingsphere.test.sql.parser.parameterized.jaxb.cases.domain.statement.dal.UseStatementTestCase;

/**
 * DAL statement assert.
 */
@NoArgsConstructor(access = AccessLevel.PRIVATE)
public final class DALStatementAssert {
    
    /**
     * Assert DAL statement is correct with expected parser result.
     * 
     * @param assertContext assert context
     * @param actual actual DAL statement
     * @param expected expected DAL statement test case
     */
    public static void assertIs(final SQLCaseAssertContext assertContext, final DALStatement actual, final SQLParserTestCase expected) {
        if (actual instanceof MySQLUseStatement) {
            MySQLUseStatementAssert.assertIs(assertContext, (MySQLUseStatement) actual, (UseStatementTestCase) expected);
        } else if (actual instanceof ExplainStatement) {
            ExplainStatementAssert.assertIs(assertContext, (ExplainStatement) actual, (ExplainStatementTestCase) expected);
        } else if (actual instanceof MySQLShowDatabasesStatement) {
            ShowDatabasesStatementAssert.assertIs(assertContext, (MySQLShowDatabasesStatement) actual, (ShowDatabasesStatementTestCase) expected);
        } else if (actual instanceof MySQLShowTablesStatement) {
            ShowTablesStatementAssert.assertIs(assertContext, (MySQLShowTablesStatement) actual, (ShowTablesStatementTestCase) expected);
        } else if (actual instanceof MySQLShowColumnsStatement) {
            ShowColumnsStatementAssert.assertIs(assertContext, (MySQLShowColumnsStatement) actual, (ShowColumnsStatementTestCase) expected);
        } else if (actual instanceof MySQLShowCreateTableStatement) {
            ShowCreateTableStatementAssert.assertIs(assertContext, (MySQLShowCreateTableStatement) actual, (ShowCreateTableStatementTestCase) expected);
        } else if (actual instanceof MySQLShowCreateTriggerStatement) {
            ShowCreateTriggerStatementAssert.assertIs(assertContext, (MySQLShowCreateTriggerStatement) actual, (ShowCreateTriggerStatementTestCase) expected);
        } else if (actual instanceof MySQLShowCreateUserStatement) {
            ShowCreateUserStatementAssert.assertIs(assertContext, (MySQLShowCreateUserStatement) actual, (ShowCreateUserStatementTestCase) expected);
        } else if (actual instanceof MySQLShowTableStatusStatement) {
            ShowTableStatusStatementAssert.assertIs(assertContext, (MySQLShowTableStatusStatement) actual, (ShowTableStatusStatementTestCase) expected);
        } else if (actual instanceof MySQLShowIndexStatement) {
            ShowIndexStatementAssert.assertIs(assertContext, (MySQLShowIndexStatement) actual, (ShowIndexStatementTestCase) expected);
        } else if (actual instanceof MySQLShowRelaylogEventsStatement) {
            ShowRelaylogEventsStatementAssert.assertIs(assertContext, (MySQLShowRelaylogEventsStatement) actual, (ShowRelaylogEventsStatementTestCase) expected);
        } else if (actual instanceof PostgreSQLShowStatement) {
            ShowStatementAssert.assertIs(assertContext, (PostgreSQLShowStatement) actual, (ShowStatementTestCase) expected);
        } else if (actual instanceof SetStatement) {
            SetParameterStatementAssert.assertIs(assertContext, (SetStatement) actual, (SetParameterStatementTestCase) expected);
        } else if (actual instanceof MySQLInstallComponentStatement) {
            InstallComponentStatementAssert.assertIs(assertContext, (MySQLInstallComponentStatement) actual, (InstallComponentStatementTestCase) expected);
        } else if (actual instanceof MySQLFlushStatement) {
            FlushStatementAssert.assertIs(assertContext, (MySQLFlushStatement) actual, (FlushStatementTestCase) expected);
        } else if (actual instanceof MySQLInstallPluginStatement) {
            InstallPluginStatementAssert.assertIs(assertContext, (MySQLInstallPluginStatement) actual, (InstallPluginStatementTestCase) expected);
        } else if (actual instanceof MySQLCloneStatement) {
            CloneStatementAssert.assertIs(assertContext, (MySQLCloneStatement) actual, (CloneStatementTestCase) expected);
        } else if (actual instanceof MySQLUninstallComponentStatement) {
            UninstallComponentStatementAssert.assertIs(assertContext, (MySQLUninstallComponentStatement) actual, (UninstallComponentStatementTestCase) expected);
        } else if (actual instanceof MySQLCreateResourceGroupStatement) {
            MySQLCreateResourceGroupStatementAssert.assertIs(assertContext, (MySQLCreateResourceGroupStatement) actual, (CreateResourceGroupStatementTestCase) expected);
        } else if (actual instanceof MySQLUninstallPluginStatement) {
            UninstallPluginStatementAssert.assertIs(assertContext, (MySQLUninstallPluginStatement) actual, (UninstallPluginStatementTestCase) expected);
        } else if (actual instanceof MySQLRestartStatement) {
            RestartStatementAssert.assertIs(assertContext, (MySQLRestartStatement) actual, (RestartStatementTestCase) expected);
        } else if (actual instanceof MySQLSetResourceGroupStatement) {
            MySQLSetResourceGroupStatementAssert.assertIs(assertContext, (MySQLSetResourceGroupStatement) actual, (SetResourceGroupStatementTestCase) expected);
        } else if (actual instanceof MySQLOptimizeTableStatement) {
            MySQLOptimizeTableStatementAssert.assertIs(assertContext, (MySQLOptimizeTableStatement) actual, (OptimizeTableStatementTestCase) expected);
        } else if (actual instanceof MySQLRepairTableStatement) {
            MySQLRepairTableStatementAssert.assertIs(assertContext, (MySQLRepairTableStatement) actual, (RepairTableStatementTestCase) expected);
        } else if (actual instanceof MySQLBinlogStatement) {
            MySQLBinlogStatementAssert.assertIs(assertContext, (MySQLBinlogStatement) actual, (BinlogStatementTestCase) expected);
        } else if (actual instanceof MySQLShowFunctionStatusStatement) {
            ShowFunctionStatusStatementAssert.assertIs(assertContext, (MySQLShowFunctionStatusStatement) actual, (ShowFunctionStatusStatementTestCase) expected);
        } else if (actual instanceof MySQLShowProcedureStatusStatement) {
            ShowProcedureStatusStatementAssert.assertIs(assertContext, (MySQLShowProcedureStatusStatement) actual, (ShowProcedureStatusStatementTestCase) expected);
        } else if (actual instanceof MySQLShowReplicasStatement) {
            ShowReplicasStatementAssert.assertIs(assertContext, (MySQLShowReplicasStatement) actual, (ShowReplicasStatementTestCase) expected);
        } else if (actual instanceof MySQLShowReplicaStatusStatement) {
            ShowReplicaStatusStatementAssert.assertIs(assertContext, (MySQLShowReplicaStatusStatement) actual, (ShowReplicaStatusStatementTestCase) expected);
        } else if (actual instanceof MySQLShowSlaveStatusStatement) {
            ShowSlaveStatusStatementAssert.assertIs(assertContext, (MySQLShowSlaveStatusStatement) actual, (ShowSlaveStatusStatementTestCase) expected);
        } else if (actual instanceof MySQLShowSlaveHostsStatement) {
            ShowSlaveHostsStatementAssert.assertIs(assertContext, (MySQLShowSlaveHostsStatement) actual, (ShowSlaveHostsStatementTestCase) expected);
        } else if (actual instanceof MySQLResetStatement) {
            MySQLResetStatementAssert.assertIs(assertContext, (MySQLResetStatement) actual, (ResetStatementTestCase) expected);
        } else if (actual instanceof MySQLResetPersistStatement) {
            MySQLResetPersistStatementAssert.assertIs(assertContext, (MySQLResetPersistStatement) actual, (ResetPersistStatementTestCase) expected);
        } else if (actual instanceof MySQLShowProcedureCodeStatement) {
            ShowProcedureCodeStatementAssert.assertIs(assertContext, (MySQLShowProcedureCodeStatement) actual, (ShowProcedureCodeStatementTestCase) expected);
        } else if (actual instanceof MySQLKillStatement) {
            KillStatementAssert.assertIs(assertContext, (MySQLKillStatement) actual, (KillStatementTestCase) expected);
        } else if (actual instanceof MySQLCacheIndexStatement) {
            CacheIndexStatementAssert.assertIs(assertContext, (MySQLCacheIndexStatement) actual, (CacheIndexStatementTestCase) expected);
        } else if (actual instanceof MySQLLoadIndexInfoStatement) {
            LoadIndexInfoStatementAssert.assertIs(assertContext, (MySQLLoadIndexInfoStatement) actual, (LoadIndexInfoStatementTestCase) expected);
        } else if (actual instanceof MySQLShutdownStatement) {
            ShutdownStatementAssert.assertIs(assertContext, (MySQLShutdownStatement) actual, (ShutdownStatementTestCase) expected);
        } else if (actual instanceof MySQLShowOpenTablesStatement) {
            ShowOpenTablesStatementAssert.assertIs(assertContext, (MySQLShowOpenTablesStatement) actual, (ShowOpenTablesStatementTestCase) expected);
        } else if (actual instanceof MySQLShowTriggersStatement) {
            ShowTriggersStatementAssert.assertIs(assertContext, (MySQLShowTriggersStatement) actual, (ShowTriggersStatementTestCase) expected);
<<<<<<< HEAD
        } else if (actual instanceof MySQLShowStatusStatement) {
            ShowStatusStatementAssert.assertIs(assertContext, (MySQLShowStatusStatement) actual, (ShowStatusStatementTestCase) expected);
=======
        } else if (actual instanceof MySQLCheckTableStatement) {
            CheckTableStatementAssert.assertIs(assertContext, (MySQLCheckTableStatement) actual, (CheckTableStatementTestCase) expected);
>>>>>>> 3d4827b6
        }
    }
}<|MERGE_RESOLUTION|>--- conflicted
+++ resolved
@@ -243,13 +243,10 @@
             ShowOpenTablesStatementAssert.assertIs(assertContext, (MySQLShowOpenTablesStatement) actual, (ShowOpenTablesStatementTestCase) expected);
         } else if (actual instanceof MySQLShowTriggersStatement) {
             ShowTriggersStatementAssert.assertIs(assertContext, (MySQLShowTriggersStatement) actual, (ShowTriggersStatementTestCase) expected);
-<<<<<<< HEAD
         } else if (actual instanceof MySQLShowStatusStatement) {
             ShowStatusStatementAssert.assertIs(assertContext, (MySQLShowStatusStatement) actual, (ShowStatusStatementTestCase) expected);
-=======
         } else if (actual instanceof MySQLCheckTableStatement) {
             CheckTableStatementAssert.assertIs(assertContext, (MySQLCheckTableStatement) actual, (CheckTableStatementTestCase) expected);
->>>>>>> 3d4827b6
         }
     }
 }