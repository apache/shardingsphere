/*
 * Licensed to the Apache Software Foundation (ASF) under one or more
 * contributor license agreements.  See the NOTICE file distributed with
 * this work for additional information regarding copyright ownership.
 * The ASF licenses this file to You under the Apache License, Version 2.0
 * (the "License"); you may not use this file except in compliance with
 * the License.  You may obtain a copy of the License at
 *
 *     http://www.apache.org/licenses/LICENSE-2.0
 *
 * Unless required by applicable law or agreed to in writing, software
 * distributed under the License is distributed on an "AS IS" BASIS,
 * WITHOUT WARRANTIES OR CONDITIONS OF ANY KIND, either express or implied.
 * See the License for the specific language governing permissions and
 * limitations under the License.
 */

package org.apache.shardingsphere.test.sql.parser.parameterized.asserts.statement.dal;

import lombok.AccessLevel;
import lombok.NoArgsConstructor;
import org.apache.shardingsphere.sql.parser.sql.common.statement.dal.DALStatement;
import org.apache.shardingsphere.sql.parser.sql.common.statement.dal.ExplainStatement;
import org.apache.shardingsphere.sql.parser.sql.common.statement.dal.SetStatement;
import org.apache.shardingsphere.sql.parser.sql.dialect.statement.mysql.dal.MySQLCloneStatement;
import org.apache.shardingsphere.sql.parser.sql.dialect.statement.mysql.dal.MySQLFlushStatement;
import org.apache.shardingsphere.sql.parser.sql.dialect.statement.mysql.dal.MySQLInstallComponentStatement;
import org.apache.shardingsphere.sql.parser.sql.dialect.statement.mysql.dal.MySQLInstallPluginStatement;
import org.apache.shardingsphere.sql.parser.sql.dialect.statement.mysql.dal.MySQLShowColumnsStatement;
import org.apache.shardingsphere.sql.parser.sql.dialect.statement.mysql.dal.MySQLShowCreateTableStatement;
import org.apache.shardingsphere.sql.parser.sql.dialect.statement.mysql.dal.MySQLShowCreateTriggerStatement;
import org.apache.shardingsphere.sql.parser.sql.dialect.statement.mysql.dal.MySQLShowCreateUserStatement;
import org.apache.shardingsphere.sql.parser.sql.dialect.statement.mysql.dal.MySQLShowDatabasesStatement;
import org.apache.shardingsphere.sql.parser.sql.dialect.statement.mysql.dal.MySQLShowIndexStatement;
import org.apache.shardingsphere.sql.parser.sql.dialect.statement.mysql.dal.MySQLShowTableStatusStatement;
import org.apache.shardingsphere.sql.parser.sql.dialect.statement.mysql.dal.MySQLShowTablesStatement;
import org.apache.shardingsphere.sql.parser.sql.dialect.statement.mysql.dal.MySQLUninstallComponentStatement;
import org.apache.shardingsphere.sql.parser.sql.dialect.statement.mysql.dal.MySQLUseStatement;
import org.apache.shardingsphere.sql.parser.sql.dialect.statement.postgresql.dal.PostgreSQLShowStatement;
import org.apache.shardingsphere.test.sql.parser.parameterized.asserts.SQLCaseAssertContext;
import org.apache.shardingsphere.test.sql.parser.parameterized.asserts.statement.dal.impl.CloneStatementAssert;
import org.apache.shardingsphere.test.sql.parser.parameterized.asserts.statement.dal.impl.ExplainStatementAssert;
import org.apache.shardingsphere.test.sql.parser.parameterized.asserts.statement.dal.impl.FlushStatementAssert;
import org.apache.shardingsphere.test.sql.parser.parameterized.asserts.statement.dal.impl.InstallComponentStatementAssert;
import org.apache.shardingsphere.test.sql.parser.parameterized.asserts.statement.dal.impl.InstallPluginStatementAssert;
import org.apache.shardingsphere.test.sql.parser.parameterized.asserts.statement.dal.impl.MySQLUseStatementAssert;
import org.apache.shardingsphere.test.sql.parser.parameterized.asserts.statement.dal.impl.SetParameterStatementAssert;
import org.apache.shardingsphere.test.sql.parser.parameterized.asserts.statement.dal.impl.ShowColumnsStatementAssert;
import org.apache.shardingsphere.test.sql.parser.parameterized.asserts.statement.dal.impl.ShowCreateTableStatementAssert;
import org.apache.shardingsphere.test.sql.parser.parameterized.asserts.statement.dal.impl.ShowCreateTriggerStatementAssert;
import org.apache.shardingsphere.test.sql.parser.parameterized.asserts.statement.dal.impl.ShowCreateUserStatementAssert;
import org.apache.shardingsphere.test.sql.parser.parameterized.asserts.statement.dal.impl.ShowDatabasesStatementAssert;
import org.apache.shardingsphere.test.sql.parser.parameterized.asserts.statement.dal.impl.ShowIndexStatementAssert;
import org.apache.shardingsphere.test.sql.parser.parameterized.asserts.statement.dal.impl.ShowStatementAssert;
import org.apache.shardingsphere.test.sql.parser.parameterized.asserts.statement.dal.impl.ShowTableStatusStatementAssert;
import org.apache.shardingsphere.test.sql.parser.parameterized.asserts.statement.dal.impl.ShowTablesStatementAssert;
import org.apache.shardingsphere.test.sql.parser.parameterized.asserts.statement.dal.impl.UninstallComponentStatementAssert;
import org.apache.shardingsphere.test.sql.parser.parameterized.jaxb.cases.domain.statement.SQLParserTestCase;
import org.apache.shardingsphere.test.sql.parser.parameterized.jaxb.cases.domain.statement.dal.CloneStatementTestCase;
import org.apache.shardingsphere.test.sql.parser.parameterized.jaxb.cases.domain.statement.dal.ExplainStatementTestCase;
import org.apache.shardingsphere.test.sql.parser.parameterized.jaxb.cases.domain.statement.dal.FlushStatementTestCase;
import org.apache.shardingsphere.test.sql.parser.parameterized.jaxb.cases.domain.statement.dal.InstallComponentStatementTestCase;
import org.apache.shardingsphere.test.sql.parser.parameterized.jaxb.cases.domain.statement.dal.InstallPluginStatementTestCase;
import org.apache.shardingsphere.test.sql.parser.parameterized.jaxb.cases.domain.statement.dal.SetParameterStatementTestCase;
import org.apache.shardingsphere.test.sql.parser.parameterized.jaxb.cases.domain.statement.dal.ShowColumnsStatementTestCase;
import org.apache.shardingsphere.test.sql.parser.parameterized.jaxb.cases.domain.statement.dal.ShowCreateTableStatementTestCase;
import org.apache.shardingsphere.test.sql.parser.parameterized.jaxb.cases.domain.statement.dal.ShowCreateTriggerStatementTestCase;
import org.apache.shardingsphere.test.sql.parser.parameterized.jaxb.cases.domain.statement.dal.ShowCreateUserStatementTestCase;
import org.apache.shardingsphere.test.sql.parser.parameterized.jaxb.cases.domain.statement.dal.ShowDatabasesStatementTestCase;
import org.apache.shardingsphere.test.sql.parser.parameterized.jaxb.cases.domain.statement.dal.ShowIndexStatementTestCase;
import org.apache.shardingsphere.test.sql.parser.parameterized.jaxb.cases.domain.statement.dal.ShowStatementTestCase;
import org.apache.shardingsphere.test.sql.parser.parameterized.jaxb.cases.domain.statement.dal.ShowTableStatusStatementTestCase;
import org.apache.shardingsphere.test.sql.parser.parameterized.jaxb.cases.domain.statement.dal.ShowTablesStatementTestCase;
import org.apache.shardingsphere.test.sql.parser.parameterized.jaxb.cases.domain.statement.dal.UninstallComponentStatementTestCase;
import org.apache.shardingsphere.test.sql.parser.parameterized.jaxb.cases.domain.statement.dal.UseStatementTestCase;

/**
 * DAL statement assert.
 */
@NoArgsConstructor(access = AccessLevel.PRIVATE)
public final class DALStatementAssert {
    
    /**
     * Assert DAL statement is correct with expected parser result.
     * 
     * @param assertContext assert context
     * @param actual actual DAL statement
     * @param expected expected DAL statement test case
     */
    public static void assertIs(final SQLCaseAssertContext assertContext, final DALStatement actual, final SQLParserTestCase expected) {
        if (actual instanceof MySQLUseStatement) {
            MySQLUseStatementAssert.assertIs(assertContext, (MySQLUseStatement) actual, (UseStatementTestCase) expected);
        } else if (actual instanceof ExplainStatement) {
            ExplainStatementAssert.assertIs(assertContext, (ExplainStatement) actual, (ExplainStatementTestCase) expected);
        } else if (actual instanceof MySQLShowDatabasesStatement) {
            ShowDatabasesStatementAssert.assertIs(assertContext, (MySQLShowDatabasesStatement) actual, (ShowDatabasesStatementTestCase) expected);
        } else if (actual instanceof MySQLShowTablesStatement) {
            ShowTablesStatementAssert.assertIs(assertContext, (MySQLShowTablesStatement) actual, (ShowTablesStatementTestCase) expected);
        } else if (actual instanceof MySQLShowColumnsStatement) {
            ShowColumnsStatementAssert.assertIs(assertContext, (MySQLShowColumnsStatement) actual, (ShowColumnsStatementTestCase) expected);
        } else if (actual instanceof MySQLShowCreateTableStatement) {
            ShowCreateTableStatementAssert.assertIs(assertContext, (MySQLShowCreateTableStatement) actual, (ShowCreateTableStatementTestCase) expected);
        } else if (actual instanceof MySQLShowCreateTriggerStatement) {
            ShowCreateTriggerStatementAssert.assertIs(assertContext, (MySQLShowCreateTriggerStatement) actual, (ShowCreateTriggerStatementTestCase) expected);
        } else if (actual instanceof MySQLShowCreateUserStatement) {
            ShowCreateUserStatementAssert.assertIs(assertContext, (MySQLShowCreateUserStatement) actual, (ShowCreateUserStatementTestCase) expected);
        } else if (actual instanceof MySQLShowTableStatusStatement) {
            ShowTableStatusStatementAssert.assertIs(assertContext, (MySQLShowTableStatusStatement) actual, (ShowTableStatusStatementTestCase) expected);
        } else if (actual instanceof MySQLShowIndexStatement) {
            ShowIndexStatementAssert.assertIs(assertContext, (MySQLShowIndexStatement) actual, (ShowIndexStatementTestCase) expected);
        } else if (actual instanceof PostgreSQLShowStatement) {
            ShowStatementAssert.assertIs(assertContext, (PostgreSQLShowStatement) actual, (ShowStatementTestCase) expected);
        } else if (actual instanceof SetStatement) {
            SetParameterStatementAssert.assertIs(assertContext, (SetStatement) actual, (SetParameterStatementTestCase) expected);
        } else if (actual instanceof MySQLInstallComponentStatement) {
            InstallComponentStatementAssert.assertIs(assertContext, (MySQLInstallComponentStatement) actual, (InstallComponentStatementTestCase) expected);
        } else if (actual instanceof MySQLFlushStatement) {
            FlushStatementAssert.assertIs(assertContext, (MySQLFlushStatement) actual, (FlushStatementTestCase) expected);
        } else if (actual instanceof MySQLInstallPluginStatement) {
            InstallPluginStatementAssert.assertIs(assertContext, (MySQLInstallPluginStatement) actual, (InstallPluginStatementTestCase) expected);
<<<<<<< HEAD
        } else if (actual instanceof MySQLCloneStatement) {
            CloneStatementAssert.assertIs(assertContext, (MySQLCloneStatement) actual, (CloneStatementTestCase) expected);
=======
        } else if (actual instanceof MySQLUninstallComponentStatement) {
            UninstallComponentStatementAssert.assertIs(assertContext, (MySQLUninstallComponentStatement) actual, (UninstallComponentStatementTestCase) expected);
>>>>>>> 0d00b550
        }
    }
}<|MERGE_RESOLUTION|>--- conflicted
+++ resolved
@@ -118,13 +118,10 @@
             FlushStatementAssert.assertIs(assertContext, (MySQLFlushStatement) actual, (FlushStatementTestCase) expected);
         } else if (actual instanceof MySQLInstallPluginStatement) {
             InstallPluginStatementAssert.assertIs(assertContext, (MySQLInstallPluginStatement) actual, (InstallPluginStatementTestCase) expected);
-<<<<<<< HEAD
         } else if (actual instanceof MySQLCloneStatement) {
             CloneStatementAssert.assertIs(assertContext, (MySQLCloneStatement) actual, (CloneStatementTestCase) expected);
-=======
         } else if (actual instanceof MySQLUninstallComponentStatement) {
             UninstallComponentStatementAssert.assertIs(assertContext, (MySQLUninstallComponentStatement) actual, (UninstallComponentStatementTestCase) expected);
->>>>>>> 0d00b550
         }
     }
 }