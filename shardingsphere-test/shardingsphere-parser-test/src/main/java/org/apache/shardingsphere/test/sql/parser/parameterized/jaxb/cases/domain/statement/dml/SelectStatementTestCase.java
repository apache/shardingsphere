/*
 * Licensed to the Apache Software Foundation (ASF) under one or more
 * contributor license agreements.  See the NOTICE file distributed with
 * this work for additional information regarding copyright ownership.
 * The ASF licenses this file to You under the Apache License, Version 2.0
 * (the "License"); you may not use this file except in compliance with
 * the License.  You may obtain a copy of the License at
 *
 *     http://www.apache.org/licenses/LICENSE-2.0
 *
 * Unless required by applicable law or agreed to in writing, software
 * distributed under the License is distributed on an "AS IS" BASIS,
 * WITHOUT WARRANTIES OR CONDITIONS OF ANY KIND, either express or implied.
 * See the License for the specific language governing permissions and
 * limitations under the License.
 */

package org.apache.shardingsphere.test.sql.parser.parameterized.jaxb.cases.domain.statement.dml;

import lombok.Getter;
import lombok.Setter;
import org.apache.shardingsphere.test.sql.parser.parameterized.jaxb.cases.domain.segment.impl.having.ExpectedHavingClause;
import org.apache.shardingsphere.test.sql.parser.parameterized.jaxb.cases.domain.segment.impl.limit.ExpectedLimitClause;
import org.apache.shardingsphere.test.sql.parser.parameterized.jaxb.cases.domain.segment.impl.lock.ExpectedLockClause;
import org.apache.shardingsphere.test.sql.parser.parameterized.jaxb.cases.domain.segment.impl.model.ExpectedModelClause;
import org.apache.shardingsphere.test.sql.parser.parameterized.jaxb.cases.domain.segment.impl.orderby.ExpectedOrderByClause;
import org.apache.shardingsphere.test.sql.parser.parameterized.jaxb.cases.domain.segment.impl.projection.ExpectedProjections;
import org.apache.shardingsphere.test.sql.parser.parameterized.jaxb.cases.domain.segment.impl.table.ExpectedTable;
import org.apache.shardingsphere.test.sql.parser.parameterized.jaxb.cases.domain.segment.impl.union.ExpectedUnion;
import org.apache.shardingsphere.test.sql.parser.parameterized.jaxb.cases.domain.segment.impl.where.ExpectedWhereClause;
import org.apache.shardingsphere.test.sql.parser.parameterized.jaxb.cases.domain.segment.impl.window.ExpectedWindowClause;
import org.apache.shardingsphere.test.sql.parser.parameterized.jaxb.cases.domain.segment.impl.with.ExpectedWithClause;
import org.apache.shardingsphere.test.sql.parser.parameterized.jaxb.cases.domain.statement.SQLParserTestCase;

import javax.xml.bind.annotation.XmlElement;
import java.util.LinkedList;
import java.util.List;

/**
 * Select statement test case.
 */
@Getter
@Setter
public final class SelectStatementTestCase extends SQLParserTestCase {
    
    @XmlElement(name = "from")
    private ExpectedTable from;

    @XmlElement(name = "projections")
    private final ExpectedProjections projections = new ExpectedProjections();
    
    @XmlElement(name = "where")
    private ExpectedWhereClause whereClause;
    
    @XmlElement(name = "group-by")
    private ExpectedOrderByClause groupByClause;
    
    @XmlElement(name = "order-by")
    private ExpectedOrderByClause orderByClause;
    
    @XmlElement(name = "having")
    private ExpectedHavingClause havingClause;
    
    @XmlElement(name = "window")
    private ExpectedWindowClause windowClause;
    
    @XmlElement(name = "limit")
    private ExpectedLimitClause limitClause;

    @XmlElement(name = "lock")
    private ExpectedLockClause lockClause;
    
    @XmlElement(name = "with")
    private ExpectedWithClause withClause;
    
<<<<<<< HEAD
    @XmlElement(name = "model")
    private ExpectedModelClause modelClause;
=======
    @XmlElement(name = "union")
    private List<ExpectedUnion> unions = new LinkedList<>();
>>>>>>> e332d94e
}<|MERGE_RESOLUTION|>--- conflicted
+++ resolved
@@ -73,11 +73,9 @@
     @XmlElement(name = "with")
     private ExpectedWithClause withClause;
     
-<<<<<<< HEAD
+    @XmlElement(name = "union")
+    private List<ExpectedUnion> unions = new LinkedList<>();
+    
     @XmlElement(name = "model")
     private ExpectedModelClause modelClause;
-=======
-    @XmlElement(name = "union")
-    private List<ExpectedUnion> unions = new LinkedList<>();
->>>>>>> e332d94e
 }