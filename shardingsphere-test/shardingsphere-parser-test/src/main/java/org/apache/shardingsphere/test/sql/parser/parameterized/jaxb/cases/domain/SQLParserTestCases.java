--- conflicted
+++ resolved
@@ -643,13 +643,11 @@
     @XmlElement(name = "uninstall-plugin")
     private final List<UninstallPluginStatementTestCase> uninstallPluginStatementTestCases = new LinkedList<>();
     
-<<<<<<< HEAD
+    @XmlElement(name = "show-single-table-rules")
+    private final List<ShowSingleTableRulesStatementTestCase> showSingleTableRulesStatementTestCases = new LinkedList<>();
+    
     @XmlElement(name = "set-resource-group")
     private final List<SetResourceGroupStatementTestCase> setResourceGroupStatementTestCases = new LinkedList<>();
-=======
-    @XmlElement(name = "show-single-table-rules")
-    private final List<ShowSingleTableRulesStatementTestCase> showSingleTableRulesStatementTestCases = new LinkedList<>();
->>>>>>> 80c540c5
     
     /**
      * Get all SQL parser test cases.
@@ -810,11 +808,8 @@
         putAll(uninstallComponentStatementTestCases, result);
         putAll(createResourceGroupStatementTestCases, result);
         putAll(uninstallPluginStatementTestCases, result);
-<<<<<<< HEAD
+        putAll(showSingleTableRulesStatementTestCases, result);
         putAll(setResourceGroupStatementTestCases, result);
-=======
-        putAll(showSingleTableRulesStatementTestCases, result);
->>>>>>> 80c540c5
         return result;
     }
     // CHECKSTYLE:ON
