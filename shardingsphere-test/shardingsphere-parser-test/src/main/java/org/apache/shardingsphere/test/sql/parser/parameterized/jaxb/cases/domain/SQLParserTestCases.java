--- conflicted
+++ resolved
@@ -769,13 +769,11 @@
     @XmlElement(name = "apply-scaling")
     private final List<ApplyScalingStatementTestCase> applyScalingStatementTestCases = new LinkedList<>();
 
-<<<<<<< HEAD
+    @XmlElement(name = "reset-scaling")
+    private final List<ResetScalingStatementTestCase> resetScalingStatementTestCases = new LinkedList<>();
+
     @XmlElement(name = "drop-scaling")
     private final List<DropScalingStatementTestCase> dropScalingStatementTestCases = new LinkedList<>();
-=======
-    @XmlElement(name = "reset-scaling")
-    private final List<ResetScalingStatementTestCase> resetScalingStatementTestCases = new LinkedList<>();
->>>>>>> e8afbdac
 
     @XmlElement(name = "create-sharding-scaling-rule")
     private final List<CreateShardingScalingRuleStatementTestCase> createShardingScalingRuleStatementTestCases = new LinkedList<>();
@@ -1290,11 +1288,8 @@
         putAll(stopScalingSourceWritingStatementTestCase, result);
         putAll(restoreScalingSourceWritingStatementTestCase, result);
         putAll(applyScalingStatementTestCases, result);
-<<<<<<< HEAD
+        putAll(resetScalingStatementTestCases, result);
         putAll(dropScalingStatementTestCases, result);
-=======
-        putAll(resetScalingStatementTestCases, result);
->>>>>>> e8afbdac
         putAll(createShardingScalingRuleStatementTestCases, result);
         putAll(dropShardingScalingRuleStatementTestCases, result);
         putAll(enableShardingScalingRuleStatementTestCases, result);
