--- conflicted
+++ resolved
@@ -786,13 +786,11 @@
     @XmlElement(name = "show-status")
     private final List<ShowStatusStatementTestCase> showStatusStatementTestCases = new LinkedList<>();
     
-<<<<<<< HEAD
+    @XmlElement(name = "refresh-table-metadata")
+    private final List<RefreshTableMetadataStatementTestCase> refreshTableMetadataStatementTestCases = new LinkedList<>();
+    
     @XmlElement(name = "show-events")
     private final List<ShowEventsStatementTestCase> showEventsStatementTestCases = new LinkedList<>();
-=======
-    @XmlElement(name = "refresh-table-metadata")
-    private final List<RefreshTableMetadataStatementTestCase> refreshTableMetadataStatementTestCases = new LinkedList<>();
->>>>>>> 44b53f85
     
     /**
      * Get all SQL parser test cases.
@@ -989,11 +987,8 @@
         putAll(showOpenTablesStatementTestCases, result);
         putAll(showStatusStatementTestCases, result);
         putAll(checkTableTestCases, result);
-<<<<<<< HEAD
+        putAll(refreshTableMetadataStatementTestCases, result);
         putAll(showEventsStatementTestCases, result);
-=======
-        putAll(refreshTableMetadataStatementTestCases, result);
->>>>>>> 44b53f85
         return result;
     }
     // CHECKSTYLE:ON
