--- conflicted
+++ resolved
@@ -982,13 +982,11 @@
     @XmlElement(name = "help")
     private final List<HelpStatementTestCase> helpStatementTestCases = new LinkedList<>();
     
-<<<<<<< HEAD
+    @XmlElement(name = "show-unused-sharding-algorithms")
+    private final List<ShowUnusedShardingAlgorithmsStatementTestCase> showUnusedShardingAlgorithmsStatementTestCases = new LinkedList<>();
+    
     @XmlElement(name = "table")
     private final List<TableStatementTestCase> tableStatementTestCases = new LinkedList<>();
-=======
-    @XmlElement(name = "show-unused-sharding-algorithms")
-    private final List<ShowUnusedShardingAlgorithmsStatementTestCase> showUnusedShardingAlgorithmsStatementTestCases = new LinkedList<>();
->>>>>>> 7e083359
     
     /**
      * Get all SQL parser test cases.
@@ -1234,11 +1232,8 @@
         putAll(alterLanguageStatementTestCases, result);
         putAll(dropLanguageStatementTestCases, result);
         putAll(helpStatementTestCases, result);
-<<<<<<< HEAD
+        putAll(showUnusedShardingAlgorithmsStatementTestCases, result);
         putAll(tableStatementTestCases, result);
-=======
-        putAll(showUnusedShardingAlgorithmsStatementTestCases, result);
->>>>>>> 7e083359
         return result;
     }
     // CHECKSTYLE:ON
