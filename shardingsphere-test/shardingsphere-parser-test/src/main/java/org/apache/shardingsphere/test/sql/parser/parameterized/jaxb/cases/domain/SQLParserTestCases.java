/*
 * Licensed to the Apache Software Foundation (ASF) under one or more
 * contributor license agreements.  See the NOTICE file distributed with
 * this work for additional information regarding copyright ownership.
 * The ASF licenses this file to You under the Apache License, Version 2.0
 * (the "License"); you may not use this file except in compliance with
 * the License.  You may obtain a copy of the License at
 *
 *     http://www.apache.org/licenses/LICENSE-2.0
 *
 * Unless required by applicable law or agreed to in writing, software
 * distributed under the License is distributed on an "AS IS" BASIS,
 * WITHOUT WARRANTIES OR CONDITIONS OF ANY KIND, either express or implied.
 * See the License for the specific language governing permissions and
 * limitations under the License.
 */

package org.apache.shardingsphere.test.sql.parser.parameterized.jaxb.cases.domain;

import com.google.common.base.Preconditions;
import lombok.Getter;
import org.apache.shardingsphere.test.sql.parser.parameterized.jaxb.cases.domain.statement.CommonStatementTestCase;
import org.apache.shardingsphere.test.sql.parser.parameterized.jaxb.cases.domain.statement.SQLParserTestCase;
import org.apache.shardingsphere.test.sql.parser.parameterized.jaxb.cases.domain.statement.dal.AlterResourceGroupStatementTestCase;
import org.apache.shardingsphere.test.sql.parser.parameterized.jaxb.cases.domain.statement.dal.BinlogStatementTestCase;
import org.apache.shardingsphere.test.sql.parser.parameterized.jaxb.cases.domain.statement.dal.CacheIndexStatementTestCase;
import org.apache.shardingsphere.test.sql.parser.parameterized.jaxb.cases.domain.statement.dal.CheckTableStatementTestCase;
import org.apache.shardingsphere.test.sql.parser.parameterized.jaxb.cases.domain.statement.dal.ChecksumTableStatementTestCase;
import org.apache.shardingsphere.test.sql.parser.parameterized.jaxb.cases.domain.statement.dal.CloneStatementTestCase;
import org.apache.shardingsphere.test.sql.parser.parameterized.jaxb.cases.domain.statement.dal.CreateResourceGroupStatementTestCase;
import org.apache.shardingsphere.test.sql.parser.parameterized.jaxb.cases.domain.statement.dal.DelimiterStatementTestCase;
import org.apache.shardingsphere.test.sql.parser.parameterized.jaxb.cases.domain.statement.dal.DropResourceGroupStatementTestCase;
import org.apache.shardingsphere.test.sql.parser.parameterized.jaxb.cases.domain.statement.dal.ExplainStatementTestCase;
import org.apache.shardingsphere.test.sql.parser.parameterized.jaxb.cases.domain.statement.dal.FlushStatementTestCase;
import org.apache.shardingsphere.test.sql.parser.parameterized.jaxb.cases.domain.statement.dal.HelpStatementTestCase;
import org.apache.shardingsphere.test.sql.parser.parameterized.jaxb.cases.domain.statement.dal.InstallComponentStatementTestCase;
import org.apache.shardingsphere.test.sql.parser.parameterized.jaxb.cases.domain.statement.dal.InstallPluginStatementTestCase;
import org.apache.shardingsphere.test.sql.parser.parameterized.jaxb.cases.domain.statement.dal.KillStatementTestCase;
import org.apache.shardingsphere.test.sql.parser.parameterized.jaxb.cases.domain.statement.dal.LoadIndexInfoStatementTestCase;
import org.apache.shardingsphere.test.sql.parser.parameterized.jaxb.cases.domain.statement.dal.OptimizeTableStatementTestCase;
import org.apache.shardingsphere.test.sql.parser.parameterized.jaxb.cases.domain.statement.dal.RepairTableStatementTestCase;
import org.apache.shardingsphere.test.sql.parser.parameterized.jaxb.cases.domain.statement.dal.ResetPersistStatementTestCase;
import org.apache.shardingsphere.test.sql.parser.parameterized.jaxb.cases.domain.statement.dal.ResetStatementTestCase;
import org.apache.shardingsphere.test.sql.parser.parameterized.jaxb.cases.domain.statement.dal.SetParameterStatementTestCase;
import org.apache.shardingsphere.test.sql.parser.parameterized.jaxb.cases.domain.statement.dal.SetResourceGroupStatementTestCase;
import org.apache.shardingsphere.test.sql.parser.parameterized.jaxb.cases.domain.statement.dal.ShowBinlogEventsStatementTestCase;
import org.apache.shardingsphere.test.sql.parser.parameterized.jaxb.cases.domain.statement.dal.ShowCharacterSetStatementTestCase;
import org.apache.shardingsphere.test.sql.parser.parameterized.jaxb.cases.domain.statement.dal.ShowCollationStatementTestCase;
import org.apache.shardingsphere.test.sql.parser.parameterized.jaxb.cases.domain.statement.dal.ShowColumnsStatementTestCase;
import org.apache.shardingsphere.test.sql.parser.parameterized.jaxb.cases.domain.statement.dal.ShowCreateTableStatementTestCase;
import org.apache.shardingsphere.test.sql.parser.parameterized.jaxb.cases.domain.statement.dal.ShowCreateTriggerStatementTestCase;
import org.apache.shardingsphere.test.sql.parser.parameterized.jaxb.cases.domain.statement.dal.ShowCreateUserStatementTestCase;
import org.apache.shardingsphere.test.sql.parser.parameterized.jaxb.cases.domain.statement.dal.ShowDatabasesStatementTestCase;
import org.apache.shardingsphere.test.sql.parser.parameterized.jaxb.cases.domain.statement.dal.ShowEventsStatementTestCase;
import org.apache.shardingsphere.test.sql.parser.parameterized.jaxb.cases.domain.statement.dal.ShowFunctionStatusStatementTestCase;
import org.apache.shardingsphere.test.sql.parser.parameterized.jaxb.cases.domain.statement.dal.ShowIndexStatementTestCase;
import org.apache.shardingsphere.test.sql.parser.parameterized.jaxb.cases.domain.statement.dal.ShowOpenTablesStatementTestCase;
import org.apache.shardingsphere.test.sql.parser.parameterized.jaxb.cases.domain.statement.dal.ShowProcedureCodeStatementTestCase;
import org.apache.shardingsphere.test.sql.parser.parameterized.jaxb.cases.domain.statement.dal.ShowProcedureStatusStatementTestCase;
import org.apache.shardingsphere.test.sql.parser.parameterized.jaxb.cases.domain.statement.dal.ShowRelaylogEventsStatementTestCase;
import org.apache.shardingsphere.test.sql.parser.parameterized.jaxb.cases.domain.statement.dal.ShowReplicaStatusStatementTestCase;
import org.apache.shardingsphere.test.sql.parser.parameterized.jaxb.cases.domain.statement.dal.ShowReplicasStatementTestCase;
import org.apache.shardingsphere.test.sql.parser.parameterized.jaxb.cases.domain.statement.dal.ShowSlaveHostsStatementTestCase;
import org.apache.shardingsphere.test.sql.parser.parameterized.jaxb.cases.domain.statement.dal.ShowSlaveStatusStatementTestCase;
import org.apache.shardingsphere.test.sql.parser.parameterized.jaxb.cases.domain.statement.dal.ShowStatementTestCase;
import org.apache.shardingsphere.test.sql.parser.parameterized.jaxb.cases.domain.statement.dal.ShowStatusStatementTestCase;
import org.apache.shardingsphere.test.sql.parser.parameterized.jaxb.cases.domain.statement.dal.ShowTableStatusStatementTestCase;
import org.apache.shardingsphere.test.sql.parser.parameterized.jaxb.cases.domain.statement.dal.ShowTablesStatementTestCase;
import org.apache.shardingsphere.test.sql.parser.parameterized.jaxb.cases.domain.statement.dal.ShowTriggersStatementTestCase;
import org.apache.shardingsphere.test.sql.parser.parameterized.jaxb.cases.domain.statement.dal.ShowVariablesStatementTestCase;
import org.apache.shardingsphere.test.sql.parser.parameterized.jaxb.cases.domain.statement.dal.ShutdownStatementTestCase;
import org.apache.shardingsphere.test.sql.parser.parameterized.jaxb.cases.domain.statement.dal.UninstallComponentStatementTestCase;
import org.apache.shardingsphere.test.sql.parser.parameterized.jaxb.cases.domain.statement.dal.UninstallPluginStatementTestCase;
import org.apache.shardingsphere.test.sql.parser.parameterized.jaxb.cases.domain.statement.dal.UseStatementTestCase;
import org.apache.shardingsphere.test.sql.parser.parameterized.jaxb.cases.domain.statement.dcl.AlterLoginStatementTestCase;
import org.apache.shardingsphere.test.sql.parser.parameterized.jaxb.cases.domain.statement.dcl.AlterRoleStatementTestCase;
import org.apache.shardingsphere.test.sql.parser.parameterized.jaxb.cases.domain.statement.dcl.AlterUserStatementTestCase;
import org.apache.shardingsphere.test.sql.parser.parameterized.jaxb.cases.domain.statement.dcl.CreateLoginStatementTestCase;
import org.apache.shardingsphere.test.sql.parser.parameterized.jaxb.cases.domain.statement.dcl.CreateRoleStatementTestCase;
import org.apache.shardingsphere.test.sql.parser.parameterized.jaxb.cases.domain.statement.dcl.CreateUserStatementTestCase;
import org.apache.shardingsphere.test.sql.parser.parameterized.jaxb.cases.domain.statement.dcl.DenyUserStatementTestCase;
import org.apache.shardingsphere.test.sql.parser.parameterized.jaxb.cases.domain.statement.dcl.DropLoginStatementTestCase;
import org.apache.shardingsphere.test.sql.parser.parameterized.jaxb.cases.domain.statement.dcl.DropRoleStatementTestCase;
import org.apache.shardingsphere.test.sql.parser.parameterized.jaxb.cases.domain.statement.dcl.DropUserStatementTestCase;
import org.apache.shardingsphere.test.sql.parser.parameterized.jaxb.cases.domain.statement.dcl.GrantStatementTestCase;
import org.apache.shardingsphere.test.sql.parser.parameterized.jaxb.cases.domain.statement.dcl.ReassignOwnedStatementTestCase;
import org.apache.shardingsphere.test.sql.parser.parameterized.jaxb.cases.domain.statement.dcl.RenameUserStatementTestCase;
import org.apache.shardingsphere.test.sql.parser.parameterized.jaxb.cases.domain.statement.dcl.RevertStatementTestCase;
import org.apache.shardingsphere.test.sql.parser.parameterized.jaxb.cases.domain.statement.dcl.RevokeStatementTestCase;
import org.apache.shardingsphere.test.sql.parser.parameterized.jaxb.cases.domain.statement.dcl.SetDefaultRoleStatementTestCase;
import org.apache.shardingsphere.test.sql.parser.parameterized.jaxb.cases.domain.statement.dcl.SetPasswordStatementTestCase;
import org.apache.shardingsphere.test.sql.parser.parameterized.jaxb.cases.domain.statement.dcl.SetRoleStatementTestCase;
import org.apache.shardingsphere.test.sql.parser.parameterized.jaxb.cases.domain.statement.dcl.SetUserStatementTestCase;
import org.apache.shardingsphere.test.sql.parser.parameterized.jaxb.cases.domain.statement.ddl.AlterAggregateStatementTestCase;
import org.apache.shardingsphere.test.sql.parser.parameterized.jaxb.cases.domain.statement.ddl.AlterAnalyticViewStatementTestCase;
import org.apache.shardingsphere.test.sql.parser.parameterized.jaxb.cases.domain.statement.ddl.AlterAttributeDimensionStatementTestCase;
import org.apache.shardingsphere.test.sql.parser.parameterized.jaxb.cases.domain.statement.ddl.AlterAuditPolicyStatementTestCase;
import org.apache.shardingsphere.test.sql.parser.parameterized.jaxb.cases.domain.statement.ddl.AlterClusterStatementTestCase;
import org.apache.shardingsphere.test.sql.parser.parameterized.jaxb.cases.domain.statement.ddl.AlterCollationStatementTestCase;
import org.apache.shardingsphere.test.sql.parser.parameterized.jaxb.cases.domain.statement.ddl.AlterConversionStatementTestCase;
import org.apache.shardingsphere.test.sql.parser.parameterized.jaxb.cases.domain.statement.ddl.AlterDatabaseDictionaryStatementTestCase;
import org.apache.shardingsphere.test.sql.parser.parameterized.jaxb.cases.domain.statement.ddl.AlterDatabaseLinkStatementTestCase;
import org.apache.shardingsphere.test.sql.parser.parameterized.jaxb.cases.domain.statement.ddl.AlterDatabaseStatementTestCase;
import org.apache.shardingsphere.test.sql.parser.parameterized.jaxb.cases.domain.statement.ddl.AlterDefaultPrivilegesTestCase;
import org.apache.shardingsphere.test.sql.parser.parameterized.jaxb.cases.domain.statement.ddl.AlterDimensionStatementTestCase;
import org.apache.shardingsphere.test.sql.parser.parameterized.jaxb.cases.domain.statement.ddl.AlterDirectoryStatementTestCase;
import org.apache.shardingsphere.test.sql.parser.parameterized.jaxb.cases.domain.statement.ddl.AlterDiskgroupStatementTestCase;
import org.apache.shardingsphere.test.sql.parser.parameterized.jaxb.cases.domain.statement.ddl.AlterDomainStatementTestCase;
import org.apache.shardingsphere.test.sql.parser.parameterized.jaxb.cases.domain.statement.ddl.AlterExtensionStatementTestCase;
import org.apache.shardingsphere.test.sql.parser.parameterized.jaxb.cases.domain.statement.ddl.AlterFlashbackArchiveStatementTestCase;
import org.apache.shardingsphere.test.sql.parser.parameterized.jaxb.cases.domain.statement.ddl.AlterForeignDataWrapperTestCase;
import org.apache.shardingsphere.test.sql.parser.parameterized.jaxb.cases.domain.statement.ddl.AlterForeignTableTestCase;
import org.apache.shardingsphere.test.sql.parser.parameterized.jaxb.cases.domain.statement.ddl.AlterFunctionStatementTestCase;
import org.apache.shardingsphere.test.sql.parser.parameterized.jaxb.cases.domain.statement.ddl.AlterGroupStatementTestCase;
import org.apache.shardingsphere.test.sql.parser.parameterized.jaxb.cases.domain.statement.ddl.AlterIndexStatementTestCase;
import org.apache.shardingsphere.test.sql.parser.parameterized.jaxb.cases.domain.statement.ddl.AlterIndexTypeStatementTestCase;
import org.apache.shardingsphere.test.sql.parser.parameterized.jaxb.cases.domain.statement.ddl.AlterInmemoryJoinGroupStatementTestCase;
import org.apache.shardingsphere.test.sql.parser.parameterized.jaxb.cases.domain.statement.ddl.AlterJavaStatementTestCase;
import org.apache.shardingsphere.test.sql.parser.parameterized.jaxb.cases.domain.statement.ddl.AlterLanguageStatementTestCase;
import org.apache.shardingsphere.test.sql.parser.parameterized.jaxb.cases.domain.statement.ddl.AlterLibraryStatementTestCase;
import org.apache.shardingsphere.test.sql.parser.parameterized.jaxb.cases.domain.statement.ddl.AlterMaterializedViewStatementTestCase;
import org.apache.shardingsphere.test.sql.parser.parameterized.jaxb.cases.domain.statement.ddl.AlterMaterializedZonemapStatementTestCase;
import org.apache.shardingsphere.test.sql.parser.parameterized.jaxb.cases.domain.statement.ddl.AlterOperatorStatementTestCase;
import org.apache.shardingsphere.test.sql.parser.parameterized.jaxb.cases.domain.statement.ddl.AlterOutlineStatementTestCase;
import org.apache.shardingsphere.test.sql.parser.parameterized.jaxb.cases.domain.statement.ddl.AlterPackageStatementTestCase;
import org.apache.shardingsphere.test.sql.parser.parameterized.jaxb.cases.domain.statement.ddl.AlterPolicyStatementTestCase;
import org.apache.shardingsphere.test.sql.parser.parameterized.jaxb.cases.domain.statement.ddl.AlterProcedureStatementTestCase;
import org.apache.shardingsphere.test.sql.parser.parameterized.jaxb.cases.domain.statement.ddl.AlterPublicationStatementTestCase;
import org.apache.shardingsphere.test.sql.parser.parameterized.jaxb.cases.domain.statement.ddl.AlterRoutineStatementTestCase;
import org.apache.shardingsphere.test.sql.parser.parameterized.jaxb.cases.domain.statement.ddl.AlterRuleStatementTestCase;
import org.apache.shardingsphere.test.sql.parser.parameterized.jaxb.cases.domain.statement.ddl.AlterSchemaStatementTestCase;
import org.apache.shardingsphere.test.sql.parser.parameterized.jaxb.cases.domain.statement.ddl.AlterSequenceStatementTestCase;
import org.apache.shardingsphere.test.sql.parser.parameterized.jaxb.cases.domain.statement.ddl.AlterServerStatementTestCase;
import org.apache.shardingsphere.test.sql.parser.parameterized.jaxb.cases.domain.statement.ddl.AlterServiceStatementTestCase;
import org.apache.shardingsphere.test.sql.parser.parameterized.jaxb.cases.domain.statement.ddl.AlterSessionStatementTestCase;
import org.apache.shardingsphere.test.sql.parser.parameterized.jaxb.cases.domain.statement.ddl.AlterSynonymStatementTestCase;
import org.apache.shardingsphere.test.sql.parser.parameterized.jaxb.cases.domain.statement.ddl.AlterSystemStatementTestCase;
import org.apache.shardingsphere.test.sql.parser.parameterized.jaxb.cases.domain.statement.ddl.AlterTableStatementTestCase;
import org.apache.shardingsphere.test.sql.parser.parameterized.jaxb.cases.domain.statement.ddl.AlterTextSearchStatementTestCase;
import org.apache.shardingsphere.test.sql.parser.parameterized.jaxb.cases.domain.statement.ddl.AlterTriggerStatementTestCase;
import org.apache.shardingsphere.test.sql.parser.parameterized.jaxb.cases.domain.statement.ddl.AlterTypeStatementTestCase;
import org.apache.shardingsphere.test.sql.parser.parameterized.jaxb.cases.domain.statement.ddl.AlterViewStatementTestCase;
import org.apache.shardingsphere.test.sql.parser.parameterized.jaxb.cases.domain.statement.ddl.AnalyzeStatementTestCase;
import org.apache.shardingsphere.test.sql.parser.parameterized.jaxb.cases.domain.statement.ddl.AssociateStatisticsStatementTestCase;
import org.apache.shardingsphere.test.sql.parser.parameterized.jaxb.cases.domain.statement.ddl.AuditStatementTestCase;
import org.apache.shardingsphere.test.sql.parser.parameterized.jaxb.cases.domain.statement.ddl.CloseStatementTestCase;
import org.apache.shardingsphere.test.sql.parser.parameterized.jaxb.cases.domain.statement.ddl.ClusterStatementTestCase;
import org.apache.shardingsphere.test.sql.parser.parameterized.jaxb.cases.domain.statement.ddl.CommentStatementTestCase;
import org.apache.shardingsphere.test.sql.parser.parameterized.jaxb.cases.domain.statement.ddl.CreateAccessMethodStatementTestCase;
import org.apache.shardingsphere.test.sql.parser.parameterized.jaxb.cases.domain.statement.ddl.CreateAggregateStatementTestCase;
import org.apache.shardingsphere.test.sql.parser.parameterized.jaxb.cases.domain.statement.ddl.CreateCastStatementTestCase;
import org.apache.shardingsphere.test.sql.parser.parameterized.jaxb.cases.domain.statement.ddl.CreateCollationStatementTestCase;
import org.apache.shardingsphere.test.sql.parser.parameterized.jaxb.cases.domain.statement.ddl.CreateContextStatementTestCase;
import org.apache.shardingsphere.test.sql.parser.parameterized.jaxb.cases.domain.statement.ddl.CreateControlFileStatementTestCase;
import org.apache.shardingsphere.test.sql.parser.parameterized.jaxb.cases.domain.statement.ddl.CreateConversionStatementTestCase;
import org.apache.shardingsphere.test.sql.parser.parameterized.jaxb.cases.domain.statement.ddl.CreateDatabaseLinkStatementTestCase;
import org.apache.shardingsphere.test.sql.parser.parameterized.jaxb.cases.domain.statement.ddl.CreateDatabaseStatementTestCase;
import org.apache.shardingsphere.test.sql.parser.parameterized.jaxb.cases.domain.statement.ddl.CreateDimensionStatementTestCase;
import org.apache.shardingsphere.test.sql.parser.parameterized.jaxb.cases.domain.statement.ddl.CreateDirectoryStatementTestCase;
import org.apache.shardingsphere.test.sql.parser.parameterized.jaxb.cases.domain.statement.ddl.CreateDiskgroupStatementTestCase;
import org.apache.shardingsphere.test.sql.parser.parameterized.jaxb.cases.domain.statement.ddl.CreateDomainStatementTestCase;
import org.apache.shardingsphere.test.sql.parser.parameterized.jaxb.cases.domain.statement.ddl.CreateEditionStatementTestCase;
import org.apache.shardingsphere.test.sql.parser.parameterized.jaxb.cases.domain.statement.ddl.CreateEventTriggerStatementTestCase;
import org.apache.shardingsphere.test.sql.parser.parameterized.jaxb.cases.domain.statement.ddl.CreateExtensionStatementTestCase;
import org.apache.shardingsphere.test.sql.parser.parameterized.jaxb.cases.domain.statement.ddl.CreateFlashbackArchiveStatementTestCase;
import org.apache.shardingsphere.test.sql.parser.parameterized.jaxb.cases.domain.statement.ddl.CreateFunctionStatementTestCase;
import org.apache.shardingsphere.test.sql.parser.parameterized.jaxb.cases.domain.statement.ddl.CreateIndexStatementTestCase;
import org.apache.shardingsphere.test.sql.parser.parameterized.jaxb.cases.domain.statement.ddl.CreateInmemoryJoinGroupStatementTestCase;
import org.apache.shardingsphere.test.sql.parser.parameterized.jaxb.cases.domain.statement.ddl.CreateLanguageStatementTestCase;
import org.apache.shardingsphere.test.sql.parser.parameterized.jaxb.cases.domain.statement.ddl.CreateLockdownProfileStatementTestCase;
import org.apache.shardingsphere.test.sql.parser.parameterized.jaxb.cases.domain.statement.ddl.CreatePFileStatementTestCase;
import org.apache.shardingsphere.test.sql.parser.parameterized.jaxb.cases.domain.statement.ddl.CreateProcedureStatementTestCase;
import org.apache.shardingsphere.test.sql.parser.parameterized.jaxb.cases.domain.statement.ddl.CreatePublicationStatementTestCase;
import org.apache.shardingsphere.test.sql.parser.parameterized.jaxb.cases.domain.statement.ddl.CreateRestorePointStatementTestCase;
import org.apache.shardingsphere.test.sql.parser.parameterized.jaxb.cases.domain.statement.ddl.CreateRollbackSegmentStatementTestCase;
import org.apache.shardingsphere.test.sql.parser.parameterized.jaxb.cases.domain.statement.ddl.CreateRuleStatementTestCase;
import org.apache.shardingsphere.test.sql.parser.parameterized.jaxb.cases.domain.statement.ddl.CreateSPFileStatementTestCase;
import org.apache.shardingsphere.test.sql.parser.parameterized.jaxb.cases.domain.statement.ddl.CreateSchemaStatementTestCase;
import org.apache.shardingsphere.test.sql.parser.parameterized.jaxb.cases.domain.statement.ddl.CreateSequenceStatementTestCase;
import org.apache.shardingsphere.test.sql.parser.parameterized.jaxb.cases.domain.statement.ddl.CreateServerStatementTestCase;
import org.apache.shardingsphere.test.sql.parser.parameterized.jaxb.cases.domain.statement.ddl.CreateServiceStatementTestCase;
import org.apache.shardingsphere.test.sql.parser.parameterized.jaxb.cases.domain.statement.ddl.CreateSynonymStatementTestCase;
import org.apache.shardingsphere.test.sql.parser.parameterized.jaxb.cases.domain.statement.ddl.CreateTableStatementTestCase;
import org.apache.shardingsphere.test.sql.parser.parameterized.jaxb.cases.domain.statement.ddl.CreateTablespaceStatementTestCase;
import org.apache.shardingsphere.test.sql.parser.parameterized.jaxb.cases.domain.statement.ddl.CreateTextSearchStatementTestCase;
import org.apache.shardingsphere.test.sql.parser.parameterized.jaxb.cases.domain.statement.ddl.CreateTriggerStatementTestCase;
import org.apache.shardingsphere.test.sql.parser.parameterized.jaxb.cases.domain.statement.ddl.CreateTypeStatementTestCase;
import org.apache.shardingsphere.test.sql.parser.parameterized.jaxb.cases.domain.statement.ddl.CreateViewStatementTestCase;
import org.apache.shardingsphere.test.sql.parser.parameterized.jaxb.cases.domain.statement.ddl.CursorStatementTestCase;
import org.apache.shardingsphere.test.sql.parser.parameterized.jaxb.cases.domain.statement.ddl.DeclareStatementTestCase;
import org.apache.shardingsphere.test.sql.parser.parameterized.jaxb.cases.domain.statement.ddl.DisassociateStatisticsStatementTestCase;
import org.apache.shardingsphere.test.sql.parser.parameterized.jaxb.cases.domain.statement.ddl.DiscardStatementTestCase;
import org.apache.shardingsphere.test.sql.parser.parameterized.jaxb.cases.domain.statement.ddl.DropAccessMethodStatementTestCase;
import org.apache.shardingsphere.test.sql.parser.parameterized.jaxb.cases.domain.statement.ddl.DropAggregateStatementTestCase;
import org.apache.shardingsphere.test.sql.parser.parameterized.jaxb.cases.domain.statement.ddl.DropCastStatementTestCase;
import org.apache.shardingsphere.test.sql.parser.parameterized.jaxb.cases.domain.statement.ddl.DropCollationStatementTestCase;
import org.apache.shardingsphere.test.sql.parser.parameterized.jaxb.cases.domain.statement.ddl.DropConversionStatementTestCase;
import org.apache.shardingsphere.test.sql.parser.parameterized.jaxb.cases.domain.statement.ddl.DropDatabaseLinkStatementTestCase;
import org.apache.shardingsphere.test.sql.parser.parameterized.jaxb.cases.domain.statement.ddl.DropDatabaseStatementTestCase;
import org.apache.shardingsphere.test.sql.parser.parameterized.jaxb.cases.domain.statement.ddl.DropDimensionStatementTestCase;
import org.apache.shardingsphere.test.sql.parser.parameterized.jaxb.cases.domain.statement.ddl.DropDirectoryStatementTestCase;
import org.apache.shardingsphere.test.sql.parser.parameterized.jaxb.cases.domain.statement.ddl.DropDiskgroupStatementTestCase;
import org.apache.shardingsphere.test.sql.parser.parameterized.jaxb.cases.domain.statement.ddl.DropDomainStatementTestCase;
import org.apache.shardingsphere.test.sql.parser.parameterized.jaxb.cases.domain.statement.ddl.DropEditionStatementTestCase;
import org.apache.shardingsphere.test.sql.parser.parameterized.jaxb.cases.domain.statement.ddl.DropEventTriggerStatementTestCase;
import org.apache.shardingsphere.test.sql.parser.parameterized.jaxb.cases.domain.statement.ddl.DropExtensionStatementTestCase;
import org.apache.shardingsphere.test.sql.parser.parameterized.jaxb.cases.domain.statement.ddl.DropFlashbackArchiveStatementTestCase;
import org.apache.shardingsphere.test.sql.parser.parameterized.jaxb.cases.domain.statement.ddl.DropForeignDataWrapperStatementTestCase;
import org.apache.shardingsphere.test.sql.parser.parameterized.jaxb.cases.domain.statement.ddl.DropForeignTableStatementTestCase;
import org.apache.shardingsphere.test.sql.parser.parameterized.jaxb.cases.domain.statement.ddl.DropFunctionStatementTestCase;
import org.apache.shardingsphere.test.sql.parser.parameterized.jaxb.cases.domain.statement.ddl.DropGroupStatementTestCase;
import org.apache.shardingsphere.test.sql.parser.parameterized.jaxb.cases.domain.statement.ddl.DropIndexStatementTestCase;
import org.apache.shardingsphere.test.sql.parser.parameterized.jaxb.cases.domain.statement.ddl.DropInmemoryJoinGroupStatementTestCase;
import org.apache.shardingsphere.test.sql.parser.parameterized.jaxb.cases.domain.statement.ddl.DropLanguageStatementTestCase;
import org.apache.shardingsphere.test.sql.parser.parameterized.jaxb.cases.domain.statement.ddl.DropLockdownProfileStatementTestCase;
import org.apache.shardingsphere.test.sql.parser.parameterized.jaxb.cases.domain.statement.ddl.DropMaterializedViewStatementTestCase;
import org.apache.shardingsphere.test.sql.parser.parameterized.jaxb.cases.domain.statement.ddl.DropOperatorClassStatementTestCase;
import org.apache.shardingsphere.test.sql.parser.parameterized.jaxb.cases.domain.statement.ddl.DropOperatorFamilyStatementTestCase;
import org.apache.shardingsphere.test.sql.parser.parameterized.jaxb.cases.domain.statement.ddl.DropOperatorStatementTestCase;
import org.apache.shardingsphere.test.sql.parser.parameterized.jaxb.cases.domain.statement.ddl.DropOutlineStatementTestCase;
import org.apache.shardingsphere.test.sql.parser.parameterized.jaxb.cases.domain.statement.ddl.DropOwnedStatementTestCase;
import org.apache.shardingsphere.test.sql.parser.parameterized.jaxb.cases.domain.statement.ddl.DropPackageStatementTestCase;
import org.apache.shardingsphere.test.sql.parser.parameterized.jaxb.cases.domain.statement.ddl.DropPolicyStatementTestCase;
import org.apache.shardingsphere.test.sql.parser.parameterized.jaxb.cases.domain.statement.ddl.DropProcedureStatementTestCase;
import org.apache.shardingsphere.test.sql.parser.parameterized.jaxb.cases.domain.statement.ddl.DropPublicationStatementTestCase;
import org.apache.shardingsphere.test.sql.parser.parameterized.jaxb.cases.domain.statement.ddl.DropRestorePointStatementTestCase;
import org.apache.shardingsphere.test.sql.parser.parameterized.jaxb.cases.domain.statement.ddl.DropRollbackSegmentStatementTestCase;
import org.apache.shardingsphere.test.sql.parser.parameterized.jaxb.cases.domain.statement.ddl.DropRoutineStatementTestCase;
import org.apache.shardingsphere.test.sql.parser.parameterized.jaxb.cases.domain.statement.ddl.DropRuleStatementTestCase;
import org.apache.shardingsphere.test.sql.parser.parameterized.jaxb.cases.domain.statement.ddl.DropSchemaStatementTestCase;
import org.apache.shardingsphere.test.sql.parser.parameterized.jaxb.cases.domain.statement.ddl.DropSequenceStatementTestCase;
import org.apache.shardingsphere.test.sql.parser.parameterized.jaxb.cases.domain.statement.ddl.DropServerStatementTestCase;
import org.apache.shardingsphere.test.sql.parser.parameterized.jaxb.cases.domain.statement.ddl.DropServiceStatementTestCase;
import org.apache.shardingsphere.test.sql.parser.parameterized.jaxb.cases.domain.statement.ddl.DropStatisticsStatementTestCase;
import org.apache.shardingsphere.test.sql.parser.parameterized.jaxb.cases.domain.statement.ddl.DropSubscriptionStatementTestCase;
import org.apache.shardingsphere.test.sql.parser.parameterized.jaxb.cases.domain.statement.ddl.DropSynonymStatementTestCase;
import org.apache.shardingsphere.test.sql.parser.parameterized.jaxb.cases.domain.statement.ddl.DropTableStatementTestCase;
import org.apache.shardingsphere.test.sql.parser.parameterized.jaxb.cases.domain.statement.ddl.DropTextSearchStatementTestCase;
import org.apache.shardingsphere.test.sql.parser.parameterized.jaxb.cases.domain.statement.ddl.DropTriggerStatementTestCase;
import org.apache.shardingsphere.test.sql.parser.parameterized.jaxb.cases.domain.statement.ddl.DropTypeStatementTestCase;
import org.apache.shardingsphere.test.sql.parser.parameterized.jaxb.cases.domain.statement.ddl.DropViewStatementTestCase;
import org.apache.shardingsphere.test.sql.parser.parameterized.jaxb.cases.domain.statement.ddl.FetchStatementTestCase;
import org.apache.shardingsphere.test.sql.parser.parameterized.jaxb.cases.domain.statement.ddl.FlashbackDatabaseStatementTestCase;
import org.apache.shardingsphere.test.sql.parser.parameterized.jaxb.cases.domain.statement.ddl.FlashbackTableStatementTestCase;
import org.apache.shardingsphere.test.sql.parser.parameterized.jaxb.cases.domain.statement.ddl.ListenStatementTestCase;
import org.apache.shardingsphere.test.sql.parser.parameterized.jaxb.cases.domain.statement.ddl.MoveStatementTestCase;
import org.apache.shardingsphere.test.sql.parser.parameterized.jaxb.cases.domain.statement.ddl.NoAuditStatementTestCase;
import org.apache.shardingsphere.test.sql.parser.parameterized.jaxb.cases.domain.statement.ddl.NotifyStmtStatementTestCase;
import org.apache.shardingsphere.test.sql.parser.parameterized.jaxb.cases.domain.statement.ddl.PreparedStatementTestCase;
import org.apache.shardingsphere.test.sql.parser.parameterized.jaxb.cases.domain.statement.ddl.PurgeStatementTestCase;
import org.apache.shardingsphere.test.sql.parser.parameterized.jaxb.cases.domain.statement.ddl.RefreshMatViewStmtStatementTestCase;
import org.apache.shardingsphere.test.sql.parser.parameterized.jaxb.cases.domain.statement.ddl.ReindexStatementTestCase;
import org.apache.shardingsphere.test.sql.parser.parameterized.jaxb.cases.domain.statement.ddl.RenameStatementTestCase;
import org.apache.shardingsphere.test.sql.parser.parameterized.jaxb.cases.domain.statement.ddl.RenameTableStatementTestCase;
import org.apache.shardingsphere.test.sql.parser.parameterized.jaxb.cases.domain.statement.ddl.SecurityLabelStmtStatementTestCase;
import org.apache.shardingsphere.test.sql.parser.parameterized.jaxb.cases.domain.statement.ddl.TruncateStatementTestCase;
import org.apache.shardingsphere.test.sql.parser.parameterized.jaxb.cases.domain.statement.ddl.UnlistenStatementTestCase;
import org.apache.shardingsphere.test.sql.parser.parameterized.jaxb.cases.domain.statement.distsql.ral.AddShardingHintDatabaseValueStatementTestCase;
import org.apache.shardingsphere.test.sql.parser.parameterized.jaxb.cases.domain.statement.distsql.ral.AddShardingHintTableValueStatementTestCase;
import org.apache.shardingsphere.test.sql.parser.parameterized.jaxb.cases.domain.statement.distsql.ral.AlterInstanceStatementTestCase;
import org.apache.shardingsphere.test.sql.parser.parameterized.jaxb.cases.domain.statement.distsql.ral.AlterSQLParserRuleStatementTestCase;
import org.apache.shardingsphere.test.sql.parser.parameterized.jaxb.cases.domain.statement.distsql.ral.AlterTrafficRuleStatementTestCase;
import org.apache.shardingsphere.test.sql.parser.parameterized.jaxb.cases.domain.statement.distsql.ral.ApplyDistSQLStatementTestCase;
import org.apache.shardingsphere.test.sql.parser.parameterized.jaxb.cases.domain.statement.distsql.ral.ClearHintStatementTestCase;
import org.apache.shardingsphere.test.sql.parser.parameterized.jaxb.cases.domain.statement.distsql.ral.ClearReadwriteSplittingHintStatementTestCase;
import org.apache.shardingsphere.test.sql.parser.parameterized.jaxb.cases.domain.statement.distsql.ral.ClearShardingHintStatementTestCase;
import org.apache.shardingsphere.test.sql.parser.parameterized.jaxb.cases.domain.statement.distsql.ral.CreateTrafficRuleStatementTestCase;
import org.apache.shardingsphere.test.sql.parser.parameterized.jaxb.cases.domain.statement.distsql.ral.DiscardDistSQLStatementTestCase;
import org.apache.shardingsphere.test.sql.parser.parameterized.jaxb.cases.domain.statement.distsql.ral.DropTrafficRuleStatementTestCase;
import org.apache.shardingsphere.test.sql.parser.parameterized.jaxb.cases.domain.statement.distsql.ral.ExportDatabaseConfigurationStatementTestCase;
import org.apache.shardingsphere.test.sql.parser.parameterized.jaxb.cases.domain.statement.distsql.ral.ImportDatabaseConfigurationStatementTestCase;
import org.apache.shardingsphere.test.sql.parser.parameterized.jaxb.cases.domain.statement.distsql.ral.LabelInstanceStatementTestCase;
import org.apache.shardingsphere.test.sql.parser.parameterized.jaxb.cases.domain.statement.distsql.ral.ParseStatementTestCase;
import org.apache.shardingsphere.test.sql.parser.parameterized.jaxb.cases.domain.statement.distsql.ral.PrepareDistSQLStatementTestCase;
import org.apache.shardingsphere.test.sql.parser.parameterized.jaxb.cases.domain.statement.distsql.ral.PreviewStatementTestCase;
import org.apache.shardingsphere.test.sql.parser.parameterized.jaxb.cases.domain.statement.distsql.ral.RefreshTableMetadataStatementTestCase;
import org.apache.shardingsphere.test.sql.parser.parameterized.jaxb.cases.domain.statement.distsql.ral.SetReadwriteSplittingHintStatementTestCase;
import org.apache.shardingsphere.test.sql.parser.parameterized.jaxb.cases.domain.statement.distsql.ral.SetShardingHintDatabaseValueStatementTestCase;
import org.apache.shardingsphere.test.sql.parser.parameterized.jaxb.cases.domain.statement.distsql.ral.SetVariableStatementTestCase;
import org.apache.shardingsphere.test.sql.parser.parameterized.jaxb.cases.domain.statement.distsql.ral.ShowAllVariableStatementTestCase;
import org.apache.shardingsphere.test.sql.parser.parameterized.jaxb.cases.domain.statement.distsql.ral.ShowAuthorityRuleStatementTestCase;
import org.apache.shardingsphere.test.sql.parser.parameterized.jaxb.cases.domain.statement.distsql.ral.ShowInstanceStatementTestCase;
import org.apache.shardingsphere.test.sql.parser.parameterized.jaxb.cases.domain.statement.distsql.ral.ShowReadwriteSplittingHintStatusStatementTestCase;
import org.apache.shardingsphere.test.sql.parser.parameterized.jaxb.cases.domain.statement.distsql.ral.ShowReadwriteSplittingReadResourcesStatementTestCase;
import org.apache.shardingsphere.test.sql.parser.parameterized.jaxb.cases.domain.statement.distsql.ral.ShowSQLParserRuleStatementTestCase;
import org.apache.shardingsphere.test.sql.parser.parameterized.jaxb.cases.domain.statement.distsql.ral.ShowScalingListStatementTestCase;
import org.apache.shardingsphere.test.sql.parser.parameterized.jaxb.cases.domain.statement.distsql.ral.ShowShardingHintStatusStatementTestCase;
import org.apache.shardingsphere.test.sql.parser.parameterized.jaxb.cases.domain.statement.distsql.ral.ShowTableMetadataStatementTestCase;
import org.apache.shardingsphere.test.sql.parser.parameterized.jaxb.cases.domain.statement.distsql.ral.ShowTrafficRulesStatementTestCase;
import org.apache.shardingsphere.test.sql.parser.parameterized.jaxb.cases.domain.statement.distsql.ral.ShowTransactionRuleStatementTestCase;
import org.apache.shardingsphere.test.sql.parser.parameterized.jaxb.cases.domain.statement.distsql.ral.ShowVariableStatementTestCase;
import org.apache.shardingsphere.test.sql.parser.parameterized.jaxb.cases.domain.statement.distsql.ral.UnlabelInstanceStatementTestCase;
import org.apache.shardingsphere.test.sql.parser.parameterized.jaxb.cases.domain.statement.distsql.ral.scaling.ApplyScalingStatementTestCase;
import org.apache.shardingsphere.test.sql.parser.parameterized.jaxb.cases.domain.statement.distsql.ral.scaling.CheckScalingStatementTestCase;
import org.apache.shardingsphere.test.sql.parser.parameterized.jaxb.cases.domain.statement.distsql.ral.scaling.DropScalingStatementTestCase;
import org.apache.shardingsphere.test.sql.parser.parameterized.jaxb.cases.domain.statement.distsql.ral.scaling.ResetScalingStatementTestCase;
import org.apache.shardingsphere.test.sql.parser.parameterized.jaxb.cases.domain.statement.distsql.ral.scaling.RestoreScalingSourceWritingStatementTestCase;
import org.apache.shardingsphere.test.sql.parser.parameterized.jaxb.cases.domain.statement.distsql.ral.scaling.ShowScalingCheckAlgorithmsStatementTestCase;
import org.apache.shardingsphere.test.sql.parser.parameterized.jaxb.cases.domain.statement.distsql.ral.scaling.ShowScalingStatusStatementTestCase;
import org.apache.shardingsphere.test.sql.parser.parameterized.jaxb.cases.domain.statement.distsql.ral.scaling.StartScalingStatementTestCase;
import org.apache.shardingsphere.test.sql.parser.parameterized.jaxb.cases.domain.statement.distsql.ral.scaling.StopScalingSourceWritingStatementTestCase;
import org.apache.shardingsphere.test.sql.parser.parameterized.jaxb.cases.domain.statement.distsql.ral.scaling.StopScalingStatementTestCase;
import org.apache.shardingsphere.test.sql.parser.parameterized.jaxb.cases.domain.statement.distsql.rdl.alter.AlterDatabaseDiscoveryConstructionRuleStatementTestCase;
import org.apache.shardingsphere.test.sql.parser.parameterized.jaxb.cases.domain.statement.distsql.rdl.alter.AlterDatabaseDiscoveryDefinitionRuleStatementTestCase;
import org.apache.shardingsphere.test.sql.parser.parameterized.jaxb.cases.domain.statement.distsql.rdl.alter.AlterDatabaseDiscoveryHeartbeatStatementTestCase;
import org.apache.shardingsphere.test.sql.parser.parameterized.jaxb.cases.domain.statement.distsql.rdl.alter.AlterDatabaseDiscoveryTypeStatementTestCase;
import org.apache.shardingsphere.test.sql.parser.parameterized.jaxb.cases.domain.statement.distsql.rdl.alter.AlterDefaultShardingStrategyStatementTestCase;
import org.apache.shardingsphere.test.sql.parser.parameterized.jaxb.cases.domain.statement.distsql.rdl.alter.AlterDefaultSingleTableRuleStatementTestCase;
import org.apache.shardingsphere.test.sql.parser.parameterized.jaxb.cases.domain.statement.distsql.rdl.alter.AlterEncryptRuleStatementTestCase;
import org.apache.shardingsphere.test.sql.parser.parameterized.jaxb.cases.domain.statement.distsql.rdl.alter.AlterReadwriteSplittingRuleStatementTestCase;
import org.apache.shardingsphere.test.sql.parser.parameterized.jaxb.cases.domain.statement.distsql.rdl.alter.AlterResourceStatementTestCase;
import org.apache.shardingsphere.test.sql.parser.parameterized.jaxb.cases.domain.statement.distsql.rdl.alter.AlterShadowAlgorithmStatementTestCase;
import org.apache.shardingsphere.test.sql.parser.parameterized.jaxb.cases.domain.statement.distsql.rdl.alter.AlterShadowRuleStatementTestCase;
import org.apache.shardingsphere.test.sql.parser.parameterized.jaxb.cases.domain.statement.distsql.rdl.alter.AlterShardingAlgorithmStatementTestCase;
import org.apache.shardingsphere.test.sql.parser.parameterized.jaxb.cases.domain.statement.distsql.rdl.alter.AlterShardingAuditorStatementTestCase;
import org.apache.shardingsphere.test.sql.parser.parameterized.jaxb.cases.domain.statement.distsql.rdl.alter.AlterShardingAutoTableRuleStatementTestCase;
import org.apache.shardingsphere.test.sql.parser.parameterized.jaxb.cases.domain.statement.distsql.rdl.alter.AlterShardingBindingTableRulesStatementTestCase;
import org.apache.shardingsphere.test.sql.parser.parameterized.jaxb.cases.domain.statement.distsql.rdl.alter.AlterShardingBroadcastTableRulesStatementTestCase;
import org.apache.shardingsphere.test.sql.parser.parameterized.jaxb.cases.domain.statement.distsql.rdl.alter.AlterShardingKeyGeneratorStatementTestCase;
import org.apache.shardingsphere.test.sql.parser.parameterized.jaxb.cases.domain.statement.distsql.rdl.alter.AlterShardingTableRuleStatementTestCase;
import org.apache.shardingsphere.test.sql.parser.parameterized.jaxb.cases.domain.statement.distsql.rdl.alter.DisableShardingScalingRuleStatementTestCase;
import org.apache.shardingsphere.test.sql.parser.parameterized.jaxb.cases.domain.statement.distsql.rdl.alter.EnableShardingScalingRuleStatementTestCase;
import org.apache.shardingsphere.test.sql.parser.parameterized.jaxb.cases.domain.statement.distsql.rdl.create.AddResourceStatementTestCase;
import org.apache.shardingsphere.test.sql.parser.parameterized.jaxb.cases.domain.statement.distsql.rdl.create.CreateDatabaseDiscoveryConstructionRuleStatementTestCase;
import org.apache.shardingsphere.test.sql.parser.parameterized.jaxb.cases.domain.statement.distsql.rdl.create.CreateDatabaseDiscoveryDefinitionRuleStatementTestCase;
import org.apache.shardingsphere.test.sql.parser.parameterized.jaxb.cases.domain.statement.distsql.rdl.create.CreateDatabaseDiscoveryHeartbeatStatementTestCase;
import org.apache.shardingsphere.test.sql.parser.parameterized.jaxb.cases.domain.statement.distsql.rdl.create.CreateDatabaseDiscoveryTypeStatementTestCase;
import org.apache.shardingsphere.test.sql.parser.parameterized.jaxb.cases.domain.statement.distsql.rdl.create.CreateDefaultShadowAlgorithmStatementTestCase;
import org.apache.shardingsphere.test.sql.parser.parameterized.jaxb.cases.domain.statement.distsql.rdl.create.CreateDefaultShardingStrategyStatementTestCase;
import org.apache.shardingsphere.test.sql.parser.parameterized.jaxb.cases.domain.statement.distsql.rdl.create.CreateDefaultSingleTableRuleStatementTestCase;
import org.apache.shardingsphere.test.sql.parser.parameterized.jaxb.cases.domain.statement.distsql.rdl.create.CreateEncryptRuleStatementTestCase;
import org.apache.shardingsphere.test.sql.parser.parameterized.jaxb.cases.domain.statement.distsql.rdl.create.CreateReadwriteSplittingRuleStatementTestCase;
import org.apache.shardingsphere.test.sql.parser.parameterized.jaxb.cases.domain.statement.distsql.rdl.create.CreateShadowAlgorithmStatementTestCase;
import org.apache.shardingsphere.test.sql.parser.parameterized.jaxb.cases.domain.statement.distsql.rdl.create.CreateShadowRuleStatementTestCase;
import org.apache.shardingsphere.test.sql.parser.parameterized.jaxb.cases.domain.statement.distsql.rdl.create.CreateShardingAlgorithmStatementTestCase;
import org.apache.shardingsphere.test.sql.parser.parameterized.jaxb.cases.domain.statement.distsql.rdl.create.CreateShardingAuditorStatementTestCase;
import org.apache.shardingsphere.test.sql.parser.parameterized.jaxb.cases.domain.statement.distsql.rdl.create.CreateShardingAutoTableRuleStatementTestCase;
import org.apache.shardingsphere.test.sql.parser.parameterized.jaxb.cases.domain.statement.distsql.rdl.create.CreateShardingBindingTableRulesStatementTestCase;
import org.apache.shardingsphere.test.sql.parser.parameterized.jaxb.cases.domain.statement.distsql.rdl.create.CreateShardingBroadcastTableRulesStatementTestCase;
import org.apache.shardingsphere.test.sql.parser.parameterized.jaxb.cases.domain.statement.distsql.rdl.create.CreateShardingKeyGeneratorStatementTestCase;
import org.apache.shardingsphere.test.sql.parser.parameterized.jaxb.cases.domain.statement.distsql.rdl.create.CreateShardingScalingRuleStatementTestCase;
import org.apache.shardingsphere.test.sql.parser.parameterized.jaxb.cases.domain.statement.distsql.rdl.create.CreateShardingTableRuleStatementTestCase;
import org.apache.shardingsphere.test.sql.parser.parameterized.jaxb.cases.domain.statement.distsql.rdl.drop.DropDataBaseDiscoveryHeartbeatStatementTestCase;
import org.apache.shardingsphere.test.sql.parser.parameterized.jaxb.cases.domain.statement.distsql.rdl.drop.DropDataBaseDiscoveryRuleStatementTestCase;
import org.apache.shardingsphere.test.sql.parser.parameterized.jaxb.cases.domain.statement.distsql.rdl.drop.DropDataBaseDiscoveryTypeStatementTestCase;
import org.apache.shardingsphere.test.sql.parser.parameterized.jaxb.cases.domain.statement.distsql.rdl.drop.DropDefaultShardingStrategyStatementTestCase;
import org.apache.shardingsphere.test.sql.parser.parameterized.jaxb.cases.domain.statement.distsql.rdl.drop.DropDefaultSingleTableRuleStatementTestCase;
import org.apache.shardingsphere.test.sql.parser.parameterized.jaxb.cases.domain.statement.distsql.rdl.drop.DropEncryptRuleStatementTestCase;
import org.apache.shardingsphere.test.sql.parser.parameterized.jaxb.cases.domain.statement.distsql.rdl.drop.DropReadwriteSplittingRuleStatementTestCase;
import org.apache.shardingsphere.test.sql.parser.parameterized.jaxb.cases.domain.statement.distsql.rdl.drop.DropResourceStatementTestCase;
import org.apache.shardingsphere.test.sql.parser.parameterized.jaxb.cases.domain.statement.distsql.rdl.drop.DropShadowAlgorithmStatementTestCase;
import org.apache.shardingsphere.test.sql.parser.parameterized.jaxb.cases.domain.statement.distsql.rdl.drop.DropShadowRuleStatementTestCase;
import org.apache.shardingsphere.test.sql.parser.parameterized.jaxb.cases.domain.statement.distsql.rdl.drop.DropShardingAlgorithmStatementTestCase;
import org.apache.shardingsphere.test.sql.parser.parameterized.jaxb.cases.domain.statement.distsql.rdl.drop.DropShardingBindingTableRulesStatementTestCase;
import org.apache.shardingsphere.test.sql.parser.parameterized.jaxb.cases.domain.statement.distsql.rdl.drop.DropShardingBroadcastTableRulesStatementTestCase;
import org.apache.shardingsphere.test.sql.parser.parameterized.jaxb.cases.domain.statement.distsql.rdl.drop.DropShardingKeyGeneratorStatementTestCase;
import org.apache.shardingsphere.test.sql.parser.parameterized.jaxb.cases.domain.statement.distsql.rdl.drop.DropShardingScalingRuleStatementTestCase;
import org.apache.shardingsphere.test.sql.parser.parameterized.jaxb.cases.domain.statement.distsql.rdl.drop.DropShardingTableRuleStatementTestCase;
import org.apache.shardingsphere.test.sql.parser.parameterized.jaxb.cases.domain.statement.distsql.rql.CountDatabaseDiscoveryRuleStatementTestCase;
import org.apache.shardingsphere.test.sql.parser.parameterized.jaxb.cases.domain.statement.distsql.rql.CountDatabaseRulesStatementTestCase;
import org.apache.shardingsphere.test.sql.parser.parameterized.jaxb.cases.domain.statement.distsql.rql.CountEncryptRuleStatementTestCase;
import org.apache.shardingsphere.test.sql.parser.parameterized.jaxb.cases.domain.statement.distsql.rql.CountReadwriteSplittingRuleStatementTestCase;
import org.apache.shardingsphere.test.sql.parser.parameterized.jaxb.cases.domain.statement.distsql.rql.CountShadowRuleStatementTestCase;
import org.apache.shardingsphere.test.sql.parser.parameterized.jaxb.cases.domain.statement.distsql.rql.CountShardingRuleStatementTestCase;
import org.apache.shardingsphere.test.sql.parser.parameterized.jaxb.cases.domain.statement.distsql.rql.CountSingleTableRuleStatementTestCase;
import org.apache.shardingsphere.test.sql.parser.parameterized.jaxb.cases.domain.statement.distsql.rql.ShowDataBaseDiscoveryRulesStatementTestCase;
import org.apache.shardingsphere.test.sql.parser.parameterized.jaxb.cases.domain.statement.distsql.rql.ShowDefaultShardingStrategyStatementTestCase;
import org.apache.shardingsphere.test.sql.parser.parameterized.jaxb.cases.domain.statement.distsql.rql.ShowEncryptRulesStatementTestCase;
import org.apache.shardingsphere.test.sql.parser.parameterized.jaxb.cases.domain.statement.distsql.rql.ShowReadwriteSplittingRulesStatementTestCase;
import org.apache.shardingsphere.test.sql.parser.parameterized.jaxb.cases.domain.statement.distsql.rql.ShowRulesUsedResourceStatementTestCase;
import org.apache.shardingsphere.test.sql.parser.parameterized.jaxb.cases.domain.statement.distsql.rql.ShowShadowAlgorithmsStatementTestCase;
import org.apache.shardingsphere.test.sql.parser.parameterized.jaxb.cases.domain.statement.distsql.rql.ShowShadowRulesStatementTestCase;
import org.apache.shardingsphere.test.sql.parser.parameterized.jaxb.cases.domain.statement.distsql.rql.ShowShadowTableRulesStatementTestCase;
import org.apache.shardingsphere.test.sql.parser.parameterized.jaxb.cases.domain.statement.distsql.rql.ShowShardingAlgorithmsStatementTestCase;
import org.apache.shardingsphere.test.sql.parser.parameterized.jaxb.cases.domain.statement.distsql.rql.ShowShardingAuditorsStatementTestCase;
import org.apache.shardingsphere.test.sql.parser.parameterized.jaxb.cases.domain.statement.distsql.rql.ShowShardingBindingTableRulesStatementTestCase;
import org.apache.shardingsphere.test.sql.parser.parameterized.jaxb.cases.domain.statement.distsql.rql.ShowShardingBroadcastTableRulesStatementTestCase;
import org.apache.shardingsphere.test.sql.parser.parameterized.jaxb.cases.domain.statement.distsql.rql.ShowShardingKeyGeneratorsStatementTestCase;
import org.apache.shardingsphere.test.sql.parser.parameterized.jaxb.cases.domain.statement.distsql.rql.ShowShardingScalingRulesStatementTestCase;
import org.apache.shardingsphere.test.sql.parser.parameterized.jaxb.cases.domain.statement.distsql.rql.ShowShardingTableNodesStatementTestCase;
import org.apache.shardingsphere.test.sql.parser.parameterized.jaxb.cases.domain.statement.distsql.rql.ShowShardingTableRulesStatementTestCase;
import org.apache.shardingsphere.test.sql.parser.parameterized.jaxb.cases.domain.statement.distsql.rql.ShowShardingTableRulesUsedAlgorithmStatementTestCase;
import org.apache.shardingsphere.test.sql.parser.parameterized.jaxb.cases.domain.statement.distsql.rql.ShowShardingTableRulesUsedKeyGeneratorStatementTestCase;
import org.apache.shardingsphere.test.sql.parser.parameterized.jaxb.cases.domain.statement.distsql.rql.ShowSingleTableRulesStatementTestCase;
import org.apache.shardingsphere.test.sql.parser.parameterized.jaxb.cases.domain.statement.distsql.rql.ShowSingleTableStatementTestCase;
import org.apache.shardingsphere.test.sql.parser.parameterized.jaxb.cases.domain.statement.distsql.rql.ShowUnusedShardingAlgorithmsStatementTestCase;
import org.apache.shardingsphere.test.sql.parser.parameterized.jaxb.cases.domain.statement.distsql.rql.ShowUnusedShardingKeyGeneratorsStatementTestCase;
import org.apache.shardingsphere.test.sql.parser.parameterized.jaxb.cases.domain.statement.dml.CallStatementTestCase;
import org.apache.shardingsphere.test.sql.parser.parameterized.jaxb.cases.domain.statement.dml.CheckpointStatementTestCase;
import org.apache.shardingsphere.test.sql.parser.parameterized.jaxb.cases.domain.statement.dml.CopyStatementTestCase;
import org.apache.shardingsphere.test.sql.parser.parameterized.jaxb.cases.domain.statement.dml.DeleteStatementTestCase;
import org.apache.shardingsphere.test.sql.parser.parameterized.jaxb.cases.domain.statement.dml.DoStatementTestCase;
import org.apache.shardingsphere.test.sql.parser.parameterized.jaxb.cases.domain.statement.dml.InsertStatementTestCase;
import org.apache.shardingsphere.test.sql.parser.parameterized.jaxb.cases.domain.statement.dml.LockTableStatementTestCase;
import org.apache.shardingsphere.test.sql.parser.parameterized.jaxb.cases.domain.statement.dml.MergeStatementTestCase;
import org.apache.shardingsphere.test.sql.parser.parameterized.jaxb.cases.domain.statement.dml.SelectStatementTestCase;
import org.apache.shardingsphere.test.sql.parser.parameterized.jaxb.cases.domain.statement.dml.UpdateStatementTestCase;
import org.apache.shardingsphere.test.sql.parser.parameterized.jaxb.cases.domain.statement.tcl.BeginTransactionStatementTestCase;
import org.apache.shardingsphere.test.sql.parser.parameterized.jaxb.cases.domain.statement.tcl.CommitStatementTestCase;
import org.apache.shardingsphere.test.sql.parser.parameterized.jaxb.cases.domain.statement.tcl.LockStatementTestCase;
import org.apache.shardingsphere.test.sql.parser.parameterized.jaxb.cases.domain.statement.tcl.PrepareTransactionTestCase;
import org.apache.shardingsphere.test.sql.parser.parameterized.jaxb.cases.domain.statement.tcl.RollbackStatementTestCase;
import org.apache.shardingsphere.test.sql.parser.parameterized.jaxb.cases.domain.statement.tcl.SavepointStatementTestCase;
import org.apache.shardingsphere.test.sql.parser.parameterized.jaxb.cases.domain.statement.tcl.SetAutoCommitStatementTestCase;
import org.apache.shardingsphere.test.sql.parser.parameterized.jaxb.cases.domain.statement.tcl.SetConstraintsStatementTestCase;
import org.apache.shardingsphere.test.sql.parser.parameterized.jaxb.cases.domain.statement.tcl.SetTransactionStatementTestCase;
import org.apache.shardingsphere.test.sql.parser.parameterized.jaxb.cases.domain.statement.tcl.UnlockStatementTestCase;
import org.apache.shardingsphere.test.sql.parser.parameterized.jaxb.cases.domain.statement.tcl.XATestCase;

import javax.xml.bind.annotation.XmlElement;
import javax.xml.bind.annotation.XmlRootElement;
import java.util.Collection;
import java.util.HashMap;
import java.util.HashSet;
import java.util.LinkedList;
import java.util.List;
import java.util.Map;

/**
 * SQL parser test cases.
 */
@XmlRootElement(name = "sql-parser-test-cases")
@Getter
public final class SQLParserTestCases {
    
    @XmlElement(name = "select")
    private final List<SelectStatementTestCase> selectTestCases = new LinkedList<>();
    
    @XmlElement(name = "update")
    private final List<UpdateStatementTestCase> updateTestCases = new LinkedList<>();
    
    @XmlElement(name = "delete")
    private final List<DeleteStatementTestCase> deleteTestCases = new LinkedList<>();
    
    @XmlElement(name = "insert")
    private final List<InsertStatementTestCase> insertTestCases = new LinkedList<>();
    
    @XmlElement(name = "create-table")
    private final List<CreateTableStatementTestCase> createTableTestCases = new LinkedList<>();
    
    @XmlElement(name = "create-edition")
    private final List<CreateEditionStatementTestCase> createEditionTestCases = new LinkedList<>();
    
    @XmlElement(name = "alter-table")
    private final List<AlterTableStatementTestCase> alterTableTestCases = new LinkedList<>();
    
    @XmlElement(name = "rename-table")
    private final List<RenameTableStatementTestCase> renameTableTestCases = new LinkedList<>();
    
    @XmlElement(name = "drop-table")
    private final List<DropTableStatementTestCase> dropTableTestCases = new LinkedList<>();
    
    @XmlElement(name = "lock-table")
    private final List<LockTableStatementTestCase> lockTableTestCases = new LinkedList<>();
    
    @XmlElement(name = "drop-text-search")
    private final List<DropTextSearchStatementTestCase> dropTextSearchTestCases = new LinkedList<>();
    
    @XmlElement(name = "truncate")
    private final List<TruncateStatementTestCase> truncateTestCases = new LinkedList<>();
    
    @XmlElement(name = "drop-edition")
    private final List<DropEditionStatementTestCase> dropEditionTestCases = new LinkedList<>();
    
    @XmlElement(name = "drop-outline")
    private final List<DropOutlineStatementTestCase> dropOutlineTestCases = new LinkedList<>();
    
    @XmlElement(name = "alter-outline")
    private final List<AlterOutlineStatementTestCase> alterOutlineTestCases = new LinkedList<>();
    
    @XmlElement(name = "create-index")
    private final List<CreateIndexStatementTestCase> createIndexTestCases = new LinkedList<>();
    
    @XmlElement(name = "alter-index")
    private final List<AlterIndexStatementTestCase> alterIndexTestCases = new LinkedList<>();
    
    @XmlElement(name = "drop-index")
    private final List<DropIndexStatementTestCase> dropIndexTestCases = new LinkedList<>();
    
    @XmlElement(name = "set-constraints")
    private final List<SetConstraintsStatementTestCase> setConstraintsTestCases = new LinkedList<>();
    
    @XmlElement(name = "set-transaction")
    private final List<SetTransactionStatementTestCase> setTransactionTestCases = new LinkedList<>();
    
    @XmlElement(name = "begin-transaction")
    private final List<BeginTransactionStatementTestCase> beginTransactionTestCases = new LinkedList<>();
    
    @XmlElement(name = "set-auto-commit")
    private final List<SetAutoCommitStatementTestCase> setAutoCommitTestCases = new LinkedList<>();
    
    @XmlElement(name = "commit")
    private final List<CommitStatementTestCase> commitTestCases = new LinkedList<>();
    
    @XmlElement(name = "rollback")
    private final List<RollbackStatementTestCase> rollbackTestCases = new LinkedList<>();
    
    @XmlElement(name = "savepoint")
    private final List<SavepointStatementTestCase> savepointTestCases = new LinkedList<>();
    
    @XmlElement(name = "grant")
    private final List<GrantStatementTestCase> grantTestCases = new LinkedList<>();
    
    @XmlElement(name = "revoke")
    private final List<RevokeStatementTestCase> revokeTestCases = new LinkedList<>();
    
    @XmlElement(name = "create-user")
    private final List<CreateUserStatementTestCase> createUserTestCases = new LinkedList<>();
    
    @XmlElement(name = "alter-user")
    private final List<AlterUserStatementTestCase> alterUserTestCases = new LinkedList<>();
    
    @XmlElement(name = "drop-user")
    private final List<DropUserStatementTestCase> dropUserTestCases = new LinkedList<>();
    
    @XmlElement(name = "rename-user")
    private final List<RenameUserStatementTestCase> renameUserTestCases = new LinkedList<>();
    
    @XmlElement(name = "deny-user")
    private final List<DenyUserStatementTestCase> denyUserTestCases = new LinkedList<>();
    
    @XmlElement(name = "create-login")
    private final List<CreateLoginStatementTestCase> createLoginTestCases = new LinkedList<>();
    
    @XmlElement(name = "alter-login")
    private final List<AlterLoginStatementTestCase> alterLoginTestCases = new LinkedList<>();
    
    @XmlElement(name = "drop-login")
    private final List<DropLoginStatementTestCase> dropLoginTestCases = new LinkedList<>();
    
    @XmlElement(name = "create-role")
    private final List<CreateRoleStatementTestCase> createRoleTestCases = new LinkedList<>();
    
    @XmlElement(name = "alter-role")
    private final List<AlterRoleStatementTestCase> alterRoleTestCases = new LinkedList<>();
    
    @XmlElement(name = "drop-role")
    private final List<DropRoleStatementTestCase> dropRoleTestCases = new LinkedList<>();
    
    @XmlElement(name = "set-default-role")
    private final List<SetDefaultRoleStatementTestCase> setDefaultRoleTestCases = new LinkedList<>();
    
    @XmlElement(name = "set-role")
    private final List<SetRoleStatementTestCase> setRoleTestCases = new LinkedList<>();
    
    @XmlElement(name = "set-password")
    private final List<SetPasswordStatementTestCase> setPasswordTestCases = new LinkedList<>();
    
    @XmlElement(name = "use")
    private final List<UseStatementTestCase> useTestCases = new LinkedList<>();
    
    @XmlElement(name = "describe")
    private final List<ExplainStatementTestCase> describeTestCases = new LinkedList<>();
    
    @XmlElement(name = "show-databases")
    private final List<ShowDatabasesStatementTestCase> showDatabasesTestCases = new LinkedList<>();
    
    @XmlElement(name = "show-tables")
    private final List<ShowTablesStatementTestCase> showTablesTestCases = new LinkedList<>();
    
    @XmlElement(name = "show-function-status")
    private final List<ShowFunctionStatusStatementTestCase> showFunctionStatusTestCases = new LinkedList<>();
    
    @XmlElement(name = "show-procedure-status")
    private final List<ShowProcedureStatusStatementTestCase> showProcedureStatusTestCases = new LinkedList<>();
    
    @XmlElement(name = "show-procedure-code")
    private final List<ShowProcedureCodeStatementTestCase> showProcedureCodeTestCases = new LinkedList<>();
    
    @XmlElement(name = "show-relaylog-events")
    private final List<ShowRelaylogEventsStatementTestCase> showRelaylogEventsTestCases = new LinkedList<>();
    
    @XmlElement(name = "show-slave-hosts")
    private final List<ShowSlaveHostsStatementTestCase> showSlaveHostsTestCases = new LinkedList<>();
    
    @XmlElement(name = "show-columns")
    private final List<ShowColumnsStatementTestCase> showColumnsTestCases = new LinkedList<>();
    
    @XmlElement(name = "show-create-table")
    private final List<ShowCreateTableStatementTestCase> showCreateTableTestCases = new LinkedList<>();
    
    @XmlElement(name = "show-create-trigger")
    private final List<ShowCreateTriggerStatementTestCase> showCreateTriggerTestCases = new LinkedList<>();
    
    @XmlElement(name = "alter-resource-group")
    private final List<AlterResourceGroupStatementTestCase> alterResourceGroupTestCases = new LinkedList<>();
    
    @XmlElement(name = "create-resource-group")
    private final List<CreateResourceGroupStatementTestCase> createResourceGroupTestCases = new LinkedList<>();
    
    @XmlElement(name = "drop-resource-group")
    private final List<DropResourceGroupStatementTestCase> dropResourceGroupTestCases = new LinkedList<>();
    
    @XmlElement(name = "binlog")
    private final List<BinlogStatementTestCase> binlogTestCases = new LinkedList<>();
    
    @XmlElement(name = "show-create-user")
    private final List<ShowCreateUserStatementTestCase> showCreateUserTestCases = new LinkedList<>();
    
    @XmlElement(name = "show-table-status")
    private final List<ShowTableStatusStatementTestCase> showTableStatusTestCases = new LinkedList<>();
    
    @XmlElement(name = "show-index")
    private final List<ShowIndexStatementTestCase> showIndexTestCases = new LinkedList<>();
    
    @XmlElement(name = "show")
    private final List<ShowStatementTestCase> showTestCases = new LinkedList<>();
    
    @XmlElement(name = "set-parameter")
    private final List<SetParameterStatementTestCase> setParameterTestCases = new LinkedList<>();
    
    @XmlElement(name = "common")
    private final List<CommonStatementTestCase> commonTestCases = new LinkedList<>();
    
    @XmlElement(name = "alter-function")
    private final List<AlterFunctionStatementTestCase> alterFunctionTestCases = new LinkedList<>();
    
    @XmlElement(name = "alter-database")
    private final List<AlterDatabaseStatementTestCase> alterDatabaseTestCases = new LinkedList<>();
    
    @XmlElement(name = "alter-dimension")
    private final List<AlterDimensionStatementTestCase> alterDimensionTestCases = new LinkedList<>();
    
    @XmlElement(name = "alter-procedure")
    private final List<AlterProcedureStatementTestCase> alterProcedureTestCases = new LinkedList<>();
    
    @XmlElement(name = "alter-publication")
    private final List<AlterPublicationStatementTestCase> alterPublicationTestCases = new LinkedList<>();
    
    @XmlElement(name = "alter-policy")
    private final List<AlterPolicyStatementTestCase> alterPolicyTestCases = new LinkedList<>();
    
    @XmlElement(name = "alter-routine")
    private final List<AlterRoutineStatementTestCase> alterRoutineTestCases = new LinkedList<>();
    
    @XmlElement(name = "alter-server")
    private final List<AlterServerStatementTestCase> alterServerTestCases = new LinkedList<>();
    
    @XmlElement(name = "alter-session")
    private final List<AlterSessionStatementTestCase> alterSessionTestCases = new LinkedList<>();
    
    @XmlElement(name = "alter-synonym")
    private final List<AlterSynonymStatementTestCase> alterSynonymTestCases = new LinkedList<>();
    
    @XmlElement(name = "alter-type")
    private final List<AlterTypeStatementTestCase> alterTypeTestCases = new LinkedList<>();
    
    @XmlElement(name = "alter-rule")
    private final List<AlterRuleStatementTestCase> alterRuleTestCases = new LinkedList<>();
    
    @XmlElement(name = "alter-directory")
    private final List<AlterDirectoryStatementTestCase> alterDirectoryTestCases = new LinkedList<>();
    
    @XmlElement(name = "alter-system")
    private final List<AlterSystemStatementTestCase> alterSystemTestCases = new LinkedList<>();
    
    @XmlElement(name = "create-database")
    private final List<CreateDatabaseStatementTestCase> createDatabaseTestCases = new LinkedList<>();
    
    @XmlElement(name = "create-database-link")
    private final List<CreateDatabaseLinkStatementTestCase> createDatabaseLinkTestCases = new LinkedList<>();
    
    @XmlElement(name = "drop-database-link")
    private final List<DropDatabaseLinkStatementTestCase> dropDatabaseLinkTestCases = new LinkedList<>();
    
    @XmlElement(name = "alter-database-link")
    private final List<AlterDatabaseLinkStatementTestCase> alterDatabaseLinkTestCases = new LinkedList<>();
    
    @XmlElement(name = "alter-database-dictionary")
    private final List<AlterDatabaseDictionaryStatementTestCase> alterDatabaseDictionaryTestCases = new LinkedList<>();
    
    @XmlElement(name = "alter-view")
    private final List<AlterViewStatementTestCase> alterViewTestCases = new LinkedList<>();
    
    @XmlElement(name = "alter-package")
    private final List<AlterPackageStatementTestCase> alterPackageTestCases = new LinkedList<>();
    
    @XmlElement(name = "drop-package")
    private final List<DropPackageStatementTestCase> dropPackageTestCases = new LinkedList<>();
    
    @XmlElement(name = "create-dimension")
    private final List<CreateDimensionStatementTestCase> createDimensionTestCases = new LinkedList<>();
    
    @XmlElement(name = "create-function")
    private final List<CreateFunctionStatementTestCase> createFunctionTestCases = new LinkedList<>();
    
    @XmlElement(name = "create-procedure")
    private final List<CreateProcedureStatementTestCase> createProcedureTestCases = new LinkedList<>();
    
    @XmlElement(name = "create-server")
    private final List<CreateServerStatementTestCase> createServerTestCases = new LinkedList<>();
    
    @XmlElement(name = "create-trigger")
    private final List<CreateTriggerStatementTestCase> createTriggerTestCases = new LinkedList<>();
    
    @XmlElement(name = "create-view")
    private final List<CreateViewStatementTestCase> createViewTestCases = new LinkedList<>();
    
    @XmlElement(name = "create-synonym")
    private final List<CreateSynonymStatementTestCase> createSynonymTestCases = new LinkedList<>();
    
    @XmlElement(name = "create-aggregate")
    private final List<CreateAggregateStatementTestCase> createAggregateTestCases = new LinkedList<>();
    
    @XmlElement(name = "create-publication")
    private final List<CreatePublicationStatementTestCase> createPublicationTestCases = new LinkedList<>();
    
    @XmlElement(name = "drop-synonym")
    private final List<DropSynonymStatementTestCase> dropSynonymTestCases = new LinkedList<>();
    
    @XmlElement(name = "create-directory")
    private final List<CreateDirectoryStatementTestCase> createDirectoryTestCases = new LinkedList<>();
    
    @XmlElement(name = "create-domain")
    private final List<CreateDomainStatementTestCase> createDomainTestCases = new LinkedList<>();
    
    @XmlElement(name = "create-rule")
    private final List<CreateRuleStatementTestCase> createRuleTestCases = new LinkedList<>();
    
    @XmlElement(name = "create-type")
    private final List<CreateTypeStatementTestCase> createTypeTestCases = new LinkedList<>();
    
    @XmlElement(name = "create-extension")
    private final List<CreateExtensionStatementTestCase> createExtensionTestCases = new LinkedList<>();
    
    @XmlElement(name = "alter-extension")
    private final List<AlterExtensionStatementTestCase> alterExtensionTestCases = new LinkedList<>();
    
    @XmlElement(name = "drop-extension")
    private final List<DropExtensionStatementTestCase> dropExtensionTestCases = new LinkedList<>();
    
    @XmlElement(name = "declare")
    private final List<DeclareStatementTestCase> declareTestCases = new LinkedList<>();
    
    @XmlElement(name = "discard")
    private final List<DiscardStatementTestCase> discardTestCases = new LinkedList<>();
    
    @XmlElement(name = "drop-database")
    private final List<DropDatabaseStatementTestCase> dropDatabaseTestCases = new LinkedList<>();
    
    @XmlElement(name = "drop-dimension")
    private final List<DropDimensionStatementTestCase> dropDimensionTestCases = new LinkedList<>();
    
    @XmlElement(name = "drop-directory")
    private final List<DropDirectoryStatementTestCase> dropDirectoryTestCases = new LinkedList<>();
    
    @XmlElement(name = "drop-function")
    private final List<DropFunctionStatementTestCase> dropFunctionTestCases = new LinkedList<>();
    
    @XmlElement(name = "drop-group")
    private final List<DropGroupStatementTestCase> dropGroupTestCases = new LinkedList<>();
    
    @XmlElement(name = "drop-policy")
    private final List<DropPolicyStatementTestCase> dropPolicyTestCases = new LinkedList<>();
    
    @XmlElement(name = "drop-procedure")
    private final List<DropProcedureStatementTestCase> dropProcedureTestCases = new LinkedList<>();
    
    @XmlElement(name = "drop-routine")
    private final List<DropRoutineStatementTestCase> dropRoutineTestCases = new LinkedList<>();
    
    @XmlElement(name = "drop-rule")
    private final List<DropRuleStatementTestCase> dropRuleTestCases = new LinkedList<>();
    
    @XmlElement(name = "drop-statistics")
    private final List<DropStatisticsStatementTestCase> dropStatisticsTestCases = new LinkedList<>();
    
    @XmlElement(name = "drop-publication")
    private final List<DropPublicationStatementTestCase> dropPublicationTestCases = new LinkedList<>();
    
    @XmlElement(name = "drop-subscription")
    private final List<DropSubscriptionStatementTestCase> dropSubscriptionTestCases = new LinkedList<>();
    
    @XmlElement(name = "drop-server")
    private final List<DropServerStatementTestCase> dropServerTestCases = new LinkedList<>();
    
    @XmlElement(name = "drop-trigger")
    private final List<DropTriggerStatementTestCase> dropTriggerTestCases = new LinkedList<>();
    
    @XmlElement(name = "alter-trigger")
    private final List<AlterTriggerStatementTestCase> alterTriggerTestCases = new LinkedList<>();
    
    @XmlElement(name = "drop-event-trigger")
    private final List<DropEventTriggerStatementTestCase> dropEventTriggerTestCases = new LinkedList<>();
    
    @XmlElement(name = "drop-domain")
    private final List<DropDomainStatementTestCase> dropDomainTestCases = new LinkedList<>();
    
    @XmlElement(name = "show-triggers")
    private final List<ShowTriggersStatementTestCase> showTriggerTestCases = new LinkedList<>();
    
    @XmlElement(name = "drop-view")
    private final List<DropViewStatementTestCase> dropViewTestCases = new LinkedList<>();
    
    @XmlElement(name = "call")
    private final List<CallStatementTestCase> callProcedureTestCases = new LinkedList<>();
    
    @XmlElement(name = "do")
    private final List<DoStatementTestCase> doTestCases = new LinkedList<>();
    
    @XmlElement(name = "copy")
    private final List<CopyStatementTestCase> copyTestCases = new LinkedList<>();
    
    @XmlElement(name = "xa")
    private final List<XATestCase> xaTestCases = new LinkedList<>();
    
    @XmlElement(name = "merge")
    private final List<MergeStatementTestCase> mergeTestCases = new LinkedList<>();
    
    @XmlElement(name = "create-sequence")
    private final List<CreateSequenceStatementTestCase> createSequenceTestCases = new LinkedList<>();
    
    @XmlElement(name = "alter-sequence")
    private final List<AlterSequenceStatementTestCase> alterSequenceTestCases = new LinkedList<>();
    
    @XmlElement(name = "drop-sequence")
    private final List<DropSequenceStatementTestCase> dropSequenceTestCases = new LinkedList<>();
    
    @XmlElement(name = "analyze")
    private final List<AnalyzeStatementTestCase> analyzeTestCases = new LinkedList<>();
    
    @XmlElement(name = "associate-statistics")
    private final List<AssociateStatisticsStatementTestCase> associateStatisticsTestCases = new LinkedList<>();
    
    @XmlElement(name = "disassociate-statistics")
    private final List<DisassociateStatisticsStatementTestCase> disassociateStatisticsTestCases = new LinkedList<>();
    
    @XmlElement(name = "audit")
    private final List<AuditStatementTestCase> auditTestCases = new LinkedList<>();
    
    @XmlElement(name = "no-audit")
    private final List<NoAuditStatementTestCase> noAuditTestCases = new LinkedList<>();
    
    @XmlElement(name = "comment")
    private final List<CommentStatementTestCase> commentTestCases = new LinkedList<>();
    
    @XmlElement(name = "flashback-database")
    private final List<FlashbackDatabaseStatementTestCase> flashbackDatabaseTestCases = new LinkedList<>();
    
    @XmlElement(name = "flashback-table")
    private final List<FlashbackTableStatementTestCase> flashbackTableTestCases = new LinkedList<>();
    
    @XmlElement(name = "purge")
    private final List<PurgeStatementTestCase> purgeTestCases = new LinkedList<>();
    
    @XmlElement(name = "rename")
    private final List<RenameStatementTestCase> renameTestCases = new LinkedList<>();
    
    @XmlElement(name = "add-resource")
    private final List<AddResourceStatementTestCase> addResourceTestCases = new LinkedList<>();
    
    @XmlElement(name = "alter-resource")
    private final List<AlterResourceStatementTestCase> alterResourceTestCases = new LinkedList<>();
    
    @XmlElement(name = "alter-database-discovery-definition-rule")
    private final List<AlterDatabaseDiscoveryDefinitionRuleStatementTestCase> alterDatabaseDiscoveryDefinitionRuleTestCases = new LinkedList<>();
    
    @XmlElement(name = "alter-database-discovery-construction-rule")
    private final List<AlterDatabaseDiscoveryConstructionRuleStatementTestCase> alterDataBaseDiscoveryConstructionRuleTestCases = new LinkedList<>();
    
    @XmlElement(name = "alter-encrypt-rule")
    private final List<AlterEncryptRuleStatementTestCase> alterEncryptRuleTestCases = new LinkedList<>();
    
    @XmlElement(name = "alter-readwrite-splitting-rule")
    private final List<AlterReadwriteSplittingRuleStatementTestCase> alterReadwriteSplittingRuleTestCases = new LinkedList<>();
    
    @XmlElement(name = "alter-sharding-binding-table-rules")
    private final List<AlterShardingBindingTableRulesStatementTestCase> alterShardingBindingTableRulesTestCases = new LinkedList<>();
    
    @XmlElement(name = "alter-sharding-broadcast-table-rules")
    private final List<AlterShardingBroadcastTableRulesStatementTestCase> alterShardingBroadcastTableRulesTestCases = new LinkedList<>();
    
    @XmlElement(name = "alter-sharding-auto-table-rule")
    private final List<AlterShardingAutoTableRuleStatementTestCase> alterShardingAutoTableRuleTestCases = new LinkedList<>();
    
    @XmlElement(name = "alter-sharding-table-rule")
    private final List<AlterShardingTableRuleStatementTestCase> alterShardingTableRuleTestCases = new LinkedList<>();
    
    @XmlElement(name = "create-database-discovery-definition-rule")
    private final List<CreateDatabaseDiscoveryDefinitionRuleStatementTestCase> createDatabaseDiscoveryDefinitionRuleTestCases = new LinkedList<>();
    
    @XmlElement(name = "create-database-discovery-construction-rule")
    private final List<CreateDatabaseDiscoveryConstructionRuleStatementTestCase> createDataBaseDiscoveryConstructionRuleTestCases = new LinkedList<>();
    
    @XmlElement(name = "create-database-discovery-type")
    private final List<CreateDatabaseDiscoveryTypeStatementTestCase> createDatabaseDiscoveryTypeTestCases = new LinkedList<>();
    
    @XmlElement(name = "create-database-discovery-heartbeat")
    private final List<CreateDatabaseDiscoveryHeartbeatStatementTestCase> createDatabaseDiscoveryHeartbeatTestCases = new LinkedList<>();
    
    @XmlElement(name = "alter-database-discovery-heartbeat")
    private final List<AlterDatabaseDiscoveryHeartbeatStatementTestCase> alterDatabaseDiscoveryHeartbeatTestCases = new LinkedList<>();
    
    @XmlElement(name = "alter-database-discovery-type")
    private final List<AlterDatabaseDiscoveryTypeStatementTestCase> alterDatabaseDiscoveryTypeTestCases = new LinkedList<>();
    
    @XmlElement(name = "create-encrypt-rule")
    private final List<CreateEncryptRuleStatementTestCase> createEncryptRuleTestCases = new LinkedList<>();
    
    @XmlElement(name = "create-readwrite-splitting-rule")
    private final List<CreateReadwriteSplittingRuleStatementTestCase> createReadwriteSplittingRuleTestCases = new LinkedList<>();
    
    @XmlElement(name = "create-sharding-binding-table-rule")
    private final List<CreateShardingBindingTableRulesStatementTestCase> createShardingBindingTableRulesTestCases = new LinkedList<>();
    
    @XmlElement(name = "create-sharding-broadcast-table-rule")
    private final List<CreateShardingBroadcastTableRulesStatementTestCase> createShardingBroadcastTableRulesTestCases = new LinkedList<>();
    
    @XmlElement(name = "create-sharding-auto-table-rule")
    private final List<CreateShardingAutoTableRuleStatementTestCase> createShardingAutoTableRuleTestCases = new LinkedList<>();
    
    @XmlElement(name = "create-sharding-table-rule")
    private final List<CreateShardingTableRuleStatementTestCase> createShardingTableRuleTestCases = new LinkedList<>();
    
    @XmlElement(name = "drop-database-discovery-rule")
    private final List<DropDataBaseDiscoveryRuleStatementTestCase> dropDataBaseDiscoveryRuleTestCases = new LinkedList<>();
    
    @XmlElement(name = "drop-database-discovery-type")
    private final List<DropDataBaseDiscoveryTypeStatementTestCase> dropDataBaseDiscoveryTypeTestCases = new LinkedList<>();
    
    @XmlElement(name = "drop-database-discovery-heartbeat")
    private final List<DropDataBaseDiscoveryHeartbeatStatementTestCase> dropDataBaseDiscoveryHeartbeatTestCases = new LinkedList<>();
    
    @XmlElement(name = "drop-encrypt-rule")
    private final List<DropEncryptRuleStatementTestCase> dropEncryptRuleTestCases = new LinkedList<>();
    
    @XmlElement(name = "drop-readwrite-splitting-rule")
    private final List<DropReadwriteSplittingRuleStatementTestCase> dropReadwriteSplittingRuleTestCases = new LinkedList<>();
    
    @XmlElement(name = "drop-resource")
    private final List<DropResourceStatementTestCase> dropResourceTestCases = new LinkedList<>();
    
    @XmlElement(name = "drop-sharding-binding-table-rules")
    private final List<DropShardingBindingTableRulesStatementTestCase> dropShardingBindingTableRulesTestCases = new LinkedList<>();
    
    @XmlElement(name = "drop-sharding-broadcast-table-rules")
    private final List<DropShardingBroadcastTableRulesStatementTestCase> dropShardingBroadcastTableRulesTestCases = new LinkedList<>();
    
    @XmlElement(name = "drop-sharding-table-rule")
    private final List<DropShardingTableRuleStatementTestCase> dropShardingTableRuleTestCases = new LinkedList<>();
    
    @XmlElement(name = "show-db-discovery-rules")
    private final List<ShowDataBaseDiscoveryRulesStatementTestCase> showDataBaseDiscoveryRulesTestCases = new LinkedList<>();
    
    @XmlElement(name = "show-encrypt-rules")
    private final List<ShowEncryptRulesStatementTestCase> showEncryptRulesTestCases = new LinkedList<>();
    
    @XmlElement(name = "show-readwrite-splitting-rules")
    private final List<ShowReadwriteSplittingRulesStatementTestCase> showReadwriteSplittingRulesTestCases = new LinkedList<>();
    
    @XmlElement(name = "show-sharding-binding-table-rules")
    private final List<ShowShardingBindingTableRulesStatementTestCase> showShardingBindingTableRulesTestCases = new LinkedList<>();
    
    @XmlElement(name = "show-sharding-broadcast-table-rules")
    private final List<ShowShardingBroadcastTableRulesStatementTestCase> showShardingBroadcastTableRulesTestCases = new LinkedList<>();
    
    @XmlElement(name = "show-sharding-algorithms")
    private final List<ShowShardingAlgorithmsStatementTestCase> showShardingAlgorithmsTestCases = new LinkedList<>();
    
    @XmlElement(name = "show-sharding-auditors")
    private final List<ShowShardingAuditorsStatementTestCase> showShardingAuditorsTestCases = new LinkedList<>();
    
    @XmlElement(name = "show-sharding-table-rules")
    private final List<ShowShardingTableRulesStatementTestCase> showShardingTableRulesTestCases = new LinkedList<>();
    
    @XmlElement(name = "show-sharding-table-rule")
    private final List<ShowShardingTableRulesStatementTestCase> showShardingTableRuleTestCases = new LinkedList<>();
    
    @XmlElement(name = "show-scaling-list")
    private final List<ShowScalingListStatementTestCase> showScalingListTestCases = new LinkedList<>();
    
    @XmlElement(name = "check-scaling")
    private final List<CheckScalingStatementTestCase> checkScalingTestCases = new LinkedList<>();
    
    @XmlElement(name = "show-scaling-status")
    private final List<ShowScalingStatusStatementTestCase> showScalingStatusTestCases = new LinkedList<>();
    
    @XmlElement(name = "show-scaling-check-algorithms")
    private final List<ShowScalingCheckAlgorithmsStatementTestCase> showScalingCheckAlgorithmsTestCases = new LinkedList<>();
    
    @XmlElement(name = "stop-scaling-source-writing")
    private final List<StopScalingSourceWritingStatementTestCase> stopScalingSourceWritingTestCases = new LinkedList<>();
    
    @XmlElement(name = "restore-scaling-source-writing")
    private final List<RestoreScalingSourceWritingStatementTestCase> restoreScalingSourceWritingTestCases = new LinkedList<>();
    
    @XmlElement(name = "apply-scaling")
    private final List<ApplyScalingStatementTestCase> applyScalingTestCases = new LinkedList<>();
    
    @XmlElement(name = "reset-scaling")
    private final List<ResetScalingStatementTestCase> resetScalingTestCases = new LinkedList<>();
    
    @XmlElement(name = "drop-scaling")
    private final List<DropScalingStatementTestCase> dropScalingTestCases = new LinkedList<>();
    
    @XmlElement(name = "stop-scaling")
    private final List<StopScalingStatementTestCase> stopScalingTestCases = new LinkedList<>();
    
    @XmlElement(name = "start-scaling")
    private final List<StartScalingStatementTestCase> startScalingTestCases = new LinkedList<>();
    
    @XmlElement(name = "create-sharding-scaling-rule")
    private final List<CreateShardingScalingRuleStatementTestCase> createShardingScalingRuleTestCases = new LinkedList<>();
    
    @XmlElement(name = "drop-sharding-scaling-rule")
    private final List<DropShardingScalingRuleStatementTestCase> dropShardingScalingRuleTestCases = new LinkedList<>();
    
    @XmlElement(name = "enable-sharding-scaling-rule")
    private final List<EnableShardingScalingRuleStatementTestCase> enableShardingScalingRuleTestCases = new LinkedList<>();
    
    @XmlElement(name = "disable-sharding-scaling-rule")
    private final List<DisableShardingScalingRuleStatementTestCase> disableShardingScalingRuleTestCases = new LinkedList<>();
    
    @XmlElement(name = "show-sharding-scaling-rules")
    private final List<ShowShardingScalingRulesStatementTestCase> showShardingScalingRulesTestCases = new LinkedList<>();
    
    @XmlElement(name = "preview-sql")
    private final List<PreviewStatementTestCase> previewTestCases = new LinkedList<>();
    
    @XmlElement(name = "parse-sql")
    private final List<ParseStatementTestCase> parseStatementAsserts = new LinkedList<>();
    
    @XmlElement(name = "show-variable")
    private final List<ShowVariableStatementTestCase> showVariableTestCases = new LinkedList<>();
    
    @XmlElement(name = "show-all-variable")
    private final List<ShowAllVariableStatementTestCase> showAllVariableTestCases = new LinkedList<>();
    
    @XmlElement(name = "set-variable")
    private final List<SetVariableStatementTestCase> setVariableTestCases = new LinkedList<>();
    
    @XmlElement(name = "set-readwrite-splitting-hint-source")
    private final List<SetReadwriteSplittingHintStatementTestCase> setReadwriteSplittingHintTestCases = new LinkedList<>();
    
    @XmlElement(name = "set-sharding-hint-database-value")
    private final List<SetShardingHintDatabaseValueStatementTestCase> setShardingHintDatabaseValueTestCases = new LinkedList<>();
    
    @XmlElement(name = "add-sharding-hint-database-value")
    private final List<AddShardingHintDatabaseValueStatementTestCase> addShardingHintDatabaseValueTestCases = new LinkedList<>();
    
    @XmlElement(name = "add-sharding-hint-table-value")
    private final List<AddShardingHintTableValueStatementTestCase> addShardingHintTableValueTestCases = new LinkedList<>();
    
    @XmlElement(name = "show-readwrite-splitting-hint-source")
    private final List<ShowReadwriteSplittingHintStatusStatementTestCase> showReadwriteSplittingHintStatusTestCases = new LinkedList<>();
    
    @XmlElement(name = "show-sharding-hint-status")
    private final List<ShowShardingHintStatusStatementTestCase> showShardingHintStatusTestCases = new LinkedList<>();
    
    @XmlElement(name = "clear-readwrite-splitting-hint-source")
    private final List<ClearReadwriteSplittingHintStatementTestCase> clearReadwriteSplittingHintTestCases = new LinkedList<>();
    
    @XmlElement(name = "clear-sharding-hint")
    private final List<ClearShardingHintStatementTestCase> clearShardingHintTestCases = new LinkedList<>();
    
    @XmlElement(name = "clear-hint")
    private final List<ClearHintStatementTestCase> clearHintTestCases = new LinkedList<>();
    
    @XmlElement(name = "create-shadow-rule")
    private final List<CreateShadowRuleStatementTestCase> createShadowRuleTestCases = new LinkedList<>();
    
    @XmlElement(name = "drop-shadow-rule")
    private final List<DropShadowRuleStatementTestCase> dropShadowRuleTestCases = new LinkedList<>();
    
    @XmlElement(name = "alter-shadow-rule")
    private final List<AlterShadowRuleStatementTestCase> alterShadowRuleTestCases = new LinkedList<>();
    
    @XmlElement(name = "alter-shadow-algorithm")
    private final List<AlterShadowAlgorithmStatementTestCase> alterShadowAlgorithmTestCases = new LinkedList<>();
    
    @XmlElement(name = "create-shadow-algorithm")
    private final List<CreateShadowAlgorithmStatementTestCase> createShadowAlgorithmTestCases = new LinkedList<>();
    
    @XmlElement(name = "show-shadow-rules")
    private final List<ShowShadowRulesStatementTestCase> showShadowRulesTestCases = new LinkedList<>();
    
    @XmlElement(name = "show-shadow-algorithms")
    private final List<ShowShadowAlgorithmsStatementTestCase> showShadowAlgorithmsTestCases = new LinkedList<>();
    
    @XmlElement(name = "show-shadow-table-rules")
    private final List<ShowShadowTableRulesStatementTestCase> showShadowTableRulesTestCases = new LinkedList<>();
    
    @XmlElement(name = "drop-shadow-algorithm")
    private final List<DropShadowAlgorithmStatementTestCase> dropShadowAlgorithmTestCases = new LinkedList<>();
    
    @XmlElement(name = "create-service")
    private final List<CreateServiceStatementTestCase> createServiceTestCases = new LinkedList<>();
    
    @XmlElement(name = "alter-service")
    private final List<AlterServiceStatementTestCase> alterServiceTestCases = new LinkedList<>();
    
    @XmlElement(name = "drop-service")
    private final List<DropServiceStatementTestCase> dropServiceTestCases = new LinkedList<>();
    
    @XmlElement(name = "create-schema")
    private final List<CreateSchemaStatementTestCase> createSchemaTestCases = new LinkedList<>();
    
    @XmlElement(name = "alter-schema")
    private final List<AlterSchemaStatementTestCase> alterSchemaTestCases = new LinkedList<>();
    
    @XmlElement(name = "drop-schema")
    private final List<DropSchemaStatementTestCase> dropSchemaTestCases = new LinkedList<>();
    
    @XmlElement(name = "install-component")
    private final List<InstallComponentStatementTestCase> installComponentTestCases = new LinkedList<>();
    
    @XmlElement(name = "flush")
    private final List<FlushStatementTestCase> flushTestCases = new LinkedList<>();
    
    @XmlElement(name = "install-plugin")
    private final List<InstallPluginStatementTestCase> installPluginTestCases = new LinkedList<>();
    
    @XmlElement(name = "show-instance")
    private final List<ShowInstanceStatementTestCase> showInstanceTestCases = new LinkedList<>();
    
    @XmlElement(name = "clone")
    private final List<CloneStatementTestCase> cloneTestCases = new LinkedList<>();
    
    @XmlElement(name = "show-readwrite-splitting-read-resources")
    private final List<ShowReadwriteSplittingReadResourcesStatementTestCase> showReadwriteSplittingReadResourcesTestCases = new LinkedList<>();
    
    @XmlElement(name = "uninstall-component")
    private final List<UninstallComponentStatementTestCase> uninstallComponentTestCases = new LinkedList<>();
    
    @XmlElement(name = "uninstall-plugin")
    private final List<UninstallPluginStatementTestCase> uninstallPluginTestCases = new LinkedList<>();
    
    @XmlElement(name = "show-single-table")
    private final List<ShowSingleTableStatementTestCase> showSingleTableTestCases = new LinkedList<>();
    
    @XmlElement(name = "show-single-table-rules")
    private final List<ShowSingleTableRulesStatementTestCase> showSingleTableRulesTestCases = new LinkedList<>();
    
    @XmlElement(name = "show-sharding-table-nodes")
    private final List<ShowShardingTableNodesStatementTestCase> showShardingTableNodesTestCases = new LinkedList<>();
    
    @XmlElement(name = "set-resource-group")
    private final List<SetResourceGroupStatementTestCase> setResourceGroupTestCases = new LinkedList<>();
    
    @XmlElement(name = "optimize-table")
    private final List<OptimizeTableStatementTestCase> optimizeTableTestCases = new LinkedList<>();
    
    @XmlElement(name = "repair-table")
    private final List<RepairTableStatementTestCase> repairTableTestCases = new LinkedList<>();
    
    @XmlElement(name = "create-sharding-algorithm")
    private final List<CreateShardingAlgorithmStatementTestCase> createShardingAlgorithmTestCases = new LinkedList<>();
    
    @XmlElement(name = "create-sharding-key-generator")
    private final List<CreateShardingKeyGeneratorStatementTestCase> createShardingKeyGeneratorTestCases = new LinkedList<>();
    
    @XmlElement(name = "create-sharding-auditor")
    private final List<CreateShardingAuditorStatementTestCase> createShardingAuditorTestCases = new LinkedList<>();
    
    @XmlElement(name = "create-default-sharding-strategy")
    private final List<CreateDefaultShardingStrategyStatementTestCase> createDefaultShardingStrategyTestCases = new LinkedList<>();
    
    @XmlElement(name = "alter-default-sharding-strategy")
    private final List<AlterDefaultShardingStrategyStatementTestCase> alterDefaultShardingStrategyTestCases = new LinkedList<>();
    
    @XmlElement(name = "create-default-shadow-algorithm")
    private final List<CreateDefaultShadowAlgorithmStatementTestCase> createDefaultShadowAlgorithmTestCases = new LinkedList<>();
    
    @XmlElement(name = "show-replicas")
    private final List<ShowReplicasStatementTestCase> showReplicasTestCases = new LinkedList<>();
    
    @XmlElement(name = "show-replica-status")
    private final List<ShowReplicaStatusStatementTestCase> showReplicaStatusTestCases = new LinkedList<>();
    
    @XmlElement(name = "show-slave-status")
    private final List<ShowSlaveStatusStatementTestCase> showSlaveStatusTestCases = new LinkedList<>();
    
    @XmlElement(name = "alter-sharding-algorithm")
    private final List<AlterShardingAlgorithmStatementTestCase> alterShardingAlgorithmTestCases = new LinkedList<>();
    
    @XmlElement(name = "alter-sharding-key-generator")
    private final List<AlterShardingKeyGeneratorStatementTestCase> alterShardingKeyGeneratorTestCases = new LinkedList<>();
    
    @XmlElement(name = "alter-sharding-auditor")
    private final List<AlterShardingAuditorStatementTestCase> alterShardingAuditorTestCases = new LinkedList<>();
    
    @XmlElement(name = "drop-sharding-key-generator")
    private final List<DropShardingKeyGeneratorStatementTestCase> dropShardingKeyGeneratorTestCases = new LinkedList<>();
    
    @XmlElement(name = "drop-default-sharding-strategy")
    private final List<DropDefaultShardingStrategyStatementTestCase> dropDefaultShardingStrategyTestCases = new LinkedList<>();
    
    @XmlElement(name = "reset")
    private final List<ResetStatementTestCase> resetTestCases = new LinkedList<>();
    
    @XmlElement(name = "reset-persist")
    private final List<ResetPersistStatementTestCase> resetPersistTestCases = new LinkedList<>();
    
    @XmlElement(name = "cache-index")
    private final List<CacheIndexStatementTestCase> cacheIndexTestCases = new LinkedList<>();
    
    @XmlElement(name = "load-index")
    private final List<LoadIndexInfoStatementTestCase> loadIndexInfoTestCases = new LinkedList<>();
    
    @XmlElement(name = "kill")
    private final List<KillStatementTestCase> killTestCases = new LinkedList<>();
    
    @XmlElement(name = "shutdown")
    private final List<ShutdownStatementTestCase> shutdownTestCases = new LinkedList<>();
    
    @XmlElement(name = "create-default-single-table")
    private final List<CreateDefaultSingleTableRuleStatementTestCase> createDefaultSingleTableRuleTestCases = new LinkedList<>();
    
    @XmlElement(name = "alter-default-single-table")
    private final List<AlterDefaultSingleTableRuleStatementTestCase> alterDefaultSingleTableRuleTestCases = new LinkedList<>();
    
    @XmlElement(name = "drop-default-single-table")
    private final List<DropDefaultSingleTableRuleStatementTestCase> dropDefaultSingleTableRuleTestCases = new LinkedList<>();
    
    @XmlElement(name = "show-open-tables")
    private final List<ShowOpenTablesStatementTestCase> showOpenTablesTestCases = new LinkedList<>();
    
    @XmlElement(name = "check-table")
    private final List<CheckTableStatementTestCase> checkTableTestCases = new LinkedList<>();
    
    @XmlElement(name = "checksum-table")
    private final List<ChecksumTableStatementTestCase> checksumTableTestCases = new LinkedList<>();
    
    @XmlElement(name = "show-status")
    private final List<ShowStatusStatementTestCase> showStatusTestCases = new LinkedList<>();
    
    @XmlElement(name = "refresh-table-metadata")
    private final List<RefreshTableMetadataStatementTestCase> refreshTableMetadataTestCases = new LinkedList<>();
    
    @XmlElement(name = "show-events")
    private final List<ShowEventsStatementTestCase> showEventsTestCases = new LinkedList<>();
    
    @XmlElement(name = "show-character-set")
    private final List<ShowCharacterSetStatementTestCase> showCharacterSetTestCases = new LinkedList<>();
    
    @XmlElement(name = "show-collation")
    private final List<ShowCollationStatementTestCase> showCollationTestCases = new LinkedList<>();
    
    @XmlElement(name = "show-variables")
    private final List<ShowVariablesStatementTestCase> showVariablesTestCases = new LinkedList<>();
    
    @XmlElement(name = "show-sharding-key-generators")
    private final List<ShowShardingKeyGeneratorsStatementTestCase> showShardingKeyGeneratorsTestCases = new LinkedList<>();
    
    @XmlElement(name = "show-default-sharding-strategy")
    private final List<ShowDefaultShardingStrategyStatementTestCase> showDefaultShardingStrategyTestCases = new LinkedList<>();
    
    @XmlElement(name = "delimiter")
    private final List<DelimiterStatementTestCase> delimiterTestCases = new LinkedList<>();
    
    @XmlElement(name = "show-sql-parser-rule")
    private final List<ShowSQLParserRuleStatementTestCase> showSQLParserRuleTestCases = new LinkedList<>();
    
    @XmlElement(name = "show-authority-rule")
    private final List<ShowAuthorityRuleStatementTestCase> showAuthorityRuleTestCases = new LinkedList<>();
    
    @XmlElement(name = "show-transaction-rule")
    private final List<ShowTransactionRuleStatementTestCase> showTransactionRuleTestCases = new LinkedList<>();
    
    @XmlElement(name = "show-traffic-rules")
    private final List<ShowTrafficRulesStatementTestCase> showTrafficRulesTestCases = new LinkedList<>();
    
    @XmlElement(name = "create-traffic-rule")
    private final List<CreateTrafficRuleStatementTestCase> createTrafficRulesTestCases = new LinkedList<>();
    
    @XmlElement(name = "alter-traffic-rule")
    private final List<AlterTrafficRuleStatementTestCase> alterTrafficRulesTestCases = new LinkedList<>();
    
    @XmlElement(name = "alter-sql-parser-rule")
    private final List<AlterSQLParserRuleStatementTestCase> alterSQLParserRuleTestCases = new LinkedList<>();
    
    @XmlElement(name = "drop-traffic-rule")
    private final List<DropTrafficRuleStatementTestCase> dropTrafficRuleTestCases = new LinkedList<>();
    
    @XmlElement(name = "label-instance")
    private final List<LabelInstanceStatementTestCase> labelTestCases = new LinkedList<>();
    
    @XmlElement(name = "unlabel-instance")
    private final List<UnlabelInstanceStatementTestCase> unlabelTestCases = new LinkedList<>();
    
    @XmlElement(name = "alter-instance")
    private final List<AlterInstanceStatementTestCase> alterInstanceTestCases = new LinkedList<>();
    
    @XmlElement(name = "prepare-distsql")
    private final List<PrepareDistSQLStatementTestCase> prepareDistSQLTestCases = new LinkedList<>();
    
    @XmlElement(name = "apply-distsql")
    private final List<ApplyDistSQLStatementTestCase> applyDistSQLTestCases = new LinkedList<>();
    
    @XmlElement(name = "discard-distsql")
    private final List<DiscardDistSQLStatementTestCase> discardDistSQLTestCases = new LinkedList<>();
    
    @XmlElement(name = "show-table-metadata")
    private final List<ShowTableMetadataStatementTestCase> showTableMetadataTestCases = new LinkedList<>();
    
    @XmlElement(name = "create-conversion")
    private final List<CreateConversionStatementTestCase> createConversionTestCases = new LinkedList<>();
    
    @XmlElement(name = "create-cast")
    private final List<CreateCastStatementTestCase> createCastTestCases = new LinkedList<>();
    
    @XmlElement(name = "drop-conversion")
    private final List<DropConversionStatementTestCase> dropConversionTestCases = new LinkedList<>();
    
    @XmlElement(name = "alter-domain")
    private final List<AlterDomainStatementTestCase> alterDomainTestCases = new LinkedList<>();
    
    @XmlElement(name = "alter-aggregate")
    private final List<AlterAggregateStatementTestCase> alterAggregateTestCases = new LinkedList<>();
    
    @XmlElement(name = "alter-conversion")
    private final List<AlterConversionStatementTestCase> alterConversionTestCases = new LinkedList<>();
    
    @XmlElement(name = "alter-collation")
    private final List<AlterCollationStatementTestCase> alterCollationTestCases = new LinkedList<>();
    
    @XmlElement(name = "alter-default-privileges")
    private final List<AlterDefaultPrivilegesTestCase> alterDefaultPrivilegesTestCases = new LinkedList<>();
    
    @XmlElement(name = "alter-foreign-data-wrapper")
    private final List<AlterForeignDataWrapperTestCase> alterForeignDataWrapperTestCases = new LinkedList<>();
    
    @XmlElement(name = "alter-foreign-table")
    private final List<AlterForeignTableTestCase> alterForeignTableTestCases = new LinkedList<>();
    
    @XmlElement(name = "drop-foreign-table")
    private final List<DropForeignTableStatementTestCase> dropForeignTableTestCases = new LinkedList<>();
    
    @XmlElement(name = "alter-group")
    private final List<AlterGroupStatementTestCase> alterGroupTestCases = new LinkedList<>();
    
    @XmlElement(name = "alter-materialized-view")
    private final List<AlterMaterializedViewStatementTestCase> alterMaterializedViewTestCases = new LinkedList<>();
    
    @XmlElement(name = "alter-java")
    private final List<AlterJavaStatementTestCase> alterJavaTestCases = new LinkedList<>();
    
    @XmlElement(name = "alter-audit-policy")
    private final List<AlterAuditPolicyStatementTestCase> alterAuditPolicyTestCases = new LinkedList<>();
    
    @XmlElement(name = "alter-cluster")
    private final List<AlterClusterStatementTestCase> alterClusterTestCases = new LinkedList<>();
    
<<<<<<< HEAD
    @XmlElement(name = "alter-index-type")
    private final List<AlterIndexTypeStatementTestCase> alterIndexTypeTestCases = new LinkedList<>();
=======
    @XmlElement(name = "alter-diskgroup")
    private final List<AlterDiskgroupStatementTestCase> alterDiskgroupTestCases = new LinkedList<>();
>>>>>>> fdcb194f
    
    @XmlElement(name = "alter-operator")
    private final List<AlterOperatorStatementTestCase> alterOperatorTestCases = new LinkedList<>();
    
    @XmlElement(name = "create-text-search")
    private final List<CreateTextSearchStatementTestCase> createTextSearchTestCases = new LinkedList<>();
    
    @XmlElement(name = "alter-text-search")
    private final List<AlterTextSearchStatementTestCase> alterTextSearchTestCases = new LinkedList<>();
    
    @XmlElement(name = "create-language")
    private final List<CreateLanguageStatementTestCase> createLanguageTestCases = new LinkedList<>();
    
    @XmlElement(name = "alter-language")
    private final List<AlterLanguageStatementTestCase> alterLanguageTestCases = new LinkedList<>();
    
    @XmlElement(name = "drop-language")
    private final List<DropLanguageStatementTestCase> dropLanguageTestCases = new LinkedList<>();
    
    @XmlElement(name = "help")
    private final List<HelpStatementTestCase> helpTestCases = new LinkedList<>();
    
    @XmlElement(name = "show-unused-sharding-algorithms")
    private final List<ShowUnusedShardingAlgorithmsStatementTestCase> showUnusedShardingAlgorithmsTestCases = new LinkedList<>();
    
    @XmlElement(name = "count-database-rules")
    private final List<CountDatabaseRulesStatementTestCase> countDatabaseRulesTestCases = new LinkedList<>();
    
    @XmlElement(name = "show-unused-sharding-key-generators")
    private final List<ShowUnusedShardingKeyGeneratorsStatementTestCase> showUnusedShardingKeyGeneratorsTestCases = new LinkedList<>();
    
    @XmlElement(name = "show-binlog-events")
    private final List<ShowBinlogEventsStatementTestCase> showBinlogEventsTestCases = new LinkedList<>();
    
    @XmlElement(name = "listen")
    private final List<ListenStatementTestCase> listenTestCases = new LinkedList<>();
    
    @XmlElement(name = "notify")
    private final List<NotifyStmtStatementTestCase> notifyTestCases = new LinkedList<>();
    
    @XmlElement(name = "refresh-materialized-view")
    private final List<RefreshMatViewStmtStatementTestCase> refreshMatViewStmtStatementTestCases = new LinkedList<>();
    
    @XmlElement(name = "reindex")
    private final List<ReindexStatementTestCase> reindexStatementTestCases = new LinkedList<>();
    
    @XmlElement(name = "unlisten")
    private final List<UnlistenStatementTestCase> unlistenTestCases = new LinkedList<>();
    
    @XmlElement(name = "security-label")
    private final List<SecurityLabelStmtStatementTestCase> securityLabelStmtStatementTestCases = new LinkedList<>();
    
    @XmlElement(name = "lock")
    private final List<LockStatementTestCase> lockTestCases = new LinkedList<>();
    
    @XmlElement(name = "unlock")
    private final List<UnlockStatementTestCase> unlockTestCases = new LinkedList<>();
    
    @XmlElement(name = "export-database-config")
    private final List<ExportDatabaseConfigurationStatementTestCase> exportDatabaseConfigurationTestCases = new LinkedList<>();
    
    @XmlElement(name = "show-rules-used-resource")
    private final List<ShowRulesUsedResourceStatementTestCase> showRulesUsedResourceTestCases = new LinkedList<>();
    
    @XmlElement(name = "show-sharding-table-rules-used-algorithm")
    private final List<ShowShardingTableRulesUsedAlgorithmStatementTestCase> showShardingTableRulesUsedAlgorithmTestCases = new LinkedList<>();
    
    @XmlElement(name = "show-sharding-table-rules-used-key-generator")
    private final List<ShowShardingTableRulesUsedKeyGeneratorStatementTestCase> showShardingTableRulesUsedKeyGeneratorTestCases = new LinkedList<>();
    
    @XmlElement(name = "prepared")
    private final List<PreparedStatementTestCase> preparedTestCases = new LinkedList<>();
    
    @XmlElement(name = "set-user")
    private final List<SetUserStatementTestCase> setUserTestCases = new LinkedList<>();
    
    @XmlElement(name = "drop-sharding-algorithm")
    private final List<DropShardingAlgorithmStatementTestCase> dropShardingAlgorithmTestCases = new LinkedList<>();
    
    @XmlElement(name = "drop-owned")
    private final List<DropOwnedStatementTestCase> dropOwnedTestCases = new LinkedList<>();
    
    @XmlElement(name = "create-tablespace")
    private final List<CreateTablespaceStatementTestCase> createTablespaceTestCases = new LinkedList<>();
    
    @XmlElement(name = "import-database-config")
    private final List<ImportDatabaseConfigurationStatementTestCase> importDatabaseConfigurationTestCases = new LinkedList<>();
    
    @XmlElement(name = "drop-operator")
    private final List<DropOperatorStatementTestCase> dropOperatorTestCases = new LinkedList<>();
    
    @XmlElement(name = "drop-materialized-view")
    private final List<DropMaterializedViewStatementTestCase> dropMaterializedViewTestCases = new LinkedList<>();
    
    @XmlElement(name = "drop-cast")
    private final List<DropCastStatementTestCase> dropCastTestCases = new LinkedList<>();
    
    @XmlElement(name = "drop-aggregate")
    private final List<DropAggregateStatementTestCase> dropAggregateTestCases = new LinkedList<>();
    
    @XmlElement(name = "drop-collation")
    private final List<DropCollationStatementTestCase> dropCollationTestCases = new LinkedList<>();
    
    @XmlElement(name = "drop-foreign-data-wrapper")
    private final List<DropForeignDataWrapperStatementTestCase> dropForeignDataWrapperTestCases = new LinkedList<>();
    
    @XmlElement(name = "drop-type")
    private final List<DropTypeStatementTestCase> dropTypeTestCases = new LinkedList<>();
    
    @XmlElement(name = "drop-operator-class")
    private final List<DropOperatorClassStatementTestCase> dropOperatorClassTestCases = new LinkedList<>();
    
    @XmlElement(name = "drop-operator-family")
    private final List<DropOperatorFamilyStatementTestCase> dropOperatorFamilyTestCases = new LinkedList<>();
    
    @XmlElement(name = "drop-access-method")
    private final List<DropAccessMethodStatementTestCase> dropAccessMethodTestCases = new LinkedList<>();
    
    @XmlElement(name = "revert")
    private final List<RevertStatementTestCase> revertTestCases = new LinkedList<>();
    
    @XmlElement(name = "alter-analytic-view")
    private final List<AlterAnalyticViewStatementTestCase> alterAnalyticViewTestCases = new LinkedList<>();
    
    @XmlElement(name = "alter-attribute-dimension")
    private final List<AlterAttributeDimensionStatementTestCase> alterAttributeDimensionTestCases = new LinkedList<>();
    
    @XmlElement(name = "create-context")
    private final List<CreateContextStatementTestCase> createContextTestCases = new LinkedList<>();
    
    @XmlElement(name = "create-spfile")
    private final List<CreateSPFileStatementTestCase> createSPFileTestCases = new LinkedList<>();
    
    @XmlElement(name = "create-pfile")
    private final List<CreatePFileStatementTestCase> createPFileTestCases = new LinkedList<>();
    
    @XmlElement(name = "create-control-file")
    private final List<CreateControlFileStatementTestCase> createControlFileTestCases = new LinkedList<>();
    
    @XmlElement(name = "create-flashback-archive")
    private final List<CreateFlashbackArchiveStatementTestCase> createFlashbackArchiveTestCases = new LinkedList<>();
    
    @XmlElement(name = "alter-flashback-archive")
    private final List<AlterFlashbackArchiveStatementTestCase> alterFlashbackArchiveTestCases = new LinkedList<>();
    
    @XmlElement(name = "drop-flashback-archive")
    private final List<DropFlashbackArchiveStatementTestCase> dropFlashbackArchiveTestCases = new LinkedList<>();
    
    @XmlElement(name = "create-diskgroup")
    private final List<CreateDiskgroupStatementTestCase> createDiskgroupTestCases = new LinkedList<>();
    
    @XmlElement(name = "drop-diskgroup")
    private final List<DropDiskgroupStatementTestCase> dropDiskgroupTestCases = new LinkedList<>();
    
    @XmlElement(name = "create-rollback-segment")
    private final List<CreateRollbackSegmentStatementTestCase> createRollbackSegmentTestCases = new LinkedList<>();
    
    @XmlElement(name = "drop-rollback-segment")
    private final List<DropRollbackSegmentStatementTestCase> dropRollbackSegmentTestCases = new LinkedList<>();
    
    @XmlElement(name = "create-lockdown-profile")
    private final List<CreateLockdownProfileStatementTestCase> createLockdownProfileTestCases = new LinkedList<>();
    
    @XmlElement(name = "drop-lockdown-profile")
    private final List<DropLockdownProfileStatementTestCase> dropLockdownProfileTestCases = new LinkedList<>();
    
    @XmlElement(name = "create-inmemory-join-group")
    private final List<CreateInmemoryJoinGroupStatementTestCase> createInmemoryJoinGroupTestCases = new LinkedList<>();
    
    @XmlElement(name = "alter-inmemory-join-group")
    private final List<AlterInmemoryJoinGroupStatementTestCase> alterInmemoryJoinGroupTestCases = new LinkedList<>();
    
    @XmlElement(name = "drop-inmemory-join-group")
    private final List<DropInmemoryJoinGroupStatementTestCase> dropInmemoryJoinGroupTestCases = new LinkedList<>();
    
    @XmlElement(name = "create-restore-point")
    private final List<CreateRestorePointStatementTestCase> createRestorePointTestCases = new LinkedList<>();
    
    @XmlElement(name = "drop-restore-point")
    private final List<DropRestorePointStatementTestCase> dropRestorePointTestCases = new LinkedList<>();
    
    @XmlElement(name = "alter-library")
    private final List<AlterLibraryStatementTestCase> alterLibraryTestCases = new LinkedList<>();
    
    @XmlElement(name = "alter-materialized-zonemap")
    private final List<AlterMaterializedZonemapStatementTestCase> alterMaterializedZonemapTestCases = new LinkedList<>();
    
    @XmlElement(name = "cursor")
    private final List<CursorStatementTestCase> cursorTestCases = new LinkedList<>();
    
    @XmlElement(name = "close")
    private final List<CloseStatementTestCase> closeTestCases = new LinkedList<>();
    
    @XmlElement(name = "move")
    private final List<MoveStatementTestCase> moveTestCases = new LinkedList<>();
    
    @XmlElement(name = "fetch")
    private final List<FetchStatementTestCase> fetchTestCases = new LinkedList<>();
    
    @XmlElement(name = "checkpoint")
    private final List<CheckpointStatementTestCase> checkpointTestCases = new LinkedList<>();
    
    @XmlElement(name = "cluster")
    private final List<ClusterStatementTestCase> clusterStatementTestCases = new LinkedList<>();
    
    @XmlElement(name = "create-access-method")
    private final List<CreateAccessMethodStatementTestCase> createAccessMethodTestCases = new LinkedList<>();
    
    @XmlElement(name = "count-single-table-rule")
    private final List<CountSingleTableRuleStatementTestCase> countSingleTableRuleStatementTestCases = new LinkedList<>();
    
    @XmlElement(name = "count-sharding-rule")
    private final List<CountShardingRuleStatementTestCase> countShardingRuleStatementTestCases = new LinkedList<>();
    
    @XmlElement(name = "count-readwrite-splitting-rule")
    private final List<CountReadwriteSplittingRuleStatementTestCase> countReadwriteSplittingRuleStatementTestCases = new LinkedList<>();
    
    @XmlElement(name = "count-db-discovery-rule")
    private final List<CountDatabaseDiscoveryRuleStatementTestCase> countDatabaseDiscoveryRuleStatementTestCases = new LinkedList<>();
    
    @XmlElement(name = "count-encrypt-rule")
    private final List<CountEncryptRuleStatementTestCase> countEncryptRuleStatementTestCases = new LinkedList<>();
    
    @XmlElement(name = "count-shadow-rule")
    private final List<CountShadowRuleStatementTestCase> countShadowRuleStatementTestCases = new LinkedList<>();
    
    @XmlElement(name = "create-collation")
    private final List<CreateCollationStatementTestCase> createCollationStatementTestCases = new LinkedList<>();
    
    @XmlElement(name = "prepare-transaction")
    private final List<PrepareTransactionTestCase> prepareTransactionTestCases = new LinkedList<>();
    
    @XmlElement(name = "reassign-owned")
    private final List<ReassignOwnedStatementTestCase> reassignOwnedStatementTestCases = new LinkedList<>();
    
    @XmlElement(name = "create-event-trigger")
    private final List<CreateEventTriggerStatementTestCase> createEventTriggerStatementTestCases = new LinkedList<>();
    
    /**
     * Get all SQL parser test cases.
     *
     * @return all SQL parser test cases
     */
    // CHECKSTYLE:OFF
    public Map<String, SQLParserTestCase> getAllSQLParserTestCases() {
        Map<String, SQLParserTestCase> result = new HashMap<>();
        putAll(selectTestCases, result);
        putAll(updateTestCases, result);
        putAll(deleteTestCases, result);
        putAll(insertTestCases, result);
        putAll(createTableTestCases, result);
        putAll(createEditionTestCases, result);
        putAll(alterTableTestCases, result);
        putAll(dropTableTestCases, result);
        putAll(lockTableTestCases, result);
        putAll(dropTextSearchTestCases, result);
        putAll(truncateTestCases, result);
        putAll(dropEditionTestCases, result);
        putAll(dropOutlineTestCases, result);
        putAll(alterOutlineTestCases, result);
        putAll(createIndexTestCases, result);
        putAll(alterIndexTestCases, result);
        putAll(dropIndexTestCases, result);
        putAll(setConstraintsTestCases, result);
        putAll(setTransactionTestCases, result);
        putAll(beginTransactionTestCases, result);
        putAll(setAutoCommitTestCases, result);
        putAll(commitTestCases, result);
        putAll(rollbackTestCases, result);
        putAll(savepointTestCases, result);
        putAll(grantTestCases, result);
        putAll(revokeTestCases, result);
        putAll(createUserTestCases, result);
        putAll(alterUserTestCases, result);
        putAll(dropUserTestCases, result);
        putAll(renameUserTestCases, result);
        putAll(denyUserTestCases, result);
        putAll(createLoginTestCases, result);
        putAll(alterLoginTestCases, result);
        putAll(dropLoginTestCases, result);
        putAll(createRoleTestCases, result);
        putAll(alterRoleTestCases, result);
        putAll(dropRoleTestCases, result);
        putAll(setDefaultRoleTestCases, result);
        putAll(setRoleTestCases, result);
        putAll(setPasswordTestCases, result);
        putAll(useTestCases, result);
        putAll(describeTestCases, result);
        putAll(showDatabasesTestCases, result);
        putAll(showTablesTestCases, result);
        putAll(showFunctionStatusTestCases, result);
        putAll(showProcedureStatusTestCases, result);
        putAll(showRelaylogEventsTestCases, result);
        putAll(showSlaveHostsTestCases, result);
        putAll(showProcedureCodeTestCases, result);
        putAll(showColumnsTestCases, result);
        putAll(showCreateTableTestCases, result);
        putAll(showCreateTriggerTestCases, result);
        putAll(showCreateUserTestCases, result);
        putAll(showTableStatusTestCases, result);
        putAll(showIndexTestCases, result);
        putAll(showTestCases, result);
        putAll(setParameterTestCases, result);
        putAll(commonTestCases, result);
        putAll(alterFunctionTestCases, result);
        putAll(alterServerTestCases, result);
        putAll(alterSessionTestCases, result);
        putAll(alterSynonymTestCases, result);
        putAll(alterTypeTestCases, result);
        putAll(alterRuleTestCases, result);
        putAll(alterRoutineTestCases, result);
        putAll(alterDirectoryTestCases, result);
        putAll(alterSystemTestCases, result);
        putAll(alterProcedureTestCases, result);
        putAll(alterPublicationTestCases, result);
        putAll(alterPolicyTestCases, result);
        putAll(alterDatabaseTestCases, result);
        putAll(alterDimensionTestCases, result);
        putAll(createViewTestCases, result);
        putAll(createSynonymTestCases, result);
        putAll(createAggregateTestCases, result);
        putAll(createPublicationTestCases, result);
        putAll(dropSynonymTestCases, result);
        putAll(createDirectoryTestCases, result);
        putAll(createTriggerTestCases, result);
        putAll(createServerTestCases, result);
        putAll(createProcedureTestCases, result);
        putAll(createFunctionTestCases, result);
        putAll(createDatabaseTestCases, result);
        putAll(createDatabaseLinkTestCases, result);
        putAll(dropDatabaseLinkTestCases, result);
        putAll(alterDatabaseDictionaryTestCases, result);
        putAll(alterDatabaseLinkTestCases, result);
        putAll(alterViewTestCases, result);
        putAll(alterPackageTestCases, result);
        putAll(dropPackageTestCases, result);
        putAll(createDimensionTestCases, result);
        putAll(dropDimensionTestCases, result);
        putAll(dropDirectoryTestCases, result);
        putAll(dropViewTestCases, result);
        putAll(dropTriggerTestCases, result);
        putAll(alterTriggerTestCases, result);
        putAll(dropEventTriggerTestCases, result);
        putAll(showTriggerTestCases, result);
        putAll(dropServerTestCases, result);
        putAll(dropPolicyTestCases, result);
        putAll(dropProcedureTestCases, result);
        putAll(dropRoutineTestCases, result);
        putAll(dropRuleTestCases, result);
        putAll(dropStatisticsTestCases, result);
        putAll(dropPublicationTestCases, result);
        putAll(dropSubscriptionTestCases, result);
        putAll(dropFunctionTestCases, result);
        putAll(dropGroupTestCases, result);
        putAll(dropDatabaseTestCases, result);
        putAll(callProcedureTestCases, result);
        putAll(doTestCases, result);
        putAll(copyTestCases, result);
        putAll(xaTestCases, result);
        putAll(mergeTestCases, result);
        putAll(createSequenceTestCases, result);
        putAll(alterSequenceTestCases, result);
        putAll(dropSequenceTestCases, result);
        putAll(analyzeTestCases, result);
        putAll(associateStatisticsTestCases, result);
        putAll(disassociateStatisticsTestCases, result);
        putAll(auditTestCases, result);
        putAll(noAuditTestCases, result);
        putAll(commentTestCases, result);
        putAll(flashbackDatabaseTestCases, result);
        putAll(flashbackTableTestCases, result);
        putAll(purgeTestCases, result);
        putAll(renameTestCases, result);
        putAll(addResourceTestCases, result);
        putAll(alterResourceTestCases, result);
        putAll(alterDatabaseDiscoveryDefinitionRuleTestCases, result);
        putAll(alterDataBaseDiscoveryConstructionRuleTestCases, result);
        putAll(alterEncryptRuleTestCases, result);
        putAll(alterReadwriteSplittingRuleTestCases, result);
        putAll(alterShardingBindingTableRulesTestCases, result);
        putAll(alterShardingBroadcastTableRulesTestCases, result);
        putAll(alterShardingAutoTableRuleTestCases, result);
        putAll(createDatabaseDiscoveryDefinitionRuleTestCases, result);
        putAll(createDataBaseDiscoveryConstructionRuleTestCases, result);
        putAll(createDatabaseDiscoveryTypeTestCases, result);
        putAll(createDatabaseDiscoveryHeartbeatTestCases, result);
        putAll(alterDatabaseDiscoveryHeartbeatTestCases, result);
        putAll(alterDatabaseDiscoveryTypeTestCases, result);
        putAll(createEncryptRuleTestCases, result);
        putAll(createReadwriteSplittingRuleTestCases, result);
        putAll(createShardingBindingTableRulesTestCases, result);
        putAll(createShardingBroadcastTableRulesTestCases, result);
        putAll(createShardingAutoTableRuleTestCases, result);
        putAll(dropDataBaseDiscoveryRuleTestCases, result);
        putAll(dropDataBaseDiscoveryTypeTestCases, result);
        putAll(dropDataBaseDiscoveryHeartbeatTestCases, result);
        putAll(dropResourceTestCases, result);
        putAll(dropEncryptRuleTestCases, result);
        putAll(dropReadwriteSplittingRuleTestCases, result);
        putAll(dropShardingBindingTableRulesTestCases, result);
        putAll(dropShardingBroadcastTableRulesTestCases, result);
        putAll(dropShardingTableRuleTestCases, result);
        putAll(showDataBaseDiscoveryRulesTestCases, result);
        putAll(showEncryptRulesTestCases, result);
        putAll(showReadwriteSplittingRulesTestCases, result);
        putAll(showShardingBindingTableRulesTestCases, result);
        putAll(showShardingBroadcastTableRulesTestCases, result);
        putAll(showShardingAlgorithmsTestCases, result);
        putAll(showShardingAuditorsTestCases, result);
        putAll(showShardingTableRulesTestCases, result);
        putAll(showShardingTableRuleTestCases, result);
        putAll(showScalingListTestCases, result);
        putAll(checkScalingTestCases, result);
        putAll(showScalingStatusTestCases, result);
        putAll(showScalingCheckAlgorithmsTestCases, result);
        putAll(stopScalingSourceWritingTestCases, result);
        putAll(restoreScalingSourceWritingTestCases, result);
        putAll(applyScalingTestCases, result);
        putAll(resetScalingTestCases, result);
        putAll(dropScalingTestCases, result);
        putAll(stopScalingTestCases, result);
        putAll(startScalingTestCases, result);
        putAll(createShardingScalingRuleTestCases, result);
        putAll(dropShardingScalingRuleTestCases, result);
        putAll(enableShardingScalingRuleTestCases, result);
        putAll(disableShardingScalingRuleTestCases, result);
        putAll(showShardingScalingRulesTestCases, result);
        putAll(showVariableTestCases, result);
        putAll(showAllVariableTestCases, result);
        putAll(setVariableTestCases, result);
        putAll(previewTestCases, result);
        putAll(parseStatementAsserts, result);
        putAll(setReadwriteSplittingHintTestCases, result);
        putAll(setShardingHintDatabaseValueTestCases, result);
        putAll(addShardingHintDatabaseValueTestCases, result);
        putAll(addShardingHintTableValueTestCases, result);
        putAll(showReadwriteSplittingHintStatusTestCases, result);
        putAll(showShardingHintStatusTestCases, result);
        putAll(clearReadwriteSplittingHintTestCases, result);
        putAll(clearShardingHintTestCases, result);
        putAll(clearHintTestCases, result);
        putAll(createShadowRuleTestCases, result);
        putAll(dropShadowRuleTestCases, result);
        putAll(alterShadowRuleTestCases, result);
        putAll(alterShadowAlgorithmTestCases, result);
        putAll(showShadowRulesTestCases, result);
        putAll(showShadowTableRulesTestCases, result);
        putAll(showShadowAlgorithmsTestCases, result);
        putAll(dropShadowAlgorithmTestCases, result);
        putAll(createServiceTestCases, result);
        putAll(alterServiceTestCases, result);
        putAll(dropServiceTestCases, result);
        putAll(createSchemaTestCases, result);
        putAll(alterSchemaTestCases, result);
        putAll(dropSchemaTestCases, result);
        putAll(installComponentTestCases, result);
        putAll(flushTestCases, result);
        putAll(installPluginTestCases, result);
        putAll(showInstanceTestCases, result);
        putAll(cloneTestCases, result);
        putAll(showReadwriteSplittingReadResourcesTestCases, result);
        putAll(uninstallComponentTestCases, result);
        putAll(alterResourceGroupTestCases, result);
        putAll(createResourceGroupTestCases, result);
        putAll(dropResourceGroupTestCases, result);
        putAll(binlogTestCases, result);
        putAll(uninstallPluginTestCases, result);
        putAll(showSingleTableTestCases, result);
        putAll(showSingleTableRulesTestCases, result);
        putAll(showShardingTableNodesTestCases, result);
        putAll(setResourceGroupTestCases, result);
        putAll(optimizeTableTestCases, result);
        putAll(repairTableTestCases, result);
        putAll(createShardingAlgorithmTestCases, result);
        putAll(createShardingKeyGeneratorTestCases, result);
        putAll(createShardingAuditorTestCases, result);
        putAll(createDefaultShardingStrategyTestCases, result);
        putAll(alterDefaultShardingStrategyTestCases, result);
        putAll(createShardingTableRuleTestCases, result);
        putAll(alterShardingTableRuleTestCases, result);
        putAll(resetTestCases, result);
        putAll(resetPersistTestCases, result);
        putAll(showReplicasTestCases, result);
        putAll(showReplicaStatusTestCases, result);
        putAll(showSlaveStatusTestCases, result);
        putAll(alterShardingAlgorithmTestCases, result);
        putAll(alterShardingKeyGeneratorTestCases, result);
        putAll(alterShardingAuditorTestCases, result);
        putAll(killTestCases, result);
        putAll(createDefaultShadowAlgorithmTestCases, result);
        putAll(cacheIndexTestCases, result);
        putAll(loadIndexInfoTestCases, result);
        putAll(createShadowAlgorithmTestCases, result);
        putAll(createDefaultSingleTableRuleTestCases, result);
        putAll(alterDefaultSingleTableRuleTestCases, result);
        putAll(dropDefaultSingleTableRuleTestCases, result);
        putAll(shutdownTestCases, result);
        putAll(showOpenTablesTestCases, result);
        putAll(showStatusTestCases, result);
        putAll(checkTableTestCases, result);
        putAll(checksumTableTestCases, result);
        putAll(refreshTableMetadataTestCases, result);
        putAll(showEventsTestCases, result);
        putAll(showCharacterSetTestCases, result);
        putAll(showCollationTestCases, result);
        putAll(showVariablesTestCases, result);
        putAll(showShardingKeyGeneratorsTestCases, result);
        putAll(showDefaultShardingStrategyTestCases, result);
        putAll(dropShardingKeyGeneratorTestCases, result);
        putAll(dropDefaultShardingStrategyTestCases, result);
        putAll(delimiterTestCases, result);
        putAll(dropDomainTestCases, result);
        putAll(showSQLParserRuleTestCases, result);
        putAll(createDomainTestCases, result);
        putAll(createRuleTestCases, result);
        putAll(showAuthorityRuleTestCases, result);
        putAll(showTransactionRuleTestCases, result);
        putAll(showTrafficRulesTestCases, result);
        putAll(createTrafficRulesTestCases, result);
        putAll(alterTrafficRulesTestCases, result);
        putAll(alterSQLParserRuleTestCases, result);
        putAll(createTypeTestCases, result);
        putAll(createConversionTestCases, result);
        putAll(createCastTestCases, result);
        putAll(dropConversionTestCases, result);
        putAll(alterDomainTestCases, result);
        putAll(alterAggregateTestCases, result);
        putAll(alterConversionTestCases, result);
        putAll(alterCollationTestCases, result);
        putAll(alterDefaultPrivilegesTestCases, result);
        putAll(alterForeignDataWrapperTestCases, result);
        putAll(alterForeignTableTestCases, result);
        putAll(dropForeignTableTestCases, result);
        putAll(alterGroupTestCases, result);
        putAll(alterMaterializedViewTestCases, result);
        putAll(alterJavaTestCases, result);
        putAll(alterAuditPolicyTestCases, result);
        putAll(alterClusterTestCases, result);
<<<<<<< HEAD
        putAll(alterIndexTypeTestCases, result);
=======
        putAll(alterDiskgroupTestCases, result);
>>>>>>> fdcb194f
        putAll(alterOperatorTestCases, result);
        putAll(createTextSearchTestCases, result);
        putAll(alterTextSearchTestCases, result);
        putAll(createLanguageTestCases, result);
        putAll(alterLanguageTestCases, result);
        putAll(dropLanguageTestCases, result);
        putAll(showTableMetadataTestCases, result);
        putAll(dropTrafficRuleTestCases, result);
        putAll(labelTestCases, result);
        putAll(unlabelTestCases, result);
        putAll(alterInstanceTestCases, result);
        putAll(prepareDistSQLTestCases, result);
        putAll(applyDistSQLTestCases, result);
        putAll(discardDistSQLTestCases, result);
        putAll(helpTestCases, result);
        putAll(showUnusedShardingAlgorithmsTestCases, result);
        putAll(showUnusedShardingKeyGeneratorsTestCases, result);
        putAll(renameTableTestCases, result);
        putAll(showBinlogEventsTestCases, result);
        putAll(createExtensionTestCases, result);
        putAll(countDatabaseRulesTestCases, result);
        putAll(alterExtensionTestCases, result);
        putAll(dropExtensionTestCases, result);
        putAll(declareTestCases, result);
        putAll(discardTestCases, result);
        putAll(lockTestCases, result);
        putAll(unlockTestCases, result);
        putAll(exportDatabaseConfigurationTestCases, result);
        putAll(showRulesUsedResourceTestCases, result);
        putAll(preparedTestCases, result);
        putAll(showShardingTableRulesUsedAlgorithmTestCases, result);
        putAll(showShardingTableRulesUsedKeyGeneratorTestCases, result);
        putAll(setUserTestCases, result);
        putAll(dropShardingAlgorithmTestCases, result);
        putAll(createTablespaceTestCases, result);
        putAll(importDatabaseConfigurationTestCases, result);
        putAll(dropOwnedTestCases, result);
        putAll(dropOperatorTestCases, result);
        putAll(dropMaterializedViewTestCases, result);
        putAll(dropCastTestCases, result);
        putAll(dropAggregateTestCases, result);
        putAll(dropCollationTestCases, result);
        putAll(dropForeignDataWrapperTestCases, result);
        putAll(dropTypeTestCases, result);
        putAll(dropOperatorClassTestCases, result);
        putAll(dropOperatorFamilyTestCases, result);
        putAll(dropAccessMethodTestCases, result);
        putAll(revertTestCases, result);
        putAll(alterAnalyticViewTestCases, result);
        putAll(alterAttributeDimensionTestCases, result);
        putAll(createContextTestCases, result);
        putAll(createSPFileTestCases, result);
        putAll(createPFileTestCases, result);
        putAll(createControlFileTestCases, result);
        putAll(createFlashbackArchiveTestCases, result);
        putAll(alterFlashbackArchiveTestCases, result);
        putAll(dropFlashbackArchiveTestCases, result);
        putAll(createDiskgroupTestCases, result);
        putAll(dropDiskgroupTestCases, result);
        putAll(createRollbackSegmentTestCases, result);
        putAll(dropRollbackSegmentTestCases, result);
        putAll(listenTestCases, result);
        putAll(notifyTestCases, result);
        putAll(refreshMatViewStmtStatementTestCases, result);
        putAll(reindexStatementTestCases, result);
        putAll(unlistenTestCases, result);
        putAll(securityLabelStmtStatementTestCases, result);
        putAll(createLockdownProfileTestCases, result);
        putAll(dropLockdownProfileTestCases, result);
        putAll(createInmemoryJoinGroupTestCases, result);
        putAll(alterInmemoryJoinGroupTestCases, result);
        putAll(dropInmemoryJoinGroupTestCases, result);
        putAll(createRestorePointTestCases, result);
        putAll(dropRestorePointTestCases, result);
        putAll(alterLibraryTestCases, result);
        putAll(alterMaterializedZonemapTestCases, result);
        putAll(cursorTestCases, result);
        putAll(closeTestCases, result);
        putAll(moveTestCases, result);
        putAll(fetchTestCases, result);
        putAll(checkpointTestCases, result);
        putAll(clusterStatementTestCases, result);
        putAll(createAccessMethodTestCases, result);
        putAll(countSingleTableRuleStatementTestCases, result);
        putAll(countShardingRuleStatementTestCases, result);
        putAll(countReadwriteSplittingRuleStatementTestCases, result);
        putAll(countDatabaseDiscoveryRuleStatementTestCases, result);
        putAll(countEncryptRuleStatementTestCases, result);
        putAll(countShadowRuleStatementTestCases, result);
        putAll(createCollationStatementTestCases, result);
        putAll(prepareTransactionTestCases, result);
        putAll(reassignOwnedStatementTestCases, result);
        putAll(createEventTriggerStatementTestCases, result);
        return result;
    }
    // CHECKSTYLE:ON
    
    private void putAll(final List<? extends SQLParserTestCase> sqlParserTestCases, final Map<String, SQLParserTestCase> target) {
        Map<String, SQLParserTestCase> sqlParserTestCaseMap = getSQLParserTestCases(sqlParserTestCases);
        Collection<String> sqlParserTestCaseIds = new HashSet<>(sqlParserTestCaseMap.keySet());
        sqlParserTestCaseIds.retainAll(target.keySet());
        Preconditions.checkState(sqlParserTestCaseIds.isEmpty(), "Find duplicated SQL Case IDs: %s", sqlParserTestCaseIds);
        target.putAll(sqlParserTestCaseMap);
    }
    
    private Map<String, SQLParserTestCase> getSQLParserTestCases(final List<? extends SQLParserTestCase> sqlParserTestCases) {
        Map<String, SQLParserTestCase> result = new HashMap<>(sqlParserTestCases.size(), 1);
        for (SQLParserTestCase each : sqlParserTestCases) {
            Preconditions.checkState(!result.containsKey(each.getSqlCaseId()), "Find duplicated SQL Case ID: %s", each.getSqlCaseId());
            result.put(each.getSqlCaseId(), each);
        }
        return result;
    }
}<|MERGE_RESOLUTION|>--- conflicted
+++ resolved
@@ -1341,14 +1341,12 @@
     @XmlElement(name = "alter-cluster")
     private final List<AlterClusterStatementTestCase> alterClusterTestCases = new LinkedList<>();
     
-<<<<<<< HEAD
+    @XmlElement(name = "alter-diskgroup")
+    private final List<AlterDiskgroupStatementTestCase> alterDiskgroupTestCases = new LinkedList<>();
+
     @XmlElement(name = "alter-index-type")
     private final List<AlterIndexTypeStatementTestCase> alterIndexTypeTestCases = new LinkedList<>();
-=======
-    @XmlElement(name = "alter-diskgroup")
-    private final List<AlterDiskgroupStatementTestCase> alterDiskgroupTestCases = new LinkedList<>();
->>>>>>> fdcb194f
-    
+
     @XmlElement(name = "alter-operator")
     private final List<AlterOperatorStatementTestCase> alterOperatorTestCases = new LinkedList<>();
     
@@ -1585,7 +1583,7 @@
     
     @XmlElement(name = "create-event-trigger")
     private final List<CreateEventTriggerStatementTestCase> createEventTriggerStatementTestCases = new LinkedList<>();
-    
+
     /**
      * Get all SQL parser test cases.
      *
@@ -1886,11 +1884,8 @@
         putAll(alterJavaTestCases, result);
         putAll(alterAuditPolicyTestCases, result);
         putAll(alterClusterTestCases, result);
-<<<<<<< HEAD
+        putAll(alterDiskgroupTestCases, result);
         putAll(alterIndexTypeTestCases, result);
-=======
-        putAll(alterDiskgroupTestCases, result);
->>>>>>> fdcb194f
         putAll(alterOperatorTestCases, result);
         putAll(createTextSearchTestCases, result);
         putAll(alterTextSearchTestCases, result);
