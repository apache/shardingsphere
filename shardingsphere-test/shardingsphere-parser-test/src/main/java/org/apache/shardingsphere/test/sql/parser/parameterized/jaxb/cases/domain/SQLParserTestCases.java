/*
 * Licensed to the Apache Software Foundation (ASF) under one or more
 * contributor license agreements.  See the NOTICE file distributed with
 * this work for additional information regarding copyright ownership.
 * The ASF licenses this file to You under the Apache License, Version 2.0
 * (the "License"); you may not use this file except in compliance with
 * the License.  You may obtain a copy of the License at
 *
 *     http://www.apache.org/licenses/LICENSE-2.0
 *
 * Unless required by applicable law or agreed to in writing, software
 * distributed under the License is distributed on an "AS IS" BASIS,
 * WITHOUT WARRANTIES OR CONDITIONS OF ANY KIND, either express or implied.
 * See the License for the specific language governing permissions and
 * limitations under the License.
 */

package org.apache.shardingsphere.test.sql.parser.parameterized.jaxb.cases.domain;

import com.google.common.base.Preconditions;
import lombok.Getter;
import org.apache.shardingsphere.test.sql.parser.parameterized.jaxb.cases.domain.statement.CommonStatementTestCase;
import org.apache.shardingsphere.test.sql.parser.parameterized.jaxb.cases.domain.statement.SQLParserTestCase;
import org.apache.shardingsphere.test.sql.parser.parameterized.jaxb.cases.domain.statement.dal.AlterResourceGroupStatementTestCase;
import org.apache.shardingsphere.test.sql.parser.parameterized.jaxb.cases.domain.statement.dal.BinlogStatementTestCase;
import org.apache.shardingsphere.test.sql.parser.parameterized.jaxb.cases.domain.statement.dal.CacheIndexStatementTestCase;
import org.apache.shardingsphere.test.sql.parser.parameterized.jaxb.cases.domain.statement.dal.CheckTableStatementTestCase;
import org.apache.shardingsphere.test.sql.parser.parameterized.jaxb.cases.domain.statement.dal.ChecksumTableStatementTestCase;
import org.apache.shardingsphere.test.sql.parser.parameterized.jaxb.cases.domain.statement.dal.CloneStatementTestCase;
import org.apache.shardingsphere.test.sql.parser.parameterized.jaxb.cases.domain.statement.dal.CreateResourceGroupStatementTestCase;
import org.apache.shardingsphere.test.sql.parser.parameterized.jaxb.cases.domain.statement.dal.DelimiterStatementTestCase;
import org.apache.shardingsphere.test.sql.parser.parameterized.jaxb.cases.domain.statement.dal.DropResourceGroupStatementTestCase;
import org.apache.shardingsphere.test.sql.parser.parameterized.jaxb.cases.domain.statement.dal.ExplainStatementTestCase;
import org.apache.shardingsphere.test.sql.parser.parameterized.jaxb.cases.domain.statement.dal.FlushStatementTestCase;
import org.apache.shardingsphere.test.sql.parser.parameterized.jaxb.cases.domain.statement.dal.HelpStatementTestCase;
import org.apache.shardingsphere.test.sql.parser.parameterized.jaxb.cases.domain.statement.dal.InstallComponentStatementTestCase;
import org.apache.shardingsphere.test.sql.parser.parameterized.jaxb.cases.domain.statement.dal.InstallPluginStatementTestCase;
import org.apache.shardingsphere.test.sql.parser.parameterized.jaxb.cases.domain.statement.dal.KillStatementTestCase;
import org.apache.shardingsphere.test.sql.parser.parameterized.jaxb.cases.domain.statement.dal.LoadIndexInfoStatementTestCase;
import org.apache.shardingsphere.test.sql.parser.parameterized.jaxb.cases.domain.statement.dal.OptimizeTableStatementTestCase;
import org.apache.shardingsphere.test.sql.parser.parameterized.jaxb.cases.domain.statement.dal.RepairTableStatementTestCase;
import org.apache.shardingsphere.test.sql.parser.parameterized.jaxb.cases.domain.statement.dal.ResetPersistStatementTestCase;
import org.apache.shardingsphere.test.sql.parser.parameterized.jaxb.cases.domain.statement.dal.ResetStatementTestCase;
import org.apache.shardingsphere.test.sql.parser.parameterized.jaxb.cases.domain.statement.dal.SetParameterStatementTestCase;
import org.apache.shardingsphere.test.sql.parser.parameterized.jaxb.cases.domain.statement.dal.SetResourceGroupStatementTestCase;
import org.apache.shardingsphere.test.sql.parser.parameterized.jaxb.cases.domain.statement.dal.ShowBinlogEventsStatementTestCase;
import org.apache.shardingsphere.test.sql.parser.parameterized.jaxb.cases.domain.statement.dal.ShowCharacterSetStatementTestCase;
import org.apache.shardingsphere.test.sql.parser.parameterized.jaxb.cases.domain.statement.dal.ShowCollationStatementTestCase;
import org.apache.shardingsphere.test.sql.parser.parameterized.jaxb.cases.domain.statement.dal.ShowColumnsStatementTestCase;
import org.apache.shardingsphere.test.sql.parser.parameterized.jaxb.cases.domain.statement.dal.ShowCreateTableStatementTestCase;
import org.apache.shardingsphere.test.sql.parser.parameterized.jaxb.cases.domain.statement.dal.ShowCreateTriggerStatementTestCase;
import org.apache.shardingsphere.test.sql.parser.parameterized.jaxb.cases.domain.statement.dal.ShowCreateUserStatementTestCase;
import org.apache.shardingsphere.test.sql.parser.parameterized.jaxb.cases.domain.statement.dal.ShowDatabasesStatementTestCase;
import org.apache.shardingsphere.test.sql.parser.parameterized.jaxb.cases.domain.statement.dal.ShowEventsStatementTestCase;
import org.apache.shardingsphere.test.sql.parser.parameterized.jaxb.cases.domain.statement.dal.ShowFunctionStatusStatementTestCase;
import org.apache.shardingsphere.test.sql.parser.parameterized.jaxb.cases.domain.statement.dal.ShowIndexStatementTestCase;
import org.apache.shardingsphere.test.sql.parser.parameterized.jaxb.cases.domain.statement.dal.ShowOpenTablesStatementTestCase;
import org.apache.shardingsphere.test.sql.parser.parameterized.jaxb.cases.domain.statement.dal.ShowProcedureCodeStatementTestCase;
import org.apache.shardingsphere.test.sql.parser.parameterized.jaxb.cases.domain.statement.dal.ShowProcedureStatusStatementTestCase;
import org.apache.shardingsphere.test.sql.parser.parameterized.jaxb.cases.domain.statement.dal.ShowRelaylogEventsStatementTestCase;
import org.apache.shardingsphere.test.sql.parser.parameterized.jaxb.cases.domain.statement.dal.ShowReplicaStatusStatementTestCase;
import org.apache.shardingsphere.test.sql.parser.parameterized.jaxb.cases.domain.statement.dal.ShowReplicasStatementTestCase;
import org.apache.shardingsphere.test.sql.parser.parameterized.jaxb.cases.domain.statement.dal.ShowSlaveHostsStatementTestCase;
import org.apache.shardingsphere.test.sql.parser.parameterized.jaxb.cases.domain.statement.dal.ShowSlaveStatusStatementTestCase;
import org.apache.shardingsphere.test.sql.parser.parameterized.jaxb.cases.domain.statement.dal.ShowStatementTestCase;
import org.apache.shardingsphere.test.sql.parser.parameterized.jaxb.cases.domain.statement.dal.ShowStatusStatementTestCase;
import org.apache.shardingsphere.test.sql.parser.parameterized.jaxb.cases.domain.statement.dal.ShowTableStatusStatementTestCase;
import org.apache.shardingsphere.test.sql.parser.parameterized.jaxb.cases.domain.statement.dal.ShowTablesStatementTestCase;
import org.apache.shardingsphere.test.sql.parser.parameterized.jaxb.cases.domain.statement.dal.ShowTriggersStatementTestCase;
import org.apache.shardingsphere.test.sql.parser.parameterized.jaxb.cases.domain.statement.dal.ShowVariablesStatementTestCase;
import org.apache.shardingsphere.test.sql.parser.parameterized.jaxb.cases.domain.statement.dal.ShutdownStatementTestCase;
import org.apache.shardingsphere.test.sql.parser.parameterized.jaxb.cases.domain.statement.dal.UninstallComponentStatementTestCase;
import org.apache.shardingsphere.test.sql.parser.parameterized.jaxb.cases.domain.statement.dal.UninstallPluginStatementTestCase;
import org.apache.shardingsphere.test.sql.parser.parameterized.jaxb.cases.domain.statement.dal.UseStatementTestCase;
import org.apache.shardingsphere.test.sql.parser.parameterized.jaxb.cases.domain.statement.dcl.AlterLoginStatementTestCase;
import org.apache.shardingsphere.test.sql.parser.parameterized.jaxb.cases.domain.statement.dcl.AlterRoleStatementTestCase;
import org.apache.shardingsphere.test.sql.parser.parameterized.jaxb.cases.domain.statement.dcl.AlterUserStatementTestCase;
import org.apache.shardingsphere.test.sql.parser.parameterized.jaxb.cases.domain.statement.dcl.CreateLoginStatementTestCase;
import org.apache.shardingsphere.test.sql.parser.parameterized.jaxb.cases.domain.statement.dcl.CreateRoleStatementTestCase;
import org.apache.shardingsphere.test.sql.parser.parameterized.jaxb.cases.domain.statement.dcl.CreateUserStatementTestCase;
import org.apache.shardingsphere.test.sql.parser.parameterized.jaxb.cases.domain.statement.dcl.DenyUserStatementTestCase;
import org.apache.shardingsphere.test.sql.parser.parameterized.jaxb.cases.domain.statement.dcl.DropLoginStatementTestCase;
import org.apache.shardingsphere.test.sql.parser.parameterized.jaxb.cases.domain.statement.dcl.DropRoleStatementTestCase;
import org.apache.shardingsphere.test.sql.parser.parameterized.jaxb.cases.domain.statement.dcl.DropUserStatementTestCase;
import org.apache.shardingsphere.test.sql.parser.parameterized.jaxb.cases.domain.statement.dcl.GrantStatementTestCase;
import org.apache.shardingsphere.test.sql.parser.parameterized.jaxb.cases.domain.statement.dcl.RenameUserStatementTestCase;
import org.apache.shardingsphere.test.sql.parser.parameterized.jaxb.cases.domain.statement.dcl.RevokeStatementTestCase;
import org.apache.shardingsphere.test.sql.parser.parameterized.jaxb.cases.domain.statement.dcl.SetDefaultRoleStatementTestCase;
import org.apache.shardingsphere.test.sql.parser.parameterized.jaxb.cases.domain.statement.dcl.SetPasswordStatementTestCase;
import org.apache.shardingsphere.test.sql.parser.parameterized.jaxb.cases.domain.statement.dcl.SetRoleStatementTestCase;
import org.apache.shardingsphere.test.sql.parser.parameterized.jaxb.cases.domain.statement.dcl.SetUserStatementTestCase;
import org.apache.shardingsphere.test.sql.parser.parameterized.jaxb.cases.domain.statement.ddl.AlterAggregateStatementTestCase;
import org.apache.shardingsphere.test.sql.parser.parameterized.jaxb.cases.domain.statement.ddl.AlterCollationStatementTestCase;
import org.apache.shardingsphere.test.sql.parser.parameterized.jaxb.cases.domain.statement.ddl.AlterConversionStatementTestCase;
import org.apache.shardingsphere.test.sql.parser.parameterized.jaxb.cases.domain.statement.ddl.AlterDatabaseStatementTestCase;
import org.apache.shardingsphere.test.sql.parser.parameterized.jaxb.cases.domain.statement.ddl.AlterDefaultPrivilegesTestCase;
import org.apache.shardingsphere.test.sql.parser.parameterized.jaxb.cases.domain.statement.ddl.AlterDimensionStatementTestCase;
import org.apache.shardingsphere.test.sql.parser.parameterized.jaxb.cases.domain.statement.ddl.AlterDomainStatementTestCase;
import org.apache.shardingsphere.test.sql.parser.parameterized.jaxb.cases.domain.statement.ddl.AlterExtensionStatementTestCase;
import org.apache.shardingsphere.test.sql.parser.parameterized.jaxb.cases.domain.statement.ddl.AlterForeignDataWrapperTestCase;
import org.apache.shardingsphere.test.sql.parser.parameterized.jaxb.cases.domain.statement.ddl.AlterForeignTableTestCase;
import org.apache.shardingsphere.test.sql.parser.parameterized.jaxb.cases.domain.statement.ddl.AlterFunctionStatementTestCase;
import org.apache.shardingsphere.test.sql.parser.parameterized.jaxb.cases.domain.statement.ddl.AlterGroupStatementTestCase;
import org.apache.shardingsphere.test.sql.parser.parameterized.jaxb.cases.domain.statement.ddl.AlterIndexStatementTestCase;
import org.apache.shardingsphere.test.sql.parser.parameterized.jaxb.cases.domain.statement.ddl.AlterLanguageStatementTestCase;
import org.apache.shardingsphere.test.sql.parser.parameterized.jaxb.cases.domain.statement.ddl.AlterMaterializedViewStatementTestCase;
import org.apache.shardingsphere.test.sql.parser.parameterized.jaxb.cases.domain.statement.ddl.AlterProcedureStatementTestCase;
import org.apache.shardingsphere.test.sql.parser.parameterized.jaxb.cases.domain.statement.ddl.AlterSchemaStatementTestCase;
import org.apache.shardingsphere.test.sql.parser.parameterized.jaxb.cases.domain.statement.ddl.AlterSequenceStatementTestCase;
import org.apache.shardingsphere.test.sql.parser.parameterized.jaxb.cases.domain.statement.ddl.AlterServerStatementTestCase;
import org.apache.shardingsphere.test.sql.parser.parameterized.jaxb.cases.domain.statement.ddl.AlterServiceStatementTestCase;
import org.apache.shardingsphere.test.sql.parser.parameterized.jaxb.cases.domain.statement.ddl.AlterSessionStatementTestCase;
import org.apache.shardingsphere.test.sql.parser.parameterized.jaxb.cases.domain.statement.ddl.AlterSynonymStatementTestCase;
import org.apache.shardingsphere.test.sql.parser.parameterized.jaxb.cases.domain.statement.ddl.AlterSystemStatementTestCase;
import org.apache.shardingsphere.test.sql.parser.parameterized.jaxb.cases.domain.statement.ddl.AlterTableStatementTestCase;
import org.apache.shardingsphere.test.sql.parser.parameterized.jaxb.cases.domain.statement.ddl.AlterTextSearchStatementTestCase;
import org.apache.shardingsphere.test.sql.parser.parameterized.jaxb.cases.domain.statement.ddl.AnalyzeStatementTestCase;
import org.apache.shardingsphere.test.sql.parser.parameterized.jaxb.cases.domain.statement.ddl.AssociateStatisticsStatementTestCase;
import org.apache.shardingsphere.test.sql.parser.parameterized.jaxb.cases.domain.statement.ddl.AuditStatementTestCase;
import org.apache.shardingsphere.test.sql.parser.parameterized.jaxb.cases.domain.statement.ddl.CommentStatementTestCase;
import org.apache.shardingsphere.test.sql.parser.parameterized.jaxb.cases.domain.statement.ddl.CreateConversionStatementTestCase;
import org.apache.shardingsphere.test.sql.parser.parameterized.jaxb.cases.domain.statement.ddl.CreateDatabaseLinkStatementTestCase;
import org.apache.shardingsphere.test.sql.parser.parameterized.jaxb.cases.domain.statement.ddl.CreateDatabaseStatementTestCase;
import org.apache.shardingsphere.test.sql.parser.parameterized.jaxb.cases.domain.statement.ddl.CreateDimensionStatementTestCase;
import org.apache.shardingsphere.test.sql.parser.parameterized.jaxb.cases.domain.statement.ddl.CreateDomainStatementTestCase;
import org.apache.shardingsphere.test.sql.parser.parameterized.jaxb.cases.domain.statement.ddl.CreateExtensionStatementTestCase;
import org.apache.shardingsphere.test.sql.parser.parameterized.jaxb.cases.domain.statement.ddl.CreateFunctionStatementTestCase;
import org.apache.shardingsphere.test.sql.parser.parameterized.jaxb.cases.domain.statement.ddl.CreateIndexStatementTestCase;
import org.apache.shardingsphere.test.sql.parser.parameterized.jaxb.cases.domain.statement.ddl.CreateLanguageStatementTestCase;
import org.apache.shardingsphere.test.sql.parser.parameterized.jaxb.cases.domain.statement.ddl.CreateProcedureStatementTestCase;
import org.apache.shardingsphere.test.sql.parser.parameterized.jaxb.cases.domain.statement.ddl.CreateRuleStatementTestCase;
import org.apache.shardingsphere.test.sql.parser.parameterized.jaxb.cases.domain.statement.ddl.CreateSchemaStatementTestCase;
import org.apache.shardingsphere.test.sql.parser.parameterized.jaxb.cases.domain.statement.ddl.CreateSequenceStatementTestCase;
import org.apache.shardingsphere.test.sql.parser.parameterized.jaxb.cases.domain.statement.ddl.CreateServerStatementTestCase;
import org.apache.shardingsphere.test.sql.parser.parameterized.jaxb.cases.domain.statement.ddl.CreateServiceStatementTestCase;
import org.apache.shardingsphere.test.sql.parser.parameterized.jaxb.cases.domain.statement.ddl.CreateTableStatementTestCase;
import org.apache.shardingsphere.test.sql.parser.parameterized.jaxb.cases.domain.statement.ddl.CreateTablespaceStatementTestCase;
import org.apache.shardingsphere.test.sql.parser.parameterized.jaxb.cases.domain.statement.ddl.CreateTextSearchStatementTestCase;
import org.apache.shardingsphere.test.sql.parser.parameterized.jaxb.cases.domain.statement.ddl.CreateTriggerStatementTestCase;
import org.apache.shardingsphere.test.sql.parser.parameterized.jaxb.cases.domain.statement.ddl.CreateTypeStatementTestCase;
import org.apache.shardingsphere.test.sql.parser.parameterized.jaxb.cases.domain.statement.ddl.CreateViewStatementTestCase;
import org.apache.shardingsphere.test.sql.parser.parameterized.jaxb.cases.domain.statement.ddl.DeclareStatementTestCase;
import org.apache.shardingsphere.test.sql.parser.parameterized.jaxb.cases.domain.statement.ddl.DisassociateStatisticsStatementTestCase;
import org.apache.shardingsphere.test.sql.parser.parameterized.jaxb.cases.domain.statement.ddl.DiscardStatementTestCase;
import org.apache.shardingsphere.test.sql.parser.parameterized.jaxb.cases.domain.statement.ddl.DropConversionStatementTestCase;
import org.apache.shardingsphere.test.sql.parser.parameterized.jaxb.cases.domain.statement.ddl.DropDatabaseLinkStatementTestCase;
import org.apache.shardingsphere.test.sql.parser.parameterized.jaxb.cases.domain.statement.ddl.DropDatabaseStatementTestCase;
import org.apache.shardingsphere.test.sql.parser.parameterized.jaxb.cases.domain.statement.ddl.DropDimensionStatementTestCase;
import org.apache.shardingsphere.test.sql.parser.parameterized.jaxb.cases.domain.statement.ddl.DropDomainStatementTestCase;
import org.apache.shardingsphere.test.sql.parser.parameterized.jaxb.cases.domain.statement.ddl.DropExtensionStatementTestCase;
import org.apache.shardingsphere.test.sql.parser.parameterized.jaxb.cases.domain.statement.ddl.DropFunctionStatementTestCase;
import org.apache.shardingsphere.test.sql.parser.parameterized.jaxb.cases.domain.statement.ddl.DropGroupStatementTestCase;
import org.apache.shardingsphere.test.sql.parser.parameterized.jaxb.cases.domain.statement.ddl.DropIndexStatementTestCase;
import org.apache.shardingsphere.test.sql.parser.parameterized.jaxb.cases.domain.statement.ddl.DropLanguageStatementTestCase;
import org.apache.shardingsphere.test.sql.parser.parameterized.jaxb.cases.domain.statement.ddl.DropPolicyStatementTestCase;
import org.apache.shardingsphere.test.sql.parser.parameterized.jaxb.cases.domain.statement.ddl.DropProcedureStatementTestCase;
import org.apache.shardingsphere.test.sql.parser.parameterized.jaxb.cases.domain.statement.ddl.DropSchemaStatementTestCase;
import org.apache.shardingsphere.test.sql.parser.parameterized.jaxb.cases.domain.statement.ddl.DropSequenceStatementTestCase;
import org.apache.shardingsphere.test.sql.parser.parameterized.jaxb.cases.domain.statement.ddl.DropServerStatementTestCase;
import org.apache.shardingsphere.test.sql.parser.parameterized.jaxb.cases.domain.statement.ddl.DropServiceStatementTestCase;
import org.apache.shardingsphere.test.sql.parser.parameterized.jaxb.cases.domain.statement.ddl.DropTableStatementTestCase;
import org.apache.shardingsphere.test.sql.parser.parameterized.jaxb.cases.domain.statement.ddl.DropTriggerStatementTestCase;
import org.apache.shardingsphere.test.sql.parser.parameterized.jaxb.cases.domain.statement.ddl.DropViewStatementTestCase;
import org.apache.shardingsphere.test.sql.parser.parameterized.jaxb.cases.domain.statement.ddl.FlashbackDatabaseStatementTestCase;
import org.apache.shardingsphere.test.sql.parser.parameterized.jaxb.cases.domain.statement.ddl.FlashbackTableStatementTestCase;
import org.apache.shardingsphere.test.sql.parser.parameterized.jaxb.cases.domain.statement.ddl.NoAuditStatementTestCase;
import org.apache.shardingsphere.test.sql.parser.parameterized.jaxb.cases.domain.statement.ddl.PreparedStatementTestCase;
import org.apache.shardingsphere.test.sql.parser.parameterized.jaxb.cases.domain.statement.ddl.PurgeStatementTestCase;
import org.apache.shardingsphere.test.sql.parser.parameterized.jaxb.cases.domain.statement.ddl.RenameStatementTestCase;
import org.apache.shardingsphere.test.sql.parser.parameterized.jaxb.cases.domain.statement.ddl.RenameTableStatementTestCase;
import org.apache.shardingsphere.test.sql.parser.parameterized.jaxb.cases.domain.statement.ddl.TruncateStatementTestCase;
import org.apache.shardingsphere.test.sql.parser.parameterized.jaxb.cases.domain.statement.ddl.DropOwnedStatementTestCase;
import org.apache.shardingsphere.test.sql.parser.parameterized.jaxb.cases.domain.statement.ddl.DropOperatorStatementTestCase;
import org.apache.shardingsphere.test.sql.parser.parameterized.jaxb.cases.domain.statement.distsql.ral.AddShardingHintDatabaseValueStatementTestCase;
import org.apache.shardingsphere.test.sql.parser.parameterized.jaxb.cases.domain.statement.distsql.ral.AddShardingHintTableValueStatementTestCase;
import org.apache.shardingsphere.test.sql.parser.parameterized.jaxb.cases.domain.statement.distsql.ral.AlterInstanceStatementTestCase;
import org.apache.shardingsphere.test.sql.parser.parameterized.jaxb.cases.domain.statement.distsql.ral.AlterSQLParserRuleStatementTestCase;
import org.apache.shardingsphere.test.sql.parser.parameterized.jaxb.cases.domain.statement.distsql.ral.AlterTrafficRuleStatementTestCase;
import org.apache.shardingsphere.test.sql.parser.parameterized.jaxb.cases.domain.statement.distsql.ral.ApplyDistSQLStatementTestCase;
import org.apache.shardingsphere.test.sql.parser.parameterized.jaxb.cases.domain.statement.distsql.ral.ClearHintStatementTestCase;
import org.apache.shardingsphere.test.sql.parser.parameterized.jaxb.cases.domain.statement.distsql.ral.ClearReadwriteSplittingHintStatementTestCase;
import org.apache.shardingsphere.test.sql.parser.parameterized.jaxb.cases.domain.statement.distsql.ral.ClearShardingHintStatementTestCase;
import org.apache.shardingsphere.test.sql.parser.parameterized.jaxb.cases.domain.statement.distsql.ral.CountInstanceRulesStatementTestCase;
import org.apache.shardingsphere.test.sql.parser.parameterized.jaxb.cases.domain.statement.distsql.ral.CreateTrafficRuleStatementTestCase;
import org.apache.shardingsphere.test.sql.parser.parameterized.jaxb.cases.domain.statement.distsql.ral.DiscardDistSQLStatementTestCase;
import org.apache.shardingsphere.test.sql.parser.parameterized.jaxb.cases.domain.statement.distsql.ral.DropTrafficRuleStatementTestCase;
import org.apache.shardingsphere.test.sql.parser.parameterized.jaxb.cases.domain.statement.distsql.ral.ExportSchemaConfigurationStatementTestCase;
import org.apache.shardingsphere.test.sql.parser.parameterized.jaxb.cases.domain.statement.distsql.ral.ImportSchemaConfigurationStatementTestCase;
import org.apache.shardingsphere.test.sql.parser.parameterized.jaxb.cases.domain.statement.distsql.ral.LabelInstanceStatementTestCase;
import org.apache.shardingsphere.test.sql.parser.parameterized.jaxb.cases.domain.statement.distsql.ral.ParseStatementTestCase;
import org.apache.shardingsphere.test.sql.parser.parameterized.jaxb.cases.domain.statement.distsql.ral.PrepareDistSQLStatementTestCase;
import org.apache.shardingsphere.test.sql.parser.parameterized.jaxb.cases.domain.statement.distsql.ral.PreviewStatementTestCase;
import org.apache.shardingsphere.test.sql.parser.parameterized.jaxb.cases.domain.statement.distsql.ral.RefreshTableMetadataStatementTestCase;
import org.apache.shardingsphere.test.sql.parser.parameterized.jaxb.cases.domain.statement.distsql.ral.SetReadwriteSplittingHintStatementTestCase;
import org.apache.shardingsphere.test.sql.parser.parameterized.jaxb.cases.domain.statement.distsql.ral.SetShardingHintDatabaseValueStatementTestCase;
import org.apache.shardingsphere.test.sql.parser.parameterized.jaxb.cases.domain.statement.distsql.ral.SetVariableStatementTestCase;
import org.apache.shardingsphere.test.sql.parser.parameterized.jaxb.cases.domain.statement.distsql.ral.ShowAuthorityRuleStatementTestCase;
import org.apache.shardingsphere.test.sql.parser.parameterized.jaxb.cases.domain.statement.distsql.ral.ShowInstanceStatementTestCase;
import org.apache.shardingsphere.test.sql.parser.parameterized.jaxb.cases.domain.statement.distsql.ral.ShowReadwriteSplittingHintStatusStatementTestCase;
import org.apache.shardingsphere.test.sql.parser.parameterized.jaxb.cases.domain.statement.distsql.ral.ShowReadwriteSplittingReadResourcesStatementTestCase;
import org.apache.shardingsphere.test.sql.parser.parameterized.jaxb.cases.domain.statement.distsql.ral.ShowSQLParserRuleStatementTestCase;
import org.apache.shardingsphere.test.sql.parser.parameterized.jaxb.cases.domain.statement.distsql.ral.ShowScalingListStatementTestCase;
import org.apache.shardingsphere.test.sql.parser.parameterized.jaxb.cases.domain.statement.distsql.ral.ShowShardingHintStatusStatementTestCase;
import org.apache.shardingsphere.test.sql.parser.parameterized.jaxb.cases.domain.statement.distsql.ral.ShowTableMetadataStatementTestCase;
import org.apache.shardingsphere.test.sql.parser.parameterized.jaxb.cases.domain.statement.distsql.ral.ShowTrafficRulesStatementTestCase;
import org.apache.shardingsphere.test.sql.parser.parameterized.jaxb.cases.domain.statement.distsql.ral.ShowTransactionRuleStatementTestCase;
import org.apache.shardingsphere.test.sql.parser.parameterized.jaxb.cases.domain.statement.distsql.ral.ShowVariableStatementTestCase;
import org.apache.shardingsphere.test.sql.parser.parameterized.jaxb.cases.domain.statement.distsql.ral.UnlabelInstanceStatementTestCase;
import org.apache.shardingsphere.test.sql.parser.parameterized.jaxb.cases.domain.statement.distsql.ral.scaling.ApplyScalingStatementTestCase;
import org.apache.shardingsphere.test.sql.parser.parameterized.jaxb.cases.domain.statement.distsql.ral.scaling.CheckScalingStatementTestCase;
import org.apache.shardingsphere.test.sql.parser.parameterized.jaxb.cases.domain.statement.distsql.ral.scaling.DropScalingStatementTestCase;
import org.apache.shardingsphere.test.sql.parser.parameterized.jaxb.cases.domain.statement.distsql.ral.scaling.ResetScalingStatementTestCase;
import org.apache.shardingsphere.test.sql.parser.parameterized.jaxb.cases.domain.statement.distsql.ral.scaling.RestoreScalingSourceWritingStatementTestCase;
import org.apache.shardingsphere.test.sql.parser.parameterized.jaxb.cases.domain.statement.distsql.ral.scaling.ShowScalingCheckAlgorithmsStatementTestCase;
import org.apache.shardingsphere.test.sql.parser.parameterized.jaxb.cases.domain.statement.distsql.ral.scaling.ShowScalingStatusStatementTestCase;
import org.apache.shardingsphere.test.sql.parser.parameterized.jaxb.cases.domain.statement.distsql.ral.scaling.StartScalingStatementTestCase;
import org.apache.shardingsphere.test.sql.parser.parameterized.jaxb.cases.domain.statement.distsql.ral.scaling.StopScalingSourceWritingStatementTestCase;
import org.apache.shardingsphere.test.sql.parser.parameterized.jaxb.cases.domain.statement.distsql.ral.scaling.StopScalingStatementTestCase;
import org.apache.shardingsphere.test.sql.parser.parameterized.jaxb.cases.domain.statement.distsql.rdl.alter.AlterDatabaseDiscoveryConstructionRuleStatementTestCase;
import org.apache.shardingsphere.test.sql.parser.parameterized.jaxb.cases.domain.statement.distsql.rdl.alter.AlterDatabaseDiscoveryDefinitionRuleStatementTestCase;
import org.apache.shardingsphere.test.sql.parser.parameterized.jaxb.cases.domain.statement.distsql.rdl.alter.AlterDatabaseDiscoveryHeartbeatStatementTestCase;
import org.apache.shardingsphere.test.sql.parser.parameterized.jaxb.cases.domain.statement.distsql.rdl.alter.AlterDatabaseDiscoveryTypeStatementTestCase;
import org.apache.shardingsphere.test.sql.parser.parameterized.jaxb.cases.domain.statement.distsql.rdl.alter.AlterDefaultShardingStrategyStatementTestCase;
import org.apache.shardingsphere.test.sql.parser.parameterized.jaxb.cases.domain.statement.distsql.rdl.alter.AlterDefaultSingleTableRuleStatementTestCase;
import org.apache.shardingsphere.test.sql.parser.parameterized.jaxb.cases.domain.statement.distsql.rdl.alter.AlterEncryptRuleStatementTestCase;
import org.apache.shardingsphere.test.sql.parser.parameterized.jaxb.cases.domain.statement.distsql.rdl.alter.AlterReadwriteSplittingRuleStatementTestCase;
import org.apache.shardingsphere.test.sql.parser.parameterized.jaxb.cases.domain.statement.distsql.rdl.alter.AlterResourceStatementTestCase;
import org.apache.shardingsphere.test.sql.parser.parameterized.jaxb.cases.domain.statement.distsql.rdl.alter.AlterShadowAlgorithmStatementTestCase;
import org.apache.shardingsphere.test.sql.parser.parameterized.jaxb.cases.domain.statement.distsql.rdl.alter.AlterShadowRuleStatementTestCase;
import org.apache.shardingsphere.test.sql.parser.parameterized.jaxb.cases.domain.statement.distsql.rdl.alter.AlterShardingAlgorithmStatementTestCase;
import org.apache.shardingsphere.test.sql.parser.parameterized.jaxb.cases.domain.statement.distsql.rdl.alter.AlterShardingAutoTableRuleStatementTestCase;
import org.apache.shardingsphere.test.sql.parser.parameterized.jaxb.cases.domain.statement.distsql.rdl.alter.AlterShardingBindingTableRulesStatementTestCase;
import org.apache.shardingsphere.test.sql.parser.parameterized.jaxb.cases.domain.statement.distsql.rdl.alter.AlterShardingBroadcastTableRulesStatementTestCase;
import org.apache.shardingsphere.test.sql.parser.parameterized.jaxb.cases.domain.statement.distsql.rdl.alter.AlterShardingKeyGeneratorStatementTestCase;
import org.apache.shardingsphere.test.sql.parser.parameterized.jaxb.cases.domain.statement.distsql.rdl.alter.AlterShardingTableRuleStatementTestCase;
import org.apache.shardingsphere.test.sql.parser.parameterized.jaxb.cases.domain.statement.distsql.rdl.alter.DisableShardingScalingRuleStatementTestCase;
import org.apache.shardingsphere.test.sql.parser.parameterized.jaxb.cases.domain.statement.distsql.rdl.alter.EnableShardingScalingRuleStatementTestCase;
import org.apache.shardingsphere.test.sql.parser.parameterized.jaxb.cases.domain.statement.distsql.rdl.create.AddResourceStatementTestCase;
import org.apache.shardingsphere.test.sql.parser.parameterized.jaxb.cases.domain.statement.distsql.rdl.create.CreateDatabaseDiscoveryConstructionRuleStatementTestCase;
import org.apache.shardingsphere.test.sql.parser.parameterized.jaxb.cases.domain.statement.distsql.rdl.create.CreateDatabaseDiscoveryDefinitionRuleStatementTestCase;
import org.apache.shardingsphere.test.sql.parser.parameterized.jaxb.cases.domain.statement.distsql.rdl.create.CreateDatabaseDiscoveryHeartbeatStatementTestCase;
import org.apache.shardingsphere.test.sql.parser.parameterized.jaxb.cases.domain.statement.distsql.rdl.create.CreateDatabaseDiscoveryTypeStatementTestCase;
import org.apache.shardingsphere.test.sql.parser.parameterized.jaxb.cases.domain.statement.distsql.rdl.create.CreateDefaultShadowAlgorithmStatementTestCase;
import org.apache.shardingsphere.test.sql.parser.parameterized.jaxb.cases.domain.statement.distsql.rdl.create.CreateDefaultShardingStrategyStatementTestCase;
import org.apache.shardingsphere.test.sql.parser.parameterized.jaxb.cases.domain.statement.distsql.rdl.create.CreateDefaultSingleTableRuleStatementTestCase;
import org.apache.shardingsphere.test.sql.parser.parameterized.jaxb.cases.domain.statement.distsql.rdl.create.CreateEncryptRuleStatementTestCase;
import org.apache.shardingsphere.test.sql.parser.parameterized.jaxb.cases.domain.statement.distsql.rdl.create.CreateReadwriteSplittingRuleStatementTestCase;
import org.apache.shardingsphere.test.sql.parser.parameterized.jaxb.cases.domain.statement.distsql.rdl.create.CreateShadowAlgorithmStatementTestCase;
import org.apache.shardingsphere.test.sql.parser.parameterized.jaxb.cases.domain.statement.distsql.rdl.create.CreateShadowRuleStatementTestCase;
import org.apache.shardingsphere.test.sql.parser.parameterized.jaxb.cases.domain.statement.distsql.rdl.create.CreateShardingAlgorithmStatementTestCase;
import org.apache.shardingsphere.test.sql.parser.parameterized.jaxb.cases.domain.statement.distsql.rdl.create.CreateShardingAutoTableRuleStatementTestCase;
import org.apache.shardingsphere.test.sql.parser.parameterized.jaxb.cases.domain.statement.distsql.rdl.create.CreateShardingBindingTableRulesStatementTestCase;
import org.apache.shardingsphere.test.sql.parser.parameterized.jaxb.cases.domain.statement.distsql.rdl.create.CreateShardingBroadcastTableRulesStatementTestCase;
import org.apache.shardingsphere.test.sql.parser.parameterized.jaxb.cases.domain.statement.distsql.rdl.create.CreateShardingKeyGeneratorStatementTestCase;
import org.apache.shardingsphere.test.sql.parser.parameterized.jaxb.cases.domain.statement.distsql.rdl.create.CreateShardingScalingRuleStatementTestCase;
import org.apache.shardingsphere.test.sql.parser.parameterized.jaxb.cases.domain.statement.distsql.rdl.create.CreateShardingTableRuleStatementTestCase;
import org.apache.shardingsphere.test.sql.parser.parameterized.jaxb.cases.domain.statement.distsql.rdl.drop.DropDataBaseDiscoveryHeartbeatStatementTestCase;
import org.apache.shardingsphere.test.sql.parser.parameterized.jaxb.cases.domain.statement.distsql.rdl.drop.DropDataBaseDiscoveryRuleStatementTestCase;
import org.apache.shardingsphere.test.sql.parser.parameterized.jaxb.cases.domain.statement.distsql.rdl.drop.DropDataBaseDiscoveryTypeStatementTestCase;
import org.apache.shardingsphere.test.sql.parser.parameterized.jaxb.cases.domain.statement.distsql.rdl.drop.DropDefaultShardingStrategyStatementTestCase;
import org.apache.shardingsphere.test.sql.parser.parameterized.jaxb.cases.domain.statement.distsql.rdl.drop.DropDefaultSingleTableRuleStatementTestCase;
import org.apache.shardingsphere.test.sql.parser.parameterized.jaxb.cases.domain.statement.distsql.rdl.drop.DropEncryptRuleStatementTestCase;
import org.apache.shardingsphere.test.sql.parser.parameterized.jaxb.cases.domain.statement.distsql.rdl.drop.DropReadwriteSplittingRuleStatementTestCase;
import org.apache.shardingsphere.test.sql.parser.parameterized.jaxb.cases.domain.statement.distsql.rdl.drop.DropResourceStatementTestCase;
import org.apache.shardingsphere.test.sql.parser.parameterized.jaxb.cases.domain.statement.distsql.rdl.drop.DropShadowAlgorithmStatementTestCase;
import org.apache.shardingsphere.test.sql.parser.parameterized.jaxb.cases.domain.statement.distsql.rdl.drop.DropShadowRuleStatementTestCase;
import org.apache.shardingsphere.test.sql.parser.parameterized.jaxb.cases.domain.statement.distsql.rdl.drop.DropShardingAlgorithmStatementTestCase;
import org.apache.shardingsphere.test.sql.parser.parameterized.jaxb.cases.domain.statement.distsql.rdl.drop.DropShardingBindingTableRulesStatementTestCase;
import org.apache.shardingsphere.test.sql.parser.parameterized.jaxb.cases.domain.statement.distsql.rdl.drop.DropShardingBroadcastTableRulesStatementTestCase;
import org.apache.shardingsphere.test.sql.parser.parameterized.jaxb.cases.domain.statement.distsql.rdl.drop.DropShardingKeyGeneratorStatementTestCase;
import org.apache.shardingsphere.test.sql.parser.parameterized.jaxb.cases.domain.statement.distsql.rdl.drop.DropShardingScalingRuleStatementTestCase;
import org.apache.shardingsphere.test.sql.parser.parameterized.jaxb.cases.domain.statement.distsql.rdl.drop.DropShardingTableRuleStatementTestCase;
import org.apache.shardingsphere.test.sql.parser.parameterized.jaxb.cases.domain.statement.distsql.rql.CountSchemaRulesStatementTestCase;
import org.apache.shardingsphere.test.sql.parser.parameterized.jaxb.cases.domain.statement.distsql.rql.ShowDataBaseDiscoveryRulesStatementTestCase;
import org.apache.shardingsphere.test.sql.parser.parameterized.jaxb.cases.domain.statement.distsql.rql.ShowDefaultShardingStrategyStatementTestCase;
import org.apache.shardingsphere.test.sql.parser.parameterized.jaxb.cases.domain.statement.distsql.rql.ShowEncryptRulesStatementTestCase;
import org.apache.shardingsphere.test.sql.parser.parameterized.jaxb.cases.domain.statement.distsql.rql.ShowReadwriteSplittingRulesStatementTestCase;
import org.apache.shardingsphere.test.sql.parser.parameterized.jaxb.cases.domain.statement.distsql.rql.ShowRulesUsedResourceStatementTestCase;
import org.apache.shardingsphere.test.sql.parser.parameterized.jaxb.cases.domain.statement.distsql.rql.ShowShadowAlgorithmsStatementTestCase;
import org.apache.shardingsphere.test.sql.parser.parameterized.jaxb.cases.domain.statement.distsql.rql.ShowShadowRulesStatementTestCase;
import org.apache.shardingsphere.test.sql.parser.parameterized.jaxb.cases.domain.statement.distsql.rql.ShowShadowTableRulesStatementTestCase;
import org.apache.shardingsphere.test.sql.parser.parameterized.jaxb.cases.domain.statement.distsql.rql.ShowShardingAlgorithmsStatementTestCase;
import org.apache.shardingsphere.test.sql.parser.parameterized.jaxb.cases.domain.statement.distsql.rql.ShowShardingBindingTableRulesStatementTestCase;
import org.apache.shardingsphere.test.sql.parser.parameterized.jaxb.cases.domain.statement.distsql.rql.ShowShardingBroadcastTableRulesStatementTestCase;
import org.apache.shardingsphere.test.sql.parser.parameterized.jaxb.cases.domain.statement.distsql.rql.ShowShardingKeyGeneratorsStatementTestCase;
import org.apache.shardingsphere.test.sql.parser.parameterized.jaxb.cases.domain.statement.distsql.rql.ShowShardingScalingRulesStatementTestCase;
import org.apache.shardingsphere.test.sql.parser.parameterized.jaxb.cases.domain.statement.distsql.rql.ShowShardingTableNodesStatementTestCase;
import org.apache.shardingsphere.test.sql.parser.parameterized.jaxb.cases.domain.statement.distsql.rql.ShowShardingTableRulesStatementTestCase;
import org.apache.shardingsphere.test.sql.parser.parameterized.jaxb.cases.domain.statement.distsql.rql.ShowShardingTableRulesUsedAlgorithmStatementTestCase;
import org.apache.shardingsphere.test.sql.parser.parameterized.jaxb.cases.domain.statement.distsql.rql.ShowShardingTableRulesUsedKeyGeneratorStatementTestCase;
import org.apache.shardingsphere.test.sql.parser.parameterized.jaxb.cases.domain.statement.distsql.rql.ShowSingleTableRulesStatementTestCase;
import org.apache.shardingsphere.test.sql.parser.parameterized.jaxb.cases.domain.statement.distsql.rql.ShowSingleTableStatementTestCase;
import org.apache.shardingsphere.test.sql.parser.parameterized.jaxb.cases.domain.statement.distsql.rql.ShowUnusedShardingAlgorithmsStatementTestCase;
import org.apache.shardingsphere.test.sql.parser.parameterized.jaxb.cases.domain.statement.distsql.rql.ShowUnusedShardingKeyGeneratorsStatementTestCase;
import org.apache.shardingsphere.test.sql.parser.parameterized.jaxb.cases.domain.statement.dml.CallStatementTestCase;
import org.apache.shardingsphere.test.sql.parser.parameterized.jaxb.cases.domain.statement.dml.CopyStatementTestCase;
import org.apache.shardingsphere.test.sql.parser.parameterized.jaxb.cases.domain.statement.dml.DeleteStatementTestCase;
import org.apache.shardingsphere.test.sql.parser.parameterized.jaxb.cases.domain.statement.dml.InsertStatementTestCase;
import org.apache.shardingsphere.test.sql.parser.parameterized.jaxb.cases.domain.statement.dml.MergeStatementTestCase;
import org.apache.shardingsphere.test.sql.parser.parameterized.jaxb.cases.domain.statement.dml.SelectStatementTestCase;
import org.apache.shardingsphere.test.sql.parser.parameterized.jaxb.cases.domain.statement.dml.UpdateStatementTestCase;
import org.apache.shardingsphere.test.sql.parser.parameterized.jaxb.cases.domain.statement.tcl.BeginTransactionStatementTestCase;
import org.apache.shardingsphere.test.sql.parser.parameterized.jaxb.cases.domain.statement.tcl.CommitStatementTestCase;
import org.apache.shardingsphere.test.sql.parser.parameterized.jaxb.cases.domain.statement.tcl.LockStatementTestCase;
import org.apache.shardingsphere.test.sql.parser.parameterized.jaxb.cases.domain.statement.tcl.RollbackStatementTestCase;
import org.apache.shardingsphere.test.sql.parser.parameterized.jaxb.cases.domain.statement.tcl.SavepointStatementTestCase;
import org.apache.shardingsphere.test.sql.parser.parameterized.jaxb.cases.domain.statement.tcl.SetAutoCommitStatementTestCase;
import org.apache.shardingsphere.test.sql.parser.parameterized.jaxb.cases.domain.statement.tcl.SetConstraintsStatementTestCase;
import org.apache.shardingsphere.test.sql.parser.parameterized.jaxb.cases.domain.statement.tcl.SetTransactionStatementTestCase;
import org.apache.shardingsphere.test.sql.parser.parameterized.jaxb.cases.domain.statement.tcl.UnlockStatementTestCase;
import org.apache.shardingsphere.test.sql.parser.parameterized.jaxb.cases.domain.statement.tcl.XATestCase;

import javax.xml.bind.annotation.XmlElement;
import javax.xml.bind.annotation.XmlRootElement;
import java.util.Collection;
import java.util.HashMap;
import java.util.HashSet;
import java.util.LinkedList;
import java.util.List;
import java.util.Map;

/**
 * SQL parser test cases.
 */
@XmlRootElement(name = "sql-parser-test-cases")
@Getter
public final class SQLParserTestCases {
    
    @XmlElement(name = "select")
    private final List<SelectStatementTestCase> selectTestCases = new LinkedList<>();
    
    @XmlElement(name = "update")
    private final List<UpdateStatementTestCase> updateTestCases = new LinkedList<>();
    
    @XmlElement(name = "delete")
    private final List<DeleteStatementTestCase> deleteTestCases = new LinkedList<>();
    
    @XmlElement(name = "insert")
    private final List<InsertStatementTestCase> insertTestCases = new LinkedList<>();
    
    @XmlElement(name = "create-table")
    private final List<CreateTableStatementTestCase> createTableTestCases = new LinkedList<>();
    
    @XmlElement(name = "alter-table")
    private final List<AlterTableStatementTestCase> alterTableTestCases = new LinkedList<>();
    
    @XmlElement(name = "rename-table")
    private final List<RenameTableStatementTestCase> renameTableStatementTestCases = new LinkedList<>();
    
    @XmlElement(name = "drop-table")
    private final List<DropTableStatementTestCase> dropTableTestCases = new LinkedList<>();
    
    @XmlElement(name = "truncate")
    private final List<TruncateStatementTestCase> truncateTestCases = new LinkedList<>();
    
    @XmlElement(name = "create-index")
    private final List<CreateIndexStatementTestCase> createIndexTestCases = new LinkedList<>();
    
    @XmlElement(name = "alter-index")
    private final List<AlterIndexStatementTestCase> alterIndexTestCases = new LinkedList<>();
    
    @XmlElement(name = "drop-index")
    private final List<DropIndexStatementTestCase> dropIndexTestCases = new LinkedList<>();
    
    @XmlElement(name = "set-constraints")
    private final List<SetConstraintsStatementTestCase> setConstraintsTestCases = new LinkedList<>();
    
    @XmlElement(name = "set-transaction")
    private final List<SetTransactionStatementTestCase> setTransactionTestCases = new LinkedList<>();
    
    @XmlElement(name = "begin-transaction")
    private final List<BeginTransactionStatementTestCase> beginTransactionTestCases = new LinkedList<>();
    
    @XmlElement(name = "set-auto-commit")
    private final List<SetAutoCommitStatementTestCase> setAutoCommitTestCases = new LinkedList<>();
    
    @XmlElement(name = "commit")
    private final List<CommitStatementTestCase> commitTestCases = new LinkedList<>();
    
    @XmlElement(name = "rollback")
    private final List<RollbackStatementTestCase> rollbackTestCases = new LinkedList<>();
    
    @XmlElement(name = "savepoint")
    private final List<SavepointStatementTestCase> savepointTestCases = new LinkedList<>();
    
    @XmlElement(name = "grant")
    private final List<GrantStatementTestCase> grantTestCases = new LinkedList<>();
    
    @XmlElement(name = "revoke")
    private final List<RevokeStatementTestCase> revokeTestCases = new LinkedList<>();
    
    @XmlElement(name = "create-user")
    private final List<CreateUserStatementTestCase> createUserTestCases = new LinkedList<>();
    
    @XmlElement(name = "alter-user")
    private final List<AlterUserStatementTestCase> alterUserTestCases = new LinkedList<>();
    
    @XmlElement(name = "drop-user")
    private final List<DropUserStatementTestCase> dropUserTestCases = new LinkedList<>();
    
    @XmlElement(name = "rename-user")
    private final List<RenameUserStatementTestCase> renameUserTestCases = new LinkedList<>();
    
    @XmlElement(name = "deny-user")
    private final List<DenyUserStatementTestCase> denyUserTestCases = new LinkedList<>();
    
    @XmlElement(name = "create-login")
    private final List<CreateLoginStatementTestCase> createLoginTestCases = new LinkedList<>();
    
    @XmlElement(name = "alter-login")
    private final List<AlterLoginStatementTestCase> alterLoginTestCases = new LinkedList<>();
    
    @XmlElement(name = "drop-login")
    private final List<DropLoginStatementTestCase> dropLoginTestCases = new LinkedList<>();
    
    @XmlElement(name = "create-role")
    private final List<CreateRoleStatementTestCase> createRoleTestCases = new LinkedList<>();
    
    @XmlElement(name = "alter-role")
    private final List<AlterRoleStatementTestCase> alterRoleTestCases = new LinkedList<>();
    
    @XmlElement(name = "drop-role")
    private final List<DropRoleStatementTestCase> dropRoleTestCases = new LinkedList<>();
    
    @XmlElement(name = "set-default-role")
    private final List<SetDefaultRoleStatementTestCase> setDefaultRoleTestCases = new LinkedList<>();
    
    @XmlElement(name = "set-role")
    private final List<SetRoleStatementTestCase> setRoleTestCases = new LinkedList<>();
    
    @XmlElement(name = "set-password")
    private final List<SetPasswordStatementTestCase> setPasswordTestCases = new LinkedList<>();
    
    @XmlElement(name = "use")
    private final List<UseStatementTestCase> useTestCases = new LinkedList<>();
    
    @XmlElement(name = "describe")
    private final List<ExplainStatementTestCase> describeTestCases = new LinkedList<>();
    
    @XmlElement(name = "show-databases")
    private final List<ShowDatabasesStatementTestCase> showDatabasesTestCases = new LinkedList<>();
    
    @XmlElement(name = "show-tables")
    private final List<ShowTablesStatementTestCase> showTablesTestCases = new LinkedList<>();
    
    @XmlElement(name = "show-function-status")
    private final List<ShowFunctionStatusStatementTestCase> showFunctionStatusStatementTestCases = new LinkedList<>();
    
    @XmlElement(name = "show-procedure-status")
    private final List<ShowProcedureStatusStatementTestCase> showProcedureStatusStatementTestCases = new LinkedList<>();
    
    @XmlElement(name = "show-procedure-code")
    private final List<ShowProcedureCodeStatementTestCase> showProcedureCodeStatementTestCases = new LinkedList<>();
    
    @XmlElement(name = "show-relaylog-events")
    private final List<ShowRelaylogEventsStatementTestCase> showRelaylogEventsStatementTestCases = new LinkedList<>();
    
    @XmlElement(name = "show-slave-hosts")
    private final List<ShowSlaveHostsStatementTestCase> showSlaveHostsStatementTestCases = new LinkedList<>();
    
    @XmlElement(name = "show-columns")
    private final List<ShowColumnsStatementTestCase> showColumnsTestCases = new LinkedList<>();
    
    @XmlElement(name = "show-create-table")
    private final List<ShowCreateTableStatementTestCase> showCreateTableTestCases = new LinkedList<>();
    
    @XmlElement(name = "show-create-trigger")
    private final List<ShowCreateTriggerStatementTestCase> showCreateTriggerTestCases = new LinkedList<>();
    
    @XmlElement(name = "alter-resource-group")
    private final List<AlterResourceGroupStatementTestCase> alterResourceGroupStatementTestCases = new LinkedList<>();
    
    @XmlElement(name = "create-resource-group")
    private final List<CreateResourceGroupStatementTestCase> createResourceGroupStatementTestCases = new LinkedList<>();
    
    @XmlElement(name = "drop-resource-group")
    private final List<DropResourceGroupStatementTestCase> dropResourceGroupStatementTestCases = new LinkedList<>();
    
    @XmlElement(name = "binlog")
    private final List<BinlogStatementTestCase> binlogStatementTestCases = new LinkedList<>();
    
    @XmlElement(name = "show-create-user")
    private final List<ShowCreateUserStatementTestCase> showCreateUserTestCases = new LinkedList<>();
    
    @XmlElement(name = "show-table-status")
    private final List<ShowTableStatusStatementTestCase> showTableStatusTestCases = new LinkedList<>();
    
    @XmlElement(name = "show-index")
    private final List<ShowIndexStatementTestCase> showIndexTestCases = new LinkedList<>();
    
    @XmlElement(name = "show")
    private final List<ShowStatementTestCase> showTestCases = new LinkedList<>();
    
    @XmlElement(name = "set-parameter")
    private final List<SetParameterStatementTestCase> setVariableTestCases = new LinkedList<>();
    
    @XmlElement(name = "common")
    private final List<CommonStatementTestCase> commonTestCases = new LinkedList<>();
    
    @XmlElement(name = "alter-function")
    private final List<AlterFunctionStatementTestCase> alterFunctionTestCases = new LinkedList<>();
    
    @XmlElement(name = "alter-database")
    private final List<AlterDatabaseStatementTestCase> alterDatabaseTestCase = new LinkedList<>();
    
    @XmlElement(name = "alter-dimension")
    private final List<AlterDimensionStatementTestCase> alterDimensionTestCase = new LinkedList<>();
    
    @XmlElement(name = "alter-procedure")
    private final List<AlterProcedureStatementTestCase> alterProcedureTestCase = new LinkedList<>();
    
    @XmlElement(name = "alter-server")
    private final List<AlterServerStatementTestCase> alterServerTestCase = new LinkedList<>();
    
    @XmlElement(name = "alter-session")
    private final List<AlterSessionStatementTestCase> alterSessionTestCase = new LinkedList<>();
    
    @XmlElement(name = "alter-synonym")
    private final List<AlterSynonymStatementTestCase> alterSynonymTestCase = new LinkedList<>();
    
    @XmlElement(name = "alter-system")
    private final List<AlterSystemStatementTestCase> alterSystemTestCase = new LinkedList<>();
    
    @XmlElement(name = "create-database")
    private final List<CreateDatabaseStatementTestCase> createDatabaseTestCase = new LinkedList<>();
    
    @XmlElement(name = "create-database-link")
    private final List<CreateDatabaseLinkStatementTestCase> createDatabaseLinkTestCase = new LinkedList<>();
    
    @XmlElement(name = "drop-database-link")
    private final List<DropDatabaseLinkStatementTestCase> dropDatabaseLinkTestCase = new LinkedList<>();
    
    @XmlElement(name = "create-dimension")
    private final List<CreateDimensionStatementTestCase> createDimensionTestCase = new LinkedList<>();
    
    @XmlElement(name = "create-function")
    private final List<CreateFunctionStatementTestCase> createFunctionTestCase = new LinkedList<>();
    
    @XmlElement(name = "create-procedure")
    private final List<CreateProcedureStatementTestCase> createProcedureTestCase = new LinkedList<>();
    
    @XmlElement(name = "create-server")
    private final List<CreateServerStatementTestCase> createServerTestCase = new LinkedList<>();
    
    @XmlElement(name = "create-trigger")
    private final List<CreateTriggerStatementTestCase> createTriggerTestCase = new LinkedList<>();
    
    @XmlElement(name = "create-view")
    private final List<CreateViewStatementTestCase> createViewTestCase = new LinkedList<>();
    
    @XmlElement(name = "create-domain")
    private final List<CreateDomainStatementTestCase> createDomainStatementTestCases = new LinkedList<>();
    
    @XmlElement(name = "create-rule")
    private final List<CreateRuleStatementTestCase> createRuleStatementTestCases = new LinkedList<>();
    
    @XmlElement(name = "create-type")
    private final List<CreateTypeStatementTestCase> createTypeStatementTestCases = new LinkedList<>();
    
    @XmlElement(name = "create-extension")
    private final List<CreateExtensionStatementTestCase> createExtensionStatementTestCase = new LinkedList<>();
    
    @XmlElement(name = "alter-extension")
    private final List<AlterExtensionStatementTestCase> alterExtensionStatementTestCase = new LinkedList<>();
    
    @XmlElement(name = "drop-extension")
    private final List<DropExtensionStatementTestCase> dropExtensionStatementTestCase = new LinkedList<>();
    
    @XmlElement(name = "declare")
    private final List<DeclareStatementTestCase> declareStatementTestCase = new LinkedList<>();
    
    @XmlElement(name = "discard")
    private final List<DiscardStatementTestCase> discardStatementTestCase = new LinkedList<>();
    
    @XmlElement(name = "drop-database")
    private final List<DropDatabaseStatementTestCase> dropDatabaseTestCase = new LinkedList<>();
    
    @XmlElement(name = "drop-dimension")
    private final List<DropDimensionStatementTestCase> dropDimensionTestCase = new LinkedList<>();
    
    @XmlElement(name = "drop-function")
    private final List<DropFunctionStatementTestCase> dropFunctionTestCase = new LinkedList<>();

    @XmlElement(name = "drop-group")
    private final List<DropGroupStatementTestCase> dropGroupTestCase = new LinkedList<>();
    
    @XmlElement(name = "drop-group")
    private final List<DropGroupStatementTestCase> dropGroupTestCases = new LinkedList<>();
    
    @XmlElement(name = "drop-policy")
    private final List<DropPolicyStatementTestCase> dropPolicyTestCase = new LinkedList<>();
    
    @XmlElement(name = "drop-procedure")
    private final List<DropProcedureStatementTestCase> dropProcedureTestCase = new LinkedList<>();
    
    @XmlElement(name = "drop-server")
    private final List<DropServerStatementTestCase> dropServerTestCase = new LinkedList<>();
    
    @XmlElement(name = "drop-trigger")
    private final List<DropTriggerStatementTestCase> dropTriggerTestCase = new LinkedList<>();
    
    @XmlElement(name = "drop-domain")
    private final List<DropDomainStatementTestCase> dropDomainStatementTestCases = new LinkedList<>();
    
    @XmlElement(name = "show-triggers")
    private final List<ShowTriggersStatementTestCase> showTriggerTestCase = new LinkedList<>();
    
    @XmlElement(name = "drop-view")
    private final List<DropViewStatementTestCase> dropViewTestCase = new LinkedList<>();
    
    @XmlElement(name = "call")
    private final List<CallStatementTestCase> callProcedureTestCase = new LinkedList<>();
    
    @XmlElement(name = "copy")
    private final List<CopyStatementTestCase> copyStatementTestCase = new LinkedList<>();
    
    @XmlElement(name = "xa")
    private final List<XATestCase> xaTestCase = new LinkedList<>();
    
    @XmlElement(name = "merge")
    private final List<MergeStatementTestCase> mergeTestCase = new LinkedList<>();
    
    @XmlElement(name = "create-sequence")
    private final List<CreateSequenceStatementTestCase> createSequenceTestCase = new LinkedList<>();
    
    @XmlElement(name = "alter-sequence")
    private final List<AlterSequenceStatementTestCase> alterSequenceTestCase = new LinkedList<>();
    
    @XmlElement(name = "drop-sequence")
    private final List<DropSequenceStatementTestCase> dropSequenceTestCase = new LinkedList<>();
    
    @XmlElement(name = "analyze")
    private final List<AnalyzeStatementTestCase> analyzeTestCase = new LinkedList<>();
    
    @XmlElement(name = "associate-statistics")
    private final List<AssociateStatisticsStatementTestCase> associateStatisticsTestCase = new LinkedList<>();
    
    @XmlElement(name = "disassociate-statistics")
    private final List<DisassociateStatisticsStatementTestCase> disassociateStatisticsTestCase = new LinkedList<>();
    
    @XmlElement(name = "audit")
    private final List<AuditStatementTestCase> auditTestCase = new LinkedList<>();
    
    @XmlElement(name = "no-audit")
    private final List<NoAuditStatementTestCase> noAuditTestCase = new LinkedList<>();
    
    @XmlElement(name = "comment")
    private final List<CommentStatementTestCase> commentTestCase = new LinkedList<>();
    
    @XmlElement(name = "flashback-database")
    private final List<FlashbackDatabaseStatementTestCase> flashbackDatabaseTestCase = new LinkedList<>();
    
    @XmlElement(name = "flashback-table")
    private final List<FlashbackTableStatementTestCase> flashbackTableTestCase = new LinkedList<>();
    
    @XmlElement(name = "purge")
    private final List<PurgeStatementTestCase> purgeTestCase = new LinkedList<>();
    
    @XmlElement(name = "rename")
    private final List<RenameStatementTestCase> renameTestCase = new LinkedList<>();
    
    @XmlElement(name = "add-resource")
    private final List<AddResourceStatementTestCase> addResourceTestCase = new LinkedList<>();
    
    @XmlElement(name = "alter-resource")
    private final List<AlterResourceStatementTestCase> alterResourceTestCase = new LinkedList<>();
    
    @XmlElement(name = "alter-database-discovery-definition-rule")
    private final List<AlterDatabaseDiscoveryDefinitionRuleStatementTestCase> alterDatabaseDiscoveryDefinitionRuleTestCases = new LinkedList<>();
    
    @XmlElement(name = "alter-database-discovery-construction-rule")
    private final List<AlterDatabaseDiscoveryConstructionRuleStatementTestCase> alterDataBaseDiscoveryConstructionRuleTestCase = new LinkedList<>();
    
    @XmlElement(name = "alter-encrypt-rule")
    private final List<AlterEncryptRuleStatementTestCase> alterEncryptRuleTestCase = new LinkedList<>();
    
    @XmlElement(name = "alter-readwrite-splitting-rule")
    private final List<AlterReadwriteSplittingRuleStatementTestCase> alterReadwriteSplittingRuleTestCase = new LinkedList<>();
    
    @XmlElement(name = "alter-sharding-binding-table-rules")
    private final List<AlterShardingBindingTableRulesStatementTestCase> alterShardingBindingTableRulesTestCase = new LinkedList<>();
    
    @XmlElement(name = "alter-sharding-broadcast-table-rules")
    private final List<AlterShardingBroadcastTableRulesStatementTestCase> alterShardingBroadcastTableRulesTestCase = new LinkedList<>();
    
    @XmlElement(name = "alter-sharding-auto-table-rule")
    private final List<AlterShardingAutoTableRuleStatementTestCase> alterShardingTableRuleTestCase = new LinkedList<>();
    
    @XmlElement(name = "alter-sharding-table-rule")
    private final List<AlterShardingTableRuleStatementTestCase> alterShardingTableRuleTestCases = new LinkedList<>();
    
    @XmlElement(name = "create-database-discovery-definition-rule")
    private final List<CreateDatabaseDiscoveryDefinitionRuleStatementTestCase> createDatabaseDiscoveryDefinitionRuleTestCases = new LinkedList<>();
    
    @XmlElement(name = "create-database-discovery-construction-rule")
    private final List<CreateDatabaseDiscoveryConstructionRuleStatementTestCase> createDataBaseDiscoveryConstructionRuleTestCase = new LinkedList<>();
    
    @XmlElement(name = "create-database-discovery-type")
    private final List<CreateDatabaseDiscoveryTypeStatementTestCase> createDatabaseDiscoveryTypeTestCases = new LinkedList<>();
    
    @XmlElement(name = "create-database-discovery-heartbeat")
    private final List<CreateDatabaseDiscoveryHeartbeatStatementTestCase> createDatabaseDiscoveryHeartbeatTestCases = new LinkedList<>();
    
    @XmlElement(name = "alter-database-discovery-heartbeat")
    private final List<AlterDatabaseDiscoveryHeartbeatStatementTestCase> alterDatabaseDiscoveryHeartbeatTestCases = new LinkedList<>();
    
    @XmlElement(name = "alter-database-discovery-type")
    private final List<AlterDatabaseDiscoveryTypeStatementTestCase> alterDatabaseDiscoveryTypeTestCases = new LinkedList<>();
    
    @XmlElement(name = "create-encrypt-rule")
    private final List<CreateEncryptRuleStatementTestCase> createEncryptRuleTestCase = new LinkedList<>();
    
    @XmlElement(name = "create-readwrite-splitting-rule")
    private final List<CreateReadwriteSplittingRuleStatementTestCase> createReadwriteSplittingRuleTestCase = new LinkedList<>();
    
    @XmlElement(name = "create-sharding-binding-table-rule")
    private final List<CreateShardingBindingTableRulesStatementTestCase> createShardingBindingTableRulesTestCase = new LinkedList<>();
    
    @XmlElement(name = "create-sharding-broadcast-table-rule")
    private final List<CreateShardingBroadcastTableRulesStatementTestCase> createShardingBroadcastTableRulesTestCase = new LinkedList<>();
    
    @XmlElement(name = "create-sharding-auto-table-rule")
    private final List<CreateShardingAutoTableRuleStatementTestCase> createShardingTableRuleTestCase = new LinkedList<>();
    
    @XmlElement(name = "create-sharding-table-rule")
    private final List<CreateShardingTableRuleStatementTestCase> createShardingTableRuleTestCases = new LinkedList<>();
    
    @XmlElement(name = "drop-database-discovery-rule")
    private final List<DropDataBaseDiscoveryRuleStatementTestCase> dropDataBaseDiscoveryRuleTestCase = new LinkedList<>();
    
    @XmlElement(name = "drop-database-discovery-type")
    private final List<DropDataBaseDiscoveryTypeStatementTestCase> dropDataBaseDiscoveryTypeTestCases = new LinkedList<>();
    
    @XmlElement(name = "drop-database-discovery-heartbeat")
    private final List<DropDataBaseDiscoveryHeartbeatStatementTestCase> dropDataBaseDiscoveryHeartbeatTestCases = new LinkedList<>();
    
    @XmlElement(name = "drop-encrypt-rule")
    private final List<DropEncryptRuleStatementTestCase> dropEncryptRuleTestCase = new LinkedList<>();
    
    @XmlElement(name = "drop-readwrite-splitting-rule")
    private final List<DropReadwriteSplittingRuleStatementTestCase> dropReadwriteSplittingRuleTestCase = new LinkedList<>();
    
    @XmlElement(name = "drop-resource")
    private final List<DropResourceStatementTestCase> dropResourceTestCase = new LinkedList<>();
    
    @XmlElement(name = "drop-sharding-binding-table-rules")
    private final List<DropShardingBindingTableRulesStatementTestCase> dropShardingBindingTableRulesTestCase = new LinkedList<>();
    
    @XmlElement(name = "drop-sharding-broadcast-table-rules")
    private final List<DropShardingBroadcastTableRulesStatementTestCase> dropShardingBroadcastTableRulesTestCase = new LinkedList<>();
    
    @XmlElement(name = "drop-sharding-table-rule")
    private final List<DropShardingTableRuleStatementTestCase> dropShardingTableRuleTestCase = new LinkedList<>();
    
    @XmlElement(name = "show-db-discovery-rules")
    private final List<ShowDataBaseDiscoveryRulesStatementTestCase> showDataBaseDiscoveryRulesTestCase = new LinkedList<>();
    
    @XmlElement(name = "show-encrypt-rules")
    private final List<ShowEncryptRulesStatementTestCase> showEncryptRulesTestCase = new LinkedList<>();
    
    @XmlElement(name = "show-readwrite-splitting-rules")
    private final List<ShowReadwriteSplittingRulesStatementTestCase> showReadwriteSplittingRulesTestCase = new LinkedList<>();
    
    @XmlElement(name = "show-sharding-binding-table-rules")
    private final List<ShowShardingBindingTableRulesStatementTestCase> showShardingBindingTableRulesTestCase = new LinkedList<>();
    
    @XmlElement(name = "show-sharding-broadcast-table-rules")
    private final List<ShowShardingBroadcastTableRulesStatementTestCase> showShardingBroadcastTableRulesTestCase = new LinkedList<>();
    
    @XmlElement(name = "show-sharding-algorithms")
    private final List<ShowShardingAlgorithmsStatementTestCase> showShardingAlgorithmsTestCase = new LinkedList<>();
    
    @XmlElement(name = "show-sharding-table-rules")
    private final List<ShowShardingTableRulesStatementTestCase> showShardingTableRulesTestCase = new LinkedList<>();
    
    @XmlElement(name = "show-sharding-table-rule")
    private final List<ShowShardingTableRulesStatementTestCase> showShardingTableRuleTestCase = new LinkedList<>();
    
    @XmlElement(name = "show-scaling-list")
    private final List<ShowScalingListStatementTestCase> showScalingListStatementTestCase = new LinkedList<>();
    
    @XmlElement(name = "check-scaling")
    private final List<CheckScalingStatementTestCase> checkScalingStatementTestCase = new LinkedList<>();
    
    @XmlElement(name = "show-scaling-status")
    private final List<ShowScalingStatusStatementTestCase> showScalingStatusStatementTestCases = new LinkedList<>();
    
    @XmlElement(name = "show-scaling-check-algorithms")
    private final List<ShowScalingCheckAlgorithmsStatementTestCase> showScalingCheckAlgorithmsStatementTestCase = new LinkedList<>();
    
    @XmlElement(name = "stop-scaling-source-writing")
    private final List<StopScalingSourceWritingStatementTestCase> stopScalingSourceWritingStatementTestCase = new LinkedList<>();
    
    @XmlElement(name = "restore-scaling-source-writing")
    private final List<RestoreScalingSourceWritingStatementTestCase> restoreScalingSourceWritingStatementTestCase = new LinkedList<>();
    
    @XmlElement(name = "apply-scaling")
    private final List<ApplyScalingStatementTestCase> applyScalingStatementTestCases = new LinkedList<>();
    
    @XmlElement(name = "reset-scaling")
    private final List<ResetScalingStatementTestCase> resetScalingStatementTestCases = new LinkedList<>();
    
    @XmlElement(name = "drop-scaling")
    private final List<DropScalingStatementTestCase> dropScalingStatementTestCases = new LinkedList<>();
    
    @XmlElement(name = "stop-scaling")
    private final List<StopScalingStatementTestCase> stopScalingStatementTestCases = new LinkedList<>();
    
    @XmlElement(name = "start-scaling")
    private final List<StartScalingStatementTestCase> startScalingStatementTestCases = new LinkedList<>();
    
    @XmlElement(name = "create-sharding-scaling-rule")
    private final List<CreateShardingScalingRuleStatementTestCase> createShardingScalingRuleStatementTestCases = new LinkedList<>();
    
    @XmlElement(name = "drop-sharding-scaling-rule")
    private final List<DropShardingScalingRuleStatementTestCase> dropShardingScalingRuleStatementTestCases = new LinkedList<>();
    
    @XmlElement(name = "enable-sharding-scaling-rule")
    private final List<EnableShardingScalingRuleStatementTestCase> enableShardingScalingRuleStatementTestCases = new LinkedList<>();
    
    @XmlElement(name = "disable-sharding-scaling-rule")
    private final List<DisableShardingScalingRuleStatementTestCase> disableShardingScalingRuleStatementTestCases = new LinkedList<>();
    
    @XmlElement(name = "show-sharding-scaling-rules")
    private final List<ShowShardingScalingRulesStatementTestCase> showShardingScalingRulesStatementTestCases = new LinkedList<>();
    
    @XmlElement(name = "preview-sql")
    private final List<PreviewStatementTestCase> previewStatementTestCase = new LinkedList<>();
    
    @XmlElement(name = "parse-sql")
    private final List<ParseStatementTestCase> parseStatementAsserts = new LinkedList<>();
    
    @XmlElement(name = "show-variable")
    private final List<ShowVariableStatementTestCase> showVariableStatementTestCase = new LinkedList<>();
    
    @XmlElement(name = "set-variable")
    private final List<SetVariableStatementTestCase> setVariableStatementTestCase = new LinkedList<>();
    
    @XmlElement(name = "set-readwrite-splitting-hint-source")
    private final List<SetReadwriteSplittingHintStatementTestCase> setReadwriteSplittingHintStatementTestCase = new LinkedList<>();
    
    @XmlElement(name = "set-sharding-hint-database-value")
    private final List<SetShardingHintDatabaseValueStatementTestCase> setShardingHintDatabaseValueStatementTestCase = new LinkedList<>();
    
    @XmlElement(name = "add-sharding-hint-database-value")
    private final List<AddShardingHintDatabaseValueStatementTestCase> addShardingHintDatabaseValueStatementTestCase = new LinkedList<>();
    
    @XmlElement(name = "add-sharding-hint-table-value")
    private final List<AddShardingHintTableValueStatementTestCase> addShardingHintTableValueStatementTestCase = new LinkedList<>();
    
    @XmlElement(name = "show-readwrite-splitting-hint-source")
    private final List<ShowReadwriteSplittingHintStatusStatementTestCase> showReadwriteSplittingHintStatusStatementTestCase = new LinkedList<>();
    
    @XmlElement(name = "show-sharding-hint-status")
    private final List<ShowShardingHintStatusStatementTestCase> showShardingHintStatusStatementTestCase = new LinkedList<>();
    
    @XmlElement(name = "clear-readwrite-splitting-hint-source")
    private final List<ClearReadwriteSplittingHintStatementTestCase> clearReadwriteSplittingHintStatementTestCase = new LinkedList<>();
    
    @XmlElement(name = "clear-sharding-hint")
    private final List<ClearShardingHintStatementTestCase> clearShardingHintStatementTestCase = new LinkedList<>();
    
    @XmlElement(name = "clear-hint")
    private final List<ClearHintStatementTestCase> clearHintStatementTestCase = new LinkedList<>();
    
    @XmlElement(name = "create-shadow-rule")
    private final List<CreateShadowRuleStatementTestCase> createShadowRuleTestCase = new LinkedList<>();
    
    @XmlElement(name = "drop-shadow-rule")
    private final List<DropShadowRuleStatementTestCase> dropShadowRuleTestCase = new LinkedList<>();
    
    @XmlElement(name = "alter-shadow-rule")
    private final List<AlterShadowRuleStatementTestCase> alterShadowRuleTestCase = new LinkedList<>();
    
    @XmlElement(name = "alter-shadow-algorithm")
    private final List<AlterShadowAlgorithmStatementTestCase> alterShadowAlgorithmTestCase = new LinkedList<>();
    
    @XmlElement(name = "create-shadow-algorithm")
    private final List<CreateShadowAlgorithmStatementTestCase> createShadowAlgorithmTestCase = new LinkedList<>();
    
    @XmlElement(name = "show-shadow-rules")
    private final List<ShowShadowRulesStatementTestCase> showShadowRulesStatementTestCase = new LinkedList<>();
    
    @XmlElement(name = "show-shadow-algorithms")
    private final List<ShowShadowAlgorithmsStatementTestCase> showShadowAlgorithmsStatementTestCase = new LinkedList<>();
    
    @XmlElement(name = "show-shadow-table-rules")
    private final List<ShowShadowTableRulesStatementTestCase> showShadowTableRulesStatementTestCase = new LinkedList<>();
    
    @XmlElement(name = "drop-shadow-algorithm")
    private final List<DropShadowAlgorithmStatementTestCase> dropShadowAlgorithmStatementTestCase = new LinkedList<>();
    
    @XmlElement(name = "create-service")
    private final List<CreateServiceStatementTestCase> createServiceTestCase = new LinkedList<>();
    
    @XmlElement(name = "alter-service")
    private final List<AlterServiceStatementTestCase> alterServiceTestCase = new LinkedList<>();
    
    @XmlElement(name = "drop-service")
    private final List<DropServiceStatementTestCase> dropServiceTestCase = new LinkedList<>();
    
    @XmlElement(name = "create-schema")
    private final List<CreateSchemaStatementTestCase> createSchemaTestCase = new LinkedList<>();
    
    @XmlElement(name = "alter-schema")
    private final List<AlterSchemaStatementTestCase> alterSchemaTestCase = new LinkedList<>();
    
    @XmlElement(name = "drop-schema")
    private final List<DropSchemaStatementTestCase> dropSchemaTestCase = new LinkedList<>();
    
    @XmlElement(name = "install-component")
    private final List<InstallComponentStatementTestCase> installComponentTestCase = new LinkedList<>();
    
    @XmlElement(name = "flush")
    private final List<FlushStatementTestCase> flushStatementTestCase = new LinkedList<>();
    
    @XmlElement(name = "install-plugin")
    private final List<InstallPluginStatementTestCase> installPluginStatementTestCase = new LinkedList<>();
    
    @XmlElement(name = "show-instance")
    private final List<ShowInstanceStatementTestCase> showInstanceStatementTestCases = new LinkedList<>();
    
    @XmlElement(name = "count-instance-rules")
    private final List<CountInstanceRulesStatementTestCase> countInstanceRulesStatementTestCases = new LinkedList<>();
    
    @XmlElement(name = "clone")
    private final List<CloneStatementTestCase> cloneStatementTestCases = new LinkedList<>();
    
    @XmlElement(name = "show-readwrite-splitting-read-resources")
    private final List<ShowReadwriteSplittingReadResourcesStatementTestCase> showReadwriteSplittingReadResourcesStatementTestCases = new LinkedList<>();
    
    @XmlElement(name = "uninstall-component")
    private final List<UninstallComponentStatementTestCase> uninstallComponentStatementTestCases = new LinkedList<>();
    
    @XmlElement(name = "uninstall-plugin")
    private final List<UninstallPluginStatementTestCase> uninstallPluginStatementTestCases = new LinkedList<>();
    
    @XmlElement(name = "show-single-table")
    private final List<ShowSingleTableStatementTestCase> showSingleTableStatementTestCases = new LinkedList<>();
    
    @XmlElement(name = "show-single-table-rules")
    private final List<ShowSingleTableRulesStatementTestCase> showSingleTableRulesStatementTestCases = new LinkedList<>();
    
    @XmlElement(name = "show-sharding-table-nodes")
    private final List<ShowShardingTableNodesStatementTestCase> showShardingTableNodesStatementTestCases = new LinkedList<>();
    
    @XmlElement(name = "set-resource-group")
    private final List<SetResourceGroupStatementTestCase> setResourceGroupStatementTestCases = new LinkedList<>();
    
    @XmlElement(name = "optimize-table")
    private final List<OptimizeTableStatementTestCase> optimizeTableStatementTestCases = new LinkedList<>();
    
    @XmlElement(name = "repair-table")
    private final List<RepairTableStatementTestCase> repairTableStatementTestCases = new LinkedList<>();
    
    @XmlElement(name = "create-sharding-algorithm")
    private final List<CreateShardingAlgorithmStatementTestCase> createShardingAlgorithmStatementTestCases = new LinkedList<>();
    
    @XmlElement(name = "create-sharding-key-generator")
    private final List<CreateShardingKeyGeneratorStatementTestCase> createShardingKeyGeneratorStatementTestCases = new LinkedList<>();
    
    @XmlElement(name = "create-default-sharding-strategy")
    private final List<CreateDefaultShardingStrategyStatementTestCase> createDefaultShardingStrategyStatementTestCases = new LinkedList<>();
    
    @XmlElement(name = "alter-default-sharding-strategy")
    private final List<AlterDefaultShardingStrategyStatementTestCase> alterDefaultShardingStrategyStatementTestCases = new LinkedList<>();
    
    @XmlElement(name = "create-default-shadow-algorithm")
    private final List<CreateDefaultShadowAlgorithmStatementTestCase> createDefaultShadowAlgorithmStatementTestCases = new LinkedList<>();
    
    @XmlElement(name = "show-replicas")
    private final List<ShowReplicasStatementTestCase> showReplicasStatementTestCases = new LinkedList<>();
    
    @XmlElement(name = "show-replica-status")
    private final List<ShowReplicaStatusStatementTestCase> showReplicaStatusStatementTestCases = new LinkedList<>();
    
    @XmlElement(name = "show-slave-status")
    private final List<ShowSlaveStatusStatementTestCase> showSlaveStatusStatementTestCases = new LinkedList<>();
    
    @XmlElement(name = "alter-sharding-algorithm")
    private final List<AlterShardingAlgorithmStatementTestCase> alterShardingAlgorithmStatementTestCases = new LinkedList<>();
    
    @XmlElement(name = "alter-sharding-key-generator")
    private final List<AlterShardingKeyGeneratorStatementTestCase> alterShardingKeyGeneratorStatementTestCases = new LinkedList<>();
    
    @XmlElement(name = "drop-sharding-key-generator")
    private final List<DropShardingKeyGeneratorStatementTestCase> dropShardingKeyGeneratorStatementTestCases = new LinkedList<>();
    
    @XmlElement(name = "drop-default-sharding-strategy")
    private final List<DropDefaultShardingStrategyStatementTestCase> dropDefaultShardingStrategyStatementTestCases = new LinkedList<>();
    
    @XmlElement(name = "reset")
    private final List<ResetStatementTestCase> resetStatementTestCases = new LinkedList<>();
    
    @XmlElement(name = "reset-persist")
    private final List<ResetPersistStatementTestCase> resetPersistStatementTestCases = new LinkedList<>();
    
    @XmlElement(name = "cache-index")
    private final List<CacheIndexStatementTestCase> cacheIndexStatementTestCases = new LinkedList<>();
    
    @XmlElement(name = "load-index")
    private final List<LoadIndexInfoStatementTestCase> loadIndexInfoStatementTestCases = new LinkedList<>();
    
    @XmlElement(name = "kill")
    private final List<KillStatementTestCase> killStatementTestCases = new LinkedList<>();
    
    @XmlElement(name = "shutdown")
    private final List<ShutdownStatementTestCase> shutdownStatementTestCases = new LinkedList<>();
    
    @XmlElement(name = "create-default-single-table")
    private final List<CreateDefaultSingleTableRuleStatementTestCase> createDefaultSingleTableRuleStatementTestCases = new LinkedList<>();
    
    @XmlElement(name = "alter-default-single-table")
    private final List<AlterDefaultSingleTableRuleStatementTestCase> alterDefaultSingleTableRuleStatementTestCases = new LinkedList<>();
    
    @XmlElement(name = "drop-default-single-table")
    private final List<DropDefaultSingleTableRuleStatementTestCase> dropDefaultSingleTableRuleStatementTestCases = new LinkedList<>();
    
    @XmlElement(name = "show-open-tables")
    private final List<ShowOpenTablesStatementTestCase> showOpenTablesStatementTestCases = new LinkedList<>();
    
    @XmlElement(name = "check-table")
    private final List<CheckTableStatementTestCase> checkTableTestCases = new LinkedList<>();
    
    @XmlElement(name = "checksum-table")
    private final List<ChecksumTableStatementTestCase> checksumTableTestCases = new LinkedList<>();
    
    @XmlElement(name = "show-status")
    private final List<ShowStatusStatementTestCase> showStatusStatementTestCases = new LinkedList<>();
    
    @XmlElement(name = "refresh-table-metadata")
    private final List<RefreshTableMetadataStatementTestCase> refreshTableMetadataStatementTestCases = new LinkedList<>();
    
    @XmlElement(name = "show-events")
    private final List<ShowEventsStatementTestCase> showEventsStatementTestCases = new LinkedList<>();
    
    @XmlElement(name = "show-character-set")
    private final List<ShowCharacterSetStatementTestCase> showCharacterSetStatementTestCases = new LinkedList<>();
    
    @XmlElement(name = "show-collation")
    private final List<ShowCollationStatementTestCase> showCollationStatementTestCases = new LinkedList<>();
    
    @XmlElement(name = "show-variables")
    private final List<ShowVariablesStatementTestCase> showVariablesStatementTestCases = new LinkedList<>();
    
    @XmlElement(name = "show-sharding-key-generators")
    private final List<ShowShardingKeyGeneratorsStatementTestCase> showShardingKeyGeneratorsStatementTestCases = new LinkedList<>();
    
    @XmlElement(name = "show-default-sharding-strategy")
    private final List<ShowDefaultShardingStrategyStatementTestCase> showDefaultShardingStrategyStatementTestCases = new LinkedList<>();
    
    @XmlElement(name = "delimiter")
    private final List<DelimiterStatementTestCase> delimiterStatementTestCases = new LinkedList<>();
    
    @XmlElement(name = "show-sql-parser-rule")
    private final List<ShowSQLParserRuleStatementTestCase> showSQLParserRuleStatementTestCases = new LinkedList<>();
    
    @XmlElement(name = "show-authority-rule")
    private final List<ShowAuthorityRuleStatementTestCase> showAuthorityRuleStatementTestCases = new LinkedList<>();
    
    @XmlElement(name = "show-transaction-rule")
    private final List<ShowTransactionRuleStatementTestCase> showTransactionRuleStatementTestCases = new LinkedList<>();
    
    @XmlElement(name = "show-traffic-rules")
    private final List<ShowTrafficRulesStatementTestCase> showTrafficRulesStatementTestCases = new LinkedList<>();
    
    @XmlElement(name = "create-traffic-rule")
    private final List<CreateTrafficRuleStatementTestCase> createTrafficRulesStatementTestCases = new LinkedList<>();
    
    @XmlElement(name = "alter-traffic-rule")
    private final List<AlterTrafficRuleStatementTestCase> alterTrafficRulesStatementTestCases = new LinkedList<>();
    
    @XmlElement(name = "alter-sql-parser-rule")
    private final List<AlterSQLParserRuleStatementTestCase> alterSQLParserRuleStatementTestCases = new LinkedList<>();
    
    @XmlElement(name = "drop-traffic-rule")
    private final List<DropTrafficRuleStatementTestCase> dropTrafficRuleStatementTestCases = new LinkedList<>();
    
    @XmlElement(name = "label-instance")
    private final List<LabelInstanceStatementTestCase> labelStatementTestCases = new LinkedList<>();
    
    @XmlElement(name = "unlabel-instance")
    private final List<UnlabelInstanceStatementTestCase> unlabelStatementTestCases = new LinkedList<>();
    
    @XmlElement(name = "alter-instance")
    private final List<AlterInstanceStatementTestCase> alterInstanceStatementTestCases = new LinkedList<>();
    
    @XmlElement(name = "prepare-distsql")
    private final List<PrepareDistSQLStatementTestCase> prepareDistSQLStatementTestCases = new LinkedList<>();
    
    @XmlElement(name = "apply-distsql")
    private final List<ApplyDistSQLStatementTestCase> applyDistSQLStatementTestCases = new LinkedList<>();
    
    @XmlElement(name = "discard-distsql")
    private final List<DiscardDistSQLStatementTestCase> discardDistSQLStatementTestCases = new LinkedList<>();
    
    @XmlElement(name = "show-table-metadata")
    private final List<ShowTableMetadataStatementTestCase> showTableMetadataStatementTestCases = new LinkedList<>();
    
    @XmlElement(name = "create-conversion")
    private final List<CreateConversionStatementTestCase> createConversionStatementTestCase = new LinkedList<>();
    
    @XmlElement(name = "drop-conversion")
    private final List<DropConversionStatementTestCase> dropConversionStatementTestCase = new LinkedList<>();
    
    @XmlElement(name = "alter-domain")
    private final List<AlterDomainStatementTestCase> alterDomainStatementTestCase = new LinkedList<>();
    
    @XmlElement(name = "alter-aggregate")
    private final List<AlterAggregateStatementTestCase> alterAggregateStatementTestCase = new LinkedList<>();
    
    @XmlElement(name = "alter-conversion")
    private final List<AlterConversionStatementTestCase> alterConversionStatementTestCase = new LinkedList<>();
    
    @XmlElement(name = "alter-collation")
    private final List<AlterCollationStatementTestCase> alterCollationStatementTestCase = new LinkedList<>();
    
    @XmlElement(name = "alter-default-privileges")
    private final List<AlterDefaultPrivilegesTestCase> alterDefaultPrivilegesTestCase = new LinkedList<>();
    
    @XmlElement(name = "alter-foreign-data-wrapper")
    private final List<AlterForeignDataWrapperTestCase> alterForeignDataWrapperTestCase = new LinkedList<>();
    
    @XmlElement(name = "alter-foreign-table")
    private final List<AlterForeignTableTestCase> alterForeignTableTestCase = new LinkedList<>();
    
    @XmlElement(name = "alter-group")
    private final List<AlterGroupStatementTestCase> alterGroupStatementTestCase = new LinkedList<>();
    
    @XmlElement(name = "alter-materialized-view")
    private final List<AlterMaterializedViewStatementTestCase> alterMaterializedViewStatementTestCase = new LinkedList<>();
    
    @XmlElement(name = "create-text-search")
    private final List<CreateTextSearchStatementTestCase> createTextSearchStatementTestCases = new LinkedList<>();
    
    @XmlElement(name = "alter-text-search")
    private final List<AlterTextSearchStatementTestCase> alterTextSearchStatementTestCases = new LinkedList<>();
    
    @XmlElement(name = "create-language")
    private final List<CreateLanguageStatementTestCase> createLanguageStatementTestCases = new LinkedList<>();
    
    @XmlElement(name = "alter-language")
    private final List<AlterLanguageStatementTestCase> alterLanguageStatementTestCases = new LinkedList<>();
    
    @XmlElement(name = "drop-language")
    private final List<DropLanguageStatementTestCase> dropLanguageStatementTestCases = new LinkedList<>();
    
    @XmlElement(name = "help")
    private final List<HelpStatementTestCase> helpStatementTestCases = new LinkedList<>();
    
    @XmlElement(name = "show-unused-sharding-algorithms")
    private final List<ShowUnusedShardingAlgorithmsStatementTestCase> showUnusedShardingAlgorithmsStatementTestCases = new LinkedList<>();
    
    @XmlElement(name = "count-schema-rules")
    private final List<CountSchemaRulesStatementTestCase> countSchemaRulesStatementTestCases = new LinkedList<>();
    
    @XmlElement(name = "show-unused-sharding-key-generators")
    private final List<ShowUnusedShardingKeyGeneratorsStatementTestCase> showUnusedShardingKeyGeneratorsStatementTestCases = new LinkedList<>();
    
    @XmlElement(name = "show-binlog-events")
    private final List<ShowBinlogEventsStatementTestCase> showBinlogEventsStatementTestCases = new LinkedList<>();
    
    @XmlElement(name = "lock")
    private final List<LockStatementTestCase> lockStatementTestCases = new LinkedList<>();
    
    @XmlElement(name = "unlock")
    private final List<UnlockStatementTestCase> unlockStatementTestCases = new LinkedList<>();
    
    @XmlElement(name = "export-schema-config")
    private final List<ExportSchemaConfigurationStatementTestCase> exportSchemaConfigurationStatementTestCases = new LinkedList<>();
    
    @XmlElement(name = "show-rules-used-resource")
    private final List<ShowRulesUsedResourceStatementTestCase> showRulesUsedResourceStatementTestCases = new LinkedList<>();
    
    @XmlElement(name = "show-sharding-table-rules-used-algorithm")
    private final List<ShowShardingTableRulesUsedAlgorithmStatementTestCase> showShardingTableRulesUsedAlgorithmStatementTestCases = new LinkedList<>();
    
    @XmlElement(name = "show-sharding-table-rules-used-key-generator")
    private final List<ShowShardingTableRulesUsedKeyGeneratorStatementTestCase> showShardingTableRulesUsedKeyGeneratorStatementTestCases = new LinkedList<>();
    
    @XmlElement(name = "prepared")
    private final List<PreparedStatementTestCase> preparedStatementTestCases = new LinkedList<>();
    
    @XmlElement(name = "set-user")
    private final List<SetUserStatementTestCase> setUserStatementTestCases = new LinkedList<>();
    
    @XmlElement(name = "drop-sharding-algorithm")
    private final List<DropShardingAlgorithmStatementTestCase> dropShardingAlgorithmStatementTestCases = new LinkedList<>();

    @XmlElement(name = "drop-owned")
    private final List<DropOwnedStatementTestCase> dropOwnedStatementTestCases = new LinkedList<>();
    
    @XmlElement(name = "create-tablespace")
    private final List<CreateTablespaceStatementTestCase> createTablespaceTestCases = new LinkedList<>();
    
    @XmlElement(name = "import-schema-config")
    private final List<ImportSchemaConfigurationStatementTestCase> importSchemaConfigurationStatementTestCases = new LinkedList<>();

    @XmlElement(name = "drop-operator")
    private final List<DropOperatorStatementTestCase> dropOperatorStatementTestCases = new LinkedList<>();
    
    /**
     * Get all SQL parser test cases.
     *
     * @return all SQL parser test cases
     */
    // CHECKSTYLE:OFF
    public Map<String, SQLParserTestCase> getAllSQLParserTestCases() {
        Map<String, SQLParserTestCase> result = new HashMap<>();
        putAll(selectTestCases, result);
        putAll(updateTestCases, result);
        putAll(deleteTestCases, result);
        putAll(insertTestCases, result);
        putAll(createTableTestCases, result);
        putAll(alterTableTestCases, result);
        putAll(dropTableTestCases, result);
        putAll(truncateTestCases, result);
        putAll(createIndexTestCases, result);
        putAll(alterIndexTestCases, result);
        putAll(dropIndexTestCases, result);
        putAll(setConstraintsTestCases, result);
        putAll(setTransactionTestCases, result);
        putAll(beginTransactionTestCases, result);
        putAll(setAutoCommitTestCases, result);
        putAll(commitTestCases, result);
        putAll(rollbackTestCases, result);
        putAll(savepointTestCases, result);
        putAll(grantTestCases, result);
        putAll(revokeTestCases, result);
        putAll(createUserTestCases, result);
        putAll(alterUserTestCases, result);
        putAll(dropUserTestCases, result);
        putAll(renameUserTestCases, result);
        putAll(denyUserTestCases, result);
        putAll(createLoginTestCases, result);
        putAll(alterLoginTestCases, result);
        putAll(dropLoginTestCases, result);
        putAll(createRoleTestCases, result);
        putAll(alterRoleTestCases, result);
        putAll(dropRoleTestCases, result);
        putAll(setDefaultRoleTestCases, result);
        putAll(setRoleTestCases, result);
        putAll(setPasswordTestCases, result);
        putAll(useTestCases, result);
        putAll(describeTestCases, result);
        putAll(showDatabasesTestCases, result);
        putAll(showTablesTestCases, result);
        putAll(showFunctionStatusStatementTestCases, result);
        putAll(showProcedureStatusStatementTestCases, result);
        putAll(showRelaylogEventsStatementTestCases, result);
        putAll(showSlaveHostsStatementTestCases, result);
        putAll(showProcedureCodeStatementTestCases, result);
        putAll(showColumnsTestCases, result);
        putAll(showCreateTableTestCases, result);
        putAll(showCreateTriggerTestCases, result);
        putAll(showCreateUserTestCases, result);
        putAll(showTableStatusTestCases, result);
        putAll(showIndexTestCases, result);
        putAll(showTestCases, result);
        putAll(setVariableTestCases, result);
        putAll(commonTestCases, result);
        putAll(alterFunctionTestCases, result);
        putAll(alterServerTestCase, result);
        putAll(alterSessionTestCase, result);
        putAll(alterSynonymTestCase, result);
        putAll(alterSystemTestCase, result);
        putAll(alterProcedureTestCase, result);
        putAll(alterDatabaseTestCase, result);
        putAll(alterDimensionTestCase, result);
        putAll(createViewTestCase, result);
        putAll(createTriggerTestCase, result);
        putAll(createServerTestCase, result);
        putAll(createProcedureTestCase, result);
        putAll(createFunctionTestCase, result);
        putAll(createDatabaseTestCase, result);
        putAll(createDatabaseLinkTestCase, result);
        putAll(dropDatabaseLinkTestCase, result);
        putAll(createDimensionTestCase, result);
        putAll(dropDimensionTestCase, result);
        putAll(dropViewTestCase, result);
        putAll(dropTriggerTestCase, result);
        putAll(showTriggerTestCase, result);
        putAll(dropServerTestCase, result);
        putAll(dropPolicyTestCase, result);
        putAll(dropProcedureTestCase, result);
        putAll(dropFunctionTestCase, result);
<<<<<<< HEAD
        putAll(dropGroupTestCases, result);
=======
        putAll(dropGroupTestCase, result);
>>>>>>> 4b92b117
        putAll(dropDatabaseTestCase, result);
        putAll(callProcedureTestCase, result);
        putAll(copyStatementTestCase, result);
        putAll(xaTestCase, result);
        putAll(mergeTestCase, result);
        putAll(createSequenceTestCase, result);
        putAll(alterSequenceTestCase, result);
        putAll(dropSequenceTestCase, result);
        putAll(analyzeTestCase, result);
        putAll(associateStatisticsTestCase, result);
        putAll(disassociateStatisticsTestCase, result);
        putAll(auditTestCase, result);
        putAll(noAuditTestCase, result);
        putAll(commentTestCase, result);
        putAll(flashbackDatabaseTestCase, result);
        putAll(flashbackTableTestCase, result);
        putAll(purgeTestCase, result);
        putAll(renameTestCase, result);
        putAll(addResourceTestCase, result);
        putAll(alterResourceTestCase, result);
        putAll(alterDatabaseDiscoveryDefinitionRuleTestCases, result);
        putAll(alterDataBaseDiscoveryConstructionRuleTestCase, result);
        putAll(alterEncryptRuleTestCase, result);
        putAll(alterReadwriteSplittingRuleTestCase, result);
        putAll(alterShardingBindingTableRulesTestCase, result);
        putAll(alterShardingBroadcastTableRulesTestCase, result);
        putAll(alterShardingTableRuleTestCase, result);
        putAll(createDatabaseDiscoveryDefinitionRuleTestCases, result);
        putAll(createDataBaseDiscoveryConstructionRuleTestCase, result);
        putAll(createDatabaseDiscoveryTypeTestCases, result);
        putAll(createDatabaseDiscoveryHeartbeatTestCases, result);
        putAll(alterDatabaseDiscoveryHeartbeatTestCases, result);
        putAll(alterDatabaseDiscoveryTypeTestCases, result);
        putAll(createEncryptRuleTestCase, result);
        putAll(createReadwriteSplittingRuleTestCase, result);
        putAll(createShardingBindingTableRulesTestCase, result);
        putAll(createShardingBroadcastTableRulesTestCase, result);
        putAll(createShardingTableRuleTestCase, result);
        putAll(dropDataBaseDiscoveryRuleTestCase, result);
        putAll(dropDataBaseDiscoveryTypeTestCases, result);
        putAll(dropDataBaseDiscoveryHeartbeatTestCases, result);
        putAll(dropResourceTestCase, result);
        putAll(dropEncryptRuleTestCase, result);
        putAll(dropReadwriteSplittingRuleTestCase, result);
        putAll(dropShardingBindingTableRulesTestCase, result);
        putAll(dropShardingBroadcastTableRulesTestCase, result);
        putAll(dropShardingTableRuleTestCase, result);
        putAll(showDataBaseDiscoveryRulesTestCase, result);
        putAll(showEncryptRulesTestCase, result);
        putAll(showReadwriteSplittingRulesTestCase, result);
        putAll(showShardingBindingTableRulesTestCase, result);
        putAll(showShardingBroadcastTableRulesTestCase, result);
        putAll(showShardingAlgorithmsTestCase, result);
        putAll(showShardingTableRulesTestCase, result);
        putAll(showShardingTableRuleTestCase, result);
        putAll(showScalingListStatementTestCase, result);
        putAll(checkScalingStatementTestCase, result);
        putAll(showScalingStatusStatementTestCases, result);
        putAll(showScalingCheckAlgorithmsStatementTestCase, result);
        putAll(stopScalingSourceWritingStatementTestCase, result);
        putAll(restoreScalingSourceWritingStatementTestCase, result);
        putAll(applyScalingStatementTestCases, result);
        putAll(resetScalingStatementTestCases, result);
        putAll(dropScalingStatementTestCases, result);
        putAll(stopScalingStatementTestCases, result);
        putAll(startScalingStatementTestCases, result);
        putAll(createShardingScalingRuleStatementTestCases, result);
        putAll(dropShardingScalingRuleStatementTestCases, result);
        putAll(enableShardingScalingRuleStatementTestCases, result);
        putAll(disableShardingScalingRuleStatementTestCases, result);
        putAll(showShardingScalingRulesStatementTestCases, result);
        putAll(showVariableStatementTestCase, result);
        putAll(setVariableStatementTestCase, result);
        putAll(previewStatementTestCase, result);
        putAll(parseStatementAsserts, result);
        putAll(setReadwriteSplittingHintStatementTestCase, result);
        putAll(setShardingHintDatabaseValueStatementTestCase, result);
        putAll(addShardingHintDatabaseValueStatementTestCase, result);
        putAll(addShardingHintTableValueStatementTestCase, result);
        putAll(showReadwriteSplittingHintStatusStatementTestCase, result);
        putAll(showShardingHintStatusStatementTestCase, result);
        putAll(clearReadwriteSplittingHintStatementTestCase, result);
        putAll(clearShardingHintStatementTestCase, result);
        putAll(clearHintStatementTestCase, result);
        putAll(createShadowRuleTestCase, result);
        putAll(dropShadowRuleTestCase, result);
        putAll(alterShadowRuleTestCase, result);
        putAll(alterShadowAlgorithmTestCase, result);
        putAll(showShadowRulesStatementTestCase, result);
        putAll(showShadowTableRulesStatementTestCase, result);
        putAll(showShadowAlgorithmsStatementTestCase, result);
        putAll(dropShadowAlgorithmStatementTestCase, result);
        putAll(createServiceTestCase, result);
        putAll(alterServiceTestCase, result);
        putAll(dropServiceTestCase, result);
        putAll(createSchemaTestCase, result);
        putAll(alterSchemaTestCase, result);
        putAll(dropSchemaTestCase, result);
        putAll(installComponentTestCase, result);
        putAll(flushStatementTestCase, result);
        putAll(installPluginStatementTestCase, result);
        putAll(showInstanceStatementTestCases, result);
        putAll(countInstanceRulesStatementTestCases, result);
        putAll(cloneStatementTestCases, result);
        putAll(showReadwriteSplittingReadResourcesStatementTestCases, result);
        putAll(uninstallComponentStatementTestCases, result);
        putAll(alterResourceGroupStatementTestCases, result);
        putAll(createResourceGroupStatementTestCases, result);
        putAll(dropResourceGroupStatementTestCases, result);
        putAll(binlogStatementTestCases, result);
        putAll(uninstallPluginStatementTestCases, result);
        putAll(showSingleTableStatementTestCases, result);
        putAll(showSingleTableRulesStatementTestCases, result);
        putAll(showShardingTableNodesStatementTestCases, result);
        putAll(setResourceGroupStatementTestCases, result);
        putAll(optimizeTableStatementTestCases, result);
        putAll(repairTableStatementTestCases, result);
        putAll(createShardingAlgorithmStatementTestCases, result);
        putAll(createShardingKeyGeneratorStatementTestCases, result);
        putAll(createDefaultShardingStrategyStatementTestCases, result);
        putAll(alterDefaultShardingStrategyStatementTestCases, result);
        putAll(createShardingTableRuleTestCases, result);
        putAll(alterShardingTableRuleTestCases, result);
        putAll(resetStatementTestCases, result);
        putAll(resetPersistStatementTestCases, result);
        putAll(showReplicasStatementTestCases, result);
        putAll(showReplicaStatusStatementTestCases, result);
        putAll(showSlaveStatusStatementTestCases, result);
        putAll(alterShardingAlgorithmStatementTestCases, result);
        putAll(alterShardingKeyGeneratorStatementTestCases, result);
        putAll(killStatementTestCases, result);
        putAll(createDefaultShadowAlgorithmStatementTestCases, result);
        putAll(cacheIndexStatementTestCases, result);
        putAll(loadIndexInfoStatementTestCases, result);
        putAll(createShadowAlgorithmTestCase, result);
        putAll(createDefaultSingleTableRuleStatementTestCases, result);
        putAll(alterDefaultSingleTableRuleStatementTestCases, result);
        putAll(dropDefaultSingleTableRuleStatementTestCases, result);
        putAll(shutdownStatementTestCases, result);
        putAll(showOpenTablesStatementTestCases, result);
        putAll(showStatusStatementTestCases, result);
        putAll(checkTableTestCases, result);
        putAll(checksumTableTestCases, result);
        putAll(refreshTableMetadataStatementTestCases, result);
        putAll(showEventsStatementTestCases, result);
        putAll(showCharacterSetStatementTestCases, result);
        putAll(showCollationStatementTestCases, result);
        putAll(showVariablesStatementTestCases, result);
        putAll(showShardingKeyGeneratorsStatementTestCases, result);
        putAll(showDefaultShardingStrategyStatementTestCases, result);
        putAll(dropShardingKeyGeneratorStatementTestCases, result);
        putAll(dropDefaultShardingStrategyStatementTestCases, result);
        putAll(delimiterStatementTestCases, result);
        putAll(dropDomainStatementTestCases, result);
        putAll(showSQLParserRuleStatementTestCases, result);
        putAll(createDomainStatementTestCases, result);
        putAll(createRuleStatementTestCases, result);
        putAll(showAuthorityRuleStatementTestCases, result);
        putAll(showTransactionRuleStatementTestCases, result);
        putAll(showTrafficRulesStatementTestCases, result);
        putAll(createTrafficRulesStatementTestCases, result);
        putAll(alterTrafficRulesStatementTestCases, result);
        putAll(alterSQLParserRuleStatementTestCases, result);
        putAll(createTypeStatementTestCases, result);
        putAll(createConversionStatementTestCase, result);
        putAll(dropConversionStatementTestCase, result);
        putAll(alterDomainStatementTestCase, result);
        putAll(alterAggregateStatementTestCase, result);
        putAll(alterConversionStatementTestCase, result);
        putAll(alterCollationStatementTestCase, result);
        putAll(alterDefaultPrivilegesTestCase, result);
        putAll(alterForeignDataWrapperTestCase, result);
        putAll(alterForeignTableTestCase, result);
        putAll(alterGroupStatementTestCase, result);
        putAll(alterMaterializedViewStatementTestCase, result);
        putAll(createTextSearchStatementTestCases, result);
        putAll(alterTextSearchStatementTestCases, result);
        putAll(createLanguageStatementTestCases, result);
        putAll(alterLanguageStatementTestCases, result);
        putAll(dropLanguageStatementTestCases, result);
        putAll(showTableMetadataStatementTestCases, result);
        putAll(dropTrafficRuleStatementTestCases, result);
        putAll(labelStatementTestCases, result);
        putAll(unlabelStatementTestCases, result);
        putAll(alterInstanceStatementTestCases, result);
        putAll(prepareDistSQLStatementTestCases, result);
        putAll(applyDistSQLStatementTestCases, result);
        putAll(discardDistSQLStatementTestCases, result);
        putAll(helpStatementTestCases, result);
        putAll(showUnusedShardingAlgorithmsStatementTestCases, result);
        putAll(showUnusedShardingKeyGeneratorsStatementTestCases, result);
        putAll(renameTableStatementTestCases, result);
        putAll(showBinlogEventsStatementTestCases, result);
        putAll(createExtensionStatementTestCase, result);
        putAll(countSchemaRulesStatementTestCases, result);
        putAll(alterExtensionStatementTestCase, result);
        putAll(dropExtensionStatementTestCase, result);
        putAll(declareStatementTestCase, result);
        putAll(discardStatementTestCase, result);
        putAll(lockStatementTestCases, result);
        putAll(unlockStatementTestCases, result);
        putAll(exportSchemaConfigurationStatementTestCases, result);
        putAll(showRulesUsedResourceStatementTestCases, result);
        putAll(preparedStatementTestCases, result);
        putAll(showShardingTableRulesUsedAlgorithmStatementTestCases, result);
        putAll(showShardingTableRulesUsedKeyGeneratorStatementTestCases, result);
        putAll(setUserStatementTestCases, result);
        putAll(dropShardingAlgorithmStatementTestCases, result);
        putAll(createTablespaceTestCases, result);
        putAll(importSchemaConfigurationStatementTestCases, result);
        putAll(dropOwnedStatementTestCases, result);
        putAll(dropOperatorStatementTestCases, result);
        return result;
    }
    // CHECKSTYLE:ON
    
    private void putAll(final List<? extends SQLParserTestCase> sqlParserTestCases, final Map<String, SQLParserTestCase> target) {
        Map<String, SQLParserTestCase> sqlParserTestCaseMap = getSQLParserTestCases(sqlParserTestCases);
        Collection<String> sqlParserTestCaseIds = new HashSet<>(sqlParserTestCaseMap.keySet());
        sqlParserTestCaseIds.retainAll(target.keySet());
        Preconditions.checkState(sqlParserTestCaseIds.isEmpty(), "Find duplicated SQL Case IDs: %s", sqlParserTestCaseIds);
        target.putAll(sqlParserTestCaseMap);
    }
    
    private Map<String, SQLParserTestCase> getSQLParserTestCases(final List<? extends SQLParserTestCase> sqlParserTestCases) {
        Map<String, SQLParserTestCase> result = new HashMap<>(sqlParserTestCases.size(), 1);
        for (SQLParserTestCase each : sqlParserTestCases) {
            Preconditions.checkState(!result.containsKey(each.getSqlCaseId()), "Find duplicated SQL Case ID: %s", each.getSqlCaseId());
            result.put(each.getSqlCaseId(), each);
        }
        return result;
    }
}<|MERGE_RESOLUTION|>--- conflicted
+++ resolved
@@ -582,9 +582,6 @@
     private final List<DropFunctionStatementTestCase> dropFunctionTestCase = new LinkedList<>();
 
     @XmlElement(name = "drop-group")
-    private final List<DropGroupStatementTestCase> dropGroupTestCase = new LinkedList<>();
-    
-    @XmlElement(name = "drop-group")
     private final List<DropGroupStatementTestCase> dropGroupTestCases = new LinkedList<>();
     
     @XmlElement(name = "drop-policy")
@@ -1284,11 +1281,7 @@
         putAll(dropPolicyTestCase, result);
         putAll(dropProcedureTestCase, result);
         putAll(dropFunctionTestCase, result);
-<<<<<<< HEAD
         putAll(dropGroupTestCases, result);
-=======
-        putAll(dropGroupTestCase, result);
->>>>>>> 4b92b117
         putAll(dropDatabaseTestCase, result);
         putAll(callProcedureTestCase, result);
         putAll(copyStatementTestCase, result);
