--- conflicted
+++ resolved
@@ -644,17 +644,14 @@
     @XmlElement(name = "uninstall-plugin")
     private final List<UninstallPluginStatementTestCase> uninstallPluginStatementTestCases = new LinkedList<>();
     
-<<<<<<< HEAD
+    @XmlElement(name = "show-single-table-rules")
+    private final List<ShowSingleTableRulesStatementTestCase> showSingleTableRulesStatementTestCases = new LinkedList<>();
+    
+    @XmlElement(name = "set-resource-group")
+    private final List<SetResourceGroupStatementTestCase> setResourceGroupStatementTestCases = new LinkedList<>();
+    
     @XmlElement(name = "create-sharding-algorithm")
     private final List<CreateShardingAlgorithmStatementTestCase> createShardingAlgorithmStatementTestCases = new LinkedList<>();
-=======
-    @XmlElement(name = "show-single-table-rules")
-    private final List<ShowSingleTableRulesStatementTestCase> showSingleTableRulesStatementTestCases = new LinkedList<>();
-    
-    @XmlElement(name = "set-resource-group")
-    private final List<SetResourceGroupStatementTestCase> setResourceGroupStatementTestCases = new LinkedList<>();
-    
->>>>>>> 63bdfe0f
     /**
      * Get all SQL parser test cases.
      *
@@ -814,12 +811,9 @@
         putAll(uninstallComponentStatementTestCases, result);
         putAll(createResourceGroupStatementTestCases, result);
         putAll(uninstallPluginStatementTestCases, result);
-<<<<<<< HEAD
-        putAll(createShardingAlgorithmStatementTestCases, result);
-=======
         putAll(showSingleTableRulesStatementTestCases, result);
         putAll(setResourceGroupStatementTestCases, result);
->>>>>>> 63bdfe0f
+        putAll(createShardingAlgorithmStatementTestCases, result);
         return result;
     }
     // CHECKSTYLE:ON
