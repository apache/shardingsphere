--- conflicted
+++ resolved
@@ -919,16 +919,14 @@
     @XmlElement(name = "drop-conversion")
     private final List<DropConversionStatementTestCase> dropConversionTestCase = new LinkedList<>();
     
-<<<<<<< HEAD
     @XmlElement(name = "alter-conversion")
     private final List<AlterConversionStatementTestCase> alterConversionTestCase = new LinkedList<>();
-=======
+    
     @XmlElement(name = "create-text-search")
     private final List<CreateTextSearchStatementTestCase> createTextSearchStatementTestCases = new LinkedList<>();
     
     @XmlElement(name = "alter-text-search")
     private final List<AlterTextSearchStatementTestCase> alterTextSearchStatementTestCases = new LinkedList<>();
->>>>>>> 9c035757
     
     /**
      * Get all SQL parser test cases.
@@ -1158,12 +1156,9 @@
         putAll(alterSQLParserRuleStatementTestCases, result);
         putAll(createTypeStatementTestCases, result);
         putAll(dropConversionTestCase, result);
-<<<<<<< HEAD
         putAll(alterConversionTestCase, result);
-=======
         putAll(createTextSearchStatementTestCases, result);
         putAll(alterTextSearchStatementTestCases, result);
->>>>>>> 9c035757
         return result;
     }
     // CHECKSTYLE:ON
