/*
 * Licensed to the Apache Software Foundation (ASF) under one or more
 * contributor license agreements.  See the NOTICE file distributed with
 * this work for additional information regarding copyright ownership.
 * The ASF licenses this file to You under the Apache License, Version 2.0
 * (the "License"); you may not use this file except in compliance with
 * the License.  You may obtain a copy of the License at
 *
 *     http://www.apache.org/licenses/LICENSE-2.0
 *
 * Unless required by applicable law or agreed to in writing, software
 * distributed under the License is distributed on an "AS IS" BASIS,
 * WITHOUT WARRANTIES OR CONDITIONS OF ANY KIND, either express or implied.
 * See the License for the specific language governing permissions and
 * limitations under the License.
 */

package org.apache.shardingsphere.test.sql.parser.parameterized.jaxb.cases.domain;

import com.google.common.base.Preconditions;
import lombok.Getter;
import org.apache.shardingsphere.test.sql.parser.parameterized.jaxb.cases.domain.statement.CommonStatementTestCase;
import org.apache.shardingsphere.test.sql.parser.parameterized.jaxb.cases.domain.statement.SQLParserTestCase;
import org.apache.shardingsphere.test.sql.parser.parameterized.jaxb.cases.domain.statement.dal.AlterResourceGroupStatementTestCase;
import org.apache.shardingsphere.test.sql.parser.parameterized.jaxb.cases.domain.statement.dal.BinlogStatementTestCase;
import org.apache.shardingsphere.test.sql.parser.parameterized.jaxb.cases.domain.statement.dal.CacheIndexStatementTestCase;
import org.apache.shardingsphere.test.sql.parser.parameterized.jaxb.cases.domain.statement.dal.CheckTableStatementTestCase;
import org.apache.shardingsphere.test.sql.parser.parameterized.jaxb.cases.domain.statement.dal.CloneStatementTestCase;
import org.apache.shardingsphere.test.sql.parser.parameterized.jaxb.cases.domain.statement.dal.CreateResourceGroupStatementTestCase;
import org.apache.shardingsphere.test.sql.parser.parameterized.jaxb.cases.domain.statement.dal.DropResourceGroupStatementTestCase;
import org.apache.shardingsphere.test.sql.parser.parameterized.jaxb.cases.domain.statement.dal.ExplainStatementTestCase;
import org.apache.shardingsphere.test.sql.parser.parameterized.jaxb.cases.domain.statement.dal.FlushStatementTestCase;
import org.apache.shardingsphere.test.sql.parser.parameterized.jaxb.cases.domain.statement.dal.InstallComponentStatementTestCase;
import org.apache.shardingsphere.test.sql.parser.parameterized.jaxb.cases.domain.statement.dal.InstallPluginStatementTestCase;
import org.apache.shardingsphere.test.sql.parser.parameterized.jaxb.cases.domain.statement.dal.KillStatementTestCase;
import org.apache.shardingsphere.test.sql.parser.parameterized.jaxb.cases.domain.statement.dal.LoadIndexInfoStatementTestCase;
import org.apache.shardingsphere.test.sql.parser.parameterized.jaxb.cases.domain.statement.dal.OptimizeTableStatementTestCase;
import org.apache.shardingsphere.test.sql.parser.parameterized.jaxb.cases.domain.statement.dal.RepairTableStatementTestCase;
import org.apache.shardingsphere.test.sql.parser.parameterized.jaxb.cases.domain.statement.dal.ResetPersistStatementTestCase;
import org.apache.shardingsphere.test.sql.parser.parameterized.jaxb.cases.domain.statement.dal.ResetStatementTestCase;
import org.apache.shardingsphere.test.sql.parser.parameterized.jaxb.cases.domain.statement.dal.SetParameterStatementTestCase;
import org.apache.shardingsphere.test.sql.parser.parameterized.jaxb.cases.domain.statement.dal.SetResourceGroupStatementTestCase;
import org.apache.shardingsphere.test.sql.parser.parameterized.jaxb.cases.domain.statement.dal.ShowCharacterSetStatementTestCase;
import org.apache.shardingsphere.test.sql.parser.parameterized.jaxb.cases.domain.statement.dal.ShowColumnsStatementTestCase;
import org.apache.shardingsphere.test.sql.parser.parameterized.jaxb.cases.domain.statement.dal.ShowCreateTableStatementTestCase;
import org.apache.shardingsphere.test.sql.parser.parameterized.jaxb.cases.domain.statement.dal.ShowCreateTriggerStatementTestCase;
import org.apache.shardingsphere.test.sql.parser.parameterized.jaxb.cases.domain.statement.dal.ShowCreateUserStatementTestCase;
import org.apache.shardingsphere.test.sql.parser.parameterized.jaxb.cases.domain.statement.dal.ShowDatabasesStatementTestCase;
import org.apache.shardingsphere.test.sql.parser.parameterized.jaxb.cases.domain.statement.dal.ShowEventsStatementTestCase;
import org.apache.shardingsphere.test.sql.parser.parameterized.jaxb.cases.domain.statement.dal.ShowFunctionStatusStatementTestCase;
import org.apache.shardingsphere.test.sql.parser.parameterized.jaxb.cases.domain.statement.dal.ShowIndexStatementTestCase;
import org.apache.shardingsphere.test.sql.parser.parameterized.jaxb.cases.domain.statement.dal.ShowOpenTablesStatementTestCase;
import org.apache.shardingsphere.test.sql.parser.parameterized.jaxb.cases.domain.statement.dal.ShowProcedureCodeStatementTestCase;
import org.apache.shardingsphere.test.sql.parser.parameterized.jaxb.cases.domain.statement.dal.ShowProcedureStatusStatementTestCase;
import org.apache.shardingsphere.test.sql.parser.parameterized.jaxb.cases.domain.statement.dal.ShowRelaylogEventsStatementTestCase;
import org.apache.shardingsphere.test.sql.parser.parameterized.jaxb.cases.domain.statement.dal.ShowReplicaStatusStatementTestCase;
import org.apache.shardingsphere.test.sql.parser.parameterized.jaxb.cases.domain.statement.dal.ShowReplicasStatementTestCase;
import org.apache.shardingsphere.test.sql.parser.parameterized.jaxb.cases.domain.statement.dal.ShowSlaveHostsStatementTestCase;
import org.apache.shardingsphere.test.sql.parser.parameterized.jaxb.cases.domain.statement.dal.ShowSlaveStatusStatementTestCase;
import org.apache.shardingsphere.test.sql.parser.parameterized.jaxb.cases.domain.statement.dal.ShowStatementTestCase;
import org.apache.shardingsphere.test.sql.parser.parameterized.jaxb.cases.domain.statement.dal.ShowStatusStatementTestCase;
import org.apache.shardingsphere.test.sql.parser.parameterized.jaxb.cases.domain.statement.dal.ShowTableStatusStatementTestCase;
import org.apache.shardingsphere.test.sql.parser.parameterized.jaxb.cases.domain.statement.dal.ShowTablesStatementTestCase;
import org.apache.shardingsphere.test.sql.parser.parameterized.jaxb.cases.domain.statement.dal.ShowTriggersStatementTestCase;
import org.apache.shardingsphere.test.sql.parser.parameterized.jaxb.cases.domain.statement.dal.ShutdownStatementTestCase;
import org.apache.shardingsphere.test.sql.parser.parameterized.jaxb.cases.domain.statement.dal.UninstallComponentStatementTestCase;
import org.apache.shardingsphere.test.sql.parser.parameterized.jaxb.cases.domain.statement.dal.UninstallPluginStatementTestCase;
import org.apache.shardingsphere.test.sql.parser.parameterized.jaxb.cases.domain.statement.dal.UseStatementTestCase;
import org.apache.shardingsphere.test.sql.parser.parameterized.jaxb.cases.domain.statement.dcl.AlterLoginStatementTestCase;
import org.apache.shardingsphere.test.sql.parser.parameterized.jaxb.cases.domain.statement.dcl.AlterRoleStatementTestCase;
import org.apache.shardingsphere.test.sql.parser.parameterized.jaxb.cases.domain.statement.dcl.AlterUserStatementTestCase;
import org.apache.shardingsphere.test.sql.parser.parameterized.jaxb.cases.domain.statement.dcl.CreateLoginStatementTestCase;
import org.apache.shardingsphere.test.sql.parser.parameterized.jaxb.cases.domain.statement.dcl.CreateRoleStatementTestCase;
import org.apache.shardingsphere.test.sql.parser.parameterized.jaxb.cases.domain.statement.dcl.CreateUserStatementTestCase;
import org.apache.shardingsphere.test.sql.parser.parameterized.jaxb.cases.domain.statement.dcl.DenyUserStatementTestCase;
import org.apache.shardingsphere.test.sql.parser.parameterized.jaxb.cases.domain.statement.dcl.DropLoginStatementTestCase;
import org.apache.shardingsphere.test.sql.parser.parameterized.jaxb.cases.domain.statement.dcl.DropRoleStatementTestCase;
import org.apache.shardingsphere.test.sql.parser.parameterized.jaxb.cases.domain.statement.dcl.DropUserStatementTestCase;
import org.apache.shardingsphere.test.sql.parser.parameterized.jaxb.cases.domain.statement.dcl.GrantStatementTestCase;
import org.apache.shardingsphere.test.sql.parser.parameterized.jaxb.cases.domain.statement.dcl.RenameUserStatementTestCase;
import org.apache.shardingsphere.test.sql.parser.parameterized.jaxb.cases.domain.statement.dcl.RevokeStatementTestCase;
import org.apache.shardingsphere.test.sql.parser.parameterized.jaxb.cases.domain.statement.dcl.SetDefaultRoleStatementTestCase;
import org.apache.shardingsphere.test.sql.parser.parameterized.jaxb.cases.domain.statement.dcl.SetPasswordStatementTestCase;
import org.apache.shardingsphere.test.sql.parser.parameterized.jaxb.cases.domain.statement.dcl.SetRoleStatementTestCase;
import org.apache.shardingsphere.test.sql.parser.parameterized.jaxb.cases.domain.statement.ddl.AlterDatabaseStatementTestCase;
import org.apache.shardingsphere.test.sql.parser.parameterized.jaxb.cases.domain.statement.ddl.AlterFunctionStatementTestCase;
import org.apache.shardingsphere.test.sql.parser.parameterized.jaxb.cases.domain.statement.ddl.AlterIndexStatementTestCase;
import org.apache.shardingsphere.test.sql.parser.parameterized.jaxb.cases.domain.statement.ddl.AlterProcedureStatementTestCase;
import org.apache.shardingsphere.test.sql.parser.parameterized.jaxb.cases.domain.statement.ddl.AlterSchemaStatementTestCase;
import org.apache.shardingsphere.test.sql.parser.parameterized.jaxb.cases.domain.statement.ddl.AlterSequenceStatementTestCase;
import org.apache.shardingsphere.test.sql.parser.parameterized.jaxb.cases.domain.statement.ddl.AlterServerStatementTestCase;
import org.apache.shardingsphere.test.sql.parser.parameterized.jaxb.cases.domain.statement.ddl.AlterServiceStatementTestCase;
import org.apache.shardingsphere.test.sql.parser.parameterized.jaxb.cases.domain.statement.ddl.AlterSessionStatementTestCase;
import org.apache.shardingsphere.test.sql.parser.parameterized.jaxb.cases.domain.statement.ddl.AlterSynonymStatementTestCase;
import org.apache.shardingsphere.test.sql.parser.parameterized.jaxb.cases.domain.statement.ddl.AlterSystemStatementTestCase;
import org.apache.shardingsphere.test.sql.parser.parameterized.jaxb.cases.domain.statement.ddl.AlterTableStatementTestCase;
import org.apache.shardingsphere.test.sql.parser.parameterized.jaxb.cases.domain.statement.ddl.AnalyzeStatementTestCase;
import org.apache.shardingsphere.test.sql.parser.parameterized.jaxb.cases.domain.statement.ddl.AssociateStatisticsStatementTestCase;
import org.apache.shardingsphere.test.sql.parser.parameterized.jaxb.cases.domain.statement.ddl.AuditStatementTestCase;
import org.apache.shardingsphere.test.sql.parser.parameterized.jaxb.cases.domain.statement.ddl.CommentStatementTestCase;
import org.apache.shardingsphere.test.sql.parser.parameterized.jaxb.cases.domain.statement.ddl.CreateDatabaseStatementTestCase;
import org.apache.shardingsphere.test.sql.parser.parameterized.jaxb.cases.domain.statement.ddl.CreateFunctionStatementTestCase;
import org.apache.shardingsphere.test.sql.parser.parameterized.jaxb.cases.domain.statement.ddl.CreateIndexStatementTestCase;
import org.apache.shardingsphere.test.sql.parser.parameterized.jaxb.cases.domain.statement.ddl.CreateProcedureStatementTestCase;
import org.apache.shardingsphere.test.sql.parser.parameterized.jaxb.cases.domain.statement.ddl.CreateSchemaStatementTestCase;
import org.apache.shardingsphere.test.sql.parser.parameterized.jaxb.cases.domain.statement.ddl.CreateSequenceStatementTestCase;
import org.apache.shardingsphere.test.sql.parser.parameterized.jaxb.cases.domain.statement.ddl.CreateServerStatementTestCase;
import org.apache.shardingsphere.test.sql.parser.parameterized.jaxb.cases.domain.statement.ddl.CreateServiceStatementTestCase;
import org.apache.shardingsphere.test.sql.parser.parameterized.jaxb.cases.domain.statement.ddl.CreateTableStatementTestCase;
import org.apache.shardingsphere.test.sql.parser.parameterized.jaxb.cases.domain.statement.ddl.CreateTriggerStatementTestCase;
import org.apache.shardingsphere.test.sql.parser.parameterized.jaxb.cases.domain.statement.ddl.CreateViewStatementTestCase;
import org.apache.shardingsphere.test.sql.parser.parameterized.jaxb.cases.domain.statement.ddl.DisassociateStatisticsStatementTestCase;
import org.apache.shardingsphere.test.sql.parser.parameterized.jaxb.cases.domain.statement.ddl.DropDatabaseStatementTestCase;
import org.apache.shardingsphere.test.sql.parser.parameterized.jaxb.cases.domain.statement.ddl.DropFunctionStatementTestCase;
import org.apache.shardingsphere.test.sql.parser.parameterized.jaxb.cases.domain.statement.ddl.DropIndexStatementTestCase;
import org.apache.shardingsphere.test.sql.parser.parameterized.jaxb.cases.domain.statement.ddl.DropProcedureStatementTestCase;
import org.apache.shardingsphere.test.sql.parser.parameterized.jaxb.cases.domain.statement.ddl.DropSchemaStatementTestCase;
import org.apache.shardingsphere.test.sql.parser.parameterized.jaxb.cases.domain.statement.ddl.DropSequenceStatementTestCase;
import org.apache.shardingsphere.test.sql.parser.parameterized.jaxb.cases.domain.statement.ddl.DropServerStatementTestCase;
import org.apache.shardingsphere.test.sql.parser.parameterized.jaxb.cases.domain.statement.ddl.DropServiceStatementTestCase;
import org.apache.shardingsphere.test.sql.parser.parameterized.jaxb.cases.domain.statement.ddl.DropTableStatementTestCase;
import org.apache.shardingsphere.test.sql.parser.parameterized.jaxb.cases.domain.statement.ddl.DropTriggerStatementTestCase;
import org.apache.shardingsphere.test.sql.parser.parameterized.jaxb.cases.domain.statement.ddl.DropViewStatementTestCase;
import org.apache.shardingsphere.test.sql.parser.parameterized.jaxb.cases.domain.statement.ddl.FlashbackDatabaseStatementTestCase;
import org.apache.shardingsphere.test.sql.parser.parameterized.jaxb.cases.domain.statement.ddl.FlashbackTableStatementTestCase;
import org.apache.shardingsphere.test.sql.parser.parameterized.jaxb.cases.domain.statement.ddl.NoAuditStatementTestCase;
import org.apache.shardingsphere.test.sql.parser.parameterized.jaxb.cases.domain.statement.ddl.PurgeStatementTestCase;
import org.apache.shardingsphere.test.sql.parser.parameterized.jaxb.cases.domain.statement.ddl.RenameStatementTestCase;
import org.apache.shardingsphere.test.sql.parser.parameterized.jaxb.cases.domain.statement.ddl.TruncateStatementTestCase;
import org.apache.shardingsphere.test.sql.parser.parameterized.jaxb.cases.domain.statement.distsql.ral.AddShardingHintDatabaseValueStatementTestCase;
import org.apache.shardingsphere.test.sql.parser.parameterized.jaxb.cases.domain.statement.distsql.ral.AddShardingHintTableValueStatementTestCase;
import org.apache.shardingsphere.test.sql.parser.parameterized.jaxb.cases.domain.statement.distsql.ral.ClearHintStatementTestCase;
import org.apache.shardingsphere.test.sql.parser.parameterized.jaxb.cases.domain.statement.distsql.ral.ClearReadwriteSplittingHintStatementTestCase;
import org.apache.shardingsphere.test.sql.parser.parameterized.jaxb.cases.domain.statement.distsql.ral.ClearShardingHintStatementTestCase;
import org.apache.shardingsphere.test.sql.parser.parameterized.jaxb.cases.domain.statement.distsql.ral.ParseStatementTestCase;
import org.apache.shardingsphere.test.sql.parser.parameterized.jaxb.cases.domain.statement.distsql.ral.PreviewStatementTestCase;
import org.apache.shardingsphere.test.sql.parser.parameterized.jaxb.cases.domain.statement.distsql.ral.RefreshTableMetadataStatementTestCase;
import org.apache.shardingsphere.test.sql.parser.parameterized.jaxb.cases.domain.statement.distsql.ral.SetReadwriteSplittingHintStatementTestCase;
import org.apache.shardingsphere.test.sql.parser.parameterized.jaxb.cases.domain.statement.distsql.ral.SetShardingHintDatabaseValueStatementTestCase;
import org.apache.shardingsphere.test.sql.parser.parameterized.jaxb.cases.domain.statement.distsql.ral.SetVariableStatementTestCase;
import org.apache.shardingsphere.test.sql.parser.parameterized.jaxb.cases.domain.statement.distsql.ral.ShowAllVariablesStatementTestCase;
import org.apache.shardingsphere.test.sql.parser.parameterized.jaxb.cases.domain.statement.distsql.ral.ShowInstanceStatementTestCase;
import org.apache.shardingsphere.test.sql.parser.parameterized.jaxb.cases.domain.statement.distsql.ral.ShowReadwriteSplittingHintStatusStatementTestCase;
import org.apache.shardingsphere.test.sql.parser.parameterized.jaxb.cases.domain.statement.distsql.ral.ShowReadwriteSplittingReadResourcesStatementTestCase;
import org.apache.shardingsphere.test.sql.parser.parameterized.jaxb.cases.domain.statement.distsql.ral.ShowScalingListStatementTestCase;
import org.apache.shardingsphere.test.sql.parser.parameterized.jaxb.cases.domain.statement.distsql.ral.ShowShardingHintStatusStatementTestCase;
import org.apache.shardingsphere.test.sql.parser.parameterized.jaxb.cases.domain.statement.distsql.ral.ShowVariableStatementTestCase;
import org.apache.shardingsphere.test.sql.parser.parameterized.jaxb.cases.domain.statement.distsql.ral.scaling.CheckScalingStatementTestCase;
import org.apache.shardingsphere.test.sql.parser.parameterized.jaxb.cases.domain.statement.distsql.ral.scaling.CheckoutScalingStatementTestCase;
import org.apache.shardingsphere.test.sql.parser.parameterized.jaxb.cases.domain.statement.distsql.ral.scaling.ShowScalingCheckAlgorithmsStatementTestCase;
import org.apache.shardingsphere.test.sql.parser.parameterized.jaxb.cases.domain.statement.distsql.ral.scaling.StopScalingSourceWritingStatementTestCase;
import org.apache.shardingsphere.test.sql.parser.parameterized.jaxb.cases.domain.statement.distsql.rdl.alter.AlterDataBaseDiscoveryRuleStatementTestCase;
import org.apache.shardingsphere.test.sql.parser.parameterized.jaxb.cases.domain.statement.distsql.rdl.alter.AlterDefaultSingleTableRuleStatementTestCase;
import org.apache.shardingsphere.test.sql.parser.parameterized.jaxb.cases.domain.statement.distsql.rdl.alter.AlterEncryptRuleStatementTestCase;
import org.apache.shardingsphere.test.sql.parser.parameterized.jaxb.cases.domain.statement.distsql.rdl.alter.AlterReadwriteSplittingRuleStatementTestCase;
import org.apache.shardingsphere.test.sql.parser.parameterized.jaxb.cases.domain.statement.distsql.rdl.alter.AlterResourceStatementTestCase;
import org.apache.shardingsphere.test.sql.parser.parameterized.jaxb.cases.domain.statement.distsql.rdl.alter.AlterShadowAlgorithmStatementTestCase;
import org.apache.shardingsphere.test.sql.parser.parameterized.jaxb.cases.domain.statement.distsql.rdl.alter.AlterShadowRuleStatementTestCase;
import org.apache.shardingsphere.test.sql.parser.parameterized.jaxb.cases.domain.statement.distsql.rdl.alter.AlterShardingAlgorithmStatementTestCase;
import org.apache.shardingsphere.test.sql.parser.parameterized.jaxb.cases.domain.statement.distsql.rdl.alter.AlterShardingAutoTableRuleStatementTestCase;
import org.apache.shardingsphere.test.sql.parser.parameterized.jaxb.cases.domain.statement.distsql.rdl.alter.AlterShardingBindingTableRulesStatementTestCase;
import org.apache.shardingsphere.test.sql.parser.parameterized.jaxb.cases.domain.statement.distsql.rdl.alter.AlterShardingBroadcastTableRulesStatementTestCase;
import org.apache.shardingsphere.test.sql.parser.parameterized.jaxb.cases.domain.statement.distsql.rdl.alter.AlterShardingTableRuleStatementTestCase;
import org.apache.shardingsphere.test.sql.parser.parameterized.jaxb.cases.domain.statement.distsql.rdl.create.AddResourceStatementTestCase;
import org.apache.shardingsphere.test.sql.parser.parameterized.jaxb.cases.domain.statement.distsql.rdl.create.CreateDataBaseDiscoveryRuleStatementTestCase;
import org.apache.shardingsphere.test.sql.parser.parameterized.jaxb.cases.domain.statement.distsql.rdl.create.CreateDefaultShadowAlgorithmStatementTestCase;
import org.apache.shardingsphere.test.sql.parser.parameterized.jaxb.cases.domain.statement.distsql.rdl.create.CreateDefaultShardingStrategyStatementTestCase;
import org.apache.shardingsphere.test.sql.parser.parameterized.jaxb.cases.domain.statement.distsql.rdl.create.CreateDefaultSingleTableRuleStatementTestCase;
import org.apache.shardingsphere.test.sql.parser.parameterized.jaxb.cases.domain.statement.distsql.rdl.create.CreateEncryptRuleStatementTestCase;
import org.apache.shardingsphere.test.sql.parser.parameterized.jaxb.cases.domain.statement.distsql.rdl.create.CreateReadwriteSplittingRuleStatementTestCase;
import org.apache.shardingsphere.test.sql.parser.parameterized.jaxb.cases.domain.statement.distsql.rdl.create.CreateShadowAlgorithmStatementTestCase;
import org.apache.shardingsphere.test.sql.parser.parameterized.jaxb.cases.domain.statement.distsql.rdl.create.CreateShadowRuleStatementTestCase;
import org.apache.shardingsphere.test.sql.parser.parameterized.jaxb.cases.domain.statement.distsql.rdl.create.CreateShardingAlgorithmStatementTestCase;
import org.apache.shardingsphere.test.sql.parser.parameterized.jaxb.cases.domain.statement.distsql.rdl.create.CreateShardingAutoTableRuleStatementTestCase;
import org.apache.shardingsphere.test.sql.parser.parameterized.jaxb.cases.domain.statement.distsql.rdl.create.CreateShardingBindingTableRulesStatementTestCase;
import org.apache.shardingsphere.test.sql.parser.parameterized.jaxb.cases.domain.statement.distsql.rdl.create.CreateShardingBroadcastTableRulesStatementTestCase;
import org.apache.shardingsphere.test.sql.parser.parameterized.jaxb.cases.domain.statement.distsql.rdl.create.CreateShardingTableRuleStatementTestCase;
import org.apache.shardingsphere.test.sql.parser.parameterized.jaxb.cases.domain.statement.distsql.rdl.drop.DropDataBaseDiscoveryRuleStatementTestCase;
import org.apache.shardingsphere.test.sql.parser.parameterized.jaxb.cases.domain.statement.distsql.rdl.drop.DropDefaultSingleTableRuleStatementTestCase;
import org.apache.shardingsphere.test.sql.parser.parameterized.jaxb.cases.domain.statement.distsql.rdl.drop.DropEncryptRuleStatementTestCase;
import org.apache.shardingsphere.test.sql.parser.parameterized.jaxb.cases.domain.statement.distsql.rdl.drop.DropReadwriteSplittingRuleStatementTestCase;
import org.apache.shardingsphere.test.sql.parser.parameterized.jaxb.cases.domain.statement.distsql.rdl.drop.DropResourceStatementTestCase;
import org.apache.shardingsphere.test.sql.parser.parameterized.jaxb.cases.domain.statement.distsql.rdl.drop.DropShadowAlgorithmStatementTestCase;
import org.apache.shardingsphere.test.sql.parser.parameterized.jaxb.cases.domain.statement.distsql.rdl.drop.DropShadowRuleStatementTestCase;
import org.apache.shardingsphere.test.sql.parser.parameterized.jaxb.cases.domain.statement.distsql.rdl.drop.DropShardingBindingTableRulesStatementTestCase;
import org.apache.shardingsphere.test.sql.parser.parameterized.jaxb.cases.domain.statement.distsql.rdl.drop.DropShardingBroadcastTableRulesStatementTestCase;
import org.apache.shardingsphere.test.sql.parser.parameterized.jaxb.cases.domain.statement.distsql.rdl.drop.DropShardingTableRuleStatementTestCase;
import org.apache.shardingsphere.test.sql.parser.parameterized.jaxb.cases.domain.statement.distsql.rql.ShowDataBaseDiscoveryRulesStatementTestCase;
import org.apache.shardingsphere.test.sql.parser.parameterized.jaxb.cases.domain.statement.distsql.rql.ShowEncryptRulesStatementTestCase;
import org.apache.shardingsphere.test.sql.parser.parameterized.jaxb.cases.domain.statement.distsql.rql.ShowReadwriteSplittingRulesStatementTestCase;
import org.apache.shardingsphere.test.sql.parser.parameterized.jaxb.cases.domain.statement.distsql.rql.ShowShadowAlgorithmsStatementTestCase;
import org.apache.shardingsphere.test.sql.parser.parameterized.jaxb.cases.domain.statement.distsql.rql.ShowShadowRulesStatementTestCase;
import org.apache.shardingsphere.test.sql.parser.parameterized.jaxb.cases.domain.statement.distsql.rql.ShowShadowTableRulesStatementTestCase;
import org.apache.shardingsphere.test.sql.parser.parameterized.jaxb.cases.domain.statement.distsql.rql.ShowShardingAlgorithmsStatementTestCase;
import org.apache.shardingsphere.test.sql.parser.parameterized.jaxb.cases.domain.statement.distsql.rql.ShowShardingBindingTableRulesStatementTestCase;
import org.apache.shardingsphere.test.sql.parser.parameterized.jaxb.cases.domain.statement.distsql.rql.ShowShardingBroadcastTableRulesStatementTestCase;
import org.apache.shardingsphere.test.sql.parser.parameterized.jaxb.cases.domain.statement.distsql.rql.ShowShardingTableNodesStatementTestCase;
import org.apache.shardingsphere.test.sql.parser.parameterized.jaxb.cases.domain.statement.distsql.rql.ShowShardingTableRulesStatementTestCase;
import org.apache.shardingsphere.test.sql.parser.parameterized.jaxb.cases.domain.statement.distsql.rql.ShowSingleTableRulesStatementTestCase;
import org.apache.shardingsphere.test.sql.parser.parameterized.jaxb.cases.domain.statement.distsql.rql.ShowSingleTableStatementTestCase;
import org.apache.shardingsphere.test.sql.parser.parameterized.jaxb.cases.domain.statement.dml.CallStatementTestCase;
import org.apache.shardingsphere.test.sql.parser.parameterized.jaxb.cases.domain.statement.dml.DeleteStatementTestCase;
import org.apache.shardingsphere.test.sql.parser.parameterized.jaxb.cases.domain.statement.dml.InsertStatementTestCase;
import org.apache.shardingsphere.test.sql.parser.parameterized.jaxb.cases.domain.statement.dml.MergeStatementTestCase;
import org.apache.shardingsphere.test.sql.parser.parameterized.jaxb.cases.domain.statement.dml.SelectStatementTestCase;
import org.apache.shardingsphere.test.sql.parser.parameterized.jaxb.cases.domain.statement.dml.UpdateStatementTestCase;
import org.apache.shardingsphere.test.sql.parser.parameterized.jaxb.cases.domain.statement.tcl.BeginTransactionStatementTestCase;
import org.apache.shardingsphere.test.sql.parser.parameterized.jaxb.cases.domain.statement.tcl.CommitStatementTestCase;
import org.apache.shardingsphere.test.sql.parser.parameterized.jaxb.cases.domain.statement.tcl.RollbackStatementTestCase;
import org.apache.shardingsphere.test.sql.parser.parameterized.jaxb.cases.domain.statement.tcl.SavepointStatementTestCase;
import org.apache.shardingsphere.test.sql.parser.parameterized.jaxb.cases.domain.statement.tcl.SetAutoCommitStatementTestCase;
import org.apache.shardingsphere.test.sql.parser.parameterized.jaxb.cases.domain.statement.tcl.SetConstraintsStatementTestCase;
import org.apache.shardingsphere.test.sql.parser.parameterized.jaxb.cases.domain.statement.tcl.SetTransactionStatementTestCase;
import org.apache.shardingsphere.test.sql.parser.parameterized.jaxb.cases.domain.statement.tcl.XATestCase;

import javax.xml.bind.annotation.XmlElement;
import javax.xml.bind.annotation.XmlRootElement;
import java.util.Collection;
import java.util.HashMap;
import java.util.HashSet;
import java.util.LinkedList;
import java.util.List;
import java.util.Map;

/**
 * SQL parser test cases.
 */
@XmlRootElement(name = "sql-parser-test-cases")
@Getter
public final class SQLParserTestCases {
    
    @XmlElement(name = "select")
    private final List<SelectStatementTestCase> selectTestCases = new LinkedList<>();
    
    @XmlElement(name = "update")
    private final List<UpdateStatementTestCase> updateTestCases = new LinkedList<>();
    
    @XmlElement(name = "delete")
    private final List<DeleteStatementTestCase> deleteTestCases = new LinkedList<>();
    
    @XmlElement(name = "insert")
    private final List<InsertStatementTestCase> insertTestCases = new LinkedList<>();
    
    @XmlElement(name = "create-table")
    private final List<CreateTableStatementTestCase> createTableTestCases = new LinkedList<>();
    
    @XmlElement(name = "alter-table")
    private final List<AlterTableStatementTestCase> alterTableTestCases = new LinkedList<>();
    
    @XmlElement(name = "drop-table")
    private final List<DropTableStatementTestCase> dropTableTestCases = new LinkedList<>();
    
    @XmlElement(name = "truncate")
    private final List<TruncateStatementTestCase> truncateTestCases = new LinkedList<>();
    
    @XmlElement(name = "create-index")
    private final List<CreateIndexStatementTestCase> createIndexTestCases = new LinkedList<>();
    
    @XmlElement(name = "alter-index")
    private final List<AlterIndexStatementTestCase> alterIndexTestCases = new LinkedList<>();
    
    @XmlElement(name = "drop-index")
    private final List<DropIndexStatementTestCase> dropIndexTestCases = new LinkedList<>();
    
    @XmlElement(name = "set-constraints")
    private final List<SetConstraintsStatementTestCase> setConstraintsTestCases = new LinkedList<>();
    
    @XmlElement(name = "set-transaction")
    private final List<SetTransactionStatementTestCase> setTransactionTestCases = new LinkedList<>();
    
    @XmlElement(name = "begin-transaction")
    private final List<BeginTransactionStatementTestCase> beginTransactionTestCases = new LinkedList<>();
    
    @XmlElement(name = "set-auto-commit")
    private final List<SetAutoCommitStatementTestCase> setAutoCommitTestCases = new LinkedList<>();
    
    @XmlElement(name = "commit")
    private final List<CommitStatementTestCase> commitTestCases = new LinkedList<>();
    
    @XmlElement(name = "rollback")
    private final List<RollbackStatementTestCase> rollbackTestCases = new LinkedList<>();
    
    @XmlElement(name = "savepoint")
    private final List<SavepointStatementTestCase> savepointTestCases = new LinkedList<>();
    
    @XmlElement(name = "grant")
    private final List<GrantStatementTestCase> grantTestCases = new LinkedList<>();
    
    @XmlElement(name = "revoke")
    private final List<RevokeStatementTestCase> revokeTestCases = new LinkedList<>();
    
    @XmlElement(name = "create-user")
    private final List<CreateUserStatementTestCase> createUserTestCases = new LinkedList<>();
    
    @XmlElement(name = "alter-user")
    private final List<AlterUserStatementTestCase> alterUserTestCases = new LinkedList<>();
    
    @XmlElement(name = "drop-user")
    private final List<DropUserStatementTestCase> dropUserTestCases = new LinkedList<>();
    
    @XmlElement(name = "rename-user")
    private final List<RenameUserStatementTestCase> renameUserTestCases = new LinkedList<>();
    
    @XmlElement(name = "deny-user")
    private final List<DenyUserStatementTestCase> denyUserTestCases = new LinkedList<>();
    
    @XmlElement(name = "create-login")
    private final List<CreateLoginStatementTestCase> createLoginTestCases = new LinkedList<>();
    
    @XmlElement(name = "alter-login")
    private final List<AlterLoginStatementTestCase> alterLoginTestCases = new LinkedList<>();
    
    @XmlElement(name = "drop-login")
    private final List<DropLoginStatementTestCase> dropLoginTestCases = new LinkedList<>();
    
    @XmlElement(name = "create-role")
    private final List<CreateRoleStatementTestCase> createRoleTestCases = new LinkedList<>();
    
    @XmlElement(name = "alter-role")
    private final List<AlterRoleStatementTestCase> alterRoleTestCases = new LinkedList<>();
    
    @XmlElement(name = "drop-role")
    private final List<DropRoleStatementTestCase> dropRoleTestCases = new LinkedList<>();
    
    @XmlElement(name = "set-default-role")
    private final List<SetDefaultRoleStatementTestCase> setDefaultRoleTestCases = new LinkedList<>();
    
    @XmlElement(name = "set-role")
    private final List<SetRoleStatementTestCase> setRoleTestCases = new LinkedList<>();
    
    @XmlElement(name = "set-password")
    private final List<SetPasswordStatementTestCase> setPasswordTestCases = new LinkedList<>();
    
    @XmlElement(name = "use")
    private final List<UseStatementTestCase> useTestCases = new LinkedList<>();
    
    @XmlElement(name = "describe")
    private final List<ExplainStatementTestCase> describeTestCases = new LinkedList<>();
    
    @XmlElement(name = "show-databases")
    private final List<ShowDatabasesStatementTestCase> showDatabasesTestCases = new LinkedList<>();
    
    @XmlElement(name = "show-tables")
    private final List<ShowTablesStatementTestCase> showTablesTestCases = new LinkedList<>();
    
    @XmlElement(name = "show-function-status")
    private final List<ShowFunctionStatusStatementTestCase> showFunctionStatusStatementTestCases = new LinkedList<>();
    
    @XmlElement(name = "show-procedure-status")
    private final List<ShowProcedureStatusStatementTestCase> showProcedureStatusStatementTestCases = new LinkedList<>();

    @XmlElement(name = "show-procedure-code")
    private final List<ShowProcedureCodeStatementTestCase> showProcedureCodeStatementTestCases = new LinkedList<>();
    
    @XmlElement(name = "show-relaylog-events")
    private final List<ShowRelaylogEventsStatementTestCase> showRelaylogEventsStatementTestCases = new LinkedList<>();

    @XmlElement(name = "show-slave-hosts")
    private final List<ShowSlaveHostsStatementTestCase> showSlaveHostsStatementTestCases = new LinkedList<>();

    @XmlElement(name = "show-columns")
    private final List<ShowColumnsStatementTestCase> showColumnsTestCases = new LinkedList<>();
    
    @XmlElement(name = "show-create-table")
    private final List<ShowCreateTableStatementTestCase> showCreateTableTestCases = new LinkedList<>();
    
    @XmlElement(name = "show-create-trigger")
    private final List<ShowCreateTriggerStatementTestCase> showCreateTriggerTestCases = new LinkedList<>();
    
    @XmlElement(name = "alter-resource-group")
    private final List<AlterResourceGroupStatementTestCase> alterResourceGroupStatementTestCases = new LinkedList<>();
    
    @XmlElement(name = "create-resource-group")
    private final List<CreateResourceGroupStatementTestCase> createResourceGroupStatementTestCases = new LinkedList<>();
    
    @XmlElement(name = "drop-resource-group")
    private final List<DropResourceGroupStatementTestCase> dropResourceGroupStatementTestCases = new LinkedList<>();
    
    @XmlElement(name = "binlog")
    private final List<BinlogStatementTestCase> binlogStatementTestCases = new LinkedList<>();
    
    @XmlElement(name = "show-create-user")
    private final List<ShowCreateUserStatementTestCase> showCreateUserTestCases = new LinkedList<>();
    
    @XmlElement(name = "show-table-status")
    private final List<ShowTableStatusStatementTestCase> showTableStatusTestCases = new LinkedList<>();
    
    @XmlElement(name = "show-index")
    private final List<ShowIndexStatementTestCase> showIndexTestCases = new LinkedList<>();
    
    @XmlElement(name = "show")
    private final List<ShowStatementTestCase> showTestCases = new LinkedList<>();
    
    @XmlElement(name = "set-parameter")
    private final List<SetParameterStatementTestCase> setVariableTestCases = new LinkedList<>();
    
    @XmlElement(name = "common")
    private final List<CommonStatementTestCase> commonTestCases = new LinkedList<>();
    
    @XmlElement(name = "alter-function")
    private final List<AlterFunctionStatementTestCase> alterFunctionTestCases = new LinkedList<>();
    
    @XmlElement(name = "alter-database")
    private final List<AlterDatabaseStatementTestCase> alterDatabaseTestCase = new LinkedList<>();
    
    @XmlElement(name = "alter-procedure")
    private final List<AlterProcedureStatementTestCase> alterProcedureTestCase = new LinkedList<>();
    
    @XmlElement(name = "alter-server")
    private final List<AlterServerStatementTestCase> alterServerTestCase = new LinkedList<>();
    
    @XmlElement(name = "alter-session")
    private final List<AlterSessionStatementTestCase> alterSessionTestCase = new LinkedList<>();
    
    @XmlElement(name = "alter-synonym")
    private final List<AlterSynonymStatementTestCase> alterSynonymTestCase = new LinkedList<>();
    
    @XmlElement(name = "alter-system")
    private final List<AlterSystemStatementTestCase> alterSystemTestCase = new LinkedList<>();
    
    @XmlElement(name = "create-database")
    private final List<CreateDatabaseStatementTestCase> createDatabaseTestCase = new LinkedList<>();
    
    @XmlElement(name = "create-function")
    private final List<CreateFunctionStatementTestCase> createFunctionTestCase = new LinkedList<>();
    
    @XmlElement(name = "create-procedure")
    private final List<CreateProcedureStatementTestCase> createProcedureTestCase = new LinkedList<>();
    
    @XmlElement(name = "create-server")
    private final List<CreateServerStatementTestCase> createServerTestCase = new LinkedList<>();
    
    @XmlElement(name = "create-trigger")
    private final List<CreateTriggerStatementTestCase> createTriggerTestCase = new LinkedList<>();
    
    @XmlElement(name = "create-view")
    private final List<CreateViewStatementTestCase> createViewTestCase = new LinkedList<>();
    
    @XmlElement(name = "drop-database")
    private final List<DropDatabaseStatementTestCase> dropDatabaseTestCase = new LinkedList<>();
    
    @XmlElement(name = "drop-function")
    private final List<DropFunctionStatementTestCase> dropFunctionTestCase = new LinkedList<>();
    
    @XmlElement(name = "drop-procedure")
    private final List<DropProcedureStatementTestCase> dropProcedureTestCase = new LinkedList<>();
    
    @XmlElement(name = "drop-server")
    private final List<DropServerStatementTestCase> dropServerTestCase = new LinkedList<>();
    
    @XmlElement(name = "drop-trigger")
    private final List<DropTriggerStatementTestCase> dropTriggerTestCase = new LinkedList<>();

    @XmlElement(name = "show-triggers")
    private final List<ShowTriggersStatementTestCase> showTriggerTestCase = new LinkedList<>();

    @XmlElement(name = "drop-view")
    private final List<DropViewStatementTestCase> dropViewTestCase = new LinkedList<>();
    
    @XmlElement(name = "call")
    private final List<CallStatementTestCase> callProcedureTestCase = new LinkedList<>();
    
    @XmlElement(name = "xa")
    private final List<XATestCase> xaTestCase = new LinkedList<>();
    
    @XmlElement(name = "merge")
    private final List<MergeStatementTestCase> mergeTestCase = new LinkedList<>();
    
    @XmlElement(name = "create-sequence")
    private final List<CreateSequenceStatementTestCase> createSequenceTestCase = new LinkedList<>();
    
    @XmlElement(name = "alter-sequence")
    private final List<AlterSequenceStatementTestCase> alterSequenceTestCase = new LinkedList<>();
    
    @XmlElement(name = "drop-sequence")
    private final List<DropSequenceStatementTestCase> dropSequenceTestCase = new LinkedList<>();
    
    @XmlElement(name = "analyze")
    private final List<AnalyzeStatementTestCase> analyzeTestCase = new LinkedList<>();
    
    @XmlElement(name = "associate-statistics")
    private final List<AssociateStatisticsStatementTestCase> associateStatisticsTestCase = new LinkedList<>();
    
    @XmlElement(name = "disassociate-statistics")
    private final List<DisassociateStatisticsStatementTestCase> disassociateStatisticsTestCase = new LinkedList<>();
    
    @XmlElement(name = "audit")
    private final List<AuditStatementTestCase> auditTestCase = new LinkedList<>();

    @XmlElement(name = "no-audit")
    private final List<NoAuditStatementTestCase> noAuditTestCase = new LinkedList<>();
    
    @XmlElement(name = "comment")
    private final List<CommentStatementTestCase> commentTestCase = new LinkedList<>();
    
    @XmlElement(name = "flashback-database")
    private final List<FlashbackDatabaseStatementTestCase> flashbackDatabaseTestCase = new LinkedList<>();
    
    @XmlElement(name = "flashback-table")
    private final List<FlashbackTableStatementTestCase> flashbackTableTestCase = new LinkedList<>();
    
    @XmlElement(name = "purge")
    private final List<PurgeStatementTestCase> purgeTestCase = new LinkedList<>();
    
    @XmlElement(name = "rename")
    private final List<RenameStatementTestCase> renameTestCase = new LinkedList<>();
    
    @XmlElement(name = "add-resource")
    private final List<AddResourceStatementTestCase> addResourceTestCase = new LinkedList<>();
    
    @XmlElement(name = "alter-resource")
    private final List<AlterResourceStatementTestCase> alterResourceTestCase = new LinkedList<>();
    
    @XmlElement(name = "alter-database-discovery-rule")
    private final List<AlterDataBaseDiscoveryRuleStatementTestCase> alterDataBaseDiscoveryRuleTestCase = new LinkedList<>();
    
    @XmlElement(name = "alter-encrypt-rule")
    private final List<AlterEncryptRuleStatementTestCase> alterEncryptRuleTestCase = new LinkedList<>();
    
    @XmlElement(name = "alter-readwrite-splitting-rule")
    private final List<AlterReadwriteSplittingRuleStatementTestCase> alterReadwriteSplittingRuleTestCase = new LinkedList<>();
    
    @XmlElement(name = "alter-sharding-binding-table-rules")
    private final List<AlterShardingBindingTableRulesStatementTestCase> alterShardingBindingTableRulesTestCase = new LinkedList<>();
    
    @XmlElement(name = "alter-sharding-broadcast-table-rules")
    private final List<AlterShardingBroadcastTableRulesStatementTestCase> alterShardingBroadcastTableRulesTestCase = new LinkedList<>();
    
    @XmlElement(name = "alter-sharding-auto-table-rule")
    private final List<AlterShardingAutoTableRuleStatementTestCase> alterShardingTableRuleTestCase = new LinkedList<>();
    
    @XmlElement(name = "alter-sharding-table-rule")
    private final List<AlterShardingTableRuleStatementTestCase> alterShardingTableRuleTestCases = new LinkedList<>();
    
    @XmlElement(name = "create-database-discovery-rule")
    private final List<CreateDataBaseDiscoveryRuleStatementTestCase> createDataBaseDiscoveryRuleTestCase = new LinkedList<>();
    
    @XmlElement(name = "create-encrypt-rule")
    private final List<CreateEncryptRuleStatementTestCase> createEncryptRuleTestCase = new LinkedList<>();
    
    @XmlElement(name = "create-readwrite-splitting-rule")
    private final List<CreateReadwriteSplittingRuleStatementTestCase> createReadwriteSplittingRuleTestCase = new LinkedList<>();
    
    @XmlElement(name = "create-sharding-binding-table-rule")
    private final List<CreateShardingBindingTableRulesStatementTestCase> createShardingBindingTableRulesTestCase = new LinkedList<>();
    
    @XmlElement(name = "create-sharding-broadcast-table-rule")
    private final List<CreateShardingBroadcastTableRulesStatementTestCase> createShardingBroadcastTableRulesTestCase = new LinkedList<>();
    
    @XmlElement(name = "create-sharding-auto-table-rule")
    private final List<CreateShardingAutoTableRuleStatementTestCase> createShardingTableRuleTestCase = new LinkedList<>();
  
    @XmlElement(name = "create-sharding-table-rule")
    private final List<CreateShardingTableRuleStatementTestCase> createShardingTableRuleTestCases = new LinkedList<>();
    
    @XmlElement(name = "drop-database-discovery-rule")
    private final List<DropDataBaseDiscoveryRuleStatementTestCase> dropDataBaseDiscoveryRuleTestCase = new LinkedList<>();
    
    @XmlElement(name = "drop-encrypt-rule")
    private final List<DropEncryptRuleStatementTestCase> dropEncryptRuleTestCase = new LinkedList<>();
    
    @XmlElement(name = "drop-readwrite-splitting-rule")
    private final List<DropReadwriteSplittingRuleStatementTestCase> dropReadwriteSplittingRuleTestCase = new LinkedList<>();
    
    @XmlElement(name = "drop-resource")
    private final List<DropResourceStatementTestCase> dropResourceTestCase = new LinkedList<>();
    
    @XmlElement(name = "drop-sharding-binding-table-rules")
    private final List<DropShardingBindingTableRulesStatementTestCase> dropShardingBindingTableRulesTestCase = new LinkedList<>();
    
    @XmlElement(name = "drop-sharding-broadcast-table-rules")
    private final List<DropShardingBroadcastTableRulesStatementTestCase> dropShardingBroadcastTableRulesTestCase = new LinkedList<>();
    
    @XmlElement(name = "drop-sharding-table-rule")
    private final List<DropShardingTableRuleStatementTestCase> dropShardingTableRuleTestCase = new LinkedList<>();
    
    @XmlElement(name = "show-db-discovery-rules")
    private final List<ShowDataBaseDiscoveryRulesStatementTestCase> showDataBaseDiscoveryRulesTestCase = new LinkedList<>();
    
    @XmlElement(name = "show-encrypt-rules")
    private final List<ShowEncryptRulesStatementTestCase> showEncryptRulesTestCase = new LinkedList<>();
    
    @XmlElement(name = "show-readwrite-splitting-rules")
    private final List<ShowReadwriteSplittingRulesStatementTestCase> showReadwriteSplittingRulesTestCase = new LinkedList<>();
    
    @XmlElement(name = "show-sharding-binding-table-rules")
    private final List<ShowShardingBindingTableRulesStatementTestCase> showShardingBindingTableRulesTestCase = new LinkedList<>();
    
    @XmlElement(name = "show-sharding-broadcast-table-rules")
    private final List<ShowShardingBroadcastTableRulesStatementTestCase> showShardingBroadcastTableRulesTestCase = new LinkedList<>();
    
    @XmlElement(name = "show-sharding-algorithms")
    private final List<ShowShardingAlgorithmsStatementTestCase> showShardingAlgorithmsTestCase = new LinkedList<>();
    
    @XmlElement(name = "show-sharding-table-rules")
    private final List<ShowShardingTableRulesStatementTestCase> showShardingTableRulesTestCase = new LinkedList<>();
    
    @XmlElement(name = "show-sharding-table-rule")
    private final List<ShowShardingTableRulesStatementTestCase> showShardingTableRuleTestCase = new LinkedList<>();
    
    @XmlElement(name = "show-scaling-list")
    private final List<ShowScalingListStatementTestCase> showScalingListStatementTestCase = new LinkedList<>();
    
    @XmlElement(name = "check-scaling")
    private final List<CheckScalingStatementTestCase> checkScalingStatementTestCase = new LinkedList<>();
    
    @XmlElement(name = "show-scaling-check-algorithms")
    private final List<ShowScalingCheckAlgorithmsStatementTestCase> showScalingCheckAlgorithmsStatementTestCase = new LinkedList<>();
    
    @XmlElement(name = "stop-scaling-source-writing")
    private final List<StopScalingSourceWritingStatementTestCase> stopScalingSourceWritingStatementTestCase = new LinkedList<>();
    
    @XmlElement(name = "checkout-scaling")
    private final List<CheckoutScalingStatementTestCase> checkoutScalingStatementTestCases = new LinkedList<>();
    
    @XmlElement(name = "preview-sql")
    private final List<PreviewStatementTestCase> previewStatementTestCase = new LinkedList<>();
    
    @XmlElement(name = "parse-sql")
    private final List<ParseStatementTestCase> parseStatementAsserts = new LinkedList<>();
    
    @XmlElement(name = "show-variable")
    private final List<ShowVariableStatementTestCase> showVariableStatementTestCase = new LinkedList<>();
    
    @XmlElement(name = "show-all-variables")
    private final List<ShowAllVariablesStatementTestCase> showAllVariablesStatementTestCase = new LinkedList<>();
    
    @XmlElement(name = "set-variable")
    private final List<SetVariableStatementTestCase> setVariableStatementTestCase = new LinkedList<>();
    
    @XmlElement(name = "set-readwrite-splitting-hint-source")
    private final List<SetReadwriteSplittingHintStatementTestCase> setReadwriteSplittingHintStatementTestCase = new LinkedList<>();
    
    @XmlElement(name = "set-sharding-hint-database-value")
    private final List<SetShardingHintDatabaseValueStatementTestCase> setShardingHintDatabaseValueStatementTestCase = new LinkedList<>();
    
    @XmlElement(name = "add-sharding-hint-database-value")
    private final List<AddShardingHintDatabaseValueStatementTestCase> addShardingHintDatabaseValueStatementTestCase = new LinkedList<>();
    
    @XmlElement(name = "add-sharding-hint-table-value")
    private final List<AddShardingHintTableValueStatementTestCase> addShardingHintTableValueStatementTestCase = new LinkedList<>();
    
    @XmlElement(name = "show-readwrite-splitting-hint-source")
    private final List<ShowReadwriteSplittingHintStatusStatementTestCase> showReadwriteSplittingHintStatusStatementTestCase = new LinkedList<>();
    
    @XmlElement(name = "show-sharding-hint-status")
    private final List<ShowShardingHintStatusStatementTestCase> showShardingHintStatusStatementTestCase = new LinkedList<>();
    
    @XmlElement(name = "clear-readwrite-splitting-hint-source")
    private final List<ClearReadwriteSplittingHintStatementTestCase> clearReadwriteSplittingHintStatementTestCase = new LinkedList<>();
    
    @XmlElement(name = "clear-sharding-hint")
    private final List<ClearShardingHintStatementTestCase> clearShardingHintStatementTestCase = new LinkedList<>();
    
    @XmlElement(name = "clear-hint")
    private final List<ClearHintStatementTestCase> clearHintStatementTestCase = new LinkedList<>();
    
    @XmlElement(name = "create-shadow-rule")
    private final List<CreateShadowRuleStatementTestCase> createShadowRuleTestCase = new LinkedList<>();
    
    @XmlElement(name = "drop-shadow-rule")
    private final List<DropShadowRuleStatementTestCase> dropShadowRuleTestCase = new LinkedList<>();
    
    @XmlElement(name = "alter-shadow-rule")
    private final List<AlterShadowRuleStatementTestCase> alterShadowRuleTestCase = new LinkedList<>();
    
    @XmlElement(name = "alter-shadow-algorithm")
    private final List<AlterShadowAlgorithmStatementTestCase> alterShadowAlgorithmTestCase = new LinkedList<>();
 
    @XmlElement(name = "create-shadow-algorithm")
    private final List<CreateShadowAlgorithmStatementTestCase> createShadowAlgorithmTestCase = new LinkedList<>();
    
    @XmlElement(name = "show-shadow-rules")
    private final List<ShowShadowRulesStatementTestCase> showShadowRulesStatementTestCase = new LinkedList<>();
    
    @XmlElement(name = "show-shadow-algorithms")
    private final List<ShowShadowAlgorithmsStatementTestCase> showShadowAlgorithmsStatementTestCase = new LinkedList<>();
    
    @XmlElement(name = "show-shadow-table-rules")
    private final List<ShowShadowTableRulesStatementTestCase> showShadowTableRulesStatementTestCase = new LinkedList<>();
    
    @XmlElement(name = "drop-shadow-algorithm")
    private final List<DropShadowAlgorithmStatementTestCase> dropShadowAlgorithmStatementTestCase = new LinkedList<>();
    
    @XmlElement(name = "create-service")
    private final List<CreateServiceStatementTestCase> createServiceTestCase = new LinkedList<>();
    
    @XmlElement(name = "alter-service")
    private final List<AlterServiceStatementTestCase> alterServiceTestCase = new LinkedList<>();
    
    @XmlElement(name = "drop-service")
    private final List<DropServiceStatementTestCase> dropServiceTestCase = new LinkedList<>();
    
    @XmlElement(name = "create-schema")
    private final List<CreateSchemaStatementTestCase> createSchemaTestCase = new LinkedList<>();
    
    @XmlElement(name = "alter-schema")
    private final List<AlterSchemaStatementTestCase> alterSchemaTestCase = new LinkedList<>();
    
    @XmlElement(name = "drop-schema")
    private final List<DropSchemaStatementTestCase> dropSchemaTestCase = new LinkedList<>();
    
    @XmlElement(name = "install-component")
    private final List<InstallComponentStatementTestCase> installComponentTestCase = new LinkedList<>();
    
    @XmlElement(name = "flush")
    private final List<FlushStatementTestCase> flushStatementTestCase = new LinkedList<>();
    
    @XmlElement(name = "install-plugin")
    private final List<InstallPluginStatementTestCase> installPluginStatementTestCase = new LinkedList<>();
    
    @XmlElement(name = "show-instance")
    private final List<ShowInstanceStatementTestCase> showInstanceStatementTestCases = new LinkedList<>();
    
    @XmlElement(name = "clone")
    private final List<CloneStatementTestCase> cloneStatementTestCases = new LinkedList<>();
    
    @XmlElement(name = "show-readwrite-splitting-read-resources")
    private final List<ShowReadwriteSplittingReadResourcesStatementTestCase> showReadwriteSplittingReadResourcesStatementTestCases = new LinkedList<>();
    
    @XmlElement(name = "uninstall-component")
    private final List<UninstallComponentStatementTestCase> uninstallComponentStatementTestCases = new LinkedList<>();

    @XmlElement(name = "uninstall-plugin")
    private final List<UninstallPluginStatementTestCase> uninstallPluginStatementTestCases = new LinkedList<>();
    
    @XmlElement(name = "show-single-table")
    private final List<ShowSingleTableStatementTestCase> showSingleTableStatementTestCases = new LinkedList<>();
    
    @XmlElement(name = "show-single-table-rules")
    private final List<ShowSingleTableRulesStatementTestCase> showSingleTableRulesStatementTestCases = new LinkedList<>();
    
    @XmlElement(name = "show-sharding-table-nodes")
    private final List<ShowShardingTableNodesStatementTestCase> showShardingTableNodesStatementTestCases = new LinkedList<>();
    
    @XmlElement(name = "set-resource-group")
    private final List<SetResourceGroupStatementTestCase> setResourceGroupStatementTestCases = new LinkedList<>();
    
    @XmlElement(name = "optimize-table")
    private final List<OptimizeTableStatementTestCase> optimizeTableStatementTestCases = new LinkedList<>();
    
    @XmlElement(name = "repair-table")
    private final List<RepairTableStatementTestCase> repairTableStatementTestCases = new LinkedList<>();
    
    @XmlElement(name = "create-sharding-algorithm")
    private final List<CreateShardingAlgorithmStatementTestCase> createShardingAlgorithmStatementTestCases = new LinkedList<>();
    
    @XmlElement(name = "create-default-sharding-strategy")
    private final List<CreateDefaultShardingStrategyStatementTestCase> createDefaultShardingStrategyStatementTestCases = new LinkedList<>();
    
    @XmlElement(name = "create-default-shadow-algorithm")
    private final List<CreateDefaultShadowAlgorithmStatementTestCase> createDefaultShadowAlgorithmStatementTestCases = new LinkedList<>();
    
    @XmlElement(name = "show-replicas")
    private final List<ShowReplicasStatementTestCase> showReplicasStatementTestCases = new LinkedList<>();

    @XmlElement(name = "show-replica-status")
    private final List<ShowReplicaStatusStatementTestCase> showReplicaStatusStatementTestCases = new LinkedList<>();

    @XmlElement(name = "show-slave-status")
    private final List<ShowSlaveStatusStatementTestCase> showSlaveStatusStatementTestCases = new LinkedList<>();

    @XmlElement(name = "alter-sharding-algorithm")
    private final List<AlterShardingAlgorithmStatementTestCase> alterShardingAlgorithmStatementTestCases = new LinkedList<>();
    
    @XmlElement(name = "reset")
    private final List<ResetStatementTestCase> resetStatementTestCases = new LinkedList<>();

    @XmlElement(name = "reset-persist")
    private final List<ResetPersistStatementTestCase> resetPersistStatementTestCases = new LinkedList<>();
    
    @XmlElement(name = "cache-index")
    private final List<CacheIndexStatementTestCase> cacheIndexStatementTestCases = new LinkedList<>();
    
    @XmlElement(name = "load-index")
    private final List<LoadIndexInfoStatementTestCase> loadIndexInfoStatementTestCases = new LinkedList<>();

    @XmlElement(name = "kill")
    private final List<KillStatementTestCase> killStatementTestCases = new LinkedList<>();

    @XmlElement(name = "shutdown")
    private final List<ShutdownStatementTestCase> shutdownStatementTestCases = new LinkedList<>();

    @XmlElement(name = "create-default-single-table")
    private final List<CreateDefaultSingleTableRuleStatementTestCase> createDefaultSingleTableRuleStatementTestCases = new LinkedList<>();
    
    @XmlElement(name = "alter-default-single-table")
    private final List<AlterDefaultSingleTableRuleStatementTestCase> alterDefaultSingleTableRuleStatementTestCases = new LinkedList<>();
    
    @XmlElement(name = "drop-default-single-table")
    private final List<DropDefaultSingleTableRuleStatementTestCase> dropDefaultSingleTableRuleStatementTestCases = new LinkedList<>();
    
    @XmlElement(name = "show-open-tables")
    private final List<ShowOpenTablesStatementTestCase> showOpenTablesStatementTestCases = new LinkedList<>();

    @XmlElement(name = "check-table")
    private final List<CheckTableStatementTestCase> checkTableTestCases = new LinkedList<>();
    
    @XmlElement(name = "show-status")
    private final List<ShowStatusStatementTestCase> showStatusStatementTestCases = new LinkedList<>();
    
    @XmlElement(name = "refresh-table-metadata")
    private final List<RefreshTableMetadataStatementTestCase> refreshTableMetadataStatementTestCases = new LinkedList<>();
    
<<<<<<< HEAD
    @XmlElement(name = "show-character-set")
    private final List<ShowCharacterSetStatementTestCase> showCharacterSetStatementTestCases = new LinkedList<>();
=======
    @XmlElement(name = "show-events")
    private final List<ShowEventsStatementTestCase> showEventsStatementTestCases = new LinkedList<>();
>>>>>>> eb81d119
    
    /**
     * Get all SQL parser test cases.
     *
     * @return all SQL parser test cases
     */
    // CHECKSTYLE:OFF
    public Map<String, SQLParserTestCase> getAllSQLParserTestCases() {
        Map<String, SQLParserTestCase> result = new HashMap<>();
        putAll(selectTestCases, result);
        putAll(updateTestCases, result);
        putAll(deleteTestCases, result);
        putAll(insertTestCases, result);
        putAll(createTableTestCases, result);
        putAll(alterTableTestCases, result);
        putAll(dropTableTestCases, result);
        putAll(truncateTestCases, result);
        putAll(createIndexTestCases, result);
        putAll(alterIndexTestCases, result);
        putAll(dropIndexTestCases, result);
        putAll(setConstraintsTestCases, result);
        putAll(setTransactionTestCases, result);
        putAll(beginTransactionTestCases, result);
        putAll(setAutoCommitTestCases, result);
        putAll(commitTestCases, result);
        putAll(rollbackTestCases, result);
        putAll(savepointTestCases, result);
        putAll(grantTestCases, result);
        putAll(revokeTestCases, result);
        putAll(createUserTestCases, result);
        putAll(alterUserTestCases, result);
        putAll(dropUserTestCases, result);
        putAll(renameUserTestCases, result);
        putAll(denyUserTestCases, result);
        putAll(createLoginTestCases, result);
        putAll(alterLoginTestCases, result);
        putAll(dropLoginTestCases, result);
        putAll(createRoleTestCases, result);
        putAll(alterRoleTestCases, result);
        putAll(dropRoleTestCases, result);
        putAll(setDefaultRoleTestCases, result);
        putAll(setRoleTestCases, result);
        putAll(setPasswordTestCases, result);
        putAll(useTestCases, result);
        putAll(describeTestCases, result);
        putAll(showDatabasesTestCases, result);
        putAll(showTablesTestCases, result);
        putAll(showFunctionStatusStatementTestCases, result);
        putAll(showProcedureStatusStatementTestCases, result);
        putAll(showRelaylogEventsStatementTestCases, result);
        putAll(showSlaveHostsStatementTestCases, result);
        putAll(showProcedureCodeStatementTestCases, result);
        putAll(showColumnsTestCases, result);
        putAll(showCreateTableTestCases, result);
        putAll(showCreateTriggerTestCases, result);
        putAll(showCreateUserTestCases, result);
        putAll(showTableStatusTestCases, result);
        putAll(showIndexTestCases, result);
        putAll(showTestCases, result);
        putAll(setVariableTestCases, result);
        putAll(commonTestCases, result);
        putAll(alterFunctionTestCases, result);
        putAll(alterServerTestCase, result);
        putAll(alterSessionTestCase, result);
        putAll(alterSynonymTestCase, result);
        putAll(alterSystemTestCase, result);
        putAll(alterProcedureTestCase, result);
        putAll(alterDatabaseTestCase, result);
        putAll(createViewTestCase, result);
        putAll(createTriggerTestCase, result);
        putAll(createServerTestCase, result);
        putAll(createProcedureTestCase, result);
        putAll(createFunctionTestCase, result);
        putAll(createDatabaseTestCase, result);
        putAll(dropViewTestCase, result);
        putAll(dropTriggerTestCase, result);
        putAll(showTriggerTestCase, result);
        putAll(dropServerTestCase, result);
        putAll(dropProcedureTestCase, result);
        putAll(dropFunctionTestCase, result);
        putAll(dropDatabaseTestCase, result);
        putAll(callProcedureTestCase, result);
        putAll(xaTestCase, result);
        putAll(mergeTestCase, result);
        putAll(createSequenceTestCase, result);
        putAll(alterSequenceTestCase, result);
        putAll(dropSequenceTestCase, result);
        putAll(analyzeTestCase, result);
        putAll(associateStatisticsTestCase, result);
        putAll(disassociateStatisticsTestCase, result);
        putAll(auditTestCase, result);
        putAll(noAuditTestCase, result);
        putAll(commentTestCase, result);
        putAll(flashbackDatabaseTestCase, result);
        putAll(flashbackTableTestCase, result);
        putAll(purgeTestCase, result);
        putAll(renameTestCase, result);
        putAll(addResourceTestCase, result);
        putAll(alterResourceTestCase, result);
        putAll(alterDataBaseDiscoveryRuleTestCase, result);
        putAll(alterEncryptRuleTestCase, result);
        putAll(alterReadwriteSplittingRuleTestCase, result);
        putAll(alterShardingBindingTableRulesTestCase, result);
        putAll(alterShardingBroadcastTableRulesTestCase, result);
        putAll(alterShardingTableRuleTestCase, result);
        putAll(createDataBaseDiscoveryRuleTestCase, result);
        putAll(createEncryptRuleTestCase, result);
        putAll(createReadwriteSplittingRuleTestCase, result);
        putAll(createShardingBindingTableRulesTestCase, result);
        putAll(createShardingBroadcastTableRulesTestCase, result);
        putAll(createShardingTableRuleTestCase, result);
        putAll(dropDataBaseDiscoveryRuleTestCase, result);
        putAll(dropResourceTestCase, result);
        putAll(dropEncryptRuleTestCase, result);
        putAll(dropReadwriteSplittingRuleTestCase, result);
        putAll(dropShardingBindingTableRulesTestCase, result);
        putAll(dropShardingBroadcastTableRulesTestCase, result);
        putAll(dropShardingTableRuleTestCase, result);
        putAll(showDataBaseDiscoveryRulesTestCase, result);
        putAll(showEncryptRulesTestCase, result);
        putAll(showReadwriteSplittingRulesTestCase, result);
        putAll(showShardingBindingTableRulesTestCase, result);
        putAll(showShardingBroadcastTableRulesTestCase, result);
        putAll(showShardingAlgorithmsTestCase, result);
        putAll(showShardingTableRulesTestCase, result);
        putAll(showShardingTableRuleTestCase, result);
        putAll(showScalingListStatementTestCase, result);
        putAll(checkScalingStatementTestCase, result);
        putAll(showScalingCheckAlgorithmsStatementTestCase, result);
        putAll(stopScalingSourceWritingStatementTestCase, result);
        putAll(checkoutScalingStatementTestCases, result);
        putAll(showVariableStatementTestCase, result);
        putAll(showAllVariablesStatementTestCase, result);
        putAll(setVariableStatementTestCase, result);
        putAll(previewStatementTestCase, result);
        putAll(parseStatementAsserts, result);
        putAll(setReadwriteSplittingHintStatementTestCase, result);
        putAll(setShardingHintDatabaseValueStatementTestCase, result);
        putAll(addShardingHintDatabaseValueStatementTestCase, result);
        putAll(addShardingHintTableValueStatementTestCase, result);
        putAll(showReadwriteSplittingHintStatusStatementTestCase, result);
        putAll(showShardingHintStatusStatementTestCase, result);
        putAll(clearReadwriteSplittingHintStatementTestCase, result);
        putAll(clearShardingHintStatementTestCase, result);
        putAll(clearHintStatementTestCase, result);
        putAll(createShadowRuleTestCase, result);
        putAll(dropShadowRuleTestCase, result);
        putAll(alterShadowRuleTestCase, result);
        putAll(alterShadowAlgorithmTestCase, result);
        putAll(showShadowRulesStatementTestCase, result);
        putAll(showShadowTableRulesStatementTestCase, result);
        putAll(showShadowAlgorithmsStatementTestCase, result);
        putAll(dropShadowAlgorithmStatementTestCase, result);
        putAll(createServiceTestCase, result);
        putAll(alterServiceTestCase, result);
        putAll(dropServiceTestCase, result);
        putAll(createSchemaTestCase, result);
        putAll(alterSchemaTestCase, result);
        putAll(dropSchemaTestCase, result);
        putAll(installComponentTestCase, result);
        putAll(flushStatementTestCase, result);
        putAll(installPluginStatementTestCase, result);
        putAll(showInstanceStatementTestCases, result);
        putAll(cloneStatementTestCases, result);
        putAll(showReadwriteSplittingReadResourcesStatementTestCases, result);
        putAll(uninstallComponentStatementTestCases, result);
        putAll(alterResourceGroupStatementTestCases, result);
        putAll(createResourceGroupStatementTestCases, result);
        putAll(dropResourceGroupStatementTestCases, result);
        putAll(binlogStatementTestCases, result);
        putAll(uninstallPluginStatementTestCases, result);
        putAll(showSingleTableStatementTestCases, result);
        putAll(showSingleTableRulesStatementTestCases, result);
        putAll(showShardingTableNodesStatementTestCases, result);
        putAll(setResourceGroupStatementTestCases, result);
        putAll(optimizeTableStatementTestCases, result);
        putAll(repairTableStatementTestCases, result);
        putAll(createShardingAlgorithmStatementTestCases, result);
        putAll(createDefaultShardingStrategyStatementTestCases, result);
        putAll(createShardingTableRuleTestCases, result);
        putAll(alterShardingTableRuleTestCases, result);
        putAll(resetStatementTestCases, result);
        putAll(resetPersistStatementTestCases, result);
        putAll(showReplicasStatementTestCases, result);
        putAll(showReplicaStatusStatementTestCases, result);
        putAll(showSlaveStatusStatementTestCases, result);
        putAll(alterShardingAlgorithmStatementTestCases, result);
        putAll(killStatementTestCases, result);
        putAll(createDefaultShadowAlgorithmStatementTestCases, result);
        putAll(cacheIndexStatementTestCases, result);
        putAll(loadIndexInfoStatementTestCases, result);
        putAll(createShadowAlgorithmTestCase, result);
        putAll(createDefaultSingleTableRuleStatementTestCases, result);
        putAll(alterDefaultSingleTableRuleStatementTestCases, result);
        putAll(dropDefaultSingleTableRuleStatementTestCases, result);
        putAll(shutdownStatementTestCases, result);
        putAll(showOpenTablesStatementTestCases, result);
        putAll(showStatusStatementTestCases, result);
        putAll(checkTableTestCases, result);
        putAll(refreshTableMetadataStatementTestCases, result);
<<<<<<< HEAD
        putAll(showCharacterSetStatementTestCases, result);
=======
        putAll(showEventsStatementTestCases, result);
>>>>>>> eb81d119
        return result;
    }
    // CHECKSTYLE:ON
    
    private void putAll(final List<? extends SQLParserTestCase> sqlParserTestCases, final Map<String, SQLParserTestCase> target) {
        Map<String, SQLParserTestCase> sqlParserTestCaseMap = getSQLParserTestCases(sqlParserTestCases);
        Collection<String> sqlParserTestCaseIds = new HashSet<>(sqlParserTestCaseMap.keySet());
        sqlParserTestCaseIds.retainAll(target.keySet());
        Preconditions.checkState(sqlParserTestCaseIds.isEmpty(), "Find duplicated SQL Case IDs: %s", sqlParserTestCaseIds);
        target.putAll(sqlParserTestCaseMap);
    }
    
    private Map<String, SQLParserTestCase> getSQLParserTestCases(final List<? extends SQLParserTestCase> sqlParserTestCases) {
        Map<String, SQLParserTestCase> result = new HashMap<>(sqlParserTestCases.size(), 1);
        for (SQLParserTestCase each : sqlParserTestCases) {
            Preconditions.checkState(!result.containsKey(each.getSqlCaseId()), "Find duplicated SQL Case ID: %s", each.getSqlCaseId());
            result.put(each.getSqlCaseId(), each);
        }
        return result;
    }
}<|MERGE_RESOLUTION|>--- conflicted
+++ resolved
@@ -802,13 +802,11 @@
     @XmlElement(name = "refresh-table-metadata")
     private final List<RefreshTableMetadataStatementTestCase> refreshTableMetadataStatementTestCases = new LinkedList<>();
     
-<<<<<<< HEAD
+    @XmlElement(name = "show-events")
+    private final List<ShowEventsStatementTestCase> showEventsStatementTestCases = new LinkedList<>();
+    
     @XmlElement(name = "show-character-set")
     private final List<ShowCharacterSetStatementTestCase> showCharacterSetStatementTestCases = new LinkedList<>();
-=======
-    @XmlElement(name = "show-events")
-    private final List<ShowEventsStatementTestCase> showEventsStatementTestCases = new LinkedList<>();
->>>>>>> eb81d119
     
     /**
      * Get all SQL parser test cases.
@@ -1009,11 +1007,8 @@
         putAll(showStatusStatementTestCases, result);
         putAll(checkTableTestCases, result);
         putAll(refreshTableMetadataStatementTestCases, result);
-<<<<<<< HEAD
+        putAll(showEventsStatementTestCases, result);
         putAll(showCharacterSetStatementTestCases, result);
-=======
-        putAll(showEventsStatementTestCases, result);
->>>>>>> eb81d119
         return result;
     }
     // CHECKSTYLE:ON
