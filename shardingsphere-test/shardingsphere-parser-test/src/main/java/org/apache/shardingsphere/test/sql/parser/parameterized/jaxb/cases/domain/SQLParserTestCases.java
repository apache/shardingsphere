--- conflicted
+++ resolved
@@ -897,11 +897,8 @@
         putAll(showReplicasStatementTestCases, result);
         putAll(alterShardingAlgorithmStatementTestCases, result);
         putAll(killStatementTestCases, result);
-<<<<<<< HEAD
+        putAll(cacheIndexStatementTestCases, result);
         putAll(createShadowAlgorithmTestCase, result);
-=======
-        putAll(cacheIndexStatementTestCases, result);
->>>>>>> 1204cb85
         return result;
     }
     // CHECKSTYLE:ON
