/*
 * Licensed to the Apache Software Foundation (ASF) under one or more
 * contributor license agreements.  See the NOTICE file distributed with
 * this work for additional information regarding copyright ownership.
 * The ASF licenses this file to You under the Apache License, Version 2.0
 * (the "License"); you may not use this file except in compliance with
 * the License.  You may obtain a copy of the License at
 *
 *     http://www.apache.org/licenses/LICENSE-2.0
 *
 * Unless required by applicable law or agreed to in writing, software
 * distributed under the License is distributed on an "AS IS" BASIS,
 * WITHOUT WARRANTIES OR CONDITIONS OF ANY KIND, either express or implied.
 * See the License for the specific language governing permissions and
 * limitations under the License.
 */

package org.apache.shardingsphere.test.sql.parser.parameterized.jaxb.cases.domain;

import com.google.common.base.Preconditions;
import lombok.Getter;
import org.apache.shardingsphere.test.sql.parser.parameterized.jaxb.cases.domain.statement.CommonStatementTestCase;
import org.apache.shardingsphere.test.sql.parser.parameterized.jaxb.cases.domain.statement.SQLParserTestCase;
import org.apache.shardingsphere.test.sql.parser.parameterized.jaxb.cases.domain.statement.dal.BinlogStatementTestCase;
import org.apache.shardingsphere.test.sql.parser.parameterized.jaxb.cases.domain.statement.dal.CacheIndexStatementTestCase;
import org.apache.shardingsphere.test.sql.parser.parameterized.jaxb.cases.domain.statement.dal.CheckTableStatementTestCase;
import org.apache.shardingsphere.test.sql.parser.parameterized.jaxb.cases.domain.statement.dal.CloneStatementTestCase;
import org.apache.shardingsphere.test.sql.parser.parameterized.jaxb.cases.domain.statement.dal.CreateResourceGroupStatementTestCase;
import org.apache.shardingsphere.test.sql.parser.parameterized.jaxb.cases.domain.statement.dal.ExplainStatementTestCase;
import org.apache.shardingsphere.test.sql.parser.parameterized.jaxb.cases.domain.statement.dal.FlushStatementTestCase;
import org.apache.shardingsphere.test.sql.parser.parameterized.jaxb.cases.domain.statement.dal.InstallComponentStatementTestCase;
import org.apache.shardingsphere.test.sql.parser.parameterized.jaxb.cases.domain.statement.dal.InstallPluginStatementTestCase;
import org.apache.shardingsphere.test.sql.parser.parameterized.jaxb.cases.domain.statement.dal.KillStatementTestCase;
import org.apache.shardingsphere.test.sql.parser.parameterized.jaxb.cases.domain.statement.dal.LoadIndexInfoStatementTestCase;
import org.apache.shardingsphere.test.sql.parser.parameterized.jaxb.cases.domain.statement.dal.OptimizeTableStatementTestCase;
import org.apache.shardingsphere.test.sql.parser.parameterized.jaxb.cases.domain.statement.dal.RepairTableStatementTestCase;
import org.apache.shardingsphere.test.sql.parser.parameterized.jaxb.cases.domain.statement.dal.ResetPersistStatementTestCase;
import org.apache.shardingsphere.test.sql.parser.parameterized.jaxb.cases.domain.statement.dal.ResetStatementTestCase;
import org.apache.shardingsphere.test.sql.parser.parameterized.jaxb.cases.domain.statement.dal.SetParameterStatementTestCase;
import org.apache.shardingsphere.test.sql.parser.parameterized.jaxb.cases.domain.statement.dal.SetResourceGroupStatementTestCase;
import org.apache.shardingsphere.test.sql.parser.parameterized.jaxb.cases.domain.statement.dal.ShowColumnsStatementTestCase;
import org.apache.shardingsphere.test.sql.parser.parameterized.jaxb.cases.domain.statement.dal.ShowCreateTableStatementTestCase;
import org.apache.shardingsphere.test.sql.parser.parameterized.jaxb.cases.domain.statement.dal.ShowCreateTriggerStatementTestCase;
import org.apache.shardingsphere.test.sql.parser.parameterized.jaxb.cases.domain.statement.dal.ShowCreateUserStatementTestCase;
import org.apache.shardingsphere.test.sql.parser.parameterized.jaxb.cases.domain.statement.dal.ShowDatabasesStatementTestCase;
import org.apache.shardingsphere.test.sql.parser.parameterized.jaxb.cases.domain.statement.dal.ShowFunctionStatusStatementTestCase;
import org.apache.shardingsphere.test.sql.parser.parameterized.jaxb.cases.domain.statement.dal.ShowIndexStatementTestCase;
import org.apache.shardingsphere.test.sql.parser.parameterized.jaxb.cases.domain.statement.dal.ShowOpenTablesStatementTestCase;
import org.apache.shardingsphere.test.sql.parser.parameterized.jaxb.cases.domain.statement.dal.ShowProcedureCodeStatementTestCase;
import org.apache.shardingsphere.test.sql.parser.parameterized.jaxb.cases.domain.statement.dal.ShowProcedureStatusStatementTestCase;
import org.apache.shardingsphere.test.sql.parser.parameterized.jaxb.cases.domain.statement.dal.ShowRelaylogEventsStatementTestCase;
import org.apache.shardingsphere.test.sql.parser.parameterized.jaxb.cases.domain.statement.dal.ShowReplicaStatusStatementTestCase;
import org.apache.shardingsphere.test.sql.parser.parameterized.jaxb.cases.domain.statement.dal.ShowReplicasStatementTestCase;
import org.apache.shardingsphere.test.sql.parser.parameterized.jaxb.cases.domain.statement.dal.ShowSlaveHostsStatementTestCase;
import org.apache.shardingsphere.test.sql.parser.parameterized.jaxb.cases.domain.statement.dal.ShowSlaveStatusStatementTestCase;
import org.apache.shardingsphere.test.sql.parser.parameterized.jaxb.cases.domain.statement.dal.ShowStatementTestCase;
import org.apache.shardingsphere.test.sql.parser.parameterized.jaxb.cases.domain.statement.dal.ShowStatusStatementTestCase;
import org.apache.shardingsphere.test.sql.parser.parameterized.jaxb.cases.domain.statement.dal.ShowTableStatusStatementTestCase;
import org.apache.shardingsphere.test.sql.parser.parameterized.jaxb.cases.domain.statement.dal.ShowTablesStatementTestCase;
import org.apache.shardingsphere.test.sql.parser.parameterized.jaxb.cases.domain.statement.dal.ShowTriggersStatementTestCase;
import org.apache.shardingsphere.test.sql.parser.parameterized.jaxb.cases.domain.statement.dal.ShutdownStatementTestCase;
import org.apache.shardingsphere.test.sql.parser.parameterized.jaxb.cases.domain.statement.dal.UninstallComponentStatementTestCase;
import org.apache.shardingsphere.test.sql.parser.parameterized.jaxb.cases.domain.statement.dal.UninstallPluginStatementTestCase;
import org.apache.shardingsphere.test.sql.parser.parameterized.jaxb.cases.domain.statement.dal.UseStatementTestCase;
import org.apache.shardingsphere.test.sql.parser.parameterized.jaxb.cases.domain.statement.dcl.AlterLoginStatementTestCase;
import org.apache.shardingsphere.test.sql.parser.parameterized.jaxb.cases.domain.statement.dcl.AlterRoleStatementTestCase;
import org.apache.shardingsphere.test.sql.parser.parameterized.jaxb.cases.domain.statement.dcl.AlterUserStatementTestCase;
import org.apache.shardingsphere.test.sql.parser.parameterized.jaxb.cases.domain.statement.dcl.CreateLoginStatementTestCase;
import org.apache.shardingsphere.test.sql.parser.parameterized.jaxb.cases.domain.statement.dcl.CreateRoleStatementTestCase;
import org.apache.shardingsphere.test.sql.parser.parameterized.jaxb.cases.domain.statement.dcl.CreateUserStatementTestCase;
import org.apache.shardingsphere.test.sql.parser.parameterized.jaxb.cases.domain.statement.dcl.DenyUserStatementTestCase;
import org.apache.shardingsphere.test.sql.parser.parameterized.jaxb.cases.domain.statement.dcl.DropLoginStatementTestCase;
import org.apache.shardingsphere.test.sql.parser.parameterized.jaxb.cases.domain.statement.dcl.DropRoleStatementTestCase;
import org.apache.shardingsphere.test.sql.parser.parameterized.jaxb.cases.domain.statement.dcl.DropUserStatementTestCase;
import org.apache.shardingsphere.test.sql.parser.parameterized.jaxb.cases.domain.statement.dcl.GrantStatementTestCase;
import org.apache.shardingsphere.test.sql.parser.parameterized.jaxb.cases.domain.statement.dcl.RenameUserStatementTestCase;
import org.apache.shardingsphere.test.sql.parser.parameterized.jaxb.cases.domain.statement.dcl.RevokeStatementTestCase;
import org.apache.shardingsphere.test.sql.parser.parameterized.jaxb.cases.domain.statement.dcl.SetDefaultRoleStatementTestCase;
import org.apache.shardingsphere.test.sql.parser.parameterized.jaxb.cases.domain.statement.dcl.SetPasswordStatementTestCase;
import org.apache.shardingsphere.test.sql.parser.parameterized.jaxb.cases.domain.statement.dcl.SetRoleStatementTestCase;
import org.apache.shardingsphere.test.sql.parser.parameterized.jaxb.cases.domain.statement.ddl.AlterDatabaseStatementTestCase;
import org.apache.shardingsphere.test.sql.parser.parameterized.jaxb.cases.domain.statement.ddl.AlterFunctionStatementTestCase;
import org.apache.shardingsphere.test.sql.parser.parameterized.jaxb.cases.domain.statement.ddl.AlterIndexStatementTestCase;
import org.apache.shardingsphere.test.sql.parser.parameterized.jaxb.cases.domain.statement.ddl.AlterProcedureStatementTestCase;
import org.apache.shardingsphere.test.sql.parser.parameterized.jaxb.cases.domain.statement.ddl.AlterSchemaStatementTestCase;
import org.apache.shardingsphere.test.sql.parser.parameterized.jaxb.cases.domain.statement.ddl.AlterSequenceStatementTestCase;
import org.apache.shardingsphere.test.sql.parser.parameterized.jaxb.cases.domain.statement.ddl.AlterServerStatementTestCase;
import org.apache.shardingsphere.test.sql.parser.parameterized.jaxb.cases.domain.statement.ddl.AlterServiceStatementTestCase;
import org.apache.shardingsphere.test.sql.parser.parameterized.jaxb.cases.domain.statement.ddl.AlterSessionStatementTestCase;
import org.apache.shardingsphere.test.sql.parser.parameterized.jaxb.cases.domain.statement.ddl.AlterSynonymStatementTestCase;
import org.apache.shardingsphere.test.sql.parser.parameterized.jaxb.cases.domain.statement.ddl.AlterSystemStatementTestCase;
import org.apache.shardingsphere.test.sql.parser.parameterized.jaxb.cases.domain.statement.ddl.AlterTableStatementTestCase;
import org.apache.shardingsphere.test.sql.parser.parameterized.jaxb.cases.domain.statement.ddl.AnalyzeStatementTestCase;
import org.apache.shardingsphere.test.sql.parser.parameterized.jaxb.cases.domain.statement.ddl.AssociateStatisticsStatementTestCase;
import org.apache.shardingsphere.test.sql.parser.parameterized.jaxb.cases.domain.statement.ddl.AuditStatementTestCase;
import org.apache.shardingsphere.test.sql.parser.parameterized.jaxb.cases.domain.statement.ddl.CommentStatementTestCase;
import org.apache.shardingsphere.test.sql.parser.parameterized.jaxb.cases.domain.statement.ddl.CreateDatabaseStatementTestCase;
import org.apache.shardingsphere.test.sql.parser.parameterized.jaxb.cases.domain.statement.ddl.CreateFunctionStatementTestCase;
import org.apache.shardingsphere.test.sql.parser.parameterized.jaxb.cases.domain.statement.ddl.CreateIndexStatementTestCase;
import org.apache.shardingsphere.test.sql.parser.parameterized.jaxb.cases.domain.statement.ddl.CreateProcedureStatementTestCase;
import org.apache.shardingsphere.test.sql.parser.parameterized.jaxb.cases.domain.statement.ddl.CreateSchemaStatementTestCase;
import org.apache.shardingsphere.test.sql.parser.parameterized.jaxb.cases.domain.statement.ddl.CreateSequenceStatementTestCase;
import org.apache.shardingsphere.test.sql.parser.parameterized.jaxb.cases.domain.statement.ddl.CreateServerStatementTestCase;
import org.apache.shardingsphere.test.sql.parser.parameterized.jaxb.cases.domain.statement.ddl.CreateServiceStatementTestCase;
import org.apache.shardingsphere.test.sql.parser.parameterized.jaxb.cases.domain.statement.ddl.CreateTableStatementTestCase;
import org.apache.shardingsphere.test.sql.parser.parameterized.jaxb.cases.domain.statement.ddl.CreateTriggerStatementTestCase;
import org.apache.shardingsphere.test.sql.parser.parameterized.jaxb.cases.domain.statement.ddl.CreateViewStatementTestCase;
import org.apache.shardingsphere.test.sql.parser.parameterized.jaxb.cases.domain.statement.ddl.DisassociateStatisticsStatementTestCase;
import org.apache.shardingsphere.test.sql.parser.parameterized.jaxb.cases.domain.statement.ddl.DropDatabaseStatementTestCase;
import org.apache.shardingsphere.test.sql.parser.parameterized.jaxb.cases.domain.statement.ddl.DropFunctionStatementTestCase;
import org.apache.shardingsphere.test.sql.parser.parameterized.jaxb.cases.domain.statement.ddl.DropIndexStatementTestCase;
import org.apache.shardingsphere.test.sql.parser.parameterized.jaxb.cases.domain.statement.ddl.DropProcedureStatementTestCase;
import org.apache.shardingsphere.test.sql.parser.parameterized.jaxb.cases.domain.statement.ddl.DropSchemaStatementTestCase;
import org.apache.shardingsphere.test.sql.parser.parameterized.jaxb.cases.domain.statement.ddl.DropSequenceStatementTestCase;
import org.apache.shardingsphere.test.sql.parser.parameterized.jaxb.cases.domain.statement.ddl.DropServerStatementTestCase;
import org.apache.shardingsphere.test.sql.parser.parameterized.jaxb.cases.domain.statement.ddl.DropServiceStatementTestCase;
import org.apache.shardingsphere.test.sql.parser.parameterized.jaxb.cases.domain.statement.ddl.DropTableStatementTestCase;
import org.apache.shardingsphere.test.sql.parser.parameterized.jaxb.cases.domain.statement.ddl.DropTriggerStatementTestCase;
import org.apache.shardingsphere.test.sql.parser.parameterized.jaxb.cases.domain.statement.ddl.DropViewStatementTestCase;
import org.apache.shardingsphere.test.sql.parser.parameterized.jaxb.cases.domain.statement.ddl.FlashbackDatabaseStatementTestCase;
import org.apache.shardingsphere.test.sql.parser.parameterized.jaxb.cases.domain.statement.ddl.FlashbackTableStatementTestCase;
import org.apache.shardingsphere.test.sql.parser.parameterized.jaxb.cases.domain.statement.ddl.NoAuditStatementTestCase;
import org.apache.shardingsphere.test.sql.parser.parameterized.jaxb.cases.domain.statement.ddl.PurgeStatementTestCase;
import org.apache.shardingsphere.test.sql.parser.parameterized.jaxb.cases.domain.statement.ddl.RenameStatementTestCase;
import org.apache.shardingsphere.test.sql.parser.parameterized.jaxb.cases.domain.statement.ddl.TruncateStatementTestCase;
import org.apache.shardingsphere.test.sql.parser.parameterized.jaxb.cases.domain.statement.distsql.ral.AddShardingHintDatabaseValueStatementTestCase;
import org.apache.shardingsphere.test.sql.parser.parameterized.jaxb.cases.domain.statement.distsql.ral.AddShardingHintTableValueStatementTestCase;
import org.apache.shardingsphere.test.sql.parser.parameterized.jaxb.cases.domain.statement.distsql.ral.ClearHintStatementTestCase;
import org.apache.shardingsphere.test.sql.parser.parameterized.jaxb.cases.domain.statement.distsql.ral.ClearReadwriteSplittingHintStatementTestCase;
import org.apache.shardingsphere.test.sql.parser.parameterized.jaxb.cases.domain.statement.distsql.ral.ClearShardingHintStatementTestCase;
import org.apache.shardingsphere.test.sql.parser.parameterized.jaxb.cases.domain.statement.distsql.ral.ParseStatementTestCase;
import org.apache.shardingsphere.test.sql.parser.parameterized.jaxb.cases.domain.statement.distsql.ral.PreviewStatementTestCase;
import org.apache.shardingsphere.test.sql.parser.parameterized.jaxb.cases.domain.statement.distsql.ral.RefreshTableMetadataStatementTestCase;
import org.apache.shardingsphere.test.sql.parser.parameterized.jaxb.cases.domain.statement.distsql.ral.SetReadwriteSplittingHintStatementTestCase;
import org.apache.shardingsphere.test.sql.parser.parameterized.jaxb.cases.domain.statement.distsql.ral.SetShardingHintDatabaseValueStatementTestCase;
import org.apache.shardingsphere.test.sql.parser.parameterized.jaxb.cases.domain.statement.distsql.ral.SetVariableStatementTestCase;
import org.apache.shardingsphere.test.sql.parser.parameterized.jaxb.cases.domain.statement.distsql.ral.ShowAllVariablesStatementTestCase;
import org.apache.shardingsphere.test.sql.parser.parameterized.jaxb.cases.domain.statement.distsql.ral.ShowInstanceStatementTestCase;
import org.apache.shardingsphere.test.sql.parser.parameterized.jaxb.cases.domain.statement.distsql.ral.ShowReadwriteSplittingHintStatusStatementTestCase;
import org.apache.shardingsphere.test.sql.parser.parameterized.jaxb.cases.domain.statement.distsql.ral.ShowReadwriteSplittingReadResourcesStatementTestCase;
import org.apache.shardingsphere.test.sql.parser.parameterized.jaxb.cases.domain.statement.distsql.ral.ShowScalingListStatementTestCase;
import org.apache.shardingsphere.test.sql.parser.parameterized.jaxb.cases.domain.statement.distsql.ral.ShowShardingHintStatusStatementTestCase;
import org.apache.shardingsphere.test.sql.parser.parameterized.jaxb.cases.domain.statement.distsql.ral.ShowVariableStatementTestCase;
import org.apache.shardingsphere.test.sql.parser.parameterized.jaxb.cases.domain.statement.distsql.ral.scaling.CheckScalingStatementTestCase;
import org.apache.shardingsphere.test.sql.parser.parameterized.jaxb.cases.domain.statement.distsql.ral.scaling.CheckoutScalingStatementTestCase;
import org.apache.shardingsphere.test.sql.parser.parameterized.jaxb.cases.domain.statement.distsql.ral.scaling.ShowScalingCheckAlgorithmsStatementTestCase;
import org.apache.shardingsphere.test.sql.parser.parameterized.jaxb.cases.domain.statement.distsql.ral.scaling.StopScalingSourceWritingStatementTestCase;
import org.apache.shardingsphere.test.sql.parser.parameterized.jaxb.cases.domain.statement.distsql.rdl.alter.AlterDataBaseDiscoveryRuleStatementTestCase;
import org.apache.shardingsphere.test.sql.parser.parameterized.jaxb.cases.domain.statement.distsql.rdl.alter.AlterDefaultSingleTableRuleStatementTestCase;
import org.apache.shardingsphere.test.sql.parser.parameterized.jaxb.cases.domain.statement.distsql.rdl.alter.AlterEncryptRuleStatementTestCase;
import org.apache.shardingsphere.test.sql.parser.parameterized.jaxb.cases.domain.statement.distsql.rdl.alter.AlterReadwriteSplittingRuleStatementTestCase;
import org.apache.shardingsphere.test.sql.parser.parameterized.jaxb.cases.domain.statement.distsql.rdl.alter.AlterResourceStatementTestCase;
import org.apache.shardingsphere.test.sql.parser.parameterized.jaxb.cases.domain.statement.distsql.rdl.alter.AlterShadowAlgorithmStatementTestCase;
import org.apache.shardingsphere.test.sql.parser.parameterized.jaxb.cases.domain.statement.distsql.rdl.alter.AlterShadowRuleStatementTestCase;
import org.apache.shardingsphere.test.sql.parser.parameterized.jaxb.cases.domain.statement.distsql.rdl.alter.AlterShardingAlgorithmStatementTestCase;
import org.apache.shardingsphere.test.sql.parser.parameterized.jaxb.cases.domain.statement.distsql.rdl.alter.AlterShardingAutoTableRuleStatementTestCase;
import org.apache.shardingsphere.test.sql.parser.parameterized.jaxb.cases.domain.statement.distsql.rdl.alter.AlterShardingBindingTableRulesStatementTestCase;
import org.apache.shardingsphere.test.sql.parser.parameterized.jaxb.cases.domain.statement.distsql.rdl.alter.AlterShardingBroadcastTableRulesStatementTestCase;
import org.apache.shardingsphere.test.sql.parser.parameterized.jaxb.cases.domain.statement.distsql.rdl.alter.AlterShardingTableRuleStatementTestCase;
import org.apache.shardingsphere.test.sql.parser.parameterized.jaxb.cases.domain.statement.distsql.rdl.create.AddResourceStatementTestCase;
import org.apache.shardingsphere.test.sql.parser.parameterized.jaxb.cases.domain.statement.distsql.rdl.create.CreateDataBaseDiscoveryRuleStatementTestCase;
import org.apache.shardingsphere.test.sql.parser.parameterized.jaxb.cases.domain.statement.distsql.rdl.create.CreateDefaultShadowAlgorithmStatementTestCase;
import org.apache.shardingsphere.test.sql.parser.parameterized.jaxb.cases.domain.statement.distsql.rdl.create.CreateDefaultShardingStrategyStatementTestCase;
import org.apache.shardingsphere.test.sql.parser.parameterized.jaxb.cases.domain.statement.distsql.rdl.create.CreateDefaultSingleTableRuleStatementTestCase;
import org.apache.shardingsphere.test.sql.parser.parameterized.jaxb.cases.domain.statement.distsql.rdl.create.CreateEncryptRuleStatementTestCase;
import org.apache.shardingsphere.test.sql.parser.parameterized.jaxb.cases.domain.statement.distsql.rdl.create.CreateReadwriteSplittingRuleStatementTestCase;
import org.apache.shardingsphere.test.sql.parser.parameterized.jaxb.cases.domain.statement.distsql.rdl.create.CreateShadowAlgorithmStatementTestCase;
import org.apache.shardingsphere.test.sql.parser.parameterized.jaxb.cases.domain.statement.distsql.rdl.create.CreateShadowRuleStatementTestCase;
import org.apache.shardingsphere.test.sql.parser.parameterized.jaxb.cases.domain.statement.distsql.rdl.create.CreateShardingAlgorithmStatementTestCase;
import org.apache.shardingsphere.test.sql.parser.parameterized.jaxb.cases.domain.statement.distsql.rdl.create.CreateShardingAutoTableRuleStatementTestCase;
import org.apache.shardingsphere.test.sql.parser.parameterized.jaxb.cases.domain.statement.distsql.rdl.create.CreateShardingBindingTableRulesStatementTestCase;
import org.apache.shardingsphere.test.sql.parser.parameterized.jaxb.cases.domain.statement.distsql.rdl.create.CreateShardingBroadcastTableRulesStatementTestCase;
import org.apache.shardingsphere.test.sql.parser.parameterized.jaxb.cases.domain.statement.distsql.rdl.create.CreateShardingTableRuleStatementTestCase;
import org.apache.shardingsphere.test.sql.parser.parameterized.jaxb.cases.domain.statement.distsql.rdl.drop.DropDataBaseDiscoveryRuleStatementTestCase;
import org.apache.shardingsphere.test.sql.parser.parameterized.jaxb.cases.domain.statement.distsql.rdl.drop.DropDefaultSingleTableRuleStatementTestCase;
import org.apache.shardingsphere.test.sql.parser.parameterized.jaxb.cases.domain.statement.distsql.rdl.drop.DropEncryptRuleStatementTestCase;
import org.apache.shardingsphere.test.sql.parser.parameterized.jaxb.cases.domain.statement.distsql.rdl.drop.DropReadwriteSplittingRuleStatementTestCase;
import org.apache.shardingsphere.test.sql.parser.parameterized.jaxb.cases.domain.statement.distsql.rdl.drop.DropResourceStatementTestCase;
import org.apache.shardingsphere.test.sql.parser.parameterized.jaxb.cases.domain.statement.distsql.rdl.drop.DropShadowAlgorithmStatementTestCase;
import org.apache.shardingsphere.test.sql.parser.parameterized.jaxb.cases.domain.statement.distsql.rdl.drop.DropShadowRuleStatementTestCase;
import org.apache.shardingsphere.test.sql.parser.parameterized.jaxb.cases.domain.statement.distsql.rdl.drop.DropShardingBindingTableRulesStatementTestCase;
import org.apache.shardingsphere.test.sql.parser.parameterized.jaxb.cases.domain.statement.distsql.rdl.drop.DropShardingBroadcastTableRulesStatementTestCase;
import org.apache.shardingsphere.test.sql.parser.parameterized.jaxb.cases.domain.statement.distsql.rdl.drop.DropShardingTableRuleStatementTestCase;
import org.apache.shardingsphere.test.sql.parser.parameterized.jaxb.cases.domain.statement.distsql.rql.ShowDataBaseDiscoveryRulesStatementTestCase;
import org.apache.shardingsphere.test.sql.parser.parameterized.jaxb.cases.domain.statement.distsql.rql.ShowEncryptRulesStatementTestCase;
import org.apache.shardingsphere.test.sql.parser.parameterized.jaxb.cases.domain.statement.distsql.rql.ShowReadwriteSplittingRulesStatementTestCase;
import org.apache.shardingsphere.test.sql.parser.parameterized.jaxb.cases.domain.statement.distsql.rql.ShowShadowAlgorithmsStatementTestCase;
import org.apache.shardingsphere.test.sql.parser.parameterized.jaxb.cases.domain.statement.distsql.rql.ShowShadowRulesStatementTestCase;
import org.apache.shardingsphere.test.sql.parser.parameterized.jaxb.cases.domain.statement.distsql.rql.ShowShadowTableRulesStatementTestCase;
import org.apache.shardingsphere.test.sql.parser.parameterized.jaxb.cases.domain.statement.distsql.rql.ShowShardingAlgorithmsStatementTestCase;
import org.apache.shardingsphere.test.sql.parser.parameterized.jaxb.cases.domain.statement.distsql.rql.ShowShardingBindingTableRulesStatementTestCase;
import org.apache.shardingsphere.test.sql.parser.parameterized.jaxb.cases.domain.statement.distsql.rql.ShowShardingBroadcastTableRulesStatementTestCase;
import org.apache.shardingsphere.test.sql.parser.parameterized.jaxb.cases.domain.statement.distsql.rql.ShowShardingTableRulesStatementTestCase;
import org.apache.shardingsphere.test.sql.parser.parameterized.jaxb.cases.domain.statement.distsql.rql.ShowShardingTablesCountStatementTestCase;
import org.apache.shardingsphere.test.sql.parser.parameterized.jaxb.cases.domain.statement.distsql.rql.ShowSingleTableRulesStatementTestCase;
import org.apache.shardingsphere.test.sql.parser.parameterized.jaxb.cases.domain.statement.distsql.rql.ShowSingleTableStatementTestCase;
import org.apache.shardingsphere.test.sql.parser.parameterized.jaxb.cases.domain.statement.dml.CallStatementTestCase;
import org.apache.shardingsphere.test.sql.parser.parameterized.jaxb.cases.domain.statement.dml.DeleteStatementTestCase;
import org.apache.shardingsphere.test.sql.parser.parameterized.jaxb.cases.domain.statement.dml.InsertStatementTestCase;
import org.apache.shardingsphere.test.sql.parser.parameterized.jaxb.cases.domain.statement.dml.MergeStatementTestCase;
import org.apache.shardingsphere.test.sql.parser.parameterized.jaxb.cases.domain.statement.dml.SelectStatementTestCase;
import org.apache.shardingsphere.test.sql.parser.parameterized.jaxb.cases.domain.statement.dml.UpdateStatementTestCase;
import org.apache.shardingsphere.test.sql.parser.parameterized.jaxb.cases.domain.statement.tcl.BeginTransactionStatementTestCase;
import org.apache.shardingsphere.test.sql.parser.parameterized.jaxb.cases.domain.statement.tcl.CommitStatementTestCase;
import org.apache.shardingsphere.test.sql.parser.parameterized.jaxb.cases.domain.statement.tcl.RollbackStatementTestCase;
import org.apache.shardingsphere.test.sql.parser.parameterized.jaxb.cases.domain.statement.tcl.SavepointStatementTestCase;
import org.apache.shardingsphere.test.sql.parser.parameterized.jaxb.cases.domain.statement.tcl.SetAutoCommitStatementTestCase;
import org.apache.shardingsphere.test.sql.parser.parameterized.jaxb.cases.domain.statement.tcl.SetConstraintsStatementTestCase;
import org.apache.shardingsphere.test.sql.parser.parameterized.jaxb.cases.domain.statement.tcl.SetTransactionStatementTestCase;
import org.apache.shardingsphere.test.sql.parser.parameterized.jaxb.cases.domain.statement.tcl.XATestCase;

import javax.xml.bind.annotation.XmlElement;
import javax.xml.bind.annotation.XmlRootElement;
import java.util.Collection;
import java.util.HashMap;
import java.util.HashSet;
import java.util.LinkedList;
import java.util.List;
import java.util.Map;

/**
 * SQL parser test cases.
 */
@XmlRootElement(name = "sql-parser-test-cases")
@Getter
public final class SQLParserTestCases {
    
    @XmlElement(name = "select")
    private final List<SelectStatementTestCase> selectTestCases = new LinkedList<>();
    
    @XmlElement(name = "update")
    private final List<UpdateStatementTestCase> updateTestCases = new LinkedList<>();
    
    @XmlElement(name = "delete")
    private final List<DeleteStatementTestCase> deleteTestCases = new LinkedList<>();
    
    @XmlElement(name = "insert")
    private final List<InsertStatementTestCase> insertTestCases = new LinkedList<>();
    
    @XmlElement(name = "create-table")
    private final List<CreateTableStatementTestCase> createTableTestCases = new LinkedList<>();
    
    @XmlElement(name = "alter-table")
    private final List<AlterTableStatementTestCase> alterTableTestCases = new LinkedList<>();
    
    @XmlElement(name = "drop-table")
    private final List<DropTableStatementTestCase> dropTableTestCases = new LinkedList<>();
    
    @XmlElement(name = "truncate")
    private final List<TruncateStatementTestCase> truncateTestCases = new LinkedList<>();
    
    @XmlElement(name = "create-index")
    private final List<CreateIndexStatementTestCase> createIndexTestCases = new LinkedList<>();
    
    @XmlElement(name = "alter-index")
    private final List<AlterIndexStatementTestCase> alterIndexTestCases = new LinkedList<>();
    
    @XmlElement(name = "drop-index")
    private final List<DropIndexStatementTestCase> dropIndexTestCases = new LinkedList<>();
    
    @XmlElement(name = "set-constraints")
    private final List<SetConstraintsStatementTestCase> setConstraintsTestCases = new LinkedList<>();
    
    @XmlElement(name = "set-transaction")
    private final List<SetTransactionStatementTestCase> setTransactionTestCases = new LinkedList<>();
    
    @XmlElement(name = "begin-transaction")
    private final List<BeginTransactionStatementTestCase> beginTransactionTestCases = new LinkedList<>();
    
    @XmlElement(name = "set-auto-commit")
    private final List<SetAutoCommitStatementTestCase> setAutoCommitTestCases = new LinkedList<>();
    
    @XmlElement(name = "commit")
    private final List<CommitStatementTestCase> commitTestCases = new LinkedList<>();
    
    @XmlElement(name = "rollback")
    private final List<RollbackStatementTestCase> rollbackTestCases = new LinkedList<>();
    
    @XmlElement(name = "savepoint")
    private final List<SavepointStatementTestCase> savepointTestCases = new LinkedList<>();
    
    @XmlElement(name = "grant")
    private final List<GrantStatementTestCase> grantTestCases = new LinkedList<>();
    
    @XmlElement(name = "revoke")
    private final List<RevokeStatementTestCase> revokeTestCases = new LinkedList<>();
    
    @XmlElement(name = "create-user")
    private final List<CreateUserStatementTestCase> createUserTestCases = new LinkedList<>();
    
    @XmlElement(name = "alter-user")
    private final List<AlterUserStatementTestCase> alterUserTestCases = new LinkedList<>();
    
    @XmlElement(name = "drop-user")
    private final List<DropUserStatementTestCase> dropUserTestCases = new LinkedList<>();
    
    @XmlElement(name = "rename-user")
    private final List<RenameUserStatementTestCase> renameUserTestCases = new LinkedList<>();
    
    @XmlElement(name = "deny-user")
    private final List<DenyUserStatementTestCase> denyUserTestCases = new LinkedList<>();
    
    @XmlElement(name = "create-login")
    private final List<CreateLoginStatementTestCase> createLoginTestCases = new LinkedList<>();
    
    @XmlElement(name = "alter-login")
    private final List<AlterLoginStatementTestCase> alterLoginTestCases = new LinkedList<>();
    
    @XmlElement(name = "drop-login")
    private final List<DropLoginStatementTestCase> dropLoginTestCases = new LinkedList<>();
    
    @XmlElement(name = "create-role")
    private final List<CreateRoleStatementTestCase> createRoleTestCases = new LinkedList<>();
    
    @XmlElement(name = "alter-role")
    private final List<AlterRoleStatementTestCase> alterRoleTestCases = new LinkedList<>();
    
    @XmlElement(name = "drop-role")
    private final List<DropRoleStatementTestCase> dropRoleTestCases = new LinkedList<>();
    
    @XmlElement(name = "set-default-role")
    private final List<SetDefaultRoleStatementTestCase> setDefaultRoleTestCases = new LinkedList<>();
    
    @XmlElement(name = "set-role")
    private final List<SetRoleStatementTestCase> setRoleTestCases = new LinkedList<>();
    
    @XmlElement(name = "set-password")
    private final List<SetPasswordStatementTestCase> setPasswordTestCases = new LinkedList<>();
    
    @XmlElement(name = "use")
    private final List<UseStatementTestCase> useTestCases = new LinkedList<>();
    
    @XmlElement(name = "describe")
    private final List<ExplainStatementTestCase> describeTestCases = new LinkedList<>();
    
    @XmlElement(name = "show-databases")
    private final List<ShowDatabasesStatementTestCase> showDatabasesTestCases = new LinkedList<>();
    
    @XmlElement(name = "show-tables")
    private final List<ShowTablesStatementTestCase> showTablesTestCases = new LinkedList<>();
    
    @XmlElement(name = "show-function-status")
    private final List<ShowFunctionStatusStatementTestCase> showFunctionStatusStatementTestCases = new LinkedList<>();
    
    @XmlElement(name = "show-procedure-status")
    private final List<ShowProcedureStatusStatementTestCase> showProcedureStatusStatementTestCases = new LinkedList<>();

    @XmlElement(name = "show-procedure-code")
    private final List<ShowProcedureCodeStatementTestCase> showProcedureCodeStatementTestCases = new LinkedList<>();
    
    @XmlElement(name = "show-relaylog-events")
    private final List<ShowRelaylogEventsStatementTestCase> showRelaylogEventsStatementTestCases = new LinkedList<>();

    @XmlElement(name = "show-slave-hosts")
    private final List<ShowSlaveHostsStatementTestCase> showSlaveHostsStatementTestCases = new LinkedList<>();

    @XmlElement(name = "show-columns")
    private final List<ShowColumnsStatementTestCase> showColumnsTestCases = new LinkedList<>();
    
    @XmlElement(name = "show-create-table")
    private final List<ShowCreateTableStatementTestCase> showCreateTableTestCases = new LinkedList<>();
    
    @XmlElement(name = "show-create-trigger")
    private final List<ShowCreateTriggerStatementTestCase> showCreateTriggerTestCases = new LinkedList<>();
    
    @XmlElement(name = "create-resource-group")
    private final List<CreateResourceGroupStatementTestCase> createResourceGroupStatementTestCases = new LinkedList<>();
    
    @XmlElement(name = "binlog")
    private final List<BinlogStatementTestCase> binlogStatementTestCases = new LinkedList<>();
    
    @XmlElement(name = "show-create-user")
    private final List<ShowCreateUserStatementTestCase> showCreateUserTestCases = new LinkedList<>();
    
    @XmlElement(name = "show-table-status")
    private final List<ShowTableStatusStatementTestCase> showTableStatusTestCases = new LinkedList<>();
    
    @XmlElement(name = "show-index")
    private final List<ShowIndexStatementTestCase> showIndexTestCases = new LinkedList<>();
    
    @XmlElement(name = "show")
    private final List<ShowStatementTestCase> showTestCases = new LinkedList<>();
    
    @XmlElement(name = "set-parameter")
    private final List<SetParameterStatementTestCase> setVariableTestCases = new LinkedList<>();
    
    @XmlElement(name = "common")
    private final List<CommonStatementTestCase> commonTestCases = new LinkedList<>();
    
    @XmlElement(name = "alter-function")
    private final List<AlterFunctionStatementTestCase> alterFunctionTestCases = new LinkedList<>();
    
    @XmlElement(name = "alter-database")
    private final List<AlterDatabaseStatementTestCase> alterDatabaseTestCase = new LinkedList<>();
    
    @XmlElement(name = "alter-procedure")
    private final List<AlterProcedureStatementTestCase> alterProcedureTestCase = new LinkedList<>();
    
    @XmlElement(name = "alter-server")
    private final List<AlterServerStatementTestCase> alterServerTestCase = new LinkedList<>();
    
    @XmlElement(name = "alter-session")
    private final List<AlterSessionStatementTestCase> alterSessionTestCase = new LinkedList<>();
    
    @XmlElement(name = "alter-synonym")
    private final List<AlterSynonymStatementTestCase> alterSynonymTestCase = new LinkedList<>();
    
    @XmlElement(name = "alter-system")
    private final List<AlterSystemStatementTestCase> alterSystemTestCase = new LinkedList<>();
    
    @XmlElement(name = "create-database")
    private final List<CreateDatabaseStatementTestCase> createDatabaseTestCase = new LinkedList<>();
    
    @XmlElement(name = "create-function")
    private final List<CreateFunctionStatementTestCase> createFunctionTestCase = new LinkedList<>();
    
    @XmlElement(name = "create-procedure")
    private final List<CreateProcedureStatementTestCase> createProcedureTestCase = new LinkedList<>();
    
    @XmlElement(name = "create-server")
    private final List<CreateServerStatementTestCase> createServerTestCase = new LinkedList<>();
    
    @XmlElement(name = "create-trigger")
    private final List<CreateTriggerStatementTestCase> createTriggerTestCase = new LinkedList<>();
    
    @XmlElement(name = "create-view")
    private final List<CreateViewStatementTestCase> createViewTestCase = new LinkedList<>();
    
    @XmlElement(name = "drop-database")
    private final List<DropDatabaseStatementTestCase> dropDatabaseTestCase = new LinkedList<>();
    
    @XmlElement(name = "drop-function")
    private final List<DropFunctionStatementTestCase> dropFunctionTestCase = new LinkedList<>();
    
    @XmlElement(name = "drop-procedure")
    private final List<DropProcedureStatementTestCase> dropProcedureTestCase = new LinkedList<>();
    
    @XmlElement(name = "drop-server")
    private final List<DropServerStatementTestCase> dropServerTestCase = new LinkedList<>();
    
    @XmlElement(name = "drop-trigger")
    private final List<DropTriggerStatementTestCase> dropTriggerTestCase = new LinkedList<>();

    @XmlElement(name = "show-triggers")
    private final List<ShowTriggersStatementTestCase> showTriggerTestCase = new LinkedList<>();

    @XmlElement(name = "drop-view")
    private final List<DropViewStatementTestCase> dropViewTestCase = new LinkedList<>();
    
    @XmlElement(name = "call")
    private final List<CallStatementTestCase> callProcedureTestCase = new LinkedList<>();
    
    @XmlElement(name = "xa")
    private final List<XATestCase> xaTestCase = new LinkedList<>();
    
    @XmlElement(name = "merge")
    private final List<MergeStatementTestCase> mergeTestCase = new LinkedList<>();
    
    @XmlElement(name = "create-sequence")
    private final List<CreateSequenceStatementTestCase> createSequenceTestCase = new LinkedList<>();
    
    @XmlElement(name = "alter-sequence")
    private final List<AlterSequenceStatementTestCase> alterSequenceTestCase = new LinkedList<>();
    
    @XmlElement(name = "drop-sequence")
    private final List<DropSequenceStatementTestCase> dropSequenceTestCase = new LinkedList<>();
    
    @XmlElement(name = "analyze")
    private final List<AnalyzeStatementTestCase> analyzeTestCase = new LinkedList<>();
    
    @XmlElement(name = "associate-statistics")
    private final List<AssociateStatisticsStatementTestCase> associateStatisticsTestCase = new LinkedList<>();
    
    @XmlElement(name = "disassociate-statistics")
    private final List<DisassociateStatisticsStatementTestCase> disassociateStatisticsTestCase = new LinkedList<>();
    
    @XmlElement(name = "audit")
    private final List<AuditStatementTestCase> auditTestCase = new LinkedList<>();

    @XmlElement(name = "no-audit")
    private final List<NoAuditStatementTestCase> noAuditTestCase = new LinkedList<>();
    
    @XmlElement(name = "comment")
    private final List<CommentStatementTestCase> commentTestCase = new LinkedList<>();
    
    @XmlElement(name = "flashback-database")
    private final List<FlashbackDatabaseStatementTestCase> flashbackDatabaseTestCase = new LinkedList<>();
    
    @XmlElement(name = "flashback-table")
    private final List<FlashbackTableStatementTestCase> flashbackTableTestCase = new LinkedList<>();
    
    @XmlElement(name = "purge")
    private final List<PurgeStatementTestCase> purgeTestCase = new LinkedList<>();
    
    @XmlElement(name = "rename")
    private final List<RenameStatementTestCase> renameTestCase = new LinkedList<>();
    
    @XmlElement(name = "add-resource")
    private final List<AddResourceStatementTestCase> addResourceTestCase = new LinkedList<>();
    
    @XmlElement(name = "alter-resource")
    private final List<AlterResourceStatementTestCase> alterResourceTestCase = new LinkedList<>();
    
    @XmlElement(name = "alter-database-discovery-rule")
    private final List<AlterDataBaseDiscoveryRuleStatementTestCase> alterDataBaseDiscoveryRuleTestCase = new LinkedList<>();
    
    @XmlElement(name = "alter-encrypt-rule")
    private final List<AlterEncryptRuleStatementTestCase> alterEncryptRuleTestCase = new LinkedList<>();
    
    @XmlElement(name = "alter-readwrite-splitting-rule")
    private final List<AlterReadwriteSplittingRuleStatementTestCase> alterReadwriteSplittingRuleTestCase = new LinkedList<>();
    
    @XmlElement(name = "alter-sharding-binding-table-rules")
    private final List<AlterShardingBindingTableRulesStatementTestCase> alterShardingBindingTableRulesTestCase = new LinkedList<>();
    
    @XmlElement(name = "alter-sharding-broadcast-table-rules")
    private final List<AlterShardingBroadcastTableRulesStatementTestCase> alterShardingBroadcastTableRulesTestCase = new LinkedList<>();
    
    @XmlElement(name = "alter-sharding-auto-table-rule")
    private final List<AlterShardingAutoTableRuleStatementTestCase> alterShardingTableRuleTestCase = new LinkedList<>();
    
    @XmlElement(name = "alter-sharding-table-rule")
    private final List<AlterShardingTableRuleStatementTestCase> alterShardingTableRuleTestCases = new LinkedList<>();
    
    @XmlElement(name = "create-database-discovery-rule")
    private final List<CreateDataBaseDiscoveryRuleStatementTestCase> createDataBaseDiscoveryRuleTestCase = new LinkedList<>();
    
    @XmlElement(name = "create-encrypt-rule")
    private final List<CreateEncryptRuleStatementTestCase> createEncryptRuleTestCase = new LinkedList<>();
    
    @XmlElement(name = "create-readwrite-splitting-rule")
    private final List<CreateReadwriteSplittingRuleStatementTestCase> createReadwriteSplittingRuleTestCase = new LinkedList<>();
    
    @XmlElement(name = "create-sharding-binding-table-rule")
    private final List<CreateShardingBindingTableRulesStatementTestCase> createShardingBindingTableRulesTestCase = new LinkedList<>();
    
    @XmlElement(name = "create-sharding-broadcast-table-rule")
    private final List<CreateShardingBroadcastTableRulesStatementTestCase> createShardingBroadcastTableRulesTestCase = new LinkedList<>();
    
    @XmlElement(name = "create-sharding-auto-table-rule")
    private final List<CreateShardingAutoTableRuleStatementTestCase> createShardingTableRuleTestCase = new LinkedList<>();
  
    @XmlElement(name = "create-sharding-table-rule")
    private final List<CreateShardingTableRuleStatementTestCase> createShardingTableRuleTestCases = new LinkedList<>();
    
    @XmlElement(name = "drop-database-discovery-rule")
    private final List<DropDataBaseDiscoveryRuleStatementTestCase> dropDataBaseDiscoveryRuleTestCase = new LinkedList<>();
    
    @XmlElement(name = "drop-encrypt-rule")
    private final List<DropEncryptRuleStatementTestCase> dropEncryptRuleTestCase = new LinkedList<>();
    
    @XmlElement(name = "drop-readwrite-splitting-rule")
    private final List<DropReadwriteSplittingRuleStatementTestCase> dropReadwriteSplittingRuleTestCase = new LinkedList<>();
    
    @XmlElement(name = "drop-resource")
    private final List<DropResourceStatementTestCase> dropResourceTestCase = new LinkedList<>();
    
    @XmlElement(name = "drop-sharding-binding-table-rules")
    private final List<DropShardingBindingTableRulesStatementTestCase> dropShardingBindingTableRulesTestCase = new LinkedList<>();
    
    @XmlElement(name = "drop-sharding-broadcast-table-rules")
    private final List<DropShardingBroadcastTableRulesStatementTestCase> dropShardingBroadcastTableRulesTestCase = new LinkedList<>();
    
    @XmlElement(name = "drop-sharding-table-rule")
    private final List<DropShardingTableRuleStatementTestCase> dropShardingTableRuleTestCase = new LinkedList<>();
    
    @XmlElement(name = "show-db-discovery-rules")
    private final List<ShowDataBaseDiscoveryRulesStatementTestCase> showDataBaseDiscoveryRulesTestCase = new LinkedList<>();
    
    @XmlElement(name = "show-encrypt-rules")
    private final List<ShowEncryptRulesStatementTestCase> showEncryptRulesTestCase = new LinkedList<>();
    
    @XmlElement(name = "show-readwrite-splitting-rules")
    private final List<ShowReadwriteSplittingRulesStatementTestCase> showReadwriteSplittingRulesTestCase = new LinkedList<>();
    
    @XmlElement(name = "show-sharding-binding-table-rules")
    private final List<ShowShardingBindingTableRulesStatementTestCase> showShardingBindingTableRulesTestCase = new LinkedList<>();
    
    @XmlElement(name = "show-sharding-broadcast-table-rules")
    private final List<ShowShardingBroadcastTableRulesStatementTestCase> showShardingBroadcastTableRulesTestCase = new LinkedList<>();
    
    @XmlElement(name = "show-sharding-algorithms")
    private final List<ShowShardingAlgorithmsStatementTestCase> showShardingAlgorithmsTestCase = new LinkedList<>();
    
    @XmlElement(name = "show-sharding-table-rules")
    private final List<ShowShardingTableRulesStatementTestCase> showShardingTableRulesTestCase = new LinkedList<>();
    
    @XmlElement(name = "show-sharding-table-rule")
    private final List<ShowShardingTableRulesStatementTestCase> showShardingTableRuleTestCase = new LinkedList<>();
    
    @XmlElement(name = "show-scaling-list")
    private final List<ShowScalingListStatementTestCase> showScalingListStatementTestCase = new LinkedList<>();
    
    @XmlElement(name = "check-scaling")
    private final List<CheckScalingStatementTestCase> checkScalingStatementTestCase = new LinkedList<>();
    
    @XmlElement(name = "show-scaling-check-algorithms")
    private final List<ShowScalingCheckAlgorithmsStatementTestCase> showScalingCheckAlgorithmsStatementTestCase = new LinkedList<>();
    
    @XmlElement(name = "stop-scaling-source-writing")
    private final List<StopScalingSourceWritingStatementTestCase> stopScalingSourceWritingStatementTestCase = new LinkedList<>();
    
    @XmlElement(name = "checkout-scaling")
    private final List<CheckoutScalingStatementTestCase> checkoutScalingStatementTestCases = new LinkedList<>();
    
    @XmlElement(name = "preview-sql")
    private final List<PreviewStatementTestCase> previewStatementTestCase = new LinkedList<>();
    
    @XmlElement(name = "parse-sql")
    private final List<ParseStatementTestCase> parseStatementAsserts = new LinkedList<>();
    
    @XmlElement(name = "show-variable")
    private final List<ShowVariableStatementTestCase> showVariableStatementTestCase = new LinkedList<>();
    
    @XmlElement(name = "show-all-variables")
    private final List<ShowAllVariablesStatementTestCase> showAllVariablesStatementTestCase = new LinkedList<>();
    
    @XmlElement(name = "set-variable")
    private final List<SetVariableStatementTestCase> setVariableStatementTestCase = new LinkedList<>();
    
    @XmlElement(name = "set-readwrite-splitting-hint-source")
    private final List<SetReadwriteSplittingHintStatementTestCase> setReadwriteSplittingHintStatementTestCase = new LinkedList<>();
    
    @XmlElement(name = "set-sharding-hint-database-value")
    private final List<SetShardingHintDatabaseValueStatementTestCase> setShardingHintDatabaseValueStatementTestCase = new LinkedList<>();
    
    @XmlElement(name = "add-sharding-hint-database-value")
    private final List<AddShardingHintDatabaseValueStatementTestCase> addShardingHintDatabaseValueStatementTestCase = new LinkedList<>();
    
    @XmlElement(name = "add-sharding-hint-table-value")
    private final List<AddShardingHintTableValueStatementTestCase> addShardingHintTableValueStatementTestCase = new LinkedList<>();
    
    @XmlElement(name = "show-readwrite-splitting-hint-source")
    private final List<ShowReadwriteSplittingHintStatusStatementTestCase> showReadwriteSplittingHintStatusStatementTestCase = new LinkedList<>();
    
    @XmlElement(name = "show-sharding-hint-status")
    private final List<ShowShardingHintStatusStatementTestCase> showShardingHintStatusStatementTestCase = new LinkedList<>();
    
    @XmlElement(name = "clear-readwrite-splitting-hint-source")
    private final List<ClearReadwriteSplittingHintStatementTestCase> clearReadwriteSplittingHintStatementTestCase = new LinkedList<>();
    
    @XmlElement(name = "clear-sharding-hint")
    private final List<ClearShardingHintStatementTestCase> clearShardingHintStatementTestCase = new LinkedList<>();
    
    @XmlElement(name = "clear-hint")
    private final List<ClearHintStatementTestCase> clearHintStatementTestCase = new LinkedList<>();
    
    @XmlElement(name = "create-shadow-rule")
    private final List<CreateShadowRuleStatementTestCase> createShadowRuleTestCase = new LinkedList<>();
    
    @XmlElement(name = "drop-shadow-rule")
    private final List<DropShadowRuleStatementTestCase> dropShadowRuleTestCase = new LinkedList<>();
    
    @XmlElement(name = "alter-shadow-rule")
    private final List<AlterShadowRuleStatementTestCase> alterShadowRuleTestCase = new LinkedList<>();
    
    @XmlElement(name = "alter-shadow-algorithm")
    private final List<AlterShadowAlgorithmStatementTestCase> alterShadowAlgorithmTestCase = new LinkedList<>();
 
    @XmlElement(name = "create-shadow-algorithm")
    private final List<CreateShadowAlgorithmStatementTestCase> createShadowAlgorithmTestCase = new LinkedList<>();
    
    @XmlElement(name = "show-shadow-rules")
    private final List<ShowShadowRulesStatementTestCase> showShadowRulesStatementTestCase = new LinkedList<>();
    
    @XmlElement(name = "show-shadow-algorithms")
    private final List<ShowShadowAlgorithmsStatementTestCase> showShadowAlgorithmsStatementTestCase = new LinkedList<>();
    
    @XmlElement(name = "show-shadow-table-rules")
    private final List<ShowShadowTableRulesStatementTestCase> showShadowTableRulesStatementTestCase = new LinkedList<>();
    
    @XmlElement(name = "drop-shadow-algorithm")
    private final List<DropShadowAlgorithmStatementTestCase> dropShadowAlgorithmStatementTestCase = new LinkedList<>();
    
    @XmlElement(name = "create-service")
    private final List<CreateServiceStatementTestCase> createServiceTestCase = new LinkedList<>();
    
    @XmlElement(name = "alter-service")
    private final List<AlterServiceStatementTestCase> alterServiceTestCase = new LinkedList<>();
    
    @XmlElement(name = "drop-service")
    private final List<DropServiceStatementTestCase> dropServiceTestCase = new LinkedList<>();
    
    @XmlElement(name = "create-schema")
    private final List<CreateSchemaStatementTestCase> createSchemaTestCase = new LinkedList<>();
    
    @XmlElement(name = "alter-schema")
    private final List<AlterSchemaStatementTestCase> alterSchemaTestCase = new LinkedList<>();
    
    @XmlElement(name = "drop-schema")
    private final List<DropSchemaStatementTestCase> dropSchemaTestCase = new LinkedList<>();
    
    @XmlElement(name = "install-component")
    private final List<InstallComponentStatementTestCase> installComponentTestCase = new LinkedList<>();
    
    @XmlElement(name = "flush")
    private final List<FlushStatementTestCase> flushStatementTestCase = new LinkedList<>();
    
    @XmlElement(name = "install-plugin")
    private final List<InstallPluginStatementTestCase> installPluginStatementTestCase = new LinkedList<>();
    
    @XmlElement(name = "show-instance")
    private final List<ShowInstanceStatementTestCase> showInstanceStatementTestCases = new LinkedList<>();
    
    @XmlElement(name = "clone")
    private final List<CloneStatementTestCase> cloneStatementTestCases = new LinkedList<>();
    
    @XmlElement(name = "show-readwrite-splitting-read-resources")
    private final List<ShowReadwriteSplittingReadResourcesStatementTestCase> showReadwriteSplittingReadResourcesStatementTestCases = new LinkedList<>();
    
    @XmlElement(name = "uninstall-component")
    private final List<UninstallComponentStatementTestCase> uninstallComponentStatementTestCases = new LinkedList<>();

    @XmlElement(name = "uninstall-plugin")
    private final List<UninstallPluginStatementTestCase> uninstallPluginStatementTestCases = new LinkedList<>();
    
    @XmlElement(name = "show-single-table")
    private final List<ShowSingleTableStatementTestCase> showSingleTableStatementTestCases = new LinkedList<>();
    
    @XmlElement(name = "show-single-table-rules")
    private final List<ShowSingleTableRulesStatementTestCase> showSingleTableRulesStatementTestCases = new LinkedList<>();
    
    @XmlElement(name = "set-resource-group")
    private final List<SetResourceGroupStatementTestCase> setResourceGroupStatementTestCases = new LinkedList<>();
    
    @XmlElement(name = "optimize-table")
    private final List<OptimizeTableStatementTestCase> optimizeTableStatementTestCases = new LinkedList<>();
    
    @XmlElement(name = "repair-table")
    private final List<RepairTableStatementTestCase> repairTableStatementTestCases = new LinkedList<>();
    
    @XmlElement(name = "create-sharding-algorithm")
    private final List<CreateShardingAlgorithmStatementTestCase> createShardingAlgorithmStatementTestCases = new LinkedList<>();
    
    @XmlElement(name = "create-default-sharding-strategy")
    private final List<CreateDefaultShardingStrategyStatementTestCase> createDefaultShardingStrategyStatementTestCases = new LinkedList<>();
    
    @XmlElement(name = "create-default-shadow-algorithm")
    private final List<CreateDefaultShadowAlgorithmStatementTestCase> createDefaultShadowAlgorithmStatementTestCases = new LinkedList<>();
    
    @XmlElement(name = "show-replicas")
    private final List<ShowReplicasStatementTestCase> showReplicasStatementTestCases = new LinkedList<>();

    @XmlElement(name = "show-replica-status")
    private final List<ShowReplicaStatusStatementTestCase> showReplicaStatusStatementTestCases = new LinkedList<>();

    @XmlElement(name = "show-slave-status")
    private final List<ShowSlaveStatusStatementTestCase> showSlaveStatusStatementTestCases = new LinkedList<>();

    @XmlElement(name = "alter-sharding-algorithm")
    private final List<AlterShardingAlgorithmStatementTestCase> alterShardingAlgorithmStatementTestCases = new LinkedList<>();
    
    @XmlElement(name = "reset")
    private final List<ResetStatementTestCase> resetStatementTestCases = new LinkedList<>();

    @XmlElement(name = "reset-persist")
    private final List<ResetPersistStatementTestCase> resetPersistStatementTestCases = new LinkedList<>();
    
    @XmlElement(name = "cache-index")
    private final List<CacheIndexStatementTestCase> cacheIndexStatementTestCases = new LinkedList<>();
    
    @XmlElement(name = "load-index")
    private final List<LoadIndexInfoStatementTestCase> loadIndexInfoStatementTestCases = new LinkedList<>();

    @XmlElement(name = "kill")
    private final List<KillStatementTestCase> killStatementTestCases = new LinkedList<>();

    @XmlElement(name = "shutdown")
    private final List<ShutdownStatementTestCase> shutdownStatementTestCases = new LinkedList<>();

    @XmlElement(name = "create-default-single-table")
    private final List<CreateDefaultSingleTableRuleStatementTestCase> createDefaultSingleTableRuleStatementTestCases = new LinkedList<>();
    
    @XmlElement(name = "alter-default-single-table")
    private final List<AlterDefaultSingleTableRuleStatementTestCase> alterDefaultSingleTableRuleStatementTestCases = new LinkedList<>();
    
    @XmlElement(name = "drop-default-single-table")
    private final List<DropDefaultSingleTableRuleStatementTestCase> dropDefaultSingleTableRuleStatementTestCases = new LinkedList<>();

    @XmlElement(name = "show-sharding-tables-count")
    private final List<ShowShardingTablesCountStatementTestCase> showShardingTablesCountTestCases = new LinkedList<>();
    
    @XmlElement(name = "show-open-tables")
    private final List<ShowOpenTablesStatementTestCase> showOpenTablesStatementTestCases = new LinkedList<>();

    @XmlElement(name = "check-table")
    private final List<CheckTableStatementTestCase> checkTableTestCases = new LinkedList<>();
    
    @XmlElement(name = "show-status")
    private final List<ShowStatusStatementTestCase> showStatusStatementTestCases = new LinkedList<>();
    
    @XmlElement(name = "refresh-table-metadata")
    private final List<RefreshTableMetadataStatementTestCase> refreshTableMetadataStatementTestCases = new LinkedList<>();
    
    /**
     * Get all SQL parser test cases.
     *
     * @return all SQL parser test cases`
     */
    // CHECKSTYLE:OFF
    public Map<String, SQLParserTestCase> getAllSQLParserTestCases() {
        Map<String, SQLParserTestCase> result = new HashMap<>();
        putAll(selectTestCases, result);
        putAll(updateTestCases, result);
        putAll(deleteTestCases, result);
        putAll(insertTestCases, result);
        putAll(createTableTestCases, result);
        putAll(alterTableTestCases, result);
        putAll(dropTableTestCases, result);
        putAll(truncateTestCases, result);
        putAll(createIndexTestCases, result);
        putAll(alterIndexTestCases, result);
        putAll(dropIndexTestCases, result);
        putAll(setConstraintsTestCases, result);
        putAll(setTransactionTestCases, result);
        putAll(beginTransactionTestCases, result);
        putAll(setAutoCommitTestCases, result);
        putAll(commitTestCases, result);
        putAll(rollbackTestCases, result);
        putAll(savepointTestCases, result);
        putAll(grantTestCases, result);
        putAll(revokeTestCases, result);
        putAll(createUserTestCases, result);
        putAll(alterUserTestCases, result);
        putAll(dropUserTestCases, result);
        putAll(renameUserTestCases, result);
        putAll(denyUserTestCases, result);
        putAll(createLoginTestCases, result);
        putAll(alterLoginTestCases, result);
        putAll(dropLoginTestCases, result);
        putAll(createRoleTestCases, result);
        putAll(alterRoleTestCases, result);
        putAll(dropRoleTestCases, result);
        putAll(setDefaultRoleTestCases, result);
        putAll(setRoleTestCases, result);
        putAll(setPasswordTestCases, result);
        putAll(useTestCases, result);
        putAll(describeTestCases, result);
        putAll(showDatabasesTestCases, result);
        putAll(showTablesTestCases, result);
        putAll(showFunctionStatusStatementTestCases, result);
        putAll(showProcedureStatusStatementTestCases, result);
        putAll(showRelaylogEventsStatementTestCases, result);
        putAll(showSlaveHostsStatementTestCases, result);
        putAll(showProcedureCodeStatementTestCases, result);
        putAll(showColumnsTestCases, result);
        putAll(showCreateTableTestCases, result);
        putAll(showCreateTriggerTestCases, result);
        putAll(showCreateUserTestCases, result);
        putAll(showTableStatusTestCases, result);
        putAll(showIndexTestCases, result);
        putAll(showTestCases, result);
        putAll(setVariableTestCases, result);
        putAll(commonTestCases, result);
        putAll(alterFunctionTestCases, result);
        putAll(alterServerTestCase, result);
        putAll(alterSessionTestCase, result);
        putAll(alterSynonymTestCase, result);
        putAll(alterSystemTestCase, result);
        putAll(alterProcedureTestCase, result);
        putAll(alterDatabaseTestCase, result);
        putAll(createViewTestCase, result);
        putAll(createTriggerTestCase, result);
        putAll(createServerTestCase, result);
        putAll(createProcedureTestCase, result);
        putAll(createFunctionTestCase, result);
        putAll(createDatabaseTestCase, result);
        putAll(dropViewTestCase, result);
        putAll(dropTriggerTestCase, result);
        putAll(showTriggerTestCase, result);
        putAll(dropServerTestCase, result);
        putAll(dropProcedureTestCase, result);
        putAll(dropFunctionTestCase, result);
        putAll(dropDatabaseTestCase, result);
        putAll(callProcedureTestCase, result);
        putAll(xaTestCase, result);
        putAll(mergeTestCase, result);
        putAll(createSequenceTestCase, result);
        putAll(alterSequenceTestCase, result);
        putAll(dropSequenceTestCase, result);
        putAll(analyzeTestCase, result);
        putAll(associateStatisticsTestCase, result);
        putAll(disassociateStatisticsTestCase, result);
        putAll(auditTestCase, result);
        putAll(noAuditTestCase, result);
        putAll(commentTestCase, result);
        putAll(flashbackDatabaseTestCase, result);
        putAll(flashbackTableTestCase, result);
        putAll(purgeTestCase, result);
        putAll(renameTestCase, result);
        putAll(addResourceTestCase, result);
        putAll(alterResourceTestCase, result);
        putAll(alterDataBaseDiscoveryRuleTestCase, result);
        putAll(alterEncryptRuleTestCase, result);
        putAll(alterReadwriteSplittingRuleTestCase, result);
        putAll(alterShardingBindingTableRulesTestCase, result);
        putAll(alterShardingBroadcastTableRulesTestCase, result);
        putAll(alterShardingTableRuleTestCase, result);
        putAll(createDataBaseDiscoveryRuleTestCase, result);
        putAll(createEncryptRuleTestCase, result);
        putAll(createReadwriteSplittingRuleTestCase, result);
        putAll(createShardingBindingTableRulesTestCase, result);
        putAll(createShardingBroadcastTableRulesTestCase, result);
        putAll(createShardingTableRuleTestCase, result);
        putAll(dropDataBaseDiscoveryRuleTestCase, result);
        putAll(dropResourceTestCase, result);
        putAll(dropEncryptRuleTestCase, result);
        putAll(dropReadwriteSplittingRuleTestCase, result);
        putAll(dropShardingBindingTableRulesTestCase, result);
        putAll(dropShardingBroadcastTableRulesTestCase, result);
        putAll(dropShardingTableRuleTestCase, result);
        putAll(showDataBaseDiscoveryRulesTestCase, result);
        putAll(showEncryptRulesTestCase, result);
        putAll(showReadwriteSplittingRulesTestCase, result);
        putAll(showShardingBindingTableRulesTestCase, result);
        putAll(showShardingBroadcastTableRulesTestCase, result);
        putAll(showShardingAlgorithmsTestCase, result);
        putAll(showShardingTableRulesTestCase, result);
        putAll(showShardingTableRuleTestCase, result);
        putAll(showScalingListStatementTestCase, result);
        putAll(checkScalingStatementTestCase, result);
        putAll(showScalingCheckAlgorithmsStatementTestCase, result);
        putAll(stopScalingSourceWritingStatementTestCase, result);
        putAll(checkoutScalingStatementTestCases, result);
        putAll(showVariableStatementTestCase, result);
        putAll(showAllVariablesStatementTestCase, result);
        putAll(setVariableStatementTestCase, result);
        putAll(previewStatementTestCase, result);
        putAll(parseStatementAsserts, result);
        putAll(setReadwriteSplittingHintStatementTestCase, result);
        putAll(setShardingHintDatabaseValueStatementTestCase, result);
        putAll(addShardingHintDatabaseValueStatementTestCase, result);
        putAll(addShardingHintTableValueStatementTestCase, result);
        putAll(showReadwriteSplittingHintStatusStatementTestCase, result);
        putAll(showShardingHintStatusStatementTestCase, result);
        putAll(clearReadwriteSplittingHintStatementTestCase, result);
        putAll(clearShardingHintStatementTestCase, result);
        putAll(clearHintStatementTestCase, result);
        putAll(createShadowRuleTestCase, result);
        putAll(dropShadowRuleTestCase, result);
        putAll(alterShadowRuleTestCase, result);
        putAll(alterShadowAlgorithmTestCase, result);
        putAll(showShadowRulesStatementTestCase, result);
        putAll(showShadowTableRulesStatementTestCase, result);
        putAll(showShadowAlgorithmsStatementTestCase, result);
        putAll(dropShadowAlgorithmStatementTestCase, result);
        putAll(createServiceTestCase, result);
        putAll(alterServiceTestCase, result);
        putAll(dropServiceTestCase, result);
        putAll(createSchemaTestCase, result);
        putAll(alterSchemaTestCase, result);
        putAll(dropSchemaTestCase, result);
        putAll(installComponentTestCase, result);
        putAll(flushStatementTestCase, result);
        putAll(installPluginStatementTestCase, result);
        putAll(showInstanceStatementTestCases, result);
        putAll(cloneStatementTestCases, result);
        putAll(showReadwriteSplittingReadResourcesStatementTestCases, result);
        putAll(uninstallComponentStatementTestCases, result);
        putAll(createResourceGroupStatementTestCases, result);
        putAll(binlogStatementTestCases, result);
        putAll(uninstallPluginStatementTestCases, result);
        putAll(showSingleTableStatementTestCases, result);
        putAll(showSingleTableRulesStatementTestCases, result);
        putAll(setResourceGroupStatementTestCases, result);
        putAll(optimizeTableStatementTestCases, result);
        putAll(repairTableStatementTestCases, result);
        putAll(createShardingAlgorithmStatementTestCases, result);
        putAll(createDefaultShardingStrategyStatementTestCases, result);
        putAll(createShardingTableRuleTestCases, result);
        putAll(alterShardingTableRuleTestCases, result);
        putAll(resetStatementTestCases, result);
        putAll(resetPersistStatementTestCases, result);
        putAll(showReplicasStatementTestCases, result);
        putAll(showReplicaStatusStatementTestCases, result);
        putAll(showSlaveStatusStatementTestCases, result);
        putAll(alterShardingAlgorithmStatementTestCases, result);
        putAll(killStatementTestCases, result);
        putAll(createDefaultShadowAlgorithmStatementTestCases, result);
        putAll(cacheIndexStatementTestCases, result);
        putAll(loadIndexInfoStatementTestCases, result);
        putAll(createShadowAlgorithmTestCase, result);
        putAll(createDefaultSingleTableRuleStatementTestCases, result);
        putAll(alterDefaultSingleTableRuleStatementTestCases, result);
        putAll(dropDefaultSingleTableRuleStatementTestCases, result);
        putAll(shutdownStatementTestCases, result);
<<<<<<< HEAD
        putAll(showShardingTablesCountTestCases, result);
=======
        putAll(showOpenTablesStatementTestCases, result);
        putAll(showStatusStatementTestCases, result);
        putAll(checkTableTestCases, result);
        putAll(refreshTableMetadataStatementTestCases, result);
>>>>>>> fb5a9766
        return result;
    }
    // CHECKSTYLE:ON
    
    private void putAll(final List<? extends SQLParserTestCase> sqlParserTestCases, final Map<String, SQLParserTestCase> target) {
        Map<String, SQLParserTestCase> sqlParserTestCaseMap = getSQLParserTestCases(sqlParserTestCases);
        Collection<String> sqlParserTestCaseIds = new HashSet<>(sqlParserTestCaseMap.keySet());
        sqlParserTestCaseIds.retainAll(target.keySet());
        Preconditions.checkState(sqlParserTestCaseIds.isEmpty(), "Find duplicated SQL Case IDs: %s", sqlParserTestCaseIds);
        target.putAll(sqlParserTestCaseMap);
    }
    
    private Map<String, SQLParserTestCase> getSQLParserTestCases(final List<? extends SQLParserTestCase> sqlParserTestCases) {
        Map<String, SQLParserTestCase> result = new HashMap<>(sqlParserTestCases.size(), 1);
        for (SQLParserTestCase each : sqlParserTestCases) {
            Preconditions.checkState(!result.containsKey(each.getSqlCaseId()), "Find duplicated SQL Case ID: %s", each.getSqlCaseId());
            result.put(each.getSqlCaseId(), each);
        }
        return result;
    }
}<|MERGE_RESOLUTION|>--- conflicted
+++ resolved
@@ -795,7 +795,7 @@
     /**
      * Get all SQL parser test cases.
      *
-     * @return all SQL parser test cases`
+     * @return all SQL parser test cases
      */
     // CHECKSTYLE:OFF
     public Map<String, SQLParserTestCase> getAllSQLParserTestCases() {
@@ -984,14 +984,11 @@
         putAll(alterDefaultSingleTableRuleStatementTestCases, result);
         putAll(dropDefaultSingleTableRuleStatementTestCases, result);
         putAll(shutdownStatementTestCases, result);
-<<<<<<< HEAD
-        putAll(showShardingTablesCountTestCases, result);
-=======
         putAll(showOpenTablesStatementTestCases, result);
         putAll(showStatusStatementTestCases, result);
         putAll(checkTableTestCases, result);
         putAll(refreshTableMetadataStatementTestCases, result);
->>>>>>> fb5a9766
+        putAll(showShardingTablesCountTestCases, result);
         return result;
     }
     // CHECKSTYLE:ON
