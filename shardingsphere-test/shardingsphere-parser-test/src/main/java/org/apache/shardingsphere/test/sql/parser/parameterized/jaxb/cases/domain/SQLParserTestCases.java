--- conflicted
+++ resolved
@@ -1352,7 +1352,6 @@
     @XmlElement(name = "cursor")
     private final List<CursorStatementTestCase> cursorTestCases = new LinkedList<>();
     
-<<<<<<< HEAD
     @XmlElement(name = "close")
     private final List<CloseStatementTestCase> closeTestCases = new LinkedList<>();
     
@@ -1361,10 +1360,9 @@
     
     @XmlElement(name = "fetch")
     private final List<FetchStatementTestCase> fetchTestCases = new LinkedList<>();
-=======
+    
     @XmlElement(name = "checkpoint")
     private final List<CheckpointStatementTestCase> checkpointTestCases = new LinkedList<>();
->>>>>>> 28d5dfdb
     
     /**
      * Get all SQL parser test cases.
@@ -1702,13 +1700,10 @@
         putAll(createSPFileTestCases, result);
         putAll(createPFileTestCases, result);
         putAll(cursorTestCases, result);
-<<<<<<< HEAD
         putAll(closeTestCases, result);
         putAll(moveTestCases, result);
         putAll(fetchTestCases, result);
-=======
         putAll(checkpointTestCases, result);
->>>>>>> 28d5dfdb
         return result;
     }
     // CHECKSTYLE:ON
