/*
 * Licensed to the Apache Software Foundation (ASF) under one or more
 * contributor license agreements.  See the NOTICE file distributed with
 * this work for additional information regarding copyright ownership.
 * The ASF licenses this file to You under the Apache License, Version 2.0
 * (the "License"); you may not use this file except in compliance with
 * the License.  You may obtain a copy of the License at
 *
 *     http://www.apache.org/licenses/LICENSE-2.0
 *
 * Unless required by applicable law or agreed to in writing, software
 * distributed under the License is distributed on an "AS IS" BASIS,
 * WITHOUT WARRANTIES OR CONDITIONS OF ANY KIND, either express or implied.
 * See the License for the specific language governing permissions and
 * limitations under the License.
 */

package org.apache.shardingsphere.test.sql.parser.parameterized.jaxb.cases.domain;

import com.google.common.base.Preconditions;
import lombok.Getter;
import org.apache.shardingsphere.test.sql.parser.parameterized.jaxb.cases.domain.statement.CommonStatementTestCase;
import org.apache.shardingsphere.test.sql.parser.parameterized.jaxb.cases.domain.statement.SQLParserTestCase;
import org.apache.shardingsphere.test.sql.parser.parameterized.jaxb.cases.domain.statement.dal.AlterResourceGroupStatementTestCase;
import org.apache.shardingsphere.test.sql.parser.parameterized.jaxb.cases.domain.statement.dal.BinlogStatementTestCase;
import org.apache.shardingsphere.test.sql.parser.parameterized.jaxb.cases.domain.statement.dal.CacheIndexStatementTestCase;
import org.apache.shardingsphere.test.sql.parser.parameterized.jaxb.cases.domain.statement.dal.CheckTableStatementTestCase;
import org.apache.shardingsphere.test.sql.parser.parameterized.jaxb.cases.domain.statement.dal.ChecksumTableStatementTestCase;
import org.apache.shardingsphere.test.sql.parser.parameterized.jaxb.cases.domain.statement.dal.CloneStatementTestCase;
import org.apache.shardingsphere.test.sql.parser.parameterized.jaxb.cases.domain.statement.dal.CreateResourceGroupStatementTestCase;
import org.apache.shardingsphere.test.sql.parser.parameterized.jaxb.cases.domain.statement.dal.DelimiterStatementTestCase;
import org.apache.shardingsphere.test.sql.parser.parameterized.jaxb.cases.domain.statement.dal.DropResourceGroupStatementTestCase;
import org.apache.shardingsphere.test.sql.parser.parameterized.jaxb.cases.domain.statement.dal.ExplainStatementTestCase;
import org.apache.shardingsphere.test.sql.parser.parameterized.jaxb.cases.domain.statement.dal.FlushStatementTestCase;
import org.apache.shardingsphere.test.sql.parser.parameterized.jaxb.cases.domain.statement.dal.InstallComponentStatementTestCase;
import org.apache.shardingsphere.test.sql.parser.parameterized.jaxb.cases.domain.statement.dal.InstallPluginStatementTestCase;
import org.apache.shardingsphere.test.sql.parser.parameterized.jaxb.cases.domain.statement.dal.KillStatementTestCase;
import org.apache.shardingsphere.test.sql.parser.parameterized.jaxb.cases.domain.statement.dal.LoadIndexInfoStatementTestCase;
import org.apache.shardingsphere.test.sql.parser.parameterized.jaxb.cases.domain.statement.dal.OptimizeTableStatementTestCase;
import org.apache.shardingsphere.test.sql.parser.parameterized.jaxb.cases.domain.statement.dal.RepairTableStatementTestCase;
import org.apache.shardingsphere.test.sql.parser.parameterized.jaxb.cases.domain.statement.dal.ResetPersistStatementTestCase;
import org.apache.shardingsphere.test.sql.parser.parameterized.jaxb.cases.domain.statement.dal.ResetStatementTestCase;
import org.apache.shardingsphere.test.sql.parser.parameterized.jaxb.cases.domain.statement.dal.SetParameterStatementTestCase;
import org.apache.shardingsphere.test.sql.parser.parameterized.jaxb.cases.domain.statement.dal.SetResourceGroupStatementTestCase;
<<<<<<< HEAD
=======
import org.apache.shardingsphere.test.sql.parser.parameterized.jaxb.cases.domain.statement.dal.ShowCharacterSetStatementTestCase;
import org.apache.shardingsphere.test.sql.parser.parameterized.jaxb.cases.domain.statement.dal.ShowCollationStatementTestCase;
>>>>>>> e833ec7b
import org.apache.shardingsphere.test.sql.parser.parameterized.jaxb.cases.domain.statement.dal.ShowColumnsStatementTestCase;
import org.apache.shardingsphere.test.sql.parser.parameterized.jaxb.cases.domain.statement.dal.ShowCreateTableStatementTestCase;
import org.apache.shardingsphere.test.sql.parser.parameterized.jaxb.cases.domain.statement.dal.ShowCreateTriggerStatementTestCase;
import org.apache.shardingsphere.test.sql.parser.parameterized.jaxb.cases.domain.statement.dal.ShowCreateUserStatementTestCase;
import org.apache.shardingsphere.test.sql.parser.parameterized.jaxb.cases.domain.statement.dal.ShowDatabasesStatementTestCase;
import org.apache.shardingsphere.test.sql.parser.parameterized.jaxb.cases.domain.statement.dal.ShowEventsStatementTestCase;
import org.apache.shardingsphere.test.sql.parser.parameterized.jaxb.cases.domain.statement.dal.ShowFunctionStatusStatementTestCase;
import org.apache.shardingsphere.test.sql.parser.parameterized.jaxb.cases.domain.statement.dal.ShowIndexStatementTestCase;
import org.apache.shardingsphere.test.sql.parser.parameterized.jaxb.cases.domain.statement.dal.ShowOpenTablesStatementTestCase;
import org.apache.shardingsphere.test.sql.parser.parameterized.jaxb.cases.domain.statement.dal.ShowProcedureCodeStatementTestCase;
import org.apache.shardingsphere.test.sql.parser.parameterized.jaxb.cases.domain.statement.dal.ShowProcedureStatusStatementTestCase;
import org.apache.shardingsphere.test.sql.parser.parameterized.jaxb.cases.domain.statement.dal.ShowRelaylogEventsStatementTestCase;
import org.apache.shardingsphere.test.sql.parser.parameterized.jaxb.cases.domain.statement.dal.ShowReplicaStatusStatementTestCase;
import org.apache.shardingsphere.test.sql.parser.parameterized.jaxb.cases.domain.statement.dal.ShowReplicasStatementTestCase;
import org.apache.shardingsphere.test.sql.parser.parameterized.jaxb.cases.domain.statement.dal.ShowSlaveHostsStatementTestCase;
import org.apache.shardingsphere.test.sql.parser.parameterized.jaxb.cases.domain.statement.dal.ShowSlaveStatusStatementTestCase;
import org.apache.shardingsphere.test.sql.parser.parameterized.jaxb.cases.domain.statement.dal.ShowStatementTestCase;
import org.apache.shardingsphere.test.sql.parser.parameterized.jaxb.cases.domain.statement.dal.ShowStatusStatementTestCase;
import org.apache.shardingsphere.test.sql.parser.parameterized.jaxb.cases.domain.statement.dal.ShowTableStatusStatementTestCase;
import org.apache.shardingsphere.test.sql.parser.parameterized.jaxb.cases.domain.statement.dal.ShowTablesStatementTestCase;
import org.apache.shardingsphere.test.sql.parser.parameterized.jaxb.cases.domain.statement.dal.ShowTriggersStatementTestCase;
import org.apache.shardingsphere.test.sql.parser.parameterized.jaxb.cases.domain.statement.dal.ShowVariablesStatementTestCase;
import org.apache.shardingsphere.test.sql.parser.parameterized.jaxb.cases.domain.statement.dal.ShutdownStatementTestCase;
import org.apache.shardingsphere.test.sql.parser.parameterized.jaxb.cases.domain.statement.dal.UninstallComponentStatementTestCase;
import org.apache.shardingsphere.test.sql.parser.parameterized.jaxb.cases.domain.statement.dal.UninstallPluginStatementTestCase;
import org.apache.shardingsphere.test.sql.parser.parameterized.jaxb.cases.domain.statement.dal.UseStatementTestCase;
import org.apache.shardingsphere.test.sql.parser.parameterized.jaxb.cases.domain.statement.dcl.AlterLoginStatementTestCase;
import org.apache.shardingsphere.test.sql.parser.parameterized.jaxb.cases.domain.statement.dcl.AlterRoleStatementTestCase;
import org.apache.shardingsphere.test.sql.parser.parameterized.jaxb.cases.domain.statement.dcl.AlterUserStatementTestCase;
import org.apache.shardingsphere.test.sql.parser.parameterized.jaxb.cases.domain.statement.dcl.CreateLoginStatementTestCase;
import org.apache.shardingsphere.test.sql.parser.parameterized.jaxb.cases.domain.statement.dcl.CreateRoleStatementTestCase;
import org.apache.shardingsphere.test.sql.parser.parameterized.jaxb.cases.domain.statement.dcl.CreateUserStatementTestCase;
import org.apache.shardingsphere.test.sql.parser.parameterized.jaxb.cases.domain.statement.dcl.DenyUserStatementTestCase;
import org.apache.shardingsphere.test.sql.parser.parameterized.jaxb.cases.domain.statement.dcl.DropLoginStatementTestCase;
import org.apache.shardingsphere.test.sql.parser.parameterized.jaxb.cases.domain.statement.dcl.DropRoleStatementTestCase;
import org.apache.shardingsphere.test.sql.parser.parameterized.jaxb.cases.domain.statement.dcl.DropUserStatementTestCase;
import org.apache.shardingsphere.test.sql.parser.parameterized.jaxb.cases.domain.statement.dcl.GrantStatementTestCase;
import org.apache.shardingsphere.test.sql.parser.parameterized.jaxb.cases.domain.statement.dcl.RenameUserStatementTestCase;
import org.apache.shardingsphere.test.sql.parser.parameterized.jaxb.cases.domain.statement.dcl.RevokeStatementTestCase;
import org.apache.shardingsphere.test.sql.parser.parameterized.jaxb.cases.domain.statement.dcl.SetDefaultRoleStatementTestCase;
import org.apache.shardingsphere.test.sql.parser.parameterized.jaxb.cases.domain.statement.dcl.SetPasswordStatementTestCase;
import org.apache.shardingsphere.test.sql.parser.parameterized.jaxb.cases.domain.statement.dcl.SetRoleStatementTestCase;
import org.apache.shardingsphere.test.sql.parser.parameterized.jaxb.cases.domain.statement.ddl.AlterConversionStatementTestCase;
import org.apache.shardingsphere.test.sql.parser.parameterized.jaxb.cases.domain.statement.ddl.AlterDatabaseStatementTestCase;
import org.apache.shardingsphere.test.sql.parser.parameterized.jaxb.cases.domain.statement.ddl.AlterFunctionStatementTestCase;
import org.apache.shardingsphere.test.sql.parser.parameterized.jaxb.cases.domain.statement.ddl.AlterIndexStatementTestCase;
import org.apache.shardingsphere.test.sql.parser.parameterized.jaxb.cases.domain.statement.ddl.AlterProcedureStatementTestCase;
import org.apache.shardingsphere.test.sql.parser.parameterized.jaxb.cases.domain.statement.ddl.AlterSchemaStatementTestCase;
import org.apache.shardingsphere.test.sql.parser.parameterized.jaxb.cases.domain.statement.ddl.AlterSequenceStatementTestCase;
import org.apache.shardingsphere.test.sql.parser.parameterized.jaxb.cases.domain.statement.ddl.AlterServerStatementTestCase;
import org.apache.shardingsphere.test.sql.parser.parameterized.jaxb.cases.domain.statement.ddl.AlterServiceStatementTestCase;
import org.apache.shardingsphere.test.sql.parser.parameterized.jaxb.cases.domain.statement.ddl.AlterSessionStatementTestCase;
import org.apache.shardingsphere.test.sql.parser.parameterized.jaxb.cases.domain.statement.ddl.AlterSynonymStatementTestCase;
import org.apache.shardingsphere.test.sql.parser.parameterized.jaxb.cases.domain.statement.ddl.AlterSystemStatementTestCase;
import org.apache.shardingsphere.test.sql.parser.parameterized.jaxb.cases.domain.statement.ddl.AlterTableStatementTestCase;
import org.apache.shardingsphere.test.sql.parser.parameterized.jaxb.cases.domain.statement.ddl.AlterTextSearchStatementTestCase;
import org.apache.shardingsphere.test.sql.parser.parameterized.jaxb.cases.domain.statement.ddl.AnalyzeStatementTestCase;
import org.apache.shardingsphere.test.sql.parser.parameterized.jaxb.cases.domain.statement.ddl.AssociateStatisticsStatementTestCase;
import org.apache.shardingsphere.test.sql.parser.parameterized.jaxb.cases.domain.statement.ddl.AuditStatementTestCase;
import org.apache.shardingsphere.test.sql.parser.parameterized.jaxb.cases.domain.statement.ddl.CommentStatementTestCase;
import org.apache.shardingsphere.test.sql.parser.parameterized.jaxb.cases.domain.statement.ddl.CreateDatabaseLinkStatementTestCase;
import org.apache.shardingsphere.test.sql.parser.parameterized.jaxb.cases.domain.statement.ddl.CreateDatabaseStatementTestCase;
import org.apache.shardingsphere.test.sql.parser.parameterized.jaxb.cases.domain.statement.ddl.CreateDomainStatementTestCase;
import org.apache.shardingsphere.test.sql.parser.parameterized.jaxb.cases.domain.statement.ddl.CreateFunctionStatementTestCase;
import org.apache.shardingsphere.test.sql.parser.parameterized.jaxb.cases.domain.statement.ddl.CreateIndexStatementTestCase;
import org.apache.shardingsphere.test.sql.parser.parameterized.jaxb.cases.domain.statement.ddl.CreateProcedureStatementTestCase;
import org.apache.shardingsphere.test.sql.parser.parameterized.jaxb.cases.domain.statement.ddl.CreateRuleStatementTestCase;
import org.apache.shardingsphere.test.sql.parser.parameterized.jaxb.cases.domain.statement.ddl.CreateSchemaStatementTestCase;
import org.apache.shardingsphere.test.sql.parser.parameterized.jaxb.cases.domain.statement.ddl.CreateSequenceStatementTestCase;
import org.apache.shardingsphere.test.sql.parser.parameterized.jaxb.cases.domain.statement.ddl.CreateServerStatementTestCase;
import org.apache.shardingsphere.test.sql.parser.parameterized.jaxb.cases.domain.statement.ddl.CreateServiceStatementTestCase;
import org.apache.shardingsphere.test.sql.parser.parameterized.jaxb.cases.domain.statement.ddl.CreateTableStatementTestCase;
import org.apache.shardingsphere.test.sql.parser.parameterized.jaxb.cases.domain.statement.ddl.CreateTextSearchStatementTestCase;
import org.apache.shardingsphere.test.sql.parser.parameterized.jaxb.cases.domain.statement.ddl.CreateTriggerStatementTestCase;
import org.apache.shardingsphere.test.sql.parser.parameterized.jaxb.cases.domain.statement.ddl.CreateTypeStatementTestCase;
import org.apache.shardingsphere.test.sql.parser.parameterized.jaxb.cases.domain.statement.ddl.CreateViewStatementTestCase;
import org.apache.shardingsphere.test.sql.parser.parameterized.jaxb.cases.domain.statement.ddl.DisassociateStatisticsStatementTestCase;
import org.apache.shardingsphere.test.sql.parser.parameterized.jaxb.cases.domain.statement.ddl.DropConversionStatementTestCase;
import org.apache.shardingsphere.test.sql.parser.parameterized.jaxb.cases.domain.statement.ddl.DropDatabaseStatementTestCase;
import org.apache.shardingsphere.test.sql.parser.parameterized.jaxb.cases.domain.statement.ddl.DropDomainStatementTestCase;
import org.apache.shardingsphere.test.sql.parser.parameterized.jaxb.cases.domain.statement.ddl.DropFunctionStatementTestCase;
import org.apache.shardingsphere.test.sql.parser.parameterized.jaxb.cases.domain.statement.ddl.DropIndexStatementTestCase;
import org.apache.shardingsphere.test.sql.parser.parameterized.jaxb.cases.domain.statement.ddl.DropProcedureStatementTestCase;
import org.apache.shardingsphere.test.sql.parser.parameterized.jaxb.cases.domain.statement.ddl.DropSchemaStatementTestCase;
import org.apache.shardingsphere.test.sql.parser.parameterized.jaxb.cases.domain.statement.ddl.DropSequenceStatementTestCase;
import org.apache.shardingsphere.test.sql.parser.parameterized.jaxb.cases.domain.statement.ddl.DropServerStatementTestCase;
import org.apache.shardingsphere.test.sql.parser.parameterized.jaxb.cases.domain.statement.ddl.DropServiceStatementTestCase;
import org.apache.shardingsphere.test.sql.parser.parameterized.jaxb.cases.domain.statement.ddl.DropTableStatementTestCase;
import org.apache.shardingsphere.test.sql.parser.parameterized.jaxb.cases.domain.statement.ddl.DropTriggerStatementTestCase;
import org.apache.shardingsphere.test.sql.parser.parameterized.jaxb.cases.domain.statement.ddl.DropViewStatementTestCase;
import org.apache.shardingsphere.test.sql.parser.parameterized.jaxb.cases.domain.statement.ddl.FlashbackDatabaseStatementTestCase;
import org.apache.shardingsphere.test.sql.parser.parameterized.jaxb.cases.domain.statement.ddl.FlashbackTableStatementTestCase;
import org.apache.shardingsphere.test.sql.parser.parameterized.jaxb.cases.domain.statement.ddl.NoAuditStatementTestCase;
import org.apache.shardingsphere.test.sql.parser.parameterized.jaxb.cases.domain.statement.ddl.PurgeStatementTestCase;
import org.apache.shardingsphere.test.sql.parser.parameterized.jaxb.cases.domain.statement.ddl.RenameStatementTestCase;
import org.apache.shardingsphere.test.sql.parser.parameterized.jaxb.cases.domain.statement.ddl.TruncateStatementTestCase;
import org.apache.shardingsphere.test.sql.parser.parameterized.jaxb.cases.domain.statement.distsql.ral.AddShardingHintDatabaseValueStatementTestCase;
import org.apache.shardingsphere.test.sql.parser.parameterized.jaxb.cases.domain.statement.distsql.ral.AddShardingHintTableValueStatementTestCase;
import org.apache.shardingsphere.test.sql.parser.parameterized.jaxb.cases.domain.statement.distsql.ral.AlterSQLParserRuleStatementTestCase;
import org.apache.shardingsphere.test.sql.parser.parameterized.jaxb.cases.domain.statement.distsql.ral.ClearHintStatementTestCase;
import org.apache.shardingsphere.test.sql.parser.parameterized.jaxb.cases.domain.statement.distsql.ral.ClearReadwriteSplittingHintStatementTestCase;
import org.apache.shardingsphere.test.sql.parser.parameterized.jaxb.cases.domain.statement.distsql.ral.ClearShardingHintStatementTestCase;
import org.apache.shardingsphere.test.sql.parser.parameterized.jaxb.cases.domain.statement.distsql.ral.ParseStatementTestCase;
import org.apache.shardingsphere.test.sql.parser.parameterized.jaxb.cases.domain.statement.distsql.ral.PreviewStatementTestCase;
import org.apache.shardingsphere.test.sql.parser.parameterized.jaxb.cases.domain.statement.distsql.ral.RefreshTableMetadataStatementTestCase;
import org.apache.shardingsphere.test.sql.parser.parameterized.jaxb.cases.domain.statement.distsql.ral.SetReadwriteSplittingHintStatementTestCase;
import org.apache.shardingsphere.test.sql.parser.parameterized.jaxb.cases.domain.statement.distsql.ral.SetShardingHintDatabaseValueStatementTestCase;
import org.apache.shardingsphere.test.sql.parser.parameterized.jaxb.cases.domain.statement.distsql.ral.SetVariableStatementTestCase;
import org.apache.shardingsphere.test.sql.parser.parameterized.jaxb.cases.domain.statement.distsql.ral.ShowAllVariablesStatementTestCase;
import org.apache.shardingsphere.test.sql.parser.parameterized.jaxb.cases.domain.statement.distsql.ral.ShowAuthorityRuleStatementTestCase;
import org.apache.shardingsphere.test.sql.parser.parameterized.jaxb.cases.domain.statement.distsql.ral.ShowInstanceStatementTestCase;
import org.apache.shardingsphere.test.sql.parser.parameterized.jaxb.cases.domain.statement.distsql.ral.ShowReadwriteSplittingHintStatusStatementTestCase;
import org.apache.shardingsphere.test.sql.parser.parameterized.jaxb.cases.domain.statement.distsql.ral.ShowReadwriteSplittingReadResourcesStatementTestCase;
import org.apache.shardingsphere.test.sql.parser.parameterized.jaxb.cases.domain.statement.distsql.ral.ShowSQLParserRuleStatementTestCase;
import org.apache.shardingsphere.test.sql.parser.parameterized.jaxb.cases.domain.statement.distsql.ral.ShowScalingListStatementTestCase;
import org.apache.shardingsphere.test.sql.parser.parameterized.jaxb.cases.domain.statement.distsql.ral.ShowShardingHintStatusStatementTestCase;
import org.apache.shardingsphere.test.sql.parser.parameterized.jaxb.cases.domain.statement.distsql.ral.ShowVariableStatementTestCase;
import org.apache.shardingsphere.test.sql.parser.parameterized.jaxb.cases.domain.statement.distsql.ral.scaling.CheckScalingStatementTestCase;
import org.apache.shardingsphere.test.sql.parser.parameterized.jaxb.cases.domain.statement.distsql.ral.scaling.CheckoutScalingStatementTestCase;
import org.apache.shardingsphere.test.sql.parser.parameterized.jaxb.cases.domain.statement.distsql.ral.scaling.ShowScalingCheckAlgorithmsStatementTestCase;
import org.apache.shardingsphere.test.sql.parser.parameterized.jaxb.cases.domain.statement.distsql.ral.scaling.StopScalingSourceWritingStatementTestCase;
import org.apache.shardingsphere.test.sql.parser.parameterized.jaxb.cases.domain.statement.distsql.rdl.alter.AlterDatabaseDiscoveryConstructionRuleStatementTestCase;
import org.apache.shardingsphere.test.sql.parser.parameterized.jaxb.cases.domain.statement.distsql.rdl.alter.AlterDatabaseDiscoveryDefinitionRuleStatementTestCase;
import org.apache.shardingsphere.test.sql.parser.parameterized.jaxb.cases.domain.statement.distsql.rdl.alter.AlterDatabaseDiscoveryHeartbeatStatementTestCase;
import org.apache.shardingsphere.test.sql.parser.parameterized.jaxb.cases.domain.statement.distsql.rdl.alter.AlterDatabaseDiscoveryTypeStatementTestCase;
import org.apache.shardingsphere.test.sql.parser.parameterized.jaxb.cases.domain.statement.distsql.rdl.alter.AlterDefaultSingleTableRuleStatementTestCase;
import org.apache.shardingsphere.test.sql.parser.parameterized.jaxb.cases.domain.statement.distsql.rdl.alter.AlterEncryptRuleStatementTestCase;
import org.apache.shardingsphere.test.sql.parser.parameterized.jaxb.cases.domain.statement.distsql.rdl.alter.AlterReadwriteSplittingRuleStatementTestCase;
import org.apache.shardingsphere.test.sql.parser.parameterized.jaxb.cases.domain.statement.distsql.rdl.alter.AlterResourceStatementTestCase;
import org.apache.shardingsphere.test.sql.parser.parameterized.jaxb.cases.domain.statement.distsql.rdl.alter.AlterShadowAlgorithmStatementTestCase;
import org.apache.shardingsphere.test.sql.parser.parameterized.jaxb.cases.domain.statement.distsql.rdl.alter.AlterShadowRuleStatementTestCase;
import org.apache.shardingsphere.test.sql.parser.parameterized.jaxb.cases.domain.statement.distsql.rdl.alter.AlterShardingAlgorithmStatementTestCase;
import org.apache.shardingsphere.test.sql.parser.parameterized.jaxb.cases.domain.statement.distsql.rdl.alter.AlterShardingAutoTableRuleStatementTestCase;
import org.apache.shardingsphere.test.sql.parser.parameterized.jaxb.cases.domain.statement.distsql.rdl.alter.AlterShardingBindingTableRulesStatementTestCase;
import org.apache.shardingsphere.test.sql.parser.parameterized.jaxb.cases.domain.statement.distsql.rdl.alter.AlterShardingBroadcastTableRulesStatementTestCase;
import org.apache.shardingsphere.test.sql.parser.parameterized.jaxb.cases.domain.statement.distsql.rdl.alter.AlterShardingKeyGeneratorStatementTestCase;
import org.apache.shardingsphere.test.sql.parser.parameterized.jaxb.cases.domain.statement.distsql.rdl.alter.AlterShardingTableRuleStatementTestCase;
import org.apache.shardingsphere.test.sql.parser.parameterized.jaxb.cases.domain.statement.distsql.rdl.create.AddResourceStatementTestCase;
import org.apache.shardingsphere.test.sql.parser.parameterized.jaxb.cases.domain.statement.distsql.rdl.create.CreateDatabaseDiscoveryConstructionRuleStatementTestCase;
import org.apache.shardingsphere.test.sql.parser.parameterized.jaxb.cases.domain.statement.distsql.rdl.create.CreateDatabaseDiscoveryDefinitionRuleStatementTestCase;
import org.apache.shardingsphere.test.sql.parser.parameterized.jaxb.cases.domain.statement.distsql.rdl.create.CreateDatabaseDiscoveryHeartbeatStatementTestCase;
import org.apache.shardingsphere.test.sql.parser.parameterized.jaxb.cases.domain.statement.distsql.rdl.create.CreateDatabaseDiscoveryTypeStatementTestCase;
import org.apache.shardingsphere.test.sql.parser.parameterized.jaxb.cases.domain.statement.distsql.rdl.create.CreateDefaultShadowAlgorithmStatementTestCase;
import org.apache.shardingsphere.test.sql.parser.parameterized.jaxb.cases.domain.statement.distsql.rdl.create.CreateDefaultShardingStrategyStatementTestCase;
import org.apache.shardingsphere.test.sql.parser.parameterized.jaxb.cases.domain.statement.distsql.rdl.create.CreateDefaultSingleTableRuleStatementTestCase;
import org.apache.shardingsphere.test.sql.parser.parameterized.jaxb.cases.domain.statement.distsql.rdl.create.CreateEncryptRuleStatementTestCase;
import org.apache.shardingsphere.test.sql.parser.parameterized.jaxb.cases.domain.statement.distsql.rdl.create.CreateReadwriteSplittingRuleStatementTestCase;
import org.apache.shardingsphere.test.sql.parser.parameterized.jaxb.cases.domain.statement.distsql.rdl.create.CreateShadowAlgorithmStatementTestCase;
import org.apache.shardingsphere.test.sql.parser.parameterized.jaxb.cases.domain.statement.distsql.rdl.create.CreateShadowRuleStatementTestCase;
import org.apache.shardingsphere.test.sql.parser.parameterized.jaxb.cases.domain.statement.distsql.rdl.create.CreateShardingAlgorithmStatementTestCase;
import org.apache.shardingsphere.test.sql.parser.parameterized.jaxb.cases.domain.statement.distsql.rdl.create.CreateShardingAutoTableRuleStatementTestCase;
import org.apache.shardingsphere.test.sql.parser.parameterized.jaxb.cases.domain.statement.distsql.rdl.create.CreateShardingBindingTableRulesStatementTestCase;
import org.apache.shardingsphere.test.sql.parser.parameterized.jaxb.cases.domain.statement.distsql.rdl.create.CreateShardingBroadcastTableRulesStatementTestCase;
import org.apache.shardingsphere.test.sql.parser.parameterized.jaxb.cases.domain.statement.distsql.rdl.create.CreateShardingKeyGeneratorStatementTestCase;
import org.apache.shardingsphere.test.sql.parser.parameterized.jaxb.cases.domain.statement.distsql.rdl.create.CreateShardingTableRuleStatementTestCase;
import org.apache.shardingsphere.test.sql.parser.parameterized.jaxb.cases.domain.statement.distsql.rdl.drop.DropDataBaseDiscoveryHeartbeatStatementTestCase;
import org.apache.shardingsphere.test.sql.parser.parameterized.jaxb.cases.domain.statement.distsql.rdl.drop.DropDataBaseDiscoveryRuleStatementTestCase;
import org.apache.shardingsphere.test.sql.parser.parameterized.jaxb.cases.domain.statement.distsql.rdl.drop.DropDataBaseDiscoveryTypeStatementTestCase;
import org.apache.shardingsphere.test.sql.parser.parameterized.jaxb.cases.domain.statement.distsql.rdl.drop.DropDefaultSingleTableRuleStatementTestCase;
import org.apache.shardingsphere.test.sql.parser.parameterized.jaxb.cases.domain.statement.distsql.rdl.drop.DropEncryptRuleStatementTestCase;
import org.apache.shardingsphere.test.sql.parser.parameterized.jaxb.cases.domain.statement.distsql.rdl.drop.DropReadwriteSplittingRuleStatementTestCase;
import org.apache.shardingsphere.test.sql.parser.parameterized.jaxb.cases.domain.statement.distsql.rdl.drop.DropResourceStatementTestCase;
import org.apache.shardingsphere.test.sql.parser.parameterized.jaxb.cases.domain.statement.distsql.rdl.drop.DropShadowAlgorithmStatementTestCase;
import org.apache.shardingsphere.test.sql.parser.parameterized.jaxb.cases.domain.statement.distsql.rdl.drop.DropShadowRuleStatementTestCase;
import org.apache.shardingsphere.test.sql.parser.parameterized.jaxb.cases.domain.statement.distsql.rdl.drop.DropShardingBindingTableRulesStatementTestCase;
import org.apache.shardingsphere.test.sql.parser.parameterized.jaxb.cases.domain.statement.distsql.rdl.drop.DropShardingBroadcastTableRulesStatementTestCase;
import org.apache.shardingsphere.test.sql.parser.parameterized.jaxb.cases.domain.statement.distsql.rdl.drop.DropShardingKeyGeneratorStatementTestCase;
import org.apache.shardingsphere.test.sql.parser.parameterized.jaxb.cases.domain.statement.distsql.rdl.drop.DropShardingTableRuleStatementTestCase;
import org.apache.shardingsphere.test.sql.parser.parameterized.jaxb.cases.domain.statement.distsql.rql.ShowDataBaseDiscoveryRulesStatementTestCase;
import org.apache.shardingsphere.test.sql.parser.parameterized.jaxb.cases.domain.statement.distsql.rql.ShowDefaultShardingStrategyStatementTestCase;
import org.apache.shardingsphere.test.sql.parser.parameterized.jaxb.cases.domain.statement.distsql.rql.ShowEncryptRulesStatementTestCase;
import org.apache.shardingsphere.test.sql.parser.parameterized.jaxb.cases.domain.statement.distsql.rql.ShowReadwriteSplittingRulesStatementTestCase;
import org.apache.shardingsphere.test.sql.parser.parameterized.jaxb.cases.domain.statement.distsql.rql.ShowShadowAlgorithmsStatementTestCase;
import org.apache.shardingsphere.test.sql.parser.parameterized.jaxb.cases.domain.statement.distsql.rql.ShowShadowRulesStatementTestCase;
import org.apache.shardingsphere.test.sql.parser.parameterized.jaxb.cases.domain.statement.distsql.rql.ShowShadowTableRulesStatementTestCase;
import org.apache.shardingsphere.test.sql.parser.parameterized.jaxb.cases.domain.statement.distsql.rql.ShowShardingAlgorithmsStatementTestCase;
import org.apache.shardingsphere.test.sql.parser.parameterized.jaxb.cases.domain.statement.distsql.rql.ShowShardingBindingTableRulesStatementTestCase;
import org.apache.shardingsphere.test.sql.parser.parameterized.jaxb.cases.domain.statement.distsql.rql.ShowShardingBroadcastTableRulesStatementTestCase;
import org.apache.shardingsphere.test.sql.parser.parameterized.jaxb.cases.domain.statement.distsql.rql.ShowShardingKeyGeneratorsStatementTestCase;
import org.apache.shardingsphere.test.sql.parser.parameterized.jaxb.cases.domain.statement.distsql.rql.ShowShardingTableNodesStatementTestCase;
import org.apache.shardingsphere.test.sql.parser.parameterized.jaxb.cases.domain.statement.distsql.rql.ShowShardingTableRulesStatementTestCase;
import org.apache.shardingsphere.test.sql.parser.parameterized.jaxb.cases.domain.statement.distsql.rql.ShowSingleTableRulesStatementTestCase;
import org.apache.shardingsphere.test.sql.parser.parameterized.jaxb.cases.domain.statement.distsql.rql.ShowSingleTableStatementTestCase;
import org.apache.shardingsphere.test.sql.parser.parameterized.jaxb.cases.domain.statement.distsql.rql.ShowTransactionRuleStatementTestCase;
import org.apache.shardingsphere.test.sql.parser.parameterized.jaxb.cases.domain.statement.dml.CallStatementTestCase;
import org.apache.shardingsphere.test.sql.parser.parameterized.jaxb.cases.domain.statement.dml.CopyStatementTestCase;
import org.apache.shardingsphere.test.sql.parser.parameterized.jaxb.cases.domain.statement.dml.DeleteStatementTestCase;
import org.apache.shardingsphere.test.sql.parser.parameterized.jaxb.cases.domain.statement.dml.InsertStatementTestCase;
import org.apache.shardingsphere.test.sql.parser.parameterized.jaxb.cases.domain.statement.dml.MergeStatementTestCase;
import org.apache.shardingsphere.test.sql.parser.parameterized.jaxb.cases.domain.statement.dml.SelectStatementTestCase;
import org.apache.shardingsphere.test.sql.parser.parameterized.jaxb.cases.domain.statement.dml.UpdateStatementTestCase;
import org.apache.shardingsphere.test.sql.parser.parameterized.jaxb.cases.domain.statement.tcl.BeginTransactionStatementTestCase;
import org.apache.shardingsphere.test.sql.parser.parameterized.jaxb.cases.domain.statement.tcl.CommitStatementTestCase;
import org.apache.shardingsphere.test.sql.parser.parameterized.jaxb.cases.domain.statement.tcl.RollbackStatementTestCase;
import org.apache.shardingsphere.test.sql.parser.parameterized.jaxb.cases.domain.statement.tcl.SavepointStatementTestCase;
import org.apache.shardingsphere.test.sql.parser.parameterized.jaxb.cases.domain.statement.tcl.SetAutoCommitStatementTestCase;
import org.apache.shardingsphere.test.sql.parser.parameterized.jaxb.cases.domain.statement.tcl.SetConstraintsStatementTestCase;
import org.apache.shardingsphere.test.sql.parser.parameterized.jaxb.cases.domain.statement.tcl.SetTransactionStatementTestCase;
import org.apache.shardingsphere.test.sql.parser.parameterized.jaxb.cases.domain.statement.tcl.XATestCase;

import javax.xml.bind.annotation.XmlElement;
import javax.xml.bind.annotation.XmlRootElement;
import java.util.Collection;
import java.util.HashMap;
import java.util.HashSet;
import java.util.LinkedList;
import java.util.List;
import java.util.Map;

/**
 * SQL parser test cases.
 */
@XmlRootElement(name = "sql-parser-test-cases")
@Getter
public final class SQLParserTestCases {
    
    @XmlElement(name = "select")
    private final List<SelectStatementTestCase> selectTestCases = new LinkedList<>();
    
    @XmlElement(name = "update")
    private final List<UpdateStatementTestCase> updateTestCases = new LinkedList<>();
    
    @XmlElement(name = "delete")
    private final List<DeleteStatementTestCase> deleteTestCases = new LinkedList<>();
    
    @XmlElement(name = "insert")
    private final List<InsertStatementTestCase> insertTestCases = new LinkedList<>();
    
    @XmlElement(name = "create-table")
    private final List<CreateTableStatementTestCase> createTableTestCases = new LinkedList<>();
    
    @XmlElement(name = "alter-table")
    private final List<AlterTableStatementTestCase> alterTableTestCases = new LinkedList<>();
    
    @XmlElement(name = "drop-table")
    private final List<DropTableStatementTestCase> dropTableTestCases = new LinkedList<>();
    
    @XmlElement(name = "truncate")
    private final List<TruncateStatementTestCase> truncateTestCases = new LinkedList<>();
    
    @XmlElement(name = "create-index")
    private final List<CreateIndexStatementTestCase> createIndexTestCases = new LinkedList<>();
    
    @XmlElement(name = "alter-index")
    private final List<AlterIndexStatementTestCase> alterIndexTestCases = new LinkedList<>();
    
    @XmlElement(name = "drop-index")
    private final List<DropIndexStatementTestCase> dropIndexTestCases = new LinkedList<>();
    
    @XmlElement(name = "set-constraints")
    private final List<SetConstraintsStatementTestCase> setConstraintsTestCases = new LinkedList<>();
    
    @XmlElement(name = "set-transaction")
    private final List<SetTransactionStatementTestCase> setTransactionTestCases = new LinkedList<>();
    
    @XmlElement(name = "begin-transaction")
    private final List<BeginTransactionStatementTestCase> beginTransactionTestCases = new LinkedList<>();
    
    @XmlElement(name = "set-auto-commit")
    private final List<SetAutoCommitStatementTestCase> setAutoCommitTestCases = new LinkedList<>();
    
    @XmlElement(name = "commit")
    private final List<CommitStatementTestCase> commitTestCases = new LinkedList<>();
    
    @XmlElement(name = "rollback")
    private final List<RollbackStatementTestCase> rollbackTestCases = new LinkedList<>();
    
    @XmlElement(name = "savepoint")
    private final List<SavepointStatementTestCase> savepointTestCases = new LinkedList<>();
    
    @XmlElement(name = "grant")
    private final List<GrantStatementTestCase> grantTestCases = new LinkedList<>();
    
    @XmlElement(name = "revoke")
    private final List<RevokeStatementTestCase> revokeTestCases = new LinkedList<>();
    
    @XmlElement(name = "create-user")
    private final List<CreateUserStatementTestCase> createUserTestCases = new LinkedList<>();
    
    @XmlElement(name = "alter-user")
    private final List<AlterUserStatementTestCase> alterUserTestCases = new LinkedList<>();
    
    @XmlElement(name = "drop-user")
    private final List<DropUserStatementTestCase> dropUserTestCases = new LinkedList<>();
    
    @XmlElement(name = "rename-user")
    private final List<RenameUserStatementTestCase> renameUserTestCases = new LinkedList<>();
    
    @XmlElement(name = "deny-user")
    private final List<DenyUserStatementTestCase> denyUserTestCases = new LinkedList<>();
    
    @XmlElement(name = "create-login")
    private final List<CreateLoginStatementTestCase> createLoginTestCases = new LinkedList<>();
    
    @XmlElement(name = "alter-login")
    private final List<AlterLoginStatementTestCase> alterLoginTestCases = new LinkedList<>();
    
    @XmlElement(name = "drop-login")
    private final List<DropLoginStatementTestCase> dropLoginTestCases = new LinkedList<>();
    
    @XmlElement(name = "create-role")
    private final List<CreateRoleStatementTestCase> createRoleTestCases = new LinkedList<>();
    
    @XmlElement(name = "alter-role")
    private final List<AlterRoleStatementTestCase> alterRoleTestCases = new LinkedList<>();
    
    @XmlElement(name = "drop-role")
    private final List<DropRoleStatementTestCase> dropRoleTestCases = new LinkedList<>();
    
    @XmlElement(name = "set-default-role")
    private final List<SetDefaultRoleStatementTestCase> setDefaultRoleTestCases = new LinkedList<>();
    
    @XmlElement(name = "set-role")
    private final List<SetRoleStatementTestCase> setRoleTestCases = new LinkedList<>();
    
    @XmlElement(name = "set-password")
    private final List<SetPasswordStatementTestCase> setPasswordTestCases = new LinkedList<>();
    
    @XmlElement(name = "use")
    private final List<UseStatementTestCase> useTestCases = new LinkedList<>();
    
    @XmlElement(name = "describe")
    private final List<ExplainStatementTestCase> describeTestCases = new LinkedList<>();
    
    @XmlElement(name = "show-databases")
    private final List<ShowDatabasesStatementTestCase> showDatabasesTestCases = new LinkedList<>();
    
    @XmlElement(name = "show-tables")
    private final List<ShowTablesStatementTestCase> showTablesTestCases = new LinkedList<>();
    
    @XmlElement(name = "show-function-status")
    private final List<ShowFunctionStatusStatementTestCase> showFunctionStatusStatementTestCases = new LinkedList<>();
    
    @XmlElement(name = "show-procedure-status")
    private final List<ShowProcedureStatusStatementTestCase> showProcedureStatusStatementTestCases = new LinkedList<>();

    @XmlElement(name = "show-procedure-code")
    private final List<ShowProcedureCodeStatementTestCase> showProcedureCodeStatementTestCases = new LinkedList<>();
    
    @XmlElement(name = "show-relaylog-events")
    private final List<ShowRelaylogEventsStatementTestCase> showRelaylogEventsStatementTestCases = new LinkedList<>();

    @XmlElement(name = "show-slave-hosts")
    private final List<ShowSlaveHostsStatementTestCase> showSlaveHostsStatementTestCases = new LinkedList<>();

    @XmlElement(name = "show-columns")
    private final List<ShowColumnsStatementTestCase> showColumnsTestCases = new LinkedList<>();
    
    @XmlElement(name = "show-create-table")
    private final List<ShowCreateTableStatementTestCase> showCreateTableTestCases = new LinkedList<>();
    
    @XmlElement(name = "show-create-trigger")
    private final List<ShowCreateTriggerStatementTestCase> showCreateTriggerTestCases = new LinkedList<>();
    
    @XmlElement(name = "alter-resource-group")
    private final List<AlterResourceGroupStatementTestCase> alterResourceGroupStatementTestCases = new LinkedList<>();
    
    @XmlElement(name = "create-resource-group")
    private final List<CreateResourceGroupStatementTestCase> createResourceGroupStatementTestCases = new LinkedList<>();
    
    @XmlElement(name = "drop-resource-group")
    private final List<DropResourceGroupStatementTestCase> dropResourceGroupStatementTestCases = new LinkedList<>();
    
    @XmlElement(name = "binlog")
    private final List<BinlogStatementTestCase> binlogStatementTestCases = new LinkedList<>();
    
    @XmlElement(name = "show-create-user")
    private final List<ShowCreateUserStatementTestCase> showCreateUserTestCases = new LinkedList<>();
    
    @XmlElement(name = "show-table-status")
    private final List<ShowTableStatusStatementTestCase> showTableStatusTestCases = new LinkedList<>();
    
    @XmlElement(name = "show-index")
    private final List<ShowIndexStatementTestCase> showIndexTestCases = new LinkedList<>();
    
    @XmlElement(name = "show")
    private final List<ShowStatementTestCase> showTestCases = new LinkedList<>();
    
    @XmlElement(name = "set-parameter")
    private final List<SetParameterStatementTestCase> setVariableTestCases = new LinkedList<>();
    
    @XmlElement(name = "common")
    private final List<CommonStatementTestCase> commonTestCases = new LinkedList<>();
    
    @XmlElement(name = "alter-function")
    private final List<AlterFunctionStatementTestCase> alterFunctionTestCases = new LinkedList<>();
    
    @XmlElement(name = "alter-database")
    private final List<AlterDatabaseStatementTestCase> alterDatabaseTestCase = new LinkedList<>();
    
    @XmlElement(name = "alter-procedure")
    private final List<AlterProcedureStatementTestCase> alterProcedureTestCase = new LinkedList<>();
    
    @XmlElement(name = "alter-server")
    private final List<AlterServerStatementTestCase> alterServerTestCase = new LinkedList<>();
    
    @XmlElement(name = "alter-session")
    private final List<AlterSessionStatementTestCase> alterSessionTestCase = new LinkedList<>();
    
    @XmlElement(name = "alter-synonym")
    private final List<AlterSynonymStatementTestCase> alterSynonymTestCase = new LinkedList<>();
    
    @XmlElement(name = "alter-system")
    private final List<AlterSystemStatementTestCase> alterSystemTestCase = new LinkedList<>();
    
    @XmlElement(name = "create-database")
    private final List<CreateDatabaseStatementTestCase> createDatabaseTestCase = new LinkedList<>();

    @XmlElement(name = "create-database-link")
    private final List<CreateDatabaseLinkStatementTestCase> createDatabaseLinkTestCase = new LinkedList<>();
    
    @XmlElement(name = "create-function")
    private final List<CreateFunctionStatementTestCase> createFunctionTestCase = new LinkedList<>();
    
    @XmlElement(name = "create-procedure")
    private final List<CreateProcedureStatementTestCase> createProcedureTestCase = new LinkedList<>();
    
    @XmlElement(name = "create-server")
    private final List<CreateServerStatementTestCase> createServerTestCase = new LinkedList<>();
    
    @XmlElement(name = "create-trigger")
    private final List<CreateTriggerStatementTestCase> createTriggerTestCase = new LinkedList<>();
    
    @XmlElement(name = "create-view")
    private final List<CreateViewStatementTestCase> createViewTestCase = new LinkedList<>();
    
    @XmlElement(name = "create-domain")
    private final List<CreateDomainStatementTestCase> createDomainStatementTestCases = new LinkedList<>();
    
    @XmlElement(name = "create-rule")
    private final List<CreateRuleStatementTestCase> createRuleStatementTestCases = new LinkedList<>();
    
    @XmlElement(name = "create-type")
    private final List<CreateTypeStatementTestCase> createTypeStatementTestCases = new LinkedList<>();
    
    @XmlElement(name = "drop-database")
    private final List<DropDatabaseStatementTestCase> dropDatabaseTestCase = new LinkedList<>();
    
    @XmlElement(name = "drop-function")
    private final List<DropFunctionStatementTestCase> dropFunctionTestCase = new LinkedList<>();
    
    @XmlElement(name = "drop-procedure")
    private final List<DropProcedureStatementTestCase> dropProcedureTestCase = new LinkedList<>();
    
    @XmlElement(name = "drop-server")
    private final List<DropServerStatementTestCase> dropServerTestCase = new LinkedList<>();
    
    @XmlElement(name = "drop-trigger")
    private final List<DropTriggerStatementTestCase> dropTriggerTestCase = new LinkedList<>();
    
    @XmlElement(name = "drop-domain")
    private final List<DropDomainStatementTestCase> dropDomainStatementTestCases = new LinkedList<>();

    @XmlElement(name = "show-triggers")
    private final List<ShowTriggersStatementTestCase> showTriggerTestCase = new LinkedList<>();

    @XmlElement(name = "drop-view")
    private final List<DropViewStatementTestCase> dropViewTestCase = new LinkedList<>();
    
    @XmlElement(name = "call")
    private final List<CallStatementTestCase> callProcedureTestCase = new LinkedList<>();
    
    @XmlElement(name = "copy")
    private final List<CopyStatementTestCase> copyStatementTestCase = new LinkedList<>();
    
    @XmlElement(name = "xa")
    private final List<XATestCase> xaTestCase = new LinkedList<>();
    
    @XmlElement(name = "merge")
    private final List<MergeStatementTestCase> mergeTestCase = new LinkedList<>();
    
    @XmlElement(name = "create-sequence")
    private final List<CreateSequenceStatementTestCase> createSequenceTestCase = new LinkedList<>();
    
    @XmlElement(name = "alter-sequence")
    private final List<AlterSequenceStatementTestCase> alterSequenceTestCase = new LinkedList<>();
    
    @XmlElement(name = "drop-sequence")
    private final List<DropSequenceStatementTestCase> dropSequenceTestCase = new LinkedList<>();
    
    @XmlElement(name = "analyze")
    private final List<AnalyzeStatementTestCase> analyzeTestCase = new LinkedList<>();
    
    @XmlElement(name = "associate-statistics")
    private final List<AssociateStatisticsStatementTestCase> associateStatisticsTestCase = new LinkedList<>();
    
    @XmlElement(name = "disassociate-statistics")
    private final List<DisassociateStatisticsStatementTestCase> disassociateStatisticsTestCase = new LinkedList<>();
    
    @XmlElement(name = "audit")
    private final List<AuditStatementTestCase> auditTestCase = new LinkedList<>();

    @XmlElement(name = "no-audit")
    private final List<NoAuditStatementTestCase> noAuditTestCase = new LinkedList<>();
    
    @XmlElement(name = "comment")
    private final List<CommentStatementTestCase> commentTestCase = new LinkedList<>();
    
    @XmlElement(name = "flashback-database")
    private final List<FlashbackDatabaseStatementTestCase> flashbackDatabaseTestCase = new LinkedList<>();
    
    @XmlElement(name = "flashback-table")
    private final List<FlashbackTableStatementTestCase> flashbackTableTestCase = new LinkedList<>();
    
    @XmlElement(name = "purge")
    private final List<PurgeStatementTestCase> purgeTestCase = new LinkedList<>();
    
    @XmlElement(name = "rename")
    private final List<RenameStatementTestCase> renameTestCase = new LinkedList<>();
    
    @XmlElement(name = "add-resource")
    private final List<AddResourceStatementTestCase> addResourceTestCase = new LinkedList<>();
    
    @XmlElement(name = "alter-resource")
    private final List<AlterResourceStatementTestCase> alterResourceTestCase = new LinkedList<>();
    
    @XmlElement(name = "alter-database-discovery-definition-rule")
    private final List<AlterDatabaseDiscoveryDefinitionRuleStatementTestCase> alterDatabaseDiscoveryDefinitionRuleTestCases = new LinkedList<>();
    
    @XmlElement(name = "alter-database-discovery-construction-rule")
    private final List<AlterDatabaseDiscoveryConstructionRuleStatementTestCase> alterDataBaseDiscoveryConstructionRuleTestCase = new LinkedList<>();
    
    @XmlElement(name = "alter-encrypt-rule")
    private final List<AlterEncryptRuleStatementTestCase> alterEncryptRuleTestCase = new LinkedList<>();
    
    @XmlElement(name = "alter-readwrite-splitting-rule")
    private final List<AlterReadwriteSplittingRuleStatementTestCase> alterReadwriteSplittingRuleTestCase = new LinkedList<>();
    
    @XmlElement(name = "alter-sharding-binding-table-rules")
    private final List<AlterShardingBindingTableRulesStatementTestCase> alterShardingBindingTableRulesTestCase = new LinkedList<>();
    
    @XmlElement(name = "alter-sharding-broadcast-table-rules")
    private final List<AlterShardingBroadcastTableRulesStatementTestCase> alterShardingBroadcastTableRulesTestCase = new LinkedList<>();
    
    @XmlElement(name = "alter-sharding-auto-table-rule")
    private final List<AlterShardingAutoTableRuleStatementTestCase> alterShardingTableRuleTestCase = new LinkedList<>();
    
    @XmlElement(name = "alter-sharding-table-rule")
    private final List<AlterShardingTableRuleStatementTestCase> alterShardingTableRuleTestCases = new LinkedList<>();
    
    @XmlElement(name = "create-database-discovery-definition-rule")
    private final List<CreateDatabaseDiscoveryDefinitionRuleStatementTestCase> createDatabaseDiscoveryDefinitionRuleTestCases = new LinkedList<>();
    
    @XmlElement(name = "create-database-discovery-construction-rule")
    private final List<CreateDatabaseDiscoveryConstructionRuleStatementTestCase> createDataBaseDiscoveryConstructionRuleTestCase = new LinkedList<>();
    
    @XmlElement(name = "create-database-discovery-type")
    private final List<CreateDatabaseDiscoveryTypeStatementTestCase> createDatabaseDiscoveryTypeTestCases = new LinkedList<>();
    
    @XmlElement(name = "create-database-discovery-heartbeat")
    private final List<CreateDatabaseDiscoveryHeartbeatStatementTestCase> createDatabaseDiscoveryHeartbeatTestCases = new LinkedList<>();
    
    @XmlElement(name = "alter-database-discovery-heartbeat")
    private final List<AlterDatabaseDiscoveryHeartbeatStatementTestCase> alterDatabaseDiscoveryHeartbeatTestCases = new LinkedList<>();
    
    @XmlElement(name = "alter-database-discovery-type")
    private final List<AlterDatabaseDiscoveryTypeStatementTestCase> alterDatabaseDiscoveryTypeTestCases = new LinkedList<>();
    
    @XmlElement(name = "create-encrypt-rule")
    private final List<CreateEncryptRuleStatementTestCase> createEncryptRuleTestCase = new LinkedList<>();
    
    @XmlElement(name = "create-readwrite-splitting-rule")
    private final List<CreateReadwriteSplittingRuleStatementTestCase> createReadwriteSplittingRuleTestCase = new LinkedList<>();
    
    @XmlElement(name = "create-sharding-binding-table-rule")
    private final List<CreateShardingBindingTableRulesStatementTestCase> createShardingBindingTableRulesTestCase = new LinkedList<>();
    
    @XmlElement(name = "create-sharding-broadcast-table-rule")
    private final List<CreateShardingBroadcastTableRulesStatementTestCase> createShardingBroadcastTableRulesTestCase = new LinkedList<>();
    
    @XmlElement(name = "create-sharding-auto-table-rule")
    private final List<CreateShardingAutoTableRuleStatementTestCase> createShardingTableRuleTestCase = new LinkedList<>();
  
    @XmlElement(name = "create-sharding-table-rule")
    private final List<CreateShardingTableRuleStatementTestCase> createShardingTableRuleTestCases = new LinkedList<>();
    
    @XmlElement(name = "drop-database-discovery-rule")
    private final List<DropDataBaseDiscoveryRuleStatementTestCase> dropDataBaseDiscoveryRuleTestCase = new LinkedList<>();
    
    @XmlElement(name = "drop-database-discovery-type")
    private final List<DropDataBaseDiscoveryTypeStatementTestCase> dropDataBaseDiscoveryTypeTestCases = new LinkedList<>();
    
    @XmlElement(name = "drop-database-discovery-heartbeat")
    private final List<DropDataBaseDiscoveryHeartbeatStatementTestCase> dropDataBaseDiscoveryHeartbeatTestCases = new LinkedList<>();
    
    @XmlElement(name = "drop-encrypt-rule")
    private final List<DropEncryptRuleStatementTestCase> dropEncryptRuleTestCase = new LinkedList<>();
    
    @XmlElement(name = "drop-readwrite-splitting-rule")
    private final List<DropReadwriteSplittingRuleStatementTestCase> dropReadwriteSplittingRuleTestCase = new LinkedList<>();
    
    @XmlElement(name = "drop-resource")
    private final List<DropResourceStatementTestCase> dropResourceTestCase = new LinkedList<>();
    
    @XmlElement(name = "drop-sharding-binding-table-rules")
    private final List<DropShardingBindingTableRulesStatementTestCase> dropShardingBindingTableRulesTestCase = new LinkedList<>();
    
    @XmlElement(name = "drop-sharding-broadcast-table-rules")
    private final List<DropShardingBroadcastTableRulesStatementTestCase> dropShardingBroadcastTableRulesTestCase = new LinkedList<>();
    
    @XmlElement(name = "drop-sharding-table-rule")
    private final List<DropShardingTableRuleStatementTestCase> dropShardingTableRuleTestCase = new LinkedList<>();
    
    @XmlElement(name = "show-db-discovery-rules")
    private final List<ShowDataBaseDiscoveryRulesStatementTestCase> showDataBaseDiscoveryRulesTestCase = new LinkedList<>();
    
    @XmlElement(name = "show-encrypt-rules")
    private final List<ShowEncryptRulesStatementTestCase> showEncryptRulesTestCase = new LinkedList<>();
    
    @XmlElement(name = "show-readwrite-splitting-rules")
    private final List<ShowReadwriteSplittingRulesStatementTestCase> showReadwriteSplittingRulesTestCase = new LinkedList<>();
    
    @XmlElement(name = "show-sharding-binding-table-rules")
    private final List<ShowShardingBindingTableRulesStatementTestCase> showShardingBindingTableRulesTestCase = new LinkedList<>();
    
    @XmlElement(name = "show-sharding-broadcast-table-rules")
    private final List<ShowShardingBroadcastTableRulesStatementTestCase> showShardingBroadcastTableRulesTestCase = new LinkedList<>();
    
    @XmlElement(name = "show-sharding-algorithms")
    private final List<ShowShardingAlgorithmsStatementTestCase> showShardingAlgorithmsTestCase = new LinkedList<>();
    
    @XmlElement(name = "show-sharding-table-rules")
    private final List<ShowShardingTableRulesStatementTestCase> showShardingTableRulesTestCase = new LinkedList<>();
    
    @XmlElement(name = "show-sharding-table-rule")
    private final List<ShowShardingTableRulesStatementTestCase> showShardingTableRuleTestCase = new LinkedList<>();
    
    @XmlElement(name = "show-scaling-list")
    private final List<ShowScalingListStatementTestCase> showScalingListStatementTestCase = new LinkedList<>();
    
    @XmlElement(name = "check-scaling")
    private final List<CheckScalingStatementTestCase> checkScalingStatementTestCase = new LinkedList<>();
    
    @XmlElement(name = "show-scaling-check-algorithms")
    private final List<ShowScalingCheckAlgorithmsStatementTestCase> showScalingCheckAlgorithmsStatementTestCase = new LinkedList<>();
    
    @XmlElement(name = "stop-scaling-source-writing")
    private final List<StopScalingSourceWritingStatementTestCase> stopScalingSourceWritingStatementTestCase = new LinkedList<>();
    
    @XmlElement(name = "checkout-scaling")
    private final List<CheckoutScalingStatementTestCase> checkoutScalingStatementTestCases = new LinkedList<>();
    
    @XmlElement(name = "preview-sql")
    private final List<PreviewStatementTestCase> previewStatementTestCase = new LinkedList<>();
    
    @XmlElement(name = "parse-sql")
    private final List<ParseStatementTestCase> parseStatementAsserts = new LinkedList<>();
    
    @XmlElement(name = "show-variable")
    private final List<ShowVariableStatementTestCase> showVariableStatementTestCase = new LinkedList<>();
    
    @XmlElement(name = "show-all-variables")
    private final List<ShowAllVariablesStatementTestCase> showAllVariablesStatementTestCase = new LinkedList<>();
    
    @XmlElement(name = "set-variable")
    private final List<SetVariableStatementTestCase> setVariableStatementTestCase = new LinkedList<>();
    
    @XmlElement(name = "set-readwrite-splitting-hint-source")
    private final List<SetReadwriteSplittingHintStatementTestCase> setReadwriteSplittingHintStatementTestCase = new LinkedList<>();
    
    @XmlElement(name = "set-sharding-hint-database-value")
    private final List<SetShardingHintDatabaseValueStatementTestCase> setShardingHintDatabaseValueStatementTestCase = new LinkedList<>();
    
    @XmlElement(name = "add-sharding-hint-database-value")
    private final List<AddShardingHintDatabaseValueStatementTestCase> addShardingHintDatabaseValueStatementTestCase = new LinkedList<>();
    
    @XmlElement(name = "add-sharding-hint-table-value")
    private final List<AddShardingHintTableValueStatementTestCase> addShardingHintTableValueStatementTestCase = new LinkedList<>();
    
    @XmlElement(name = "show-readwrite-splitting-hint-source")
    private final List<ShowReadwriteSplittingHintStatusStatementTestCase> showReadwriteSplittingHintStatusStatementTestCase = new LinkedList<>();
    
    @XmlElement(name = "show-sharding-hint-status")
    private final List<ShowShardingHintStatusStatementTestCase> showShardingHintStatusStatementTestCase = new LinkedList<>();
    
    @XmlElement(name = "clear-readwrite-splitting-hint-source")
    private final List<ClearReadwriteSplittingHintStatementTestCase> clearReadwriteSplittingHintStatementTestCase = new LinkedList<>();
    
    @XmlElement(name = "clear-sharding-hint")
    private final List<ClearShardingHintStatementTestCase> clearShardingHintStatementTestCase = new LinkedList<>();
    
    @XmlElement(name = "clear-hint")
    private final List<ClearHintStatementTestCase> clearHintStatementTestCase = new LinkedList<>();
    
    @XmlElement(name = "create-shadow-rule")
    private final List<CreateShadowRuleStatementTestCase> createShadowRuleTestCase = new LinkedList<>();
    
    @XmlElement(name = "drop-shadow-rule")
    private final List<DropShadowRuleStatementTestCase> dropShadowRuleTestCase = new LinkedList<>();
    
    @XmlElement(name = "alter-shadow-rule")
    private final List<AlterShadowRuleStatementTestCase> alterShadowRuleTestCase = new LinkedList<>();
    
    @XmlElement(name = "alter-shadow-algorithm")
    private final List<AlterShadowAlgorithmStatementTestCase> alterShadowAlgorithmTestCase = new LinkedList<>();
 
    @XmlElement(name = "create-shadow-algorithm")
    private final List<CreateShadowAlgorithmStatementTestCase> createShadowAlgorithmTestCase = new LinkedList<>();
    
    @XmlElement(name = "show-shadow-rules")
    private final List<ShowShadowRulesStatementTestCase> showShadowRulesStatementTestCase = new LinkedList<>();
    
    @XmlElement(name = "show-shadow-algorithms")
    private final List<ShowShadowAlgorithmsStatementTestCase> showShadowAlgorithmsStatementTestCase = new LinkedList<>();
    
    @XmlElement(name = "show-shadow-table-rules")
    private final List<ShowShadowTableRulesStatementTestCase> showShadowTableRulesStatementTestCase = new LinkedList<>();
    
    @XmlElement(name = "drop-shadow-algorithm")
    private final List<DropShadowAlgorithmStatementTestCase> dropShadowAlgorithmStatementTestCase = new LinkedList<>();
    
    @XmlElement(name = "create-service")
    private final List<CreateServiceStatementTestCase> createServiceTestCase = new LinkedList<>();
    
    @XmlElement(name = "alter-service")
    private final List<AlterServiceStatementTestCase> alterServiceTestCase = new LinkedList<>();
    
    @XmlElement(name = "drop-service")
    private final List<DropServiceStatementTestCase> dropServiceTestCase = new LinkedList<>();
    
    @XmlElement(name = "create-schema")
    private final List<CreateSchemaStatementTestCase> createSchemaTestCase = new LinkedList<>();
    
    @XmlElement(name = "alter-schema")
    private final List<AlterSchemaStatementTestCase> alterSchemaTestCase = new LinkedList<>();
    
    @XmlElement(name = "drop-schema")
    private final List<DropSchemaStatementTestCase> dropSchemaTestCase = new LinkedList<>();
    
    @XmlElement(name = "install-component")
    private final List<InstallComponentStatementTestCase> installComponentTestCase = new LinkedList<>();
    
    @XmlElement(name = "flush")
    private final List<FlushStatementTestCase> flushStatementTestCase = new LinkedList<>();
    
    @XmlElement(name = "install-plugin")
    private final List<InstallPluginStatementTestCase> installPluginStatementTestCase = new LinkedList<>();
    
    @XmlElement(name = "show-instance")
    private final List<ShowInstanceStatementTestCase> showInstanceStatementTestCases = new LinkedList<>();
    
    @XmlElement(name = "clone")
    private final List<CloneStatementTestCase> cloneStatementTestCases = new LinkedList<>();
    
    @XmlElement(name = "show-readwrite-splitting-read-resources")
    private final List<ShowReadwriteSplittingReadResourcesStatementTestCase> showReadwriteSplittingReadResourcesStatementTestCases = new LinkedList<>();
    
    @XmlElement(name = "uninstall-component")
    private final List<UninstallComponentStatementTestCase> uninstallComponentStatementTestCases = new LinkedList<>();

    @XmlElement(name = "uninstall-plugin")
    private final List<UninstallPluginStatementTestCase> uninstallPluginStatementTestCases = new LinkedList<>();
    
    @XmlElement(name = "show-single-table")
    private final List<ShowSingleTableStatementTestCase> showSingleTableStatementTestCases = new LinkedList<>();
    
    @XmlElement(name = "show-single-table-rules")
    private final List<ShowSingleTableRulesStatementTestCase> showSingleTableRulesStatementTestCases = new LinkedList<>();
    
<<<<<<< HEAD
    @XmlElement(name = "set-resource-group")
    private final List<SetResourceGroupStatementTestCase> setResourceGroupStatementTestCases = new LinkedList<>();
    
=======
    @XmlElement(name = "show-sharding-table-nodes")
    private final List<ShowShardingTableNodesStatementTestCase> showShardingTableNodesStatementTestCases = new LinkedList<>();
    
    @XmlElement(name = "set-resource-group")
    private final List<SetResourceGroupStatementTestCase> setResourceGroupStatementTestCases = new LinkedList<>();
    
    @XmlElement(name = "optimize-table")
    private final List<OptimizeTableStatementTestCase> optimizeTableStatementTestCases = new LinkedList<>();
    
    @XmlElement(name = "repair-table")
    private final List<RepairTableStatementTestCase> repairTableStatementTestCases = new LinkedList<>();
    
    @XmlElement(name = "create-sharding-algorithm")
    private final List<CreateShardingAlgorithmStatementTestCase> createShardingAlgorithmStatementTestCases = new LinkedList<>();
    
    @XmlElement(name = "create-sharding-key-generator")
    private final List<CreateShardingKeyGeneratorStatementTestCase> createShardingKeyGeneratorStatementTestCases = new LinkedList<>();
    
    @XmlElement(name = "create-default-sharding-strategy")
    private final List<CreateDefaultShardingStrategyStatementTestCase> createDefaultShardingStrategyStatementTestCases = new LinkedList<>();
    
    @XmlElement(name = "create-default-shadow-algorithm")
    private final List<CreateDefaultShadowAlgorithmStatementTestCase> createDefaultShadowAlgorithmStatementTestCases = new LinkedList<>();
    
    @XmlElement(name = "show-replicas")
    private final List<ShowReplicasStatementTestCase> showReplicasStatementTestCases = new LinkedList<>();

    @XmlElement(name = "show-replica-status")
    private final List<ShowReplicaStatusStatementTestCase> showReplicaStatusStatementTestCases = new LinkedList<>();

    @XmlElement(name = "show-slave-status")
    private final List<ShowSlaveStatusStatementTestCase> showSlaveStatusStatementTestCases = new LinkedList<>();

    @XmlElement(name = "alter-sharding-algorithm")
    private final List<AlterShardingAlgorithmStatementTestCase> alterShardingAlgorithmStatementTestCases = new LinkedList<>();
    
    @XmlElement(name = "alter-sharding-key-generator")
    private final List<AlterShardingKeyGeneratorStatementTestCase> alterShardingKeyGeneratorStatementTestCases = new LinkedList<>();

    @XmlElement(name = "drop-sharding-key-generator")
    private final List<DropShardingKeyGeneratorStatementTestCase> dropShardingKeyGeneratorStatementTestCases = new LinkedList<>();
    
    @XmlElement(name = "reset")
    private final List<ResetStatementTestCase> resetStatementTestCases = new LinkedList<>();

    @XmlElement(name = "reset-persist")
    private final List<ResetPersistStatementTestCase> resetPersistStatementTestCases = new LinkedList<>();
    
    @XmlElement(name = "cache-index")
    private final List<CacheIndexStatementTestCase> cacheIndexStatementTestCases = new LinkedList<>();
    
    @XmlElement(name = "load-index")
    private final List<LoadIndexInfoStatementTestCase> loadIndexInfoStatementTestCases = new LinkedList<>();

    @XmlElement(name = "kill")
    private final List<KillStatementTestCase> killStatementTestCases = new LinkedList<>();

    @XmlElement(name = "shutdown")
    private final List<ShutdownStatementTestCase> shutdownStatementTestCases = new LinkedList<>();

    @XmlElement(name = "create-default-single-table")
    private final List<CreateDefaultSingleTableRuleStatementTestCase> createDefaultSingleTableRuleStatementTestCases = new LinkedList<>();
    
    @XmlElement(name = "alter-default-single-table")
    private final List<AlterDefaultSingleTableRuleStatementTestCase> alterDefaultSingleTableRuleStatementTestCases = new LinkedList<>();
    
    @XmlElement(name = "drop-default-single-table")
    private final List<DropDefaultSingleTableRuleStatementTestCase> dropDefaultSingleTableRuleStatementTestCases = new LinkedList<>();
    
    @XmlElement(name = "show-open-tables")
    private final List<ShowOpenTablesStatementTestCase> showOpenTablesStatementTestCases = new LinkedList<>();

    @XmlElement(name = "check-table")
    private final List<CheckTableStatementTestCase> checkTableTestCases = new LinkedList<>();
    
    @XmlElement(name = "checksum-table")
    private final List<ChecksumTableStatementTestCase> checksumTableTestCases = new LinkedList<>();
    
    @XmlElement(name = "show-status")
    private final List<ShowStatusStatementTestCase> showStatusStatementTestCases = new LinkedList<>();
    
    @XmlElement(name = "refresh-table-metadata")
    private final List<RefreshTableMetadataStatementTestCase> refreshTableMetadataStatementTestCases = new LinkedList<>();
    
    @XmlElement(name = "show-events")
    private final List<ShowEventsStatementTestCase> showEventsStatementTestCases = new LinkedList<>();
    
    @XmlElement(name = "show-character-set")
    private final List<ShowCharacterSetStatementTestCase> showCharacterSetStatementTestCases = new LinkedList<>();
    
    @XmlElement(name = "show-collation")
    private final List<ShowCollationStatementTestCase> showCollationStatementTestCases = new LinkedList<>();
    
    @XmlElement(name = "show-variables")
    private final List<ShowVariablesStatementTestCase> showVariablesStatementTestCases = new LinkedList<>();

    @XmlElement(name = "show-sharding-key-generators")
    private final List<ShowShardingKeyGeneratorsStatementTestCase> showShardingKeyGeneratorsStatementTestCases = new LinkedList<>();
    
    @XmlElement(name = "show-default-sharding-strategy")
    private final List<ShowDefaultShardingStrategyStatementTestCase> showDefaultShardingStrategyStatementTestCases = new LinkedList<>();
    
    @XmlElement(name = "delimiter")
    private final List<DelimiterStatementTestCase> delimiterStatementTestCases = new LinkedList<>();
    
    @XmlElement(name = "show-sql-parser-rule")
    private final List<ShowSQLParserRuleStatementTestCase> showSQLParserRuleStatementTestCases = new LinkedList<>();
    
    @XmlElement(name = "show-authority-rule")
    private final List<ShowAuthorityRuleStatementTestCase> showAuthorityRuleStatementTestCases = new LinkedList<>();
    
    @XmlElement(name = "show-transaction-rule")
    private final List<ShowTransactionRuleStatementTestCase> showTransactionRuleStatementTestCases = new LinkedList<>();
    
    @XmlElement(name = "alter-sql-parser-rule")
    private final List<AlterSQLParserRuleStatementTestCase> alterSQLParserRuleStatementTestCases = new LinkedList<>();
    
    @XmlElement(name = "drop-conversion")
    private final List<DropConversionStatementTestCase> dropConversionTestCase = new LinkedList<>();
    
    @XmlElement(name = "alter-conversion")
    private final List<AlterConversionStatementTestCase> alterConversionTestCase = new LinkedList<>();
    
    @XmlElement(name = "create-text-search")
    private final List<CreateTextSearchStatementTestCase> createTextSearchStatementTestCases = new LinkedList<>();
    
    @XmlElement(name = "alter-text-search")
    private final List<AlterTextSearchStatementTestCase> alterTextSearchStatementTestCases = new LinkedList<>();
    
>>>>>>> e833ec7b
    /**
     * Get all SQL parser test cases.
     *
     * @return all SQL parser test cases
     */
    // CHECKSTYLE:OFF
    public Map<String, SQLParserTestCase> getAllSQLParserTestCases() {
        Map<String, SQLParserTestCase> result = new HashMap<>();
        putAll(selectTestCases, result);
        putAll(updateTestCases, result);
        putAll(deleteTestCases, result);
        putAll(insertTestCases, result);
        putAll(createTableTestCases, result);
        putAll(alterTableTestCases, result);
        putAll(dropTableTestCases, result);
        putAll(truncateTestCases, result);
        putAll(createIndexTestCases, result);
        putAll(alterIndexTestCases, result);
        putAll(dropIndexTestCases, result);
        putAll(setConstraintsTestCases, result);
        putAll(setTransactionTestCases, result);
        putAll(beginTransactionTestCases, result);
        putAll(setAutoCommitTestCases, result);
        putAll(commitTestCases, result);
        putAll(rollbackTestCases, result);
        putAll(savepointTestCases, result);
        putAll(grantTestCases, result);
        putAll(revokeTestCases, result);
        putAll(createUserTestCases, result);
        putAll(alterUserTestCases, result);
        putAll(dropUserTestCases, result);
        putAll(renameUserTestCases, result);
        putAll(denyUserTestCases, result);
        putAll(createLoginTestCases, result);
        putAll(alterLoginTestCases, result);
        putAll(dropLoginTestCases, result);
        putAll(createRoleTestCases, result);
        putAll(alterRoleTestCases, result);
        putAll(dropRoleTestCases, result);
        putAll(setDefaultRoleTestCases, result);
        putAll(setRoleTestCases, result);
        putAll(setPasswordTestCases, result);
        putAll(useTestCases, result);
        putAll(describeTestCases, result);
        putAll(showDatabasesTestCases, result);
        putAll(showTablesTestCases, result);
        putAll(showFunctionStatusStatementTestCases, result);
        putAll(showProcedureStatusStatementTestCases, result);
        putAll(showRelaylogEventsStatementTestCases, result);
        putAll(showSlaveHostsStatementTestCases, result);
        putAll(showProcedureCodeStatementTestCases, result);
        putAll(showColumnsTestCases, result);
        putAll(showCreateTableTestCases, result);
        putAll(showCreateTriggerTestCases, result);
        putAll(showCreateUserTestCases, result);
        putAll(showTableStatusTestCases, result);
        putAll(showIndexTestCases, result);
        putAll(showTestCases, result);
        putAll(setVariableTestCases, result);
        putAll(commonTestCases, result);
        putAll(alterFunctionTestCases, result);
        putAll(alterServerTestCase, result);
        putAll(alterSessionTestCase, result);
        putAll(alterSynonymTestCase, result);
        putAll(alterSystemTestCase, result);
        putAll(alterProcedureTestCase, result);
        putAll(alterDatabaseTestCase, result);
        putAll(createViewTestCase, result);
        putAll(createTriggerTestCase, result);
        putAll(createServerTestCase, result);
        putAll(createProcedureTestCase, result);
        putAll(createFunctionTestCase, result);
        putAll(createDatabaseTestCase, result);
        putAll(createDatabaseLinkTestCase, result);
        putAll(dropViewTestCase, result);
        putAll(dropTriggerTestCase, result);
        putAll(showTriggerTestCase, result);
        putAll(dropServerTestCase, result);
        putAll(dropProcedureTestCase, result);
        putAll(dropFunctionTestCase, result);
        putAll(dropDatabaseTestCase, result);
        putAll(callProcedureTestCase, result);
        putAll(copyStatementTestCase, result);
        putAll(xaTestCase, result);
        putAll(mergeTestCase, result);
        putAll(createSequenceTestCase, result);
        putAll(alterSequenceTestCase, result);
        putAll(dropSequenceTestCase, result);
        putAll(analyzeTestCase, result);
        putAll(associateStatisticsTestCase, result);
        putAll(disassociateStatisticsTestCase, result);
        putAll(auditTestCase, result);
        putAll(noAuditTestCase, result);
        putAll(commentTestCase, result);
        putAll(flashbackDatabaseTestCase, result);
        putAll(flashbackTableTestCase, result);
        putAll(purgeTestCase, result);
        putAll(renameTestCase, result);
        putAll(addResourceTestCase, result);
        putAll(alterResourceTestCase, result);
        putAll(alterDatabaseDiscoveryDefinitionRuleTestCases, result);
        putAll(alterDataBaseDiscoveryConstructionRuleTestCase, result);
        putAll(alterEncryptRuleTestCase, result);
        putAll(alterReadwriteSplittingRuleTestCase, result);
        putAll(alterShardingBindingTableRulesTestCase, result);
        putAll(alterShardingBroadcastTableRulesTestCase, result);
        putAll(alterShardingTableRuleTestCase, result);
        putAll(createDatabaseDiscoveryDefinitionRuleTestCases, result);
        putAll(createDataBaseDiscoveryConstructionRuleTestCase, result);
        putAll(createDatabaseDiscoveryTypeTestCases, result);
        putAll(createDatabaseDiscoveryHeartbeatTestCases, result);
        putAll(alterDatabaseDiscoveryHeartbeatTestCases, result);
        putAll(alterDatabaseDiscoveryTypeTestCases, result);
        putAll(createEncryptRuleTestCase, result);
        putAll(createReadwriteSplittingRuleTestCase, result);
        putAll(createShardingBindingTableRulesTestCase, result);
        putAll(createShardingBroadcastTableRulesTestCase, result);
        putAll(createShardingTableRuleTestCase, result);
        putAll(dropDataBaseDiscoveryRuleTestCase, result);
        putAll(dropDataBaseDiscoveryTypeTestCases, result);
        putAll(dropDataBaseDiscoveryHeartbeatTestCases, result);
        putAll(dropResourceTestCase, result);
        putAll(dropEncryptRuleTestCase, result);
        putAll(dropReadwriteSplittingRuleTestCase, result);
        putAll(dropShardingBindingTableRulesTestCase, result);
        putAll(dropShardingBroadcastTableRulesTestCase, result);
        putAll(dropShardingTableRuleTestCase, result);
        putAll(showDataBaseDiscoveryRulesTestCase, result);
        putAll(showEncryptRulesTestCase, result);
        putAll(showReadwriteSplittingRulesTestCase, result);
        putAll(showShardingBindingTableRulesTestCase, result);
        putAll(showShardingBroadcastTableRulesTestCase, result);
        putAll(showShardingAlgorithmsTestCase, result);
        putAll(showShardingTableRulesTestCase, result);
        putAll(showShardingTableRuleTestCase, result);
        putAll(showScalingListStatementTestCase, result);
        putAll(checkScalingStatementTestCase, result);
        putAll(showScalingCheckAlgorithmsStatementTestCase, result);
        putAll(stopScalingSourceWritingStatementTestCase, result);
        putAll(checkoutScalingStatementTestCases, result);
        putAll(showVariableStatementTestCase, result);
        putAll(showAllVariablesStatementTestCase, result);
        putAll(setVariableStatementTestCase, result);
        putAll(previewStatementTestCase, result);
        putAll(parseStatementAsserts, result);
        putAll(setReadwriteSplittingHintStatementTestCase, result);
        putAll(setShardingHintDatabaseValueStatementTestCase, result);
        putAll(addShardingHintDatabaseValueStatementTestCase, result);
        putAll(addShardingHintTableValueStatementTestCase, result);
        putAll(showReadwriteSplittingHintStatusStatementTestCase, result);
        putAll(showShardingHintStatusStatementTestCase, result);
        putAll(clearReadwriteSplittingHintStatementTestCase, result);
        putAll(clearShardingHintStatementTestCase, result);
        putAll(clearHintStatementTestCase, result);
        putAll(createShadowRuleTestCase, result);
        putAll(dropShadowRuleTestCase, result);
        putAll(alterShadowRuleTestCase, result);
        putAll(alterShadowAlgorithmTestCase, result);
        putAll(showShadowRulesStatementTestCase, result);
        putAll(showShadowTableRulesStatementTestCase, result);
        putAll(showShadowAlgorithmsStatementTestCase, result);
        putAll(dropShadowAlgorithmStatementTestCase, result);
        putAll(createServiceTestCase, result);
        putAll(alterServiceTestCase, result);
        putAll(dropServiceTestCase, result);
        putAll(createSchemaTestCase, result);
        putAll(alterSchemaTestCase, result);
        putAll(dropSchemaTestCase, result);
        putAll(installComponentTestCase, result);
        putAll(flushStatementTestCase, result);
        putAll(installPluginStatementTestCase, result);
        putAll(showInstanceStatementTestCases, result);
        putAll(cloneStatementTestCases, result);
        putAll(showReadwriteSplittingReadResourcesStatementTestCases, result);
        putAll(uninstallComponentStatementTestCases, result);
        putAll(alterResourceGroupStatementTestCases, result);
        putAll(createResourceGroupStatementTestCases, result);
        putAll(dropResourceGroupStatementTestCases, result);
        putAll(binlogStatementTestCases, result);
        putAll(uninstallPluginStatementTestCases, result);
        putAll(showSingleTableStatementTestCases, result);
        putAll(showSingleTableRulesStatementTestCases, result);
<<<<<<< HEAD
        putAll(setResourceGroupStatementTestCases, result);
=======
        putAll(showShardingTableNodesStatementTestCases, result);
        putAll(setResourceGroupStatementTestCases, result);
        putAll(optimizeTableStatementTestCases, result);
        putAll(repairTableStatementTestCases, result);
        putAll(createShardingAlgorithmStatementTestCases, result);
        putAll(createShardingKeyGeneratorStatementTestCases, result);
        putAll(createDefaultShardingStrategyStatementTestCases, result);
        putAll(createShardingTableRuleTestCases, result);
        putAll(alterShardingTableRuleTestCases, result);
        putAll(resetStatementTestCases, result);
        putAll(resetPersistStatementTestCases, result);
        putAll(showReplicasStatementTestCases, result);
        putAll(showReplicaStatusStatementTestCases, result);
        putAll(showSlaveStatusStatementTestCases, result);
        putAll(alterShardingAlgorithmStatementTestCases, result);
        putAll(alterShardingKeyGeneratorStatementTestCases, result);
        putAll(killStatementTestCases, result);
        putAll(createDefaultShadowAlgorithmStatementTestCases, result);
        putAll(cacheIndexStatementTestCases, result);
        putAll(loadIndexInfoStatementTestCases, result);
        putAll(createShadowAlgorithmTestCase, result);
        putAll(createDefaultSingleTableRuleStatementTestCases, result);
        putAll(alterDefaultSingleTableRuleStatementTestCases, result);
        putAll(dropDefaultSingleTableRuleStatementTestCases, result);
        putAll(shutdownStatementTestCases, result);
        putAll(showOpenTablesStatementTestCases, result);
        putAll(showStatusStatementTestCases, result);
        putAll(checkTableTestCases, result);
        putAll(checksumTableTestCases, result);
        putAll(refreshTableMetadataStatementTestCases, result);
        putAll(showEventsStatementTestCases, result);
        putAll(showCharacterSetStatementTestCases, result);
        putAll(showCollationStatementTestCases, result);
        putAll(showVariablesStatementTestCases, result);
        putAll(showShardingKeyGeneratorsStatementTestCases,result);
        putAll(showDefaultShardingStrategyStatementTestCases,result);
        putAll(dropShardingKeyGeneratorStatementTestCases, result);
        putAll(delimiterStatementTestCases, result);
        putAll(dropDomainStatementTestCases, result);
        putAll(showSQLParserRuleStatementTestCases, result);
        putAll(createDomainStatementTestCases, result);
        putAll(createRuleStatementTestCases, result);
        putAll(showAuthorityRuleStatementTestCases,result);
        putAll(showTransactionRuleStatementTestCases, result);
        putAll(alterSQLParserRuleStatementTestCases, result);
        putAll(createTypeStatementTestCases, result);
        putAll(dropConversionTestCase, result);
        putAll(alterConversionTestCase, result);
        putAll(createTextSearchStatementTestCases, result);
        putAll(alterTextSearchStatementTestCases, result);
>>>>>>> e833ec7b
        return result;
    }
    // CHECKSTYLE:ON
    
    private void putAll(final List<? extends SQLParserTestCase> sqlParserTestCases, final Map<String, SQLParserTestCase> target) {
        Map<String, SQLParserTestCase> sqlParserTestCaseMap = getSQLParserTestCases(sqlParserTestCases);
        Collection<String> sqlParserTestCaseIds = new HashSet<>(sqlParserTestCaseMap.keySet());
        sqlParserTestCaseIds.retainAll(target.keySet());
        Preconditions.checkState(sqlParserTestCaseIds.isEmpty(), "Find duplicated SQL Case IDs: %s", sqlParserTestCaseIds);
        target.putAll(sqlParserTestCaseMap);
    }
    
    private Map<String, SQLParserTestCase> getSQLParserTestCases(final List<? extends SQLParserTestCase> sqlParserTestCases) {
        Map<String, SQLParserTestCase> result = new HashMap<>(sqlParserTestCases.size(), 1);
        for (SQLParserTestCase each : sqlParserTestCases) {
            Preconditions.checkState(!result.containsKey(each.getSqlCaseId()), "Find duplicated SQL Case ID: %s", each.getSqlCaseId());
            result.put(each.getSqlCaseId(), each);
        }
        return result;
    }
}<|MERGE_RESOLUTION|>--- conflicted
+++ resolved
@@ -42,11 +42,8 @@
 import org.apache.shardingsphere.test.sql.parser.parameterized.jaxb.cases.domain.statement.dal.ResetStatementTestCase;
 import org.apache.shardingsphere.test.sql.parser.parameterized.jaxb.cases.domain.statement.dal.SetParameterStatementTestCase;
 import org.apache.shardingsphere.test.sql.parser.parameterized.jaxb.cases.domain.statement.dal.SetResourceGroupStatementTestCase;
-<<<<<<< HEAD
-=======
 import org.apache.shardingsphere.test.sql.parser.parameterized.jaxb.cases.domain.statement.dal.ShowCharacterSetStatementTestCase;
 import org.apache.shardingsphere.test.sql.parser.parameterized.jaxb.cases.domain.statement.dal.ShowCollationStatementTestCase;
->>>>>>> e833ec7b
 import org.apache.shardingsphere.test.sql.parser.parameterized.jaxb.cases.domain.statement.dal.ShowColumnsStatementTestCase;
 import org.apache.shardingsphere.test.sql.parser.parameterized.jaxb.cases.domain.statement.dal.ShowCreateTableStatementTestCase;
 import org.apache.shardingsphere.test.sql.parser.parameterized.jaxb.cases.domain.statement.dal.ShowCreateTriggerStatementTestCase;
@@ -806,17 +803,12 @@
     @XmlElement(name = "show-single-table-rules")
     private final List<ShowSingleTableRulesStatementTestCase> showSingleTableRulesStatementTestCases = new LinkedList<>();
     
-<<<<<<< HEAD
+    @XmlElement(name = "show-sharding-table-nodes")
+    private final List<ShowShardingTableNodesStatementTestCase> showShardingTableNodesStatementTestCases = new LinkedList<>();
+    
     @XmlElement(name = "set-resource-group")
     private final List<SetResourceGroupStatementTestCase> setResourceGroupStatementTestCases = new LinkedList<>();
     
-=======
-    @XmlElement(name = "show-sharding-table-nodes")
-    private final List<ShowShardingTableNodesStatementTestCase> showShardingTableNodesStatementTestCases = new LinkedList<>();
-    
-    @XmlElement(name = "set-resource-group")
-    private final List<SetResourceGroupStatementTestCase> setResourceGroupStatementTestCases = new LinkedList<>();
-    
     @XmlElement(name = "optimize-table")
     private final List<OptimizeTableStatementTestCase> optimizeTableStatementTestCases = new LinkedList<>();
     
@@ -940,7 +932,6 @@
     @XmlElement(name = "alter-text-search")
     private final List<AlterTextSearchStatementTestCase> alterTextSearchStatementTestCases = new LinkedList<>();
     
->>>>>>> e833ec7b
     /**
      * Get all SQL parser test cases.
      *
@@ -1123,9 +1114,6 @@
         putAll(uninstallPluginStatementTestCases, result);
         putAll(showSingleTableStatementTestCases, result);
         putAll(showSingleTableRulesStatementTestCases, result);
-<<<<<<< HEAD
-        putAll(setResourceGroupStatementTestCases, result);
-=======
         putAll(showShardingTableNodesStatementTestCases, result);
         putAll(setResourceGroupStatementTestCases, result);
         putAll(optimizeTableStatementTestCases, result);
@@ -1176,7 +1164,6 @@
         putAll(alterConversionTestCase, result);
         putAll(createTextSearchStatementTestCases, result);
         putAll(alterTextSearchStatementTestCases, result);
->>>>>>> e833ec7b
         return result;
     }
     // CHECKSTYLE:ON
