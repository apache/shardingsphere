--- conflicted
+++ resolved
@@ -1349,7 +1349,7 @@
     
     @XmlElement(name = "alter-index-type")
     private final List<AlterIndexTypeStatementTestCase> alterIndexTypeTestCases = new LinkedList<>();
-    
+
     @XmlElement(name = "alter-operator")
     private final List<AlterOperatorStatementTestCase> alterOperatorTestCases = new LinkedList<>();
     
@@ -1596,395 +1596,6 @@
     @SneakyThrows(IllegalAccessException.class)
     public Map<String, SQLParserTestCase> getAllSQLParserTestCases() {
         Map<String, SQLParserTestCase> result = new HashMap<>();
-<<<<<<< HEAD
-        putAll(selectTestCases, result);
-        putAll(updateTestCases, result);
-        putAll(deleteTestCases, result);
-        putAll(insertTestCases, result);
-        putAll(createTableTestCases, result);
-        putAll(createEditionTestCases, result);
-        putAll(alterTableTestCases, result);
-        putAll(dropTableTestCases, result);
-        putAll(lockTableTestCases, result);
-        putAll(dropTextSearchTestCases, result);
-        putAll(truncateTestCases, result);
-        putAll(dropEditionTestCases, result);
-        putAll(dropOutlineTestCases, result);
-        putAll(alterOutlineTestCases, result);
-        putAll(createIndexTestCases, result);
-        putAll(alterIndexTestCases, result);
-        putAll(dropIndexTestCases, result);
-        putAll(setConstraintsTestCases, result);
-        putAll(setTransactionTestCases, result);
-        putAll(beginTransactionTestCases, result);
-        putAll(setAutoCommitTestCases, result);
-        putAll(commitTestCases, result);
-        putAll(rollbackTestCases, result);
-        putAll(savepointTestCases, result);
-        putAll(grantTestCases, result);
-        putAll(revokeTestCases, result);
-        putAll(createUserTestCases, result);
-        putAll(alterUserTestCases, result);
-        putAll(dropUserTestCases, result);
-        putAll(renameUserTestCases, result);
-        putAll(denyUserTestCases, result);
-        putAll(createLoginTestCases, result);
-        putAll(alterLoginTestCases, result);
-        putAll(dropLoginTestCases, result);
-        putAll(createRoleTestCases, result);
-        putAll(alterRoleTestCases, result);
-        putAll(dropRoleTestCases, result);
-        putAll(setDefaultRoleTestCases, result);
-        putAll(setRoleTestCases, result);
-        putAll(setPasswordTestCases, result);
-        putAll(useTestCases, result);
-        putAll(describeTestCases, result);
-        putAll(showDatabasesTestCases, result);
-        putAll(showTablesTestCases, result);
-        putAll(showFunctionStatusTestCases, result);
-        putAll(showProcedureStatusTestCases, result);
-        putAll(showRelaylogEventsTestCases, result);
-        putAll(showSlaveHostsTestCases, result);
-        putAll(showProcedureCodeTestCases, result);
-        putAll(showColumnsTestCases, result);
-        putAll(showCreateTableTestCases, result);
-        putAll(showCreateTriggerTestCases, result);
-        putAll(showCreateUserTestCases, result);
-        putAll(showTableStatusTestCases, result);
-        putAll(showIndexTestCases, result);
-        putAll(showTestCases, result);
-        putAll(setParameterTestCases, result);
-        putAll(commonTestCases, result);
-        putAll(alterFunctionTestCases, result);
-        putAll(alterServerTestCases, result);
-        putAll(alterSessionTestCases, result);
-        putAll(alterSynonymTestCases, result);
-        putAll(alterTypeTestCases, result);
-        putAll(alterRuleTestCases, result);
-        putAll(alterRoutineTestCases, result);
-        putAll(alterDirectoryTestCases, result);
-        putAll(alterSystemTestCases, result);
-        putAll(alterProcedureTestCases, result);
-        putAll(alterPublicationTestCases, result);
-        putAll(alterPolicyTestCases, result);
-        putAll(alterDatabaseTestCases, result);
-        putAll(alterDimensionTestCases, result);
-        putAll(createViewTestCases, result);
-        putAll(createSynonymTestCases, result);
-        putAll(createAggregateTestCases, result);
-        putAll(createPublicationTestCases, result);
-        putAll(dropSynonymTestCases, result);
-        putAll(createDirectoryTestCases, result);
-        putAll(createTriggerTestCases, result);
-        putAll(createServerTestCases, result);
-        putAll(createProcedureTestCases, result);
-        putAll(createFunctionTestCases, result);
-        putAll(createDatabaseTestCases, result);
-        putAll(createDatabaseLinkTestCases, result);
-        putAll(dropDatabaseLinkTestCases, result);
-        putAll(alterDatabaseDictionaryTestCases, result);
-        putAll(alterDatabaseLinkTestCases, result);
-        putAll(alterViewTestCases, result);
-        putAll(alterPackageTestCases, result);
-        putAll(dropPackageTestCases, result);
-        putAll(createDimensionTestCases, result);
-        putAll(dropDimensionTestCases, result);
-        putAll(dropDirectoryTestCases, result);
-        putAll(dropViewTestCases, result);
-        putAll(dropTriggerTestCases, result);
-        putAll(alterTriggerTestCases, result);
-        putAll(dropEventTriggerTestCases, result);
-        putAll(showTriggerTestCases, result);
-        putAll(dropServerTestCases, result);
-        putAll(dropPolicyTestCases, result);
-        putAll(dropProcedureTestCases, result);
-        putAll(dropRoutineTestCases, result);
-        putAll(dropRuleTestCases, result);
-        putAll(dropStatisticsTestCases, result);
-        putAll(dropPublicationTestCases, result);
-        putAll(dropSubscriptionTestCases, result);
-        putAll(dropFunctionTestCases, result);
-        putAll(dropGroupTestCases, result);
-        putAll(dropDatabaseTestCases, result);
-        putAll(callProcedureTestCases, result);
-        putAll(doTestCases, result);
-        putAll(copyTestCases, result);
-        putAll(xaTestCases, result);
-        putAll(mergeTestCases, result);
-        putAll(createSequenceTestCases, result);
-        putAll(alterSequenceTestCases, result);
-        putAll(dropSequenceTestCases, result);
-        putAll(analyzeTestCases, result);
-        putAll(associateStatisticsTestCases, result);
-        putAll(disassociateStatisticsTestCases, result);
-        putAll(auditTestCases, result);
-        putAll(noAuditTestCases, result);
-        putAll(commentTestCases, result);
-        putAll(flashbackDatabaseTestCases, result);
-        putAll(flashbackTableTestCases, result);
-        putAll(purgeTestCases, result);
-        putAll(renameTestCases, result);
-        putAll(addResourceTestCases, result);
-        putAll(alterResourceTestCases, result);
-        putAll(alterDatabaseDiscoveryDefinitionRuleTestCases, result);
-        putAll(alterDataBaseDiscoveryConstructionRuleTestCases, result);
-        putAll(alterEncryptRuleTestCases, result);
-        putAll(alterReadwriteSplittingRuleTestCases, result);
-        putAll(alterShardingBindingTableRulesTestCases, result);
-        putAll(alterShardingBroadcastTableRulesTestCases, result);
-        putAll(alterShardingAutoTableRuleTestCases, result);
-        putAll(createDatabaseDiscoveryDefinitionRuleTestCases, result);
-        putAll(createDataBaseDiscoveryConstructionRuleTestCases, result);
-        putAll(createDatabaseDiscoveryTypeTestCases, result);
-        putAll(createDatabaseDiscoveryHeartbeatTestCases, result);
-        putAll(alterDatabaseDiscoveryHeartbeatTestCases, result);
-        putAll(alterDatabaseDiscoveryTypeTestCases, result);
-        putAll(createEncryptRuleTestCases, result);
-        putAll(createReadwriteSplittingRuleTestCases, result);
-        putAll(createShardingBindingTableRulesTestCases, result);
-        putAll(createShardingBroadcastTableRulesTestCases, result);
-        putAll(createShardingAutoTableRuleTestCases, result);
-        putAll(dropDataBaseDiscoveryRuleTestCases, result);
-        putAll(dropDataBaseDiscoveryTypeTestCases, result);
-        putAll(dropDataBaseDiscoveryHeartbeatTestCases, result);
-        putAll(dropResourceTestCases, result);
-        putAll(dropEncryptRuleTestCases, result);
-        putAll(dropReadwriteSplittingRuleTestCases, result);
-        putAll(dropShardingBindingTableRulesTestCases, result);
-        putAll(dropShardingBroadcastTableRulesTestCases, result);
-        putAll(dropShardingTableRuleTestCases, result);
-        putAll(showDataBaseDiscoveryRulesTestCases, result);
-        putAll(showEncryptRulesTestCases, result);
-        putAll(showReadwriteSplittingRulesTestCases, result);
-        putAll(showShardingBindingTableRulesTestCases, result);
-        putAll(showShardingBroadcastTableRulesTestCases, result);
-        putAll(showShardingAlgorithmsTestCases, result);
-        putAll(showShardingAuditorsTestCases, result);
-        putAll(showShardingTableRulesTestCases, result);
-        putAll(showShardingTableRuleTestCases, result);
-        putAll(showScalingListTestCases, result);
-        putAll(checkScalingTestCases, result);
-        putAll(showScalingStatusTestCases, result);
-        putAll(showScalingCheckAlgorithmsTestCases, result);
-        putAll(stopScalingSourceWritingTestCases, result);
-        putAll(restoreScalingSourceWritingTestCases, result);
-        putAll(applyScalingTestCases, result);
-        putAll(resetScalingTestCases, result);
-        putAll(dropScalingTestCases, result);
-        putAll(stopScalingTestCases, result);
-        putAll(startScalingTestCases, result);
-        putAll(createShardingScalingRuleTestCases, result);
-        putAll(dropShardingScalingRuleTestCases, result);
-        putAll(enableShardingScalingRuleTestCases, result);
-        putAll(disableShardingScalingRuleTestCases, result);
-        putAll(showShardingScalingRulesTestCases, result);
-        putAll(showVariableTestCases, result);
-        putAll(showAllVariableTestCases, result);
-        putAll(setVariableTestCases, result);
-        putAll(previewTestCases, result);
-        putAll(parseStatementAsserts, result);
-        putAll(setReadwriteSplittingHintTestCases, result);
-        putAll(setShardingHintDatabaseValueTestCases, result);
-        putAll(addShardingHintDatabaseValueTestCases, result);
-        putAll(addShardingHintTableValueTestCases, result);
-        putAll(showReadwriteSplittingHintStatusTestCases, result);
-        putAll(showShardingHintStatusTestCases, result);
-        putAll(clearReadwriteSplittingHintTestCases, result);
-        putAll(clearShardingHintTestCases, result);
-        putAll(clearHintTestCases, result);
-        putAll(createShadowRuleTestCases, result);
-        putAll(dropShadowRuleTestCases, result);
-        putAll(alterShadowRuleTestCases, result);
-        putAll(alterShadowAlgorithmTestCases, result);
-        putAll(showShadowRulesTestCases, result);
-        putAll(showShadowTableRulesTestCases, result);
-        putAll(showShadowAlgorithmsTestCases, result);
-        putAll(dropShadowAlgorithmTestCases, result);
-        putAll(createServiceTestCases, result);
-        putAll(alterServiceTestCases, result);
-        putAll(dropServiceTestCases, result);
-        putAll(createSchemaTestCases, result);
-        putAll(alterSchemaTestCases, result);
-        putAll(dropSchemaTestCases, result);
-        putAll(installComponentTestCases, result);
-        putAll(flushTestCases, result);
-        putAll(installPluginTestCases, result);
-        putAll(showInstanceTestCases, result);
-        putAll(cloneTestCases, result);
-        putAll(showReadwriteSplittingReadResourcesTestCases, result);
-        putAll(uninstallComponentTestCases, result);
-        putAll(alterResourceGroupTestCases, result);
-        putAll(createResourceGroupTestCases, result);
-        putAll(dropResourceGroupTestCases, result);
-        putAll(binlogTestCases, result);
-        putAll(uninstallPluginTestCases, result);
-        putAll(showSingleTableTestCases, result);
-        putAll(showSingleTableRulesTestCases, result);
-        putAll(showShardingTableNodesTestCases, result);
-        putAll(setResourceGroupTestCases, result);
-        putAll(optimizeTableTestCases, result);
-        putAll(repairTableTestCases, result);
-        putAll(createShardingAlgorithmTestCases, result);
-        putAll(createShardingKeyGeneratorTestCases, result);
-        putAll(createShardingAuditorTestCases, result);
-        putAll(createDefaultShardingStrategyTestCases, result);
-        putAll(alterDefaultShardingStrategyTestCases, result);
-        putAll(createShardingTableRuleTestCases, result);
-        putAll(alterShardingTableRuleTestCases, result);
-        putAll(resetTestCases, result);
-        putAll(resetPersistTestCases, result);
-        putAll(showReplicasTestCases, result);
-        putAll(showReplicaStatusTestCases, result);
-        putAll(showSlaveStatusTestCases, result);
-        putAll(alterShardingAlgorithmTestCases, result);
-        putAll(alterShardingKeyGeneratorTestCases, result);
-        putAll(alterShardingAuditorTestCases, result);
-        putAll(killTestCases, result);
-        putAll(createDefaultShadowAlgorithmTestCases, result);
-        putAll(cacheIndexTestCases, result);
-        putAll(loadIndexInfoTestCases, result);
-        putAll(createShadowAlgorithmTestCases, result);
-        putAll(createDefaultSingleTableRuleTestCases, result);
-        putAll(alterDefaultSingleTableRuleTestCases, result);
-        putAll(dropDefaultSingleTableRuleTestCases, result);
-        putAll(shutdownTestCases, result);
-        putAll(showOpenTablesTestCases, result);
-        putAll(showStatusTestCases, result);
-        putAll(checkTableTestCases, result);
-        putAll(checksumTableTestCases, result);
-        putAll(refreshTableMetadataTestCases, result);
-        putAll(showEventsTestCases, result);
-        putAll(showCharacterSetTestCases, result);
-        putAll(showCollationTestCases, result);
-        putAll(showVariablesTestCases, result);
-        putAll(showShardingKeyGeneratorsTestCases, result);
-        putAll(showDefaultShardingStrategyTestCases, result);
-        putAll(dropShardingKeyGeneratorTestCases, result);
-        putAll(dropDefaultShardingStrategyTestCases, result);
-        putAll(delimiterTestCases, result);
-        putAll(dropDomainTestCases, result);
-        putAll(showSQLParserRuleTestCases, result);
-        putAll(createDomainTestCases, result);
-        putAll(createRuleTestCases, result);
-        putAll(showAuthorityRuleTestCases, result);
-        putAll(showTransactionRuleTestCases, result);
-        putAll(showTrafficRulesTestCases, result);
-        putAll(createTrafficRulesTestCases, result);
-        putAll(alterTrafficRulesTestCases, result);
-        putAll(alterSQLParserRuleTestCases, result);
-        putAll(createTypeTestCases, result);
-        putAll(createConversionTestCases, result);
-        putAll(createCastTestCases, result);
-        putAll(dropConversionTestCases, result);
-        putAll(alterDomainTestCases, result);
-        putAll(alterAggregateTestCases, result);
-        putAll(alterConversionTestCases, result);
-        putAll(alterCollationTestCases, result);
-        putAll(alterDefaultPrivilegesTestCases, result);
-        putAll(alterForeignDataWrapperTestCases, result);
-        putAll(alterForeignTableTestCases, result);
-        putAll(dropForeignTableTestCases, result);
-        putAll(alterGroupTestCases, result);
-        putAll(alterMaterializedViewTestCases, result);
-        putAll(alterJavaTestCases, result);
-        putAll(alterAuditPolicyTestCases, result);
-        putAll(alterClusterTestCases, result);
-        putAll(alterDiskgroupTestCases, result);
-        putAll(alterIndexTypeTestCases, result);
-        putAll(alterOperatorTestCases, result);
-        putAll(createTextSearchTestCases, result);
-        putAll(alterTextSearchTestCases, result);
-        putAll(createLanguageTestCases, result);
-        putAll(alterLanguageTestCases, result);
-        putAll(dropLanguageTestCases, result);
-        putAll(showTableMetadataTestCases, result);
-        putAll(dropTrafficRuleTestCases, result);
-        putAll(labelTestCases, result);
-        putAll(unlabelTestCases, result);
-        putAll(alterInstanceTestCases, result);
-        putAll(prepareDistSQLTestCases, result);
-        putAll(applyDistSQLTestCases, result);
-        putAll(discardDistSQLTestCases, result);
-        putAll(helpTestCases, result);
-        putAll(showUnusedShardingAlgorithmsTestCases, result);
-        putAll(showUnusedShardingKeyGeneratorsTestCases, result);
-        putAll(renameTableTestCases, result);
-        putAll(showBinlogEventsTestCases, result);
-        putAll(createExtensionTestCases, result);
-        putAll(countDatabaseRulesTestCases, result);
-        putAll(alterExtensionTestCases, result);
-        putAll(dropExtensionTestCases, result);
-        putAll(declareTestCases, result);
-        putAll(discardTestCases, result);
-        putAll(lockTestCases, result);
-        putAll(unlockTestCases, result);
-        putAll(exportDatabaseConfigurationTestCases, result);
-        putAll(showRulesUsedResourceTestCases, result);
-        putAll(preparedTestCases, result);
-        putAll(showShardingTableRulesUsedAlgorithmTestCases, result);
-        putAll(showShardingTableRulesUsedKeyGeneratorTestCases, result);
-        putAll(setUserTestCases, result);
-        putAll(dropShardingAlgorithmTestCases, result);
-        putAll(createTablespaceTestCases, result);
-        putAll(importDatabaseConfigurationTestCases, result);
-        putAll(dropOwnedTestCases, result);
-        putAll(dropOperatorTestCases, result);
-        putAll(dropMaterializedViewTestCases, result);
-        putAll(dropCastTestCases, result);
-        putAll(dropAggregateTestCases, result);
-        putAll(dropCollationTestCases, result);
-        putAll(dropForeignDataWrapperTestCases, result);
-        putAll(dropTypeTestCases, result);
-        putAll(dropOperatorClassTestCases, result);
-        putAll(dropOperatorFamilyTestCases, result);
-        putAll(dropAccessMethodTestCases, result);
-        putAll(revertTestCases, result);
-        putAll(alterAnalyticViewTestCases, result);
-        putAll(alterAttributeDimensionTestCases, result);
-        putAll(createContextTestCases, result);
-        putAll(createSPFileTestCases, result);
-        putAll(createPFileTestCases, result);
-        putAll(createControlFileTestCases, result);
-        putAll(createFlashbackArchiveTestCases, result);
-        putAll(alterFlashbackArchiveTestCases, result);
-        putAll(dropFlashbackArchiveTestCases, result);
-        putAll(createDiskgroupTestCases, result);
-        putAll(dropDiskgroupTestCases, result);
-        putAll(createRollbackSegmentTestCases, result);
-        putAll(dropRollbackSegmentTestCases, result);
-        putAll(listenTestCases, result);
-        putAll(notifyTestCases, result);
-        putAll(refreshMatViewStmtStatementTestCases, result);
-        putAll(reindexStatementTestCases, result);
-        putAll(unlistenTestCases, result);
-        putAll(securityLabelStmtStatementTestCases, result);
-        putAll(createLockdownProfileTestCases, result);
-        putAll(dropLockdownProfileTestCases, result);
-        putAll(createInmemoryJoinGroupTestCases, result);
-        putAll(alterInmemoryJoinGroupTestCases, result);
-        putAll(dropInmemoryJoinGroupTestCases, result);
-        putAll(createRestorePointTestCases, result);
-        putAll(dropRestorePointTestCases, result);
-        putAll(alterLibraryTestCases, result);
-        putAll(alterMaterializedZonemapTestCases, result);
-        putAll(cursorTestCases, result);
-        putAll(closeTestCases, result);
-        putAll(moveTestCases, result);
-        putAll(fetchTestCases, result);
-        putAll(checkpointTestCases, result);
-        putAll(clusterStatementTestCases, result);
-        putAll(createAccessMethodTestCases, result);
-        putAll(countSingleTableRuleStatementTestCases, result);
-        putAll(countShardingRuleStatementTestCases, result);
-        putAll(countReadwriteSplittingRuleStatementTestCases, result);
-        putAll(countDatabaseDiscoveryRuleStatementTestCases, result);
-        putAll(countEncryptRuleStatementTestCases, result);
-        putAll(countShadowRuleStatementTestCases, result);
-        putAll(createCollationStatementTestCases, result);
-        putAll(prepareTransactionTestCases, result);
-        putAll(reassignOwnedStatementTestCases, result);
-        putAll(createEventTriggerStatementTestCases, result);
-=======
         Field[] fields = SQLParserTestCases.class.getDeclaredFields();
         for (Field each : fields) {
             if (isSQLParserTestCasesField(each)) {
@@ -1995,7 +1606,6 @@
                 }
             }
         }
->>>>>>> 5218a421
         return result;
     }
     // CHECKSTYLE:ON
@@ -2007,7 +1617,7 @@
         }
         return false;
     }
-    
+
     private void putAll(final List<? extends SQLParserTestCase> sqlParserTestCases, final Map<String, SQLParserTestCase> target) {
         Map<String, SQLParserTestCase> sqlParserTestCaseMap = getSQLParserTestCases(sqlParserTestCases);
         Collection<String> sqlParserTestCaseIds = new HashSet<>(sqlParserTestCaseMap.keySet());
