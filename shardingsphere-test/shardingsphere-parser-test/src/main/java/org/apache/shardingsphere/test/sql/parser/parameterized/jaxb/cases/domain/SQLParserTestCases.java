/*
 * Licensed to the Apache Software Foundation (ASF) under one or more
 * contributor license agreements.  See the NOTICE file distributed with
 * this work for additional information regarding copyright ownership.
 * The ASF licenses this file to You under the Apache License, Version 2.0
 * (the "License"); you may not use this file except in compliance with
 * the License.  You may obtain a copy of the License at
 *
 *     http://www.apache.org/licenses/LICENSE-2.0
 *
 * Unless required by applicable law or agreed to in writing, software
 * distributed under the License is distributed on an "AS IS" BASIS,
 * WITHOUT WARRANTIES OR CONDITIONS OF ANY KIND, either express or implied.
 * See the License for the specific language governing permissions and
 * limitations under the License.
 */

package org.apache.shardingsphere.test.sql.parser.parameterized.jaxb.cases.domain;

import com.google.common.base.Preconditions;
import lombok.Getter;
import org.apache.shardingsphere.test.sql.parser.parameterized.jaxb.cases.domain.statement.CommonStatementTestCase;
import org.apache.shardingsphere.test.sql.parser.parameterized.jaxb.cases.domain.statement.SQLParserTestCase;
import org.apache.shardingsphere.test.sql.parser.parameterized.jaxb.cases.domain.statement.dal.BinlogStatementTestCase;
import org.apache.shardingsphere.test.sql.parser.parameterized.jaxb.cases.domain.statement.dal.CloneStatementTestCase;
import org.apache.shardingsphere.test.sql.parser.parameterized.jaxb.cases.domain.statement.dal.CreateResourceGroupStatementTestCase;
import org.apache.shardingsphere.test.sql.parser.parameterized.jaxb.cases.domain.statement.dal.ExplainStatementTestCase;
import org.apache.shardingsphere.test.sql.parser.parameterized.jaxb.cases.domain.statement.dal.FlushStatementTestCase;
import org.apache.shardingsphere.test.sql.parser.parameterized.jaxb.cases.domain.statement.dal.InstallComponentStatementTestCase;
import org.apache.shardingsphere.test.sql.parser.parameterized.jaxb.cases.domain.statement.dal.InstallPluginStatementTestCase;
<<<<<<< HEAD
import org.apache.shardingsphere.test.sql.parser.parameterized.jaxb.cases.domain.statement.dal.KillStatementTestCase;
=======
import org.apache.shardingsphere.test.sql.parser.parameterized.jaxb.cases.domain.statement.dal.ResetPersistStatementTestCase;
import org.apache.shardingsphere.test.sql.parser.parameterized.jaxb.cases.domain.statement.dal.ResetStatementTestCase;
>>>>>>> 2e560c45
import org.apache.shardingsphere.test.sql.parser.parameterized.jaxb.cases.domain.statement.dal.OptimizeTableStatementTestCase;
import org.apache.shardingsphere.test.sql.parser.parameterized.jaxb.cases.domain.statement.dal.RepairTableStatementTestCase;
import org.apache.shardingsphere.test.sql.parser.parameterized.jaxb.cases.domain.statement.dal.SetParameterStatementTestCase;
import org.apache.shardingsphere.test.sql.parser.parameterized.jaxb.cases.domain.statement.dal.SetResourceGroupStatementTestCase;
import org.apache.shardingsphere.test.sql.parser.parameterized.jaxb.cases.domain.statement.dal.ShowColumnsStatementTestCase;
import org.apache.shardingsphere.test.sql.parser.parameterized.jaxb.cases.domain.statement.dal.ShowCreateTableStatementTestCase;
import org.apache.shardingsphere.test.sql.parser.parameterized.jaxb.cases.domain.statement.dal.ShowCreateTriggerStatementTestCase;
import org.apache.shardingsphere.test.sql.parser.parameterized.jaxb.cases.domain.statement.dal.ShowCreateUserStatementTestCase;
import org.apache.shardingsphere.test.sql.parser.parameterized.jaxb.cases.domain.statement.dal.ShowDatabasesStatementTestCase;
import org.apache.shardingsphere.test.sql.parser.parameterized.jaxb.cases.domain.statement.dal.ShowFunctionStatusStatementTestCase;
import org.apache.shardingsphere.test.sql.parser.parameterized.jaxb.cases.domain.statement.dal.ShowIndexStatementTestCase;
import org.apache.shardingsphere.test.sql.parser.parameterized.jaxb.cases.domain.statement.dal.ShowProcedureCodeStatementTestCase;
import org.apache.shardingsphere.test.sql.parser.parameterized.jaxb.cases.domain.statement.dal.ShowProcedureStatusStatementTestCase;
import org.apache.shardingsphere.test.sql.parser.parameterized.jaxb.cases.domain.statement.dal.ShowReplicasStatementTestCase;
import org.apache.shardingsphere.test.sql.parser.parameterized.jaxb.cases.domain.statement.dal.ShowStatementTestCase;
import org.apache.shardingsphere.test.sql.parser.parameterized.jaxb.cases.domain.statement.dal.ShowTableStatusStatementTestCase;
import org.apache.shardingsphere.test.sql.parser.parameterized.jaxb.cases.domain.statement.dal.ShowTablesStatementTestCase;
import org.apache.shardingsphere.test.sql.parser.parameterized.jaxb.cases.domain.statement.dal.UninstallComponentStatementTestCase;
import org.apache.shardingsphere.test.sql.parser.parameterized.jaxb.cases.domain.statement.dal.UninstallPluginStatementTestCase;
import org.apache.shardingsphere.test.sql.parser.parameterized.jaxb.cases.domain.statement.dal.UseStatementTestCase;
import org.apache.shardingsphere.test.sql.parser.parameterized.jaxb.cases.domain.statement.dcl.AlterLoginStatementTestCase;
import org.apache.shardingsphere.test.sql.parser.parameterized.jaxb.cases.domain.statement.dcl.AlterRoleStatementTestCase;
import org.apache.shardingsphere.test.sql.parser.parameterized.jaxb.cases.domain.statement.dcl.AlterUserStatementTestCase;
import org.apache.shardingsphere.test.sql.parser.parameterized.jaxb.cases.domain.statement.dcl.CreateLoginStatementTestCase;
import org.apache.shardingsphere.test.sql.parser.parameterized.jaxb.cases.domain.statement.dcl.CreateRoleStatementTestCase;
import org.apache.shardingsphere.test.sql.parser.parameterized.jaxb.cases.domain.statement.dcl.CreateUserStatementTestCase;
import org.apache.shardingsphere.test.sql.parser.parameterized.jaxb.cases.domain.statement.dcl.DenyUserStatementTestCase;
import org.apache.shardingsphere.test.sql.parser.parameterized.jaxb.cases.domain.statement.dcl.DropLoginStatementTestCase;
import org.apache.shardingsphere.test.sql.parser.parameterized.jaxb.cases.domain.statement.dcl.DropRoleStatementTestCase;
import org.apache.shardingsphere.test.sql.parser.parameterized.jaxb.cases.domain.statement.dcl.DropUserStatementTestCase;
import org.apache.shardingsphere.test.sql.parser.parameterized.jaxb.cases.domain.statement.dcl.GrantStatementTestCase;
import org.apache.shardingsphere.test.sql.parser.parameterized.jaxb.cases.domain.statement.dcl.RenameUserStatementTestCase;
import org.apache.shardingsphere.test.sql.parser.parameterized.jaxb.cases.domain.statement.dcl.RevokeStatementTestCase;
import org.apache.shardingsphere.test.sql.parser.parameterized.jaxb.cases.domain.statement.dcl.SetDefaultRoleStatementTestCase;
import org.apache.shardingsphere.test.sql.parser.parameterized.jaxb.cases.domain.statement.dcl.SetPasswordStatementTestCase;
import org.apache.shardingsphere.test.sql.parser.parameterized.jaxb.cases.domain.statement.dcl.SetRoleStatementTestCase;
import org.apache.shardingsphere.test.sql.parser.parameterized.jaxb.cases.domain.statement.ddl.AlterDatabaseStatementTestCase;
import org.apache.shardingsphere.test.sql.parser.parameterized.jaxb.cases.domain.statement.ddl.AlterFunctionStatementTestCase;
import org.apache.shardingsphere.test.sql.parser.parameterized.jaxb.cases.domain.statement.ddl.AlterIndexStatementTestCase;
import org.apache.shardingsphere.test.sql.parser.parameterized.jaxb.cases.domain.statement.ddl.AlterProcedureStatementTestCase;
import org.apache.shardingsphere.test.sql.parser.parameterized.jaxb.cases.domain.statement.ddl.AlterSchemaStatementTestCase;
import org.apache.shardingsphere.test.sql.parser.parameterized.jaxb.cases.domain.statement.ddl.AlterSequenceStatementTestCase;
import org.apache.shardingsphere.test.sql.parser.parameterized.jaxb.cases.domain.statement.ddl.AlterServerStatementTestCase;
import org.apache.shardingsphere.test.sql.parser.parameterized.jaxb.cases.domain.statement.ddl.AlterServiceStatementTestCase;
import org.apache.shardingsphere.test.sql.parser.parameterized.jaxb.cases.domain.statement.ddl.AlterSessionStatementTestCase;
import org.apache.shardingsphere.test.sql.parser.parameterized.jaxb.cases.domain.statement.ddl.AlterSynonymStatementTestCase;
import org.apache.shardingsphere.test.sql.parser.parameterized.jaxb.cases.domain.statement.ddl.AlterSystemStatementTestCase;
import org.apache.shardingsphere.test.sql.parser.parameterized.jaxb.cases.domain.statement.ddl.AlterTableStatementTestCase;
import org.apache.shardingsphere.test.sql.parser.parameterized.jaxb.cases.domain.statement.ddl.AnalyzeStatementTestCase;
import org.apache.shardingsphere.test.sql.parser.parameterized.jaxb.cases.domain.statement.ddl.AssociateStatisticsStatementTestCase;
import org.apache.shardingsphere.test.sql.parser.parameterized.jaxb.cases.domain.statement.ddl.AuditStatementTestCase;
import org.apache.shardingsphere.test.sql.parser.parameterized.jaxb.cases.domain.statement.ddl.CommentStatementTestCase;
import org.apache.shardingsphere.test.sql.parser.parameterized.jaxb.cases.domain.statement.ddl.CreateDatabaseStatementTestCase;
import org.apache.shardingsphere.test.sql.parser.parameterized.jaxb.cases.domain.statement.ddl.CreateFunctionStatementTestCase;
import org.apache.shardingsphere.test.sql.parser.parameterized.jaxb.cases.domain.statement.ddl.CreateIndexStatementTestCase;
import org.apache.shardingsphere.test.sql.parser.parameterized.jaxb.cases.domain.statement.ddl.CreateProcedureStatementTestCase;
import org.apache.shardingsphere.test.sql.parser.parameterized.jaxb.cases.domain.statement.ddl.CreateSchemaStatementTestCase;
import org.apache.shardingsphere.test.sql.parser.parameterized.jaxb.cases.domain.statement.ddl.CreateSequenceStatementTestCase;
import org.apache.shardingsphere.test.sql.parser.parameterized.jaxb.cases.domain.statement.ddl.CreateServerStatementTestCase;
import org.apache.shardingsphere.test.sql.parser.parameterized.jaxb.cases.domain.statement.ddl.CreateServiceStatementTestCase;
import org.apache.shardingsphere.test.sql.parser.parameterized.jaxb.cases.domain.statement.ddl.CreateTableStatementTestCase;
import org.apache.shardingsphere.test.sql.parser.parameterized.jaxb.cases.domain.statement.ddl.CreateTriggerStatementTestCase;
import org.apache.shardingsphere.test.sql.parser.parameterized.jaxb.cases.domain.statement.ddl.CreateViewStatementTestCase;
import org.apache.shardingsphere.test.sql.parser.parameterized.jaxb.cases.domain.statement.ddl.DisassociateStatisticsStatementTestCase;
import org.apache.shardingsphere.test.sql.parser.parameterized.jaxb.cases.domain.statement.ddl.DropDatabaseStatementTestCase;
import org.apache.shardingsphere.test.sql.parser.parameterized.jaxb.cases.domain.statement.ddl.DropFunctionStatementTestCase;
import org.apache.shardingsphere.test.sql.parser.parameterized.jaxb.cases.domain.statement.ddl.DropIndexStatementTestCase;
import org.apache.shardingsphere.test.sql.parser.parameterized.jaxb.cases.domain.statement.ddl.DropProcedureStatementTestCase;
import org.apache.shardingsphere.test.sql.parser.parameterized.jaxb.cases.domain.statement.ddl.DropSchemaStatementTestCase;
import org.apache.shardingsphere.test.sql.parser.parameterized.jaxb.cases.domain.statement.ddl.DropSequenceStatementTestCase;
import org.apache.shardingsphere.test.sql.parser.parameterized.jaxb.cases.domain.statement.ddl.DropServerStatementTestCase;
import org.apache.shardingsphere.test.sql.parser.parameterized.jaxb.cases.domain.statement.ddl.DropServiceStatementTestCase;
import org.apache.shardingsphere.test.sql.parser.parameterized.jaxb.cases.domain.statement.ddl.DropTableStatementTestCase;
import org.apache.shardingsphere.test.sql.parser.parameterized.jaxb.cases.domain.statement.ddl.DropTriggerStatementTestCase;
import org.apache.shardingsphere.test.sql.parser.parameterized.jaxb.cases.domain.statement.ddl.DropViewStatementTestCase;
import org.apache.shardingsphere.test.sql.parser.parameterized.jaxb.cases.domain.statement.ddl.FlashbackDatabaseStatementTestCase;
import org.apache.shardingsphere.test.sql.parser.parameterized.jaxb.cases.domain.statement.ddl.FlashbackTableStatementTestCase;
import org.apache.shardingsphere.test.sql.parser.parameterized.jaxb.cases.domain.statement.ddl.NoAuditStatementTestCase;
import org.apache.shardingsphere.test.sql.parser.parameterized.jaxb.cases.domain.statement.ddl.PurgeStatementTestCase;
import org.apache.shardingsphere.test.sql.parser.parameterized.jaxb.cases.domain.statement.ddl.RenameStatementTestCase;
import org.apache.shardingsphere.test.sql.parser.parameterized.jaxb.cases.domain.statement.ddl.TruncateStatementTestCase;
import org.apache.shardingsphere.test.sql.parser.parameterized.jaxb.cases.domain.statement.distsql.ral.AddShardingHintDatabaseValueStatementTestCase;
import org.apache.shardingsphere.test.sql.parser.parameterized.jaxb.cases.domain.statement.distsql.ral.AddShardingHintTableValueStatementTestCase;
import org.apache.shardingsphere.test.sql.parser.parameterized.jaxb.cases.domain.statement.distsql.ral.ClearHintStatementTestCase;
import org.apache.shardingsphere.test.sql.parser.parameterized.jaxb.cases.domain.statement.distsql.ral.ClearReadwriteSplittingHintStatementTestCase;
import org.apache.shardingsphere.test.sql.parser.parameterized.jaxb.cases.domain.statement.distsql.ral.ClearShardingHintStatementTestCase;
import org.apache.shardingsphere.test.sql.parser.parameterized.jaxb.cases.domain.statement.distsql.ral.PreviewStatementTestCase;
import org.apache.shardingsphere.test.sql.parser.parameterized.jaxb.cases.domain.statement.distsql.ral.SetReadwriteSplittingHintStatementTestCase;
import org.apache.shardingsphere.test.sql.parser.parameterized.jaxb.cases.domain.statement.distsql.ral.SetShardingHintDatabaseValueStatementTestCase;
import org.apache.shardingsphere.test.sql.parser.parameterized.jaxb.cases.domain.statement.distsql.ral.SetVariableStatementTestCase;
import org.apache.shardingsphere.test.sql.parser.parameterized.jaxb.cases.domain.statement.distsql.ral.ShowAllVariablesStatementTestCase;
import org.apache.shardingsphere.test.sql.parser.parameterized.jaxb.cases.domain.statement.distsql.ral.ShowInstanceStatementTestCase;
import org.apache.shardingsphere.test.sql.parser.parameterized.jaxb.cases.domain.statement.distsql.ral.ShowReadwriteSplittingHintStatusStatementTestCase;
import org.apache.shardingsphere.test.sql.parser.parameterized.jaxb.cases.domain.statement.distsql.ral.ShowReadwriteSplittingReadResourcesStatementTestCase;
import org.apache.shardingsphere.test.sql.parser.parameterized.jaxb.cases.domain.statement.distsql.ral.ShowScalingListStatementTestCase;
import org.apache.shardingsphere.test.sql.parser.parameterized.jaxb.cases.domain.statement.distsql.ral.ShowShardingHintStatusStatementTestCase;
import org.apache.shardingsphere.test.sql.parser.parameterized.jaxb.cases.domain.statement.distsql.ral.ShowVariableStatementTestCase;
import org.apache.shardingsphere.test.sql.parser.parameterized.jaxb.cases.domain.statement.distsql.ral.scaling.CheckScalingStatementTestCase;
import org.apache.shardingsphere.test.sql.parser.parameterized.jaxb.cases.domain.statement.distsql.ral.scaling.CheckoutScalingStatementTestCase;
import org.apache.shardingsphere.test.sql.parser.parameterized.jaxb.cases.domain.statement.distsql.ral.scaling.ShowScalingCheckAlgorithmsStatementTestCase;
import org.apache.shardingsphere.test.sql.parser.parameterized.jaxb.cases.domain.statement.distsql.ral.scaling.StopScalingSourceWritingStatementTestCase;
import org.apache.shardingsphere.test.sql.parser.parameterized.jaxb.cases.domain.statement.distsql.rdl.alter.AlterDataBaseDiscoveryRuleStatementTestCase;
import org.apache.shardingsphere.test.sql.parser.parameterized.jaxb.cases.domain.statement.distsql.rdl.alter.AlterEncryptRuleStatementTestCase;
import org.apache.shardingsphere.test.sql.parser.parameterized.jaxb.cases.domain.statement.distsql.rdl.alter.AlterReadwriteSplittingRuleStatementTestCase;
import org.apache.shardingsphere.test.sql.parser.parameterized.jaxb.cases.domain.statement.distsql.rdl.alter.AlterResourceStatementTestCase;
import org.apache.shardingsphere.test.sql.parser.parameterized.jaxb.cases.domain.statement.distsql.rdl.alter.AlterShadowAlgorithmStatementTestCase;
import org.apache.shardingsphere.test.sql.parser.parameterized.jaxb.cases.domain.statement.distsql.rdl.alter.AlterShadowRuleStatementTestCase;
import org.apache.shardingsphere.test.sql.parser.parameterized.jaxb.cases.domain.statement.distsql.rdl.alter.AlterShardingAutoTableRuleStatementTestCase;
import org.apache.shardingsphere.test.sql.parser.parameterized.jaxb.cases.domain.statement.distsql.rdl.alter.AlterShardingBindingTableRulesStatementTestCase;
import org.apache.shardingsphere.test.sql.parser.parameterized.jaxb.cases.domain.statement.distsql.rdl.alter.AlterShardingBroadcastTableRulesStatementTestCase;
import org.apache.shardingsphere.test.sql.parser.parameterized.jaxb.cases.domain.statement.distsql.rdl.alter.AlterShardingTableRuleStatementTestCase;
import org.apache.shardingsphere.test.sql.parser.parameterized.jaxb.cases.domain.statement.distsql.rdl.create.AddResourceStatementTestCase;
import org.apache.shardingsphere.test.sql.parser.parameterized.jaxb.cases.domain.statement.distsql.rdl.create.AlterShardingAlgorithmStatementTestCase;
import org.apache.shardingsphere.test.sql.parser.parameterized.jaxb.cases.domain.statement.distsql.rdl.create.CreateDataBaseDiscoveryRuleStatementTestCase;
import org.apache.shardingsphere.test.sql.parser.parameterized.jaxb.cases.domain.statement.distsql.rdl.create.CreateDefaultShardingStrategyStatementTestCase;
import org.apache.shardingsphere.test.sql.parser.parameterized.jaxb.cases.domain.statement.distsql.rdl.create.CreateEncryptRuleStatementTestCase;
import org.apache.shardingsphere.test.sql.parser.parameterized.jaxb.cases.domain.statement.distsql.rdl.create.CreateReadwriteSplittingRuleStatementTestCase;
import org.apache.shardingsphere.test.sql.parser.parameterized.jaxb.cases.domain.statement.distsql.rdl.create.CreateShadowRuleStatementTestCase;
import org.apache.shardingsphere.test.sql.parser.parameterized.jaxb.cases.domain.statement.distsql.rdl.create.CreateShardingAlgorithmStatementTestCase;
import org.apache.shardingsphere.test.sql.parser.parameterized.jaxb.cases.domain.statement.distsql.rdl.create.CreateShardingAutoTableRuleStatementTestCase;
import org.apache.shardingsphere.test.sql.parser.parameterized.jaxb.cases.domain.statement.distsql.rdl.create.CreateShardingBindingTableRulesStatementTestCase;
import org.apache.shardingsphere.test.sql.parser.parameterized.jaxb.cases.domain.statement.distsql.rdl.create.CreateShardingBroadcastTableRulesStatementTestCase;
import org.apache.shardingsphere.test.sql.parser.parameterized.jaxb.cases.domain.statement.distsql.rdl.create.CreateShardingTableRuleStatementTestCase;
import org.apache.shardingsphere.test.sql.parser.parameterized.jaxb.cases.domain.statement.distsql.rdl.drop.DropDataBaseDiscoveryRuleStatementTestCase;
import org.apache.shardingsphere.test.sql.parser.parameterized.jaxb.cases.domain.statement.distsql.rdl.drop.DropEncryptRuleStatementTestCase;
import org.apache.shardingsphere.test.sql.parser.parameterized.jaxb.cases.domain.statement.distsql.rdl.drop.DropReadwriteSplittingRuleStatementTestCase;
import org.apache.shardingsphere.test.sql.parser.parameterized.jaxb.cases.domain.statement.distsql.rdl.drop.DropResourceStatementTestCase;
import org.apache.shardingsphere.test.sql.parser.parameterized.jaxb.cases.domain.statement.distsql.rdl.drop.DropShadowAlgorithmStatementTestCase;
import org.apache.shardingsphere.test.sql.parser.parameterized.jaxb.cases.domain.statement.distsql.rdl.drop.DropShadowRuleStatementTestCase;
import org.apache.shardingsphere.test.sql.parser.parameterized.jaxb.cases.domain.statement.distsql.rdl.drop.DropShardingBindingTableRulesStatementTestCase;
import org.apache.shardingsphere.test.sql.parser.parameterized.jaxb.cases.domain.statement.distsql.rdl.drop.DropShardingBroadcastTableRulesStatementTestCase;
import org.apache.shardingsphere.test.sql.parser.parameterized.jaxb.cases.domain.statement.distsql.rdl.drop.DropShardingTableRuleStatementTestCase;
import org.apache.shardingsphere.test.sql.parser.parameterized.jaxb.cases.domain.statement.distsql.rql.ShowDataBaseDiscoveryRulesStatementTestCase;
import org.apache.shardingsphere.test.sql.parser.parameterized.jaxb.cases.domain.statement.distsql.rql.ShowEncryptRulesStatementTestCase;
import org.apache.shardingsphere.test.sql.parser.parameterized.jaxb.cases.domain.statement.distsql.rql.ShowReadwriteSplittingRulesStatementTestCase;
import org.apache.shardingsphere.test.sql.parser.parameterized.jaxb.cases.domain.statement.distsql.rql.ShowShadowAlgorithmsStatementTestCase;
import org.apache.shardingsphere.test.sql.parser.parameterized.jaxb.cases.domain.statement.distsql.rql.ShowShadowRulesStatementTestCase;
import org.apache.shardingsphere.test.sql.parser.parameterized.jaxb.cases.domain.statement.distsql.rql.ShowShadowTableRulesStatementTestCase;
import org.apache.shardingsphere.test.sql.parser.parameterized.jaxb.cases.domain.statement.distsql.rql.ShowShardingAlgorithmsStatementTestCase;
import org.apache.shardingsphere.test.sql.parser.parameterized.jaxb.cases.domain.statement.distsql.rql.ShowShardingBindingTableRulesStatementTestCase;
import org.apache.shardingsphere.test.sql.parser.parameterized.jaxb.cases.domain.statement.distsql.rql.ShowShardingBroadcastTableRulesStatementTestCase;
import org.apache.shardingsphere.test.sql.parser.parameterized.jaxb.cases.domain.statement.distsql.rql.ShowShardingTableRulesStatementTestCase;
import org.apache.shardingsphere.test.sql.parser.parameterized.jaxb.cases.domain.statement.distsql.rql.ShowSingleTableRulesStatementTestCase;
import org.apache.shardingsphere.test.sql.parser.parameterized.jaxb.cases.domain.statement.dml.CallStatementTestCase;
import org.apache.shardingsphere.test.sql.parser.parameterized.jaxb.cases.domain.statement.dml.DeleteStatementTestCase;
import org.apache.shardingsphere.test.sql.parser.parameterized.jaxb.cases.domain.statement.dml.InsertStatementTestCase;
import org.apache.shardingsphere.test.sql.parser.parameterized.jaxb.cases.domain.statement.dml.MergeStatementTestCase;
import org.apache.shardingsphere.test.sql.parser.parameterized.jaxb.cases.domain.statement.dml.SelectStatementTestCase;
import org.apache.shardingsphere.test.sql.parser.parameterized.jaxb.cases.domain.statement.dml.UpdateStatementTestCase;
import org.apache.shardingsphere.test.sql.parser.parameterized.jaxb.cases.domain.statement.tcl.BeginTransactionStatementTestCase;
import org.apache.shardingsphere.test.sql.parser.parameterized.jaxb.cases.domain.statement.tcl.CommitStatementTestCase;
import org.apache.shardingsphere.test.sql.parser.parameterized.jaxb.cases.domain.statement.tcl.RollbackStatementTestCase;
import org.apache.shardingsphere.test.sql.parser.parameterized.jaxb.cases.domain.statement.tcl.SavepointStatementTestCase;
import org.apache.shardingsphere.test.sql.parser.parameterized.jaxb.cases.domain.statement.tcl.SetAutoCommitStatementTestCase;
import org.apache.shardingsphere.test.sql.parser.parameterized.jaxb.cases.domain.statement.tcl.SetConstraintsStatementTestCase;
import org.apache.shardingsphere.test.sql.parser.parameterized.jaxb.cases.domain.statement.tcl.SetTransactionStatementTestCase;
import org.apache.shardingsphere.test.sql.parser.parameterized.jaxb.cases.domain.statement.tcl.XATestCase;

import javax.xml.bind.annotation.XmlElement;
import javax.xml.bind.annotation.XmlRootElement;
import java.util.Collection;
import java.util.HashMap;
import java.util.HashSet;
import java.util.LinkedList;
import java.util.List;
import java.util.Map;

/**
 * SQL parser test cases.
 */
@XmlRootElement(name = "sql-parser-test-cases")
@Getter
public final class SQLParserTestCases {
    
    @XmlElement(name = "select")
    private final List<SelectStatementTestCase> selectTestCases = new LinkedList<>();
    
    @XmlElement(name = "update")
    private final List<UpdateStatementTestCase> updateTestCases = new LinkedList<>();
    
    @XmlElement(name = "delete")
    private final List<DeleteStatementTestCase> deleteTestCases = new LinkedList<>();
    
    @XmlElement(name = "insert")
    private final List<InsertStatementTestCase> insertTestCases = new LinkedList<>();
    
    @XmlElement(name = "create-table")
    private final List<CreateTableStatementTestCase> createTableTestCases = new LinkedList<>();
    
    @XmlElement(name = "alter-table")
    private final List<AlterTableStatementTestCase> alterTableTestCases = new LinkedList<>();
    
    @XmlElement(name = "drop-table")
    private final List<DropTableStatementTestCase> dropTableTestCases = new LinkedList<>();
    
    @XmlElement(name = "truncate")
    private final List<TruncateStatementTestCase> truncateTestCases = new LinkedList<>();
    
    @XmlElement(name = "create-index")
    private final List<CreateIndexStatementTestCase> createIndexTestCases = new LinkedList<>();
    
    @XmlElement(name = "alter-index")
    private final List<AlterIndexStatementTestCase> alterIndexTestCases = new LinkedList<>();
    
    @XmlElement(name = "drop-index")
    private final List<DropIndexStatementTestCase> dropIndexTestCases = new LinkedList<>();
    
    @XmlElement(name = "set-constraints")
    private final List<SetConstraintsStatementTestCase> setConstraintsTestCases = new LinkedList<>();
    
    @XmlElement(name = "set-transaction")
    private final List<SetTransactionStatementTestCase> setTransactionTestCases = new LinkedList<>();
    
    @XmlElement(name = "begin-transaction")
    private final List<BeginTransactionStatementTestCase> beginTransactionTestCases = new LinkedList<>();
    
    @XmlElement(name = "set-auto-commit")
    private final List<SetAutoCommitStatementTestCase> setAutoCommitTestCases = new LinkedList<>();
    
    @XmlElement(name = "commit")
    private final List<CommitStatementTestCase> commitTestCases = new LinkedList<>();
    
    @XmlElement(name = "rollback")
    private final List<RollbackStatementTestCase> rollbackTestCases = new LinkedList<>();
    
    @XmlElement(name = "savepoint")
    private final List<SavepointStatementTestCase> savepointTestCases = new LinkedList<>();
    
    @XmlElement(name = "grant")
    private final List<GrantStatementTestCase> grantTestCases = new LinkedList<>();
    
    @XmlElement(name = "revoke")
    private final List<RevokeStatementTestCase> revokeTestCases = new LinkedList<>();
    
    @XmlElement(name = "create-user")
    private final List<CreateUserStatementTestCase> createUserTestCases = new LinkedList<>();
    
    @XmlElement(name = "alter-user")
    private final List<AlterUserStatementTestCase> alterUserTestCases = new LinkedList<>();
    
    @XmlElement(name = "drop-user")
    private final List<DropUserStatementTestCase> dropUserTestCases = new LinkedList<>();
    
    @XmlElement(name = "rename-user")
    private final List<RenameUserStatementTestCase> renameUserTestCases = new LinkedList<>();
    
    @XmlElement(name = "deny-user")
    private final List<DenyUserStatementTestCase> denyUserTestCases = new LinkedList<>();
    
    @XmlElement(name = "create-login")
    private final List<CreateLoginStatementTestCase> createLoginTestCases = new LinkedList<>();
    
    @XmlElement(name = "alter-login")
    private final List<AlterLoginStatementTestCase> alterLoginTestCases = new LinkedList<>();
    
    @XmlElement(name = "drop-login")
    private final List<DropLoginStatementTestCase> dropLoginTestCases = new LinkedList<>();
    
    @XmlElement(name = "create-role")
    private final List<CreateRoleStatementTestCase> createRoleTestCases = new LinkedList<>();
    
    @XmlElement(name = "alter-role")
    private final List<AlterRoleStatementTestCase> alterRoleTestCases = new LinkedList<>();
    
    @XmlElement(name = "drop-role")
    private final List<DropRoleStatementTestCase> dropRoleTestCases = new LinkedList<>();
    
    @XmlElement(name = "set-default-role")
    private final List<SetDefaultRoleStatementTestCase> setDefaultRoleTestCases = new LinkedList<>();
    
    @XmlElement(name = "set-role")
    private final List<SetRoleStatementTestCase> setRoleTestCases = new LinkedList<>();
    
    @XmlElement(name = "set-password")
    private final List<SetPasswordStatementTestCase> setPasswordTestCases = new LinkedList<>();
    
    @XmlElement(name = "use")
    private final List<UseStatementTestCase> useTestCases = new LinkedList<>();
    
    @XmlElement(name = "describe")
    private final List<ExplainStatementTestCase> describeTestCases = new LinkedList<>();
    
    @XmlElement(name = "show-databases")
    private final List<ShowDatabasesStatementTestCase> showDatabasesTestCases = new LinkedList<>();
    
    @XmlElement(name = "show-tables")
    private final List<ShowTablesStatementTestCase> showTablesTestCases = new LinkedList<>();
    
    @XmlElement(name = "show-function-status")
    private final List<ShowFunctionStatusStatementTestCase> showFunctionStatusStatementTestCases = new LinkedList<>();
    
    @XmlElement(name = "show-procedure-status")
    private final List<ShowProcedureStatusStatementTestCase> showProcedureStatusStatementTestCases = new LinkedList<>();

    @XmlElement(name = "show-procedure-code")
    private final List<ShowProcedureCodeStatementTestCase> showProcedureCodeStatementTestCases = new LinkedList<>();

    @XmlElement(name = "show-columns")
    private final List<ShowColumnsStatementTestCase> showColumnsTestCases = new LinkedList<>();
    
    @XmlElement(name = "show-create-table")
    private final List<ShowCreateTableStatementTestCase> showCreateTableTestCases = new LinkedList<>();
    
    @XmlElement(name = "show-create-trigger")
    private final List<ShowCreateTriggerStatementTestCase> showCreateTriggerTestCases = new LinkedList<>();
    
    @XmlElement(name = "create-resource-group")
    private final List<CreateResourceGroupStatementTestCase> createResourceGroupStatementTestCases = new LinkedList<>();
    
    @XmlElement(name = "binlog")
    private final List<BinlogStatementTestCase> binlogStatementTestCases = new LinkedList<>();
    
    @XmlElement(name = "show-create-user")
    private final List<ShowCreateUserStatementTestCase> showCreateUserTestCases = new LinkedList<>();
    
    @XmlElement(name = "show-table-status")
    private final List<ShowTableStatusStatementTestCase> showTableStatusTestCases = new LinkedList<>();
    
    @XmlElement(name = "show-index")
    private final List<ShowIndexStatementTestCase> showIndexTestCases = new LinkedList<>();
    
    @XmlElement(name = "show")
    private final List<ShowStatementTestCase> showTestCases = new LinkedList<>();
    
    @XmlElement(name = "set-parameter")
    private final List<SetParameterStatementTestCase> setVariableTestCases = new LinkedList<>();
    
    @XmlElement(name = "common")
    private final List<CommonStatementTestCase> commonTestCases = new LinkedList<>();
    
    @XmlElement(name = "alter-function")
    private final List<AlterFunctionStatementTestCase> alterFunctionTestCases = new LinkedList<>();
    
    @XmlElement(name = "alter-database")
    private final List<AlterDatabaseStatementTestCase> alterDatabaseTestCase = new LinkedList<>();
    
    @XmlElement(name = "alter-procedure")
    private final List<AlterProcedureStatementTestCase> alterProcedureTestCase = new LinkedList<>();
    
    @XmlElement(name = "alter-server")
    private final List<AlterServerStatementTestCase> alterServerTestCase = new LinkedList<>();
    
    @XmlElement(name = "alter-session")
    private final List<AlterSessionStatementTestCase> alterSessionTestCase = new LinkedList<>();
    
    @XmlElement(name = "alter-synonym")
    private final List<AlterSynonymStatementTestCase> alterSynonymTestCase = new LinkedList<>();
    
    @XmlElement(name = "alter-system")
    private final List<AlterSystemStatementTestCase> alterSystemTestCase = new LinkedList<>();
    
    @XmlElement(name = "create-database")
    private final List<CreateDatabaseStatementTestCase> createDatabaseTestCase = new LinkedList<>();
    
    @XmlElement(name = "create-function")
    private final List<CreateFunctionStatementTestCase> createFunctionTestCase = new LinkedList<>();
    
    @XmlElement(name = "create-procedure")
    private final List<CreateProcedureStatementTestCase> createProcedureTestCase = new LinkedList<>();
    
    @XmlElement(name = "create-server")
    private final List<CreateServerStatementTestCase> createServerTestCase = new LinkedList<>();
    
    @XmlElement(name = "create-trigger")
    private final List<CreateTriggerStatementTestCase> createTriggerTestCase = new LinkedList<>();
    
    @XmlElement(name = "create-view")
    private final List<CreateViewStatementTestCase> createViewTestCase = new LinkedList<>();
    
    @XmlElement(name = "drop-database")
    private final List<DropDatabaseStatementTestCase> dropDatabaseTestCase = new LinkedList<>();
    
    @XmlElement(name = "drop-function")
    private final List<DropFunctionStatementTestCase> dropFunctionTestCase = new LinkedList<>();
    
    @XmlElement(name = "drop-procedure")
    private final List<DropProcedureStatementTestCase> dropProcedureTestCase = new LinkedList<>();
    
    @XmlElement(name = "drop-server")
    private final List<DropServerStatementTestCase> dropServerTestCase = new LinkedList<>();
    
    @XmlElement(name = "drop-trigger")
    private final List<DropTriggerStatementTestCase> dropTriggerTestCase = new LinkedList<>();
    
    @XmlElement(name = "drop-view")
    private final List<DropViewStatementTestCase> dropViewTestCase = new LinkedList<>();
    
    @XmlElement(name = "call")
    private final List<CallStatementTestCase> callProcedureTestCase = new LinkedList<>();
    
    @XmlElement(name = "xa")
    private final List<XATestCase> xaTestCase = new LinkedList<>();
    
    @XmlElement(name = "merge")
    private final List<MergeStatementTestCase> mergeTestCase = new LinkedList<>();
    
    @XmlElement(name = "create-sequence")
    private final List<CreateSequenceStatementTestCase> createSequenceTestCase = new LinkedList<>();
    
    @XmlElement(name = "alter-sequence")
    private final List<AlterSequenceStatementTestCase> alterSequenceTestCase = new LinkedList<>();
    
    @XmlElement(name = "drop-sequence")
    private final List<DropSequenceStatementTestCase> dropSequenceTestCase = new LinkedList<>();
    
    @XmlElement(name = "analyze")
    private final List<AnalyzeStatementTestCase> analyzeTestCase = new LinkedList<>();
    
    @XmlElement(name = "associate-statistics")
    private final List<AssociateStatisticsStatementTestCase> associateStatisticsTestCase = new LinkedList<>();
    
    @XmlElement(name = "disassociate-statistics")
    private final List<DisassociateStatisticsStatementTestCase> disassociateStatisticsTestCase = new LinkedList<>();
    
    @XmlElement(name = "audit")
    private final List<AuditStatementTestCase> auditTestCase = new LinkedList<>();

    @XmlElement(name = "no-audit")
    private final List<NoAuditStatementTestCase> noAuditTestCase = new LinkedList<>();
    
    @XmlElement(name = "comment")
    private final List<CommentStatementTestCase> commentTestCase = new LinkedList<>();
    
    @XmlElement(name = "flashback-database")
    private final List<FlashbackDatabaseStatementTestCase> flashbackDatabaseTestCase = new LinkedList<>();
    
    @XmlElement(name = "flashback-table")
    private final List<FlashbackTableStatementTestCase> flashbackTableTestCase = new LinkedList<>();
    
    @XmlElement(name = "purge")
    private final List<PurgeStatementTestCase> purgeTestCase = new LinkedList<>();
    
    @XmlElement(name = "rename")
    private final List<RenameStatementTestCase> renameTestCase = new LinkedList<>();
    
    @XmlElement(name = "add-resource")
    private final List<AddResourceStatementTestCase> addResourceTestCase = new LinkedList<>();
    
    @XmlElement(name = "alter-resource")
    private final List<AlterResourceStatementTestCase> alterResourceTestCase = new LinkedList<>();
    
    @XmlElement(name = "alter-database-discovery-rule")
    private final List<AlterDataBaseDiscoveryRuleStatementTestCase> alterDataBaseDiscoveryRuleTestCase = new LinkedList<>();
    
    @XmlElement(name = "alter-encrypt-rule")
    private final List<AlterEncryptRuleStatementTestCase> alterEncryptRuleTestCase = new LinkedList<>();
    
    @XmlElement(name = "alter-readwrite-splitting-rule")
    private final List<AlterReadwriteSplittingRuleStatementTestCase> alterReadwriteSplittingRuleTestCase = new LinkedList<>();
    
    @XmlElement(name = "alter-sharding-binding-table-rules")
    private final List<AlterShardingBindingTableRulesStatementTestCase> alterShardingBindingTableRulesTestCase = new LinkedList<>();
    
    @XmlElement(name = "alter-sharding-broadcast-table-rules")
    private final List<AlterShardingBroadcastTableRulesStatementTestCase> alterShardingBroadcastTableRulesTestCase = new LinkedList<>();
    
    @XmlElement(name = "alter-sharding-auto-table-rule")
    private final List<AlterShardingAutoTableRuleStatementTestCase> alterShardingTableRuleTestCase = new LinkedList<>();
    
    @XmlElement(name = "alter-sharding-table-rule")
    private final List<AlterShardingTableRuleStatementTestCase> alterShardingTableRuleTestCases = new LinkedList<>();
    
    @XmlElement(name = "create-database-discovery-rule")
    private final List<CreateDataBaseDiscoveryRuleStatementTestCase> createDataBaseDiscoveryRuleTestCase = new LinkedList<>();
    
    @XmlElement(name = "create-encrypt-rule")
    private final List<CreateEncryptRuleStatementTestCase> createEncryptRuleTestCase = new LinkedList<>();
    
    @XmlElement(name = "create-readwrite-splitting-rule")
    private final List<CreateReadwriteSplittingRuleStatementTestCase> createReadwriteSplittingRuleTestCase = new LinkedList<>();
    
    @XmlElement(name = "create-sharding-binding-table-rule")
    private final List<CreateShardingBindingTableRulesStatementTestCase> createShardingBindingTableRulesTestCase = new LinkedList<>();
    
    @XmlElement(name = "create-sharding-broadcast-table-rule")
    private final List<CreateShardingBroadcastTableRulesStatementTestCase> createShardingBroadcastTableRulesTestCase = new LinkedList<>();
    
    @XmlElement(name = "create-sharding-auto-table-rule")
    private final List<CreateShardingAutoTableRuleStatementTestCase> createShardingTableRuleTestCase = new LinkedList<>();
  
    @XmlElement(name = "create-sharding-table-rule")
    private final List<CreateShardingTableRuleStatementTestCase> createShardingTableRuleTestCases = new LinkedList<>();
    
    @XmlElement(name = "drop-database-discovery-rule")
    private final List<DropDataBaseDiscoveryRuleStatementTestCase> dropDataBaseDiscoveryRuleTestCase = new LinkedList<>();
    
    @XmlElement(name = "drop-encrypt-rule")
    private final List<DropEncryptRuleStatementTestCase> dropEncryptRuleTestCase = new LinkedList<>();
    
    @XmlElement(name = "drop-readwrite-splitting-rule")
    private final List<DropReadwriteSplittingRuleStatementTestCase> dropReadwriteSplittingRuleTestCase = new LinkedList<>();
    
    @XmlElement(name = "drop-resource")
    private final List<DropResourceStatementTestCase> dropResourceTestCase = new LinkedList<>();
    
    @XmlElement(name = "drop-sharding-binding-table-rules")
    private final List<DropShardingBindingTableRulesStatementTestCase> dropShardingBindingTableRulesTestCase = new LinkedList<>();
    
    @XmlElement(name = "drop-sharding-broadcast-table-rules")
    private final List<DropShardingBroadcastTableRulesStatementTestCase> dropShardingBroadcastTableRulesTestCase = new LinkedList<>();
    
    @XmlElement(name = "drop-sharding-table-rule")
    private final List<DropShardingTableRuleStatementTestCase> dropShardingTableRuleTestCase = new LinkedList<>();
    
    @XmlElement(name = "show-db-discovery-rules")
    private final List<ShowDataBaseDiscoveryRulesStatementTestCase> showDataBaseDiscoveryRulesTestCase = new LinkedList<>();
    
    @XmlElement(name = "show-encrypt-rules")
    private final List<ShowEncryptRulesStatementTestCase> showEncryptRulesTestCase = new LinkedList<>();
    
    @XmlElement(name = "show-readwrite-splitting-rules")
    private final List<ShowReadwriteSplittingRulesStatementTestCase> showReadwriteSplittingRulesTestCase = new LinkedList<>();
    
    @XmlElement(name = "show-sharding-binding-table-rules")
    private final List<ShowShardingBindingTableRulesStatementTestCase> showShardingBindingTableRulesTestCase = new LinkedList<>();
    
    @XmlElement(name = "show-sharding-broadcast-table-rules")
    private final List<ShowShardingBroadcastTableRulesStatementTestCase> showShardingBroadcastTableRulesTestCase = new LinkedList<>();
    
    @XmlElement(name = "show-sharding-algorithms")
    private final List<ShowShardingAlgorithmsStatementTestCase> showShardingAlgorithmsTestCase = new LinkedList<>();
    
    @XmlElement(name = "show-sharding-table-rules")
    private final List<ShowShardingTableRulesStatementTestCase> showShardingTableRulesTestCase = new LinkedList<>();
    
    @XmlElement(name = "show-sharding-table-rule")
    private final List<ShowShardingTableRulesStatementTestCase> showShardingTableRuleTestCase = new LinkedList<>();
    
    @XmlElement(name = "show-scaling-list")
    private final List<ShowScalingListStatementTestCase> showScalingListStatementTestCase = new LinkedList<>();
    
    @XmlElement(name = "check-scaling")
    private final List<CheckScalingStatementTestCase> checkScalingStatementTestCase = new LinkedList<>();
    
    @XmlElement(name = "show-scaling-check-algorithms")
    private final List<ShowScalingCheckAlgorithmsStatementTestCase> showScalingCheckAlgorithmsStatementTestCase = new LinkedList<>();
    
    @XmlElement(name = "stop-scaling-source-writing")
    private final List<StopScalingSourceWritingStatementTestCase> stopScalingSourceWritingStatementTestCase = new LinkedList<>();
    
    @XmlElement(name = "checkout-scaling")
    private final List<CheckoutScalingStatementTestCase> checkoutScalingStatementTestCases = new LinkedList<>();
    
    @XmlElement(name = "preview-sql")
    private final List<PreviewStatementTestCase> previewStatementTestCase = new LinkedList<>();
    
    @XmlElement(name = "show-variable")
    private final List<ShowVariableStatementTestCase> showVariableStatementTestCase = new LinkedList<>();
    
    @XmlElement(name = "show-all-variables")
    private final List<ShowAllVariablesStatementTestCase> showAllVariablesStatementTestCase = new LinkedList<>();
    
    @XmlElement(name = "set-variable")
    private final List<SetVariableStatementTestCase> setVariableStatementTestCase = new LinkedList<>();
    
    @XmlElement(name = "set-readwrite-splitting-hint-source")
    private final List<SetReadwriteSplittingHintStatementTestCase> setReadwriteSplittingHintStatementTestCase = new LinkedList<>();
    
    @XmlElement(name = "set-sharding-hint-database-value")
    private final List<SetShardingHintDatabaseValueStatementTestCase> setShardingHintDatabaseValueStatementTestCase = new LinkedList<>();
    
    @XmlElement(name = "add-sharding-hint-database-value")
    private final List<AddShardingHintDatabaseValueStatementTestCase> addShardingHintDatabaseValueStatementTestCase = new LinkedList<>();
    
    @XmlElement(name = "add-sharding-hint-table-value")
    private final List<AddShardingHintTableValueStatementTestCase> addShardingHintTableValueStatementTestCase = new LinkedList<>();
    
    @XmlElement(name = "show-readwrite-splitting-hint-source")
    private final List<ShowReadwriteSplittingHintStatusStatementTestCase> showReadwriteSplittingHintStatusStatementTestCase = new LinkedList<>();
    
    @XmlElement(name = "show-sharding-hint-status")
    private final List<ShowShardingHintStatusStatementTestCase> showShardingHintStatusStatementTestCase = new LinkedList<>();
    
    @XmlElement(name = "clear-readwrite-splitting-hint-source")
    private final List<ClearReadwriteSplittingHintStatementTestCase> clearReadwriteSplittingHintStatementTestCase = new LinkedList<>();
    
    @XmlElement(name = "clear-sharding-hint")
    private final List<ClearShardingHintStatementTestCase> clearShardingHintStatementTestCase = new LinkedList<>();
    
    @XmlElement(name = "clear-hint")
    private final List<ClearHintStatementTestCase> clearHintStatementTestCase = new LinkedList<>();
    
    @XmlElement(name = "create-shadow-rule")
    private final List<CreateShadowRuleStatementTestCase> createShadowRuleTestCase = new LinkedList<>();
    
    @XmlElement(name = "drop-shadow-rule")
    private final List<DropShadowRuleStatementTestCase> dropShadowRuleTestCase = new LinkedList<>();
    
    @XmlElement(name = "alter-shadow-rule")
    private final List<AlterShadowRuleStatementTestCase> alterShadowRuleTestCase = new LinkedList<>();
    
    @XmlElement(name = "alter-shadow-algorithm")
    private final List<AlterShadowAlgorithmStatementTestCase> alterShadowAlgorithmTestCase = new LinkedList<>();
    
    @XmlElement(name = "show-shadow-rules")
    private final List<ShowShadowRulesStatementTestCase> showShadowRulesStatementTestCase = new LinkedList<>();
    
    @XmlElement(name = "show-shadow-algorithms")
    private final List<ShowShadowAlgorithmsStatementTestCase> showShadowAlgorithmsStatementTestCase = new LinkedList<>();
    
    @XmlElement(name = "show-shadow-table-rules")
    private final List<ShowShadowTableRulesStatementTestCase> showShadowTableRulesStatementTestCase = new LinkedList<>();
    
    @XmlElement(name = "drop-shadow-algorithm")
    private final List<DropShadowAlgorithmStatementTestCase> dropShadowAlgorithmStatementTestCase = new LinkedList<>();
    
    @XmlElement(name = "create-service")
    private final List<CreateServiceStatementTestCase> createServiceTestCase = new LinkedList<>();
    
    @XmlElement(name = "alter-service")
    private final List<AlterServiceStatementTestCase> alterServiceTestCase = new LinkedList<>();
    
    @XmlElement(name = "drop-service")
    private final List<DropServiceStatementTestCase> dropServiceTestCase = new LinkedList<>();
    
    @XmlElement(name = "create-schema")
    private final List<CreateSchemaStatementTestCase> createSchemaTestCase = new LinkedList<>();
    
    @XmlElement(name = "alter-schema")
    private final List<AlterSchemaStatementTestCase> alterSchemaTestCase = new LinkedList<>();
    
    @XmlElement(name = "drop-schema")
    private final List<DropSchemaStatementTestCase> dropSchemaTestCase = new LinkedList<>();
    
    @XmlElement(name = "install-component")
    private final List<InstallComponentStatementTestCase> installComponentTestCase = new LinkedList<>();
    
    @XmlElement(name = "flush")
    private final List<FlushStatementTestCase> flushStatementTestCase = new LinkedList<>();
    
    @XmlElement(name = "install-plugin")
    private final List<InstallPluginStatementTestCase> installPluginStatementTestCase = new LinkedList<>();
    
    @XmlElement(name = "show-instance")
    private final List<ShowInstanceStatementTestCase> showInstanceStatementTestCases = new LinkedList<>();
    
    @XmlElement(name = "clone")
    private final List<CloneStatementTestCase> cloneStatementTestCases = new LinkedList<>();
    
    @XmlElement(name = "show-readwrite-splitting-read-resources")
    private final List<ShowReadwriteSplittingReadResourcesStatementTestCase> showReadwriteSplittingReadResourcesStatementTestCases = new LinkedList<>();
    
    @XmlElement(name = "uninstall-component")
    private final List<UninstallComponentStatementTestCase> uninstallComponentStatementTestCases = new LinkedList<>();
    
    @XmlElement(name = "uninstall-plugin")
    private final List<UninstallPluginStatementTestCase> uninstallPluginStatementTestCases = new LinkedList<>();
    
    @XmlElement(name = "show-single-table-rules")
    private final List<ShowSingleTableRulesStatementTestCase> showSingleTableRulesStatementTestCases = new LinkedList<>();
    
    @XmlElement(name = "set-resource-group")
    private final List<SetResourceGroupStatementTestCase> setResourceGroupStatementTestCases = new LinkedList<>();
    
    @XmlElement(name = "optimize-table")
    private final List<OptimizeTableStatementTestCase> optimizeTableStatementTestCases = new LinkedList<>();
    
    @XmlElement(name = "repair-table")
    private final List<RepairTableStatementTestCase> repairTableStatementTestCases = new LinkedList<>();
    
    @XmlElement(name = "create-sharding-algorithm")
    private final List<CreateShardingAlgorithmStatementTestCase> createShardingAlgorithmStatementTestCases = new LinkedList<>();
    
    @XmlElement(name = "create-default-sharding-strategy")
    private final List<CreateDefaultShardingStrategyStatementTestCase> createDefaultShardingStrategyStatementTestCases = new LinkedList<>();

    @XmlElement(name = "show-replicas")
    private final List<ShowReplicasStatementTestCase> showReplicasStatementTestCases = new LinkedList<>();
    
<<<<<<< HEAD
    @XmlElement(name = "kill")
    private final List<KillStatementTestCase> killStatementTestCases = new LinkedList<>();
    
=======
    @XmlElement(name = "alter-sharding-algorithm")
    private final List<AlterShardingAlgorithmStatementTestCase> alterShardingAlgorithmStatementTestCases = new LinkedList<>();
    
    @XmlElement(name = "reset")
    private final List<ResetStatementTestCase> resetStatementTestCases = new LinkedList<>();

    @XmlElement(name = "reset-persist")
    private final List<ResetPersistStatementTestCase> resetPersistStatementTestCases = new LinkedList<>();

>>>>>>> 2e560c45
    /**
     * Get all SQL parser test cases.
     *
     * @return all SQL parser test cases
     */
    // CHECKSTYLE:OFF
    public Map<String, SQLParserTestCase> getAllSQLParserTestCases() {
        Map<String, SQLParserTestCase> result = new HashMap<>();
        putAll(selectTestCases, result);
        putAll(updateTestCases, result);
        putAll(deleteTestCases, result);
        putAll(insertTestCases, result);
        putAll(createTableTestCases, result);
        putAll(alterTableTestCases, result);
        putAll(dropTableTestCases, result);
        putAll(truncateTestCases, result);
        putAll(createIndexTestCases, result);
        putAll(alterIndexTestCases, result);
        putAll(dropIndexTestCases, result);
        putAll(setConstraintsTestCases, result);
        putAll(setTransactionTestCases, result);
        putAll(beginTransactionTestCases, result);
        putAll(setAutoCommitTestCases, result);
        putAll(commitTestCases, result);
        putAll(rollbackTestCases, result);
        putAll(savepointTestCases, result);
        putAll(grantTestCases, result);
        putAll(revokeTestCases, result);
        putAll(createUserTestCases, result);
        putAll(alterUserTestCases, result);
        putAll(dropUserTestCases, result);
        putAll(renameUserTestCases, result);
        putAll(denyUserTestCases, result);
        putAll(createLoginTestCases, result);
        putAll(alterLoginTestCases, result);
        putAll(dropLoginTestCases, result);
        putAll(createRoleTestCases, result);
        putAll(alterRoleTestCases, result);
        putAll(dropRoleTestCases, result);
        putAll(setDefaultRoleTestCases, result);
        putAll(setRoleTestCases, result);
        putAll(setPasswordTestCases, result);
        putAll(useTestCases, result);
        putAll(describeTestCases, result);
        putAll(showDatabasesTestCases, result);
        putAll(showTablesTestCases, result);
        putAll(showFunctionStatusStatementTestCases, result);
        putAll(showProcedureStatusStatementTestCases, result);
        putAll(showProcedureCodeStatementTestCases, result);
        putAll(showColumnsTestCases, result);
        putAll(showCreateTableTestCases, result);
        putAll(showCreateTriggerTestCases, result);
        putAll(showCreateUserTestCases, result);
        putAll(showTableStatusTestCases, result);
        putAll(showIndexTestCases, result);
        putAll(showTestCases, result);
        putAll(setVariableTestCases, result);
        putAll(commonTestCases, result);
        putAll(alterFunctionTestCases, result);
        putAll(alterServerTestCase, result);
        putAll(alterSessionTestCase, result);
        putAll(alterSynonymTestCase, result);
        putAll(alterSystemTestCase, result);
        putAll(alterProcedureTestCase, result);
        putAll(alterDatabaseTestCase, result);
        putAll(createViewTestCase, result);
        putAll(createTriggerTestCase, result);
        putAll(createServerTestCase, result);
        putAll(createProcedureTestCase, result);
        putAll(createFunctionTestCase, result);
        putAll(createDatabaseTestCase, result);
        putAll(dropViewTestCase, result);
        putAll(dropTriggerTestCase, result);
        putAll(dropServerTestCase, result);
        putAll(dropProcedureTestCase, result);
        putAll(dropFunctionTestCase, result);
        putAll(dropDatabaseTestCase, result);
        putAll(callProcedureTestCase, result);
        putAll(xaTestCase, result);
        putAll(mergeTestCase, result);
        putAll(createSequenceTestCase, result);
        putAll(alterSequenceTestCase, result);
        putAll(dropSequenceTestCase, result);
        putAll(analyzeTestCase, result);
        putAll(associateStatisticsTestCase, result);
        putAll(disassociateStatisticsTestCase, result);
        putAll(auditTestCase, result);
        putAll(noAuditTestCase, result);
        putAll(commentTestCase, result);
        putAll(flashbackDatabaseTestCase, result);
        putAll(flashbackTableTestCase, result);
        putAll(purgeTestCase, result);
        putAll(renameTestCase, result);
        putAll(addResourceTestCase, result);
        putAll(alterResourceTestCase, result);
        putAll(alterDataBaseDiscoveryRuleTestCase, result);
        putAll(alterEncryptRuleTestCase, result);
        putAll(alterReadwriteSplittingRuleTestCase, result);
        putAll(alterShardingBindingTableRulesTestCase, result);
        putAll(alterShardingBroadcastTableRulesTestCase, result);
        putAll(alterShardingTableRuleTestCase, result);
        putAll(createDataBaseDiscoveryRuleTestCase, result);
        putAll(createEncryptRuleTestCase, result);
        putAll(createReadwriteSplittingRuleTestCase, result);
        putAll(createShardingBindingTableRulesTestCase, result);
        putAll(createShardingBroadcastTableRulesTestCase, result);
        putAll(createShardingTableRuleTestCase, result);
        putAll(dropDataBaseDiscoveryRuleTestCase, result);
        putAll(dropResourceTestCase, result);
        putAll(dropEncryptRuleTestCase, result);
        putAll(dropReadwriteSplittingRuleTestCase, result);
        putAll(dropShardingBindingTableRulesTestCase, result);
        putAll(dropShardingBroadcastTableRulesTestCase, result);
        putAll(dropShardingTableRuleTestCase, result);
        putAll(showDataBaseDiscoveryRulesTestCase, result);
        putAll(showEncryptRulesTestCase, result);
        putAll(showReadwriteSplittingRulesTestCase, result);
        putAll(showShardingBindingTableRulesTestCase, result);
        putAll(showShardingBroadcastTableRulesTestCase, result);
        putAll(showShardingAlgorithmsTestCase, result);
        putAll(showShardingTableRulesTestCase, result);
        putAll(showShardingTableRuleTestCase, result);
        putAll(showScalingListStatementTestCase, result);
        putAll(checkScalingStatementTestCase, result);
        putAll(showScalingCheckAlgorithmsStatementTestCase, result);
        putAll(stopScalingSourceWritingStatementTestCase, result);
        putAll(checkoutScalingStatementTestCases, result);
        putAll(showVariableStatementTestCase, result);
        putAll(showAllVariablesStatementTestCase, result);
        putAll(setVariableStatementTestCase, result);
        putAll(previewStatementTestCase, result);
        putAll(setReadwriteSplittingHintStatementTestCase, result);
        putAll(setShardingHintDatabaseValueStatementTestCase, result);
        putAll(addShardingHintDatabaseValueStatementTestCase, result);
        putAll(addShardingHintTableValueStatementTestCase, result);
        putAll(showReadwriteSplittingHintStatusStatementTestCase, result);
        putAll(showShardingHintStatusStatementTestCase, result);
        putAll(clearReadwriteSplittingHintStatementTestCase, result);
        putAll(clearShardingHintStatementTestCase, result);
        putAll(clearHintStatementTestCase, result);
        putAll(createShadowRuleTestCase, result);
        putAll(dropShadowRuleTestCase, result);
        putAll(alterShadowRuleTestCase, result);
        putAll(alterShadowAlgorithmTestCase, result);
        putAll(showShadowRulesStatementTestCase, result);
        putAll(showShadowTableRulesStatementTestCase, result);
        putAll(showShadowAlgorithmsStatementTestCase, result);
        putAll(dropShadowAlgorithmStatementTestCase, result);
        putAll(createServiceTestCase, result);
        putAll(alterServiceTestCase, result);
        putAll(dropServiceTestCase, result);
        putAll(createSchemaTestCase, result);
        putAll(alterSchemaTestCase, result);
        putAll(dropSchemaTestCase, result);
        putAll(installComponentTestCase, result);
        putAll(flushStatementTestCase, result);
        putAll(installPluginStatementTestCase, result);
        putAll(showInstanceStatementTestCases, result);
        putAll(cloneStatementTestCases, result);
        putAll(showReadwriteSplittingReadResourcesStatementTestCases, result);
        putAll(uninstallComponentStatementTestCases, result);
        putAll(createResourceGroupStatementTestCases, result);
        putAll(binlogStatementTestCases, result);
        putAll(uninstallPluginStatementTestCases, result);
        putAll(showSingleTableRulesStatementTestCases, result);
        putAll(setResourceGroupStatementTestCases, result);
        putAll(optimizeTableStatementTestCases, result);
        putAll(repairTableStatementTestCases, result);
        putAll(createShardingAlgorithmStatementTestCases, result);
        putAll(createDefaultShardingStrategyStatementTestCases, result);
        putAll(createShardingTableRuleTestCases, result);
        putAll(alterShardingTableRuleTestCases, result);
<<<<<<< HEAD
        putAll(killStatementTestCases, result);
=======
        putAll(resetStatementTestCases, result);
        putAll(resetPersistStatementTestCases, result);
        putAll(showReplicasStatementTestCases, result);
        putAll(alterShardingAlgorithmStatementTestCases, result);
>>>>>>> 2e560c45
        return result;
    }
    // CHECKSTYLE:ON
    
    private void putAll(final List<? extends SQLParserTestCase> sqlParserTestCases, final Map<String, SQLParserTestCase> target) {
        Map<String, SQLParserTestCase> sqlParserTestCaseMap = getSQLParserTestCases(sqlParserTestCases);
        Collection<String> sqlParserTestCaseIds = new HashSet<>(sqlParserTestCaseMap.keySet());
        sqlParserTestCaseIds.retainAll(target.keySet());
        Preconditions.checkState(sqlParserTestCaseIds.isEmpty(), "Find duplicated SQL Case IDs: %s", sqlParserTestCaseIds);
        target.putAll(sqlParserTestCaseMap);
    }
    
    private Map<String, SQLParserTestCase> getSQLParserTestCases(final List<? extends SQLParserTestCase> sqlParserTestCases) {
        Map<String, SQLParserTestCase> result = new HashMap<>(sqlParserTestCases.size(), 1);
        for (SQLParserTestCase each : sqlParserTestCases) {
            Preconditions.checkState(!result.containsKey(each.getSqlCaseId()), "Find duplicated SQL Case ID: %s", each.getSqlCaseId());
            result.put(each.getSqlCaseId(), each);
        }
        return result;
    }
}<|MERGE_RESOLUTION|>--- conflicted
+++ resolved
@@ -28,12 +28,9 @@
 import org.apache.shardingsphere.test.sql.parser.parameterized.jaxb.cases.domain.statement.dal.FlushStatementTestCase;
 import org.apache.shardingsphere.test.sql.parser.parameterized.jaxb.cases.domain.statement.dal.InstallComponentStatementTestCase;
 import org.apache.shardingsphere.test.sql.parser.parameterized.jaxb.cases.domain.statement.dal.InstallPluginStatementTestCase;
-<<<<<<< HEAD
-import org.apache.shardingsphere.test.sql.parser.parameterized.jaxb.cases.domain.statement.dal.KillStatementTestCase;
-=======
 import org.apache.shardingsphere.test.sql.parser.parameterized.jaxb.cases.domain.statement.dal.ResetPersistStatementTestCase;
 import org.apache.shardingsphere.test.sql.parser.parameterized.jaxb.cases.domain.statement.dal.ResetStatementTestCase;
->>>>>>> 2e560c45
+import org.apache.shardingsphere.test.sql.parser.parameterized.jaxb.cases.domain.statement.dal.KillStatementTestCase;
 import org.apache.shardingsphere.test.sql.parser.parameterized.jaxb.cases.domain.statement.dal.OptimizeTableStatementTestCase;
 import org.apache.shardingsphere.test.sql.parser.parameterized.jaxb.cases.domain.statement.dal.RepairTableStatementTestCase;
 import org.apache.shardingsphere.test.sql.parser.parameterized.jaxb.cases.domain.statement.dal.SetParameterStatementTestCase;
@@ -703,11 +700,6 @@
     @XmlElement(name = "show-replicas")
     private final List<ShowReplicasStatementTestCase> showReplicasStatementTestCases = new LinkedList<>();
     
-<<<<<<< HEAD
-    @XmlElement(name = "kill")
-    private final List<KillStatementTestCase> killStatementTestCases = new LinkedList<>();
-    
-=======
     @XmlElement(name = "alter-sharding-algorithm")
     private final List<AlterShardingAlgorithmStatementTestCase> alterShardingAlgorithmStatementTestCases = new LinkedList<>();
     
@@ -717,7 +709,9 @@
     @XmlElement(name = "reset-persist")
     private final List<ResetPersistStatementTestCase> resetPersistStatementTestCases = new LinkedList<>();
 
->>>>>>> 2e560c45
+    @XmlElement(name = "kill")
+    private final List<KillStatementTestCase> killStatementTestCases = new LinkedList<>();
+    
     /**
      * Get all SQL parser test cases.
      *
@@ -890,14 +884,11 @@
         putAll(createDefaultShardingStrategyStatementTestCases, result);
         putAll(createShardingTableRuleTestCases, result);
         putAll(alterShardingTableRuleTestCases, result);
-<<<<<<< HEAD
-        putAll(killStatementTestCases, result);
-=======
         putAll(resetStatementTestCases, result);
         putAll(resetPersistStatementTestCases, result);
         putAll(showReplicasStatementTestCases, result);
         putAll(alterShardingAlgorithmStatementTestCases, result);
->>>>>>> 2e560c45
+        putAll(killStatementTestCases, result);
         return result;
     }
     // CHECKSTYLE:ON
