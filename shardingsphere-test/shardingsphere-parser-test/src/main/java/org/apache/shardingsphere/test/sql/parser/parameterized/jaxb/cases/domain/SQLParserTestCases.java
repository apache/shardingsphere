--- conflicted
+++ resolved
@@ -1227,11 +1227,8 @@
         putAll(createLanguageStatementTestCases, result);
         putAll(alterLanguageStatementTestCases, result);
         putAll(dropLanguageStatementTestCases, result);
-<<<<<<< HEAD
         putAll(showTableMetadataStatementTestCases, result);
-=======
         putAll(helpStatementTestCases, result);
->>>>>>> efffef2c
         return result;
     }
     // CHECKSTYLE:ON
