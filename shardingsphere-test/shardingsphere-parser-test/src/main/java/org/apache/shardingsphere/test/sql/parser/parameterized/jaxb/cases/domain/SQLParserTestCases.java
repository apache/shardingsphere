/*
 * Licensed to the Apache Software Foundation (ASF) under one or more
 * contributor license agreements.  See the NOTICE file distributed with
 * this work for additional information regarding copyright ownership.
 * The ASF licenses this file to You under the Apache License, Version 2.0
 * (the "License"); you may not use this file except in compliance with
 * the License.  You may obtain a copy of the License at
 *
 *     http://www.apache.org/licenses/LICENSE-2.0
 *
 * Unless required by applicable law or agreed to in writing, software
 * distributed under the License is distributed on an "AS IS" BASIS,
 * WITHOUT WARRANTIES OR CONDITIONS OF ANY KIND, either express or implied.
 * See the License for the specific language governing permissions and
 * limitations under the License.
 */

package org.apache.shardingsphere.test.sql.parser.parameterized.jaxb.cases.domain;

import com.google.common.base.Preconditions;
import lombok.Getter;
import org.apache.shardingsphere.test.sql.parser.parameterized.jaxb.cases.domain.statement.CommonStatementTestCase;
import org.apache.shardingsphere.test.sql.parser.parameterized.jaxb.cases.domain.statement.SQLParserTestCase;
import org.apache.shardingsphere.test.sql.parser.parameterized.jaxb.cases.domain.statement.dal.BinlogStatementTestCase;
import org.apache.shardingsphere.test.sql.parser.parameterized.jaxb.cases.domain.statement.dal.CacheIndexStatementTestCase;
import org.apache.shardingsphere.test.sql.parser.parameterized.jaxb.cases.domain.statement.dal.CheckTableStatementTestCase;
import org.apache.shardingsphere.test.sql.parser.parameterized.jaxb.cases.domain.statement.dal.CloneStatementTestCase;
import org.apache.shardingsphere.test.sql.parser.parameterized.jaxb.cases.domain.statement.dal.CreateResourceGroupStatementTestCase;
import org.apache.shardingsphere.test.sql.parser.parameterized.jaxb.cases.domain.statement.dal.ExplainStatementTestCase;
import org.apache.shardingsphere.test.sql.parser.parameterized.jaxb.cases.domain.statement.dal.FlushStatementTestCase;
import org.apache.shardingsphere.test.sql.parser.parameterized.jaxb.cases.domain.statement.dal.InstallComponentStatementTestCase;
import org.apache.shardingsphere.test.sql.parser.parameterized.jaxb.cases.domain.statement.dal.InstallPluginStatementTestCase;
import org.apache.shardingsphere.test.sql.parser.parameterized.jaxb.cases.domain.statement.dal.KillStatementTestCase;
import org.apache.shardingsphere.test.sql.parser.parameterized.jaxb.cases.domain.statement.dal.LoadIndexInfoStatementTestCase;
import org.apache.shardingsphere.test.sql.parser.parameterized.jaxb.cases.domain.statement.dal.OptimizeTableStatementTestCase;
import org.apache.shardingsphere.test.sql.parser.parameterized.jaxb.cases.domain.statement.dal.RepairTableStatementTestCase;
import org.apache.shardingsphere.test.sql.parser.parameterized.jaxb.cases.domain.statement.dal.ResetPersistStatementTestCase;
import org.apache.shardingsphere.test.sql.parser.parameterized.jaxb.cases.domain.statement.dal.ResetStatementTestCase;
import org.apache.shardingsphere.test.sql.parser.parameterized.jaxb.cases.domain.statement.dal.SetParameterStatementTestCase;
import org.apache.shardingsphere.test.sql.parser.parameterized.jaxb.cases.domain.statement.dal.SetResourceGroupStatementTestCase;
import org.apache.shardingsphere.test.sql.parser.parameterized.jaxb.cases.domain.statement.dal.ShowColumnsStatementTestCase;
import org.apache.shardingsphere.test.sql.parser.parameterized.jaxb.cases.domain.statement.dal.ShowCreateTableStatementTestCase;
import org.apache.shardingsphere.test.sql.parser.parameterized.jaxb.cases.domain.statement.dal.ShowCreateTriggerStatementTestCase;
import org.apache.shardingsphere.test.sql.parser.parameterized.jaxb.cases.domain.statement.dal.ShowCreateUserStatementTestCase;
import org.apache.shardingsphere.test.sql.parser.parameterized.jaxb.cases.domain.statement.dal.ShowDatabasesStatementTestCase;
import org.apache.shardingsphere.test.sql.parser.parameterized.jaxb.cases.domain.statement.dal.ShowFunctionStatusStatementTestCase;
import org.apache.shardingsphere.test.sql.parser.parameterized.jaxb.cases.domain.statement.dal.ShowIndexStatementTestCase;
import org.apache.shardingsphere.test.sql.parser.parameterized.jaxb.cases.domain.statement.dal.ShowOpenTablesStatementTestCase;
import org.apache.shardingsphere.test.sql.parser.parameterized.jaxb.cases.domain.statement.dal.ShowProcedureCodeStatementTestCase;
import org.apache.shardingsphere.test.sql.parser.parameterized.jaxb.cases.domain.statement.dal.ShowProcedureStatusStatementTestCase;
import org.apache.shardingsphere.test.sql.parser.parameterized.jaxb.cases.domain.statement.dal.ShowRelaylogEventsStatementTestCase;
import org.apache.shardingsphere.test.sql.parser.parameterized.jaxb.cases.domain.statement.dal.ShowReplicaStatusStatementTestCase;
import org.apache.shardingsphere.test.sql.parser.parameterized.jaxb.cases.domain.statement.dal.ShowReplicasStatementTestCase;
import org.apache.shardingsphere.test.sql.parser.parameterized.jaxb.cases.domain.statement.dal.ShowSlaveHostsStatementTestCase;
import org.apache.shardingsphere.test.sql.parser.parameterized.jaxb.cases.domain.statement.dal.ShowSlaveStatusStatementTestCase;
import org.apache.shardingsphere.test.sql.parser.parameterized.jaxb.cases.domain.statement.dal.ShowStatementTestCase;
import org.apache.shardingsphere.test.sql.parser.parameterized.jaxb.cases.domain.statement.dal.ShowStatusStatementTestCase;
import org.apache.shardingsphere.test.sql.parser.parameterized.jaxb.cases.domain.statement.dal.ShowTableStatusStatementTestCase;
import org.apache.shardingsphere.test.sql.parser.parameterized.jaxb.cases.domain.statement.dal.ShowTablesStatementTestCase;
import org.apache.shardingsphere.test.sql.parser.parameterized.jaxb.cases.domain.statement.dal.ShowTriggersStatementTestCase;
import org.apache.shardingsphere.test.sql.parser.parameterized.jaxb.cases.domain.statement.dal.ShutdownStatementTestCase;
import org.apache.shardingsphere.test.sql.parser.parameterized.jaxb.cases.domain.statement.dal.UninstallComponentStatementTestCase;
import org.apache.shardingsphere.test.sql.parser.parameterized.jaxb.cases.domain.statement.dal.UninstallPluginStatementTestCase;
import org.apache.shardingsphere.test.sql.parser.parameterized.jaxb.cases.domain.statement.dal.UseStatementTestCase;
import org.apache.shardingsphere.test.sql.parser.parameterized.jaxb.cases.domain.statement.dcl.AlterLoginStatementTestCase;
import org.apache.shardingsphere.test.sql.parser.parameterized.jaxb.cases.domain.statement.dcl.AlterRoleStatementTestCase;
import org.apache.shardingsphere.test.sql.parser.parameterized.jaxb.cases.domain.statement.dcl.AlterUserStatementTestCase;
import org.apache.shardingsphere.test.sql.parser.parameterized.jaxb.cases.domain.statement.dcl.CreateLoginStatementTestCase;
import org.apache.shardingsphere.test.sql.parser.parameterized.jaxb.cases.domain.statement.dcl.CreateRoleStatementTestCase;
import org.apache.shardingsphere.test.sql.parser.parameterized.jaxb.cases.domain.statement.dcl.CreateUserStatementTestCase;
import org.apache.shardingsphere.test.sql.parser.parameterized.jaxb.cases.domain.statement.dcl.DenyUserStatementTestCase;
import org.apache.shardingsphere.test.sql.parser.parameterized.jaxb.cases.domain.statement.dcl.DropLoginStatementTestCase;
import org.apache.shardingsphere.test.sql.parser.parameterized.jaxb.cases.domain.statement.dcl.DropRoleStatementTestCase;
import org.apache.shardingsphere.test.sql.parser.parameterized.jaxb.cases.domain.statement.dcl.DropUserStatementTestCase;
import org.apache.shardingsphere.test.sql.parser.parameterized.jaxb.cases.domain.statement.dcl.GrantStatementTestCase;
import org.apache.shardingsphere.test.sql.parser.parameterized.jaxb.cases.domain.statement.dcl.RenameUserStatementTestCase;
import org.apache.shardingsphere.test.sql.parser.parameterized.jaxb.cases.domain.statement.dcl.RevokeStatementTestCase;
import org.apache.shardingsphere.test.sql.parser.parameterized.jaxb.cases.domain.statement.dcl.SetDefaultRoleStatementTestCase;
import org.apache.shardingsphere.test.sql.parser.parameterized.jaxb.cases.domain.statement.dcl.SetPasswordStatementTestCase;
import org.apache.shardingsphere.test.sql.parser.parameterized.jaxb.cases.domain.statement.dcl.SetRoleStatementTestCase;
import org.apache.shardingsphere.test.sql.parser.parameterized.jaxb.cases.domain.statement.ddl.AlterDatabaseStatementTestCase;
import org.apache.shardingsphere.test.sql.parser.parameterized.jaxb.cases.domain.statement.ddl.AlterFunctionStatementTestCase;
import org.apache.shardingsphere.test.sql.parser.parameterized.jaxb.cases.domain.statement.ddl.AlterIndexStatementTestCase;
import org.apache.shardingsphere.test.sql.parser.parameterized.jaxb.cases.domain.statement.ddl.AlterProcedureStatementTestCase;
import org.apache.shardingsphere.test.sql.parser.parameterized.jaxb.cases.domain.statement.ddl.AlterSchemaStatementTestCase;
import org.apache.shardingsphere.test.sql.parser.parameterized.jaxb.cases.domain.statement.ddl.AlterSequenceStatementTestCase;
import org.apache.shardingsphere.test.sql.parser.parameterized.jaxb.cases.domain.statement.ddl.AlterServerStatementTestCase;
import org.apache.shardingsphere.test.sql.parser.parameterized.jaxb.cases.domain.statement.ddl.AlterServiceStatementTestCase;
import org.apache.shardingsphere.test.sql.parser.parameterized.jaxb.cases.domain.statement.ddl.AlterSessionStatementTestCase;
import org.apache.shardingsphere.test.sql.parser.parameterized.jaxb.cases.domain.statement.ddl.AlterSynonymStatementTestCase;
import org.apache.shardingsphere.test.sql.parser.parameterized.jaxb.cases.domain.statement.ddl.AlterSystemStatementTestCase;
import org.apache.shardingsphere.test.sql.parser.parameterized.jaxb.cases.domain.statement.ddl.AlterTableStatementTestCase;
import org.apache.shardingsphere.test.sql.parser.parameterized.jaxb.cases.domain.statement.ddl.AnalyzeStatementTestCase;
import org.apache.shardingsphere.test.sql.parser.parameterized.jaxb.cases.domain.statement.ddl.AssociateStatisticsStatementTestCase;
import org.apache.shardingsphere.test.sql.parser.parameterized.jaxb.cases.domain.statement.ddl.AuditStatementTestCase;
import org.apache.shardingsphere.test.sql.parser.parameterized.jaxb.cases.domain.statement.ddl.CommentStatementTestCase;
import org.apache.shardingsphere.test.sql.parser.parameterized.jaxb.cases.domain.statement.ddl.CreateDatabaseStatementTestCase;
import org.apache.shardingsphere.test.sql.parser.parameterized.jaxb.cases.domain.statement.ddl.CreateFunctionStatementTestCase;
import org.apache.shardingsphere.test.sql.parser.parameterized.jaxb.cases.domain.statement.ddl.CreateIndexStatementTestCase;
import org.apache.shardingsphere.test.sql.parser.parameterized.jaxb.cases.domain.statement.ddl.CreateProcedureStatementTestCase;
import org.apache.shardingsphere.test.sql.parser.parameterized.jaxb.cases.domain.statement.ddl.CreateSchemaStatementTestCase;
import org.apache.shardingsphere.test.sql.parser.parameterized.jaxb.cases.domain.statement.ddl.CreateSequenceStatementTestCase;
import org.apache.shardingsphere.test.sql.parser.parameterized.jaxb.cases.domain.statement.ddl.CreateServerStatementTestCase;
import org.apache.shardingsphere.test.sql.parser.parameterized.jaxb.cases.domain.statement.ddl.CreateServiceStatementTestCase;
import org.apache.shardingsphere.test.sql.parser.parameterized.jaxb.cases.domain.statement.ddl.CreateTableStatementTestCase;
import org.apache.shardingsphere.test.sql.parser.parameterized.jaxb.cases.domain.statement.ddl.CreateTriggerStatementTestCase;
import org.apache.shardingsphere.test.sql.parser.parameterized.jaxb.cases.domain.statement.ddl.CreateViewStatementTestCase;
import org.apache.shardingsphere.test.sql.parser.parameterized.jaxb.cases.domain.statement.ddl.DisassociateStatisticsStatementTestCase;
import org.apache.shardingsphere.test.sql.parser.parameterized.jaxb.cases.domain.statement.ddl.DropDatabaseStatementTestCase;
import org.apache.shardingsphere.test.sql.parser.parameterized.jaxb.cases.domain.statement.ddl.DropFunctionStatementTestCase;
import org.apache.shardingsphere.test.sql.parser.parameterized.jaxb.cases.domain.statement.ddl.DropIndexStatementTestCase;
import org.apache.shardingsphere.test.sql.parser.parameterized.jaxb.cases.domain.statement.ddl.DropProcedureStatementTestCase;
import org.apache.shardingsphere.test.sql.parser.parameterized.jaxb.cases.domain.statement.ddl.DropSchemaStatementTestCase;
import org.apache.shardingsphere.test.sql.parser.parameterized.jaxb.cases.domain.statement.ddl.DropSequenceStatementTestCase;
import org.apache.shardingsphere.test.sql.parser.parameterized.jaxb.cases.domain.statement.ddl.DropServerStatementTestCase;
import org.apache.shardingsphere.test.sql.parser.parameterized.jaxb.cases.domain.statement.ddl.DropServiceStatementTestCase;
import org.apache.shardingsphere.test.sql.parser.parameterized.jaxb.cases.domain.statement.ddl.DropTableStatementTestCase;
import org.apache.shardingsphere.test.sql.parser.parameterized.jaxb.cases.domain.statement.ddl.DropTriggerStatementTestCase;
import org.apache.shardingsphere.test.sql.parser.parameterized.jaxb.cases.domain.statement.ddl.DropViewStatementTestCase;
import org.apache.shardingsphere.test.sql.parser.parameterized.jaxb.cases.domain.statement.ddl.FlashbackDatabaseStatementTestCase;
import org.apache.shardingsphere.test.sql.parser.parameterized.jaxb.cases.domain.statement.ddl.FlashbackTableStatementTestCase;
import org.apache.shardingsphere.test.sql.parser.parameterized.jaxb.cases.domain.statement.ddl.NoAuditStatementTestCase;
import org.apache.shardingsphere.test.sql.parser.parameterized.jaxb.cases.domain.statement.ddl.PurgeStatementTestCase;
import org.apache.shardingsphere.test.sql.parser.parameterized.jaxb.cases.domain.statement.ddl.RenameStatementTestCase;
import org.apache.shardingsphere.test.sql.parser.parameterized.jaxb.cases.domain.statement.ddl.TruncateStatementTestCase;
import org.apache.shardingsphere.test.sql.parser.parameterized.jaxb.cases.domain.statement.distsql.ral.AddShardingHintDatabaseValueStatementTestCase;
import org.apache.shardingsphere.test.sql.parser.parameterized.jaxb.cases.domain.statement.distsql.ral.AddShardingHintTableValueStatementTestCase;
import org.apache.shardingsphere.test.sql.parser.parameterized.jaxb.cases.domain.statement.distsql.ral.ClearHintStatementTestCase;
import org.apache.shardingsphere.test.sql.parser.parameterized.jaxb.cases.domain.statement.distsql.ral.ClearReadwriteSplittingHintStatementTestCase;
import org.apache.shardingsphere.test.sql.parser.parameterized.jaxb.cases.domain.statement.distsql.ral.ClearShardingHintStatementTestCase;
import org.apache.shardingsphere.test.sql.parser.parameterized.jaxb.cases.domain.statement.distsql.ral.PreviewStatementTestCase;
import org.apache.shardingsphere.test.sql.parser.parameterized.jaxb.cases.domain.statement.distsql.ral.SetReadwriteSplittingHintStatementTestCase;
import org.apache.shardingsphere.test.sql.parser.parameterized.jaxb.cases.domain.statement.distsql.ral.SetShardingHintDatabaseValueStatementTestCase;
import org.apache.shardingsphere.test.sql.parser.parameterized.jaxb.cases.domain.statement.distsql.ral.SetVariableStatementTestCase;
import org.apache.shardingsphere.test.sql.parser.parameterized.jaxb.cases.domain.statement.distsql.ral.ShowAllVariablesStatementTestCase;
import org.apache.shardingsphere.test.sql.parser.parameterized.jaxb.cases.domain.statement.distsql.ral.ShowInstanceStatementTestCase;
import org.apache.shardingsphere.test.sql.parser.parameterized.jaxb.cases.domain.statement.distsql.ral.ShowReadwriteSplittingHintStatusStatementTestCase;
import org.apache.shardingsphere.test.sql.parser.parameterized.jaxb.cases.domain.statement.distsql.ral.ShowReadwriteSplittingReadResourcesStatementTestCase;
import org.apache.shardingsphere.test.sql.parser.parameterized.jaxb.cases.domain.statement.distsql.ral.ShowScalingListStatementTestCase;
import org.apache.shardingsphere.test.sql.parser.parameterized.jaxb.cases.domain.statement.distsql.ral.ShowShardingHintStatusStatementTestCase;
import org.apache.shardingsphere.test.sql.parser.parameterized.jaxb.cases.domain.statement.distsql.ral.ShowVariableStatementTestCase;
import org.apache.shardingsphere.test.sql.parser.parameterized.jaxb.cases.domain.statement.distsql.ral.scaling.CheckScalingStatementTestCase;
import org.apache.shardingsphere.test.sql.parser.parameterized.jaxb.cases.domain.statement.distsql.ral.scaling.CheckoutScalingStatementTestCase;
import org.apache.shardingsphere.test.sql.parser.parameterized.jaxb.cases.domain.statement.distsql.ral.scaling.ShowScalingCheckAlgorithmsStatementTestCase;
import org.apache.shardingsphere.test.sql.parser.parameterized.jaxb.cases.domain.statement.distsql.ral.scaling.StopScalingSourceWritingStatementTestCase;
import org.apache.shardingsphere.test.sql.parser.parameterized.jaxb.cases.domain.statement.distsql.rdl.alter.AlterDataBaseDiscoveryRuleStatementTestCase;
import org.apache.shardingsphere.test.sql.parser.parameterized.jaxb.cases.domain.statement.distsql.rdl.alter.AlterDefaultSingleTableRuleStatementTestCase;
import org.apache.shardingsphere.test.sql.parser.parameterized.jaxb.cases.domain.statement.distsql.rdl.alter.AlterEncryptRuleStatementTestCase;
import org.apache.shardingsphere.test.sql.parser.parameterized.jaxb.cases.domain.statement.distsql.rdl.alter.AlterReadwriteSplittingRuleStatementTestCase;
import org.apache.shardingsphere.test.sql.parser.parameterized.jaxb.cases.domain.statement.distsql.rdl.alter.AlterResourceStatementTestCase;
import org.apache.shardingsphere.test.sql.parser.parameterized.jaxb.cases.domain.statement.distsql.rdl.alter.AlterShadowAlgorithmStatementTestCase;
import org.apache.shardingsphere.test.sql.parser.parameterized.jaxb.cases.domain.statement.distsql.rdl.alter.AlterShadowRuleStatementTestCase;
import org.apache.shardingsphere.test.sql.parser.parameterized.jaxb.cases.domain.statement.distsql.rdl.alter.AlterShardingAlgorithmStatementTestCase;
import org.apache.shardingsphere.test.sql.parser.parameterized.jaxb.cases.domain.statement.distsql.rdl.alter.AlterShardingAutoTableRuleStatementTestCase;
import org.apache.shardingsphere.test.sql.parser.parameterized.jaxb.cases.domain.statement.distsql.rdl.alter.AlterShardingBindingTableRulesStatementTestCase;
import org.apache.shardingsphere.test.sql.parser.parameterized.jaxb.cases.domain.statement.distsql.rdl.alter.AlterShardingBroadcastTableRulesStatementTestCase;
import org.apache.shardingsphere.test.sql.parser.parameterized.jaxb.cases.domain.statement.distsql.rdl.alter.AlterShardingTableRuleStatementTestCase;
import org.apache.shardingsphere.test.sql.parser.parameterized.jaxb.cases.domain.statement.distsql.rdl.create.AddResourceStatementTestCase;
import org.apache.shardingsphere.test.sql.parser.parameterized.jaxb.cases.domain.statement.distsql.rdl.create.CreateDataBaseDiscoveryRuleStatementTestCase;
import org.apache.shardingsphere.test.sql.parser.parameterized.jaxb.cases.domain.statement.distsql.rdl.create.CreateDefaultShadowAlgorithmStatementTestCase;
import org.apache.shardingsphere.test.sql.parser.parameterized.jaxb.cases.domain.statement.distsql.rdl.create.CreateDefaultShardingStrategyStatementTestCase;
import org.apache.shardingsphere.test.sql.parser.parameterized.jaxb.cases.domain.statement.distsql.rdl.create.CreateDefaultSingleTableRuleStatementTestCase;
import org.apache.shardingsphere.test.sql.parser.parameterized.jaxb.cases.domain.statement.distsql.rdl.create.CreateEncryptRuleStatementTestCase;
import org.apache.shardingsphere.test.sql.parser.parameterized.jaxb.cases.domain.statement.distsql.rdl.create.CreateReadwriteSplittingRuleStatementTestCase;
import org.apache.shardingsphere.test.sql.parser.parameterized.jaxb.cases.domain.statement.distsql.rdl.create.CreateShadowAlgorithmStatementTestCase;
import org.apache.shardingsphere.test.sql.parser.parameterized.jaxb.cases.domain.statement.distsql.rdl.create.CreateShadowRuleStatementTestCase;
import org.apache.shardingsphere.test.sql.parser.parameterized.jaxb.cases.domain.statement.distsql.rdl.create.CreateShardingAlgorithmStatementTestCase;
import org.apache.shardingsphere.test.sql.parser.parameterized.jaxb.cases.domain.statement.distsql.rdl.create.CreateShardingAutoTableRuleStatementTestCase;
import org.apache.shardingsphere.test.sql.parser.parameterized.jaxb.cases.domain.statement.distsql.rdl.create.CreateShardingBindingTableRulesStatementTestCase;
import org.apache.shardingsphere.test.sql.parser.parameterized.jaxb.cases.domain.statement.distsql.rdl.create.CreateShardingBroadcastTableRulesStatementTestCase;
import org.apache.shardingsphere.test.sql.parser.parameterized.jaxb.cases.domain.statement.distsql.rdl.create.CreateShardingTableRuleStatementTestCase;
import org.apache.shardingsphere.test.sql.parser.parameterized.jaxb.cases.domain.statement.distsql.rdl.drop.DropDataBaseDiscoveryRuleStatementTestCase;
import org.apache.shardingsphere.test.sql.parser.parameterized.jaxb.cases.domain.statement.distsql.rdl.drop.DropDefaultSingleTableRuleStatementTestCase;
import org.apache.shardingsphere.test.sql.parser.parameterized.jaxb.cases.domain.statement.distsql.rdl.drop.DropEncryptRuleStatementTestCase;
import org.apache.shardingsphere.test.sql.parser.parameterized.jaxb.cases.domain.statement.distsql.rdl.drop.DropReadwriteSplittingRuleStatementTestCase;
import org.apache.shardingsphere.test.sql.parser.parameterized.jaxb.cases.domain.statement.distsql.rdl.drop.DropResourceStatementTestCase;
import org.apache.shardingsphere.test.sql.parser.parameterized.jaxb.cases.domain.statement.distsql.rdl.drop.DropShadowAlgorithmStatementTestCase;
import org.apache.shardingsphere.test.sql.parser.parameterized.jaxb.cases.domain.statement.distsql.rdl.drop.DropShadowRuleStatementTestCase;
import org.apache.shardingsphere.test.sql.parser.parameterized.jaxb.cases.domain.statement.distsql.rdl.drop.DropShardingBindingTableRulesStatementTestCase;
import org.apache.shardingsphere.test.sql.parser.parameterized.jaxb.cases.domain.statement.distsql.rdl.drop.DropShardingBroadcastTableRulesStatementTestCase;
import org.apache.shardingsphere.test.sql.parser.parameterized.jaxb.cases.domain.statement.distsql.rdl.drop.DropShardingTableRuleStatementTestCase;
import org.apache.shardingsphere.test.sql.parser.parameterized.jaxb.cases.domain.statement.distsql.rql.ShowDataBaseDiscoveryRulesStatementTestCase;
import org.apache.shardingsphere.test.sql.parser.parameterized.jaxb.cases.domain.statement.distsql.rql.ShowEncryptRulesStatementTestCase;
import org.apache.shardingsphere.test.sql.parser.parameterized.jaxb.cases.domain.statement.distsql.rql.ShowReadwriteSplittingRulesStatementTestCase;
import org.apache.shardingsphere.test.sql.parser.parameterized.jaxb.cases.domain.statement.distsql.rql.ShowShadowAlgorithmsStatementTestCase;
import org.apache.shardingsphere.test.sql.parser.parameterized.jaxb.cases.domain.statement.distsql.rql.ShowShadowRulesStatementTestCase;
import org.apache.shardingsphere.test.sql.parser.parameterized.jaxb.cases.domain.statement.distsql.rql.ShowShadowTableRulesStatementTestCase;
import org.apache.shardingsphere.test.sql.parser.parameterized.jaxb.cases.domain.statement.distsql.rql.ShowShardingAlgorithmsStatementTestCase;
import org.apache.shardingsphere.test.sql.parser.parameterized.jaxb.cases.domain.statement.distsql.rql.ShowShardingBindingTableRulesStatementTestCase;
import org.apache.shardingsphere.test.sql.parser.parameterized.jaxb.cases.domain.statement.distsql.rql.ShowShardingBroadcastTableRulesStatementTestCase;
import org.apache.shardingsphere.test.sql.parser.parameterized.jaxb.cases.domain.statement.distsql.rql.ShowShardingTableRulesStatementTestCase;
import org.apache.shardingsphere.test.sql.parser.parameterized.jaxb.cases.domain.statement.distsql.rql.ShowSingleTableRulesStatementTestCase;
import org.apache.shardingsphere.test.sql.parser.parameterized.jaxb.cases.domain.statement.distsql.rql.ShowSingleTableStatementTestCase;
import org.apache.shardingsphere.test.sql.parser.parameterized.jaxb.cases.domain.statement.dml.CallStatementTestCase;
import org.apache.shardingsphere.test.sql.parser.parameterized.jaxb.cases.domain.statement.dml.DeleteStatementTestCase;
import org.apache.shardingsphere.test.sql.parser.parameterized.jaxb.cases.domain.statement.dml.InsertStatementTestCase;
import org.apache.shardingsphere.test.sql.parser.parameterized.jaxb.cases.domain.statement.dml.MergeStatementTestCase;
import org.apache.shardingsphere.test.sql.parser.parameterized.jaxb.cases.domain.statement.dml.SelectStatementTestCase;
import org.apache.shardingsphere.test.sql.parser.parameterized.jaxb.cases.domain.statement.dml.UpdateStatementTestCase;
import org.apache.shardingsphere.test.sql.parser.parameterized.jaxb.cases.domain.statement.tcl.BeginTransactionStatementTestCase;
import org.apache.shardingsphere.test.sql.parser.parameterized.jaxb.cases.domain.statement.tcl.CommitStatementTestCase;
import org.apache.shardingsphere.test.sql.parser.parameterized.jaxb.cases.domain.statement.tcl.RollbackStatementTestCase;
import org.apache.shardingsphere.test.sql.parser.parameterized.jaxb.cases.domain.statement.tcl.SavepointStatementTestCase;
import org.apache.shardingsphere.test.sql.parser.parameterized.jaxb.cases.domain.statement.tcl.SetAutoCommitStatementTestCase;
import org.apache.shardingsphere.test.sql.parser.parameterized.jaxb.cases.domain.statement.tcl.SetConstraintsStatementTestCase;
import org.apache.shardingsphere.test.sql.parser.parameterized.jaxb.cases.domain.statement.tcl.SetTransactionStatementTestCase;
import org.apache.shardingsphere.test.sql.parser.parameterized.jaxb.cases.domain.statement.tcl.XATestCase;

import javax.xml.bind.annotation.XmlElement;
import javax.xml.bind.annotation.XmlRootElement;
import java.util.Collection;
import java.util.HashMap;
import java.util.HashSet;
import java.util.LinkedList;
import java.util.List;
import java.util.Map;

/**
 * SQL parser test cases.
 */
@XmlRootElement(name = "sql-parser-test-cases")
@Getter
public final class SQLParserTestCases {
    
    @XmlElement(name = "select")
    private final List<SelectStatementTestCase> selectTestCases = new LinkedList<>();
    
    @XmlElement(name = "update")
    private final List<UpdateStatementTestCase> updateTestCases = new LinkedList<>();
    
    @XmlElement(name = "delete")
    private final List<DeleteStatementTestCase> deleteTestCases = new LinkedList<>();
    
    @XmlElement(name = "insert")
    private final List<InsertStatementTestCase> insertTestCases = new LinkedList<>();
    
    @XmlElement(name = "create-table")
    private final List<CreateTableStatementTestCase> createTableTestCases = new LinkedList<>();
    
    @XmlElement(name = "alter-table")
    private final List<AlterTableStatementTestCase> alterTableTestCases = new LinkedList<>();
    
    @XmlElement(name = "drop-table")
    private final List<DropTableStatementTestCase> dropTableTestCases = new LinkedList<>();
    
    @XmlElement(name = "truncate")
    private final List<TruncateStatementTestCase> truncateTestCases = new LinkedList<>();
    
    @XmlElement(name = "create-index")
    private final List<CreateIndexStatementTestCase> createIndexTestCases = new LinkedList<>();
    
    @XmlElement(name = "alter-index")
    private final List<AlterIndexStatementTestCase> alterIndexTestCases = new LinkedList<>();
    
    @XmlElement(name = "drop-index")
    private final List<DropIndexStatementTestCase> dropIndexTestCases = new LinkedList<>();
    
    @XmlElement(name = "set-constraints")
    private final List<SetConstraintsStatementTestCase> setConstraintsTestCases = new LinkedList<>();
    
    @XmlElement(name = "set-transaction")
    private final List<SetTransactionStatementTestCase> setTransactionTestCases = new LinkedList<>();
    
    @XmlElement(name = "begin-transaction")
    private final List<BeginTransactionStatementTestCase> beginTransactionTestCases = new LinkedList<>();
    
    @XmlElement(name = "set-auto-commit")
    private final List<SetAutoCommitStatementTestCase> setAutoCommitTestCases = new LinkedList<>();
    
    @XmlElement(name = "commit")
    private final List<CommitStatementTestCase> commitTestCases = new LinkedList<>();
    
    @XmlElement(name = "rollback")
    private final List<RollbackStatementTestCase> rollbackTestCases = new LinkedList<>();
    
    @XmlElement(name = "savepoint")
    private final List<SavepointStatementTestCase> savepointTestCases = new LinkedList<>();
    
    @XmlElement(name = "grant")
    private final List<GrantStatementTestCase> grantTestCases = new LinkedList<>();
    
    @XmlElement(name = "revoke")
    private final List<RevokeStatementTestCase> revokeTestCases = new LinkedList<>();
    
    @XmlElement(name = "create-user")
    private final List<CreateUserStatementTestCase> createUserTestCases = new LinkedList<>();
    
    @XmlElement(name = "alter-user")
    private final List<AlterUserStatementTestCase> alterUserTestCases = new LinkedList<>();
    
    @XmlElement(name = "drop-user")
    private final List<DropUserStatementTestCase> dropUserTestCases = new LinkedList<>();
    
    @XmlElement(name = "rename-user")
    private final List<RenameUserStatementTestCase> renameUserTestCases = new LinkedList<>();
    
    @XmlElement(name = "deny-user")
    private final List<DenyUserStatementTestCase> denyUserTestCases = new LinkedList<>();
    
    @XmlElement(name = "create-login")
    private final List<CreateLoginStatementTestCase> createLoginTestCases = new LinkedList<>();
    
    @XmlElement(name = "alter-login")
    private final List<AlterLoginStatementTestCase> alterLoginTestCases = new LinkedList<>();
    
    @XmlElement(name = "drop-login")
    private final List<DropLoginStatementTestCase> dropLoginTestCases = new LinkedList<>();
    
    @XmlElement(name = "create-role")
    private final List<CreateRoleStatementTestCase> createRoleTestCases = new LinkedList<>();
    
    @XmlElement(name = "alter-role")
    private final List<AlterRoleStatementTestCase> alterRoleTestCases = new LinkedList<>();
    
    @XmlElement(name = "drop-role")
    private final List<DropRoleStatementTestCase> dropRoleTestCases = new LinkedList<>();
    
    @XmlElement(name = "set-default-role")
    private final List<SetDefaultRoleStatementTestCase> setDefaultRoleTestCases = new LinkedList<>();
    
    @XmlElement(name = "set-role")
    private final List<SetRoleStatementTestCase> setRoleTestCases = new LinkedList<>();
    
    @XmlElement(name = "set-password")
    private final List<SetPasswordStatementTestCase> setPasswordTestCases = new LinkedList<>();
    
    @XmlElement(name = "use")
    private final List<UseStatementTestCase> useTestCases = new LinkedList<>();
    
    @XmlElement(name = "describe")
    private final List<ExplainStatementTestCase> describeTestCases = new LinkedList<>();
    
    @XmlElement(name = "show-databases")
    private final List<ShowDatabasesStatementTestCase> showDatabasesTestCases = new LinkedList<>();
    
    @XmlElement(name = "show-tables")
    private final List<ShowTablesStatementTestCase> showTablesTestCases = new LinkedList<>();
    
    @XmlElement(name = "show-function-status")
    private final List<ShowFunctionStatusStatementTestCase> showFunctionStatusStatementTestCases = new LinkedList<>();
    
    @XmlElement(name = "show-procedure-status")
    private final List<ShowProcedureStatusStatementTestCase> showProcedureStatusStatementTestCases = new LinkedList<>();

    @XmlElement(name = "show-procedure-code")
    private final List<ShowProcedureCodeStatementTestCase> showProcedureCodeStatementTestCases = new LinkedList<>();
    
    @XmlElement(name = "show-relaylog-events")
    private final List<ShowRelaylogEventsStatementTestCase> showRelaylogEventsStatementTestCases = new LinkedList<>();

    @XmlElement(name = "show-slave-hosts")
    private final List<ShowSlaveHostsStatementTestCase> showSlaveHostsStatementTestCases = new LinkedList<>();

    @XmlElement(name = "show-columns")
    private final List<ShowColumnsStatementTestCase> showColumnsTestCases = new LinkedList<>();
    
    @XmlElement(name = "show-create-table")
    private final List<ShowCreateTableStatementTestCase> showCreateTableTestCases = new LinkedList<>();
    
    @XmlElement(name = "show-create-trigger")
    private final List<ShowCreateTriggerStatementTestCase> showCreateTriggerTestCases = new LinkedList<>();
    
    @XmlElement(name = "create-resource-group")
    private final List<CreateResourceGroupStatementTestCase> createResourceGroupStatementTestCases = new LinkedList<>();
    
    @XmlElement(name = "binlog")
    private final List<BinlogStatementTestCase> binlogStatementTestCases = new LinkedList<>();
    
    @XmlElement(name = "show-create-user")
    private final List<ShowCreateUserStatementTestCase> showCreateUserTestCases = new LinkedList<>();
    
    @XmlElement(name = "show-table-status")
    private final List<ShowTableStatusStatementTestCase> showTableStatusTestCases = new LinkedList<>();
    
    @XmlElement(name = "show-index")
    private final List<ShowIndexStatementTestCase> showIndexTestCases = new LinkedList<>();
    
    @XmlElement(name = "show")
    private final List<ShowStatementTestCase> showTestCases = new LinkedList<>();
    
    @XmlElement(name = "set-parameter")
    private final List<SetParameterStatementTestCase> setVariableTestCases = new LinkedList<>();
    
    @XmlElement(name = "common")
    private final List<CommonStatementTestCase> commonTestCases = new LinkedList<>();
    
    @XmlElement(name = "alter-function")
    private final List<AlterFunctionStatementTestCase> alterFunctionTestCases = new LinkedList<>();
    
    @XmlElement(name = "alter-database")
    private final List<AlterDatabaseStatementTestCase> alterDatabaseTestCase = new LinkedList<>();
    
    @XmlElement(name = "alter-procedure")
    private final List<AlterProcedureStatementTestCase> alterProcedureTestCase = new LinkedList<>();
    
    @XmlElement(name = "alter-server")
    private final List<AlterServerStatementTestCase> alterServerTestCase = new LinkedList<>();
    
    @XmlElement(name = "alter-session")
    private final List<AlterSessionStatementTestCase> alterSessionTestCase = new LinkedList<>();
    
    @XmlElement(name = "alter-synonym")
    private final List<AlterSynonymStatementTestCase> alterSynonymTestCase = new LinkedList<>();
    
    @XmlElement(name = "alter-system")
    private final List<AlterSystemStatementTestCase> alterSystemTestCase = new LinkedList<>();
    
    @XmlElement(name = "create-database")
    private final List<CreateDatabaseStatementTestCase> createDatabaseTestCase = new LinkedList<>();
    
    @XmlElement(name = "create-function")
    private final List<CreateFunctionStatementTestCase> createFunctionTestCase = new LinkedList<>();
    
    @XmlElement(name = "create-procedure")
    private final List<CreateProcedureStatementTestCase> createProcedureTestCase = new LinkedList<>();
    
    @XmlElement(name = "create-server")
    private final List<CreateServerStatementTestCase> createServerTestCase = new LinkedList<>();
    
    @XmlElement(name = "create-trigger")
    private final List<CreateTriggerStatementTestCase> createTriggerTestCase = new LinkedList<>();
    
    @XmlElement(name = "create-view")
    private final List<CreateViewStatementTestCase> createViewTestCase = new LinkedList<>();
    
    @XmlElement(name = "drop-database")
    private final List<DropDatabaseStatementTestCase> dropDatabaseTestCase = new LinkedList<>();
    
    @XmlElement(name = "drop-function")
    private final List<DropFunctionStatementTestCase> dropFunctionTestCase = new LinkedList<>();
    
    @XmlElement(name = "drop-procedure")
    private final List<DropProcedureStatementTestCase> dropProcedureTestCase = new LinkedList<>();
    
    @XmlElement(name = "drop-server")
    private final List<DropServerStatementTestCase> dropServerTestCase = new LinkedList<>();
    
    @XmlElement(name = "drop-trigger")
    private final List<DropTriggerStatementTestCase> dropTriggerTestCase = new LinkedList<>();

    @XmlElement(name = "show-triggers")
    private final List<ShowTriggersStatementTestCase> showTriggerTestCase = new LinkedList<>();

    @XmlElement(name = "drop-view")
    private final List<DropViewStatementTestCase> dropViewTestCase = new LinkedList<>();
    
    @XmlElement(name = "call")
    private final List<CallStatementTestCase> callProcedureTestCase = new LinkedList<>();
    
    @XmlElement(name = "xa")
    private final List<XATestCase> xaTestCase = new LinkedList<>();
    
    @XmlElement(name = "merge")
    private final List<MergeStatementTestCase> mergeTestCase = new LinkedList<>();
    
    @XmlElement(name = "create-sequence")
    private final List<CreateSequenceStatementTestCase> createSequenceTestCase = new LinkedList<>();
    
    @XmlElement(name = "alter-sequence")
    private final List<AlterSequenceStatementTestCase> alterSequenceTestCase = new LinkedList<>();
    
    @XmlElement(name = "drop-sequence")
    private final List<DropSequenceStatementTestCase> dropSequenceTestCase = new LinkedList<>();
    
    @XmlElement(name = "analyze")
    private final List<AnalyzeStatementTestCase> analyzeTestCase = new LinkedList<>();
    
    @XmlElement(name = "associate-statistics")
    private final List<AssociateStatisticsStatementTestCase> associateStatisticsTestCase = new LinkedList<>();
    
    @XmlElement(name = "disassociate-statistics")
    private final List<DisassociateStatisticsStatementTestCase> disassociateStatisticsTestCase = new LinkedList<>();
    
    @XmlElement(name = "audit")
    private final List<AuditStatementTestCase> auditTestCase = new LinkedList<>();

    @XmlElement(name = "no-audit")
    private final List<NoAuditStatementTestCase> noAuditTestCase = new LinkedList<>();
    
    @XmlElement(name = "comment")
    private final List<CommentStatementTestCase> commentTestCase = new LinkedList<>();
    
    @XmlElement(name = "flashback-database")
    private final List<FlashbackDatabaseStatementTestCase> flashbackDatabaseTestCase = new LinkedList<>();
    
    @XmlElement(name = "flashback-table")
    private final List<FlashbackTableStatementTestCase> flashbackTableTestCase = new LinkedList<>();
    
    @XmlElement(name = "purge")
    private final List<PurgeStatementTestCase> purgeTestCase = new LinkedList<>();
    
    @XmlElement(name = "rename")
    private final List<RenameStatementTestCase> renameTestCase = new LinkedList<>();
    
    @XmlElement(name = "add-resource")
    private final List<AddResourceStatementTestCase> addResourceTestCase = new LinkedList<>();
    
    @XmlElement(name = "alter-resource")
    private final List<AlterResourceStatementTestCase> alterResourceTestCase = new LinkedList<>();
    
    @XmlElement(name = "alter-database-discovery-rule")
    private final List<AlterDataBaseDiscoveryRuleStatementTestCase> alterDataBaseDiscoveryRuleTestCase = new LinkedList<>();
    
    @XmlElement(name = "alter-encrypt-rule")
    private final List<AlterEncryptRuleStatementTestCase> alterEncryptRuleTestCase = new LinkedList<>();
    
    @XmlElement(name = "alter-readwrite-splitting-rule")
    private final List<AlterReadwriteSplittingRuleStatementTestCase> alterReadwriteSplittingRuleTestCase = new LinkedList<>();
    
    @XmlElement(name = "alter-sharding-binding-table-rules")
    private final List<AlterShardingBindingTableRulesStatementTestCase> alterShardingBindingTableRulesTestCase = new LinkedList<>();
    
    @XmlElement(name = "alter-sharding-broadcast-table-rules")
    private final List<AlterShardingBroadcastTableRulesStatementTestCase> alterShardingBroadcastTableRulesTestCase = new LinkedList<>();
    
    @XmlElement(name = "alter-sharding-auto-table-rule")
    private final List<AlterShardingAutoTableRuleStatementTestCase> alterShardingTableRuleTestCase = new LinkedList<>();
    
    @XmlElement(name = "alter-sharding-table-rule")
    private final List<AlterShardingTableRuleStatementTestCase> alterShardingTableRuleTestCases = new LinkedList<>();
    
    @XmlElement(name = "create-database-discovery-rule")
    private final List<CreateDataBaseDiscoveryRuleStatementTestCase> createDataBaseDiscoveryRuleTestCase = new LinkedList<>();
    
    @XmlElement(name = "create-encrypt-rule")
    private final List<CreateEncryptRuleStatementTestCase> createEncryptRuleTestCase = new LinkedList<>();
    
    @XmlElement(name = "create-readwrite-splitting-rule")
    private final List<CreateReadwriteSplittingRuleStatementTestCase> createReadwriteSplittingRuleTestCase = new LinkedList<>();
    
    @XmlElement(name = "create-sharding-binding-table-rule")
    private final List<CreateShardingBindingTableRulesStatementTestCase> createShardingBindingTableRulesTestCase = new LinkedList<>();
    
    @XmlElement(name = "create-sharding-broadcast-table-rule")
    private final List<CreateShardingBroadcastTableRulesStatementTestCase> createShardingBroadcastTableRulesTestCase = new LinkedList<>();
    
    @XmlElement(name = "create-sharding-auto-table-rule")
    private final List<CreateShardingAutoTableRuleStatementTestCase> createShardingTableRuleTestCase = new LinkedList<>();
  
    @XmlElement(name = "create-sharding-table-rule")
    private final List<CreateShardingTableRuleStatementTestCase> createShardingTableRuleTestCases = new LinkedList<>();
    
    @XmlElement(name = "drop-database-discovery-rule")
    private final List<DropDataBaseDiscoveryRuleStatementTestCase> dropDataBaseDiscoveryRuleTestCase = new LinkedList<>();
    
    @XmlElement(name = "drop-encrypt-rule")
    private final List<DropEncryptRuleStatementTestCase> dropEncryptRuleTestCase = new LinkedList<>();
    
    @XmlElement(name = "drop-readwrite-splitting-rule")
    private final List<DropReadwriteSplittingRuleStatementTestCase> dropReadwriteSplittingRuleTestCase = new LinkedList<>();
    
    @XmlElement(name = "drop-resource")
    private final List<DropResourceStatementTestCase> dropResourceTestCase = new LinkedList<>();
    
    @XmlElement(name = "drop-sharding-binding-table-rules")
    private final List<DropShardingBindingTableRulesStatementTestCase> dropShardingBindingTableRulesTestCase = new LinkedList<>();
    
    @XmlElement(name = "drop-sharding-broadcast-table-rules")
    private final List<DropShardingBroadcastTableRulesStatementTestCase> dropShardingBroadcastTableRulesTestCase = new LinkedList<>();
    
    @XmlElement(name = "drop-sharding-table-rule")
    private final List<DropShardingTableRuleStatementTestCase> dropShardingTableRuleTestCase = new LinkedList<>();
    
    @XmlElement(name = "show-db-discovery-rules")
    private final List<ShowDataBaseDiscoveryRulesStatementTestCase> showDataBaseDiscoveryRulesTestCase = new LinkedList<>();
    
    @XmlElement(name = "show-encrypt-rules")
    private final List<ShowEncryptRulesStatementTestCase> showEncryptRulesTestCase = new LinkedList<>();
    
    @XmlElement(name = "show-readwrite-splitting-rules")
    private final List<ShowReadwriteSplittingRulesStatementTestCase> showReadwriteSplittingRulesTestCase = new LinkedList<>();
    
    @XmlElement(name = "show-sharding-binding-table-rules")
    private final List<ShowShardingBindingTableRulesStatementTestCase> showShardingBindingTableRulesTestCase = new LinkedList<>();
    
    @XmlElement(name = "show-sharding-broadcast-table-rules")
    private final List<ShowShardingBroadcastTableRulesStatementTestCase> showShardingBroadcastTableRulesTestCase = new LinkedList<>();
    
    @XmlElement(name = "show-sharding-algorithms")
    private final List<ShowShardingAlgorithmsStatementTestCase> showShardingAlgorithmsTestCase = new LinkedList<>();
    
    @XmlElement(name = "show-sharding-table-rules")
    private final List<ShowShardingTableRulesStatementTestCase> showShardingTableRulesTestCase = new LinkedList<>();
    
    @XmlElement(name = "show-sharding-table-rule")
    private final List<ShowShardingTableRulesStatementTestCase> showShardingTableRuleTestCase = new LinkedList<>();
    
    @XmlElement(name = "show-scaling-list")
    private final List<ShowScalingListStatementTestCase> showScalingListStatementTestCase = new LinkedList<>();
    
    @XmlElement(name = "check-scaling")
    private final List<CheckScalingStatementTestCase> checkScalingStatementTestCase = new LinkedList<>();
    
    @XmlElement(name = "show-scaling-check-algorithms")
    private final List<ShowScalingCheckAlgorithmsStatementTestCase> showScalingCheckAlgorithmsStatementTestCase = new LinkedList<>();
    
    @XmlElement(name = "stop-scaling-source-writing")
    private final List<StopScalingSourceWritingStatementTestCase> stopScalingSourceWritingStatementTestCase = new LinkedList<>();
    
    @XmlElement(name = "checkout-scaling")
    private final List<CheckoutScalingStatementTestCase> checkoutScalingStatementTestCases = new LinkedList<>();
    
    @XmlElement(name = "preview-sql")
    private final List<PreviewStatementTestCase> previewStatementTestCase = new LinkedList<>();
    
    @XmlElement(name = "show-variable")
    private final List<ShowVariableStatementTestCase> showVariableStatementTestCase = new LinkedList<>();
    
    @XmlElement(name = "show-all-variables")
    private final List<ShowAllVariablesStatementTestCase> showAllVariablesStatementTestCase = new LinkedList<>();
    
    @XmlElement(name = "set-variable")
    private final List<SetVariableStatementTestCase> setVariableStatementTestCase = new LinkedList<>();
    
    @XmlElement(name = "set-readwrite-splitting-hint-source")
    private final List<SetReadwriteSplittingHintStatementTestCase> setReadwriteSplittingHintStatementTestCase = new LinkedList<>();
    
    @XmlElement(name = "set-sharding-hint-database-value")
    private final List<SetShardingHintDatabaseValueStatementTestCase> setShardingHintDatabaseValueStatementTestCase = new LinkedList<>();
    
    @XmlElement(name = "add-sharding-hint-database-value")
    private final List<AddShardingHintDatabaseValueStatementTestCase> addShardingHintDatabaseValueStatementTestCase = new LinkedList<>();
    
    @XmlElement(name = "add-sharding-hint-table-value")
    private final List<AddShardingHintTableValueStatementTestCase> addShardingHintTableValueStatementTestCase = new LinkedList<>();
    
    @XmlElement(name = "show-readwrite-splitting-hint-source")
    private final List<ShowReadwriteSplittingHintStatusStatementTestCase> showReadwriteSplittingHintStatusStatementTestCase = new LinkedList<>();
    
    @XmlElement(name = "show-sharding-hint-status")
    private final List<ShowShardingHintStatusStatementTestCase> showShardingHintStatusStatementTestCase = new LinkedList<>();
    
    @XmlElement(name = "clear-readwrite-splitting-hint-source")
    private final List<ClearReadwriteSplittingHintStatementTestCase> clearReadwriteSplittingHintStatementTestCase = new LinkedList<>();
    
    @XmlElement(name = "clear-sharding-hint")
    private final List<ClearShardingHintStatementTestCase> clearShardingHintStatementTestCase = new LinkedList<>();
    
    @XmlElement(name = "clear-hint")
    private final List<ClearHintStatementTestCase> clearHintStatementTestCase = new LinkedList<>();
    
    @XmlElement(name = "create-shadow-rule")
    private final List<CreateShadowRuleStatementTestCase> createShadowRuleTestCase = new LinkedList<>();
    
    @XmlElement(name = "drop-shadow-rule")
    private final List<DropShadowRuleStatementTestCase> dropShadowRuleTestCase = new LinkedList<>();
    
    @XmlElement(name = "alter-shadow-rule")
    private final List<AlterShadowRuleStatementTestCase> alterShadowRuleTestCase = new LinkedList<>();
    
    @XmlElement(name = "alter-shadow-algorithm")
    private final List<AlterShadowAlgorithmStatementTestCase> alterShadowAlgorithmTestCase = new LinkedList<>();
 
    @XmlElement(name = "create-shadow-algorithm")
    private final List<CreateShadowAlgorithmStatementTestCase> createShadowAlgorithmTestCase = new LinkedList<>();
    
    @XmlElement(name = "show-shadow-rules")
    private final List<ShowShadowRulesStatementTestCase> showShadowRulesStatementTestCase = new LinkedList<>();
    
    @XmlElement(name = "show-shadow-algorithms")
    private final List<ShowShadowAlgorithmsStatementTestCase> showShadowAlgorithmsStatementTestCase = new LinkedList<>();
    
    @XmlElement(name = "show-shadow-table-rules")
    private final List<ShowShadowTableRulesStatementTestCase> showShadowTableRulesStatementTestCase = new LinkedList<>();
    
    @XmlElement(name = "drop-shadow-algorithm")
    private final List<DropShadowAlgorithmStatementTestCase> dropShadowAlgorithmStatementTestCase = new LinkedList<>();
    
    @XmlElement(name = "create-service")
    private final List<CreateServiceStatementTestCase> createServiceTestCase = new LinkedList<>();
    
    @XmlElement(name = "alter-service")
    private final List<AlterServiceStatementTestCase> alterServiceTestCase = new LinkedList<>();
    
    @XmlElement(name = "drop-service")
    private final List<DropServiceStatementTestCase> dropServiceTestCase = new LinkedList<>();
    
    @XmlElement(name = "create-schema")
    private final List<CreateSchemaStatementTestCase> createSchemaTestCase = new LinkedList<>();
    
    @XmlElement(name = "alter-schema")
    private final List<AlterSchemaStatementTestCase> alterSchemaTestCase = new LinkedList<>();
    
    @XmlElement(name = "drop-schema")
    private final List<DropSchemaStatementTestCase> dropSchemaTestCase = new LinkedList<>();
    
    @XmlElement(name = "install-component")
    private final List<InstallComponentStatementTestCase> installComponentTestCase = new LinkedList<>();
    
    @XmlElement(name = "flush")
    private final List<FlushStatementTestCase> flushStatementTestCase = new LinkedList<>();
    
    @XmlElement(name = "install-plugin")
    private final List<InstallPluginStatementTestCase> installPluginStatementTestCase = new LinkedList<>();
    
    @XmlElement(name = "show-instance")
    private final List<ShowInstanceStatementTestCase> showInstanceStatementTestCases = new LinkedList<>();
    
    @XmlElement(name = "clone")
    private final List<CloneStatementTestCase> cloneStatementTestCases = new LinkedList<>();
    
    @XmlElement(name = "show-readwrite-splitting-read-resources")
    private final List<ShowReadwriteSplittingReadResourcesStatementTestCase> showReadwriteSplittingReadResourcesStatementTestCases = new LinkedList<>();
    
    @XmlElement(name = "uninstall-component")
    private final List<UninstallComponentStatementTestCase> uninstallComponentStatementTestCases = new LinkedList<>();

    @XmlElement(name = "uninstall-plugin")
    private final List<UninstallPluginStatementTestCase> uninstallPluginStatementTestCases = new LinkedList<>();
    
    @XmlElement(name = "show-single-table")
    private final List<ShowSingleTableStatementTestCase> showSingleTableStatementTestCases = new LinkedList<>();
    
    @XmlElement(name = "show-single-table-rules")
    private final List<ShowSingleTableRulesStatementTestCase> showSingleTableRulesStatementTestCases = new LinkedList<>();
    
    @XmlElement(name = "set-resource-group")
    private final List<SetResourceGroupStatementTestCase> setResourceGroupStatementTestCases = new LinkedList<>();
    
    @XmlElement(name = "optimize-table")
    private final List<OptimizeTableStatementTestCase> optimizeTableStatementTestCases = new LinkedList<>();
    
    @XmlElement(name = "repair-table")
    private final List<RepairTableStatementTestCase> repairTableStatementTestCases = new LinkedList<>();
    
    @XmlElement(name = "create-sharding-algorithm")
    private final List<CreateShardingAlgorithmStatementTestCase> createShardingAlgorithmStatementTestCases = new LinkedList<>();
    
    @XmlElement(name = "create-default-sharding-strategy")
    private final List<CreateDefaultShardingStrategyStatementTestCase> createDefaultShardingStrategyStatementTestCases = new LinkedList<>();
    
    @XmlElement(name = "create-default-shadow-algorithm")
    private final List<CreateDefaultShadowAlgorithmStatementTestCase> createDefaultShadowAlgorithmStatementTestCases = new LinkedList<>();
    
    @XmlElement(name = "show-replicas")
    private final List<ShowReplicasStatementTestCase> showReplicasStatementTestCases = new LinkedList<>();

    @XmlElement(name = "show-replica-status")
    private final List<ShowReplicaStatusStatementTestCase> showReplicaStatusStatementTestCases = new LinkedList<>();

    @XmlElement(name = "show-slave-status")
    private final List<ShowSlaveStatusStatementTestCase> showSlaveStatusStatementTestCases = new LinkedList<>();

    @XmlElement(name = "alter-sharding-algorithm")
    private final List<AlterShardingAlgorithmStatementTestCase> alterShardingAlgorithmStatementTestCases = new LinkedList<>();
    
    @XmlElement(name = "reset")
    private final List<ResetStatementTestCase> resetStatementTestCases = new LinkedList<>();

    @XmlElement(name = "reset-persist")
    private final List<ResetPersistStatementTestCase> resetPersistStatementTestCases = new LinkedList<>();
    
    @XmlElement(name = "cache-index")
    private final List<CacheIndexStatementTestCase> cacheIndexStatementTestCases = new LinkedList<>();
    
    @XmlElement(name = "load-index")
    private final List<LoadIndexInfoStatementTestCase> loadIndexInfoStatementTestCases = new LinkedList<>();

    @XmlElement(name = "kill")
    private final List<KillStatementTestCase> killStatementTestCases = new LinkedList<>();

    @XmlElement(name = "shutdown")
    private final List<ShutdownStatementTestCase> shutdownStatementTestCases = new LinkedList<>();

    @XmlElement(name = "create-default-single-table")
    private final List<CreateDefaultSingleTableRuleStatementTestCase> createDefaultSingleTableRuleStatementTestCases = new LinkedList<>();
    
    @XmlElement(name = "alter-default-single-table")
    private final List<AlterDefaultSingleTableRuleStatementTestCase> alterDefaultSingleTableRuleStatementTestCases = new LinkedList<>();
    
    @XmlElement(name = "drop-default-single-table")
    private final List<DropDefaultSingleTableRuleStatementTestCase> dropDefaultSingleTableRuleStatementTestCases = new LinkedList<>();
    
    @XmlElement(name = "show-open-tables")
    private final List<ShowOpenTablesStatementTestCase> showOpenTablesStatementTestCases = new LinkedList<>();

    @XmlElement(name = "check-table")
    private final List<CheckTableStatementTestCase> checkTableTestCases = new LinkedList<>();
    
    @XmlElement(name = "show-status")
    private final List<ShowStatusStatementTestCase> showStatusStatementTestCases = new LinkedList<>();
    
    /**
     * Get all SQL parser test cases.
     *
     * @return all SQL parser test cases
     */
    // CHECKSTYLE:OFF
    public Map<String, SQLParserTestCase> getAllSQLParserTestCases() {
        Map<String, SQLParserTestCase> result = new HashMap<>();
        putAll(selectTestCases, result);
        putAll(updateTestCases, result);
        putAll(deleteTestCases, result);
        putAll(insertTestCases, result);
        putAll(createTableTestCases, result);
        putAll(alterTableTestCases, result);
        putAll(dropTableTestCases, result);
        putAll(truncateTestCases, result);
        putAll(createIndexTestCases, result);
        putAll(alterIndexTestCases, result);
        putAll(dropIndexTestCases, result);
        putAll(setConstraintsTestCases, result);
        putAll(setTransactionTestCases, result);
        putAll(beginTransactionTestCases, result);
        putAll(setAutoCommitTestCases, result);
        putAll(commitTestCases, result);
        putAll(rollbackTestCases, result);
        putAll(savepointTestCases, result);
        putAll(grantTestCases, result);
        putAll(revokeTestCases, result);
        putAll(createUserTestCases, result);
        putAll(alterUserTestCases, result);
        putAll(dropUserTestCases, result);
        putAll(renameUserTestCases, result);
        putAll(denyUserTestCases, result);
        putAll(createLoginTestCases, result);
        putAll(alterLoginTestCases, result);
        putAll(dropLoginTestCases, result);
        putAll(createRoleTestCases, result);
        putAll(alterRoleTestCases, result);
        putAll(dropRoleTestCases, result);
        putAll(setDefaultRoleTestCases, result);
        putAll(setRoleTestCases, result);
        putAll(setPasswordTestCases, result);
        putAll(useTestCases, result);
        putAll(describeTestCases, result);
        putAll(showDatabasesTestCases, result);
        putAll(showTablesTestCases, result);
        putAll(showFunctionStatusStatementTestCases, result);
        putAll(showProcedureStatusStatementTestCases, result);
        putAll(showRelaylogEventsStatementTestCases, result);
        putAll(showSlaveHostsStatementTestCases, result);
        putAll(showProcedureCodeStatementTestCases, result);
        putAll(showColumnsTestCases, result);
        putAll(showCreateTableTestCases, result);
        putAll(showCreateTriggerTestCases, result);
        putAll(showCreateUserTestCases, result);
        putAll(showTableStatusTestCases, result);
        putAll(showIndexTestCases, result);
        putAll(showTestCases, result);
        putAll(setVariableTestCases, result);
        putAll(commonTestCases, result);
        putAll(alterFunctionTestCases, result);
        putAll(alterServerTestCase, result);
        putAll(alterSessionTestCase, result);
        putAll(alterSynonymTestCase, result);
        putAll(alterSystemTestCase, result);
        putAll(alterProcedureTestCase, result);
        putAll(alterDatabaseTestCase, result);
        putAll(createViewTestCase, result);
        putAll(createTriggerTestCase, result);
        putAll(createServerTestCase, result);
        putAll(createProcedureTestCase, result);
        putAll(createFunctionTestCase, result);
        putAll(createDatabaseTestCase, result);
        putAll(dropViewTestCase, result);
        putAll(dropTriggerTestCase, result);
        putAll(showTriggerTestCase, result);
        putAll(dropServerTestCase, result);
        putAll(dropProcedureTestCase, result);
        putAll(dropFunctionTestCase, result);
        putAll(dropDatabaseTestCase, result);
        putAll(callProcedureTestCase, result);
        putAll(xaTestCase, result);
        putAll(mergeTestCase, result);
        putAll(createSequenceTestCase, result);
        putAll(alterSequenceTestCase, result);
        putAll(dropSequenceTestCase, result);
        putAll(analyzeTestCase, result);
        putAll(associateStatisticsTestCase, result);
        putAll(disassociateStatisticsTestCase, result);
        putAll(auditTestCase, result);
        putAll(noAuditTestCase, result);
        putAll(commentTestCase, result);
        putAll(flashbackDatabaseTestCase, result);
        putAll(flashbackTableTestCase, result);
        putAll(purgeTestCase, result);
        putAll(renameTestCase, result);
        putAll(addResourceTestCase, result);
        putAll(alterResourceTestCase, result);
        putAll(alterDataBaseDiscoveryRuleTestCase, result);
        putAll(alterEncryptRuleTestCase, result);
        putAll(alterReadwriteSplittingRuleTestCase, result);
        putAll(alterShardingBindingTableRulesTestCase, result);
        putAll(alterShardingBroadcastTableRulesTestCase, result);
        putAll(alterShardingTableRuleTestCase, result);
        putAll(createDataBaseDiscoveryRuleTestCase, result);
        putAll(createEncryptRuleTestCase, result);
        putAll(createReadwriteSplittingRuleTestCase, result);
        putAll(createShardingBindingTableRulesTestCase, result);
        putAll(createShardingBroadcastTableRulesTestCase, result);
        putAll(createShardingTableRuleTestCase, result);
        putAll(dropDataBaseDiscoveryRuleTestCase, result);
        putAll(dropResourceTestCase, result);
        putAll(dropEncryptRuleTestCase, result);
        putAll(dropReadwriteSplittingRuleTestCase, result);
        putAll(dropShardingBindingTableRulesTestCase, result);
        putAll(dropShardingBroadcastTableRulesTestCase, result);
        putAll(dropShardingTableRuleTestCase, result);
        putAll(showDataBaseDiscoveryRulesTestCase, result);
        putAll(showEncryptRulesTestCase, result);
        putAll(showReadwriteSplittingRulesTestCase, result);
        putAll(showShardingBindingTableRulesTestCase, result);
        putAll(showShardingBroadcastTableRulesTestCase, result);
        putAll(showShardingAlgorithmsTestCase, result);
        putAll(showShardingTableRulesTestCase, result);
        putAll(showShardingTableRuleTestCase, result);
        putAll(showScalingListStatementTestCase, result);
        putAll(checkScalingStatementTestCase, result);
        putAll(showScalingCheckAlgorithmsStatementTestCase, result);
        putAll(stopScalingSourceWritingStatementTestCase, result);
        putAll(checkoutScalingStatementTestCases, result);
        putAll(showVariableStatementTestCase, result);
        putAll(showAllVariablesStatementTestCase, result);
        putAll(setVariableStatementTestCase, result);
        putAll(previewStatementTestCase, result);
        putAll(setReadwriteSplittingHintStatementTestCase, result);
        putAll(setShardingHintDatabaseValueStatementTestCase, result);
        putAll(addShardingHintDatabaseValueStatementTestCase, result);
        putAll(addShardingHintTableValueStatementTestCase, result);
        putAll(showReadwriteSplittingHintStatusStatementTestCase, result);
        putAll(showShardingHintStatusStatementTestCase, result);
        putAll(clearReadwriteSplittingHintStatementTestCase, result);
        putAll(clearShardingHintStatementTestCase, result);
        putAll(clearHintStatementTestCase, result);
        putAll(createShadowRuleTestCase, result);
        putAll(dropShadowRuleTestCase, result);
        putAll(alterShadowRuleTestCase, result);
        putAll(alterShadowAlgorithmTestCase, result);
        putAll(showShadowRulesStatementTestCase, result);
        putAll(showShadowTableRulesStatementTestCase, result);
        putAll(showShadowAlgorithmsStatementTestCase, result);
        putAll(dropShadowAlgorithmStatementTestCase, result);
        putAll(createServiceTestCase, result);
        putAll(alterServiceTestCase, result);
        putAll(dropServiceTestCase, result);
        putAll(createSchemaTestCase, result);
        putAll(alterSchemaTestCase, result);
        putAll(dropSchemaTestCase, result);
        putAll(installComponentTestCase, result);
        putAll(flushStatementTestCase, result);
        putAll(installPluginStatementTestCase, result);
        putAll(showInstanceStatementTestCases, result);
        putAll(cloneStatementTestCases, result);
        putAll(showReadwriteSplittingReadResourcesStatementTestCases, result);
        putAll(uninstallComponentStatementTestCases, result);
        putAll(createResourceGroupStatementTestCases, result);
        putAll(binlogStatementTestCases, result);
        putAll(uninstallPluginStatementTestCases, result);
        putAll(showSingleTableStatementTestCases, result);
        putAll(showSingleTableRulesStatementTestCases, result);
        putAll(setResourceGroupStatementTestCases, result);
        putAll(optimizeTableStatementTestCases, result);
        putAll(repairTableStatementTestCases, result);
        putAll(createShardingAlgorithmStatementTestCases, result);
        putAll(createDefaultShardingStrategyStatementTestCases, result);
        putAll(createShardingTableRuleTestCases, result);
        putAll(alterShardingTableRuleTestCases, result);
        putAll(resetStatementTestCases, result);
        putAll(resetPersistStatementTestCases, result);
        putAll(showReplicasStatementTestCases, result);
        putAll(showReplicaStatusStatementTestCases, result);
        putAll(showSlaveStatusStatementTestCases, result);
        putAll(alterShardingAlgorithmStatementTestCases, result);
        putAll(killStatementTestCases, result);
        putAll(createDefaultShadowAlgorithmStatementTestCases, result);
        putAll(cacheIndexStatementTestCases, result);
        putAll(loadIndexInfoStatementTestCases, result);
        putAll(createShadowAlgorithmTestCase, result);
        putAll(createDefaultSingleTableRuleStatementTestCases, result);
        putAll(alterDefaultSingleTableRuleStatementTestCases, result);
        putAll(dropDefaultSingleTableRuleStatementTestCases, result);
        putAll(shutdownStatementTestCases, result);
        putAll(showOpenTablesStatementTestCases, result);
<<<<<<< HEAD
        putAll(showStatusStatementTestCases, result);
=======
        putAll(checkTableTestCases, result);
>>>>>>> 3d4827b6
        return result;
    }
    // CHECKSTYLE:ON
    
    private void putAll(final List<? extends SQLParserTestCase> sqlParserTestCases, final Map<String, SQLParserTestCase> target) {
        Map<String, SQLParserTestCase> sqlParserTestCaseMap = getSQLParserTestCases(sqlParserTestCases);
        Collection<String> sqlParserTestCaseIds = new HashSet<>(sqlParserTestCaseMap.keySet());
        sqlParserTestCaseIds.retainAll(target.keySet());
        Preconditions.checkState(sqlParserTestCaseIds.isEmpty(), "Find duplicated SQL Case IDs: %s", sqlParserTestCaseIds);
        target.putAll(sqlParserTestCaseMap);
    }
    
    private Map<String, SQLParserTestCase> getSQLParserTestCases(final List<? extends SQLParserTestCase> sqlParserTestCases) {
        Map<String, SQLParserTestCase> result = new HashMap<>(sqlParserTestCases.size(), 1);
        for (SQLParserTestCase each : sqlParserTestCases) {
            Preconditions.checkState(!result.containsKey(each.getSqlCaseId()), "Find duplicated SQL Case ID: %s", each.getSqlCaseId());
            result.put(each.getSqlCaseId(), each);
        }
        return result;
    }
}<|MERGE_RESOLUTION|>--- conflicted
+++ resolved
@@ -972,11 +972,8 @@
         putAll(dropDefaultSingleTableRuleStatementTestCases, result);
         putAll(shutdownStatementTestCases, result);
         putAll(showOpenTablesStatementTestCases, result);
-<<<<<<< HEAD
         putAll(showStatusStatementTestCases, result);
-=======
         putAll(checkTableTestCases, result);
->>>>>>> 3d4827b6
         return result;
     }
     // CHECKSTYLE:ON
