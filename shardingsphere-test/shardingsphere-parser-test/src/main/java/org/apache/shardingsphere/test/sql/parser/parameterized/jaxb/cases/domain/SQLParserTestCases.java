/*
 * Licensed to the Apache Software Foundation (ASF) under one or more
 * contributor license agreements.  See the NOTICE file distributed with
 * this work for additional information regarding copyright ownership.
 * The ASF licenses this file to You under the Apache License, Version 2.0
 * (the "License"); you may not use this file except in compliance with
 * the License.  You may obtain a copy of the License at
 *
 *     http://www.apache.org/licenses/LICENSE-2.0
 *
 * Unless required by applicable law or agreed to in writing, software
 * distributed under the License is distributed on an "AS IS" BASIS,
 * WITHOUT WARRANTIES OR CONDITIONS OF ANY KIND, either express or implied.
 * See the License for the specific language governing permissions and
 * limitations under the License.
 */

package org.apache.shardingsphere.test.sql.parser.parameterized.jaxb.cases.domain;

import com.google.common.base.Preconditions;
import lombok.Getter;
import org.apache.shardingsphere.test.sql.parser.parameterized.jaxb.cases.domain.statement.CommonStatementTestCase;
import org.apache.shardingsphere.test.sql.parser.parameterized.jaxb.cases.domain.statement.SQLParserTestCase;
import org.apache.shardingsphere.test.sql.parser.parameterized.jaxb.cases.domain.statement.dal.BinlogStatementTestCase;
import org.apache.shardingsphere.test.sql.parser.parameterized.jaxb.cases.domain.statement.dal.CacheIndexStatementTestCase;
import org.apache.shardingsphere.test.sql.parser.parameterized.jaxb.cases.domain.statement.dal.CloneStatementTestCase;
import org.apache.shardingsphere.test.sql.parser.parameterized.jaxb.cases.domain.statement.dal.CreateResourceGroupStatementTestCase;
import org.apache.shardingsphere.test.sql.parser.parameterized.jaxb.cases.domain.statement.dal.ExplainStatementTestCase;
import org.apache.shardingsphere.test.sql.parser.parameterized.jaxb.cases.domain.statement.dal.FlushStatementTestCase;
import org.apache.shardingsphere.test.sql.parser.parameterized.jaxb.cases.domain.statement.dal.InstallComponentStatementTestCase;
import org.apache.shardingsphere.test.sql.parser.parameterized.jaxb.cases.domain.statement.dal.InstallPluginStatementTestCase;
import org.apache.shardingsphere.test.sql.parser.parameterized.jaxb.cases.domain.statement.dal.KillStatementTestCase;
import org.apache.shardingsphere.test.sql.parser.parameterized.jaxb.cases.domain.statement.dal.LoadIndexInfoStatementTestCase;
import org.apache.shardingsphere.test.sql.parser.parameterized.jaxb.cases.domain.statement.dal.OptimizeTableStatementTestCase;
import org.apache.shardingsphere.test.sql.parser.parameterized.jaxb.cases.domain.statement.dal.RepairTableStatementTestCase;
import org.apache.shardingsphere.test.sql.parser.parameterized.jaxb.cases.domain.statement.dal.ResetPersistStatementTestCase;
import org.apache.shardingsphere.test.sql.parser.parameterized.jaxb.cases.domain.statement.dal.ResetStatementTestCase;
import org.apache.shardingsphere.test.sql.parser.parameterized.jaxb.cases.domain.statement.dal.SetParameterStatementTestCase;
import org.apache.shardingsphere.test.sql.parser.parameterized.jaxb.cases.domain.statement.dal.SetResourceGroupStatementTestCase;
import org.apache.shardingsphere.test.sql.parser.parameterized.jaxb.cases.domain.statement.dal.ShowColumnsStatementTestCase;
import org.apache.shardingsphere.test.sql.parser.parameterized.jaxb.cases.domain.statement.dal.ShowCreateTableStatementTestCase;
import org.apache.shardingsphere.test.sql.parser.parameterized.jaxb.cases.domain.statement.dal.ShowCreateTriggerStatementTestCase;
import org.apache.shardingsphere.test.sql.parser.parameterized.jaxb.cases.domain.statement.dal.ShowCreateUserStatementTestCase;
import org.apache.shardingsphere.test.sql.parser.parameterized.jaxb.cases.domain.statement.dal.ShowDatabasesStatementTestCase;
import org.apache.shardingsphere.test.sql.parser.parameterized.jaxb.cases.domain.statement.dal.ShowFunctionStatusStatementTestCase;
import org.apache.shardingsphere.test.sql.parser.parameterized.jaxb.cases.domain.statement.dal.ShowIndexStatementTestCase;
import org.apache.shardingsphere.test.sql.parser.parameterized.jaxb.cases.domain.statement.dal.ShowProcedureCodeStatementTestCase;
import org.apache.shardingsphere.test.sql.parser.parameterized.jaxb.cases.domain.statement.dal.ShowProcedureStatusStatementTestCase;
import org.apache.shardingsphere.test.sql.parser.parameterized.jaxb.cases.domain.statement.dal.ShowRelaylogEventsStatementTestCase;
import org.apache.shardingsphere.test.sql.parser.parameterized.jaxb.cases.domain.statement.dal.ShowReplicaStatusStatementTestCase;
import org.apache.shardingsphere.test.sql.parser.parameterized.jaxb.cases.domain.statement.dal.ShowReplicasStatementTestCase;
import org.apache.shardingsphere.test.sql.parser.parameterized.jaxb.cases.domain.statement.dal.ShowSlaveHostsStatementTestCase;
import org.apache.shardingsphere.test.sql.parser.parameterized.jaxb.cases.domain.statement.dal.ShowSlaveStatusStatementTestCase;
import org.apache.shardingsphere.test.sql.parser.parameterized.jaxb.cases.domain.statement.dal.ShowStatementTestCase;
import org.apache.shardingsphere.test.sql.parser.parameterized.jaxb.cases.domain.statement.dal.ShowTableStatusStatementTestCase;
import org.apache.shardingsphere.test.sql.parser.parameterized.jaxb.cases.domain.statement.dal.ShowTablesStatementTestCase;
<<<<<<< HEAD
import org.apache.shardingsphere.test.sql.parser.parameterized.jaxb.cases.domain.statement.dal.ShowTriggersStatementTestCase;
=======
import org.apache.shardingsphere.test.sql.parser.parameterized.jaxb.cases.domain.statement.dal.ShutdownStatementTestCase;
>>>>>>> 388b8503
import org.apache.shardingsphere.test.sql.parser.parameterized.jaxb.cases.domain.statement.dal.UninstallComponentStatementTestCase;
import org.apache.shardingsphere.test.sql.parser.parameterized.jaxb.cases.domain.statement.dal.UninstallPluginStatementTestCase;
import org.apache.shardingsphere.test.sql.parser.parameterized.jaxb.cases.domain.statement.dal.UseStatementTestCase;
import org.apache.shardingsphere.test.sql.parser.parameterized.jaxb.cases.domain.statement.dcl.AlterLoginStatementTestCase;
import org.apache.shardingsphere.test.sql.parser.parameterized.jaxb.cases.domain.statement.dcl.AlterRoleStatementTestCase;
import org.apache.shardingsphere.test.sql.parser.parameterized.jaxb.cases.domain.statement.dcl.AlterUserStatementTestCase;
import org.apache.shardingsphere.test.sql.parser.parameterized.jaxb.cases.domain.statement.dcl.CreateLoginStatementTestCase;
import org.apache.shardingsphere.test.sql.parser.parameterized.jaxb.cases.domain.statement.dcl.CreateRoleStatementTestCase;
import org.apache.shardingsphere.test.sql.parser.parameterized.jaxb.cases.domain.statement.dcl.CreateUserStatementTestCase;
import org.apache.shardingsphere.test.sql.parser.parameterized.jaxb.cases.domain.statement.dcl.DenyUserStatementTestCase;
import org.apache.shardingsphere.test.sql.parser.parameterized.jaxb.cases.domain.statement.dcl.DropLoginStatementTestCase;
import org.apache.shardingsphere.test.sql.parser.parameterized.jaxb.cases.domain.statement.dcl.DropRoleStatementTestCase;
import org.apache.shardingsphere.test.sql.parser.parameterized.jaxb.cases.domain.statement.dcl.DropUserStatementTestCase;
import org.apache.shardingsphere.test.sql.parser.parameterized.jaxb.cases.domain.statement.dcl.GrantStatementTestCase;
import org.apache.shardingsphere.test.sql.parser.parameterized.jaxb.cases.domain.statement.dcl.RenameUserStatementTestCase;
import org.apache.shardingsphere.test.sql.parser.parameterized.jaxb.cases.domain.statement.dcl.RevokeStatementTestCase;
import org.apache.shardingsphere.test.sql.parser.parameterized.jaxb.cases.domain.statement.dcl.SetDefaultRoleStatementTestCase;
import org.apache.shardingsphere.test.sql.parser.parameterized.jaxb.cases.domain.statement.dcl.SetPasswordStatementTestCase;
import org.apache.shardingsphere.test.sql.parser.parameterized.jaxb.cases.domain.statement.dcl.SetRoleStatementTestCase;
import org.apache.shardingsphere.test.sql.parser.parameterized.jaxb.cases.domain.statement.ddl.AlterDatabaseStatementTestCase;
import org.apache.shardingsphere.test.sql.parser.parameterized.jaxb.cases.domain.statement.ddl.AlterFunctionStatementTestCase;
import org.apache.shardingsphere.test.sql.parser.parameterized.jaxb.cases.domain.statement.ddl.AlterIndexStatementTestCase;
import org.apache.shardingsphere.test.sql.parser.parameterized.jaxb.cases.domain.statement.ddl.AlterProcedureStatementTestCase;
import org.apache.shardingsphere.test.sql.parser.parameterized.jaxb.cases.domain.statement.ddl.AlterSchemaStatementTestCase;
import org.apache.shardingsphere.test.sql.parser.parameterized.jaxb.cases.domain.statement.ddl.AlterSequenceStatementTestCase;
import org.apache.shardingsphere.test.sql.parser.parameterized.jaxb.cases.domain.statement.ddl.AlterServerStatementTestCase;
import org.apache.shardingsphere.test.sql.parser.parameterized.jaxb.cases.domain.statement.ddl.AlterServiceStatementTestCase;
import org.apache.shardingsphere.test.sql.parser.parameterized.jaxb.cases.domain.statement.ddl.AlterSessionStatementTestCase;
import org.apache.shardingsphere.test.sql.parser.parameterized.jaxb.cases.domain.statement.ddl.AlterSynonymStatementTestCase;
import org.apache.shardingsphere.test.sql.parser.parameterized.jaxb.cases.domain.statement.ddl.AlterSystemStatementTestCase;
import org.apache.shardingsphere.test.sql.parser.parameterized.jaxb.cases.domain.statement.ddl.AlterTableStatementTestCase;
import org.apache.shardingsphere.test.sql.parser.parameterized.jaxb.cases.domain.statement.ddl.AnalyzeStatementTestCase;
import org.apache.shardingsphere.test.sql.parser.parameterized.jaxb.cases.domain.statement.ddl.AssociateStatisticsStatementTestCase;
import org.apache.shardingsphere.test.sql.parser.parameterized.jaxb.cases.domain.statement.ddl.AuditStatementTestCase;
import org.apache.shardingsphere.test.sql.parser.parameterized.jaxb.cases.domain.statement.ddl.CommentStatementTestCase;
import org.apache.shardingsphere.test.sql.parser.parameterized.jaxb.cases.domain.statement.ddl.CreateDatabaseStatementTestCase;
import org.apache.shardingsphere.test.sql.parser.parameterized.jaxb.cases.domain.statement.ddl.CreateFunctionStatementTestCase;
import org.apache.shardingsphere.test.sql.parser.parameterized.jaxb.cases.domain.statement.ddl.CreateIndexStatementTestCase;
import org.apache.shardingsphere.test.sql.parser.parameterized.jaxb.cases.domain.statement.ddl.CreateProcedureStatementTestCase;
import org.apache.shardingsphere.test.sql.parser.parameterized.jaxb.cases.domain.statement.ddl.CreateSchemaStatementTestCase;
import org.apache.shardingsphere.test.sql.parser.parameterized.jaxb.cases.domain.statement.ddl.CreateSequenceStatementTestCase;
import org.apache.shardingsphere.test.sql.parser.parameterized.jaxb.cases.domain.statement.ddl.CreateServerStatementTestCase;
import org.apache.shardingsphere.test.sql.parser.parameterized.jaxb.cases.domain.statement.ddl.CreateServiceStatementTestCase;
import org.apache.shardingsphere.test.sql.parser.parameterized.jaxb.cases.domain.statement.ddl.CreateTableStatementTestCase;
import org.apache.shardingsphere.test.sql.parser.parameterized.jaxb.cases.domain.statement.ddl.CreateTriggerStatementTestCase;
import org.apache.shardingsphere.test.sql.parser.parameterized.jaxb.cases.domain.statement.ddl.CreateViewStatementTestCase;
import org.apache.shardingsphere.test.sql.parser.parameterized.jaxb.cases.domain.statement.ddl.DisassociateStatisticsStatementTestCase;
import org.apache.shardingsphere.test.sql.parser.parameterized.jaxb.cases.domain.statement.ddl.DropDatabaseStatementTestCase;
import org.apache.shardingsphere.test.sql.parser.parameterized.jaxb.cases.domain.statement.ddl.DropFunctionStatementTestCase;
import org.apache.shardingsphere.test.sql.parser.parameterized.jaxb.cases.domain.statement.ddl.DropIndexStatementTestCase;
import org.apache.shardingsphere.test.sql.parser.parameterized.jaxb.cases.domain.statement.ddl.DropProcedureStatementTestCase;
import org.apache.shardingsphere.test.sql.parser.parameterized.jaxb.cases.domain.statement.ddl.DropSchemaStatementTestCase;
import org.apache.shardingsphere.test.sql.parser.parameterized.jaxb.cases.domain.statement.ddl.DropSequenceStatementTestCase;
import org.apache.shardingsphere.test.sql.parser.parameterized.jaxb.cases.domain.statement.ddl.DropServerStatementTestCase;
import org.apache.shardingsphere.test.sql.parser.parameterized.jaxb.cases.domain.statement.ddl.DropServiceStatementTestCase;
import org.apache.shardingsphere.test.sql.parser.parameterized.jaxb.cases.domain.statement.ddl.DropTableStatementTestCase;
import org.apache.shardingsphere.test.sql.parser.parameterized.jaxb.cases.domain.statement.ddl.DropTriggerStatementTestCase;
import org.apache.shardingsphere.test.sql.parser.parameterized.jaxb.cases.domain.statement.ddl.DropViewStatementTestCase;
import org.apache.shardingsphere.test.sql.parser.parameterized.jaxb.cases.domain.statement.ddl.FlashbackDatabaseStatementTestCase;
import org.apache.shardingsphere.test.sql.parser.parameterized.jaxb.cases.domain.statement.ddl.FlashbackTableStatementTestCase;
import org.apache.shardingsphere.test.sql.parser.parameterized.jaxb.cases.domain.statement.ddl.NoAuditStatementTestCase;
import org.apache.shardingsphere.test.sql.parser.parameterized.jaxb.cases.domain.statement.ddl.PurgeStatementTestCase;
import org.apache.shardingsphere.test.sql.parser.parameterized.jaxb.cases.domain.statement.ddl.RenameStatementTestCase;
import org.apache.shardingsphere.test.sql.parser.parameterized.jaxb.cases.domain.statement.ddl.TruncateStatementTestCase;
import org.apache.shardingsphere.test.sql.parser.parameterized.jaxb.cases.domain.statement.distsql.ral.AddShardingHintDatabaseValueStatementTestCase;
import org.apache.shardingsphere.test.sql.parser.parameterized.jaxb.cases.domain.statement.distsql.ral.AddShardingHintTableValueStatementTestCase;
import org.apache.shardingsphere.test.sql.parser.parameterized.jaxb.cases.domain.statement.distsql.ral.ClearHintStatementTestCase;
import org.apache.shardingsphere.test.sql.parser.parameterized.jaxb.cases.domain.statement.distsql.ral.ClearReadwriteSplittingHintStatementTestCase;
import org.apache.shardingsphere.test.sql.parser.parameterized.jaxb.cases.domain.statement.distsql.ral.ClearShardingHintStatementTestCase;
import org.apache.shardingsphere.test.sql.parser.parameterized.jaxb.cases.domain.statement.distsql.ral.PreviewStatementTestCase;
import org.apache.shardingsphere.test.sql.parser.parameterized.jaxb.cases.domain.statement.distsql.ral.SetReadwriteSplittingHintStatementTestCase;
import org.apache.shardingsphere.test.sql.parser.parameterized.jaxb.cases.domain.statement.distsql.ral.SetShardingHintDatabaseValueStatementTestCase;
import org.apache.shardingsphere.test.sql.parser.parameterized.jaxb.cases.domain.statement.distsql.ral.SetVariableStatementTestCase;
import org.apache.shardingsphere.test.sql.parser.parameterized.jaxb.cases.domain.statement.distsql.ral.ShowAllVariablesStatementTestCase;
import org.apache.shardingsphere.test.sql.parser.parameterized.jaxb.cases.domain.statement.distsql.ral.ShowInstanceStatementTestCase;
import org.apache.shardingsphere.test.sql.parser.parameterized.jaxb.cases.domain.statement.distsql.ral.ShowReadwriteSplittingHintStatusStatementTestCase;
import org.apache.shardingsphere.test.sql.parser.parameterized.jaxb.cases.domain.statement.distsql.ral.ShowReadwriteSplittingReadResourcesStatementTestCase;
import org.apache.shardingsphere.test.sql.parser.parameterized.jaxb.cases.domain.statement.distsql.ral.ShowScalingListStatementTestCase;
import org.apache.shardingsphere.test.sql.parser.parameterized.jaxb.cases.domain.statement.distsql.ral.ShowShardingHintStatusStatementTestCase;
import org.apache.shardingsphere.test.sql.parser.parameterized.jaxb.cases.domain.statement.distsql.ral.ShowVariableStatementTestCase;
import org.apache.shardingsphere.test.sql.parser.parameterized.jaxb.cases.domain.statement.distsql.ral.scaling.CheckScalingStatementTestCase;
import org.apache.shardingsphere.test.sql.parser.parameterized.jaxb.cases.domain.statement.distsql.ral.scaling.CheckoutScalingStatementTestCase;
import org.apache.shardingsphere.test.sql.parser.parameterized.jaxb.cases.domain.statement.distsql.ral.scaling.ShowScalingCheckAlgorithmsStatementTestCase;
import org.apache.shardingsphere.test.sql.parser.parameterized.jaxb.cases.domain.statement.distsql.ral.scaling.StopScalingSourceWritingStatementTestCase;
import org.apache.shardingsphere.test.sql.parser.parameterized.jaxb.cases.domain.statement.distsql.rdl.alter.AlterDataBaseDiscoveryRuleStatementTestCase;
import org.apache.shardingsphere.test.sql.parser.parameterized.jaxb.cases.domain.statement.distsql.rdl.alter.AlterDefaultSingleTableRuleStatementTestCase;
import org.apache.shardingsphere.test.sql.parser.parameterized.jaxb.cases.domain.statement.distsql.rdl.alter.AlterEncryptRuleStatementTestCase;
import org.apache.shardingsphere.test.sql.parser.parameterized.jaxb.cases.domain.statement.distsql.rdl.alter.AlterReadwriteSplittingRuleStatementTestCase;
import org.apache.shardingsphere.test.sql.parser.parameterized.jaxb.cases.domain.statement.distsql.rdl.alter.AlterResourceStatementTestCase;
import org.apache.shardingsphere.test.sql.parser.parameterized.jaxb.cases.domain.statement.distsql.rdl.alter.AlterShadowAlgorithmStatementTestCase;
import org.apache.shardingsphere.test.sql.parser.parameterized.jaxb.cases.domain.statement.distsql.rdl.alter.AlterShadowRuleStatementTestCase;
import org.apache.shardingsphere.test.sql.parser.parameterized.jaxb.cases.domain.statement.distsql.rdl.alter.AlterShardingAlgorithmStatementTestCase;
import org.apache.shardingsphere.test.sql.parser.parameterized.jaxb.cases.domain.statement.distsql.rdl.alter.AlterShardingAutoTableRuleStatementTestCase;
import org.apache.shardingsphere.test.sql.parser.parameterized.jaxb.cases.domain.statement.distsql.rdl.alter.AlterShardingBindingTableRulesStatementTestCase;
import org.apache.shardingsphere.test.sql.parser.parameterized.jaxb.cases.domain.statement.distsql.rdl.alter.AlterShardingBroadcastTableRulesStatementTestCase;
import org.apache.shardingsphere.test.sql.parser.parameterized.jaxb.cases.domain.statement.distsql.rdl.alter.AlterShardingTableRuleStatementTestCase;
import org.apache.shardingsphere.test.sql.parser.parameterized.jaxb.cases.domain.statement.distsql.rdl.create.AddResourceStatementTestCase;
import org.apache.shardingsphere.test.sql.parser.parameterized.jaxb.cases.domain.statement.distsql.rdl.create.CreateDataBaseDiscoveryRuleStatementTestCase;
import org.apache.shardingsphere.test.sql.parser.parameterized.jaxb.cases.domain.statement.distsql.rdl.create.CreateDefaultShadowAlgorithmStatementTestCase;
import org.apache.shardingsphere.test.sql.parser.parameterized.jaxb.cases.domain.statement.distsql.rdl.create.CreateDefaultShardingStrategyStatementTestCase;
import org.apache.shardingsphere.test.sql.parser.parameterized.jaxb.cases.domain.statement.distsql.rdl.create.CreateDefaultSingleTableRuleStatementTestCase;
import org.apache.shardingsphere.test.sql.parser.parameterized.jaxb.cases.domain.statement.distsql.rdl.create.CreateEncryptRuleStatementTestCase;
import org.apache.shardingsphere.test.sql.parser.parameterized.jaxb.cases.domain.statement.distsql.rdl.create.CreateReadwriteSplittingRuleStatementTestCase;
import org.apache.shardingsphere.test.sql.parser.parameterized.jaxb.cases.domain.statement.distsql.rdl.create.CreateShadowAlgorithmStatementTestCase;
import org.apache.shardingsphere.test.sql.parser.parameterized.jaxb.cases.domain.statement.distsql.rdl.create.CreateShadowRuleStatementTestCase;
import org.apache.shardingsphere.test.sql.parser.parameterized.jaxb.cases.domain.statement.distsql.rdl.create.CreateShardingAlgorithmStatementTestCase;
import org.apache.shardingsphere.test.sql.parser.parameterized.jaxb.cases.domain.statement.distsql.rdl.create.CreateShardingAutoTableRuleStatementTestCase;
import org.apache.shardingsphere.test.sql.parser.parameterized.jaxb.cases.domain.statement.distsql.rdl.create.CreateShardingBindingTableRulesStatementTestCase;
import org.apache.shardingsphere.test.sql.parser.parameterized.jaxb.cases.domain.statement.distsql.rdl.create.CreateShardingBroadcastTableRulesStatementTestCase;
import org.apache.shardingsphere.test.sql.parser.parameterized.jaxb.cases.domain.statement.distsql.rdl.create.CreateShardingTableRuleStatementTestCase;
import org.apache.shardingsphere.test.sql.parser.parameterized.jaxb.cases.domain.statement.distsql.rdl.drop.DropDataBaseDiscoveryRuleStatementTestCase;
import org.apache.shardingsphere.test.sql.parser.parameterized.jaxb.cases.domain.statement.distsql.rdl.drop.DropDefaultSingleTableRuleStatementTestCase;
import org.apache.shardingsphere.test.sql.parser.parameterized.jaxb.cases.domain.statement.distsql.rdl.drop.DropEncryptRuleStatementTestCase;
import org.apache.shardingsphere.test.sql.parser.parameterized.jaxb.cases.domain.statement.distsql.rdl.drop.DropReadwriteSplittingRuleStatementTestCase;
import org.apache.shardingsphere.test.sql.parser.parameterized.jaxb.cases.domain.statement.distsql.rdl.drop.DropResourceStatementTestCase;
import org.apache.shardingsphere.test.sql.parser.parameterized.jaxb.cases.domain.statement.distsql.rdl.drop.DropShadowAlgorithmStatementTestCase;
import org.apache.shardingsphere.test.sql.parser.parameterized.jaxb.cases.domain.statement.distsql.rdl.drop.DropShadowRuleStatementTestCase;
import org.apache.shardingsphere.test.sql.parser.parameterized.jaxb.cases.domain.statement.distsql.rdl.drop.DropShardingBindingTableRulesStatementTestCase;
import org.apache.shardingsphere.test.sql.parser.parameterized.jaxb.cases.domain.statement.distsql.rdl.drop.DropShardingBroadcastTableRulesStatementTestCase;
import org.apache.shardingsphere.test.sql.parser.parameterized.jaxb.cases.domain.statement.distsql.rdl.drop.DropShardingTableRuleStatementTestCase;
import org.apache.shardingsphere.test.sql.parser.parameterized.jaxb.cases.domain.statement.distsql.rql.ShowDataBaseDiscoveryRulesStatementTestCase;
import org.apache.shardingsphere.test.sql.parser.parameterized.jaxb.cases.domain.statement.distsql.rql.ShowEncryptRulesStatementTestCase;
import org.apache.shardingsphere.test.sql.parser.parameterized.jaxb.cases.domain.statement.distsql.rql.ShowReadwriteSplittingRulesStatementTestCase;
import org.apache.shardingsphere.test.sql.parser.parameterized.jaxb.cases.domain.statement.distsql.rql.ShowShadowAlgorithmsStatementTestCase;
import org.apache.shardingsphere.test.sql.parser.parameterized.jaxb.cases.domain.statement.distsql.rql.ShowShadowRulesStatementTestCase;
import org.apache.shardingsphere.test.sql.parser.parameterized.jaxb.cases.domain.statement.distsql.rql.ShowShadowTableRulesStatementTestCase;
import org.apache.shardingsphere.test.sql.parser.parameterized.jaxb.cases.domain.statement.distsql.rql.ShowShardingAlgorithmsStatementTestCase;
import org.apache.shardingsphere.test.sql.parser.parameterized.jaxb.cases.domain.statement.distsql.rql.ShowShardingBindingTableRulesStatementTestCase;
import org.apache.shardingsphere.test.sql.parser.parameterized.jaxb.cases.domain.statement.distsql.rql.ShowShardingBroadcastTableRulesStatementTestCase;
import org.apache.shardingsphere.test.sql.parser.parameterized.jaxb.cases.domain.statement.distsql.rql.ShowShardingTableRulesStatementTestCase;
import org.apache.shardingsphere.test.sql.parser.parameterized.jaxb.cases.domain.statement.distsql.rql.ShowSingleTableRulesStatementTestCase;
import org.apache.shardingsphere.test.sql.parser.parameterized.jaxb.cases.domain.statement.distsql.rql.ShowSingleTableStatementTestCase;
import org.apache.shardingsphere.test.sql.parser.parameterized.jaxb.cases.domain.statement.dml.CallStatementTestCase;
import org.apache.shardingsphere.test.sql.parser.parameterized.jaxb.cases.domain.statement.dml.DeleteStatementTestCase;
import org.apache.shardingsphere.test.sql.parser.parameterized.jaxb.cases.domain.statement.dml.InsertStatementTestCase;
import org.apache.shardingsphere.test.sql.parser.parameterized.jaxb.cases.domain.statement.dml.MergeStatementTestCase;
import org.apache.shardingsphere.test.sql.parser.parameterized.jaxb.cases.domain.statement.dml.SelectStatementTestCase;
import org.apache.shardingsphere.test.sql.parser.parameterized.jaxb.cases.domain.statement.dml.UpdateStatementTestCase;
import org.apache.shardingsphere.test.sql.parser.parameterized.jaxb.cases.domain.statement.tcl.BeginTransactionStatementTestCase;
import org.apache.shardingsphere.test.sql.parser.parameterized.jaxb.cases.domain.statement.tcl.CommitStatementTestCase;
import org.apache.shardingsphere.test.sql.parser.parameterized.jaxb.cases.domain.statement.tcl.RollbackStatementTestCase;
import org.apache.shardingsphere.test.sql.parser.parameterized.jaxb.cases.domain.statement.tcl.SavepointStatementTestCase;
import org.apache.shardingsphere.test.sql.parser.parameterized.jaxb.cases.domain.statement.tcl.SetAutoCommitStatementTestCase;
import org.apache.shardingsphere.test.sql.parser.parameterized.jaxb.cases.domain.statement.tcl.SetConstraintsStatementTestCase;
import org.apache.shardingsphere.test.sql.parser.parameterized.jaxb.cases.domain.statement.tcl.SetTransactionStatementTestCase;
import org.apache.shardingsphere.test.sql.parser.parameterized.jaxb.cases.domain.statement.tcl.XATestCase;

import javax.xml.bind.annotation.XmlElement;
import javax.xml.bind.annotation.XmlRootElement;
import java.util.Collection;
import java.util.HashMap;
import java.util.HashSet;
import java.util.LinkedList;
import java.util.List;
import java.util.Map;

/**
 * SQL parser test cases.
 */
@XmlRootElement(name = "sql-parser-test-cases")
@Getter
public final class SQLParserTestCases {
    
    @XmlElement(name = "select")
    private final List<SelectStatementTestCase> selectTestCases = new LinkedList<>();
    
    @XmlElement(name = "update")
    private final List<UpdateStatementTestCase> updateTestCases = new LinkedList<>();
    
    @XmlElement(name = "delete")
    private final List<DeleteStatementTestCase> deleteTestCases = new LinkedList<>();
    
    @XmlElement(name = "insert")
    private final List<InsertStatementTestCase> insertTestCases = new LinkedList<>();
    
    @XmlElement(name = "create-table")
    private final List<CreateTableStatementTestCase> createTableTestCases = new LinkedList<>();
    
    @XmlElement(name = "alter-table")
    private final List<AlterTableStatementTestCase> alterTableTestCases = new LinkedList<>();
    
    @XmlElement(name = "drop-table")
    private final List<DropTableStatementTestCase> dropTableTestCases = new LinkedList<>();
    
    @XmlElement(name = "truncate")
    private final List<TruncateStatementTestCase> truncateTestCases = new LinkedList<>();
    
    @XmlElement(name = "create-index")
    private final List<CreateIndexStatementTestCase> createIndexTestCases = new LinkedList<>();
    
    @XmlElement(name = "alter-index")
    private final List<AlterIndexStatementTestCase> alterIndexTestCases = new LinkedList<>();
    
    @XmlElement(name = "drop-index")
    private final List<DropIndexStatementTestCase> dropIndexTestCases = new LinkedList<>();
    
    @XmlElement(name = "set-constraints")
    private final List<SetConstraintsStatementTestCase> setConstraintsTestCases = new LinkedList<>();
    
    @XmlElement(name = "set-transaction")
    private final List<SetTransactionStatementTestCase> setTransactionTestCases = new LinkedList<>();
    
    @XmlElement(name = "begin-transaction")
    private final List<BeginTransactionStatementTestCase> beginTransactionTestCases = new LinkedList<>();
    
    @XmlElement(name = "set-auto-commit")
    private final List<SetAutoCommitStatementTestCase> setAutoCommitTestCases = new LinkedList<>();
    
    @XmlElement(name = "commit")
    private final List<CommitStatementTestCase> commitTestCases = new LinkedList<>();
    
    @XmlElement(name = "rollback")
    private final List<RollbackStatementTestCase> rollbackTestCases = new LinkedList<>();
    
    @XmlElement(name = "savepoint")
    private final List<SavepointStatementTestCase> savepointTestCases = new LinkedList<>();
    
    @XmlElement(name = "grant")
    private final List<GrantStatementTestCase> grantTestCases = new LinkedList<>();
    
    @XmlElement(name = "revoke")
    private final List<RevokeStatementTestCase> revokeTestCases = new LinkedList<>();
    
    @XmlElement(name = "create-user")
    private final List<CreateUserStatementTestCase> createUserTestCases = new LinkedList<>();
    
    @XmlElement(name = "alter-user")
    private final List<AlterUserStatementTestCase> alterUserTestCases = new LinkedList<>();
    
    @XmlElement(name = "drop-user")
    private final List<DropUserStatementTestCase> dropUserTestCases = new LinkedList<>();
    
    @XmlElement(name = "rename-user")
    private final List<RenameUserStatementTestCase> renameUserTestCases = new LinkedList<>();
    
    @XmlElement(name = "deny-user")
    private final List<DenyUserStatementTestCase> denyUserTestCases = new LinkedList<>();
    
    @XmlElement(name = "create-login")
    private final List<CreateLoginStatementTestCase> createLoginTestCases = new LinkedList<>();
    
    @XmlElement(name = "alter-login")
    private final List<AlterLoginStatementTestCase> alterLoginTestCases = new LinkedList<>();
    
    @XmlElement(name = "drop-login")
    private final List<DropLoginStatementTestCase> dropLoginTestCases = new LinkedList<>();
    
    @XmlElement(name = "create-role")
    private final List<CreateRoleStatementTestCase> createRoleTestCases = new LinkedList<>();
    
    @XmlElement(name = "alter-role")
    private final List<AlterRoleStatementTestCase> alterRoleTestCases = new LinkedList<>();
    
    @XmlElement(name = "drop-role")
    private final List<DropRoleStatementTestCase> dropRoleTestCases = new LinkedList<>();
    
    @XmlElement(name = "set-default-role")
    private final List<SetDefaultRoleStatementTestCase> setDefaultRoleTestCases = new LinkedList<>();
    
    @XmlElement(name = "set-role")
    private final List<SetRoleStatementTestCase> setRoleTestCases = new LinkedList<>();
    
    @XmlElement(name = "set-password")
    private final List<SetPasswordStatementTestCase> setPasswordTestCases = new LinkedList<>();
    
    @XmlElement(name = "use")
    private final List<UseStatementTestCase> useTestCases = new LinkedList<>();
    
    @XmlElement(name = "describe")
    private final List<ExplainStatementTestCase> describeTestCases = new LinkedList<>();
    
    @XmlElement(name = "show-databases")
    private final List<ShowDatabasesStatementTestCase> showDatabasesTestCases = new LinkedList<>();
    
    @XmlElement(name = "show-tables")
    private final List<ShowTablesStatementTestCase> showTablesTestCases = new LinkedList<>();
    
    @XmlElement(name = "show-function-status")
    private final List<ShowFunctionStatusStatementTestCase> showFunctionStatusStatementTestCases = new LinkedList<>();
    
    @XmlElement(name = "show-procedure-status")
    private final List<ShowProcedureStatusStatementTestCase> showProcedureStatusStatementTestCases = new LinkedList<>();

    @XmlElement(name = "show-procedure-code")
    private final List<ShowProcedureCodeStatementTestCase> showProcedureCodeStatementTestCases = new LinkedList<>();
    
    @XmlElement(name = "show-relaylog-events")
    private final List<ShowRelaylogEventsStatementTestCase> showRelaylogEventsStatementTestCases = new LinkedList<>();

    @XmlElement(name = "show-slave-hosts")
    private final List<ShowSlaveHostsStatementTestCase> showSlaveHostsStatementTestCases = new LinkedList<>();

    @XmlElement(name = "show-columns")
    private final List<ShowColumnsStatementTestCase> showColumnsTestCases = new LinkedList<>();
    
    @XmlElement(name = "show-create-table")
    private final List<ShowCreateTableStatementTestCase> showCreateTableTestCases = new LinkedList<>();
    
    @XmlElement(name = "show-create-trigger")
    private final List<ShowCreateTriggerStatementTestCase> showCreateTriggerTestCases = new LinkedList<>();
    
    @XmlElement(name = "create-resource-group")
    private final List<CreateResourceGroupStatementTestCase> createResourceGroupStatementTestCases = new LinkedList<>();
    
    @XmlElement(name = "binlog")
    private final List<BinlogStatementTestCase> binlogStatementTestCases = new LinkedList<>();
    
    @XmlElement(name = "show-create-user")
    private final List<ShowCreateUserStatementTestCase> showCreateUserTestCases = new LinkedList<>();
    
    @XmlElement(name = "show-table-status")
    private final List<ShowTableStatusStatementTestCase> showTableStatusTestCases = new LinkedList<>();
    
    @XmlElement(name = "show-index")
    private final List<ShowIndexStatementTestCase> showIndexTestCases = new LinkedList<>();
    
    @XmlElement(name = "show")
    private final List<ShowStatementTestCase> showTestCases = new LinkedList<>();
    
    @XmlElement(name = "set-parameter")
    private final List<SetParameterStatementTestCase> setVariableTestCases = new LinkedList<>();
    
    @XmlElement(name = "common")
    private final List<CommonStatementTestCase> commonTestCases = new LinkedList<>();
    
    @XmlElement(name = "alter-function")
    private final List<AlterFunctionStatementTestCase> alterFunctionTestCases = new LinkedList<>();
    
    @XmlElement(name = "alter-database")
    private final List<AlterDatabaseStatementTestCase> alterDatabaseTestCase = new LinkedList<>();
    
    @XmlElement(name = "alter-procedure")
    private final List<AlterProcedureStatementTestCase> alterProcedureTestCase = new LinkedList<>();
    
    @XmlElement(name = "alter-server")
    private final List<AlterServerStatementTestCase> alterServerTestCase = new LinkedList<>();
    
    @XmlElement(name = "alter-session")
    private final List<AlterSessionStatementTestCase> alterSessionTestCase = new LinkedList<>();
    
    @XmlElement(name = "alter-synonym")
    private final List<AlterSynonymStatementTestCase> alterSynonymTestCase = new LinkedList<>();
    
    @XmlElement(name = "alter-system")
    private final List<AlterSystemStatementTestCase> alterSystemTestCase = new LinkedList<>();
    
    @XmlElement(name = "create-database")
    private final List<CreateDatabaseStatementTestCase> createDatabaseTestCase = new LinkedList<>();
    
    @XmlElement(name = "create-function")
    private final List<CreateFunctionStatementTestCase> createFunctionTestCase = new LinkedList<>();
    
    @XmlElement(name = "create-procedure")
    private final List<CreateProcedureStatementTestCase> createProcedureTestCase = new LinkedList<>();
    
    @XmlElement(name = "create-server")
    private final List<CreateServerStatementTestCase> createServerTestCase = new LinkedList<>();
    
    @XmlElement(name = "create-trigger")
    private final List<CreateTriggerStatementTestCase> createTriggerTestCase = new LinkedList<>();
    
    @XmlElement(name = "create-view")
    private final List<CreateViewStatementTestCase> createViewTestCase = new LinkedList<>();
    
    @XmlElement(name = "drop-database")
    private final List<DropDatabaseStatementTestCase> dropDatabaseTestCase = new LinkedList<>();
    
    @XmlElement(name = "drop-function")
    private final List<DropFunctionStatementTestCase> dropFunctionTestCase = new LinkedList<>();
    
    @XmlElement(name = "drop-procedure")
    private final List<DropProcedureStatementTestCase> dropProcedureTestCase = new LinkedList<>();
    
    @XmlElement(name = "drop-server")
    private final List<DropServerStatementTestCase> dropServerTestCase = new LinkedList<>();
    
    @XmlElement(name = "drop-trigger")
    private final List<DropTriggerStatementTestCase> dropTriggerTestCase = new LinkedList<>();
    
    @XmlElement(name = "drop-view")
    private final List<DropViewStatementTestCase> dropViewTestCase = new LinkedList<>();
    
    @XmlElement(name = "call")
    private final List<CallStatementTestCase> callProcedureTestCase = new LinkedList<>();
    
    @XmlElement(name = "xa")
    private final List<XATestCase> xaTestCase = new LinkedList<>();
    
    @XmlElement(name = "merge")
    private final List<MergeStatementTestCase> mergeTestCase = new LinkedList<>();
    
    @XmlElement(name = "create-sequence")
    private final List<CreateSequenceStatementTestCase> createSequenceTestCase = new LinkedList<>();
    
    @XmlElement(name = "alter-sequence")
    private final List<AlterSequenceStatementTestCase> alterSequenceTestCase = new LinkedList<>();
    
    @XmlElement(name = "drop-sequence")
    private final List<DropSequenceStatementTestCase> dropSequenceTestCase = new LinkedList<>();
    
    @XmlElement(name = "analyze")
    private final List<AnalyzeStatementTestCase> analyzeTestCase = new LinkedList<>();
    
    @XmlElement(name = "associate-statistics")
    private final List<AssociateStatisticsStatementTestCase> associateStatisticsTestCase = new LinkedList<>();
    
    @XmlElement(name = "disassociate-statistics")
    private final List<DisassociateStatisticsStatementTestCase> disassociateStatisticsTestCase = new LinkedList<>();
    
    @XmlElement(name = "audit")
    private final List<AuditStatementTestCase> auditTestCase = new LinkedList<>();

    @XmlElement(name = "no-audit")
    private final List<NoAuditStatementTestCase> noAuditTestCase = new LinkedList<>();
    
    @XmlElement(name = "comment")
    private final List<CommentStatementTestCase> commentTestCase = new LinkedList<>();
    
    @XmlElement(name = "flashback-database")
    private final List<FlashbackDatabaseStatementTestCase> flashbackDatabaseTestCase = new LinkedList<>();
    
    @XmlElement(name = "flashback-table")
    private final List<FlashbackTableStatementTestCase> flashbackTableTestCase = new LinkedList<>();
    
    @XmlElement(name = "purge")
    private final List<PurgeStatementTestCase> purgeTestCase = new LinkedList<>();
    
    @XmlElement(name = "rename")
    private final List<RenameStatementTestCase> renameTestCase = new LinkedList<>();
    
    @XmlElement(name = "add-resource")
    private final List<AddResourceStatementTestCase> addResourceTestCase = new LinkedList<>();
    
    @XmlElement(name = "alter-resource")
    private final List<AlterResourceStatementTestCase> alterResourceTestCase = new LinkedList<>();
    
    @XmlElement(name = "alter-database-discovery-rule")
    private final List<AlterDataBaseDiscoveryRuleStatementTestCase> alterDataBaseDiscoveryRuleTestCase = new LinkedList<>();
    
    @XmlElement(name = "alter-encrypt-rule")
    private final List<AlterEncryptRuleStatementTestCase> alterEncryptRuleTestCase = new LinkedList<>();
    
    @XmlElement(name = "alter-readwrite-splitting-rule")
    private final List<AlterReadwriteSplittingRuleStatementTestCase> alterReadwriteSplittingRuleTestCase = new LinkedList<>();
    
    @XmlElement(name = "alter-sharding-binding-table-rules")
    private final List<AlterShardingBindingTableRulesStatementTestCase> alterShardingBindingTableRulesTestCase = new LinkedList<>();
    
    @XmlElement(name = "alter-sharding-broadcast-table-rules")
    private final List<AlterShardingBroadcastTableRulesStatementTestCase> alterShardingBroadcastTableRulesTestCase = new LinkedList<>();
    
    @XmlElement(name = "alter-sharding-auto-table-rule")
    private final List<AlterShardingAutoTableRuleStatementTestCase> alterShardingTableRuleTestCase = new LinkedList<>();
    
    @XmlElement(name = "alter-sharding-table-rule")
    private final List<AlterShardingTableRuleStatementTestCase> alterShardingTableRuleTestCases = new LinkedList<>();
    
    @XmlElement(name = "create-database-discovery-rule")
    private final List<CreateDataBaseDiscoveryRuleStatementTestCase> createDataBaseDiscoveryRuleTestCase = new LinkedList<>();
    
    @XmlElement(name = "create-encrypt-rule")
    private final List<CreateEncryptRuleStatementTestCase> createEncryptRuleTestCase = new LinkedList<>();
    
    @XmlElement(name = "create-readwrite-splitting-rule")
    private final List<CreateReadwriteSplittingRuleStatementTestCase> createReadwriteSplittingRuleTestCase = new LinkedList<>();
    
    @XmlElement(name = "create-sharding-binding-table-rule")
    private final List<CreateShardingBindingTableRulesStatementTestCase> createShardingBindingTableRulesTestCase = new LinkedList<>();
    
    @XmlElement(name = "create-sharding-broadcast-table-rule")
    private final List<CreateShardingBroadcastTableRulesStatementTestCase> createShardingBroadcastTableRulesTestCase = new LinkedList<>();
    
    @XmlElement(name = "create-sharding-auto-table-rule")
    private final List<CreateShardingAutoTableRuleStatementTestCase> createShardingTableRuleTestCase = new LinkedList<>();
  
    @XmlElement(name = "create-sharding-table-rule")
    private final List<CreateShardingTableRuleStatementTestCase> createShardingTableRuleTestCases = new LinkedList<>();
    
    @XmlElement(name = "drop-database-discovery-rule")
    private final List<DropDataBaseDiscoveryRuleStatementTestCase> dropDataBaseDiscoveryRuleTestCase = new LinkedList<>();
    
    @XmlElement(name = "drop-encrypt-rule")
    private final List<DropEncryptRuleStatementTestCase> dropEncryptRuleTestCase = new LinkedList<>();
    
    @XmlElement(name = "drop-readwrite-splitting-rule")
    private final List<DropReadwriteSplittingRuleStatementTestCase> dropReadwriteSplittingRuleTestCase = new LinkedList<>();
    
    @XmlElement(name = "drop-resource")
    private final List<DropResourceStatementTestCase> dropResourceTestCase = new LinkedList<>();
    
    @XmlElement(name = "drop-sharding-binding-table-rules")
    private final List<DropShardingBindingTableRulesStatementTestCase> dropShardingBindingTableRulesTestCase = new LinkedList<>();
    
    @XmlElement(name = "drop-sharding-broadcast-table-rules")
    private final List<DropShardingBroadcastTableRulesStatementTestCase> dropShardingBroadcastTableRulesTestCase = new LinkedList<>();
    
    @XmlElement(name = "drop-sharding-table-rule")
    private final List<DropShardingTableRuleStatementTestCase> dropShardingTableRuleTestCase = new LinkedList<>();
    
    @XmlElement(name = "show-db-discovery-rules")
    private final List<ShowDataBaseDiscoveryRulesStatementTestCase> showDataBaseDiscoveryRulesTestCase = new LinkedList<>();
    
    @XmlElement(name = "show-encrypt-rules")
    private final List<ShowEncryptRulesStatementTestCase> showEncryptRulesTestCase = new LinkedList<>();
    
    @XmlElement(name = "show-readwrite-splitting-rules")
    private final List<ShowReadwriteSplittingRulesStatementTestCase> showReadwriteSplittingRulesTestCase = new LinkedList<>();
    
    @XmlElement(name = "show-sharding-binding-table-rules")
    private final List<ShowShardingBindingTableRulesStatementTestCase> showShardingBindingTableRulesTestCase = new LinkedList<>();
    
    @XmlElement(name = "show-sharding-broadcast-table-rules")
    private final List<ShowShardingBroadcastTableRulesStatementTestCase> showShardingBroadcastTableRulesTestCase = new LinkedList<>();
    
    @XmlElement(name = "show-sharding-algorithms")
    private final List<ShowShardingAlgorithmsStatementTestCase> showShardingAlgorithmsTestCase = new LinkedList<>();
    
    @XmlElement(name = "show-sharding-table-rules")
    private final List<ShowShardingTableRulesStatementTestCase> showShardingTableRulesTestCase = new LinkedList<>();
    
    @XmlElement(name = "show-sharding-table-rule")
    private final List<ShowShardingTableRulesStatementTestCase> showShardingTableRuleTestCase = new LinkedList<>();
    
    @XmlElement(name = "show-scaling-list")
    private final List<ShowScalingListStatementTestCase> showScalingListStatementTestCase = new LinkedList<>();
    
    @XmlElement(name = "check-scaling")
    private final List<CheckScalingStatementTestCase> checkScalingStatementTestCase = new LinkedList<>();
    
    @XmlElement(name = "show-scaling-check-algorithms")
    private final List<ShowScalingCheckAlgorithmsStatementTestCase> showScalingCheckAlgorithmsStatementTestCase = new LinkedList<>();
    
    @XmlElement(name = "stop-scaling-source-writing")
    private final List<StopScalingSourceWritingStatementTestCase> stopScalingSourceWritingStatementTestCase = new LinkedList<>();
    
    @XmlElement(name = "checkout-scaling")
    private final List<CheckoutScalingStatementTestCase> checkoutScalingStatementTestCases = new LinkedList<>();
    
    @XmlElement(name = "preview-sql")
    private final List<PreviewStatementTestCase> previewStatementTestCase = new LinkedList<>();
    
    @XmlElement(name = "show-variable")
    private final List<ShowVariableStatementTestCase> showVariableStatementTestCase = new LinkedList<>();
    
    @XmlElement(name = "show-all-variables")
    private final List<ShowAllVariablesStatementTestCase> showAllVariablesStatementTestCase = new LinkedList<>();
    
    @XmlElement(name = "set-variable")
    private final List<SetVariableStatementTestCase> setVariableStatementTestCase = new LinkedList<>();
    
    @XmlElement(name = "set-readwrite-splitting-hint-source")
    private final List<SetReadwriteSplittingHintStatementTestCase> setReadwriteSplittingHintStatementTestCase = new LinkedList<>();
    
    @XmlElement(name = "set-sharding-hint-database-value")
    private final List<SetShardingHintDatabaseValueStatementTestCase> setShardingHintDatabaseValueStatementTestCase = new LinkedList<>();
    
    @XmlElement(name = "add-sharding-hint-database-value")
    private final List<AddShardingHintDatabaseValueStatementTestCase> addShardingHintDatabaseValueStatementTestCase = new LinkedList<>();
    
    @XmlElement(name = "add-sharding-hint-table-value")
    private final List<AddShardingHintTableValueStatementTestCase> addShardingHintTableValueStatementTestCase = new LinkedList<>();
    
    @XmlElement(name = "show-readwrite-splitting-hint-source")
    private final List<ShowReadwriteSplittingHintStatusStatementTestCase> showReadwriteSplittingHintStatusStatementTestCase = new LinkedList<>();
    
    @XmlElement(name = "show-sharding-hint-status")
    private final List<ShowShardingHintStatusStatementTestCase> showShardingHintStatusStatementTestCase = new LinkedList<>();
    
    @XmlElement(name = "clear-readwrite-splitting-hint-source")
    private final List<ClearReadwriteSplittingHintStatementTestCase> clearReadwriteSplittingHintStatementTestCase = new LinkedList<>();
    
    @XmlElement(name = "clear-sharding-hint")
    private final List<ClearShardingHintStatementTestCase> clearShardingHintStatementTestCase = new LinkedList<>();
    
    @XmlElement(name = "clear-hint")
    private final List<ClearHintStatementTestCase> clearHintStatementTestCase = new LinkedList<>();
    
    @XmlElement(name = "create-shadow-rule")
    private final List<CreateShadowRuleStatementTestCase> createShadowRuleTestCase = new LinkedList<>();
    
    @XmlElement(name = "drop-shadow-rule")
    private final List<DropShadowRuleStatementTestCase> dropShadowRuleTestCase = new LinkedList<>();
    
    @XmlElement(name = "alter-shadow-rule")
    private final List<AlterShadowRuleStatementTestCase> alterShadowRuleTestCase = new LinkedList<>();
    
    @XmlElement(name = "alter-shadow-algorithm")
    private final List<AlterShadowAlgorithmStatementTestCase> alterShadowAlgorithmTestCase = new LinkedList<>();
 
    @XmlElement(name = "create-shadow-algorithm")
    private final List<CreateShadowAlgorithmStatementTestCase> createShadowAlgorithmTestCase = new LinkedList<>();
    
    @XmlElement(name = "show-shadow-rules")
    private final List<ShowShadowRulesStatementTestCase> showShadowRulesStatementTestCase = new LinkedList<>();
    
    @XmlElement(name = "show-shadow-algorithms")
    private final List<ShowShadowAlgorithmsStatementTestCase> showShadowAlgorithmsStatementTestCase = new LinkedList<>();
    
    @XmlElement(name = "show-shadow-table-rules")
    private final List<ShowShadowTableRulesStatementTestCase> showShadowTableRulesStatementTestCase = new LinkedList<>();
    
    @XmlElement(name = "drop-shadow-algorithm")
    private final List<DropShadowAlgorithmStatementTestCase> dropShadowAlgorithmStatementTestCase = new LinkedList<>();
    
    @XmlElement(name = "create-service")
    private final List<CreateServiceStatementTestCase> createServiceTestCase = new LinkedList<>();
    
    @XmlElement(name = "alter-service")
    private final List<AlterServiceStatementTestCase> alterServiceTestCase = new LinkedList<>();
    
    @XmlElement(name = "drop-service")
    private final List<DropServiceStatementTestCase> dropServiceTestCase = new LinkedList<>();
    
    @XmlElement(name = "create-schema")
    private final List<CreateSchemaStatementTestCase> createSchemaTestCase = new LinkedList<>();
    
    @XmlElement(name = "alter-schema")
    private final List<AlterSchemaStatementTestCase> alterSchemaTestCase = new LinkedList<>();
    
    @XmlElement(name = "drop-schema")
    private final List<DropSchemaStatementTestCase> dropSchemaTestCase = new LinkedList<>();
    
    @XmlElement(name = "install-component")
    private final List<InstallComponentStatementTestCase> installComponentTestCase = new LinkedList<>();
    
    @XmlElement(name = "flush")
    private final List<FlushStatementTestCase> flushStatementTestCase = new LinkedList<>();
    
    @XmlElement(name = "install-plugin")
    private final List<InstallPluginStatementTestCase> installPluginStatementTestCase = new LinkedList<>();
    
    @XmlElement(name = "show-instance")
    private final List<ShowInstanceStatementTestCase> showInstanceStatementTestCases = new LinkedList<>();
    
    @XmlElement(name = "clone")
    private final List<CloneStatementTestCase> cloneStatementTestCases = new LinkedList<>();
    
    @XmlElement(name = "show-readwrite-splitting-read-resources")
    private final List<ShowReadwriteSplittingReadResourcesStatementTestCase> showReadwriteSplittingReadResourcesStatementTestCases = new LinkedList<>();
    
    @XmlElement(name = "uninstall-component")
    private final List<UninstallComponentStatementTestCase> uninstallComponentStatementTestCases = new LinkedList<>();
    
    @XmlElement(name = "uninstall-plugin")
    private final List<UninstallPluginStatementTestCase> uninstallPluginStatementTestCases = new LinkedList<>();
    
    @XmlElement(name = "show-single-table")
    private final List<ShowSingleTableStatementTestCase> showSingleTableStatementTestCases = new LinkedList<>();
    
    @XmlElement(name = "show-single-table-rules")
    private final List<ShowSingleTableRulesStatementTestCase> showSingleTableRulesStatementTestCases = new LinkedList<>();
    
    @XmlElement(name = "set-resource-group")
    private final List<SetResourceGroupStatementTestCase> setResourceGroupStatementTestCases = new LinkedList<>();
    
    @XmlElement(name = "optimize-table")
    private final List<OptimizeTableStatementTestCase> optimizeTableStatementTestCases = new LinkedList<>();
    
    @XmlElement(name = "repair-table")
    private final List<RepairTableStatementTestCase> repairTableStatementTestCases = new LinkedList<>();
    
    @XmlElement(name = "create-sharding-algorithm")
    private final List<CreateShardingAlgorithmStatementTestCase> createShardingAlgorithmStatementTestCases = new LinkedList<>();
    
    @XmlElement(name = "create-default-sharding-strategy")
    private final List<CreateDefaultShardingStrategyStatementTestCase> createDefaultShardingStrategyStatementTestCases = new LinkedList<>();
    
    @XmlElement(name = "create-default-shadow-algorithm")
    private final List<CreateDefaultShadowAlgorithmStatementTestCase> createDefaultShadowAlgorithmStatementTestCases = new LinkedList<>();
    
    @XmlElement(name = "show-replicas")
    private final List<ShowReplicasStatementTestCase> showReplicasStatementTestCases = new LinkedList<>();

    @XmlElement(name = "show-replica-status")
    private final List<ShowReplicaStatusStatementTestCase> showReplicaStatusStatementTestCases = new LinkedList<>();

    @XmlElement(name = "show-slave-status")
    private final List<ShowSlaveStatusStatementTestCase> showSlaveStatusStatementTestCases = new LinkedList<>();

    @XmlElement(name = "alter-sharding-algorithm")
    private final List<AlterShardingAlgorithmStatementTestCase> alterShardingAlgorithmStatementTestCases = new LinkedList<>();
    
    @XmlElement(name = "reset")
    private final List<ResetStatementTestCase> resetStatementTestCases = new LinkedList<>();

    @XmlElement(name = "reset-persist")
    private final List<ResetPersistStatementTestCase> resetPersistStatementTestCases = new LinkedList<>();
    
    @XmlElement(name = "cache-index")
    private final List<CacheIndexStatementTestCase> cacheIndexStatementTestCases = new LinkedList<>();
    
    @XmlElement(name = "load-index")
    private final List<LoadIndexInfoStatementTestCase> loadIndexInfoStatementTestCases = new LinkedList<>();

    @XmlElement(name = "kill")
    private final List<KillStatementTestCase> killStatementTestCases = new LinkedList<>();

<<<<<<< HEAD
    @XmlElement(name = "show-triggers")
    private final List<ShowTriggersStatementTestCase> showTriggerTestCase = new LinkedList<>();

=======
    @XmlElement(name = "shutdown")
    private final List<ShutdownStatementTestCase> shutdownStatementTestCases = new LinkedList<>();
    
    @XmlElement(name = "create-default-single-table")
    private final List<CreateDefaultSingleTableRuleStatementTestCase> createDefaultSingleTableRuleStatementTestCases = new LinkedList<>();
    
    @XmlElement(name = "alter-default-single-table")
    private final List<AlterDefaultSingleTableRuleStatementTestCase> alterDefaultSingleTableRuleStatementTestCases = new LinkedList<>();
    
    @XmlElement(name = "drop-default-single-table")
    private final List<DropDefaultSingleTableRuleStatementTestCase> dropDefaultSingleTableRuleStatementTestCases = new LinkedList<>();
    
>>>>>>> 388b8503
    /**
     * Get all SQL parser test cases.
     *
     * @return all SQL parser test cases
     */
    // CHECKSTYLE:OFF
    public Map<String, SQLParserTestCase> getAllSQLParserTestCases() {
        Map<String, SQLParserTestCase> result = new HashMap<>();
        putAll(selectTestCases, result);
        putAll(updateTestCases, result);
        putAll(deleteTestCases, result);
        putAll(insertTestCases, result);
        putAll(createTableTestCases, result);
        putAll(alterTableTestCases, result);
        putAll(dropTableTestCases, result);
        putAll(truncateTestCases, result);
        putAll(createIndexTestCases, result);
        putAll(alterIndexTestCases, result);
        putAll(dropIndexTestCases, result);
        putAll(setConstraintsTestCases, result);
        putAll(setTransactionTestCases, result);
        putAll(beginTransactionTestCases, result);
        putAll(setAutoCommitTestCases, result);
        putAll(commitTestCases, result);
        putAll(rollbackTestCases, result);
        putAll(savepointTestCases, result);
        putAll(grantTestCases, result);
        putAll(revokeTestCases, result);
        putAll(createUserTestCases, result);
        putAll(alterUserTestCases, result);
        putAll(dropUserTestCases, result);
        putAll(renameUserTestCases, result);
        putAll(denyUserTestCases, result);
        putAll(createLoginTestCases, result);
        putAll(alterLoginTestCases, result);
        putAll(dropLoginTestCases, result);
        putAll(createRoleTestCases, result);
        putAll(alterRoleTestCases, result);
        putAll(dropRoleTestCases, result);
        putAll(setDefaultRoleTestCases, result);
        putAll(setRoleTestCases, result);
        putAll(setPasswordTestCases, result);
        putAll(useTestCases, result);
        putAll(describeTestCases, result);
        putAll(showDatabasesTestCases, result);
        putAll(showTablesTestCases, result);
        putAll(showFunctionStatusStatementTestCases, result);
        putAll(showProcedureStatusStatementTestCases, result);
        putAll(showRelaylogEventsStatementTestCases, result);
        putAll(showSlaveHostsStatementTestCases, result);
        putAll(showProcedureCodeStatementTestCases, result);
        putAll(showColumnsTestCases, result);
        putAll(showCreateTableTestCases, result);
        putAll(showCreateTriggerTestCases, result);
        putAll(showCreateUserTestCases, result);
        putAll(showTableStatusTestCases, result);
        putAll(showIndexTestCases, result);
        putAll(showTestCases, result);
        putAll(setVariableTestCases, result);
        putAll(commonTestCases, result);
        putAll(alterFunctionTestCases, result);
        putAll(alterServerTestCase, result);
        putAll(alterSessionTestCase, result);
        putAll(alterSynonymTestCase, result);
        putAll(alterSystemTestCase, result);
        putAll(alterProcedureTestCase, result);
        putAll(alterDatabaseTestCase, result);
        putAll(createViewTestCase, result);
        putAll(createTriggerTestCase, result);
        putAll(createServerTestCase, result);
        putAll(createProcedureTestCase, result);
        putAll(createFunctionTestCase, result);
        putAll(createDatabaseTestCase, result);
        putAll(dropViewTestCase, result);
        putAll(dropTriggerTestCase, result);
        putAll(dropServerTestCase, result);
        putAll(dropProcedureTestCase, result);
        putAll(dropFunctionTestCase, result);
        putAll(dropDatabaseTestCase, result);
        putAll(callProcedureTestCase, result);
        putAll(xaTestCase, result);
        putAll(mergeTestCase, result);
        putAll(createSequenceTestCase, result);
        putAll(alterSequenceTestCase, result);
        putAll(dropSequenceTestCase, result);
        putAll(analyzeTestCase, result);
        putAll(associateStatisticsTestCase, result);
        putAll(disassociateStatisticsTestCase, result);
        putAll(auditTestCase, result);
        putAll(noAuditTestCase, result);
        putAll(commentTestCase, result);
        putAll(flashbackDatabaseTestCase, result);
        putAll(flashbackTableTestCase, result);
        putAll(purgeTestCase, result);
        putAll(renameTestCase, result);
        putAll(addResourceTestCase, result);
        putAll(alterResourceTestCase, result);
        putAll(alterDataBaseDiscoveryRuleTestCase, result);
        putAll(alterEncryptRuleTestCase, result);
        putAll(alterReadwriteSplittingRuleTestCase, result);
        putAll(alterShardingBindingTableRulesTestCase, result);
        putAll(alterShardingBroadcastTableRulesTestCase, result);
        putAll(alterShardingTableRuleTestCase, result);
        putAll(createDataBaseDiscoveryRuleTestCase, result);
        putAll(createEncryptRuleTestCase, result);
        putAll(createReadwriteSplittingRuleTestCase, result);
        putAll(createShardingBindingTableRulesTestCase, result);
        putAll(createShardingBroadcastTableRulesTestCase, result);
        putAll(createShardingTableRuleTestCase, result);
        putAll(dropDataBaseDiscoveryRuleTestCase, result);
        putAll(dropResourceTestCase, result);
        putAll(dropEncryptRuleTestCase, result);
        putAll(dropReadwriteSplittingRuleTestCase, result);
        putAll(dropShardingBindingTableRulesTestCase, result);
        putAll(dropShardingBroadcastTableRulesTestCase, result);
        putAll(dropShardingTableRuleTestCase, result);
        putAll(showDataBaseDiscoveryRulesTestCase, result);
        putAll(showEncryptRulesTestCase, result);
        putAll(showReadwriteSplittingRulesTestCase, result);
        putAll(showShardingBindingTableRulesTestCase, result);
        putAll(showShardingBroadcastTableRulesTestCase, result);
        putAll(showShardingAlgorithmsTestCase, result);
        putAll(showShardingTableRulesTestCase, result);
        putAll(showShardingTableRuleTestCase, result);
        putAll(showScalingListStatementTestCase, result);
        putAll(checkScalingStatementTestCase, result);
        putAll(showScalingCheckAlgorithmsStatementTestCase, result);
        putAll(stopScalingSourceWritingStatementTestCase, result);
        putAll(checkoutScalingStatementTestCases, result);
        putAll(showVariableStatementTestCase, result);
        putAll(showAllVariablesStatementTestCase, result);
        putAll(setVariableStatementTestCase, result);
        putAll(previewStatementTestCase, result);
        putAll(setReadwriteSplittingHintStatementTestCase, result);
        putAll(setShardingHintDatabaseValueStatementTestCase, result);
        putAll(addShardingHintDatabaseValueStatementTestCase, result);
        putAll(addShardingHintTableValueStatementTestCase, result);
        putAll(showReadwriteSplittingHintStatusStatementTestCase, result);
        putAll(showShardingHintStatusStatementTestCase, result);
        putAll(clearReadwriteSplittingHintStatementTestCase, result);
        putAll(clearShardingHintStatementTestCase, result);
        putAll(clearHintStatementTestCase, result);
        putAll(createShadowRuleTestCase, result);
        putAll(dropShadowRuleTestCase, result);
        putAll(alterShadowRuleTestCase, result);
        putAll(alterShadowAlgorithmTestCase, result);
        putAll(showShadowRulesStatementTestCase, result);
        putAll(showShadowTableRulesStatementTestCase, result);
        putAll(showShadowAlgorithmsStatementTestCase, result);
        putAll(dropShadowAlgorithmStatementTestCase, result);
        putAll(createServiceTestCase, result);
        putAll(alterServiceTestCase, result);
        putAll(dropServiceTestCase, result);
        putAll(createSchemaTestCase, result);
        putAll(alterSchemaTestCase, result);
        putAll(dropSchemaTestCase, result);
        putAll(installComponentTestCase, result);
        putAll(flushStatementTestCase, result);
        putAll(installPluginStatementTestCase, result);
        putAll(showInstanceStatementTestCases, result);
        putAll(cloneStatementTestCases, result);
        putAll(showReadwriteSplittingReadResourcesStatementTestCases, result);
        putAll(uninstallComponentStatementTestCases, result);
        putAll(createResourceGroupStatementTestCases, result);
        putAll(binlogStatementTestCases, result);
        putAll(uninstallPluginStatementTestCases, result);
        putAll(showSingleTableStatementTestCases, result);
        putAll(showSingleTableRulesStatementTestCases, result);
        putAll(setResourceGroupStatementTestCases, result);
        putAll(optimizeTableStatementTestCases, result);
        putAll(repairTableStatementTestCases, result);
        putAll(createShardingAlgorithmStatementTestCases, result);
        putAll(createDefaultShardingStrategyStatementTestCases, result);
        putAll(createShardingTableRuleTestCases, result);
        putAll(alterShardingTableRuleTestCases, result);
        putAll(resetStatementTestCases, result);
        putAll(resetPersistStatementTestCases, result);
        putAll(showReplicasStatementTestCases, result);
        putAll(showReplicaStatusStatementTestCases, result);
        putAll(showSlaveStatusStatementTestCases, result);
        putAll(alterShardingAlgorithmStatementTestCases, result);
        putAll(killStatementTestCases, result);
        putAll(createDefaultShadowAlgorithmStatementTestCases, result);
        putAll(cacheIndexStatementTestCases, result);
        putAll(loadIndexInfoStatementTestCases, result);
        putAll(createShadowAlgorithmTestCase, result);
<<<<<<< HEAD
        putAll(showTriggersTestCase, result);
=======
        putAll(createDefaultSingleTableRuleStatementTestCases, result);
        putAll(alterDefaultSingleTableRuleStatementTestCases, result);
        putAll(dropDefaultSingleTableRuleStatementTestCases, result);
        putAll(shutdownStatementTestCases, result);
>>>>>>> 388b8503
        return result;
    }
    // CHECKSTYLE:ON
    
    private void putAll(final List<? extends SQLParserTestCase> sqlParserTestCases, final Map<String, SQLParserTestCase> target) {
        Map<String, SQLParserTestCase> sqlParserTestCaseMap = getSQLParserTestCases(sqlParserTestCases);
        Collection<String> sqlParserTestCaseIds = new HashSet<>(sqlParserTestCaseMap.keySet());
        sqlParserTestCaseIds.retainAll(target.keySet());
        Preconditions.checkState(sqlParserTestCaseIds.isEmpty(), "Find duplicated SQL Case IDs: %s", sqlParserTestCaseIds);
        target.putAll(sqlParserTestCaseMap);
    }
    
    private Map<String, SQLParserTestCase> getSQLParserTestCases(final List<? extends SQLParserTestCase> sqlParserTestCases) {
        Map<String, SQLParserTestCase> result = new HashMap<>(sqlParserTestCases.size(), 1);
        for (SQLParserTestCase each : sqlParserTestCases) {
            Preconditions.checkState(!result.containsKey(each.getSqlCaseId()), "Find duplicated SQL Case ID: %s", each.getSqlCaseId());
            result.put(each.getSqlCaseId(), each);
        }
        return result;
    }
}<|MERGE_RESOLUTION|>--- conflicted
+++ resolved
@@ -54,11 +54,7 @@
 import org.apache.shardingsphere.test.sql.parser.parameterized.jaxb.cases.domain.statement.dal.ShowStatementTestCase;
 import org.apache.shardingsphere.test.sql.parser.parameterized.jaxb.cases.domain.statement.dal.ShowTableStatusStatementTestCase;
 import org.apache.shardingsphere.test.sql.parser.parameterized.jaxb.cases.domain.statement.dal.ShowTablesStatementTestCase;
-<<<<<<< HEAD
 import org.apache.shardingsphere.test.sql.parser.parameterized.jaxb.cases.domain.statement.dal.ShowTriggersStatementTestCase;
-=======
-import org.apache.shardingsphere.test.sql.parser.parameterized.jaxb.cases.domain.statement.dal.ShutdownStatementTestCase;
->>>>>>> 388b8503
 import org.apache.shardingsphere.test.sql.parser.parameterized.jaxb.cases.domain.statement.dal.UninstallComponentStatementTestCase;
 import org.apache.shardingsphere.test.sql.parser.parameterized.jaxb.cases.domain.statement.dal.UninstallPluginStatementTestCase;
 import org.apache.shardingsphere.test.sql.parser.parameterized.jaxb.cases.domain.statement.dal.UseStatementTestCase;
@@ -756,13 +752,8 @@
     @XmlElement(name = "kill")
     private final List<KillStatementTestCase> killStatementTestCases = new LinkedList<>();
 
-<<<<<<< HEAD
     @XmlElement(name = "show-triggers")
     private final List<ShowTriggersStatementTestCase> showTriggerTestCase = new LinkedList<>();
-
-=======
-    @XmlElement(name = "shutdown")
-    private final List<ShutdownStatementTestCase> shutdownStatementTestCases = new LinkedList<>();
     
     @XmlElement(name = "create-default-single-table")
     private final List<CreateDefaultSingleTableRuleStatementTestCase> createDefaultSingleTableRuleStatementTestCases = new LinkedList<>();
@@ -773,7 +764,6 @@
     @XmlElement(name = "drop-default-single-table")
     private final List<DropDefaultSingleTableRuleStatementTestCase> dropDefaultSingleTableRuleStatementTestCases = new LinkedList<>();
     
->>>>>>> 388b8503
     /**
      * Get all SQL parser test cases.
      *
@@ -960,14 +950,10 @@
         putAll(cacheIndexStatementTestCases, result);
         putAll(loadIndexInfoStatementTestCases, result);
         putAll(createShadowAlgorithmTestCase, result);
-<<<<<<< HEAD
         putAll(showTriggersTestCase, result);
-=======
         putAll(createDefaultSingleTableRuleStatementTestCases, result);
         putAll(alterDefaultSingleTableRuleStatementTestCases, result);
         putAll(dropDefaultSingleTableRuleStatementTestCases, result);
-        putAll(shutdownStatementTestCases, result);
->>>>>>> 388b8503
         return result;
     }
     // CHECKSTYLE:ON
